/*
 * SRT - Secure, Reliable, Transport
 * Copyright (c) 2018 Haivision Systems Inc.
 * 
 * This Source Code Form is subject to the terms of the Mozilla Public
 * License, v. 2.0. If a copy of the MPL was not distributed with this
 * file, You can obtain one at http://mozilla.org/MPL/2.0/.
 * 
 */

/*****************************************************************************
Copyright (c) 2001 - 2011, The Board of Trustees of the University of Illinois.
All rights reserved.

Redistribution and use in source and binary forms, with or without
modification, are permitted provided that the following conditions are
met:

* Redistributions of source code must retain the above
  copyright notice, this list of conditions and the
  following disclaimer.

* Redistributions in binary form must reproduce the
  above copyright notice, this list of conditions
  and the following disclaimer in the documentation
  and/or other materials provided with the distribution.

* Neither the name of the University of Illinois
  nor the names of its contributors may be used to
  endorse or promote products derived from this
  software without specific prior written permission.

THIS SOFTWARE IS PROVIDED BY THE COPYRIGHT HOLDERS AND CONTRIBUTORS "AS
IS" AND ANY EXPRESS OR IMPLIED WARRANTIES, INCLUDING, BUT NOT LIMITED TO,
THE IMPLIED WARRANTIES OF MERCHANTABILITY AND FITNESS FOR A PARTICULAR
PURPOSE ARE DISCLAIMED. IN NO EVENT SHALL THE COPYRIGHT OWNER OR
CONTRIBUTORS BE LIABLE FOR ANY DIRECT, INDIRECT, INCIDENTAL, SPECIAL,
EXEMPLARY, OR CONSEQUENTIAL DAMAGES (INCLUDING, BUT NOT LIMITED TO,
PROCUREMENT OF SUBSTITUTE GOODS OR SERVICES; LOSS OF USE, DATA, OR
PROFITS; OR BUSINESS INTERRUPTION) HOWEVER CAUSED AND ON ANY THEORY OF
LIABILITY, WHETHER IN CONTRACT, STRICT LIABILITY, OR TORT (INCLUDING
NEGLIGENCE OR OTHERWISE) ARISING IN ANY WAY OUT OF THE USE OF THIS
SOFTWARE, EVEN IF ADVISED OF THE POSSIBILITY OF SUCH DAMAGE.
*****************************************************************************/

/*****************************************************************************
written by
   Yunhong Gu, last updated 01/01/2011
modified by
   Haivision Systems Inc.
*****************************************************************************/

#define SRT_IMPORT_EVENT
#include "platform_sys.h"

#include <algorithm>
#include <cerrno>
#include <cstring>
#include <iterator>

#if defined(__FreeBSD_kernel__)
#include <sys/event.h>
#endif

#include "common.h"
#include "epoll.h"
#include "logging.h"
#include "utilities.h"

using namespace std;
using namespace srt::sync;

namespace srt_logging
{
    extern Logger eilog, ealog;
}

using namespace srt_logging;

#if ENABLE_HEAVY_LOGGING
#define IF_DIRNAME(tested, flag, name) (tested & flag ? name : "")
#endif

namespace srt
{

CEPoll::CEPoll():
m_iIDSeed(0)
{
   // Exception -> CUDTUnited ctor.
   setupMutex(m_EPollLock, "EPoll");
}

CEPoll::~CEPoll()
{
   releaseMutex(m_EPollLock);
}

int CEPoll::create(CEPollDesc** pout)
{
   ScopedLock pg(m_EPollLock);

   if (++ m_iIDSeed >= 0x7FFFFFFF)
      m_iIDSeed = 0;

   // Check if an item already exists. Should not ever happen.
   if (m_mPolls.find(m_iIDSeed) != m_mPolls.end())
       throw CUDTException(MJ_SETUP, MN_NONE);

   int localid = 0;

   #ifdef LINUX

   // NOTE: epoll_create1() and EPOLL_CLOEXEC were introduced in GLIBC-2.9.
   //    So earlier versions of GLIBC, must use epoll_create() and set
   //       FD_CLOEXEC on the file descriptor returned by it after the fact.
   #if defined(EPOLL_CLOEXEC)
      int flags = 0;
      #if ENABLE_SOCK_CLOEXEC
      flags |= EPOLL_CLOEXEC;
      #endif
      localid = epoll_create1(flags);
   #else
      localid = epoll_create(1);
      #if ENABLE_SOCK_CLOEXEC
      if (localid != -1)
      {
         int fdFlags = fcntl(localid, F_GETFD);
         if (fdFlags != -1)
         {
            fdFlags |= FD_CLOEXEC;
            fcntl(localid, F_SETFD, fdFlags);
         }
      }
      #endif
   #endif

   /* Possible reasons of -1 error:
EMFILE: The per-user limit on the number of epoll instances imposed by /proc/sys/fs/epoll/max_user_instances was encountered.
ENFILE: The system limit on the total number of open files has been reached.
ENOMEM: There was insufficient memory to create the kernel object.
       */
   if (localid < 0)
      throw CUDTException(MJ_SETUP, MN_NONE, errno);
   #elif defined(BSD) || TARGET_OS_MAC
   localid = kqueue();
   if (localid < 0)
      throw CUDTException(MJ_SETUP, MN_NONE, errno);
   #else
   // TODO: Solaris, use port_getn()
   //    https://docs.oracle.com/cd/E86824_01/html/E54766/port-get-3c.html
   // on Windows, select
   #endif

   pair<map<int, CEPollDesc>::iterator, bool> res = m_mPolls.insert(make_pair(m_iIDSeed, CEPollDesc(m_iIDSeed, localid)));
   if (!res.second)  // Insertion failed (no memory?)
       throw CUDTException(MJ_SETUP, MN_NONE);
   if (pout)
       *pout = &res.first->second;

   return m_iIDSeed;
}

void CEPoll::clear_usocks(int eid)
{
    // This should remove all SRT sockets from given eid.
   ScopedLock pg (m_EPollLock);

   map<int, CEPollDesc>::iterator p = m_mPolls.find(eid);
   if (p == m_mPolls.end())
      throw CUDTException(MJ_NOTSUP, MN_EIDINVAL);

   CEPollDesc& d = p->second;

   d.clearAll();
}


void CEPoll::clear_ready_usocks(CEPollDesc& d, int direction)
{
    if ((direction & ~SRT_EPOLL_EVENTTYPES) != 0)
    {
        // This is internal function, so simply report an IPE on incorrect usage.
        LOGC(eilog.Error, log << "CEPoll::clear_ready_usocks: IPE, event flags exceed event types: " << direction);
        return;
    }
    ScopedLock pg (m_EPollLock);

    vector<SRTSOCKET> cleared;

    CEPollDesc::enotice_t::iterator i = d.enotice_begin();
    while (i != d.enotice_end())
    {
        IF_HEAVY_LOGGING(SRTSOCKET subsock = i->fd);
        SRTSOCKET rs = d.clearEventSub(i++, direction);
        // This function returns:
        // - a valid socket - if there are no other subscription after 'direction' was cleared
        // - SRT_INVALID_SOCK otherwise
        // Valid sockets should be collected as sockets that no longer
        // have a subscribed event should be deleted from subscriptions.
        if (rs != SRT_INVALID_SOCK)
        {
            HLOGC(eilog.Debug, log << "CEPoll::clear_ready_usocks: @" << rs << " got all subscription cleared");
            cleared.push_back(rs);
        }
        else
        {
            HLOGC(eilog.Debug, log << "CEPoll::clear_ready_usocks: @" << subsock << " is still subscribed");
        }
    }

    for (size_t j = 0; j < cleared.size(); ++j)
        d.removeSubscription(cleared[j]);
}

void CEPoll::add_ssock(const int eid, const SYSSOCKET& s, const int* events)
{
   ScopedLock pg(m_EPollLock);

   map<int, CEPollDesc>::iterator p = m_mPolls.find(eid);
   if (p == m_mPolls.end())
      throw CUDTException(MJ_NOTSUP, MN_EIDINVAL);

#ifdef LINUX
   epoll_event ev;
   memset(&ev, 0, sizeof(epoll_event));

   if (NULL == events)
      ev.events = EPOLLIN | EPOLLOUT | EPOLLERR;
   else
   {
      ev.events = 0;
      if (*events & SRT_EPOLL_IN)
         ev.events |= EPOLLIN;
      if (*events & SRT_EPOLL_OUT)
         ev.events |= EPOLLOUT;
      if (*events & SRT_EPOLL_ERR)
         ev.events |= EPOLLERR;
   }

   ev.data.fd = s;
   if (::epoll_ctl(p->second.m_iLocalID, EPOLL_CTL_ADD, s, &ev) < 0)
      throw CUDTException();
#elif defined(BSD) || TARGET_OS_MAC
   struct kevent ke[2];
   int num = 0;

   if (NULL == events)
   {
      EV_SET(&ke[num++], s, EVFILT_READ, EV_ADD, 0, 0, NULL);
      EV_SET(&ke[num++], s, EVFILT_WRITE, EV_ADD, 0, 0, NULL);
   }
   else
   {
      if (*events & SRT_EPOLL_IN)
      {
         EV_SET(&ke[num++], s, EVFILT_READ, EV_ADD, 0, 0, NULL);
      }
      if (*events & SRT_EPOLL_OUT)
      {
         EV_SET(&ke[num++], s, EVFILT_WRITE, EV_ADD, 0, 0, NULL);
      }
   }
   if (kevent(p->second.m_iLocalID, ke, num, NULL, 0, NULL) < 0)
      throw CUDTException();
#else

   // fake use 'events' to prevent warning. Remove when implemented.
   (void)events;
   (void)s;

#ifdef _MSC_VER
// Microsoft Visual Studio doesn't support the #warning directive - nonstandard anyway.
// Use #pragma message with the same text.
// All other compilers should be ok :)
#pragma message("WARNING: Unsupported system for epoll. The epoll_add_ssock() API call won't work on this platform.")
#else
#warning "Unsupported system for epoll. The epoll_add_ssock() API call won't work on this platform."
#endif

#endif

   p->second.m_sLocals.insert(s);
}

void CEPoll::remove_ssock(const int eid, const SYSSOCKET& s)
{
   ScopedLock pg(m_EPollLock);

   map<int, CEPollDesc>::iterator p = m_mPolls.find(eid);
   if (p == m_mPolls.end())
      throw CUDTException(MJ_NOTSUP, MN_EIDINVAL);

#ifdef LINUX
   epoll_event ev;  // ev is ignored, for compatibility with old Linux kernel only.
   if (::epoll_ctl(p->second.m_iLocalID, EPOLL_CTL_DEL, s, &ev) < 0)
      throw CUDTException();
#elif defined(BSD) || TARGET_OS_MAC
   struct kevent ke;

   //
   // Since I don't know what was set before
   // Just clear out both read and write
   //
   EV_SET(&ke, s, EVFILT_READ, EV_DELETE, 0, 0, NULL);
   kevent(p->second.m_iLocalID, &ke, 1, NULL, 0, NULL);
   EV_SET(&ke, s, EVFILT_WRITE, EV_DELETE, 0, 0, NULL);
   kevent(p->second.m_iLocalID, &ke, 1, NULL, 0, NULL);
#endif

   p->second.m_sLocals.erase(s);
}

// Need this to atomically modify polled events (ex: remove write/keep read)
void CEPoll::update_usock(const int eid, const SRTSOCKET& u, const int* events)
{
    ScopedLock pg(m_EPollLock);
    IF_HEAVY_LOGGING(ostringstream evd);

    map<int, CEPollDesc>::iterator p = m_mPolls.find(eid);
    if (p == m_mPolls.end())
        throw CUDTException(MJ_NOTSUP, MN_EIDINVAL);

    CEPollDesc& d = p->second;

    int32_t evts = events ? *events : uint32_t(SRT_EPOLL_IN | SRT_EPOLL_OUT | SRT_EPOLL_ERR);
    bool edgeTriggered = evts & SRT_EPOLL_ET;
    evts &= ~SRT_EPOLL_ET;

    // et_evts = all events, if SRT_EPOLL_ET, or only those that are always ET otherwise.
    int32_t et_evts = edgeTriggered ? evts : evts & SRT_EPOLL_ETONLY;
    if (evts)
    {
        pair<CEPollDesc::ewatch_t::iterator, bool> iter_new = d.addWatch(u, evts, et_evts);
        CEPollDesc::Wait& wait = iter_new.first->second;
        if (!iter_new.second)
        {
            // The object exists. We only are certain about the `u`
            // parameter, but others are probably unchanged. Change them
            // forcefully and take out notices that are no longer valid.
            const int removable = wait.watch & ~evts;
            IF_HEAVY_LOGGING(PrintEpollEvent(evd, evts & (~wait.watch)));

            // Check if there are any events that would be removed.
            // If there are no removed events watched (for example, when
            // only new events are being added to existing socket),
            // there's nothing to remove, but might be something to update.
            if (removable)
            {
                d.removeExcessEvents(wait, evts);
            }

            // Update the watch configuration, including edge
            wait.watch = evts;
            wait.edge = et_evts;

            // Now it should look exactly like newly added
            // and the state is also updated
            HLOGC(ealog.Debug, log << "srt_epoll_update_usock: UPDATED E" << eid << " for @" << u << " +" << evd.str());
        }
        else
        {
            IF_HEAVY_LOGGING(PrintEpollEvent(evd, evts));
            HLOGC(ealog.Debug, log << "srt_epoll_update_usock: ADDED E" << eid << " for @" << u << " " << evd.str());
        }

        const int newstate = wait.watch & wait.state;
        if (newstate)
        {
            d.addEventNotice(wait, u, newstate);
        }
    }
    else if (edgeTriggered)
    {
        LOGC(ealog.Error, log << "srt_epoll_update_usock: Specified only SRT_EPOLL_ET flag, but no event flag. Error.");
        throw CUDTException(MJ_NOTSUP, MN_INVAL);
    }
    else
    {
        // Update with no events means to remove subscription
        HLOGC(ealog.Debug, log << "srt_epoll_update_usock: REMOVED E" << eid << " socket @" << u);
        d.removeSubscription(u);
    }
}

void CEPoll::update_ssock(const int eid, const SYSSOCKET& s, const int* events)
{
   ScopedLock pg(m_EPollLock);

   map<int, CEPollDesc>::iterator p = m_mPolls.find(eid);
   if (p == m_mPolls.end())
      throw CUDTException(MJ_NOTSUP, MN_EIDINVAL);

#ifdef LINUX
   epoll_event ev;
   memset(&ev, 0, sizeof(epoll_event));

   if (NULL == events)
      ev.events = EPOLLIN | EPOLLOUT | EPOLLERR;
   else
   {
      ev.events = 0;
      if (*events & SRT_EPOLL_IN)
         ev.events |= EPOLLIN;
      if (*events & SRT_EPOLL_OUT)
         ev.events |= EPOLLOUT;
      if (*events & SRT_EPOLL_ERR)
         ev.events |= EPOLLERR;
   }

   ev.data.fd = s;
   if (::epoll_ctl(p->second.m_iLocalID, EPOLL_CTL_MOD, s, &ev) < 0)
      throw CUDTException();
#elif defined(BSD) || TARGET_OS_MAC
   struct kevent ke[2];
   int num = 0;

   //
   // Since I don't know what was set before
   // Just clear out both read and write
   //
   EV_SET(&ke[0], s, EVFILT_READ, EV_DELETE, 0, 0, NULL);
   kevent(p->second.m_iLocalID, ke, 1, NULL, 0, NULL);
   EV_SET(&ke[0], s, EVFILT_WRITE, EV_DELETE, 0, 0, NULL);
   kevent(p->second.m_iLocalID, ke, 1, NULL, 0, NULL);
   if (NULL == events)
   {
      EV_SET(&ke[num++], s, EVFILT_READ, EV_ADD, 0, 0, NULL);
      EV_SET(&ke[num++], s, EVFILT_WRITE, EV_ADD, 0, 0, NULL);
   }
   else
   {
      if (*events & SRT_EPOLL_IN)
      {
         EV_SET(&ke[num++], s, EVFILT_READ, EV_ADD, 0, 0, NULL);
      }
      if (*events & SRT_EPOLL_OUT)
      {
         EV_SET(&ke[num++], s, EVFILT_WRITE, EV_ADD, 0, 0, NULL);
      }
   }
   if (kevent(p->second.m_iLocalID, ke, num, NULL, 0, NULL) < 0)
      throw CUDTException();
#else

   // fake use 'events' to prevent warning. Remove when implemented.
   (void)events;
   (void)s;

#endif
// Assuming add is used if not inserted
//   p->second.m_sLocals.insert(s);

}

int32_t CEPoll::setflags(const int eid, int32_t flags)
{
    ScopedLock pg(m_EPollLock);
    map<int, CEPollDesc>::iterator p = m_mPolls.find(eid);
    if (p == m_mPolls.end())
        throw CUDTException(MJ_NOTSUP, MN_EIDINVAL);
    CEPollDesc& ed = p->second;

    int32_t oflags = ed.flags();

    if (flags == -1)
        return oflags;

    if (flags == 0)
    {
        ed.clr_flags(~int32_t());
    }
    else
    {
        ed.set_flags(flags);
    }

    return oflags;
}

int CEPoll::uwait(const int eid, SRT_EPOLL_EVENT* fdsSet, int fdsSize, int64_t msTimeOut)
{
    // It is allowed to call this function witn fdsSize == 0
    // and therefore also NULL fdsSet. This will then only report
    // the number of ready sockets, just without information which.
    if (fdsSize < 0 || (fdsSize > 0 && !fdsSet))
        throw CUDTException(MJ_NOTSUP, MN_INVAL);

    steady_clock::time_point entertime = steady_clock::now();

    while (true)
    {
        {
            ScopedLock pg(m_EPollLock);
            map<int, CEPollDesc>::iterator p = m_mPolls.find(eid);
            if (p == m_mPolls.end())
            {
                LOGC(ealog.Error, log << "epoll_uwait: E" << eid << " doesn't exist");
                throw CUDTException(MJ_NOTSUP, MN_EIDINVAL);
            }
            CEPollDesc& ed = p->second;

            if (!ed.flags(SRT_EPOLL_ENABLE_EMPTY) && ed.watch_empty())
            {
                // Empty EID is not allowed, report error.
                LOGC(ealog.Error, log << "epoll_uwait: E" << eid << " is empty (use SRT_EPOLL_ENABLE_EMPTY to allow)");
                throw CUDTException(MJ_NOTSUP, MN_EEMPTY);
            }

            if (ed.flags(SRT_EPOLL_ENABLE_OUTPUTCHECK) && (fdsSet == NULL || fdsSize == 0))
            {
                // Empty container is not allowed, report error.
                LOGC(ealog.Error, log << "epoll_uwait: empty output container with E" << eid << " (use SRT_EPOLL_ENABLE_OUTPUTCHECK to allow)");
                throw CUDTException(MJ_NOTSUP, MN_INVAL);
            }

            if (!ed.m_sLocals.empty())
            {
                // XXX Add error log
                // uwait should not be used with EIDs subscribed to system sockets
                LOGC(ealog.Error, log << "epoll_uwait: E" << eid << " is subscribed to system sckets (not allowed for uwait)");
                throw CUDTException(MJ_NOTSUP, MN_INVAL);
            }

            CEPollDesc::enotice_t::iterator i = ed.enotice_begin(), inext;
            int pos = 0; // This is a list, so count it during iteration
            for (inext = i ; i != ed.enotice_end() && pos < fdsSize ; ++pos, i = inext)
            {
<<<<<<< HEAD
                int pos = total; // previous past-the-end position
                ++total;

                if (total > fdsSize)
                {
                    HLOGC(ealog.Debug, log << "epoll_uwait: output container size=" << fdsSize << " insufficient to report all sockets");
                    break;
                }

                fdsSet[pos] = *i;
                IF_HEAVY_LOGGING(std::ostringstream out);
                IF_HEAVY_LOGGING(out << "epoll_uwait: Notice: fd=" << i->fd << " events=");
                IF_HEAVY_LOGGING(PrintEpollEvent(out, i->events, 0));

                SRT_ATR_UNUSED const bool was_edge = ed.checkEdge(i++); // NOTE: potentially deletes `i`
                IF_HEAVY_LOGGING(out << (was_edge ? "(^)" : ""));
                HLOGP(ealog.Debug, out.str());

=======
                ++inext; // deletion-safe list loop

                fdsSet[pos] = *i;
                ed.checkEdge(i); // NOTE: potentially deletes `i`
>>>>>>> 74973970
            }
            if (pos) // pos is increased by 1 towards the last used position
                return pos;
        }

        if ((msTimeOut >= 0) && (count_microseconds(sync::steady_clock::now() - entertime) >= msTimeOut * int64_t(1000)))
            break; // official wait does: throw CUDTException(MJ_AGAIN, MN_XMTIMEOUT, 0);

        CGlobEvent::waitForEvent();
    }

    return 0;
}

int CEPoll::wait(const int eid, set<SRTSOCKET>* readfds, set<SRTSOCKET>* writefds, int64_t msTimeOut, set<SYSSOCKET>* lrfds, set<SYSSOCKET>* lwfds)
{
    // if all fields is NULL and waiting time is infinite, then this would be a deadlock
    if (!readfds && !writefds && !lrfds && !lwfds && (msTimeOut < 0))
        throw CUDTException(MJ_NOTSUP, MN_INVAL, 0);

    // Clear these sets in case the app forget to do it.
    if (readfds) readfds->clear();
    if (writefds) writefds->clear();
    if (lrfds) lrfds->clear();
    if (lwfds) lwfds->clear();

    int total = 0;

    sync::steady_clock::time_point entertime = sync::steady_clock::now();
    while (true)
    {
        {
            ScopedLock epollock(m_EPollLock);

            map<int, CEPollDesc>::iterator p = m_mPolls.find(eid);
            if (p == m_mPolls.end())
            {
                LOGC(ealog.Error, log << "EID:" << eid << " INVALID.");
                throw CUDTException(MJ_NOTSUP, MN_EIDINVAL);
            }

            CEPollDesc& ed = p->second;

            if (!ed.flags(SRT_EPOLL_ENABLE_EMPTY) && ed.watch_empty() && ed.m_sLocals.empty())
            {
                // Empty EID is not allowed, report error.
                //throw CUDTException(MJ_NOTSUP, MN_INVAL);
                LOGC(ealog.Error, log << "EID:" << eid << " no sockets to check, this would deadlock");
                throw CUDTException(MJ_NOTSUP, MN_EEMPTY, 0);
            }

            if (ed.flags(SRT_EPOLL_ENABLE_OUTPUTCHECK))
            {
                // Empty report is not allowed, report error.
                if (!ed.m_sLocals.empty() && (!lrfds || !lwfds))
                    throw CUDTException(MJ_NOTSUP, MN_INVAL);

                if (!ed.watch_empty() && (!readfds || !writefds))
                    throw CUDTException(MJ_NOTSUP, MN_INVAL);
            }

            IF_HEAVY_LOGGING(int total_noticed = 0);
            IF_HEAVY_LOGGING(ostringstream debug_sockets);
            // Sockets with exceptions are returned to both read and write sets.
            for (CEPollDesc::enotice_t::iterator it = ed.enotice_begin(), it_next = it; it != ed.enotice_end(); it = it_next)
            {
                ++it_next;
                IF_HEAVY_LOGGING(++total_noticed);
                if (readfds && ((it->events & SRT_EPOLL_IN) || (it->events & SRT_EPOLL_ERR)))
                {
                    if (readfds->insert(it->fd).second)
                        ++total;
                }

                if (writefds && ((it->events & SRT_EPOLL_OUT) || (it->events & SRT_EPOLL_ERR)))
                {
                    if (writefds->insert(it->fd).second)
                        ++total;
                }

                IF_HEAVY_LOGGING(debug_sockets << " " << it->fd << ":"
                        << IF_DIRNAME(it->events, SRT_EPOLL_IN, "R")
                        << IF_DIRNAME(it->events, SRT_EPOLL_OUT, "W")
                        << IF_DIRNAME(it->events, SRT_EPOLL_ERR, "E"));

                if (ed.checkEdge(it)) // NOTE: potentially erases 'it'.
                {
                    IF_HEAVY_LOGGING(debug_sockets << "!");
                }
            }

            HLOGC(ealog.Debug, log << "CEPoll::wait: REPORTED " << total << "/" << total_noticed
                    << debug_sockets.str());

            if ((lrfds || lwfds) && !ed.m_sLocals.empty())
            {
#ifdef LINUX
                const int max_events = ed.m_sLocals.size();
                SRT_ASSERT(max_events > 0);
                FixedArray<epoll_event> ev(max_events);
                int nfds = ::epoll_wait(ed.m_iLocalID, ev.data(), ev.size(), 0);

                IF_HEAVY_LOGGING(const int prev_total = total);
                for (int i = 0; i < nfds; ++ i)
                {
                    if ((NULL != lrfds) && (ev[i].events & EPOLLIN))
                    {
                        lrfds->insert(ev[i].data.fd);
                        ++ total;
                    }
                    if ((NULL != lwfds) && (ev[i].events & EPOLLOUT))
                    {
                        lwfds->insert(ev[i].data.fd);
                        ++ total;
                    }
                }
                HLOGC(ealog.Debug, log << "CEPoll::wait: LINUX: picking up " << (total - prev_total)  << " ready fds.");

#elif defined(BSD) || TARGET_OS_MAC
                struct timespec tmout = {0, 0};
                const int max_events = (int)ed.m_sLocals.size();
                SRT_ASSERT(max_events > 0);
                FixedArray<struct kevent> ke(max_events);

                int nfds = kevent(ed.m_iLocalID, NULL, 0, ke.data(), (int)ke.size(), &tmout);
                IF_HEAVY_LOGGING(const int prev_total = total);

                for (int i = 0; i < nfds; ++ i)
                {
                    if ((NULL != lrfds) && (ke[i].filter == EVFILT_READ))
                    {
                        lrfds->insert((int)ke[i].ident);
                        ++ total;
                    }
                    if ((NULL != lwfds) && (ke[i].filter == EVFILT_WRITE))
                    {
                        lwfds->insert((int)ke[i].ident);
                        ++ total;
                    }
                }

                HLOGC(ealog.Debug, log << "CEPoll::wait: Darwin/BSD: picking up " << (total - prev_total)  << " ready fds.");

#else
                //currently "select" is used for all non-Linux platforms.
                //faster approaches can be applied for specific systems in the future.

                //"select" has a limitation on the number of sockets
                int max_fd = 0;

                fd_set rqreadfds;
                fd_set rqwritefds;
                FD_ZERO(&rqreadfds);
                FD_ZERO(&rqwritefds);

                for (set<SYSSOCKET>::const_iterator i = ed.m_sLocals.begin(); i != ed.m_sLocals.end(); ++ i)
                {
                    if (lrfds)
                        FD_SET(*i, &rqreadfds);
                    if (lwfds)
                        FD_SET(*i, &rqwritefds);
                    if ((int)*i > max_fd)
                        max_fd = (int)*i;
                }

                IF_HEAVY_LOGGING(const int prev_total = total);
                timeval tv;
                tv.tv_sec = 0;
                tv.tv_usec = 0;
                if (::select(max_fd + 1, &rqreadfds, &rqwritefds, NULL, &tv) > 0)
                {
                    for (set<SYSSOCKET>::const_iterator i = ed.m_sLocals.begin(); i != ed.m_sLocals.end(); ++ i)
                    {
                        if (lrfds && FD_ISSET(*i, &rqreadfds))
                        {
                            lrfds->insert(*i);
                            ++ total;
                        }
                        if (lwfds && FD_ISSET(*i, &rqwritefds))
                        {
                            lwfds->insert(*i);
                            ++ total;
                        }
                    }
                }

                HLOGC(ealog.Debug, log << "CEPoll::wait: select(otherSYS): picking up " << (total - prev_total)  << " ready fds.");
#endif
            }

        } // END-LOCK: m_EPollLock

        HLOGC(ealog.Debug, log << "CEPoll::wait: Total of " << total << " READY SOCKETS");

        if (total > 0)
            return total;

        if ((msTimeOut >= 0) && (count_microseconds(sync::steady_clock::now() - entertime) >= msTimeOut * int64_t(1000)))
        {
            HLOGC(ealog.Debug, log << "EID:" << eid << ": TIMEOUT.");
            throw CUDTException(MJ_AGAIN, MN_XMTIMEOUT, 0);
        }

        const bool wait_signaled SRT_ATR_UNUSED = CGlobEvent::waitForEvent();
        HLOGC(ealog.Debug, log << "CEPoll::wait: EVENT WAITING: "
            << (wait_signaled ? "TRIGGERED" : "CHECKPOINT"));
    }

    return 0;
}

int CEPoll::swait(CEPollDesc& d, map<SRTSOCKET, int>& st, int64_t msTimeOut, bool report_by_exception)
{
    {
        ScopedLock lg (m_EPollLock);
        if (!d.flags(SRT_EPOLL_ENABLE_EMPTY) && d.watch_empty() && msTimeOut < 0)
        {
            // no socket is being monitored, this may be a deadlock
            LOGC(ealog.Error, log << "EID:" << d.m_iID << " no sockets to check, this would deadlock");
            if (report_by_exception)
                throw CUDTException(MJ_NOTSUP, MN_EEMPTY, 0);
            return -1;
        }
    }

    st.clear();

    steady_clock::time_point entertime = steady_clock::now();
    while (true)
    {
        {
            // Not extracting separately because this function is
            // for internal use only and we state that the eid could
            // not be deleted or changed the target CEPollDesc in the
            // meantime.

            // Here we only prevent the pollset be updated simultaneously
            // with unstable reading. 
            ScopedLock lg (m_EPollLock);

            if (!d.flags(SRT_EPOLL_ENABLE_EMPTY) && d.watch_empty())
            {
                // Empty EID is not allowed, report error.
                throw CUDTException(MJ_NOTSUP, MN_EEMPTY);
            }

            if (!d.m_sLocals.empty())
            {
                // XXX Add error log
                // uwait should not be used with EIDs subscribed to system sockets
                throw CUDTException(MJ_NOTSUP, MN_INVAL);
            }

            bool empty = d.enotice_empty();

            if (!empty || msTimeOut == 0)
            {
                IF_HEAVY_LOGGING(ostringstream singles);
                // If msTimeOut == 0, it means that we need the information
                // immediately, we don't want to wait. Therefore in this case
                // report also when none is ready.
                int total = 0; // This is a list, so count it during iteration
                CEPollDesc::enotice_t::iterator i = d.enotice_begin();
                while (i != d.enotice_end())
                {
                    ++total;
                    st[i->fd] = i->events;
                    IF_HEAVY_LOGGING(singles << "@" << i->fd << ":");
                    IF_HEAVY_LOGGING(PrintEpollEvent(singles, i->events, i->parent->edgeOnly()));
                    const bool edged SRT_ATR_UNUSED = d.checkEdge(i++); // NOTE: potentially deletes `i`
                    IF_HEAVY_LOGGING(singles << (edged ? "<^> " : " "));
                }

                // Logging into 'singles' because it notifies as to whether
                // the edge-triggered event has been cleared
                HLOGC(ealog.Debug, log << "swait: E" << d.m_iID << " rdy=" << total << ": "
                        << singles.str()
                        << " TRACKED: " << d.DisplayEpollWatch());
                return total;
            }
            // Don't report any updates because this check happens
            // extremely often.
        }

        if ((msTimeOut >= 0) && ((steady_clock::now() - entertime) >= microseconds_from(msTimeOut * int64_t(1000))))
        {
            HLOGC(ealog.Debug, log << "EID:" << d.m_iID << ": TIMEOUT.");
            if (report_by_exception)
                throw CUDTException(MJ_AGAIN, MN_XMTIMEOUT, 0);
            return 0; // meaning "none is ready"
        }

        CGlobEvent::waitForEvent();
    }

    return 0;
}

bool CEPoll::empty(const CEPollDesc& d) const
{
    ScopedLock lg (m_EPollLock);
    return d.watch_empty();
}

void CEPoll::release(const int eid)
{
   ScopedLock pg(m_EPollLock);

   map<int, CEPollDesc>::iterator i = m_mPolls.find(eid);
   if (i == m_mPolls.end())
      throw CUDTException(MJ_NOTSUP, MN_EIDINVAL);

   #ifdef LINUX
   // release local/system epoll descriptor
   ::close(i->second.m_iLocalID);
   #elif defined(BSD) || TARGET_OS_MAC
   ::close(i->second.m_iLocalID);
   #endif

   m_mPolls.erase(i);
}


int CEPoll::update_events(const SRTSOCKET& uid, set<int>& eids, const int events, const bool enable)
{
    // As event flags no longer contain only event types, check now.
    if ((events & ~SRT_EPOLL_EVENTTYPES) != 0)
    {
        LOGC(eilog.Fatal, log << "epoll/update: IPE: 'events' parameter shall not contain special flags!");
        return int(SRT_ERROR); // still, ignored.
    }

    if (uid == SRT_INVALID_SOCK || uid == SRT_SOCKID_CONNREQ)
    {
        LOGC(eilog.Fatal, log << "epoll/update: IPE: invalid 'uid' submitted for update!");
        return int(SRT_ERROR);
    }

    int nupdated = 0;
    vector<int> lost;

    IF_HEAVY_LOGGING(ostringstream debug);
    IF_HEAVY_LOGGING(debug << "epoll/update: @" << uid << " " << (enable ? "+" : "-"));
    IF_HEAVY_LOGGING(PrintEpollEvent(debug, events));

    ScopedLock pg (m_EPollLock);
    for (set<int>::iterator i = eids.begin(); i != eids.end(); ++ i)
    {
        map<int, CEPollDesc>::iterator p = m_mPolls.find(*i);
        if (p == m_mPolls.end())
        {
            HLOGC(eilog.Note, log << "epoll/update: E" << *i << " was deleted in the meantime");
            // EID invalid, though still present in the socket's subscriber list
            // (dangling in the socket). Postpone to fix the subscruption and continue.
            lost.push_back(*i);
            continue;
        }

        CEPollDesc& ed = p->second;

        // Check if this EID is subscribed for this socket.
        CEPollDesc::Wait* pwait = ed.watch_find(uid);
        if (!pwait)
        {
            // As this is mapped in the socket's data, it should be impossible.
            LOGC(eilog.Error, log << "epoll/update: IPE: update struck E"
                    << (*i) << " which is NOT SUBSCRIBED to @" << uid);
            continue;
        }

        IF_HEAVY_LOGGING(string tracking = " TRACKING: " + ed.DisplayEpollWatch());
        // compute new states

        // New state to be set into the permanent state
        const int newstate = enable ? pwait->state | events // SET event bits if enable
                              : pwait->state & (~events); // CLEAR event bits

        // compute states changes!
        int changes = pwait->state ^ newstate; // oldState XOR newState
        if (!changes)
        {
            HLOGC(eilog.Debug, log << debug.str() << ": E" << (*i)
                    << tracking << " NOT updated: no changes");
            continue; // no changes!
        }
        // assign new state
        pwait->state = newstate;
        // filter change relating what is watching
        changes &= pwait->watch;
        if (!changes)
        {
            HLOGC(eilog.Debug, log << debug.str() << ": E" << (*i)
                    << tracking << " NOT updated: not subscribed");
            continue; // no change watching
        }
        // set events changes!

        // This function will update the notice object associated with
        // the given events, that is:
        // - if enable, it will set event flags, possibly in a new notice object
        // - if !enable, it will clear event flags, possibly remove notice if resulted in 0
        ed.updateEventNotice(*pwait, uid, events, enable);
        ++nupdated;

        HLOGC(eilog.Debug, log << debug.str() << ": E" << (*i)
                << " TRACKING: " << ed.DisplayEpollWatch());
    }

    for (vector<int>::iterator i = lost.begin(); i != lost.end(); ++ i)
        eids.erase(*i);

    return nupdated;
}

/// This is a simple function which removes the socket from epoll system.
/// The subscription list should be provided in the @a eids container and
/// the socket is removed from each of them, then this is cleared. This
/// should be the socket's private EID container that keeps EIDs that it
/// should update when an appropriate event comes.
///
/// @param uid Socket ID that has to be removed from the epoll system
/// @param eids EIDs that the given socket believes being subscribed in
void CEPoll::wipe_usock(const SRTSOCKET uid, set<int>& eids)
{
    ScopedLock pg (m_EPollLock);
    for (set<int>::iterator i = eids.begin(); i != eids.end(); ++ i)
    {
        map<int, CEPollDesc>::iterator p = m_mPolls.find(*i);
        if (p == m_mPolls.end())
        {
            HLOGC(eilog.Note, log << "epoll/wipe: E" << *i << " was deleted in the meantime");
            continue;
        }

        CEPollDesc& ed = p->second;
        ed.removeSubscription(uid);
    }

    eids.clear();
}

// Debug use only.
#if ENABLE_HEAVY_LOGGING

string DisplayEpollResults(const map<SRTSOCKET, int>& sockset)
{
    typedef map<SRTSOCKET, int> fmap_t;
    ostringstream os;
    for (fmap_t::const_iterator i = sockset.begin(); i != sockset.end(); ++i)
    {
        os << "@" << i->first << ":";
        PrintEpollEvent(os, i->second);
        os << " ";
    }

    return os.str();
}

string CEPollDesc::DisplayEpollWatch()
{
    ostringstream os;
    for (ewatch_t::const_iterator i = m_USockWatchState.begin(); i != m_USockWatchState.end(); ++i)
    {
        os << "@" << i->first << ":";
        PrintEpollEvent(os, i->second.watch, i->second.edge);
        os << " ";
    }

    return os.str();
}

#endif

} // namespace srt
<|MERGE_RESOLUTION|>--- conflicted
+++ resolved
@@ -524,34 +524,21 @@
 
             CEPollDesc::enotice_t::iterator i = ed.enotice_begin(), inext;
             int pos = 0; // This is a list, so count it during iteration
-            for (inext = i ; i != ed.enotice_end() && pos < fdsSize ; ++pos, i = inext)
-            {
-<<<<<<< HEAD
-                int pos = total; // previous past-the-end position
-                ++total;
-
-                if (total > fdsSize)
-                {
-                    HLOGC(ealog.Debug, log << "epoll_uwait: output container size=" << fdsSize << " insufficient to report all sockets");
-                    break;
-                }
+            IF_HEAVY_LOGGING(bool sufficient = true);
+            for (inext = i ; i != ed.enotice_end() && (sufficient = pos < fdsSize) ; ++pos, i = inext)
+            {
+                ++inext; // deletion-safe list loop
 
                 fdsSet[pos] = *i;
                 IF_HEAVY_LOGGING(std::ostringstream out);
                 IF_HEAVY_LOGGING(out << "epoll_uwait: Notice: fd=" << i->fd << " events=");
                 IF_HEAVY_LOGGING(PrintEpollEvent(out, i->events, 0));
 
-                SRT_ATR_UNUSED const bool was_edge = ed.checkEdge(i++); // NOTE: potentially deletes `i`
+                SRT_ATR_UNUSED const bool was_edge = ed.checkEdge(i); // NOTE: potentially deletes `i`
                 IF_HEAVY_LOGGING(out << (was_edge ? "(^)" : ""));
                 HLOGP(ealog.Debug, out.str());
-
-=======
-                ++inext; // deletion-safe list loop
-
-                fdsSet[pos] = *i;
-                ed.checkEdge(i); // NOTE: potentially deletes `i`
->>>>>>> 74973970
-            }
+            }
+            IF_HEAVY_LOGGING(if (sufficient) LOGC(ealog.Debug, log << "epoll_uwait: output container size=" << fdsSize << " insufficient to report all sockets"));
             if (pos) // pos is increased by 1 towards the last used position
                 return pos;
         }
