/*
 * SRT - Secure, Reliable, Transport
 * Copyright (c) 2018 Haivision Systems Inc.
 *
 * This Source Code Form is subject to the terms of the Mozilla Public
 * License, v. 2.0. If a copy of the MPL was not distributed with this
 * file, You can obtain one at http://mozilla.org/MPL/2.0/.
 *
 */

/*****************************************************************************
Copyright (c) 2001 - 2011, The Board of Trustees of the University of Illinois.
All rights reserved.

Redistribution and use in source and binary forms, with or without
modification, are permitted provided that the following conditions are
met:

* Redistributions of source code must retain the above
  copyright notice, this list of conditions and the
  following disclaimer.

* Redistributions in binary form must reproduce the
  above copyright notice, this list of conditions
  and the following disclaimer in the documentation
  and/or other materials provided with the distribution.

* Neither the name of the University of Illinois
  nor the names of its contributors may be used to
  endorse or promote products derived from this
  software without specific prior written permission.

THIS SOFTWARE IS PROVIDED BY THE COPYRIGHT HOLDERS AND CONTRIBUTORS "AS
IS" AND ANY EXPRESS OR IMPLIED WARRANTIES, INCLUDING, BUT NOT LIMITED TO,
THE IMPLIED WARRANTIES OF MERCHANTABILITY AND FITNESS FOR A PARTICULAR
PURPOSE ARE DISCLAIMED. IN NO EVENT SHALL THE COPYRIGHT OWNER OR
CONTRIBUTORS BE LIABLE FOR ANY DIRECT, INDIRECT, INCIDENTAL, SPECIAL,
EXEMPLARY, OR CONSEQUENTIAL DAMAGES (INCLUDING, BUT NOT LIMITED TO,
PROCUREMENT OF SUBSTITUTE GOODS OR SERVICES; LOSS OF USE, DATA, OR
PROFITS; OR BUSINESS INTERRUPTION) HOWEVER CAUSED AND ON ANY THEORY OF
LIABILITY, WHETHER IN CONTRACT, STRICT LIABILITY, OR TORT (INCLUDING
NEGLIGENCE OR OTHERWISE) ARISING IN ANY WAY OUT OF THE USE OF THIS
SOFTWARE, EVEN IF ADVISED OF THE POSSIBILITY OF SUCH DAMAGE.
*****************************************************************************/

/*****************************************************************************
written by
   Yunhong Gu, last updated 02/28/2012
modified by
   Haivision Systems Inc.
*****************************************************************************/

#include "platform_sys.h"

// Linux specific
#ifdef SRT_ENABLE_BINDTODEVICE
#include <linux/if.h>
#endif

#include <cmath>
#include <sstream>
#include <algorithm>
#include <iterator>
#include "srt.h"
#include "access_control.h" // Required for SRT_REJX_FALLBACK
#include "queue.h"
#include "api.h"
#include "core.h"
#include "logging.h"
#include "crypto.h"
#include "logging_api.h" // Required due to containing extern srt_logger_config
#include "logger_defs.h"

#if !HAVE_CXX11
// for pthread_once
#include <pthread.h>
#endif

// Again, just in case when some "smart guy" provided such a global macro
#ifdef min
#undef min
#endif
#ifdef max
#undef max
#endif

using namespace std;
using namespace srt;
using namespace srt::sync;
using namespace srt_logging;

const SRTSOCKET UDT::INVALID_SOCK = srt::CUDT::INVALID_SOCK;
const int       UDT::ERROR        = srt::CUDT::ERROR;

//#define SRT_CMD_HSREQ       1           /* SRT Handshake Request (sender) */
#define SRT_CMD_HSREQ_MINSZ 8 /* Minumum Compatible (1.x.x) packet size (bytes) */
#define SRT_CMD_HSREQ_SZ 12   /* Current version packet size */
#if SRT_CMD_HSREQ_SZ > SRT_CMD_MAXSZ
#error SRT_CMD_MAXSZ too small
#endif
/*      Handshake Request (Network Order)
        0[31..0]:   SRT version     SRT_DEF_VERSION
        1[31..0]:   Options         0 [ | SRT_OPT_TSBPDSND ][ | SRT_OPT_HAICRYPT ]
        2[31..16]:  TsbPD resv      0
        2[15..0]:   TsbPD delay     [0..60000] msec
*/

//#define SRT_CMD_HSRSP       2           /* SRT Handshake Response (receiver) */
#define SRT_CMD_HSRSP_MINSZ 8 /* Minumum Compatible (1.x.x) packet size (bytes) */
#define SRT_CMD_HSRSP_SZ 12   /* Current version packet size */
#if SRT_CMD_HSRSP_SZ > SRT_CMD_MAXSZ
#error SRT_CMD_MAXSZ too small
#endif
/*      Handshake Response (Network Order)
        0[31..0]:   SRT version     SRT_DEF_VERSION
        1[31..0]:   Options         0 [ | SRT_OPT_TSBPDRCV [| SRT_OPT_TLPKTDROP ]][ | SRT_OPT_HAICRYPT]
                                      [ | SRT_OPT_NAKREPORT ] [ | SRT_OPT_REXMITFLG ]
        2[31..16]:  TsbPD resv      0
        2[15..0]:   TsbPD delay     [0..60000] msec
*/

// IMPORTANT!!! This array must be ordered by value, because std::binary_search is performed on it!
extern const SRT_SOCKOPT srt_post_opt_list [SRT_SOCKOPT_NPOST] = {
    SRTO_SNDSYN,
    SRTO_RCVSYN,
    SRTO_LINGER,
    SRTO_SNDTIMEO,
    SRTO_RCVTIMEO,
    SRTO_MAXBW,
    SRTO_INPUTBW,
    SRTO_OHEADBW,
    SRTO_SNDDROPDELAY,
    SRTO_DRIFTTRACER,
    SRTO_MININPUTBW,
    SRTO_LOSSMAXTTL
#ifdef ENABLE_MAXREXMITBW
    ,SRTO_MAXREXMITBW
#endif
};

const int32_t
    SRTO_R_PREBIND = BIT(0), //< cannot be modified after srt_bind()
    SRTO_R_PRE = BIT(1),     //< cannot be modified after connection is established
    SRTO_POST_SPEC = BIT(2); //< executes some action after setting the option


namespace srt
{

struct SrtOptionAction
{
    int flags[SRTO_E_SIZE];
    std::map<SRT_SOCKOPT, std::string> private_default;
    SrtOptionAction()
    {
        // Set everything to 0 to clear all flags
        // When an option isn't present here, it means that:
        // * it is not settable, or
        // * the option is POST (non-restricted)
        // * it has no post-actions
        // The post-action may be defined independently on restrictions.
        memset(flags, 0, sizeof flags);

        flags[SRTO_MSS]                = SRTO_R_PREBIND;
        flags[SRTO_FC]                 = SRTO_R_PRE;
        flags[SRTO_SNDBUF]             = SRTO_R_PREBIND;
        flags[SRTO_RCVBUF]             = SRTO_R_PREBIND;
        flags[SRTO_UDP_SNDBUF]         = SRTO_R_PREBIND;
        flags[SRTO_UDP_RCVBUF]         = SRTO_R_PREBIND;
        flags[SRTO_RENDEZVOUS]         = SRTO_R_PRE;
        flags[SRTO_REUSEADDR]          = SRTO_R_PREBIND;
        flags[SRTO_MAXBW]              = SRTO_POST_SPEC;
        flags[SRTO_SENDER]             = SRTO_R_PRE;
        flags[SRTO_TSBPDMODE]          = SRTO_R_PRE;
        flags[SRTO_LATENCY]            = SRTO_R_PRE;
        flags[SRTO_INPUTBW]            = SRTO_POST_SPEC;
        flags[SRTO_MININPUTBW]         = SRTO_POST_SPEC;
        flags[SRTO_OHEADBW]            = SRTO_POST_SPEC;
        flags[SRTO_PASSPHRASE]         = SRTO_R_PRE;
        flags[SRTO_PBKEYLEN]           = SRTO_R_PRE;
        flags[SRTO_IPTTL]              = SRTO_R_PREBIND;
        flags[SRTO_IPTOS]              = SRTO_R_PREBIND;
        flags[SRTO_TLPKTDROP]          = SRTO_R_PRE;
        flags[SRTO_SNDDROPDELAY]       = SRTO_POST_SPEC;
        flags[SRTO_NAKREPORT]          = SRTO_R_PRE;
        flags[SRTO_VERSION]            = SRTO_R_PRE;
        flags[SRTO_CONNTIMEO]          = SRTO_R_PRE;
        flags[SRTO_LOSSMAXTTL]         = SRTO_POST_SPEC;
        flags[SRTO_RCVLATENCY]         = SRTO_R_PRE;
        flags[SRTO_PEERLATENCY]        = SRTO_R_PRE;
        flags[SRTO_MINVERSION]         = SRTO_R_PRE;
        flags[SRTO_STREAMID]           = SRTO_R_PRE;
        flags[SRTO_CONGESTION]         = SRTO_R_PRE;
        flags[SRTO_MESSAGEAPI]         = SRTO_R_PRE;
        flags[SRTO_PAYLOADSIZE]        = SRTO_R_PRE;
        flags[SRTO_TRANSTYPE]          = SRTO_R_PREBIND;
        flags[SRTO_KMREFRESHRATE]      = SRTO_R_PRE;
        flags[SRTO_KMPREANNOUNCE]      = SRTO_R_PRE;
        flags[SRTO_ENFORCEDENCRYPTION] = SRTO_R_PRE;
        flags[SRTO_IPV6ONLY]           = SRTO_R_PREBIND;
        flags[SRTO_PEERIDLETIMEO]      = SRTO_R_PRE;
#ifdef SRT_ENABLE_BINDTODEVICE
        flags[SRTO_BINDTODEVICE]       = SRTO_R_PREBIND;
#endif
#if ENABLE_BONDING
        flags[SRTO_GROUPCONNECT]       = SRTO_R_PRE;
        flags[SRTO_GROUPMINSTABLETIMEO]= SRTO_R_PRE;
#endif
        flags[SRTO_PACKETFILTER]       = SRTO_R_PRE;
        flags[SRTO_RETRANSMITALGO]     = SRTO_R_PRE;
#ifdef ENABLE_AEAD_API_PREVIEW
        flags[SRTO_CRYPTOMODE]         = SRTO_R_PRE;
#endif

        // For "private" options (not derived from the listener
        // socket by an accepted socket) provide below private_default
        // to which these options will be reset after blindly
        // copying the option object from the listener socket.
        // Note that this option cannot have runtime-dependent
        // default value, like options affected by SRTO_TRANSTYPE.

        // Options may be of different types, but this value should be only
        // used as a source of the value. For example, in case of int64_t you'd
        // have to place here a string of 8 characters. It should be copied
        // always in the hardware order, as this is what will be directly
        // passed to a setting function.
        private_default[SRTO_STREAMID] = string();
    }
};

const SrtOptionAction s_sockopt_action;

} // namespace srt

#if HAVE_CXX11

CUDTUnited& srt::CUDT::uglobal()
{
    static CUDTUnited instance;
    return instance;
}

#else // !HAVE_CXX11

static pthread_once_t s_UDTUnitedOnce = PTHREAD_ONCE_INIT;

static CUDTUnited *getInstance()
{
    static CUDTUnited instance;
    return &instance;
}

CUDTUnited& srt::CUDT::uglobal()
{
    // We don't want lock each time, pthread_once can be faster than mutex.
    pthread_once(&s_UDTUnitedOnce, reinterpret_cast<void (*)()>(getInstance));
    return *getInstance();
}

#endif

void srt::CUDT::construct()
{
    m_pSndBuffer           = NULL;
    m_pRcvBuffer           = NULL;
    m_pSndLossList         = NULL;
    m_pRcvLossList         = NULL;
    m_iReorderTolerance    = 0;
    // How many times so far the packet considered lost has been received
    // before TTL expires.
    m_iConsecEarlyDelivery   = 0; 
    m_iConsecOrderedDelivery = 0;

    m_pSndQueue = NULL;
    m_pRcvQueue = NULL;
    m_pSNode    = NULL;
    m_pRNode    = NULL;

    // Will be reset to 0 for HSv5, this value is important for HSv4.
    m_iSndHsRetryCnt = SRT_MAX_HSRETRY + 1;

    m_PeerID              = 0;
    m_bOpened             = false;
    m_bListening          = false;
    m_bConnecting         = false;
    m_bConnected          = false;
    m_bClosing            = false;
    m_bShutdown           = false;
    m_bBroken             = false;
    m_bBreakAsUnstable    = false;
    // TODO: m_iBrokenCounter should be still set to some default.
    m_bPeerHealth         = true;
    m_RejectReason        = SRT_REJ_UNKNOWN;
    m_tsLastReqTime.store(steady_clock::time_point());
    m_SrtHsSide           = HSD_DRAW;
    m_uPeerSrtVersion     = 0;  // Not defined until connected.
    m_iTsbPdDelay_ms      = 0;
    m_iPeerTsbPdDelay_ms  = 0;
    m_bPeerTsbPd          = false;
    m_bTsbPd              = false;
    m_bTsbPdAckWakeup     = false;
    m_bGroupTsbPd         = false;
    m_bPeerTLPktDrop      = false;
    m_bBufferWasFull      = false;

    // Initilize mutex and condition variables.
    initSynch();

    // TODO: Uncomment when the callback is implemented.
    // m_cbPacketArrival.set(this, &CUDT::defaultPacketArrival);
}

srt::CUDT::CUDT(CUDTSocket* parent)
    : m_parent(parent)
#ifdef ENABLE_MAXREXMITBW
    , m_SndRexmitRate(sync::steady_clock::now())
#endif
    , m_iISN(-1)
    , m_iPeerISN(-1)
{
    construct();

    (void)SRT_DEF_VERSION;

    // Runtime fields
#if ENABLE_BONDING
    m_HSGroupType           = SRT_GTYPE_UNDEFINED;
#endif
    m_bTLPktDrop            = true; // Too-late Packet Drop

    m_pCache = NULL;
    // This is in order to set it ANY kind of initial value, however
    // this value should not be used when not connected and should be
    // updated in the handshake. When this value is 0, it means that
    // packets shall not be sent, as the other party doesn't have a
    // room to receive and store it. Therefore this value should be
    // overridden before any sending happens.
    m_iFlowWindowSize = 0;

}

srt::CUDT::CUDT(CUDTSocket* parent, const CUDT& ancestor)
    : m_parent(parent)
#ifdef ENABLE_MAXREXMITBW
    , m_SndRexmitRate(sync::steady_clock::now())
#endif
    , m_iISN(-1)
    , m_iPeerISN(-1)
{
    construct();

    // XXX Consider all below fields (except m_bReuseAddr) to be put
    // into a separate class for easier copying.

    m_config            = ancestor.m_config;
    // Reset values that shall not be derived to default ones.
    // These declarations should be consistent with SRTO_R_PRIVATE flag.
    for (size_t i = 0; i < Size(s_sockopt_action.flags); ++i)
    {
        const string* pdef = map_getp(s_sockopt_action.private_default, SRT_SOCKOPT(i));
        if (pdef)
        {
            try
            {
                // Ignore errors here - this is a development-time granted
                // value, not user-provided value.
                m_config.set(SRT_SOCKOPT(i), pdef->data(), (int) pdef->size());
            }
            catch (...)
            {
                LOGC(gglog.Error, log << "IPE: failed to set a declared default option!");
            }
        }
    }

    m_SrtHsSide         = ancestor.m_SrtHsSide; // actually it sets it to HSD_RESPONDER
    m_bTLPktDrop        = ancestor.m_bTLPktDrop;
    m_iReorderTolerance = m_config.iMaxReorderTolerance;  // Initialize with maximum value

    // Runtime
    m_pCache = ancestor.m_pCache;
}

srt::CUDT::~CUDT()
{
    // release mutex/condtion variables
    destroySynch();

    // destroy the data structures
    delete m_pSndBuffer;
    delete m_pRcvBuffer;
    delete m_pSndLossList;
    delete m_pRcvLossList;
    delete m_pSNode;
    delete m_pRNode;
}

void srt::CUDT::setOpt(SRT_SOCKOPT optName, const void* optval, int optlen)
{
    if (m_bBroken || m_bClosing)
        throw CUDTException(MJ_CONNECTION, MN_CONNLOST, 0);

    // Match check (confirm optName as index for s_sockopt_action)
    if (int(optName) < 0 || int(optName) >= int(SRTO_E_SIZE))
        throw CUDTException(MJ_NOTSUP, MN_INVAL, 0);

    // Restriction check
    const int oflags = s_sockopt_action.flags[optName];

    ScopedLock cg (m_ConnectionLock);
    ScopedLock sendguard (m_SendLock);
    ScopedLock recvguard (m_RecvLock);

    HLOGC(aclog.Debug,
          log << CONID() << "OPTION: #" << optName << " value:" << FormatBinaryString((uint8_t*)optval, optlen));

    if (IsSet(oflags, SRTO_R_PREBIND) && m_bOpened)
        throw CUDTException(MJ_NOTSUP, MN_ISBOUND, 0);

    if (IsSet(oflags, SRTO_R_PRE) && (m_bConnected || m_bConnecting || m_bListening))
        throw CUDTException(MJ_NOTSUP, MN_ISCONNECTED, 0);

    // Option execution. If this returns -1, there's no such option.
    const int status = m_config.set(optName, optval, optlen);
    if (status == -1)
    {
        LOGC(aclog.Error, log << CONID() << "OPTION: #" << optName << " UNKNOWN");
        throw CUDTException(MJ_NOTSUP, MN_INVAL, 0);
    }

    // Post-action, if applicable
    if (IsSet(oflags, SRTO_POST_SPEC) && m_bConnected)
    {
        switch (optName)
        {
        case SRTO_MAXBW:
            updateCC(TEV_INIT, EventVariant(TEV_INIT_RESET));
            break;

        case SRTO_INPUTBW:
        case SRTO_MININPUTBW:
            updateCC(TEV_INIT, EventVariant(TEV_INIT_INPUTBW));
            break;

        case SRTO_OHEADBW:
            updateCC(TEV_INIT, EventVariant(TEV_INIT_OHEADBW));
            break;

        case SRTO_LOSSMAXTTL:
            m_iReorderTolerance = m_config.iMaxReorderTolerance;

        default: break;
        }
    }
}

void srt::CUDT::getOpt(SRT_SOCKOPT optName, void *optval, int &optlen)
{
    ScopedLock cg(m_ConnectionLock);

    switch (optName)
    {
    case SRTO_MSS:
        *(int *)optval = m_config.iMSS;
        optlen         = sizeof(int);
        break;

    case SRTO_SNDSYN:
        *(bool *)optval = m_config.bSynSending;
        optlen          = sizeof(bool);
        break;

    case SRTO_RCVSYN:
        *(bool *)optval = m_config.bSynRecving;
        optlen          = sizeof(bool);
        break;

    case SRTO_ISN:
        *(int *)optval = m_iISN;
        optlen         = sizeof(int);
        break;

    case SRTO_FC:
        *(int *)optval = m_config.iFlightFlagSize;
        optlen         = sizeof(int);
        break;

        // For SNDBUF/RCVBUF values take the variant that uses more memory.
        // It is not possible to make sure what "family" is in use without
        // checking if the socket is bound. This will also be the exact size
        // of the memory in use.
    case SRTO_SNDBUF:
        *(int *)optval = m_config.iSndBufSize * m_config.bytesPerPkt();
        optlen         = sizeof(int);
        break;

    case SRTO_RCVBUF:
        *(int *)optval = m_config.iRcvBufSize * m_config.bytesPerPkt();
        optlen         = sizeof(int);
        break;

    case SRTO_LINGER:
        if (optlen < (int)(sizeof(linger)))
            throw CUDTException(MJ_NOTSUP, MN_INVAL, 0);

        *(linger *)optval = m_config.Linger;
        optlen            = sizeof(linger);
        break;

    case SRTO_UDP_SNDBUF:
        *(int *)optval = m_config.iUDPSndBufSize;
        optlen         = sizeof(int);
        break;

    case SRTO_UDP_RCVBUF:
        *(int *)optval = m_config.iUDPRcvBufSize;
        optlen         = sizeof(int);
        break;

    case SRTO_RENDEZVOUS:
        *(bool *)optval = m_config.bRendezvous;
        optlen          = sizeof(bool);
        break;

    case SRTO_SNDTIMEO:
        *(int *)optval = m_config.iSndTimeOut;
        optlen         = sizeof(int);
        break;

    case SRTO_RCVTIMEO:
        *(int *)optval = m_config.iRcvTimeOut;
        optlen         = sizeof(int);
        break;

    case SRTO_REUSEADDR:
        *(bool *)optval = m_config.bReuseAddr;
        optlen          = sizeof(bool);
        break;

    case SRTO_MAXBW:
        if (size_t(optlen) < sizeof(m_config.llMaxBW))
            throw CUDTException(MJ_NOTSUP, MN_INVAL, 0);
        *(int64_t *)optval = m_config.llMaxBW;
        optlen             = sizeof(int64_t);
        break;

    case SRTO_INPUTBW:
        if (size_t(optlen) < sizeof(m_config.llInputBW))
            throw CUDTException(MJ_NOTSUP, MN_INVAL, 0);
       *(int64_t*)optval = m_config.llInputBW;
       optlen            = sizeof(int64_t);
       break;

    case SRTO_MININPUTBW:
        if (size_t(optlen) < sizeof (m_config.llMinInputBW))
            throw CUDTException(MJ_NOTSUP, MN_INVAL, 0);
        *(int64_t*)optval = m_config.llMinInputBW;
        optlen            = sizeof(int64_t);
        break;

    case SRTO_OHEADBW:
        *(int32_t *)optval = m_config.iOverheadBW;
        optlen = sizeof(int32_t);
        break;

#ifdef ENABLE_MAXREXMITBW
    case SRTO_MAXREXMITBW:
        if (size_t(optlen) < sizeof(m_config.llMaxRexmitBW))
            throw CUDTException(MJ_NOTSUP, MN_INVAL, 0);
        *(int64_t*)optval = m_config.llMaxRexmitBW;
        optlen = sizeof(int64_t);
        break;
#endif

    case SRTO_STATE:
        *(int32_t *)optval = uglobal().getStatus(m_SocketID);
        optlen             = sizeof(int32_t);
        break;

    case SRTO_EVENT:
    {
        int32_t event = 0;
        if (m_bBroken)
            event |= SRT_EPOLL_ERR;
        else
        {
            enterCS(m_RecvLock);
            if (m_pRcvBuffer && isRcvBufferReady())
                event |= SRT_EPOLL_IN;
            leaveCS(m_RecvLock);
            if (m_pSndBuffer && (m_config.iSndBufSize > m_pSndBuffer->getCurrBufSize()))
                event |= SRT_EPOLL_OUT;
        }
        *(int32_t *)optval = event;
        optlen             = sizeof(int32_t);
        break;
    }

    case SRTO_SNDDATA:
        if (m_pSndBuffer)
            *(int32_t *)optval = m_pSndBuffer->getCurrBufSize();
        else
            *(int32_t *)optval = 0;
        optlen = sizeof(int32_t);
        break;

    case SRTO_RCVDATA:
        if (m_pRcvBuffer)
        {
            enterCS(m_RecvLock);
            *(int32_t *)optval = m_pRcvBuffer->getRcvDataSize();
            leaveCS(m_RecvLock);
        }
        else
            *(int32_t *)optval = 0;
        optlen = sizeof(int32_t);
        break;

    case SRTO_IPTTL:
        if (m_bOpened)
            *(int32_t *)optval = m_pSndQueue->getIpTTL();
        else
            *(int32_t *)optval = m_config.iIpTTL;
        optlen = sizeof(int32_t);
        break;

    case SRTO_IPTOS:
        if (m_bOpened)
            *(int32_t *)optval = m_pSndQueue->getIpToS();
        else
            *(int32_t *)optval = m_config.iIpToS;
        optlen = sizeof(int32_t);
        break;

    case SRTO_BINDTODEVICE:
#ifdef SRT_ENABLE_BINDTODEVICE
        if (optlen < IFNAMSIZ)
            throw CUDTException(MJ_NOTSUP, MN_INVAL, 0);

        if (m_bOpened && m_pSndQueue->getBind(((char*)optval), optlen))
        {
            optlen = strlen((char*)optval);
            break;
        }

        // Fallback: return from internal data
        optlen = (int)m_config.sBindToDevice.copy((char*)optval, (size_t)optlen - 1);
        ((char*)optval)[optlen] = '\0';
#else
        LOGC(smlog.Error, log << "SRTO_BINDTODEVICE is not supported on that platform");
        throw CUDTException(MJ_NOTSUP, MN_INVAL, 0);
#endif
        break;

    case SRTO_SENDER:
        *(bool *)optval = m_config.bDataSender;
        optlen             = sizeof(bool);
        break;

    case SRTO_TSBPDMODE:
        *(bool *)optval = m_config.bTSBPD;
        optlen             = sizeof(bool);
        break;

    case SRTO_LATENCY:
    case SRTO_RCVLATENCY:
        if (m_bConnected)
            *(int32_t *)optval = m_iTsbPdDelay_ms;
        else
            *(int32_t *)optval = m_config.iRcvLatency;
        optlen             = sizeof(int32_t);
        break;

    case SRTO_PEERLATENCY:
        if (m_bConnected)
            *(int32_t *)optval = m_iPeerTsbPdDelay_ms;
        else
            *(int32_t *)optval = m_config.iPeerLatency;

        optlen             = sizeof(int32_t);
        break;

    case SRTO_TLPKTDROP:
        if (m_bConnected)
            *(bool *)optval = m_bTLPktDrop;
        else
            *(bool *)optval = m_config.bTLPktDrop;

        optlen          = sizeof(bool);
        break;

    case SRTO_SNDDROPDELAY:
        *(int32_t *)optval = m_config.iSndDropDelay;
        optlen             = sizeof(int32_t);
        break;

    case SRTO_PBKEYLEN:
        if (m_pCryptoControl)
            *(int32_t *)optval = (int32_t) m_pCryptoControl->KeyLen(); // Running Key length.
        else
            *(int32_t *)optval = m_config.iSndCryptoKeyLen; // May be 0.
        optlen = sizeof(int32_t);
        break;

    case SRTO_KMSTATE:
        if (!m_pCryptoControl)
            *(int32_t *)optval = SRT_KM_S_UNSECURED;
        else if (m_config.bDataSender)
            *(int32_t *)optval = m_pCryptoControl->m_SndKmState;
        else
            *(int32_t *)optval = m_pCryptoControl->m_RcvKmState;
        optlen = sizeof(int32_t);
        break;

    case SRTO_SNDKMSTATE: // State imposed by Agent depending on PW and KMX
        if (m_pCryptoControl)
            *(int32_t *)optval = m_pCryptoControl->m_SndKmState;
        else
            *(int32_t *)optval = SRT_KM_S_UNSECURED;
        optlen = sizeof(int32_t);
        break;

    case SRTO_RCVKMSTATE: // State returned by Peer as informed during KMX
        if (m_pCryptoControl)
            *(int32_t *)optval = m_pCryptoControl->m_RcvKmState;
        else
            *(int32_t *)optval = SRT_KM_S_UNSECURED;
        optlen = sizeof(int32_t);
        break;

    case SRTO_LOSSMAXTTL:
        *(int32_t*)optval = m_config.iMaxReorderTolerance;
        optlen = sizeof(int32_t);
        break;

    case SRTO_NAKREPORT:
        *(bool *)optval = m_config.bRcvNakReport;
        optlen          = sizeof(bool);
        break;

    case SRTO_VERSION:
        *(int32_t *)optval = m_config.uSrtVersion;
        optlen             = sizeof(int32_t);
        break;

    case SRTO_PEERVERSION:
        *(int32_t *)optval = m_uPeerSrtVersion;
        optlen             = sizeof(int32_t);
        break;

    case SRTO_CONNTIMEO:
        *(int*)optval = (int) count_milliseconds(m_config.tdConnTimeOut);
        optlen        = sizeof(int);
        break;

    case SRTO_DRIFTTRACER:
        *(bool*)optval = m_config.bDriftTracer;
        optlen         = sizeof(bool);
        break;

    case SRTO_MINVERSION:
        *(uint32_t *)optval = m_config.uMinimumPeerSrtVersion;
        optlen              = sizeof(uint32_t);
        break;

    case SRTO_STREAMID:
        if (size_t(optlen) < m_config.sStreamName.size() + 1)
            throw CUDTException(MJ_NOTSUP, MN_INVAL, 0);

        optlen = (int)m_config.sStreamName.copy((char*)optval, (size_t)optlen - 1);
        ((char*)optval)[optlen] = '\0';
        break;

    case SRTO_CONGESTION:
        if (size_t(optlen) < m_config.sCongestion.size() + 1)
            throw CUDTException(MJ_NOTSUP, MN_INVAL, 0);

        optlen = (int)m_config.sCongestion.copy((char*)optval, (size_t)optlen - 1);
        ((char*)optval)[optlen] = '\0';
        break;

    case SRTO_MESSAGEAPI:
        optlen          = sizeof(bool);
        *(bool *)optval = m_config.bMessageAPI;
        break;

    case SRTO_PAYLOADSIZE:
        optlen         = sizeof(int);
        *(int *)optval = (int) payloadSize();
        break;

    case SRTO_KMREFRESHRATE:
        optlen = sizeof(int);
        *(int*)optval = (int)m_config.uKmRefreshRatePkt;
        break;

    case SRTO_KMPREANNOUNCE:
        optlen = sizeof(int);
        *(int*)optval = (int)m_config.uKmPreAnnouncePkt;
        break;

#if ENABLE_BONDING
    case SRTO_GROUPCONNECT:
        optlen        = sizeof (int);
        *(int*)optval = m_config.iGroupConnect;
        break;

    case SRTO_GROUPMINSTABLETIMEO:
        optlen = sizeof(int);
        *(int*)optval = (int)m_config.uMinStabilityTimeout_ms;
        break;

    case SRTO_GROUPTYPE:
        optlen         = sizeof (int);
        *(int*)optval = m_HSGroupType;
        break;
#endif

    case SRTO_ENFORCEDENCRYPTION:
        optlen          = sizeof(bool);
        *(bool *)optval = m_config.bEnforcedEnc;
        break;

    case SRTO_IPV6ONLY:
        optlen         = sizeof(int);
        *(int *)optval = m_config.iIpV6Only;
        break;

    case SRTO_PEERIDLETIMEO:
        *(int *)optval = m_config.iPeerIdleTimeout_ms;
        optlen         = sizeof(int);
        break;

    case SRTO_PACKETFILTER:
        if (size_t(optlen) < m_config.sPacketFilterConfig.size() + 1)
            throw CUDTException(MJ_NOTSUP, MN_INVAL, 0);

        optlen = (int)m_config.sPacketFilterConfig.copy((char*)optval, (size_t)optlen - 1);
        ((char*)optval)[optlen] = '\0';
        break;

    case SRTO_RETRANSMITALGO:
        *(int32_t *)optval = m_config.iRetransmitAlgo;
        optlen         = sizeof(int32_t);
        break;
#ifdef ENABLE_AEAD_API_PREVIEW
    case SRTO_CRYPTOMODE:
        if (m_pCryptoControl)
            *(int32_t*)optval = m_pCryptoControl->getCryptoMode();
        else
            *(int32_t*)optval = m_config.iCryptoMode;
        optlen = sizeof(int32_t);
        break;
#endif

    default:
        throw CUDTException(MJ_NOTSUP, MN_NONE, 0);
    }
}


#if ENABLE_BONDING
SRT_ERRNO srt::CUDT::applyMemberConfigObject(const SRT_SocketOptionObject& opt)
{
    SRT_SOCKOPT this_opt = SRTO_VERSION;
    for (size_t i = 0; i < opt.options.size(); ++i)
    {
        SRT_SocketOptionObject::SingleOption* o = opt.options[i];
        HLOGC(smlog.Debug, log << CONID() << "applyMemberConfigObject: OPTION @" << m_SocketID << " #" << o->option);
        this_opt = SRT_SOCKOPT(o->option);
        setOpt(this_opt, o->storage, o->length);
    }
    return SRT_SUCCESS;
}
#endif

bool srt::CUDT::setstreamid(SRTSOCKET u, const std::string &sid)
{
    CUDT *that = getUDTHandle(u);
    if (!that)
        return false;

    if (sid.size() > CSrtConfig::MAX_SID_LENGTH)
        return false;

    if (that->m_bConnected)
        return false;

    that->m_config.sStreamName.set(sid);
    return true;
}

string srt::CUDT::getstreamid(SRTSOCKET u)
{
    CUDT *that = getUDTHandle(u);
    if (!that)
        return "";

    return that->m_config.sStreamName.str();
}

// XXX REFACTOR: Make common code for CUDT constructor and clearData,
// possibly using CUDT::construct.
// Initial sequence number, loss, acknowledgement, etc.
void srt::CUDT::clearData()
{
    const size_t full_hdr_size = CPacket::UDP_HDR_SIZE - CPacket::HDR_SIZE;
    m_iMaxSRTPayloadSize = m_config.iMSS - full_hdr_size;
    HLOGC(cnlog.Debug, log << CONID() << "clearData: PAYLOAD SIZE: " << m_iMaxSRTPayloadSize);

    m_SndTimeWindow.initialize(full_hdr_size, m_iMaxSRTPayloadSize);
    m_RcvTimeWindow.initialize(full_hdr_size, m_iMaxSRTPayloadSize);

    m_iEXPCount  = 1;
    m_iBandwidth = 1; // pkts/sec
    // XXX use some constant for this 16
    m_iDeliveryRate     = 16;
    m_iByteDeliveryRate = 16 * m_iMaxSRTPayloadSize;
    m_iAckSeqNo         = 0;
    m_tsLastAckTime     = steady_clock::now();

    // trace information
    {
        ScopedLock stat_lock(m_StatsLock);

        m_stats.tsStartTime = steady_clock::now();
        m_stats.sndr.reset();
        m_stats.rcvr.reset();

        m_stats.tsLastSampleTime = steady_clock::now();
        m_stats.traceReorderDistance = 0;
        m_stats.sndDuration = m_stats.m_sndDurationTotal = 0;
    }

    // Resetting these data because this happens when agent isn't connected.
    m_bPeerTsbPd         = false;
    m_iPeerTsbPdDelay_ms = 0;

    // TSBPD as state should be set to FALSE here.
    // Only when the HSREQ handshake is exchanged,
    // should they be set to possibly true.
    m_bTsbPd         = false;
    m_bGroupTsbPd    = false;
    m_iTsbPdDelay_ms = m_config.iRcvLatency;
    m_bTLPktDrop     = m_config.bTLPktDrop;
    m_bPeerTLPktDrop = false;

    m_bPeerNakReport = false;

    m_bPeerRexmitFlag = false;

    m_RdvState           = CHandShake::RDV_INVALID;
    m_tsRcvPeerStartTime = steady_clock::time_point();
}

void srt::CUDT::open()
{
    ScopedLock cg(m_ConnectionLock);

    clearData();

    // structures for queue
    if (m_pSNode == NULL)
        m_pSNode = new CSNode;
    m_pSNode->m_pUDT      = this;
    m_pSNode->m_tsTimeStamp = steady_clock::now();
    m_pSNode->m_iHeapLoc  = -1;

    if (m_pRNode == NULL)
        m_pRNode = new CRNode;
    m_pRNode->m_pUDT      = this;
    m_pRNode->m_tsTimeStamp = steady_clock::now();
    m_pRNode->m_pPrev = m_pRNode->m_pNext = NULL;
    m_pRNode->m_bOnList                   = false;

    // Set initial values of smoothed RTT and RTT variance.
    m_iSRTT               = INITIAL_RTT;
    m_iRTTVar             = INITIAL_RTTVAR;
    m_bIsFirstRTTReceived = false;

    // set minimum NAK and EXP timeout to 300ms
    m_tdMinNakInterval = milliseconds_from(300);
    m_tdMinExpInterval = milliseconds_from(300);

    m_tdACKInterval = microseconds_from(COMM_SYN_INTERVAL_US);
    m_tdNAKInterval = m_tdMinNakInterval;

    const steady_clock::time_point currtime = steady_clock::now();
    m_tsLastRspTime.store(currtime);
    m_tsNextACKTime.store(currtime + m_tdACKInterval);
    m_tsNextNAKTime.store(currtime + m_tdNAKInterval);
    m_tsLastRspAckTime = currtime;
    m_tsLastSndTime.store(currtime);

#if ENABLE_BONDING
    m_tsUnstableSince   = steady_clock::time_point();
    m_tsFreshActivation = steady_clock::time_point();
    m_tsWarySince       = steady_clock::time_point();
#endif

    m_iReXmitCount   = 1;
    memset(&m_aSuppressedMsg, 0, sizeof m_aSuppressedMsg);
    m_iPktCount      = 0;
    m_iLightACKCount = 1;
    m_tsNextSendTime = steady_clock::time_point();
    m_tdSendTimeDiff = microseconds_from(0);

    // Now UDT is opened.
    m_bOpened = true;
}

void srt::CUDT::setListenState()
{
    ScopedLock cg(m_ConnectionLock);

    if (!m_bOpened)
        throw CUDTException(MJ_NOTSUP, MN_NONE, 0);

    if (m_bConnecting || m_bConnected)
        throw CUDTException(MJ_NOTSUP, MN_ISCONNECTED, 0);

    // listen can be called more than once
    if (m_bListening)
        return;

    // if there is already another socket listening on the same port
    if (m_pRcvQueue->setListener(this) < 0)
        throw CUDTException(MJ_NOTSUP, MN_BUSY, 0);

    m_bListening = true;
}

size_t srt::CUDT::fillSrtHandshake(uint32_t *aw_srtdata, size_t srtlen, int msgtype, int hs_version)
{
    if (srtlen < SRT_HS_E_SIZE)
    {
        LOGC(cnlog.Fatal,
             log << CONID() << "IPE: fillSrtHandshake: buffer too small: " << srtlen << " (expected: " << SRT_HS_E_SIZE << ")");
        return 0;
    }

    srtlen = SRT_HS_E_SIZE; // We use only that much space.

    memset((aw_srtdata), 0, sizeof(uint32_t) * srtlen);
    /* Current version (1.x.x) SRT handshake */
    aw_srtdata[SRT_HS_VERSION] = m_config.uSrtVersion; /* Required version */
    aw_srtdata[SRT_HS_FLAGS] |= SrtVersionCapabilities();

    switch (msgtype)
    {
    case SRT_CMD_HSREQ:
        return fillSrtHandshake_HSREQ((aw_srtdata), srtlen, hs_version);
    case SRT_CMD_HSRSP:
        return fillSrtHandshake_HSRSP((aw_srtdata), srtlen, hs_version);
    default:
        LOGC(cnlog.Fatal, log << CONID() << "IPE: fillSrtHandshake/sendSrtMsg called with value " << msgtype);
        return 0;
    }
}

size_t srt::CUDT::fillSrtHandshake_HSREQ(uint32_t *aw_srtdata, size_t /* srtlen - unused */, int hs_version)
{
    // INITIATOR sends HSREQ.

    // The TSBPD(SND|RCV) options are being set only if the TSBPD is set in the current agent.
    // The agent has a decisive power only in the range of RECEIVING the data, however it can
    // also influence the peer's latency. If agent doesn't set TSBPD mode, it doesn't send any
    // latency flags, although the peer might still want to do Rx with TSBPD. When agent sets
    // TsbPd mode, it defines latency values for Rx (itself) and Tx (peer's Rx). If peer does
    // not set TsbPd mode, it will simply ignore the proposed latency (PeerTsbPdDelay), although
    // if it has received the Rx latency as well, it must honor it and respond accordingly
    // (the latter is only in case of HSv5 and bidirectional connection).
    if (m_config.bTSBPD)
    {
        m_iTsbPdDelay_ms     = m_config.iRcvLatency;
        m_iPeerTsbPdDelay_ms = m_config.iPeerLatency;
        /*
         * Sent data is real-time, use Time-based Packet Delivery,
         * set option bit and configured delay
         */
        aw_srtdata[SRT_HS_FLAGS] |= SRT_OPT_TSBPDSND;

        if (hs_version < CUDT::HS_VERSION_SRT1)
        {
            // HSv4 - this uses only one value.
            aw_srtdata[SRT_HS_LATENCY] = SRT_HS_LATENCY_LEG::wrap(m_iPeerTsbPdDelay_ms);
        }
        else
        {
            // HSv5 - this will be understood only since this version when this exists.
            aw_srtdata[SRT_HS_LATENCY] = SRT_HS_LATENCY_SND::wrap(m_iPeerTsbPdDelay_ms);

            // And in the reverse direction.
            aw_srtdata[SRT_HS_FLAGS] |= SRT_OPT_TSBPDRCV;
            aw_srtdata[SRT_HS_LATENCY] |= SRT_HS_LATENCY_RCV::wrap(m_iTsbPdDelay_ms);

            // This wasn't there for HSv4, this setting is only for the receiver.
            // HSv5 is bidirectional, so every party is a receiver.

            if (m_bTLPktDrop)
                aw_srtdata[SRT_HS_FLAGS] |= SRT_OPT_TLPKTDROP;
        }
    }

    if (m_config.bRcvNakReport)
        aw_srtdata[SRT_HS_FLAGS] |= SRT_OPT_NAKREPORT;

    // I support SRT_OPT_REXMITFLG. Do you?
    aw_srtdata[SRT_HS_FLAGS] |= SRT_OPT_REXMITFLG;

    // Declare the API used. The flag is set for "stream" API because
    // the older versions will never set this flag, but all old SRT versions use message API.
    if (!m_config.bMessageAPI)
        aw_srtdata[SRT_HS_FLAGS] |= SRT_OPT_STREAM;

    HLOGC(cnlog.Debug,
          log << CONID() << "HSREQ/snd: LATENCY[SND:" << SRT_HS_LATENCY_SND::unwrap(aw_srtdata[SRT_HS_LATENCY])
              << " RCV:" << SRT_HS_LATENCY_RCV::unwrap(aw_srtdata[SRT_HS_LATENCY]) << "] FLAGS["
              << SrtFlagString(aw_srtdata[SRT_HS_FLAGS]) << "]");

    return 3;
}

size_t srt::CUDT::fillSrtHandshake_HSRSP(uint32_t *aw_srtdata, size_t /* srtlen - unused */, int hs_version)
{
    // Setting m_tsRcvPeerStartTime is done in processSrtMsg_HSREQ(), so
    // this condition will be skipped only if this function is called without
    // getting first received HSREQ. Doesn't look possible in both HSv4 and HSv5.
    if (is_zero(m_tsRcvPeerStartTime))
    {
        LOGC(cnlog.Fatal, log << CONID() << "IPE: fillSrtHandshake_HSRSP: m_tsRcvPeerStartTime NOT SET!");
        return 0;
    }

    // If Agent doesn't set TSBPD, it will not set the TSBPD flag back to the Peer.
    // The peer doesn't have be disturbed by it anyway.
    if (isOPT_TsbPd())
    {
        /*
         * We got and transposed peer start time (HandShake request timestamp),
         * we can support Timestamp-based Packet Delivery
         */
        aw_srtdata[SRT_HS_FLAGS] |= SRT_OPT_TSBPDRCV;

        if (hs_version < HS_VERSION_SRT1)
        {
            // HSv4 - this uses only one value
            aw_srtdata[SRT_HS_LATENCY] = SRT_HS_LATENCY_LEG::wrap(m_iTsbPdDelay_ms);
        }
        else
        {
            // HSv5 - this puts "agent's" latency into RCV field and "peer's" -
            // into SND field.
            aw_srtdata[SRT_HS_LATENCY] = SRT_HS_LATENCY_RCV::wrap(m_iTsbPdDelay_ms);
        }
    }
    else
    {
        HLOGC(cnlog.Debug, log << CONID() << "HSRSP/snd: TSBPD off, NOT responding TSBPDRCV flag.");
    }

    // Hsv5, only when peer has declared TSBPD mode.
    // The flag was already set, and the value already "maximized" in processSrtMsg_HSREQ().
    if (m_bPeerTsbPd && hs_version >= HS_VERSION_SRT1)
    {
        // HSv5 is bidirectional - so send the TSBPDSND flag, and place also the
        // peer's latency into SND field.
        aw_srtdata[SRT_HS_FLAGS] |= SRT_OPT_TSBPDSND;
        aw_srtdata[SRT_HS_LATENCY] |= SRT_HS_LATENCY_SND::wrap(m_iPeerTsbPdDelay_ms);

        HLOGC(cnlog.Debug,
              log << CONID()
                  << "HSRSP/snd: HSv5 peer uses TSBPD, responding TSBPDSND latency=" << m_iPeerTsbPdDelay_ms);
    }
    else
    {
        HLOGC(cnlog.Debug,
              log << CONID() << "HSRSP/snd: HSv" << (hs_version == CUDT::HS_VERSION_UDT4 ? 4 : 5)
                  << " with peer TSBPD=" << (m_bPeerTsbPd ? "on" : "off") << " - NOT responding TSBPDSND");
    }

    if (m_bTLPktDrop)
        aw_srtdata[SRT_HS_FLAGS] |= SRT_OPT_TLPKTDROP;

    if (m_config.bRcvNakReport)
    {
        // HSv5: Note that this setting is independent on the value of
        // m_bPeerNakReport, which represent this setting in the peer.

        aw_srtdata[SRT_HS_FLAGS] |= SRT_OPT_NAKREPORT;
        /*
         * NAK Report is so efficient at controlling bandwidth that sender TLPktDrop
         * is not needed. SRT 1.0.5 to 1.0.7 sender TLPktDrop combined with SRT 1.0
         * Timestamp-Based Packet Delivery was not well implemented and could drop
         * big I-Frame tail before sending once on low latency setups.
         * Disabling TLPktDrop in the receiver SRT Handshake Reply prevents the sender
         * from enabling Too-Late Packet Drop.
         */
        if (m_uPeerSrtVersion <= SrtVersion(1, 0, 7))
            aw_srtdata[SRT_HS_FLAGS] &= ~SRT_OPT_TLPKTDROP;
    }

    if (m_config.uSrtVersion >= SrtVersion(1, 2, 0))
    {
        if (!m_bPeerRexmitFlag)
        {
            // Peer does not request to use rexmit flag, if so,
            // we won't use as well.
            HLOGC(cnlog.Debug,
                  log << CONID() << "HSRSP/snd: AGENT understands REXMIT flag, but PEER DOES NOT. NOT setting.");
        }
        else
        {
            // Request that the rexmit bit be used as a part of msgno.
            aw_srtdata[SRT_HS_FLAGS] |= SRT_OPT_REXMITFLG;
            HLOGP(cnlog.Debug, "HSRSP/snd: AGENT UNDERSTANDS REXMIT flag and PEER reported that it does, too.");
        }
    }
    else
    {
        // Since this is now in the code, it can occur only in case when you change the
        // version specification in the build configuration.
        HLOGP(cnlog.Debug, "HSRSP/snd: AGENT DOES NOT UNDERSTAND REXMIT flag");
    }

    HLOGC(cnlog.Debug,
          log << CONID() << "HSRSP/snd: LATENCY[SND:" << SRT_HS_LATENCY_SND::unwrap(aw_srtdata[SRT_HS_LATENCY])
              << " RCV:" << SRT_HS_LATENCY_RCV::unwrap(aw_srtdata[SRT_HS_LATENCY]) << "] FLAGS["
              << SrtFlagString(aw_srtdata[SRT_HS_FLAGS]) << "]");

    return 3;
}

size_t srt::CUDT::prepareSrtHsMsg(int cmd, uint32_t *srtdata, size_t size)
{
    size_t srtlen = fillSrtHandshake(srtdata, size, cmd, handshakeVersion());
    HLOGC(cnlog.Debug, log << "CMD:" << MessageTypeStr(UMSG_EXT, cmd) << "(" << cmd << ") Len:"
                           << int(srtlen * sizeof(int32_t))
                           << " Version: " << SrtVersionString(srtdata[SRT_HS_VERSION])
                           << " Flags: " << srtdata[SRT_HS_FLAGS]
                           << " (" << SrtFlagString(srtdata[SRT_HS_FLAGS]) << ") sdelay:"
                           << srtdata[SRT_HS_LATENCY]);

    return srtlen;
}

void srt::CUDT::sendSrtMsg(int cmd, uint32_t *srtdata_in, size_t srtlen_in)
{
    CPacket srtpkt;
    int32_t srtcmd = (int32_t)cmd;

    SRT_STATIC_ASSERT(SRTDATA_MAXSIZE >= SRT_HS_E_SIZE, "SRT_CMD_MAXSZ is too small to hold all the data");
    // This will be effectively larger than SRT_HS_E_SIZE, but it will be also used for incoming data.
    uint32_t srtdata[SRTDATA_MAXSIZE];

    size_t srtlen = 0;

    if (cmd == SRT_CMD_REJECT)
    {
        // This is a value returned by processSrtMsg underlying layer, potentially
        // to be reported here. Should this happen, just send a rejection message.
        cmd                     = SRT_CMD_HSRSP;
        srtdata[SRT_HS_VERSION] = 0;
    }

    switch (cmd)
    {
    case SRT_CMD_HSREQ:
    case SRT_CMD_HSRSP:
        srtlen = prepareSrtHsMsg(cmd, srtdata, SRTDATA_MAXSIZE);
        break;

    case SRT_CMD_KMREQ: // Sender
    case SRT_CMD_KMRSP: // Receiver
        srtlen = srtlen_in;
        /* Msg already in network order
         * But CChannel:sendto will swap again (assuming 32-bit fields)
         * Pre-swap to cancel it.
         */
        HtoNLA(srtdata, srtdata_in, srtlen);
        m_pCryptoControl->updateKmState(cmd, srtlen); // <-- THIS function can't be moved to CUDT

        break;

    default:
        LOGC(cnlog.Error, log << "sndSrtMsg: IPE: cmd=" << cmd << " unsupported");
        break;
    }

    if (srtlen > 0)
    {
        /* srtpkt.pack will set message data in network order */
        srtpkt.pack(UMSG_EXT, &srtcmd, srtdata, srtlen * sizeof(int32_t));
        addressAndSend(srtpkt);
    }
}

size_t srt::CUDT::fillHsExtConfigString(uint32_t* pcmdspec, int cmd, const string& str)
{
    uint32_t* space = pcmdspec + 1;
    size_t wordsize         = (str.size() + 3) / 4;
    size_t aligned_bytesize = wordsize * 4;

    memset((space), 0, aligned_bytesize);
    memcpy((space), str.data(), str.size());
    // Preswap to little endian (in place due to possible padding zeros)
    HtoILA((space), space, wordsize);

    *pcmdspec = HS_CMDSPEC_CMD::wrap(cmd) | HS_CMDSPEC_SIZE::wrap((uint32_t) wordsize);

    return wordsize;
}

#if ENABLE_BONDING
// [[using locked(m_parent->m_ControlLock)]]
// [[using locked(s_UDTUnited.m_GlobControlLock)]]
size_t srt::CUDT::fillHsExtGroup(uint32_t* pcmdspec)
{
    SRT_ASSERT(m_parent->m_GroupOf != NULL);
    uint32_t* space = pcmdspec + 1;

    SRTSOCKET id = m_parent->m_GroupOf->id();
    SRT_GROUP_TYPE tp = m_parent->m_GroupOf->type();
    uint32_t flags = 0;

    // NOTE: this code remains as is for historical reasons.
    // The initial implementation stated that the peer id be
    // extracted so that it can be reported and possibly the
    // start time somehow encoded and written into the group
    // extension, but it was later seen not necessary. Therefore
    // this code remains, but now it's informational only.
#if ENABLE_HEAVY_LOGGING
    m_parent->m_GroupOf->debugMasterData(m_SocketID);
#endif

    // See CUDT::interpretGroup()

    uint32_t dataword = 0
        | SrtHSRequest::HS_GROUP_TYPE::wrap(tp)
        | SrtHSRequest::HS_GROUP_FLAGS::wrap(flags)
        | SrtHSRequest::HS_GROUP_WEIGHT::wrap(m_parent->m_GroupMemberData->weight);

    const uint32_t storedata [GRPD_E_SIZE] = { uint32_t(id), dataword };
    memcpy((space), storedata, sizeof storedata);

    const size_t ra_size = Size(storedata);
    *pcmdspec = HS_CMDSPEC_CMD::wrap(SRT_CMD_GROUP) | HS_CMDSPEC_SIZE::wrap(ra_size);

    return ra_size;
}
#endif

size_t srt::CUDT::fillHsExtKMREQ(uint32_t* pcmdspec, size_t ki)
{
    uint32_t* space = pcmdspec + 1;

    size_t msglen = m_pCryptoControl->getKmMsg_size(ki);
    // Make ra_size back in element unit
    // Add one extra word if the size isn't aligned to 32-bit.
    size_t ra_size = (msglen / sizeof(uint32_t)) + (msglen % sizeof(uint32_t) ? 1 : 0);

    // Store the CMD + SIZE in the next field
    *pcmdspec = HS_CMDSPEC_CMD::wrap(SRT_CMD_KMREQ) | HS_CMDSPEC_SIZE::wrap((uint32_t) ra_size);

    // Copy the key - do the endian inversion because another endian inversion
    // will be done for every control message before sending, and this KM message
    // is ALREADY in network order.
    const uint32_t* keydata = reinterpret_cast<const uint32_t*>(m_pCryptoControl->getKmMsg_data(ki));

    HLOGC(cnlog.Debug,
          log << CONID() << "createSrtHandshake: KMREQ: adding key #" << ki << " length=" << ra_size
              << " words (KmMsg_size=" << msglen << ")");
    // XXX INSECURE ": [" << FormatBinaryString((uint8_t*)keydata, msglen) << "]";

    // Yes, I know HtoNLA and NtoHLA do exactly the same operation, but I want
    // to be clear about the true intention.
    NtoHLA((space), keydata, ra_size);

    return ra_size;
}

size_t srt::CUDT::fillHsExtKMRSP(uint32_t* pcmdspec, const uint32_t* kmdata, size_t kmdata_wordsize)
{
    uint32_t* space = pcmdspec + 1;
    const uint32_t failure_kmrsp[] = {SRT_KM_S_UNSECURED};
    const uint32_t* keydata = 0;

    // Shift the starting point with the value of previously added block,
    // to start with the new one.

    size_t ra_size;

    if (kmdata_wordsize == 0)
    {
        LOGC(cnlog.Warn,
             log << CONID()
                 << "createSrtHandshake: Agent has PW, but Peer sent no KMREQ. Sending error KMRSP response");
        ra_size = 1;
        keydata = failure_kmrsp;

        // Update the KM state as well
        m_pCryptoControl->m_SndKmState = SRT_KM_S_NOSECRET;  // Agent has PW, but Peer won't decrypt
        m_pCryptoControl->m_RcvKmState = SRT_KM_S_UNSECURED; // Peer won't encrypt as well.
    }
    else
    {
        if (!kmdata)
        {
            m_RejectReason = SRT_REJ_IPE;
            LOGC(cnlog.Fatal, log << CONID() << "createSrtHandshake: IPE: srtkm_cmd=SRT_CMD_KMRSP and no kmdata!");
            return 0;
        }
        ra_size = kmdata_wordsize;
        keydata = reinterpret_cast<const uint32_t *>(kmdata);
    }

    *pcmdspec = HS_CMDSPEC_CMD::wrap(SRT_CMD_KMRSP) | HS_CMDSPEC_SIZE::wrap((uint32_t) ra_size);
    HLOGC(cnlog.Debug,
          log << CONID() << "createSrtHandshake: KMRSP: applying returned key length="
              << ra_size); // XXX INSECURE << " words: [" << FormatBinaryString((uint8_t*)kmdata,
                           // kmdata_wordsize*sizeof(uint32_t)) << "]";

    NtoHLA((space), keydata, ra_size);
    return ra_size;
}


// PREREQUISITE:
// pkt must be set the buffer and configured for UMSG_HANDSHAKE.
// Note that this function replaces also serialization for the HSv4.
bool srt::CUDT::createSrtHandshake(
        int             srths_cmd,
        int             srtkm_cmd,
        const uint32_t* kmdata,
        size_t          kmdata_wordsize, // IN WORDS, NOT BYTES!!!
        CPacket&        w_pkt,
        CHandShake&     w_hs)
{
    // This function might be called before the opposite version was recognized.
    // Check if the version is exactly 4 because this means that the peer has already
    // sent something - asynchronously, and usually in rendezvous - and we already know
    // that the peer is version 4. In this case, agent must behave as HSv4, til the end.
    if (m_ConnRes.m_iVersion == HS_VERSION_UDT4)
    {
        w_hs.m_iVersion = HS_VERSION_UDT4;
        w_hs.m_iType    = UDT_DGRAM;
        if (w_hs.m_extension)
        {
            // Should be impossible
            LOGC(cnlog.Error,
                 log << CONID() << "createSrtHandshake: IPE: EXTENSION SET WHEN peer reports version 4 - fixing...");
            w_hs.m_extension = false;
        }
    }
    else
    {
        w_hs.m_iType = 0; // Prepare it for flags
    }

    HLOGC(cnlog.Debug,
          log << CONID() << "createSrtHandshake: buf size=" << w_pkt.getLength()
              << " hsx=" << MessageTypeStr(UMSG_EXT, srths_cmd) << " kmx=" << MessageTypeStr(UMSG_EXT, srtkm_cmd)
              << " kmdata_wordsize=" << kmdata_wordsize << " version=" << w_hs.m_iVersion);

    // Once you are certain that the version is HSv5, set the enc type flags
    // to advertise pbkeylen. Otherwise make sure that the old interpretation
    // will correctly pick up the type field. PBKEYLEN should be advertized
    // regardless of what URQ stage the handshake is (note that in case of rendezvous
    // CONCLUSION might be the FIRST MESSAGE EVER RECEIVED by a party).
    if (w_hs.m_iVersion > HS_VERSION_UDT4)
    {
        // Check if there was a failure to receie HSREQ before trying to craft HSRSP.
        // If fillSrtHandshake_HSRSP catches the condition of m_tsRcvPeerStartTime == steady_clock::zero(),
        // it will return size 0, which will mess up with further extension procedures;
        // PREVENT THIS HERE.
        if (w_hs.m_iReqType == URQ_CONCLUSION && srths_cmd == SRT_CMD_HSRSP && is_zero(m_tsRcvPeerStartTime))
        {
            LOGC(cnlog.Error,
                 log << CONID()
                     << "createSrtHandshake: IPE (non-fatal): Attempting to craft HSRSP without received HSREQ. "
                        "BLOCKING extensions.");
            w_hs.m_extension = false;
        }

        // The situation when this function is called without requested extensions
        // is URQ_CONCLUSION in rendezvous mode in some of the transitions.
        // In this case for version 5 just clear the m_iType field, as it has
        // different meaning in HSv5 and contains extension flags.
        //
        // Keep 0 in the SRT_HSTYPE_HSFLAGS field, but still advertise PBKEYLEN
        // in the SRT_HSTYPE_ENCFLAGS field.
        w_hs.m_iType                  = SrtHSRequest::wrapFlags(false /*no magic in HSFLAGS*/, m_config.iSndCryptoKeyLen);

        IF_HEAVY_LOGGING(bool whether = m_config.iSndCryptoKeyLen != 0);
        HLOGC(cnlog.Debug,
              log << CONID() << "createSrtHandshake: " << (whether ? "" : "NOT ")
                  << " Advertising PBKEYLEN - value = " << m_config.iSndCryptoKeyLen);

        // Note: This is required only when sending a HS message without SRT extensions.
        // When this is to be sent with SRT extensions, then KMREQ will be attached here
        // and the PBKEYLEN will be extracted from it. If this is going to attach KMRSP
        // here, it's already too late (it should've been advertised before getting the first
        // handshake message with KMREQ).
    }
    else
    {
        w_hs.m_iType = UDT_DGRAM;
    }

    // values > URQ_CONCLUSION include also error types
    // if (w_hs.m_iVersion == HS_VERSION_UDT4 || w_hs.m_iReqType > URQ_CONCLUSION) <--- This condition was checked b4 and
    // it's only valid for caller-listener mode
    if (!w_hs.m_extension)
    {
        // Serialize only the basic handshake, if this is predicted for
        // Hsv4 peer or this is URQ_INDUCTION or URQ_WAVEAHAND.
        size_t hs_size = w_pkt.getLength();
        w_hs.store_to((w_pkt.m_pcData), (hs_size));
        w_pkt.setLength(hs_size);
        HLOGC(cnlog.Debug,
              log << CONID() << "createSrtHandshake: (no ext) size=" << hs_size << " data: " << w_hs.show());
        return true;
    }

    // Sanity check, applies to HSv5 only cases.
    if (srths_cmd == SRT_CMD_HSREQ && m_SrtHsSide == HSD_RESPONDER)
    {
        m_RejectReason = SRT_REJ_IPE;
        LOGC(cnlog.Fatal,
             log << CONID() << "IPE: SRT_CMD_HSREQ was requested to be sent in HSv5 by an INITIATOR side!");
        return false; // should cause rejection
    }

    ostringstream logext;
    logext << "HSX";

    // Install the SRT extensions
    w_hs.m_iType |= CHandShake::HS_EXT_HSREQ;

    bool have_sid = false;
    if (srths_cmd == SRT_CMD_HSREQ && !m_config.sStreamName.empty())
    {
        have_sid = true;
        w_hs.m_iType |= CHandShake::HS_EXT_CONFIG;
        logext << ",SID";
    }

    // If this is a response, we have also information
    // on the peer. If Peer is NOT filter capable, don't
    // put filter config, even if agent is capable.
    bool peer_filter_capable = true;
    if (srths_cmd == SRT_CMD_HSRSP)
    {
        if (m_sPeerPktFilterConfigString != "")
        {
            peer_filter_capable = true;
        }
        else if (IsSet(m_uPeerSrtFlags, SRT_OPT_FILTERCAP))
        {
            peer_filter_capable = true;
        }
        else
        {
            peer_filter_capable = false;
        }
    }

    // Now, if this is INITIATOR, then it has its
    // filter config already set, if configured, otherwise
    // it should not attach the filter config extension.

    // If this is a RESPONDER, then it has already received
    // the filter config string from the peer and therefore
    // possibly confronted with the contents of m_OPT_FECConfigString,
    // and if it decided to go with filter, it will be nonempty.
    bool have_filter  = false;
    if (peer_filter_capable && !m_config.sPacketFilterConfig.empty())
    {
        have_filter = true;
        w_hs.m_iType |= CHandShake::HS_EXT_CONFIG;
        logext << ",filter";
    }

    bool have_congctl = false;
    const string sm = m_config.sCongestion.str();
    if (sm != "" && sm != "live")
    {
        have_congctl = true;
        w_hs.m_iType |= CHandShake::HS_EXT_CONFIG;
        logext << ",CONGCTL";
    }

    bool have_kmreq   = false;
    // Prevent adding KMRSP only in case when BOTH:
    // - Agent has set no password
    // - no KMREQ has arrived from Peer
    // KMRSP must be always sent when:
    // - Agent set a password, Peer did not send KMREQ: Agent sets snd=NOSECRET.
    // - Agent set no password, but Peer sent KMREQ: Ageng sets rcv=NOSECRET.
    if (m_config.CryptoSecret.len > 0 || kmdata_wordsize > 0)
    {
        have_kmreq = true;
        w_hs.m_iType |= CHandShake::HS_EXT_KMREQ;
        logext << ",KMX";
    }

#if ENABLE_BONDING
    bool have_group = false;

    // Note: this is done without locking because we have the following possibilities:
    //
    // 1. Most positive: the group will be the same all the time up to the moment when we use it.
    // 2. The group will disappear when next time we try to use it having now have_group set true.
    //
    // Not possible that a group is NULL now but would appear later: the group must be either empty
    // or already set as valid at this time.
    //
    // If the 2nd possibility happens, then simply it means that the group has been closed during
    // the operation and the socket got this information updated in the meantime. This means that
    // it was an abnormal interrupt during the processing so the handshake process should be aborted
    // anyway, and that's what will be done.

    // LOCKING INFORMATION: accesing this field just for NULL check doesn't
    // hurt, even if this field could be dangling in the moment. This will be
    // followed by an additional check, done this time under lock, and there will
    // be no dangling pointers at this time.
    if (m_parent->m_GroupOf)
    {
        // Whatever group this socket belongs to, the information about
        // the group is always sent the same way with the handshake.
        have_group = true;
        w_hs.m_iType |= CHandShake::HS_EXT_CONFIG;
        logext << ",GROUP";
    }
#endif

    HLOGC(cnlog.Debug, log << CONID() << "createSrtHandshake: (ext: " << logext.str() << ") data: " << w_hs.show());

    // NOTE: The HSREQ is practically always required, although may happen
    // in future that CONCLUSION can be sent multiple times for a separate
    // stream encryption support, and this way it won't enclose HSREQ.
    // Also, KMREQ may occur multiple times.

    // So, initially store the UDT legacy handshake.
    size_t hs_size = w_pkt.getLength(), total_ra_size = (hs_size / sizeof(uint32_t)); // Maximum size of data
    w_hs.store_to((w_pkt.m_pcData), (hs_size));                                        // hs_size is updated

    size_t ra_size = hs_size / sizeof(int32_t);

    // Now attach the SRT handshake for HSREQ
    size_t    offset = ra_size;
    uint32_t *p      = reinterpret_cast<uint32_t *>(w_pkt.m_pcData);
    // NOTE: since this point, ra_size has a size in int32_t elements, NOT BYTES.

    // The first 4-byte item is the CMD/LENGTH spec.
    uint32_t *pcmdspec = p + offset; // Remember the location to be filled later, when we know the length
    ++offset;

    // Now use the original function to store the actual SRT_HS data
    // ra_size after that
    // NOTE: so far, ra_size is m_iMaxSRTPayloadSize expressed in number of elements.
    // WILL BE CHANGED HERE.
    ra_size   = fillSrtHandshake((p + offset), total_ra_size - offset, srths_cmd, HS_VERSION_SRT1);
    *pcmdspec = HS_CMDSPEC_CMD::wrap(srths_cmd) | HS_CMDSPEC_SIZE::wrap((uint32_t) ra_size);

    HLOGC(cnlog.Debug,
          log << CONID() << "createSrtHandshake: after HSREQ: offset=" << offset << " HSREQ size=" << ra_size
              << " space left: " << (total_ra_size - offset));

    // Use only in REQ phase and only if stream name is set
    if (have_sid)
    {
        // Now prepare the string with 4-byte alignment. The string size is limited
        // to half the payload size. Just a sanity check to not pack too much into
        // the conclusion packet.
        size_t size_limit = m_iMaxSRTPayloadSize / 2;

        if (m_config.sStreamName.size() >= size_limit)
        {
            m_RejectReason = SRT_REJ_ROGUE;
            LOGC(cnlog.Warn,
                 log << CONID() << "createSrtHandshake: stream id too long, limited to " << (size_limit - 1)
                     << " bytes");
            return false;
        }

        offset += ra_size + 1;
        ra_size = fillHsExtConfigString(p + offset - 1, SRT_CMD_SID, m_config.sStreamName.str());

        HLOGC(cnlog.Debug,
              log << CONID() << "createSrtHandshake: after SID [" << m_config.sStreamName.c_str()
                  << "] length=" << m_config.sStreamName.size() << " alignedln=" << (4 * ra_size)
                  << ": offset=" << offset << " SID size=" << ra_size << " space left: " << (total_ra_size - offset));
    }

    if (have_congctl)
    {
        // Pass the congctl to the other side as informational.
        // The other side should reject connection if it uses a different congctl.
        // The other side should also respond with the congctl it uses, if its non-default (for backward compatibility).

        offset += ra_size + 1;
        ra_size = fillHsExtConfigString(p + offset - 1, SRT_CMD_CONGESTION, sm);

        HLOGC(cnlog.Debug,
              log << CONID() << "createSrtHandshake: after CONGCTL [" << sm << "] length=" << sm.size()
                  << " alignedln=" << (4 * ra_size) << ": offset=" << offset << " CONGCTL size=" << ra_size
                  << " space left: " << (total_ra_size - offset));
    }

    if (have_filter)
    {
        offset += ra_size + 1;
        ra_size = fillHsExtConfigString(p + offset - 1, SRT_CMD_FILTER, m_config.sPacketFilterConfig.str());

        HLOGC(cnlog.Debug,
              log << CONID() << "createSrtHandshake: after filter [" << m_config.sPacketFilterConfig.c_str()
                  << "] length=" << m_config.sPacketFilterConfig.size() << " alignedln=" << (4 * ra_size) << ": offset="
                  << offset << " filter size=" << ra_size << " space left: " << (total_ra_size - offset));
    }

#if ENABLE_BONDING
    // Note that this will fire in both cases:
    // - When the group has been set by the user on a socket (or socket was created as a part of the group),
    //   and the handshake request is to be sent with informing the peer that this conenction belongs to a group
    // - When the agent received a HS request with a group, has created its mirror group on its side, and
    //   now sends the HS response to the peer, with ITS OWN group id (the mirror one).
    //
    // XXX Probably a condition should be checked here around the group type.
    // The time synchronization should be done only on any kind of parallel sending group.
    // Currently all groups are such groups (broadcast, backup, balancing), but it may
    // need to be changed for some other types.
    if (have_group)
    {
        // NOTE: See information about mutex ordering in api.h
        ScopedLock gdrg (uglobal().m_GlobControlLock);
        if (!m_parent->m_GroupOf)
        {
            // This may only happen if since last check of m_GroupOf pointer the socket was removed
            // from the group in the meantime, which can only happen due to that the group was closed.
            // In such a case it simply means that the handshake process was requested to be interrupted.
            LOGC(cnlog.Fatal, log << CONID() << "GROUP DISAPPEARED. Socket not capable of continuing HS");
            return false;
        }
        else
        {
            if (m_parent->m_GroupOf->closing())
            {
                m_RejectReason = SRT_REJ_IPE;
                LOGC(cnlog.Error,
                     log << CONID() << "createSrtHandshake: group is closing during the process, rejecting.");
                return false;
            }
            offset += ra_size + 1;
            ra_size = fillHsExtGroup(p + offset - 1);

            HLOGC(cnlog.Debug,
                  log << CONID() << "createSrtHandshake: after GROUP [" << sm << "] length=" << sm.size() << ": offset="
                      << offset << " GROUP size=" << ra_size << " space left: " << (total_ra_size - offset));
        }
    }
#endif

    // When encryption turned on
    if (have_kmreq)
    {
        HLOGC(cnlog.Debug,
              log << CONID() << "createSrtHandshake: "
                  << (m_config.CryptoSecret.len > 0 ? "Agent uses ENCRYPTION" : "Peer requires ENCRYPTION"));

        if (!m_pCryptoControl && (srtkm_cmd == SRT_CMD_KMREQ || srtkm_cmd == SRT_CMD_KMRSP))
        {
            m_RejectReason = SRT_REJ_IPE;
            LOGC(cnlog.Error,
                 log << CONID() << "createSrtHandshake: IPE: need to send KM, but CryptoControl does not exist."
                     << " Socket state: connected=" << boolalpha << m_bConnected << ", connecting=" << m_bConnecting
                     << ", broken=" << m_bBroken << ", closing=" << m_bClosing << ".");
            return false;
        }

        if (srtkm_cmd == SRT_CMD_KMREQ)
        {
            bool have_any_keys = false;
            for (size_t ki = 0; ki < 2; ++ki)
            {
                // Skip those that have expired
                if (!m_pCryptoControl->getKmMsg_needSend(ki, false))
                    continue;

                m_pCryptoControl->getKmMsg_markSent(ki, false);

                offset += ra_size + 1;
                ra_size = fillHsExtKMREQ(p + offset - 1, ki);

                have_any_keys = true;
            }

            if (!have_any_keys)
            {
                m_RejectReason = SRT_REJ_IPE;
                LOGC(cnlog.Error, log << CONID() << "createSrtHandshake: IPE: all keys have expired, no KM to send.");
                return false;
            }
        }
        else if (srtkm_cmd == SRT_CMD_KMRSP)
        {
            offset += ra_size + 1;
            ra_size = fillHsExtKMRSP(p + offset - 1, kmdata, kmdata_wordsize);
        }
        else
        {
            m_RejectReason = SRT_REJ_IPE;
            LOGC(cnlog.Fatal, log << CONID() << "createSrtHandshake: IPE: wrong value of srtkm_cmd: " << srtkm_cmd);
            return false;
        }
    }

    if (ra_size == 0)
    {
        // m_RejectReason is expected to be set by fillHsExtKMRSP(..) in this case.
        return false;
    }

    // ra_size + offset has a value in element unit.
    // Switch it again to byte unit.
    w_pkt.setLength((ra_size + offset) * sizeof(int32_t));

    HLOGC(cnlog.Debug,
          log << CONID() << "createSrtHandshake: filled HSv5 handshake flags: "
              << CHandShake::ExtensionFlagStr(w_hs.m_iType) << " length: " << w_pkt.getLength() << " bytes");

    return true;
}

template <class Integer>
static inline int FindExtensionBlock(Integer* begin, size_t total_length,
        size_t& w_out_len, Integer*& w_next_block)
{
    // Check if there's anything to process
    if (total_length == 0)
    {
        w_next_block = NULL;
        w_out_len    = 0;
        return SRT_CMD_NONE;
    }

    // This function extracts the block command from the block and its length.
    // The command value is returned as a function result.
    // The size of that command block is stored into w_out_len.
    // The beginning of the prospective next block is stored in w_next_block.

    // The caller must be aware that:
    // - exactly one element holds the block header (cmd+size), so the actual data are after this one.
    // - the returned size is the number of uint32_t elements since that first data element
    // - the remaining size should be manually calculated as total_length - 1 - w_out_len, or
    // simply, as w_next_block - begin.

    // Note that if the total_length is too short to extract the whole block, it will return
    // SRT_CMD_NONE. Note that total_length includes this first CMDSPEC word.
    //
    // When SRT_CMD_NONE is returned, it means that nothing has been extracted and nothing else
    // can be further extracted from this block.

    int    cmd  = HS_CMDSPEC_CMD::unwrap(*begin);
    size_t size = HS_CMDSPEC_SIZE::unwrap(*begin);

    if (size + 1 > total_length)
        return SRT_CMD_NONE;

    w_out_len = size;

    if (total_length == size + 1)
        w_next_block = NULL;
    else
        w_next_block = begin + 1 + size;

    return cmd;
}

// NOTE: the rule of order of arguments is broken here because this order
// serves better the logics and readability.
template <class Integer>
static inline bool NextExtensionBlock(Integer*& w_begin, Integer* next, size_t& w_length)
{
    if (!next)
        return false;

    w_length = w_length - (next - w_begin);
    w_begin  = next;
    return true;
}

void SrtExtractHandshakeExtensions(const char* bufbegin, size_t buflength,
        vector<SrtHandshakeExtension>& w_output)
{
    const uint32_t *begin = reinterpret_cast<const uint32_t *>(bufbegin + CHandShake::m_iContentSize);
    size_t    size  = buflength - CHandShake::m_iContentSize; // Due to previous cond check we grant it's >0
    const uint32_t *next  = 0;
    size_t    length   = size / sizeof(uint32_t);
    size_t    blocklen = 0;

    for (;;) // ONE SHOT, but continuable loop
    {
        const int cmd = FindExtensionBlock(begin, length, (blocklen), (next));

        if (cmd == SRT_CMD_NONE)
        {
            // End of blocks
            break;
        }

        w_output.push_back(SrtHandshakeExtension(cmd));

        SrtHandshakeExtension& ext = w_output.back();

        std::copy(begin+1, begin+blocklen+1, back_inserter(ext.contents));

        // Any other kind of message extracted. Search on.
        if (!NextExtensionBlock((begin), next, (length)))
            break;
    }
}

#if SRT_DEBUG_RTT
class RttTracer
{
public:
    RttTracer()
    {
    }

    ~RttTracer()
    {
        srt::sync::ScopedLock lck(m_mtx);
        m_fout.close();
    }

    void trace(const srt::sync::steady_clock::time_point& currtime,
               const std::string& event, int rtt_sample, int rttvar_sample,
               bool is_smoothed_rtt_reset, int64_t recvTotal,
               int smoothed_rtt, int rttvar)
    {
        srt::sync::ScopedLock lck(m_mtx);
        create_file();
        
        m_fout << srt::sync::FormatTimeSys(currtime) << ",";
        m_fout << srt::sync::FormatTime(currtime) << ",";
        m_fout << event << ",";
        m_fout << rtt_sample << ",";
        m_fout << rttvar_sample << ",";
        m_fout << is_smoothed_rtt_reset << ",";
        m_fout << recvTotal << ",";
        m_fout << smoothed_rtt << ",";
        m_fout << rttvar << "\n";
        m_fout.flush();
    }

private:
    void print_header()
    {
        m_fout << "Timepoint_SYST,Timepoint_STDY,Event,usRTTSample,"
                  "usRTTVarSample,IsSmoothedRTTReset,pktsRecvTotal,"
                  "usSmoothedRTT,usRTTVar\n";
    }

    void create_file()
    {
        if (m_fout.is_open())
            return;

        std::string str_tnow = srt::sync::FormatTimeSys(srt::sync::steady_clock::now());
        str_tnow.resize(str_tnow.size() - 7); // remove trailing ' [SYST]' part
        while (str_tnow.find(':') != std::string::npos) {
            str_tnow.replace(str_tnow.find(':'), 1, 1, '_');
        }
        const std::string fname = "rtt_trace_" + str_tnow + "_" + SRT_SYNC_CLOCK_STR + ".csv";
        m_fout.open(fname, std::ofstream::out);
        if (!m_fout)
            std::cerr << "IPE: Failed to open " << fname << "!!!\n";

        print_header();
    }

private:
    srt::sync::Mutex m_mtx;
    std::ofstream m_fout;
};

RttTracer s_rtt_trace;
#endif


bool srt::CUDT::processSrtMsg(const CPacket *ctrlpkt)
{
    uint32_t *srtdata = (uint32_t *)ctrlpkt->m_pcData;
    size_t    len     = ctrlpkt->getLength();
    int       etype   = ctrlpkt->getExtendedType();
    uint32_t  ts      = ctrlpkt->timestamp();

    int res = SRT_CMD_NONE;

    HLOGC(cnlog.Debug,
          log << CONID() << "Dispatching message type=" << etype << " data length=" << (len / sizeof(int32_t)));
    switch (etype)
    {
    case SRT_CMD_HSREQ:
    {
        res = processSrtMsg_HSREQ(srtdata, len, ts, CUDT::HS_VERSION_UDT4);
        break;
    }
    case SRT_CMD_HSRSP:
    {
        res = processSrtMsg_HSRSP(srtdata, len, ts, CUDT::HS_VERSION_UDT4);
        break;
    }
    case SRT_CMD_KMREQ:
        // Special case when the data need to be processed here
        // and the appropriate message must be constructed for sending.
        // No further processing required
        {
            uint32_t srtdata_out[SRTDATA_MAXSIZE];
            size_t   len_out = 0;
            res = m_pCryptoControl->processSrtMsg_KMREQ(srtdata, len, CUDT::HS_VERSION_UDT4,
                    (srtdata_out), (len_out));
            if (res == SRT_CMD_KMRSP)
            {
                if (len_out == 1)
                {
                    if (m_config.bEnforcedEnc)
                    {
                        LOGC(cnlog.Warn,
                             log << CONID() << "KMREQ FAILURE: " << KmStateStr(SRT_KM_STATE(srtdata_out[0]))
                                 << " - rejecting per enforced encryption");
                        res = SRT_CMD_NONE;
                        break;
                    }
                    HLOGC(cnlog.Debug,
                          log << CONID()
                              << "MKREQ -> KMRSP FAILURE state: " << KmStateStr(SRT_KM_STATE(srtdata_out[0])));
                }
                else
                {
                    HLOGC(cnlog.Debug, log << CONID() << "KMREQ -> requested to send KMRSP length=" << len_out);
                }
                sendSrtMsg(SRT_CMD_KMRSP, srtdata_out, len_out);
            }
            // XXX Dead code. processSrtMsg_KMREQ now doesn't return any other value now.
            // Please review later.
            else
            {
                LOGC(cnlog.Warn, log << CONID() << "KMREQ failed to process the request - ignoring");
            }

            return true; // already done what's necessary
        }

    case SRT_CMD_KMRSP:
    {
        // KMRSP doesn't expect any following action
        m_pCryptoControl->processSrtMsg_KMRSP(srtdata, len, CUDT::HS_VERSION_UDT4);
        return true; // nothing to do
    }

    default:
        return false;
    }

    if (res == SRT_CMD_NONE)
        return true;

    // Send the message that the message handler requested.
    sendSrtMsg(res);

    return true;
}

int srt::CUDT::processSrtMsg_HSREQ(const uint32_t *srtdata, size_t bytelen, uint32_t ts, int hsv)
{
    // Set this start time in the beginning, regardless as to whether TSBPD is being
    // used or not. This must be done in the Initiator as well as Responder.

    /*
     * Compute peer StartTime in our time reference
     * This takes time zone, time drift into account.
     * Also includes current packet transit time (rtt/2)
     */
    m_tsRcvPeerStartTime = steady_clock::now() - microseconds_from(ts);
    // (in case of bonding group, this value will be OVERWRITTEN
    // later in CUDT::interpretGroup).

    // Prepare the initial runtime values of latency basing on the option values.
    // They are going to get the value fixed HERE.
    m_iTsbPdDelay_ms     = m_config.iRcvLatency;
    m_iPeerTsbPdDelay_ms = m_config.iPeerLatency;

    if (bytelen < SRT_CMD_HSREQ_MINSZ)
    {
        m_RejectReason = SRT_REJ_ROGUE;
        /* Packet smaller than minimum compatible packet size */
        LOGC(cnlog.Error, log << "HSREQ/rcv: cmd=" << SRT_CMD_HSREQ << "(HSREQ) len=" << bytelen << " invalid");
        return SRT_CMD_NONE;
    }

    LOGC(cnlog.Debug, log << "HSREQ/rcv: cmd=" << SRT_CMD_HSREQ << "(HSREQ) len=" << bytelen
                          << hex << " vers=0x" << srtdata[SRT_HS_VERSION] << " opts=0x" << srtdata[SRT_HS_FLAGS]
                          << dec << " delay=" << SRT_HS_LATENCY_RCV::unwrap(srtdata[SRT_HS_LATENCY]));

    m_uPeerSrtVersion = srtdata[SRT_HS_VERSION];
    m_uPeerSrtFlags   = srtdata[SRT_HS_FLAGS];

    if (hsv == CUDT::HS_VERSION_UDT4)
    {
        if (m_uPeerSrtVersion >= SRT_VERSION_FEAT_HSv5)
        {
            m_RejectReason = SRT_REJ_ROGUE;
            LOGC(cnlog.Error,
                 log << CONID() << "HSREQ/rcv: With HSv4 version >= " << SrtVersionString(SRT_VERSION_FEAT_HSv5)
                     << " is not acceptable.");
            return SRT_CMD_REJECT;
        }
    }
    else
    {
        if (m_uPeerSrtVersion < SRT_VERSION_FEAT_HSv5)
        {
            m_RejectReason = SRT_REJ_ROGUE;
            LOGC(cnlog.Error,
                 log << CONID() << "HSREQ/rcv: With HSv5 version must be >= " << SrtVersionString(SRT_VERSION_FEAT_HSv5)
                     << " .");
            return SRT_CMD_REJECT;
        }
    }

    // Check also if the version satisfies the minimum required version
    if (m_uPeerSrtVersion < m_config.uMinimumPeerSrtVersion)
    {
        m_RejectReason = SRT_REJ_VERSION;
        LOGC(cnlog.Error,
             log << CONID() << "HSREQ/rcv: Peer version: " << SrtVersionString(m_uPeerSrtVersion)
                 << " is too old for requested: " << SrtVersionString(m_config.uMinimumPeerSrtVersion)
                 << " - REJECTING");
        return SRT_CMD_REJECT;
    }

    HLOGC(cnlog.Debug,
          log << CONID() << "HSREQ/rcv: PEER Version: " << SrtVersionString(m_uPeerSrtVersion)
              << " Flags: " << m_uPeerSrtFlags << "(" << SrtFlagString(m_uPeerSrtFlags)
              << ") Min req version:" << SrtVersionString(m_config.uMinimumPeerSrtVersion));

    m_bPeerRexmitFlag = IsSet(m_uPeerSrtFlags, SRT_OPT_REXMITFLG);
    HLOGC(cnlog.Debug, log << CONID() << "HSREQ/rcv: peer " << (m_bPeerRexmitFlag ? "UNDERSTANDS" : "DOES NOT UNDERSTAND") << " REXMIT flag");

    // Check if both use the same API type. Reject if not.
    bool peer_message_api = !IsSet(m_uPeerSrtFlags, SRT_OPT_STREAM);
    if (peer_message_api != m_config.bMessageAPI)
    {
        m_RejectReason = SRT_REJ_MESSAGEAPI;
        LOGC(cnlog.Error,
             log << CONID() << "HSREQ/rcv: Agent uses " << (m_config.bMessageAPI ? "MESSAGE" : "STREAM")
                 << " API, but the Peer declares " << (peer_message_api ? "MESSAGE" : "STREAM")
                 << " API. Not compatible transmission type, rejecting.");
        return SRT_CMD_REJECT;
    }

    SRT_STATIC_ASSERT(SRT_HS_E_SIZE == SRT_HS_LATENCY + 1, "Assuming latency is the last field");
    if (bytelen < (SRT_HS_E_SIZE * sizeof(uint32_t)))
    {
        // Handshake extension message includes VERSION, FLAGS and LATENCY
        // (3 x 32 bits). SRT v1.2.0 and earlier might supply shorter extension message,
        // without LATENCY fields.
        // It is acceptable, as long as the latency flags are not set on our side.
        //
        //  0 1 2 3 4 5 6 7 8 9 0 1 2 3 4 5 6 7 8 9 0 1 2 3 4 5 6 7 8 9 0 1
        // +-+-+-+-+-+-+-+-+-+-+-+-+-+-+-+-+-+-+-+-+-+-+-+-+-+-+-+-+-+-+-+-+
        // |                          SRT Version                          |
        // +-+-+-+-+-+-+-+-+-+-+-+-+-+-+-+-+-+-+-+-+-+-+-+-+-+-+-+-+-+-+-+-+
        // |                           SRT Flags                           |
        // +-+-+-+-+-+-+-+-+-+-+-+-+-+-+-+-+-+-+-+-+-+-+-+-+-+-+-+-+-+-+-+-+
        // |      Receiver TSBPD Delay     |       Sender TSBPD Delay      |
        // +-+-+-+-+-+-+-+-+-+-+-+-+-+-+-+-+-+-+-+-+-+-+-+-+-+-+-+-+-+-+-+-+
        if (IsSet(m_uPeerSrtFlags, SRT_OPT_TSBPDSND) || IsSet(m_uPeerSrtFlags, SRT_OPT_TSBPDRCV))
        {
            m_RejectReason = SRT_REJ_ROGUE;
            LOGC(cnlog.Error,
                 log << CONID()
                     << "HSREQ/rcv: Peer sent only VERSION + FLAGS HSREQ, but TSBPD flags are set. Rejecting.");
            return SRT_CMD_REJECT;
        }

        LOGC(cnlog.Warn,
             log << CONID() << "HSREQ/rcv: Peer sent only VERSION + FLAGS HSREQ, not getting any TSBPD settings.");
        // Don't process any further settings in this case. Turn off TSBPD, just for a case.
        m_bTsbPd     = false;
        m_bPeerTsbPd = false;
        return SRT_CMD_HSRSP;
    }

    const uint32_t latencystr = srtdata[SRT_HS_LATENCY];

    if (IsSet(m_uPeerSrtFlags, SRT_OPT_TSBPDSND))
    {
        // TimeStamp-based Packet Delivery feature enabled
        if (!isOPT_TsbPd())
        {
            LOGC(cnlog.Warn,
                 log << CONID() << "HSREQ/rcv: Agent did not set rcv-TSBPD - ignoring proposed latency from peer");

            // Note: also don't set the peer TSBPD flag HERE because
            // - in HSv4 it will be a sender, so it doesn't matter anyway
            // - in HSv5 if it's going to receive, the TSBPDRCV flag will define it.
        }
        else
        {
            int peer_decl_latency;
            if (hsv < CUDT::HS_VERSION_SRT1)
            {
                // In HSv4 there is only one value and this is the latency
                // that the sender peer proposes for the agent.
                peer_decl_latency = SRT_HS_LATENCY_LEG::unwrap(latencystr);
            }
            else
            {
                // In HSv5 there are latency declared for sending and receiving separately.

                // SRT_HS_LATENCY_SND is the value that the peer proposes to be the
                // value used by agent when receiving data. We take this as a local latency value.
                peer_decl_latency = SRT_HS_LATENCY_SND::unwrap(srtdata[SRT_HS_LATENCY]);
            }

            // Use the maximum latency out of latency from our settings and the latency
            // "proposed" by the peer.
            int maxdelay = std::max(m_iTsbPdDelay_ms, peer_decl_latency);
            HLOGC(cnlog.Debug,
                  log << CONID() << "HSREQ/rcv: LOCAL/RCV LATENCY: Agent:" << m_iTsbPdDelay_ms
                      << " Peer:" << peer_decl_latency << "  Selecting:" << maxdelay);
            m_iTsbPdDelay_ms = maxdelay;
            m_bTsbPd = true;
        }
    }
    else
    {
        std::string how_about_agent = isOPT_TsbPd() ? "BUT AGENT DOES" : "and nor does Agent";
        HLOGC(cnlog.Debug, log << CONID() << "HSREQ/rcv: Peer DOES NOT USE latency for sending - " << how_about_agent);
    }

    // This happens when the HSv5 RESPONDER receives the HSREQ message; it declares
    // that the peer INITIATOR will receive the data and informs about its predefined
    // latency. We need to maximize this with our setting of the peer's latency and
    // record as peer's latency, which will be then sent back with HSRSP.
    if (hsv > CUDT::HS_VERSION_UDT4 && IsSet(m_uPeerSrtFlags, SRT_OPT_TSBPDRCV))
    {
        // So, PEER uses TSBPD, set the flag.
        // NOTE: it doesn't matter, if AGENT uses TSBPD.
        m_bPeerTsbPd = true;

        // SRT_HS_LATENCY_RCV is the value that the peer declares as to be
        // used by it when receiving data. We take this as a peer's value,
        // and select the maximum of this one and our proposed latency for the peer.
        int peer_decl_latency = SRT_HS_LATENCY_RCV::unwrap(latencystr);
        int maxdelay          = std::max(m_iPeerTsbPdDelay_ms, peer_decl_latency);
        HLOGC(cnlog.Debug,
              log << CONID() << "HSREQ/rcv: PEER/RCV LATENCY: Agent:" << m_iPeerTsbPdDelay_ms
                  << " Peer:" << peer_decl_latency << " Selecting:" << maxdelay);
        m_iPeerTsbPdDelay_ms = maxdelay;
    }
    else
    {
        std::string how_about_agent = isOPT_TsbPd() ? "BUT AGENT DOES" : "and nor does Agent";
        HLOGC(cnlog.Debug,
              log << CONID() << "HSREQ/rcv: Peer DOES NOT USE latency for receiving - " << how_about_agent);
    }

    if (hsv > CUDT::HS_VERSION_UDT4)
    {
        // This is HSv5, do the same things as required for the sending party in HSv4,
        // as in HSv5 this can also be a sender.
        if (IsSet(m_uPeerSrtFlags, SRT_OPT_TLPKTDROP))
        {
            // Too late packets dropping feature supported
            m_bPeerTLPktDrop = true;
        }
        if (IsSet(m_uPeerSrtFlags, SRT_OPT_NAKREPORT))
        {
            // Peer will send Periodic NAK Reports
            m_bPeerNakReport = true;
        }
    }

    return SRT_CMD_HSRSP;
}

int srt::CUDT::processSrtMsg_HSRSP(const uint32_t *srtdata, size_t bytelen, uint32_t ts, int hsv)
{
    // XXX Check for mis-version
    // With HSv4 we accept only version less than 1.3.0
    if (hsv == CUDT::HS_VERSION_UDT4 && srtdata[SRT_HS_VERSION] >= SRT_VERSION_FEAT_HSv5)
    {
        LOGC(cnlog.Error, log << CONID() << "HSRSP/rcv: With HSv4 version >= 1.2.0 is not acceptable.");
        return SRT_CMD_NONE;
    }

    if (bytelen < SRT_CMD_HSRSP_MINSZ)
    {
        /* Packet smaller than minimum compatible packet size */
        LOGC(cnlog.Error, log << CONID() << "HSRSP/rcv: cmd=" << SRT_CMD_HSRSP << "(HSRSP) len=" << bytelen << " invalid");
        return SRT_CMD_NONE;
    }

    // Set this start time in the beginning, regardless as to whether TSBPD is being
    // used or not. This must be done in the Initiator as well as Responder. In case when
    // agent is sender only (HSv4) this value simply won't be used.

    /*
     * Compute peer StartTime in our time reference
     * This takes time zone, time drift into account.
     * Also includes current packet transit time (rtt/2)
     */

    if (is_zero(m_tsRcvPeerStartTime))
    {
        // Do not set this time when it's already set, which may be the case
        // if the agent has this value already "borrowed" from a master socket
        // that was in the group at the time when it was added.
        m_tsRcvPeerStartTime = steady_clock::now() - microseconds_from(ts);
        HLOGC(cnlog.Debug,
              log << CONID()
                  << "HSRSP/rcv: PEER START TIME not yet defined, setting: " << FormatTime(m_tsRcvPeerStartTime));
    }
    else
    {
        HLOGC(cnlog.Debug,
              log << CONID()
                  << "HSRSP/rcv: PEER START TIME already set (derived): " << FormatTime(m_tsRcvPeerStartTime));
    }

    m_uPeerSrtVersion = srtdata[SRT_HS_VERSION];
    m_uPeerSrtFlags   = srtdata[SRT_HS_FLAGS];

    HLOGC(cnlog.Debug, log << "HSRSP/rcv: Version: " << SrtVersionString(m_uPeerSrtVersion)
                           << " Flags: SND:" << setw(8) << setfill('0') << hex << m_uPeerSrtFlags
                           << setw(0) << " (" << SrtFlagString(m_uPeerSrtFlags) << ")");
    // Basic version check
    if (m_uPeerSrtVersion < m_config.uMinimumPeerSrtVersion)
    {
        m_RejectReason = SRT_REJ_VERSION;
        LOGC(cnlog.Error,
             log << CONID() << "HSRSP/rcv: Peer version: " << SrtVersionString(m_uPeerSrtVersion)
                 << " is too old for requested: " << SrtVersionString(m_config.uMinimumPeerSrtVersion)
                 << " - REJECTING");
        return SRT_CMD_REJECT;
    }

    if (hsv == CUDT::HS_VERSION_UDT4)
    {
        // The old HSv4 way: extract just one value and put it under peer.
        if (IsSet(m_uPeerSrtFlags, SRT_OPT_TSBPDRCV))
        {
            // TsbPd feature enabled
            m_bPeerTsbPd         = true;
            m_iPeerTsbPdDelay_ms = SRT_HS_LATENCY_LEG::unwrap(srtdata[SRT_HS_LATENCY]);
            HLOGC(cnlog.Debug,
                  log << CONID() << "HSRSP/rcv: LATENCY: Peer/snd:" << m_iPeerTsbPdDelay_ms
                      << " (Agent: declared:" << m_iTsbPdDelay_ms << " rcv:" << m_iTsbPdDelay_ms << ")");
        }
        // TSBPDSND isn't set in HSv4 by the RESPONDER, because HSv4 RESPONDER is always RECEIVER.
    }
    else
    {
        // HSv5 way: extract the receiver latency and sender latency, if used.

        // PEER WILL RECEIVE TSBPD == AGENT SHALL SEND TSBPD.
        if (IsSet(m_uPeerSrtFlags, SRT_OPT_TSBPDRCV))
        {
            // TsbPd feature enabled
            m_bPeerTsbPd         = true;
            m_iPeerTsbPdDelay_ms = SRT_HS_LATENCY_RCV::unwrap(srtdata[SRT_HS_LATENCY]);
            HLOGC(cnlog.Debug, log << CONID() << "HSRSP/rcv: LATENCY: Peer/snd:" << m_iPeerTsbPdDelay_ms << "ms");
        }
        else
        {
            HLOGC(cnlog.Debug, log << CONID() << "HSRSP/rcv: Peer (responder) DOES NOT USE latency");
        }

        // PEER WILL SEND TSBPD == AGENT SHALL RECEIVE TSBPD.
        if (IsSet(m_uPeerSrtFlags, SRT_OPT_TSBPDSND))
        {
            if (!isOPT_TsbPd())
            {
                LOGC(cnlog.Warn,
                     log << CONID()
                         << "HSRSP/rcv: BUG? Peer (responder) declares sending latency, but Agent turned off TSBPD.");
            }
            else
            {
                m_bTsbPd = true; // NOTE: in case of Group TSBPD receiving, this field will be SWITCHED TO m_bGroupTsbPd.
                // Take this value as a good deal. In case when the Peer did not "correct" the latency
                // because it has TSBPD turned off, just stay with the present value defined in options.
                m_iTsbPdDelay_ms = SRT_HS_LATENCY_SND::unwrap(srtdata[SRT_HS_LATENCY]);
                HLOGC(cnlog.Debug, log << CONID() << "HSRSP/rcv: LATENCY Agent/rcv: " << m_iTsbPdDelay_ms << "ms");
            }
        }
    }

    if ((m_config.uSrtVersion >= SrtVersion(1, 0, 5)) && IsSet(m_uPeerSrtFlags, SRT_OPT_TLPKTDROP))
    {
        // Too late packets dropping feature supported
        m_bPeerTLPktDrop = true;
    }

    if ((m_config.uSrtVersion >= SrtVersion(1, 1, 0)) && IsSet(m_uPeerSrtFlags, SRT_OPT_NAKREPORT))
    {
        // Peer will send Periodic NAK Reports
        m_bPeerNakReport = true;
    }

    if (m_config.uSrtVersion >= SrtVersion(1, 2, 0))
    {
        if (IsSet(m_uPeerSrtFlags, SRT_OPT_REXMITFLG))
        {
            // Peer will use REXMIT flag in packet retransmission.
            m_bPeerRexmitFlag = true;
            HLOGP(cnlog.Debug, "HSRSP/rcv: 1.2.0+ Agent understands REXMIT flag and so does peer.");
        }
        else
        {
            HLOGP(cnlog.Debug, "HSRSP/rcv: Agent understands REXMIT flag, but PEER DOES NOT");
        }
    }
    else
    {
        HLOGP(cnlog.Debug, "HSRSP/rcv: <1.2.0 Agent DOESN'T understand REXMIT flag");
    }

    handshakeDone();

    return SRT_CMD_NONE;
}

// This function is called only when the URQ_CONCLUSION handshake has been received from the peer.
bool srt::CUDT::interpretSrtHandshake(const CHandShake& hs,
                                 const CPacket&    hspkt,
                                 uint32_t*         out_data SRT_ATR_UNUSED,
                                 size_t*           pw_len)
{
    // Initialize pw_len to 0 to handle the unencrypted case
    if (pw_len)
        *pw_len = 0;

    // The version=0 statement as rejection is used only since HSv5.
    // The HSv4 sends the AGREEMENT handshake message with version=0, do not misinterpret it.
    if (m_ConnRes.m_iVersion > HS_VERSION_UDT4 && hs.m_iVersion == 0)
    {
        m_RejectReason = SRT_REJ_PEER;
        LOGC(cnlog.Error, log << CONID() << "HS VERSION = 0, meaning the handshake has been rejected.");
        return false;
    }

    if (hs.m_iVersion < HS_VERSION_SRT1)
    {
        if (m_config.uMinimumPeerSrtVersion && m_config.uMinimumPeerSrtVersion >= SRT_VERSION_FEAT_HSv5)
        {
            m_RejectReason = SRT_REJ_VERSION;
            // This means that a version with minimum 1.3.0 that features HSv5 is required,
            // hence all HSv4 clients should be rejected.
            LOGP(cnlog.Error, "interpretSrtHandshake: minimum peer version 1.3.0 (HSv5 only), rejecting HSv4 client");
            return false;
        }
        return true; // do nothing
    }

    // Anyway, check if the handshake contains any extra data.
    if (hspkt.getLength() <= CHandShake::m_iContentSize)
    {
        m_RejectReason = SRT_REJ_ROGUE;
        // This would mean that the handshake was at least HSv5, but somehow no extras were added.
        // Dismiss it then, however this has to be logged.
        LOGC(cnlog.Error, log << CONID() << "HS VERSION=" << hs.m_iVersion << " but no handshake extension found!");
        return false;
    }

    // We still believe it should work, let's check the flags.
    const int ext_flags = SrtHSRequest::SRT_HSTYPE_HSFLAGS::unwrap(hs.m_iType);
    if (ext_flags == 0)
    {
        m_RejectReason = SRT_REJ_ROGUE;
        LOGC(cnlog.Error,
             log << CONID() << "HS VERSION=" << hs.m_iVersion << " but no handshake extension flags are set!");
        return false;
    }

    HLOGC(cnlog.Debug,
          log << CONID() << "HS VERSION=" << hs.m_iVersion
              << " EXTENSIONS: " << CHandShake::ExtensionFlagStr(ext_flags));

    // Ok, now find the beginning of an int32_t array that follows the UDT handshake.
    uint32_t* p    = reinterpret_cast<uint32_t*>(hspkt.m_pcData + CHandShake::m_iContentSize);
    size_t    size = hspkt.getLength() - CHandShake::m_iContentSize; // Due to previous cond check we grant it's >0

    int hsreq_type_cmd SRT_ATR_UNUSED = SRT_CMD_NONE;

    if (IsSet(ext_flags, CHandShake::HS_EXT_HSREQ))
    {
        HLOGC(cnlog.Debug, log << CONID() << "interpretSrtHandshake: extracting HSREQ/RSP type extension");
        uint32_t *begin    = p;
        uint32_t *next     = 0;
        size_t    length   = size / sizeof(uint32_t);
        size_t    blocklen = 0;

        for (;;) // this is ONE SHOT LOOP
        {
            int cmd = FindExtensionBlock(begin, length, (blocklen), (next));

            size_t bytelen = blocklen * sizeof(uint32_t);

            if (cmd == SRT_CMD_HSREQ)
            {
                hsreq_type_cmd = cmd;
                // Set is the size as it should, then give it for interpretation for
                // the proper function.
                if (blocklen < SRT_HS_E_SIZE)
                {
                    m_RejectReason = SRT_REJ_ROGUE;
                    LOGC(cnlog.Error,
                         log << CONID() << "HS-ext HSREQ found but invalid size: " << bytelen
                             << " (expected: " << SRT_HS_E_SIZE << ")");
                    return false; // don't interpret
                }

                int rescmd = processSrtMsg_HSREQ(begin + 1, bytelen, hspkt.timestamp(), HS_VERSION_SRT1);
                // Interpreted? Then it should be responded with SRT_CMD_HSRSP.
                if (rescmd != SRT_CMD_HSRSP)
                {
                    // m_RejectReason already set
                    LOGC(cnlog.Error,
                         log << CONID() << "interpretSrtHandshake: process HSREQ returned unexpected value " << rescmd);
                    return false;
                }
                handshakeDone();
                // updateAfterSrtHandshake -> moved to postConnect and processRendezvous
            }
            else if (cmd == SRT_CMD_HSRSP)
            {
                hsreq_type_cmd = cmd;
                // Set is the size as it should, then give it for interpretation for
                // the proper function.
                if (blocklen < SRT_HS_E_SIZE)
                {
                    m_RejectReason = SRT_REJ_ROGUE;
                    LOGC(cnlog.Error,
                         log << CONID() << "HS-ext HSRSP found but invalid size: " << bytelen
                             << " (expected: " << SRT_HS_E_SIZE << ")");

                    return false; // don't interpret
                }

                int rescmd = processSrtMsg_HSRSP(begin + 1, bytelen, hspkt.timestamp(), HS_VERSION_SRT1);
                // Interpreted? Then it should be responded with SRT_CMD_NONE.
                // (nothing to be responded for HSRSP, unless there was some kinda problem)
                if (rescmd != SRT_CMD_NONE)
                {
                    // Just formally; the current code doesn't seem to return anything else
                    // (unless it's already set)
                    if (m_RejectReason == SRT_REJ_UNKNOWN)
                        m_RejectReason = SRT_REJ_ROGUE;
                    LOGC(cnlog.Error,
                         log << CONID() << "interpretSrtHandshake: process HSRSP returned unexpected value " << rescmd);
                    return false;
                }
                handshakeDone();
                // updateAfterSrtHandshake -> moved to postConnect and processRendezvous
            }
            else if (cmd == SRT_CMD_NONE)
            {
                m_RejectReason = SRT_REJ_ROGUE;
                LOGC(cnlog.Warn,
                     log << CONID() << "interpretSrtHandshake: no HSREQ/HSRSP block found in the handshake msg!");
                // This means that there can be no more processing done by FindExtensionBlock().
                // And we haven't found what we need - otherwise one of the above cases would pass
                // and lead to exit this loop immediately.
                return false;
            }
            else
            {
                // Any other kind of message extracted. Search on.
                length -= (next - begin);
                begin = next;
                if (begin)
                    continue;
            }

            break;
        }
    }

    HLOGC(cnlog.Debug, log << CONID() << "interpretSrtHandshake: HSREQ done, checking KMREQ");

    // Now check the encrypted

    bool encrypted = false;

    if (IsSet(ext_flags, CHandShake::HS_EXT_KMREQ))
    {
        HLOGC(cnlog.Debug, log << CONID() << "interpretSrtHandshake: extracting KMREQ/RSP type extension");

#ifdef SRT_ENABLE_ENCRYPTION
        if (!m_pCryptoControl->hasPassphrase())
        {
            if (m_config.bEnforcedEnc)
            {
                m_RejectReason = SRT_REJ_UNSECURE;
                LOGC(cnlog.Error,
                     log << CONID()
                         << "HS KMREQ: Peer declares encryption, but agent does not - rejecting per enforced "
                            "encryption");
                return false;
            }

            LOGC(cnlog.Warn,
                 log << CONID()
                     << "HS KMREQ: Peer declares encryption, but agent does not - still allowing connection.");

            // Still allow for connection, and allow Agent to send unencrypted stream to the peer.
            // Also normally allow the key to be processed; worst case it will send the failure response.
        }

        uint32_t *begin    = p;
        uint32_t *next     = 0;
        size_t    length   = size / sizeof(uint32_t);
        size_t    blocklen = 0;

        for (;;) // This is one shot loop, unless REPEATED by 'continue'.
        {
            int cmd = FindExtensionBlock(begin, length, (blocklen), (next));

            HLOGC(cnlog.Debug,
                  log << CONID() << "interpretSrtHandshake: found extension: (" << cmd << ") "
                      << MessageTypeStr(UMSG_EXT, cmd));

            size_t bytelen = blocklen * sizeof(uint32_t);
            if (cmd == SRT_CMD_KMREQ)
            {
                if (!out_data || !pw_len)
                {
                    m_RejectReason = SRT_REJ_IPE;
                    LOGC(cnlog.Fatal, log << CONID() << "IPE: HS/KMREQ extracted without passing target buffer!");
                    return false;
                }

                int res = m_pCryptoControl->processSrtMsg_KMREQ(begin + 1, bytelen, HS_VERSION_SRT1,
                            (out_data), (*pw_len));
                if (res != SRT_CMD_KMRSP)
                {
                    m_RejectReason = SRT_REJ_IPE;
                    // Something went wrong.
                    HLOGC(cnlog.Debug,
                          log << CONID() << "interpretSrtHandshake: IPE/EPE KMREQ processing failed - returned "
                              << res);
                    return false;
                }
                if (*pw_len == 1)
                {
#ifdef ENABLE_AEAD_API_PREVIEW
                    if (m_pCryptoControl->m_RcvKmState == SRT_KM_S_BADCRYPTOMODE)
                    {
                        // Cryptographic modes mismatch. Not acceptable at all.
                        m_RejectReason = SRT_REJ_CRYPTO;
                        LOGC(cnlog.Error,
                             log << CONID()
                                 << "interpretSrtHandshake: KMREQ result: Bad crypto mode - rejecting");
                        return false;
                    }
#endif

                    // This means that there was an abnormal encryption situation occurred.
                    // This is inacceptable in case of strict encryption.
                    if (m_config.bEnforcedEnc)
                    {
                        if (m_pCryptoControl->m_RcvKmState == SRT_KM_S_BADSECRET)
                        {
                            m_RejectReason = SRT_REJ_BADSECRET;
                        }
                        else
                        {
                            m_RejectReason = SRT_REJ_UNSECURE;
                        }
                        LOGC(cnlog.Error,
                             log << CONID()
                                 << "interpretSrtHandshake: KMREQ result abnornal - rejecting per enforced encryption");
                        return false;
                    }
                }
                encrypted = true;
            }
            else if (cmd == SRT_CMD_KMRSP)
            {
                int res = m_pCryptoControl->processSrtMsg_KMRSP(begin + 1, bytelen, HS_VERSION_SRT1);
                if (m_config.bEnforcedEnc && res == -1)
                {
                    if (m_pCryptoControl->m_SndKmState == SRT_KM_S_BADSECRET)
                        m_RejectReason = SRT_REJ_BADSECRET;
#ifdef ENABLE_AEAD_API_PREVIEW
                    else if (m_pCryptoControl->m_SndKmState == SRT_KM_S_BADCRYPTOMODE)
                        m_RejectReason = SRT_REJ_CRYPTO;
#endif
                    else
                        m_RejectReason = SRT_REJ_UNSECURE;
                    LOGC(cnlog.Error,
                         log << CONID() << "KMRSP failed - rejecting connection as per enforced encryption.");
                    return false;
                }
                encrypted = true;
            }
            else if (cmd == SRT_CMD_NONE)
            {
                m_RejectReason = SRT_REJ_ROGUE;
                LOGC(cnlog.Error, log << CONID() << "HS KMREQ expected - none found!");
                return false;
            }
            else
            {
                HLOGC(cnlog.Debug, log << CONID() << "interpretSrtHandshake: ... skipping " << MessageTypeStr(UMSG_EXT, cmd));
                if (NextExtensionBlock((begin), next, (length)))
                    continue;
            }

            break;
        }
#else
        // When encryption is not enabled at compile time, behave as if encryption wasn't set,
        // so accordingly to StrictEncryption flag.

        if (m_config.bEnforcedEnc)
        {
            m_RejectReason = SRT_REJ_UNSECURE;
            LOGC(cnlog.Error,
                 log << CONID()
                     << "HS KMREQ: Peer declares encryption, but agent didn't enable it at compile time - rejecting "
                        "per enforced encryption");
            return false;
        }

        LOGC(cnlog.Warn,
             log << CONID()
                 << "HS KMREQ: Peer declares encryption, but agent didn't enable it at compile time - still allowing "
                    "connection.");
        encrypted = true;
#endif
    }

    bool   have_congctl = false;
    bool   have_filter  = false;
    string agsm = m_config.sCongestion.str();
    if (agsm == "")
    {
        agsm = "live";
        m_config.sCongestion.set("live", 4);
    }

    bool have_group SRT_ATR_UNUSED = false;

    if (IsSet(ext_flags, CHandShake::HS_EXT_CONFIG))
    {
        HLOGC(cnlog.Debug, log << CONID() << "interpretSrtHandshake: extracting various CONFIG extensions");

        uint32_t *begin    = p;
        uint32_t *next     = 0;
        size_t    length   = size / sizeof(uint32_t);
        size_t    blocklen = 0;

        for (;;) // This is one shot loop, unless REPEATED by 'continue'.
        {
            int cmd = FindExtensionBlock(begin, length, (blocklen), (next));

            HLOGC(cnlog.Debug,
                  log << CONID() << "interpretSrtHandshake: found extension: (" << cmd << ") "
                      << MessageTypeStr(UMSG_EXT, cmd));

            const size_t bytelen = blocklen * sizeof(uint32_t);
            if (cmd == SRT_CMD_SID)
            {
                if (!bytelen || bytelen > CSrtConfig::MAX_SID_LENGTH)
                {
                    LOGC(cnlog.Error,
                         log << CONID() << "interpretSrtHandshake: STREAMID length " << bytelen << " is 0 or > "
                             << +CSrtConfig::MAX_SID_LENGTH << " - PROTOCOL ERROR, REJECTING");
                    return false;
                }
                // Copied through a cleared array. This is because the length is aligned to 4
                // where the padding is filled by zero bytes. For the case when the string is
                // exactly of a 4-divisible length, we make a big array with maximum allowed size
                // filled with zeros. Copying to this array should then copy either only the valid
                // characters of the string (if the length is divisible by 4), or the string with
                // padding zeros. In all these cases in the resulting array we should have all
                // subsequent characters of the string plus at least one '\0' at the end. This will
                // make it a perfect NUL-terminated string, to be used to initialize a string.
                char target[CSrtConfig::MAX_SID_LENGTH + 1];
                memset((target), 0, CSrtConfig::MAX_SID_LENGTH + 1);
                memcpy((target), begin + 1, bytelen);

                // Un-swap on big endian machines
                ItoHLA((uint32_t *)target, (uint32_t *)target, blocklen);

                // Determine the length by dropping all but one of terminal NUL characters.

                size_t targetlen = bytelen;
                for (size_t pos = bytelen - 1; pos != 0; --pos)
                {
                    if (target[pos])
                    {
                        // Found the first non-NUL character backwards
                        // So the length is pos+1
                        targetlen = pos + 1;
                        break;
                    }
                }

                m_config.sStreamName.set(target, targetlen);
                HLOGC(cnlog.Debug,
                      log << CONID() << "CONNECTOR'S REQUESTED SID [" << m_config.sStreamName.c_str()
                          << "] (bytelen=" << bytelen << " blocklen=" << blocklen << ")");
            }
            else if (cmd == SRT_CMD_CONGESTION)
            {
                if (have_congctl)
                {
                    m_RejectReason = SRT_REJ_ROGUE;
                    LOGC(cnlog.Error, log << CONID() << "CONGCTL BLOCK REPEATED!");
                    return false;
                }

                if (!bytelen || bytelen > CSrtConfig::MAX_CONG_LENGTH)
                {
                    LOGC(cnlog.Error,
                         log << CONID() << "interpretSrtHandshake: CONGESTION-control type length " << bytelen
                             << " is 0 or > " << +CSrtConfig::MAX_CONG_LENGTH << " - PROTOCOL ERROR, REJECTING");
                    return false;
                }
                // Declare that congctl has been received
                have_congctl = true;

                char target[CSrtConfig::MAX_CONG_LENGTH + 1];
                memset((target), 0, CSrtConfig::MAX_CONG_LENGTH + 1);
                memcpy((target), begin + 1, bytelen);
                // Un-swap on big endian machines
                ItoHLA((uint32_t *)target, (uint32_t *)target, blocklen);

                string sm = target;

                // As the congctl has been declared by the peer,
                // check if your congctl is compatible.
                // sm cannot be empty, but the agent's sm can be empty meaning live.
                if (sm != agsm)
                {
                    m_RejectReason = SRT_REJ_CONGESTION;
                    LOGC(cnlog.Error,
                         log << CONID() << "PEER'S CONGCTL '" << sm << "' does not match AGENT'S CONGCTL '" << agsm
                             << "'");
                    return false;
                }

                HLOGC(cnlog.Debug,
                      log << CONID() << "CONNECTOR'S CONGCTL [" << sm << "] (bytelen=" << bytelen
                          << " blocklen=" << blocklen << ")");
            }
            else if (cmd == SRT_CMD_FILTER)
            {
                if (have_filter)
                {
                    m_RejectReason = SRT_REJ_FILTER;
                    LOGC(cnlog.Error, log << CONID() << "FILTER BLOCK REPEATED!");
                    return false;
                }

                if (!bytelen || bytelen > CSrtConfig::MAX_PFILTER_LENGTH)
                {
                    LOGC(cnlog.Error,
                         log << CONID() << "interpretSrtHandshake: packet-filter type length " << bytelen
                             << " is 0 or > " << +CSrtConfig::MAX_PFILTER_LENGTH << " - PROTOCOL ERROR, REJECTING");
                    return false;
                }
                // Declare that filter has been received
                have_filter = true;

                char target[CSrtConfig::MAX_PFILTER_LENGTH + 1];
                memset((target), 0, CSrtConfig::MAX_PFILTER_LENGTH + 1);
                memcpy((target), begin + 1, bytelen);
                // Un-swap on big endian machines
                ItoHLA((uint32_t *)target, (uint32_t *)target, blocklen);

                string fltcfg = target;

                HLOGC(cnlog.Debug,
                      log << CONID() << "PEER'S FILTER CONFIG [" << fltcfg << "] (bytelen=" << bytelen
                          << " blocklen=" << blocklen << ")");

                if (!checkApplyFilterConfig(fltcfg))
                {
                    m_RejectReason = SRT_REJ_FILTER;
                    LOGC(cnlog.Error, log << CONID() << "PEER'S FILTER CONFIG [" << fltcfg << "] has been rejected");
                    return false;
                }
            }
#if ENABLE_BONDING
            else if ( cmd == SRT_CMD_GROUP )
            {
                // Note that this will fire in both cases:
                // - When receiving HS request from the Initiator, which belongs to a group, and agent must
                //   create the mirror group on his side (or join the existing one, if there's already
                //   a mirror group for that group ID).
                // - When receiving HS response from the Responder, with its mirror group ID, so the agent
                //   must put the group into his peer group data
                int32_t groupdata[GRPD_E_SIZE] = {};
                if (bytelen < GRPD_MIN_SIZE * GRPD_FIELD_SIZE || bytelen % GRPD_FIELD_SIZE)
                {
                    m_RejectReason = SRT_REJ_ROGUE;
                    LOGC(cnlog.Error, log << CONID() << "PEER'S GROUP wrong size: " << (bytelen/GRPD_FIELD_SIZE));
                    return false;
                }
                size_t groupdata_size = bytelen / GRPD_FIELD_SIZE;

                memcpy(groupdata, begin+1, bytelen);
                if (!interpretGroup(groupdata, groupdata_size, hsreq_type_cmd) )
                {
                    // m_RejectReason handled inside interpretGroup().
                    return false;
                }

                have_group = true;
                HLOGC(cnlog.Debug,
                      log << CONID() << "CONNECTOR'S PEER GROUP [" << groupdata[0] << "] (bytelen=" << bytelen
                          << " blocklen=" << blocklen << ")");
            }
#endif
            else if (cmd == SRT_CMD_NONE)
            {
                break;
            }
            else
            {
                // Found some block that is not interesting here. Skip this and get the next one.
                HLOGC(cnlog.Debug,
                      log << CONID() << "interpretSrtHandshake: ... skipping " << MessageTypeStr(UMSG_EXT, cmd));
            }

            if (!NextExtensionBlock((begin), next, (length)))
                break;
        }
    }

    // Post-checks
    // Check if peer declared encryption
    if (!encrypted && m_config.CryptoSecret.len > 0)
    {
        if (m_config.bEnforcedEnc)
        {
            m_RejectReason = SRT_REJ_UNSECURE;
            LOGC(cnlog.Error,
                 log << CONID()
                     << "HS EXT: Agent declares encryption, but Peer does not - rejecting connection per "
                        "enforced encryption.");
            return false;
        }

        LOGC(cnlog.Warn,
             log << CONID()
                 << "HS EXT: Agent declares encryption, but Peer does not (Agent can still receive unencrypted packets "
                    "from Peer).");

        // This is required so that the sender is still allowed to send data, when encryption is required,
        // just this will be for waste because the receiver won't decrypt them anyway.
        m_pCryptoControl->createFakeSndContext();
        m_pCryptoControl->m_SndKmState = SRT_KM_S_NOSECRET;  // Because Peer did not send KMX, though Agent has pw
        m_pCryptoControl->m_RcvKmState = SRT_KM_S_UNSECURED; // Because Peer has no PW, as has sent no KMREQ.
        return true;
    }

    // If agent has set some nondefault congctl, then congctl is expected from the peer.
    if (agsm != "live" && !have_congctl)
    {
        m_RejectReason = SRT_REJ_CONGESTION;
        LOGC(cnlog.Error,
             log << CONID() << "HS EXT: Agent uses '" << agsm
                 << "' congctl, but peer DID NOT DECLARE congctl (assuming 'live').");
        return false;
    }

#if ENABLE_BONDING
    // m_GroupOf and locking info: NULL check won't hurt here. If the group
    // was deleted in the meantime, it will be found out later anyway and result with error.
    if (m_SrtHsSide == HSD_INITIATOR && m_parent->m_GroupOf)
    {
        // XXX Later probably needs to check if this group REQUIRES the group
        // response. Currently this implements the bonding-category group, and this
        // always requires that the listener respond with the group id, otherwise
        // it probably DID NOT UNDERSTAND THE GROUP, so the connection should be rejected.
        if (!have_group)
        {
            m_RejectReason = SRT_REJ_GROUP;
            LOGC(cnlog.Error,
                 log << CONID()
                     << "HS EXT: agent is a group member, but the listener did not respond with group ID. Rejecting.");
            return false;
        }
    }
#endif

    // Ok, finished, for now.
    return true;
}

bool srt::CUDT::checkApplyFilterConfig(const std::string &confstr)
{
    SrtFilterConfig cfg;
    if (!ParseFilterConfig(confstr, (cfg)))
        return false;

    // Now extract the type, if present, and
    // check if you have this type of corrector available.
    if (!PacketFilter::correctConfig(cfg))
        return false;

    string thisconf = m_config.sPacketFilterConfig.str();

    // Now parse your own string, if you have it.
    if (thisconf != "")
    {
        // - for rendezvous, both must be exactly the same (it's unspecified, which will be the first one)
        if (m_config.bRendezvous && thisconf != confstr)
        {
            return false;
        }

        SrtFilterConfig mycfg;
        if (!ParseFilterConfig(thisconf, (mycfg)))
            return false;

        // Check only if both have set a filter of the same type.
        if (mycfg.type != cfg.type)
            return false;

        // If so, then:
        // - for caller-listener configuration, accept the listener version.
        if (m_SrtHsSide == HSD_INITIATOR)
        {
            // This is a caller, this should apply all parameters received
            // from the listener, forcefully.
            for (map<string, string>::iterator x = cfg.parameters.begin(); x != cfg.parameters.end(); ++x)
            {
                mycfg.parameters[x->first] = x->second;
            }
        }
        else
        {
            if (!CheckFilterCompat((mycfg), cfg))
                return false;
        }

        HLOGC(cnlog.Debug,
              log << CONID() << "checkApplyFilterConfig: param: LOCAL: " << Printable(mycfg.parameters)
                  << " FORGN: " << Printable(cfg.parameters));

        ostringstream myos;
        myos << mycfg.type;
        for (map<string, string>::iterator x = mycfg.parameters.begin(); x != mycfg.parameters.end(); ++x)
        {
            myos << "," << x->first << ":" << x->second;
        }

        m_config.sPacketFilterConfig.set(myos.str());

        HLOGC(cnlog.Debug, log << CONID() << "checkApplyFilterConfig: Effective config: " << thisconf);
    }
    else
    {
        // Take the foreign configuration as a good deal.
        HLOGC(cnlog.Debug, log << CONID() << "checkApplyFilterConfig: Good deal config: " << thisconf);
        m_config.sPacketFilterConfig.set(confstr);
    }

    // XXX Using less maximum payload size of IPv4 and IPv6; this is only about the payload size
    // for live.
    size_t efc_max_payload_size = SRT_LIVE_MAX_PLSIZE - cfg.extra_size;
    if (m_config.zExpPayloadSize > efc_max_payload_size)
    {
        LOGC(cnlog.Warn,
             log << CONID() << "Due to filter-required extra " << cfg.extra_size << " bytes, SRTO_PAYLOADSIZE fixed to "
                 << efc_max_payload_size << " bytes");
        m_config.zExpPayloadSize = efc_max_payload_size;
    }

    return true;
}

#if ENABLE_BONDING
bool srt::CUDT::interpretGroup(const int32_t groupdata[], size_t data_size SRT_ATR_UNUSED, int hsreq_type_cmd SRT_ATR_UNUSED)
{
    // `data_size` isn't checked because we believe it's checked earlier.
    // Also this code doesn't predict to get any other format than the official one,
    // so there are only data in two fields. Passing this argument is only left
    // for consistency and possibly changes in future.

    // We are granted these two fields do exist
    SRTSOCKET grpid = groupdata[GRPD_GROUPID];
    uint32_t gd = groupdata[GRPD_GROUPDATA];

    SRT_GROUP_TYPE gtp = SRT_GROUP_TYPE(SrtHSRequest::HS_GROUP_TYPE::unwrap(gd));
    int link_weight = SrtHSRequest::HS_GROUP_WEIGHT::unwrap(gd);
    uint32_t link_flags = SrtHSRequest::HS_GROUP_FLAGS::unwrap(gd);

    if (m_config.iGroupConnect == 0)
    {
        m_RejectReason = SRT_REJ_GROUP;
        LOGC(cnlog.Error, log << CONID() << "HS/GROUP: this socket is not allowed for group connect.");
        return false;
    }

    // This is called when the group type has come in the handshake is invalid.
    if (gtp >= SRT_GTYPE_E_END)
    {
        m_RejectReason = SRT_REJ_GROUP;
        LOGC(cnlog.Error,
             log << CONID() << "HS/GROUP: incorrect group type value " << gtp << " (max is " << SRT_GTYPE_E_END << ")");
        return false;
    }

    if ((grpid & SRTGROUP_MASK) == 0)
    {
        m_RejectReason = SRT_REJ_ROGUE;
        LOGC(cnlog.Error, log << CONID() << "HS/GROUP: socket ID passed as a group ID is not a group ID");
        return false;
    }

    // We have the group, now take appropriate action.
    // The redundancy group requires to make a mirror group
    // on this side, and the newly created socket should
    // be made belong to it.

#if ENABLE_HEAVY_LOGGING
    static const char* hs_side_name[] = {"draw", "initiator", "responder"};
    HLOGC(cnlog.Debug,
          log << CONID() << "interpretGroup: STATE: HsSide=" << hs_side_name[m_SrtHsSide]
              << " HS MSG: " << MessageTypeStr(UMSG_EXT, hsreq_type_cmd) << " $" << grpid << " type=" << gtp
              << " weight=" << link_weight << " flags=0x" << std::hex << link_flags);
#endif

    // XXX Here are two separate possibilities:
    //
    // 1. This is a HS request and this is a newly created socket not yet part of any group.
    // 2. This is a HS response and the group is the mirror group for the group to which the agent belongs; we need to pin the mirror group as peer group
    //
    // These two situations can be only distinguished by the HS side.
    if (m_SrtHsSide == HSD_DRAW)
    {
        m_RejectReason = SRT_REJ_IPE;
        LOGC(cnlog.Error,
             log << CONID()
                 << "IPE: interpretGroup: The HS side should have been already decided; it's still DRAW. Grouping "
                    "rejected.");
        return false;
    }

    ScopedLock guard_group_existence (uglobal().m_GlobControlLock);

    if (m_SrtHsSide == HSD_INITIATOR)
    {
        // This is a connection initiator that has requested the peer to make a
        // mirror group and join it, then respond its mirror group id. The
        // `grpid` variable contains this group ID; map this as your peer
        // group. If your group already has a peer group set, check if this is
        // the same id, otherwise the connection should be rejected.

        // So, first check the group of the current socket and see if a peer is set.
        CUDTGroup* pg = m_parent->m_GroupOf;
        if (!pg)
        {
            // This means that the responder has responded with a group membership,
            // but the initiator did not request any group membership presence.
            // Currently impossible situation.
            m_RejectReason = SRT_REJ_IPE;
            LOGC(cnlog.Error, log << CONID() << "IPE: HS/RSP: group membership responded, while not requested.");
            return false;
        }

        // Group existence is guarded, so we can now lock the group as well.
        ScopedLock gl(*pg->exp_groupLock());

        // Now we know the group exists, but it might still be closed
        if (pg->closing())
        {
            LOGC(cnlog.Error, log << CONID() << "HS/RSP: group was closed in the process, can't continue connecting");
            m_RejectReason = SRT_REJ_IPE;
            return false;
        }

        SRTSOCKET peer = pg->peerid();
        if (peer == -1)
        {
            // This is the first connection within this group, so this group
            // has just been informed about the peer membership. Accept it.
            pg->set_peerid(grpid);
            HLOGC(cnlog.Debug,
                  log << CONID() << "HS/RSP: group $" << pg->id() << " -> peer $" << pg->peerid()
                      << ", copying characteristic data");

            // The call to syncWithSocket is copying
            // some interesting data from the first connected
            // socket. This should be only done for the first successful connection.
            pg->syncWithSocket(*this, HSD_INITIATOR);
        }
        // Otherwise the peer id must be the same as existing, otherwise
        // this group is considered already bound to another peer group.
        // (Note that the peer group is peer-specific, and peer id numbers
        // may repeat among sockets connected to groups established on
        // different peers).
        else if (peer != grpid)
        {
            LOGC(cnlog.Error,
                 log << CONID() << "IPE: HS/RSP: group membership responded for peer $" << grpid
                     << " but the current socket's group $" << pg->id() << " has already a peer $" << peer);
            m_RejectReason = SRT_REJ_GROUP;
            return false;
        }
        else
        {
            HLOGC(cnlog.Debug,
                  log << CONID() << "HS/RSP: group $" << pg->id() << " ALREADY MAPPED to peer mirror $"
                      << pg->peerid());
        }
    }
    else
    {
        // This is a connection responder that has been requested to make a
        // mirror group and join it. Later on, the HS response will be sent
        // and its group ID will be added to the HS extensions as mirror group
        // ID to the peer.

        SRTSOCKET lgid = makeMePeerOf(grpid, gtp, link_flags);
        if (!lgid)
            return true; // already done

        if (lgid == -1)
        {
            // NOTE: This error currently isn't reported by makeMePeerOf,
            // so this is left to handle a possible error introduced in future.
            m_RejectReason = SRT_REJ_GROUP;
            return false; // error occurred
        }

        if (!m_parent->m_GroupOf)
        {
            // Strange, we just added it...
            m_RejectReason = SRT_REJ_IPE;
            LOGC(cnlog.Fatal, log << CONID() << "IPE: socket not in group after adding to it");
            return false;
        }

        groups::SocketData* f = m_parent->m_GroupMemberData;

        f->weight = link_weight;
        f->agent = m_parent->m_SelfAddr;
        f->peer = m_PeerAddr;
    }

    m_parent->m_GroupOf->debugGroup();

    // That's all. For specific things concerning group
    // types, this will be later.
    return true;
}
#endif

#if ENABLE_BONDING
// NOTE: This function is called only in one place and it's done
// exclusively on the listener side (HSD_RESPONDER, HSv5+).

// [[using locked(s_UDTUnited.m_GlobControlLock)]]
SRTSOCKET srt::CUDT::makeMePeerOf(SRTSOCKET peergroup, SRT_GROUP_TYPE gtp, uint32_t link_flags)
{
    // Note: This function will lock pg->m_GroupLock!

    CUDTSocket* s = m_parent;

    // Note that the socket being worked out here is about to be returned
    // from `srt_accept` call, and until this moment it will be inaccessible
    // for any other thread. It is then assumed that no other thread is accessing
    // it right now so there's no need to lock s->m_ControlLock.

    // Check if there exists a group that this one is a peer of.
    CUDTGroup* gp = uglobal().findPeerGroup_LOCKED(peergroup);
    bool was_empty = true;
    if (gp)
    {
        if (gp->type() != gtp)
        {
            LOGC(gmlog.Error,
                 log << CONID() << "HS: GROUP TYPE COLLISION: peer group=$" << peergroup << " type " << gtp
                     << " agent group=$" << gp->id() << " type" << gp->type());
            return -1;
        }

        HLOGC(gmlog.Debug, log << CONID() << "makeMePeerOf: group for peer=$" << peergroup << " found: $" << gp->id());

        if (!gp->groupEmpty())
            was_empty = false;
    }
    else
    {
        try
        {
            gp = &newGroup(gtp);
        }
        catch (...)
        {
            // Expected exceptions are only those referring to system resources
            return -1;
        }

        if (!gp->applyFlags(link_flags, m_SrtHsSide))
        {
            // Wrong settings. Must reject. Delete group.
            uglobal().deleteGroup_LOCKED(gp);
            return -1;
        }

        gp->set_peerid(peergroup);
        gp->deriveSettings(this);

        // This can only happen on a listener (it's only called on a site that is
        // HSD_RESPONDER), so it was a response for a groupwise connection.
        // Therefore such a group shall always be considered opened.
        gp->setOpen();

        HLOGC(gmlog.Debug,
              log << CONID() << "makeMePeerOf: no group has peer=$" << peergroup << " - creating new mirror group $"
                  << gp->id());
    }

    {
        ScopedLock glock (*gp->exp_groupLock());
        if (gp->closing())
        {
            HLOGC(gmlog.Debug, log << CONID() << "makeMePeerOf: group $" << gp->id() << " is being closed, can't process");
        }

        if (was_empty)
        {
            gp->syncWithSocket(s->core(), HSD_RESPONDER);
        }
    }

    // Setting non-blocking reading for group socket.
    s->core().m_config.bSynRecving = false;
    s->core().m_config.bSynSending = false;

    // Copy of addSocketToGroup. No idea how many parts could be common, not much.

    // Check if the socket already is in the group
    groups::SocketData* f;
    if (gp->contains(m_SocketID, (f)))
    {
        // XXX This is internal error. Report it, but continue
        // (A newly created socket from acceptAndRespond should not have any group membership yet)
        LOGC(gmlog.Error, log << CONID() << "IPE (non-fatal): the socket is in the group, but has no clue about it!");
        s->m_GroupOf         = gp;
        s->m_GroupMemberData = f;
        return 0;
    }

    s->m_GroupMemberData = gp->add(groups::prepareSocketData(s));
    s->m_GroupOf = gp;
    m_HSGroupType = gtp;

    // Record the remote address in the group data.

    return gp->id();
}

void srt::CUDT::synchronizeWithGroup(CUDTGroup* gp)
{
    ScopedLock gl (*gp->exp_groupLock());

    // We have blocked here the process of connecting a new
    // socket and adding anything new to the group, so no such
    // thing may happen in the meantime.
    steady_clock::time_point start_time, peer_start_time;

    start_time = m_stats.tsStartTime;
    peer_start_time = m_tsRcvPeerStartTime;

    if (!gp->applyGroupTime((start_time), (peer_start_time)))
    {
        HLOGC(gmlog.Debug,
              log << CONID() << "synchronizeWithGroup: ST=" << FormatTime(m_stats.tsStartTime) << " -> "
                  << FormatTime(start_time) << " PST=" << FormatTime(m_tsRcvPeerStartTime) << " -> "
                  << FormatTime(peer_start_time));
        m_stats.tsStartTime  = start_time;
        m_tsRcvPeerStartTime = peer_start_time;
    }
    else
    {
        // This was the first connected socket and it defined start time.
        HLOGC(gmlog.Debug,
              log << CONID() << "synchronizeWithGroup: ST=" << FormatTime(m_stats.tsStartTime)
                  << " PST=" << FormatTime(m_tsRcvPeerStartTime));
    }

    steady_clock::time_point rcv_buffer_time_base;
    bool rcv_buffer_wrap_period = false;
    steady_clock::duration rcv_buffer_udrift(0);
    if (m_bTsbPd && gp->getBufferTimeBase(this, (rcv_buffer_time_base), (rcv_buffer_wrap_period), (rcv_buffer_udrift)))
    {
        // We have at least one socket in the group, each socket should have
        // the value of the timebase set exactly THE SAME.

        // In case when we have the following situation:

        // - the existing link is before [LAST30] (so wrap period is off)
        // - the new link gets the timestamp from [LAST30] range
        // --> this will be recognized as entering the wrap period, next
        //     timebase will get added a segment to this value
        //
        // The only dangerous situations could be when one link gets
        // timestamps from the [FOLLOWING30] and the other in [FIRST30],
        // but between them there's a 30s distance, considered large enough
        // time to not fill a network window.
        enterCS(m_RecvLock);
        m_pRcvBuffer->applyGroupTime(rcv_buffer_time_base, rcv_buffer_wrap_period, m_iTsbPdDelay_ms * 1000, rcv_buffer_udrift);
        m_pRcvBuffer->setPeerRexmitFlag(m_bPeerRexmitFlag);
        leaveCS(m_RecvLock);

        HLOGC(gmlog.Debug, log << "AFTER HS: Set Rcv TsbPd mode: delay="
                << (m_iTsbPdDelay_ms/1000) << "." << (m_iTsbPdDelay_ms%1000)
                << "s GROUP TIME BASE: " << FormatTime(rcv_buffer_time_base)
                << " (" << (rcv_buffer_wrap_period ? "" : "NOT") << " WRAP PERIOD)");
    }
    else
    {
        HLOGC(gmlog.Debug,
              log << CONID() << "AFTER HS: (GROUP, but "
                  << (m_bTsbPd ? "FIRST SOCKET is initialized normally)" : "no TSBPD set)"));
        updateSrtRcvSettings();
    }

    // This function currently does nothing, just left for consistency
    // with updateAfterSrtHandshake().
    updateSrtSndSettings();

    // These are the values that are normally set initially by setters.
    int32_t snd_isn = m_iSndLastAck, rcv_isn = m_iRcvLastAck;
    if (!gp->applyGroupSequences(m_SocketID, (snd_isn), (rcv_isn)))
    {
        HLOGC(gmlog.Debug,
                log << CONID() << "synchronizeWithGroup: DERIVED ISN: RCV=%" << m_iRcvLastAck << " -> %" << rcv_isn
                << " (shift by " << CSeqNo::seqcmp(rcv_isn, m_iRcvLastAck) << ") SND=%" << m_iSndLastAck
                << " -> %" << snd_isn << " (shift by " << CSeqNo::seqcmp(snd_isn, m_iSndLastAck) << ")");
        setInitialRcvSeq(rcv_isn);
        setInitialSndSeq(snd_isn);
    }
    else
    {
        HLOGC(gmlog.Debug,
                log << CONID() << "synchronizeWithGroup: DEFINED ISN: RCV=%" << m_iRcvLastAck << " SND=%"
                << m_iSndLastAck);
    }
}
#endif

void srt::CUDT::startConnect(const sockaddr_any& serv_addr, int32_t forced_isn)
{
    ScopedLock cg (m_ConnectionLock);

    HLOGC(aclog.Debug, log << CONID() << "startConnect: -> " << serv_addr.str()
            << (m_config.bSynRecving ? " (SYNCHRONOUS)" : " (ASYNCHRONOUS)") << "...");

    if (!m_bOpened)
        throw CUDTException(MJ_NOTSUP, MN_NONE, 0);

    if (m_bListening)
        throw CUDTException(MJ_NOTSUP, MN_ISCONNECTED, 0);

    if (m_bConnecting || m_bConnected)
        throw CUDTException(MJ_NOTSUP, MN_ISCONNECTED, 0);

    // record peer/server address
    m_PeerAddr = serv_addr;

    // register this socket in the rendezvous queue
    // RendezevousQueue is used to temporarily store incoming handshake, non-rendezvous connections also require this
    // function
    steady_clock::duration ttl = m_config.tdConnTimeOut;

    if (m_config.bRendezvous)
        ttl *= 10;

    const steady_clock::time_point ttl_time = steady_clock::now() + ttl;
    m_pRcvQueue->registerConnector(m_SocketID, this, serv_addr, ttl_time);

    // The m_iType is used in the INDUCTION for nothing. This value is only regarded
    // in CONCLUSION handshake, however this must be created after the handshake version
    // is already known. UDT_DGRAM is the value that was the only valid in the old SRT
    // with HSv4 (it supported only live transmission), for HSv5 it will be changed to
    // handle handshake extension flags.
    m_ConnReq.m_iType = UDT_DGRAM;

    // Auto mode for Caller and in Rendezvous is equivalent to CIPHER_MODE_AES_CTR.
    if (m_config.iCryptoMode == CSrtConfig::CIPHER_MODE_AUTO)
        m_config.iCryptoMode = CSrtConfig::CIPHER_MODE_AES_CTR;

    // This is my current configuration
    if (m_config.bRendezvous)
    {
        // For rendezvous, use version 5 in the waveahand and the cookie.
        // In case when you get the version 4 waveahand, simply switch to
        // the legacy HSv4 rendezvous and this time send version 4 CONCLUSION.

        // The HSv4 client simply won't check the version nor the cookie and it
        // will be sending its waveahands with version 4. Only when the party
        // has sent version 5 waveahand should the agent continue with HSv5
        // rendezvous.
        m_ConnReq.m_iVersion = HS_VERSION_SRT1;
        // m_ConnReq.m_iVersion = HS_VERSION_UDT4; // <--- Change in order to do regression test.
        m_ConnReq.m_iReqType = URQ_WAVEAHAND;
        m_ConnReq.m_iCookie  = bake(serv_addr);

        // This will be also passed to a HSv4 rendezvous, but fortunately the old
        // SRT didn't read this field from URQ_WAVEAHAND message, only URQ_CONCLUSION.
        m_ConnReq.m_iType           = SrtHSRequest::wrapFlags(false /* no MAGIC here */, m_config.iSndCryptoKeyLen);
        IF_HEAVY_LOGGING(const bool whether = m_config.iSndCryptoKeyLen != 0);
        HLOGC(aclog.Debug,
              log << CONID() << "startConnect (rnd): " << (whether ? "" : "NOT ")
                  << " Advertising PBKEYLEN - value = " << m_config.iSndCryptoKeyLen);
        m_RdvState  = CHandShake::RDV_WAVING;
        m_SrtHsSide = HSD_DRAW; // initially not resolved.
    }
    else
    {
        // For caller-listener configuration, set the version 4 for INDUCTION
        // due to a serious problem in UDT code being also in the older SRT versions:
        // the listener peer simply sents the EXACT COPY of the caller's induction
        // handshake, except the cookie, which means that when the caller sents version 5,
        // the listener will respond with version 5, which is a false information. Therefore
        // HSv5 clients MUST send HS_VERSION_UDT4 from the caller, regardless of currently
        // supported handshake version.
        //
        // The HSv5 listener should only respond with INDUCTION with m_iVersion == HS_VERSION_SRT1.
        m_ConnReq.m_iVersion = HS_VERSION_UDT4;
        m_ConnReq.m_iReqType = URQ_INDUCTION;
        m_ConnReq.m_iCookie  = 0;
        m_RdvState           = CHandShake::RDV_INVALID;
    }

    m_ConnReq.m_iMSS            = m_config.iMSS;
    // Defined as the size of the receiver buffer in packets, unless
    // SRTO_FC has been set to a less value.
    m_ConnReq.m_iFlightFlagSize = m_config.flightCapacity();
    m_ConnReq.m_iID             = m_SocketID;
    CIPAddress::ntop(serv_addr, (m_ConnReq.m_piPeerIP));

    if (forced_isn == SRT_SEQNO_NONE)
    {
        forced_isn = generateISN();
        HLOGC(aclog.Debug, log << CONID() << "startConnect: ISN generated = " << forced_isn);
    }
    else
    {
        HLOGC(aclog.Debug, log << CONID() << "startConnect: ISN forced = " << forced_isn);
    }

    m_iISN = m_ConnReq.m_iISN = forced_isn;

    setInitialSndSeq(m_iISN);
    // Inform the server my configurations.
    CPacket reqpkt;
    reqpkt.setControl(UMSG_HANDSHAKE);
    reqpkt.allocate(m_iMaxSRTPayloadSize);
    // XXX NOTE: Now the memory for the payload part is allocated automatically,
    // and such allocated memory is also automatically deallocated in the
    // destructor. If you use CPacket::allocate, remember that you must not:
    // - delete this memory
    // - assign to m_pcData.
    // If you use only manual assignment to m_pCData, this is then manual
    // allocation and so it won't be deallocated in the destructor.
    //
    // (Desired would be to disallow modification of m_pcData outside the
    // control of methods.)

    // ID = 0, connection request
    reqpkt.set_id(0);

    size_t hs_size = m_iMaxSRTPayloadSize;
    m_ConnReq.store_to((reqpkt.m_pcData), (hs_size));

    // Note that CPacket::allocate() sets also the size
    // to the size of the allocated buffer, which not
    // necessarily is to be the size of the data.
    reqpkt.setLength(hs_size);

    const steady_clock::time_point tnow = steady_clock::now();
    m_SndLastAck2Time = tnow;
    setPacketTS(reqpkt, tnow);

    HLOGC(cnlog.Debug,
          log << CONID() << "CUDT::startConnect: REQ-TIME set HIGH (TimeStamp: " << reqpkt.timestamp()
              << "). SENDING HS: " << m_ConnReq.show());

    /*
     * Race condition if non-block connect response thread scheduled before we set m_bConnecting to true?
     * Connect response will be ignored and connecting will wait until timeout.
     * Maybe m_ConnectionLock handling problem? Not used in CUDT::connect(const CPacket& response)
     */
    m_tsLastReqTime = tnow;
    m_bConnecting = true;

    // At this point m_SourceAddr is probably default-any, but this function
    // now requires that the address be specified here because there will be
    // no possibility to do it at any next stage of sending.
    m_pSndQueue->sendto(serv_addr, reqpkt, m_SourceAddr);

    //
    ///
    ////  ---> CONTINUE TO: <PEER>.CUDT::processConnectRequest()
    ///        (Take the part under condition: hs.m_iReqType == URQ_INDUCTION)
    ////  <--- RETURN WHEN: m_pSndQueue->sendto() is called.
    ////  .... SKIP UNTIL m_pRcvQueue->recvfrom() HERE....
    ////       (the first "sendto" will not be called due to being too early)
    ///
    //

    //////////////////////////////////////////////////////
    // SYNCHRO BAR
    //////////////////////////////////////////////////////
    if (!m_config.bSynRecving)
    {
        HLOGC(cnlog.Debug, log << CONID() << "startConnect: ASYNC MODE DETECTED. Deferring the process to RcvQ:worker");
        return;
    }

    // Below this bar, rest of function maintains only and exclusively
    // the SYNCHRONOUS (blocking) connection process. 

    // Wait for the negotiated configurations from the peer side.

    // This packet only prepares the storage where we will read the
    // next incoming packet.
    CPacket response;
    response.setControl(UMSG_HANDSHAKE);
    response.allocate(m_iMaxSRTPayloadSize);

    CUDTException  e;
    EConnectStatus cst = CONN_CONTINUE;
    // This is a temporary place to store the DESTINATION IP from the incoming packet.
    // We can't record this address yet until the cookie-confirmation is done, for safety reasons.
    sockaddr_any use_source_adr(serv_addr.family());

    while (!m_bClosing)
    {
        const steady_clock::time_point local_tnow = steady_clock::now();
        const steady_clock::duration tdiff = local_tnow - m_tsLastReqTime.load();
        // avoid sending too many requests, at most 1 request per 250ms

        // SHORT VERSION:
        // The immediate first run of this loop WILL SKIP THIS PART, so
        // the processing really begins AFTER THIS CONDITION.
        //
        // Note that some procedures inside may set m_tsLastReqTime to 0,
        // which will result of this condition to trigger immediately in
        // the next iteration.
        if (count_milliseconds(tdiff) > 250)
        {
            HLOGC(cnlog.Debug,
                  log << CONID() << "startConnect: LOOP: time to send (" << count_milliseconds(tdiff)
                      << " > 250 ms). size=" << reqpkt.getLength());

            if (m_config.bRendezvous)
                reqpkt.set_id(m_ConnRes.m_iID);

#if ENABLE_HEAVY_LOGGING
            {
                CHandShake debughs;
                debughs.load_from(reqpkt.m_pcData, reqpkt.getLength());
                HLOGC(cnlog.Debug,
                      log << CONID() << "startConnect: REQ-TIME HIGH."
                          << " cont/sending HS to peer: " << debughs.show());
            }
#endif

            m_tsLastReqTime = local_tnow;
            setPacketTS(reqpkt, local_tnow);
            m_pSndQueue->sendto(serv_addr, reqpkt, use_source_adr);
        }
        else
        {
            HLOGC(cnlog.Debug,
                  log << CONID() << "startConnect: LOOP: too early to send - " << count_milliseconds(tdiff)
                      << " < 250ms");
        }

        cst = CONN_CONTINUE;
        response.setLength(m_iMaxSRTPayloadSize);
        if (m_pRcvQueue->recvfrom(m_SocketID, (response)) > 0)
        {
            use_source_adr = response.udpDestAddr();

            HLOGC(cnlog.Debug, log << CONID() << "startConnect: got response for connect request");
            cst = processConnectResponse(response, &e);

            HLOGC(cnlog.Debug, log << CONID() << "startConnect: response processing result: " << ConnectStatusStr(cst));

            // Expected is that:
            // - the peer responded with URQ_INDUCTION + cookie. This above function
            //   should check that and craft the URQ_CONCLUSION handshake, in which
            //   case this function returns CONN_CONTINUE. As an extra action taken
            //   for that case, we set the SECURING mode if encryption requested,
            //   and serialize again the handshake, possibly together with HS extension
            //   blocks, if HSv5 peer responded. The serialized handshake will be then
            //   sent again, as the loop is repeated.
            // - the peer responded with URQ_CONCLUSION. This handshake was accepted
            //   as a connection, and for >= HSv5 the HS extension blocks have been
            //   also read and interpreted. In this case this function returns:
            //   - CONN_ACCEPT, if everything was correct - break this loop and return normally
            //   - CONN_REJECT in case of any problems with the delivered handshake
            //     (incorrect data or data conflict) - throw error exception
            // - the peer responded with any of URQ_ERROR_*.  - throw error exception
            //
            // The error exception should make the API connect() function fail, if blocking
            // or mark the failure for that socket in epoll, if non-blocking.

            if (cst == CONN_RENDEZVOUS)
            {
                // When this function returned CONN_RENDEZVOUS, this requires
                // very special processing for the Rendezvous-v5 algorithm. This MAY
                // involve also preparing a new handshake form, also interpreting the
                // SRT handshake extension and crafting SRT handshake extension for the
                // peer, which should be next sent. When this function returns CONN_CONTINUE,
                // it means that it has done all that was required, however none of the below
                // things has to be done (this function will do it by itself if needed).
                // Otherwise the handshake rolling can be interrupted and considered complete.
                cst = processRendezvous(&response, serv_addr, RST_OK, (reqpkt));
                if (cst == CONN_CONTINUE)
                    continue;

                HLOGC(cnlog.Debug,
                        log << CONID() << "startConnect: processRendezvous returned cst=" << ConnectStatusStr(cst));

                if (cst == CONN_REJECT)
                {
                    // Just in case it wasn't set, set this as a fallback
                    if (m_RejectReason == SRT_REJ_UNKNOWN)
                        m_RejectReason = SRT_REJ_ROGUE;

                    // rejection or erroneous code.
                    reqpkt.setLength(m_iMaxSRTPayloadSize);
                    reqpkt.setControl(UMSG_HANDSHAKE);
                    sendRendezvousRejection(serv_addr, (reqpkt));
                }
            }

            if (cst == CONN_REJECT)
            {
                HLOGC(cnlog.Debug,
                        log << CONID() << "startConnect: REJECTED by processConnectResponse - sending SHUTDOWN");
                sendCtrl(UMSG_SHUTDOWN);
            }

            if (cst != CONN_CONTINUE && cst != CONN_CONFUSED)
                break; // --> OUTSIDE-LOOP

            // IMPORTANT
            // [[using assert(m_pCryptoControl != nullptr)]];

            // new request/response should be sent out immediately on receiving a response
            HLOGC(cnlog.Debug,
                  log << CONID() << "startConnect: SYNC CONNECTION STATUS:" << ConnectStatusStr(cst)
                      << ", REQ-TIME: LOW.");
            m_tsLastReqTime = steady_clock::time_point();

            // Now serialize the handshake again to the existing buffer so that it's
            // then sent later in this loop.

            // First, set the size back to the original size, m_iMaxSRTPayloadSize because
            // this is the size of the originally allocated space. It might have been
            // shrunk by serializing the INDUCTION handshake (which was required before
            // sending this packet to the output queue) and therefore be too
            // small to store the CONCLUSION handshake (with HSv5 extensions).
            reqpkt.setLength(m_iMaxSRTPayloadSize);

            HLOGC(cnlog.Debug,
                  log << CONID() << "startConnect: creating HS CONCLUSION: buffer size=" << reqpkt.getLength());

            // NOTE: BUGFIX: SERIALIZE AGAIN.
            // The original UDT code didn't do it, so it was theoretically
            // turned into conclusion, but was sending still the original
            // induction handshake challenge message. It was working only
            // thanks to that simultaneously there were being sent handshake
            // messages from a separate thread (CSndQueue::worker) from
            // RendezvousQueue, this time serialized properly, which caused
            // that with blocking mode there was a kinda initial "drunk
            // passenger with taxi driver talk" until the RendezvousQueue sends
            // (when "the time comes") the right CONCLUSION handshake
            // challenge message.
            //
            // Now that this is fixed, the handshake messages from RendezvousQueue
            // are sent only when there is a rendezvous mode or non-blocking mode.
            if (!createSrtHandshake(SRT_CMD_HSREQ, SRT_CMD_KMREQ, 0, 0, (reqpkt), (m_ConnReq)))
            {
                LOGC(cnlog.Warn, log << CONID() << "createSrtHandshake failed - REJECTING.");
                cst = CONN_REJECT;
                break;
            }
            // These last 2 parameters designate the buffer, which is in use only for SRT_CMD_KMRSP.
            // If m_ConnReq.m_iVersion == HS_VERSION_UDT4, this function will do nothing,
            // except just serializing the UDT handshake.
            // The trick is that the HS challenge is with version HS_VERSION_UDT4, but the
            // listener should respond with HS_VERSION_SRT1, if it is HSv5 capable.
        }

        HLOGC(cnlog.Debug,
              log << CONID() << "startConnect: timeout from Q:recvfrom, looping again; cst=" << ConnectStatusStr(cst));

#if ENABLE_HEAVY_LOGGING
        // Non-fatal assertion
        if (cst == CONN_REJECT) // Might be returned by processRendezvous
        {
            LOGC(cnlog.Error,
                 log << CONID()
                     << "startConnect: IPE: cst=REJECT NOT EXPECTED HERE, the loop should've been interrupted!");
            break;
        }
#endif

        if (steady_clock::now() > ttl_time)
        {
            // timeout
            e = CUDTException(MJ_SETUP, MN_TIMEOUT, 0);
            m_RejectReason = SRT_REJ_TIMEOUT;
            HLOGC(cnlog.Debug,
                  log << CONID() << "startConnect: TTL time " << FormatTime(ttl_time) << " exceeded, TIMEOUT.");
            break;
        }
    }

    // <--- OUTSIDE-LOOP
    // Here will fall the break when not CONN_CONTINUE.
    // CONN_RENDEZVOUS is handled by processRendezvous.
    // CONN_ACCEPT will skip this and pass on.
    if (cst == CONN_REJECT)
    {
        e = CUDTException(MJ_SETUP, MN_REJECTED, 0);
    }

    if (e.getErrorCode() == 0)
    {
        if (m_bClosing)                                    // if the socket is closed before connection...
            e = CUDTException(MJ_SETUP, MN_CLOSED, 0);
        else if (m_ConnRes.m_iReqType > URQ_FAILURE_TYPES) // connection request rejected
        {
            m_RejectReason = RejectReasonForURQ(m_ConnRes.m_iReqType);
            e              = CUDTException(MJ_SETUP, MN_REJECTED, 0);
        }
        else if ((!m_config.bRendezvous) && (m_ConnRes.m_iISN != m_iISN)) // secuity check
            e = CUDTException(MJ_SETUP, MN_SECURITY, 0);
    }

    if (e.getErrorCode() != 0)
    {
        m_bConnecting = false;
        // The process is to be abnormally terminated, remove the connector
        // now because most likely no other processing part has done anything with it.
        m_pRcvQueue->removeConnector(m_SocketID);
        throw e;
    }

    HLOGC(cnlog.Debug,
          log << CONID() << "startConnect: handshake exchange succeeded. sourceIP=" << m_SourceAddr.str());

    // Parameters at the end.
    HLOGC(cnlog.Debug,
          log << CONID() << "startConnect: END. Parameters: mss=" << m_config.iMSS
              << " max-cwnd-size=" << m_CongCtl->cgWindowMaxSize() << " cwnd-size=" << m_CongCtl->cgWindowSize()
              << " rtt=" << m_iSRTT << " bw=" << m_iBandwidth);
}

// Asynchronous connection
EConnectStatus srt::CUDT::processAsyncConnectResponse(const CPacket &pkt) ATR_NOEXCEPT
{
    EConnectStatus cst = CONN_CONTINUE;
    CUDTException  e;

    ScopedLock cg(m_ConnectionLock);
    HLOGC(cnlog.Debug, log << CONID() << "processAsyncConnectResponse: got response for connect request, processing");
    cst = processConnectResponse(pkt, &e);

    HLOGC(cnlog.Debug,
          log << CONID() << "processAsyncConnectResponse: response processing result: " << ConnectStatusStr(cst)
              << "; REQ-TIME LOW to enforce immediate response");
    m_tsLastReqTime = steady_clock::time_point();

    return cst;
}

bool srt::CUDT::processAsyncConnectRequest(EReadStatus         rst,
                                      EConnectStatus      cst,
                                      const CPacket*      pResponse /*[[nullable]]*/,
                                      const sockaddr_any& serv_addr)
{
    // IMPORTANT!

    // This function is called, still asynchronously, but in the order
    // of call just after the call to the above processAsyncConnectResponse.
    // This should have got the original value returned from
    // processConnectResponse through processAsyncConnectResponse.

    CPacket reqpkt;
    reqpkt.setControl(UMSG_HANDSHAKE);
    reqpkt.allocate(m_iMaxSRTPayloadSize);
    const steady_clock::time_point now = steady_clock::now();
    setPacketTS(reqpkt, now);

    HLOGC(cnlog.Debug,
          log << CONID() << "processAsyncConnectRequest: REQ-TIME: HIGH. Should prevent too quick responses.");
    m_tsLastReqTime = now;
    // ID = 0, connection request
    reqpkt.set_id(!m_config.bRendezvous ? 0 : m_ConnRes.m_iID);

    bool status = true;

    ScopedLock cg(m_ConnectionLock);
    if (!m_bOpened) // Check the socket has not been closed before already.
        return false;

    if (cst == CONN_RENDEZVOUS)
    {
        HLOGC(cnlog.Debug, log << CONID() << "processAsyncConnectRequest: passing to processRendezvous");
        cst = processRendezvous(pResponse, serv_addr, rst, (reqpkt));
        if (cst == CONN_ACCEPT)
        {
            HLOGC(cnlog.Debug,
                  log << CONID()
                      << "processAsyncConnectRequest: processRendezvous completed the process and responded by itself. "
                         "Done.");
            return true;
        }

        if (cst != CONN_CONTINUE)
        {
            // processRendezvous already set the reject reason
            LOGC(cnlog.Warn,
                 log << CONID()
                     << "processAsyncConnectRequest: REJECT reported from processRendezvous, not processing further.");

            if (m_RejectReason == SRT_REJ_UNKNOWN)
                m_RejectReason = SRT_REJ_ROGUE;

            sendRendezvousRejection(serv_addr, (reqpkt));
            status = false;
        }
    }
    else if (cst == CONN_REJECT)
    {
        // m_RejectReason already set at worker_ProcessAddressedPacket.
        LOGC(cnlog.Warn,
             log << CONID() << "processAsyncConnectRequest: REJECT reported from HS processing: "
                 << srt_rejectreason_str(m_RejectReason) << " - not processing further");
        // m_tsLastReqTime = steady_clock::time_point(); XXX ?
        return false;
    }
    else
    {
        // (this procedure will be also run for HSv4 rendezvous)
        HLOGC(cnlog.Debug,
              log << CONID() << "processAsyncConnectRequest: serializing HS: buffer size=" << reqpkt.getLength());
        if (!createSrtHandshake(SRT_CMD_HSREQ, SRT_CMD_KMREQ, 0, 0, (reqpkt), (m_ConnReq)))
        {
            // All 'false' returns from here are IPE-type, mostly "invalid argument" plus "all keys expired".
            LOGC(cnlog.Error,
                 log << CONID() << "IPE: processAsyncConnectRequest: createSrtHandshake failed, dismissing.");
            status = false;
        }
        else
        {
            HLOGC(cnlog.Debug,
                  log << CONID()
                      << "processAsyncConnectRequest: sending HS reqtype=" << RequestTypeStr(m_ConnReq.m_iReqType)
                      << " to socket " << reqpkt.id() << " size=" << reqpkt.getLength());
        }
    }

    if (!status)
    {
        return false;
        /* XXX Shouldn't it send a single response packet for the rejection?
        // Set the version to 0 as "handshake rejection" status and serialize it
        CHandShake zhs;
        size_t size = reqpkt.getLength();
        zhs.store_to((reqpkt.m_pcData), (size));
        reqpkt.setLength(size);
        */
    }

    HLOGC(cnlog.Debug,
          log << CONID() << "processAsyncConnectRequest: setting REQ-TIME HIGH, SENDING HS:" << m_ConnReq.show());
    m_tsLastReqTime = steady_clock::now();
    m_pSndQueue->sendto(serv_addr, reqpkt, m_SourceAddr);
    return status;
}

void srt::CUDT::sendRendezvousRejection(const sockaddr_any& serv_addr, CPacket& r_rsppkt)
{
    // We can reuse m_ConnReq because we are about to abandon the connection process.
    m_ConnReq.m_iReqType = URQFailure(m_RejectReason);

    // Assumed that r_rsppkt refers to a packet object that was already prepared
    // to be used for storing the handshake there.
    size_t size = r_rsppkt.getLength();
    m_ConnReq.store_to((r_rsppkt.m_pcData), (size));
    r_rsppkt.setLength(size);

    HLOGC(cnlog.Debug, log << CONID() << "sendRendezvousRejection: using code=" << m_ConnReq.m_iReqType
            << " for reject reason code " << m_RejectReason << " (" << srt_rejectreason_str(m_RejectReason) << ")");

    setPacketTS(r_rsppkt, steady_clock::now());
    m_pSndQueue->sendto(serv_addr, r_rsppkt, m_SourceAddr);
}

void srt::CUDT::cookieContest()
{
    if (m_SrtHsSide != HSD_DRAW)
        return;

    LOGC(cnlog.Debug,
         log << CONID() << "cookieContest: agent=" << m_ConnReq.m_iCookie << " peer=" << m_ConnRes.m_iCookie);

    // Here m_ConnReq.m_iCookie is a local cookie value sent in connection request to the peer.
    // m_ConnRes.m_iCookie is a cookie value sent by the peer in its connection request.
    if (m_ConnReq.m_iCookie == 0 || m_ConnRes.m_iCookie == 0)
    {
        // Note that it's virtually impossible that Agent's cookie is not ready, this
        // shall be considered IPE.
        // Not all cookies are ready, don't start the contest.
        return;
    }

    // INITIATOR/RESPONDER role is resolved by COOKIE CONTEST.
    //
    // The cookie contest must be repeated every time because it
    // may change the state at some point.
    // 
    // In SRT v1.4.3 and prior the below subtraction was performed in 32-bit arithmetic.
    // The result of subtraction can overflow 32-bits. 
    // Example
    // m_ConnReq.m_iCookie = -1480577720;
    // m_ConnRes.m_iCookie = 811599203;
    // int64_t llBetterCookie = -1480577720 - 811599203 = -2292176923 (FFFF FFFF 7760 27E5);
    // int32_t iBetterCookie  = 2002790373 (7760 27E5);
    // 
    // Now 64-bit arithmetic is used to calculate the actual result of subtraction.
    // The 31-st bit is then checked to check if the resulting is negative in 32-bit aritmetics.
    // This way the old contest behavior is preserved, and potential compiler optimisations are avoided.
    const int64_t contest = int64_t(m_ConnReq.m_iCookie) - int64_t(m_ConnRes.m_iCookie);

    if ((contest & 0xFFFFFFFF) == 0)
    {
        // DRAW! The only way to continue would be to force the
        // cookies to be regenerated and to start over. But it's
        // not worth a shot - this is an extremely rare case.
        // This can simply do reject so that it can be started again.

        // Pretend then that the cookie contest wasn't done so that
        // it's done again. Cookies are baked every time anew, however
        // the successful initial contest remains valid no matter how
        // cookies will change.

        m_SrtHsSide = HSD_DRAW;
        return;
    }

    if (contest & 0x80000000)
    {
        m_SrtHsSide = HSD_RESPONDER;
        return;
    }

    m_SrtHsSide = HSD_INITIATOR;
}

// This function should complete the data for KMX needed for an out-of-band
// handshake response. Possibilities are:
// - There's no KMX (including first responder's handshake in rendezvous). This writes 0 to w_kmdatasize.
// - The encryption status is failure. Respond with fail code and w_kmdatasize = 1.
// - The last KMX was successful. Respond with the original kmdata and their size in w_kmdatasize.
EConnectStatus srt::CUDT::craftKmResponse(uint32_t* aw_kmdata, size_t& w_kmdatasize)
{
    // If the last CONCLUSION message didn't contain the KMX extension, there's
    // no key recorded yet, so it can't be extracted. Mark this w_kmdatasize empty though.
    int hs_flags = SrtHSRequest::SRT_HSTYPE_HSFLAGS::unwrap(m_ConnRes.m_iType);
    if (IsSet(hs_flags, CHandShake::HS_EXT_KMREQ))
    {
        // m_pCryptoControl can be NULL if the socket has been closed already. See issue #2231.
        if (!m_pCryptoControl)
        {
            m_RejectReason = SRT_REJ_IPE;
            LOGC(cnlog.Error,
                 log << CONID() << "IPE: craftKmResponse needs to send KM, but CryptoControl does not exist."
                     << " Socket state: connected=" << boolalpha << m_bConnected << ", connecting=" << m_bConnecting
                     << ", broken=" << m_bBroken << ", opened " << m_bOpened << ", closing=" << m_bClosing << ".");
            return CONN_REJECT;
        }
        // This is a periodic handshake update, so you need to extract the KM data from the
        // first message, provided that it is there.
        size_t msgsize = m_pCryptoControl->getKmMsg_size(0);
        if (msgsize == 0)
        {
            switch (m_pCryptoControl->m_RcvKmState)
            {
                // If the KMX process ended up with a failure, the KMX is not recorded.
                // In this case as the KMRSP answer the "failure status" should be crafted.
            case SRT_KM_S_NOSECRET:
            case SRT_KM_S_BADSECRET:
                {
                    HLOGC(cnlog.Debug,
                          log << CONID() << "craftKmResponse: No KMX recorded, status = "
                              << KmStateStr(m_pCryptoControl->m_RcvKmState) << ". Respond it.");

                    // Just do the same thing as in CCryptoControl::processSrtMsg_KMREQ for that case,
                    // that is, copy the NOSECRET code into KMX message.
                    memcpy((aw_kmdata), &m_pCryptoControl->m_RcvKmState, sizeof(int32_t));
                    w_kmdatasize = 1;
                }
                break; // Treat as ACCEPT in general; might change to REJECT on enforced-encryption

            default:
                // Remaining values:
                // UNSECURED: should not fall here at all
                // SECURING: should not happen in HSv5
                // SECURED: should have received the recorded KMX correctly (getKmMsg_size(0) > 0)
                {
                    m_RejectReason = SRT_REJ_IPE;
                    // Remaining situations:
                    // - password only on this site: shouldn't be considered to be sent to a no-password site
                    LOGC(cnlog.Error,
                         log << CONID() << "craftKmResponse: IPE: PERIODIC HS: NO KMREQ RECORDED KMSTATE: RCV="
                             << KmStateStr(m_pCryptoControl->m_RcvKmState)
                             << " SND=" << KmStateStr(m_pCryptoControl->m_SndKmState));
                    return CONN_REJECT;
                }
                break;
            }
        }
        else
        {
            w_kmdatasize = msgsize / 4;
            if (msgsize > w_kmdatasize * 4)
            {
                // Sanity check
                LOGC(cnlog.Error, log << CONID() << "IPE: KMX data not aligned to 4 bytes! size=" << msgsize);
                memset((aw_kmdata + (w_kmdatasize * 4)), 0, msgsize - (w_kmdatasize * 4));
                ++w_kmdatasize;
            }

            HLOGC(cnlog.Debug,
                  log << CONID() << "craftKmResponse: getting KM DATA from the fore-recorded KMX from KMREQ, size="
                      << w_kmdatasize);
            memcpy((aw_kmdata), m_pCryptoControl->getKmMsg_data(0), msgsize);
        }
    }
    else
    {
        HLOGC(cnlog.Debug, log << CONID() << "craftKmResponse: no KMX flag - not extracting KM data for KMRSP");
        w_kmdatasize = 0;
    }

    return CONN_ACCEPT;
}

EConnectStatus srt::CUDT::processRendezvous(
    const CPacket* pResponse /*[[nullable]]*/, const sockaddr_any& serv_addr,
    EReadStatus rst, CPacket& w_reqpkt)
{
    if (m_RdvState == CHandShake::RDV_CONNECTED)
    {
        HLOGC(cnlog.Debug, log << CONID() << "processRendezvous: already in CONNECTED state.");
        return CONN_ACCEPT;
    }

    uint32_t kmdata[SRTDATA_MAXSIZE];
    size_t   kmdatasize = SRTDATA_MAXSIZE;

    cookieContest();

    // We know that the other side was contacted and the other side has sent
    // the handshake message - we know then both cookies. If it's a draw, it's
    // a very rare case of creating identical cookies.
    if (m_SrtHsSide == HSD_DRAW)
    {
        m_RejectReason = SRT_REJ_RDVCOOKIE;
        LOGC(cnlog.Error,
             log << CONID() << "COOKIE CONTEST UNRESOLVED: can't assign connection roles, please wait another minute.");
        return CONN_REJECT;
    }

    UDTRequestType rsp_type = URQ_FAILURE_TYPES; // just to track uninitialized errors

    // We can assume that the Handshake packet received here as 'response'
    // is already serialized in m_ConnRes. Check extra flags that are meaningful
    // for further processing here.

    int  ext_flags       = SrtHSRequest::SRT_HSTYPE_HSFLAGS::unwrap(m_ConnRes.m_iType);
    bool needs_extension = ext_flags != 0; // Initial value: received HS has extensions.
    bool needs_hsrsp;
    rendezvousSwitchState((rsp_type), (needs_extension), (needs_hsrsp));
    if (rsp_type > URQ_FAILURE_TYPES)
    {
        m_RejectReason = RejectReasonForURQ(rsp_type);
        HLOGC(cnlog.Debug,
              log << CONID()
                  << "processRendezvous: rejecting due to switch-state response: " << RequestTypeStr(rsp_type));
        return CONN_REJECT;
    }
    checkUpdateCryptoKeyLen("processRendezvous", m_ConnRes.m_iType);

    // We have three possibilities here as it comes to HSREQ extensions:

    // 1. The agent is loser in attention state, it sends EMPTY conclusion (without extensions)
    // 2. The agent is loser in initiated state, it interprets incoming HSREQ and creates HSRSP
    // 3. The agent is winner in attention or fine state, it sends HSREQ extension
    m_ConnReq.m_iReqType  = rsp_type;
    m_ConnReq.m_extension = needs_extension;

    // This must be done before prepareConnectionObjects(), because it sets ISN and m_iMaxSRTPayloadSize needed to create buffers.
    if (!applyResponseSettings(pResponse))
    {
        LOGC(cnlog.Error, log << CONID() << "processRendezvous: peer settings rejected");
        return CONN_REJECT;
    }

    // The CryptoControl must be created by the prepareConnectionObjects() before interpreting and creating HSv5 extensions
    // because the it will be used there.
    if (!prepareConnectionObjects(m_ConnRes, m_SrtHsSide, NULL) || !prepareBuffers(NULL))
    {
        // m_RejectReason already handled
        HLOGC(cnlog.Debug,
              log << CONID() << "processRendezvous: rejecting due to problems in prepareConnectionObjects.");
        return CONN_REJECT;
    }

    // Case 2.
    if (needs_hsrsp)
    {
        // This means that we have received HSREQ extension with the handshake, so we need to interpret
        // it and craft the response.
        if (rst == RST_OK)
        {
            // We have JUST RECEIVED packet in this session (not that this is called as periodic update).
            // Sanity check
            m_tsLastReqTime = steady_clock::time_point();
            if (!pResponse || pResponse->getLength() == size_t(-1))
            {
                m_RejectReason = SRT_REJ_IPE;
                LOGC(cnlog.Fatal,
                     log << CONID() << "IPE: rst=RST_OK, but the packet has set -1 length - REJECTING (REQ-TIME: LOW)");
                return CONN_REJECT;
            }

            if (!interpretSrtHandshake(m_ConnRes, *pResponse, kmdata, &kmdatasize))
            {
                HLOGC(cnlog.Debug,
                      log << CONID() << "processRendezvous: rejecting due to problems in interpretSrtHandshake REQ-TIME: LOW.");
                return CONN_REJECT;
            }

            updateAfterSrtHandshake(HS_VERSION_SRT1);

            // Pass on, inform about the shortened response-waiting period.
            HLOGC(cnlog.Debug, log << CONID() << "processRendezvous: setting REQ-TIME: LOW. Forced to respond immediately.");
        }
        else
        {
            // This is a repeated handshake, so you can't use the incoming data to
            // prepare data for createSrtHandshake. They have to be extracted from inside.
            EConnectStatus conn = craftKmResponse((kmdata), (kmdatasize));
            if (conn != CONN_ACCEPT)
                return conn;
        }

        // No matter the value of needs_extension, the extension is always needed
        // when HSREQ was interpreted (to store HSRSP extension).
        m_ConnReq.m_extension = true;

        HLOGC(cnlog.Debug,
              log << CONID()
                  << "processRendezvous: HSREQ extension ok, creating HSRSP response. kmdatasize=" << kmdatasize);

        w_reqpkt.setLength(m_iMaxSRTPayloadSize);
        if (!createSrtHandshake(SRT_CMD_HSRSP, SRT_CMD_KMRSP,
                    kmdata, kmdatasize,
                    (w_reqpkt), (m_ConnReq)))
        {
            HLOGC(cnlog.Debug,
                  log << CONID()
                      << "processRendezvous: rejecting due to problems in createSrtHandshake. REQ-TIME: LOW");
            m_tsLastReqTime = steady_clock::time_point();
            return CONN_REJECT;
        }

        // This means that it has received URQ_CONCLUSION with HSREQ, agent is then in RDV_FINE
        // state, it sends here URQ_CONCLUSION with HSREQ/KMREQ extensions and it awaits URQ_AGREEMENT.
        return CONN_CONTINUE;
    }

    // Special case: if URQ_AGREEMENT is to be sent, when this side is INITIATOR,
    // then it must have received HSRSP, so it must interpret it. Otherwise it would
    // end up with URQ_DONE, which means that it is the other side to interpret HSRSP.
    if (m_SrtHsSide == HSD_INITIATOR && m_ConnReq.m_iReqType == URQ_AGREEMENT)
    {
        // The same is done in CUDT::postConnect(), however this section will
        // not be done in case of rendezvous. The section in postConnect() is
        // predicted to run only in regular CALLER handling.

        if (rst != RST_OK || !pResponse || pResponse->getLength() == size_t(-1))
        {
            // Actually the -1 length would be an IPE, but it's likely that this was reported already.
            HLOGC(
                cnlog.Debug,
                log << CONID()
                    << "processRendezvous: no INCOMING packet, NOT interpreting extensions (relying on exising data)");
        }
        else
        {
            HLOGC(cnlog.Debug,
                  log << CONID() << "processRendezvous: INITIATOR, will send AGREEMENT - interpreting HSRSP extension");
            if (!interpretSrtHandshake(m_ConnRes, *pResponse, 0, 0))
            {
                // m_RejectReason is already set, so set the reqtype accordingly
                m_ConnReq.m_iReqType = URQFailure(m_RejectReason);
                return CONN_REJECT;
            }
        }
        // This should be false, make a kinda assert here.
        if (needs_extension)
        {
            LOGC(cnlog.Fatal,
                 log << CONID() << "IPE: INITIATOR responding AGREEMENT should declare no extensions to HS");
            m_ConnReq.m_extension = false;
        }
        updateAfterSrtHandshake(HS_VERSION_SRT1);
    }

    HLOGC(cnlog.Debug,
          log << CONID() << "processRendezvous: COOKIES Agent/Peer: " << m_ConnReq.m_iCookie << "/"
              << m_ConnRes.m_iCookie << " HSD:" << (m_SrtHsSide == HSD_INITIATOR ? "initiator" : "responder")
              << " STATE:" << CHandShake::RdvStateStr(m_RdvState) << " ...");

    if (rsp_type == URQ_DONE)
    {
        HLOGC(cnlog.Debug, log << CONID() << "... WON'T SEND any response, both sides considered connected");
    }
    else
    {
        HLOGC(cnlog.Debug,
              log << CONID() << "... WILL SEND " << RequestTypeStr(rsp_type) << " "
                  << (m_ConnReq.m_extension ? "with" : "without") << " SRT HS extensions");
    }

    // This marks the information for the serializer that
    // the SRT handshake extension is required.
    // Rest of the data will be filled together with
    // serialization.
    m_ConnReq.m_extension = needs_extension;

    w_reqpkt.setLength(m_iMaxSRTPayloadSize);
    if (m_RdvState == CHandShake::RDV_CONNECTED)
    {
        int cst = postConnect(pResponse, true, 0);
        if (cst == CONN_REJECT)
        {
            // m_RejectReason already set
            HLOGC(cnlog.Debug, log << CONID() << "processRendezvous: rejecting due to problems in postConnect.");
            return CONN_REJECT;
        }
    }

    // URQ_DONE or URQ_AGREEMENT can be the result if the state is RDV_CONNECTED.
    // If URQ_DONE, then there's nothing to be done, when URQ_AGREEMENT then return
    // CONN_CONTINUE to make the caller send again the contents if the packet buffer,
    // this time with URQ_AGREEMENT message, but still consider yourself connected.
    if (rsp_type == URQ_DONE)
    {
        HLOGC(cnlog.Debug, log << CONID() << "processRendezvous: rsp=DONE, reporting ACCEPT (nothing to respond)");
        return CONN_ACCEPT;
    }

    // createSrtHandshake moved here because if the above conditions are satisfied,
    // no response is going to be send, so nothing needs to be "created".

    // needs_extension here distinguishes between cases 1 and 3.
    // NOTE: in case when interpretSrtHandshake was run under the conditions above (to interpret HSRSP),
    // then createSrtHandshake below will create only empty AGREEMENT message.
    if (!createSrtHandshake(SRT_CMD_HSREQ, SRT_CMD_KMREQ, 0, 0,
                (w_reqpkt), (m_ConnReq)))
    {
        // m_RejectReason already set
        LOGC(cnlog.Warn, log << CONID() << "createSrtHandshake failed (IPE?), connection rejected. REQ-TIME: LOW");
        m_tsLastReqTime = steady_clock::time_point();
        return CONN_REJECT;
    }

    if (rsp_type == URQ_AGREEMENT && m_RdvState == CHandShake::RDV_CONNECTED)
    {
        // We are using our own serialization method (not the one called after
        // processConnectResponse, this is skipped in case when this function
        // is called), so we can also send this immediately. Agreement must be
        // sent just once and the party must switch into CONNECTED state - in
        // contrast to CONCLUSION messages, which should be sent in loop repeatedly.
        //
        // Even though in theory the AGREEMENT message sent just once may miss
        // the target (as normal thing in UDP), this is little probable to happen,
        // and this doesn't matter much because even if the other party doesn't
        // get AGREEMENT, but will get payload or KEEPALIVE messages, it will
        // turn into connected state as well. The AGREEMENT is rather kinda
        // catalyzer here and may turn the entity on the right track faster. When
        // AGREEMENT is missed, it may have kinda initial tearing.

        const steady_clock::time_point now = steady_clock::now();
        m_tsLastReqTime                    = now;
        setPacketTS(w_reqpkt, now);
        HLOGC(cnlog.Debug,
              log << CONID()
                  << "processRendezvous: rsp=AGREEMENT, reporting ACCEPT and sending just this one, REQ-TIME HIGH.");

        m_pSndQueue->sendto(serv_addr, w_reqpkt, m_SourceAddr);

        return CONN_ACCEPT;
    }

    if (rst == RST_OK)
    {
        // the request time must be updated so that the next handshake can be sent out immediately
        HLOGC(cnlog.Debug,
              log << "processRendezvous: rsp=" << RequestTypeStr(m_ConnReq.m_iReqType)
                  << " REQ-TIME: LOW to send immediately, consider yourself conencted");
        m_tsLastReqTime = steady_clock::time_point();
    }
    else
    {
        HLOGC(cnlog.Debug,
              log << CONID() << "processRendezvous: REQ-TIME: remains previous value, consider yourself connected");
    }
    return CONN_CONTINUE;
}

// [[using locked(m_ConnectionLock)]];
EConnectStatus srt::CUDT::processConnectResponse(const CPacket& response, CUDTException* eout) ATR_NOEXCEPT
{
    // NOTE: ASSUMED LOCK ON: m_ConnectionLock.

    // this is the 2nd half of a connection request. If the connection is setup successfully this returns 0.
    // Returned values:
    // - CONN_REJECT: there was some error when processing the response, connection should be rejected
    // - CONN_ACCEPT: the handshake is done and finished correctly
    // - CONN_CONTINUE: the induction handshake has been processed correctly, and expects CONCLUSION handshake

    if (!m_bConnecting)
        return CONN_REJECT;

    // This is required in HSv5 rendezvous, in which it should send the URQ_AGREEMENT message to
    // the peer, however switch to connected state.
    HLOGC(cnlog.Debug,
          log << CONID() << "processConnectResponse: TYPE:"
              << (response.isControl() ? MessageTypeStr(response.getType(), response.getExtendedType())
                                       : string("DATA")));
    // ConnectStatus res = CONN_REJECT; // used later for status - must be declared here due to goto POST_CONNECT.

    // For HSv4, the data sender is INITIATOR, and the data receiver is RESPONDER,
    // regardless of the connecting side affiliation. This will be changed for HSv5.
    bool          bidirectional = false;
    HandshakeSide hsd           = m_config.bDataSender ? HSD_INITIATOR : HSD_RESPONDER;
    // (defined here due to 'goto' below).

    // SRT peer may send the SRT handshake private message (type 0x7fff) before a keep-alive.

    // This condition is checked when the current agent is trying to do connect() in rendezvous mode,
    // but the peer was faster to send a handshake packet earlier. This makes it continue with connecting
    // process if the peer is already behaving as if the connection was already established.

    // This value will check either the initial value, which is less than SRT1, or
    // the value previously loaded to m_ConnReq during the previous handshake response.
    // For the initial form this value should not be checked.
    bool hsv5 = m_ConnRes.m_iVersion >= HS_VERSION_SRT1;

    if (m_config.bRendezvous &&
        (m_RdvState == CHandShake::RDV_CONNECTED   // somehow Rendezvous-v5 switched it to CONNECTED.
         || !response.isControl()                  // WAS A PAYLOAD PACKET.
         || (response.getType() == UMSG_KEEPALIVE) // OR WAS A UMSG_KEEPALIVE message.
         || (response.getType() == UMSG_EXT) // OR WAS a CONTROL packet of some extended type (i.e. any SRT specific)
         )
        // This may happen if this is an initial state in which the socket type was not yet set.
        // If this is a field that holds the response handshake record from the peer, this means that it wasn't received
        // yet. HSv5: added version check because in HSv5 the m_iType field has different meaning and it may be 0 in
        // case when the handshake does not carry SRT extensions.
        && (hsv5 || m_ConnRes.m_iType != UDT_UNDEFINED))
    {
        // a data packet or a keep-alive packet comes, which means the peer side is already connected
        // in this situation, the previously recorded response will be used
        // In HSv5 this situation is theoretically possible if this party has missed the URQ_AGREEMENT message.
        HLOGC(cnlog.Debug, log << CONID() << "processConnectResponse: already connected - pinning in");
        if (hsv5)
        {
            m_RdvState = CHandShake::RDV_CONNECTED;
        }

        return postConnect(&response, hsv5, eout);
    }

    if (!response.isControl(UMSG_HANDSHAKE))
    {
        m_RejectReason = SRT_REJ_ROGUE;
        if (!response.isControl())
        {
            LOGC(cnlog.Warn, log << CONID() << "processConnectResponse: received DATA while HANDSHAKE expected");
        }
        else
        {
            LOGC(cnlog.Error,
                 log << CONID()
                     << "processConnectResponse: CONFUSED: expected UMSG_HANDSHAKE as connection not yet established, "
                        "got: "
                     << MessageTypeStr(response.getType(), response.getExtendedType()));

            if (response.getType() == UMSG_SHUTDOWN)
            {
                LOGC(cnlog.Error,
                        log << CONID() << "processConnectResponse: UMSG_SHUTDOWN received, rejecting connection.");
                return CONN_REJECT;
            }
        }

        if (m_config.bRendezvous)
        {
            // In rendezvous mode we expect that both sides are known
            // to the service operator (unlike a listener, which may
            // operate connections from unknown sources). This means that
            // the connection process should be terminated anyway, on
            // whichever side it would happen.
            return CONN_REJECT;
        }

        return CONN_CONFUSED;
    }

    if (m_config.bRendezvous)
    {
        m_SourceAddr = response.udpDestAddr();
    }

    if (m_ConnRes.load_from(response.m_pcData, response.getLength()) == -1)
    {
        m_RejectReason = SRT_REJ_ROGUE;
        // Handshake data were too small to reach the Handshake structure. Reject.
        LOGC(cnlog.Error,
             log << CONID()
                 << "processConnectResponse: HANDSHAKE data buffer too small - possible blueboxing. Rejecting.");
        return CONN_REJECT;
    }

    HLOGC(cnlog.Debug, log << CONID() << "processConnectResponse: HS RECEIVED: " << m_ConnRes.show());
    if (m_ConnRes.m_iReqType >= URQ_FAILURE_TYPES)
    {
        m_RejectReason = RejectReasonForURQ(m_ConnRes.m_iReqType);
        LOGC(cnlog.Warn,
                log << CONID() << "processConnectResponse: rejecting per reception of a rejection HS response: "
                    << RequestTypeStr(m_ConnRes.m_iReqType));
        return CONN_REJECT;
    }

    if (size_t(m_ConnRes.m_iMSS) > CPacket::ETH_MAX_MTU_SIZE)
    {
        // Yes, we do abort to prevent buffer overrun. Set your MSS correctly
        // and you'll avoid problems.
        m_RejectReason = SRT_REJ_ROGUE;
        LOGC(cnlog.Fatal, log << CONID() << "MSS size " << m_config.iMSS << "exceeds MTU size!");
        return CONN_REJECT;
    }

    // (see createCrypter() call below)
    //
    // The CCryptoControl attached object must be created early
    // because it will be required to create a conclusion handshake in HSv5
    //
    if (m_config.bRendezvous)
    {
        // SANITY CHECK: A rendezvous socket should reject any caller requests (it's not a listener)
        if (m_ConnRes.m_iReqType == URQ_INDUCTION)
        {
            m_RejectReason = SRT_REJ_ROGUE;
            LOGC(cnlog.Error,
                 log << CONID()
                     << "processConnectResponse: Rendezvous-point received INDUCTION handshake (expected WAVEAHAND). "
                        "Rejecting.");
            return CONN_REJECT;
        }

        // The procedure for version 5 is completely different and changes the states
        // differently, so the old code will still maintain HSv4 the old way.

        if (m_ConnRes.m_iVersion > HS_VERSION_UDT4)
        {
            HLOGC(cnlog.Debug, log << CONID() << "processConnectResponse: Rendezvous HSv5 DETECTED.");
            return CONN_RENDEZVOUS; // --> will continue in CUDT::processRendezvous().
        }

        HLOGC(cnlog.Debug, log << CONID() << "processConnectResponse: Rendsezvous HSv4 DETECTED.");
        // So, here it has either received URQ_WAVEAHAND handshake message (while it should be in URQ_WAVEAHAND itself)
        // or it has received URQ_CONCLUSION/URQ_AGREEMENT message while this box has already sent URQ_WAVEAHAND to the
        // peer, and DID NOT send the URQ_CONCLUSION yet.

        if (m_ConnReq.m_iReqType == URQ_WAVEAHAND || m_ConnRes.m_iReqType == URQ_WAVEAHAND)
        {
            HLOGC(cnlog.Debug,
                  log << CONID() << "processConnectResponse: REQ-TIME LOW. got HS RDV. Agent state:"
                      << RequestTypeStr(m_ConnReq.m_iReqType) << " Peer HS:" << m_ConnRes.show());

            // Here we could have received WAVEAHAND or CONCLUSION.
            // For HSv4 simply switch to CONCLUSION for the sake of further handshake rolling.
            // For HSv5, make the cookie contest and basing on this decide, which party
            // should provide the HSREQ/KMREQ attachment.

           if (!createCrypter(hsd, false /* unidirectional */))
           {
               m_RejectReason = SRT_REJ_RESOURCE;
               m_ConnReq.m_iReqType = URQFailure(SRT_REJ_RESOURCE);
               // the request time must be updated so that the next handshake can be sent out immediately.
               m_tsLastReqTime = steady_clock::time_point();
               return CONN_REJECT;
           }

            m_ConnReq.m_iReqType = URQ_CONCLUSION;
            // the request time must be updated so that the next handshake can be sent out immediately.
            m_tsLastReqTime = steady_clock::time_point();
            return CONN_CONTINUE;
        }
        else
        {
            HLOGC(cnlog.Debug, log << CONID() << "processConnectResponse: Rendezvous HSv4 PAST waveahand");
        }
    }
    else
    {
        // set cookie
        if (m_ConnRes.m_iReqType == URQ_INDUCTION)
        {
            HLOGC(cnlog.Debug,
                  log << CONID() << "processConnectResponse: REQ-TIME LOW; got INDUCTION HS response (cookie:" << hex
                      << m_ConnRes.m_iCookie << " version:" << dec << m_ConnRes.m_iVersion
                      << "), sending CONCLUSION HS with this cookie");

            m_ConnReq.m_iCookie  = m_ConnRes.m_iCookie;
            m_ConnReq.m_iReqType = URQ_CONCLUSION;

            // Here test if the LISTENER has responded with version HS_VERSION_SRT1,
            // it means that it is HSv5 capable. It can still accept the HSv4 handshake.
            if (m_ConnRes.m_iVersion > HS_VERSION_UDT4)
            {
                const int hs_flags = SrtHSRequest::SRT_HSTYPE_HSFLAGS::unwrap(m_ConnRes.m_iType);

                if (hs_flags != SrtHSRequest::SRT_MAGIC_CODE)
                {
                    LOGC(cnlog.Warn,
                         log << CONID() << "processConnectResponse: Listener HSv5 did not set the SRT_MAGIC_CODE.");
                    m_RejectReason = SRT_REJ_ROGUE;
                    return CONN_REJECT;
                }

                checkUpdateCryptoKeyLen("processConnectResponse", m_ConnRes.m_iType);

                // This will catch HS_VERSION_SRT1 and any newer.
                // Set your highest version.
                m_ConnReq.m_iVersion = HS_VERSION_SRT1;
                // CONTROVERSIAL: use 0 as m_iType according to the meaning in HSv5.
                // The HSv4 client might not understand it, which means that agent
                // must switch itself to HSv4 rendezvous, and this time iType should
                // be set to UDT_DGRAM value.
                m_ConnReq.m_iType = 0;

                // This marks the information for the serializer that
                // the SRT handshake extension is required.
                // Rest of the data will be filled together with
                // serialization.
                m_ConnReq.m_extension = true;

                // For HSv5, the caller is INITIATOR and the listener is RESPONDER.
                // The m_config.bDataSender value should be completely ignored and the
                // connection is always bidirectional.
                bidirectional = true;
                hsd           = HSD_INITIATOR;
                m_SrtHsSide   = hsd;
            }

            m_tsLastReqTime = steady_clock::time_point();
            if (!createCrypter(hsd, bidirectional))
            {
                m_RejectReason = SRT_REJ_RESOURCE;
                return CONN_REJECT;
            }
            // NOTE: This setup sets URQ_CONCLUSION and appropriate data in the handshake structure.
            // The full handshake to be sent will be filled back in the caller function -- CUDT::startConnect().
            return CONN_CONTINUE;
        }
    }

    return postConnect(&response, false, eout);
}

bool srt::CUDT::applyResponseSettings(const CPacket* pHspkt /*[[nullable]]*/) ATR_NOEXCEPT
{
    if (!m_ConnRes.valid())
    {
        LOGC(cnlog.Error, log << CONID() << "applyResponseSettings: ROGUE HANDSHAKE - rejecting");
        m_RejectReason = SRT_REJ_ROGUE;
        return false;
    }

    // Re-configure according to the negotiated values.
    m_config.iMSS        = m_ConnRes.m_iMSS;

    const size_t full_hdr_size = CPacket::UDP_HDR_SIZE + CPacket::HDR_SIZE;
    m_iMaxSRTPayloadSize = m_config.iMSS - full_hdr_size;
    HLOGC(cnlog.Debug, log << CONID() << "applyResponseSettings: PAYLOAD SIZE: " << m_iMaxSRTPayloadSize);

    m_iFlowWindowSize    = m_ConnRes.m_iFlightFlagSize;
    const int udpsize    = m_config.iMSS - CPacket::UDP_HDR_SIZE;
    m_iMaxSRTPayloadSize = udpsize - CPacket::HDR_SIZE;
    m_iPeerISN           = m_ConnRes.m_iISN;

    setInitialRcvSeq(m_iPeerISN);

    m_iRcvCurrPhySeqNo = CSeqNo::decseq(m_ConnRes.m_iISN);
    m_PeerID           = m_ConnRes.m_iID;
    memcpy((m_piSelfIP), m_ConnRes.m_piPeerIP, sizeof m_piSelfIP);
    if (pHspkt)
        m_SourceAddr = pHspkt->udpDestAddr();

    HLOGC(cnlog.Debug,
          log << CONID() << "applyResponseSettings: HANSHAKE CONCLUDED. SETTING: payload-size=" << m_iMaxSRTPayloadSize
              << " mss=" << m_ConnRes.m_iMSS << " flw=" << m_ConnRes.m_iFlightFlagSize << " peer-ISN=" << m_ConnRes.m_iISN
              << " local-ISN=" << m_iISN
              << " peerID=" << m_ConnRes.m_iID
              << " sourceIP=" << m_SourceAddr.str());
    return true;
}

EConnectStatus srt::CUDT::postConnect(const CPacket* pResponse, bool rendezvous, CUDTException *eout) ATR_NOEXCEPT
{
    if (m_ConnRes.m_iVersion < HS_VERSION_SRT1)
        m_tsRcvPeerStartTime = steady_clock::time_point(); // will be set correctly in SRT HS.

    // This procedure isn't being executed in rendezvous because
    // in rendezvous it's completed before calling this function.
    if (!rendezvous)
    {
        HLOGC(cnlog.Debug, log << CONID() << boolalpha << "postConnect: packet:" << bool(pResponse) << " rendezvous:" << rendezvous);
        // The "local storage depleted" case shouldn't happen here, but
        // this is a theoretical path that needs prevention.
        bool ok = pResponse;
        if (!ok)
        {
            m_RejectReason = SRT_REJ_IPE;
            if (eout)
            {
                *eout = CUDTException(MJ_SETUP, MN_REJECTED, 0);
            }
            return CONN_REJECT;
        }

        // [[assert (pResponse != NULL)]];

        // NOTE: THIS function must be called before calling prepareConnectionObjects.
        // The reason why it's not part of prepareConnectionObjects is that the activities
        // done there are done SIMILAR way in acceptAndRespond, which also calls this
        // function. In fact, prepareConnectionObjects() represents the code that was
        // done separately in processConnectResponse() and acceptAndRespond(), so this way
        // this code is now common. Now acceptAndRespond() does "manually" something similar
        // to applyResponseSettings(), just a little bit differently. This SHOULD be made
        // common as a part of refactoring job, just needs a bit more time.
        //
        // Currently just this function must be called always BEFORE prepareConnectionObjects
        // everywhere except acceptAndRespond().
        ok = applyResponseSettings(pResponse);

        // This will actually be done also in rendezvous HSv4,
        // however in this case the HSREQ extension will not be attached,
        // so it will simply go the "old way".
        // (&&: skip if failed already)
        // Must be called before interpretSrtHandshake() to create the CryptoControl.
        ok = ok &&  prepareConnectionObjects(m_ConnRes, m_SrtHsSide, eout);

        // May happen that 'response' contains a data packet that was sent in rendezvous mode.
        // In this situation the interpretation of handshake was already done earlier.
        ok = ok && pResponse->isControl();
        ok = ok && interpretSrtHandshake(m_ConnRes, *pResponse, 0, 0);
        ok = ok && prepareBuffers(eout);

        if (!ok)
        {
            if (eout)
            {
                *eout = CUDTException(MJ_SETUP, MN_REJECTED, 0);
            }
            // m_RejectReason already set
            return CONN_REJECT;
        }
    }

    bool have_group = false;

    {
#if ENABLE_BONDING
        ScopedLock cl (uglobal().m_GlobControlLock);
        CUDTGroup* g = m_parent->m_GroupOf;
        if (g)
        {
            // This is the last moment when this can be done.
            // The updateAfterSrtHandshake call will copy the receiver
            // start time to the receiver buffer data, so the correct
            // value must be set before this happens.
            synchronizeWithGroup(g);
            have_group = true;
        }
#endif
    }

    if (!have_group)
    {
        // This function will be called internally inside
        // synchronizeWithGroup(). This is just more complicated.
        updateAfterSrtHandshake(m_ConnRes.m_iVersion);
    }

    CInfoBlock ib;
    ib.m_iIPversion = m_PeerAddr.family();
    CInfoBlock::convert(m_PeerAddr, ib.m_piIP);
    if (m_pCache->lookup(&ib) >= 0)
    {
        m_iSRTT      = ib.m_iSRTT;
        m_iRTTVar    = ib.m_iSRTT / 2;
        m_iBandwidth = ib.m_iBandwidth;
    }

#if SRT_DEBUG_RTT
    s_rtt_trace.trace(steady_clock::now(), "Connect", -1, -1,
                      m_bIsFirstRTTReceived, -1, m_iSRTT, m_iRTTVar);
#endif

    SRT_REJECT_REASON rr = setupCC();
    if (rr != SRT_REJ_UNKNOWN)
    {
        m_RejectReason = rr;
        return CONN_REJECT;
    }

    // And, I am connected too.
    m_bConnecting = false;

    // The lock on m_ConnectionLock should still be applied, but
    // the socket could have been started removal before this function
    // has started. Do a sanity check before you continue with the
    // connection process.
    CUDTSocket* s = uglobal().locateSocket(m_SocketID);
    if (s)
    {
        // The socket could be closed at this very moment.
        // Continue with removing the socket from the pending structures,
        // but prevent it from setting it as connected.
        m_bConnected  = true;

        // register this socket for receiving data packets
        m_pRNode->m_bOnList = true;
        m_pRcvQueue->setNewEntry(this);
    }

    // XXX Problem around CONN_CONFUSED!
    // If some too-eager packets were received from a listener
    // that thinks it's connected, but his last handshake was missed,
    // they are collected by CRcvQueue::storePktClone. The removeConnector
    // function will want to delete them all, so it would be nice
    // if these packets can be re-delivered. Of course the listener
    // should be prepared to resend them (as every packet can be lost
    // on UDP), but it's kinda overkill when we have them already and
    // can dispatch them.

    // Remove from rendezvous queue (in this particular case it's
    // actually removing the socket that undergoes asynchronous HS processing).
    // Removing at THIS point because since when setNewEntry is called,
    // the next iteration in the CRcvQueue::worker loop will be dispatching
    // packets normally, as within-connection, so the "connector" won't
    // play any role since this time.
    // The connector, however, must stay alive until the setNewEntry is called
    // because otherwise the packets that are coming for this socket before the
    // connection process is complete will be rejected as "attack", instead of
    // being enqueued for later pickup from the queue.
    m_pRcvQueue->removeConnector(m_SocketID);

    // Ok, no more things to be done as per "clear connecting state"
    if (!s)
    {
        LOGC(cnlog.Error, log << CONID() << "Connection broken in the process - socket closed");
        m_RejectReason = SRT_REJ_CLOSE;
        if (eout)
        {
            *eout = CUDTException(MJ_CONNECTION, MN_CONNLOST, 0);
        }
        return CONN_REJECT;
    }

    // copy address information of local node
    // the local port must be correctly assigned BEFORE CUDT::startConnect(),
    // otherwise if startConnect() fails, the multiplexer cannot be located
    // by garbage collection and will cause leak
    s->core().m_pSndQueue->m_pChannel->getSockAddr((s->m_SelfAddr));
    CIPAddress::pton((s->m_SelfAddr), s->core().m_piSelfIP, m_PeerAddr);

    //int token = -1;
#if ENABLE_BONDING
    {
        ScopedLock cl (uglobal().m_GlobControlLock);
        CUDTGroup* g = m_parent->m_GroupOf;
        if (g)
        {
            // XXX this might require another check of group type.
            // For redundancy group, at least, update the status in the group.

            // LEAVING as comment for historical reasons. Locking is here most
            // likely not necessary because the socket cannot be removed from the
            // group until the socket isn't removed, and this requires locking of
            // m_GlobControlLock. This should ensure that when m_GroupOf is
            // not NULL, m_GroupMemberData is also valid.
            // ScopedLock glock(g->m_GroupLock);

            HLOGC(cnlog.Debug, log << "group: Socket @" << m_parent->m_SocketID << " fresh connected, setting IDLE");

            groups::SocketData* gi       = m_parent->m_GroupMemberData;
            gi->sndstate   = SRT_GST_IDLE;
            gi->rcvstate   = SRT_GST_IDLE;
            gi->laststatus = SRTS_CONNECTED;
            //token = gi->token;
            g->setGroupConnected();
        }
    }
#endif

    s->m_Status = SRTS_CONNECTED;

    // acknowledde any waiting epolls to write
    uglobal().m_EPoll.update_events(m_SocketID, m_sPollID, SRT_EPOLL_CONNECT, true);

    CGlobEvent::triggerEvent();

/* XXX Likely it should NOT be called here for two reasons:

  - likely lots of mutexes are locked here so any
    API call from here might cause a deadlock
  - if called from an asynchronous connection process, it was
    already called from inside updateConnStatus
  - if called from startConnect (synchronous mode), it is even wrong.

    if (m_cbConnectHook)
    {
        CALLBACK_CALL(m_cbConnectHook, m_SocketID, SRT_SUCCESS, m_PeerAddr.get(), token);
    }

    */
    
    LOGC(cnlog.Note, log << CONID() << "Connection established from ("
        << m_SourceAddr.str() << ") to peer @" << m_PeerID << " (" << m_PeerAddr.str() << ")");

    return CONN_ACCEPT;
}

void srt::CUDT::checkUpdateCryptoKeyLen(const char *loghdr SRT_ATR_UNUSED, int32_t typefield)
{
    int enc_flags = SrtHSRequest::SRT_HSTYPE_ENCFLAGS::unwrap(typefield);

    // potentially 0-7 values are possible.
    // When 0, don't change anything - it should rely on the value 0.
    // When 1, 5, 6, 7, this is kinda internal error - ignore.
    if (enc_flags >= 2 && enc_flags <= 4) // 2 = 128, 3 = 192, 4 = 256
    {
        int rcv_pbkeylen = SrtHSRequest::SRT_PBKEYLEN_BITS::wrap(enc_flags);
        if (m_config.iSndCryptoKeyLen == 0)
        {
            m_config.iSndCryptoKeyLen = rcv_pbkeylen;
            HLOGC(cnlog.Debug,
                  log << CONID() << loghdr
                      << ": PBKEYLEN adopted from advertised value: " << m_config.iSndCryptoKeyLen);
        }
        else if (m_config.iSndCryptoKeyLen != rcv_pbkeylen)
        {
            // Conflict. Use SRTO_SENDER flag to check if this side should accept
            // the enforcement, otherwise simply let it win.
            if (!m_config.bDataSender)
            {
                LOGC(cnlog.Warn,
                     log << CONID() << loghdr << ": PBKEYLEN conflict - OVERRIDDEN " << m_config.iSndCryptoKeyLen
                         << " by " << rcv_pbkeylen << " from PEER (as AGENT is not SRTO_SENDER)");
                m_config.iSndCryptoKeyLen = rcv_pbkeylen;
            }
            else
            {
                LOGC(cnlog.Warn,
                     log << CONID() << loghdr << ": PBKEYLEN conflict - keep " << m_config.iSndCryptoKeyLen
                         << "; peer-advertised PBKEYLEN " << rcv_pbkeylen << " rejected because Agent is SRTO_SENDER");
            }
        }
    }
    else if (enc_flags != 0)
    {
        LOGC(cnlog.Error, log << CONID() << loghdr << ": IPE: enc_flags outside allowed 2, 3, 4: " << enc_flags);
    }
    else
    {
        HLOGC(cnlog.Debug, log << CONID() << loghdr << ": No encryption flags found in type field: " << typefield);
    }
}

// Rendezvous
void srt::CUDT::rendezvousSwitchState(UDTRequestType& w_rsptype, bool& w_needs_extension, bool& w_needs_hsrsp)
{
    UDTRequestType req           = m_ConnRes.m_iReqType;
    int            hs_flags      = SrtHSRequest::SRT_HSTYPE_HSFLAGS::unwrap(m_ConnRes.m_iType);
    bool           has_extension = !!hs_flags; // it holds flags, if no flags, there are no extensions.

    const HandshakeSide &hsd = m_SrtHsSide;
    // Note important possibilities that are considered here:

    // 1. The serial arrangement. This happens when one party has missed the
    // URQ_WAVEAHAND message, it sent its own URQ_WAVEAHAND message, and then the
    // firstmost message it received from the peer is URQ_CONCLUSION, as a response
    // for agent's URQ_WAVEAHAND.
    //
    // In this case, Agent switches to RDV_FINE state and Peer switches to RDV_ATTENTION state.
    //
    // 2. The parallel arrangement. This happens when the URQ_WAVEAHAND message sent
    // by both parties are almost in a perfect synch (a rare, but possible case). In this
    // case, both parties receive one another's URQ_WAVEAHAND message and both switch to
    // RDV_ATTENTION state.
    //
    // It's not possible to predict neither which arrangement will happen, or which
    // party will be RDV_FINE in case when the serial arrangement has happened. What
    // will actually happen will depend on random conditions.
    //
    // No matter this randomity, we have a limited number of possible conditions:
    //
    // Stating that "agent" is the party that has received the URQ_WAVEAHAND in whatever
    // arrangement, we are certain, that "agent" switched to RDV_ATTENTION, and peer:
    //
    // - switched to RDV_ATTENTION state (so, both are in the same state independently)
    // - switched to RDV_FINE state (so, the message interchange is actually more-less sequenced)
    //
    // In particular, there's no possibility of a situation that both are in RDV_FINE state
    // because the agent can switch to RDV_FINE state only if it received URQ_CONCLUSION from
    // the peer, while the peer could not send URQ_CONCLUSION without switching off RDV_WAVING
    // (actually to RDV_ATTENTION). There's also no exit to RDV_FINE from RDV_ATTENTION.

    // DEFAULT STATEMENT: don't attach extensions to URQ_CONCLUSION, neither HSREQ nor HSRSP.
    w_needs_extension = false;
    w_needs_hsrsp     = false;

    string reason;

#if ENABLE_HEAVY_LOGGING

    HLOGC(cnlog.Debug, log << CONID() << "rendezvousSwitchState: HS: " << m_ConnRes.show());

    struct LogAtTheEnd
    {
        CHandShake::RendezvousState        ost;
        UDTRequestType                     orq;
        const CHandShake::RendezvousState &nst;
        const UDTRequestType &             nrq;
        bool &                             needext;
        bool &                             needrsp;
        string &                           reason;

        ~LogAtTheEnd()
        {
            HLOGC(cnlog.Debug,
                  log << "rendezvousSwitchState: STATE[" << CHandShake::RdvStateStr(ost) << "->"
                      << CHandShake::RdvStateStr(nst) << "] REQTYPE[" << RequestTypeStr(orq) << "->"
                      << RequestTypeStr(nrq) << "] "
                      << "ext:" << (needext ? (needrsp ? "HSRSP" : "HSREQ") : "NONE")
                      << (reason == "" ? string() : "reason:" + reason));
        }
    } l_logend = {m_RdvState, req, m_RdvState, w_rsptype, w_needs_extension, w_needs_hsrsp, reason};

#endif

    switch (m_RdvState)
    {
    case CHandShake::RDV_INVALID:
        return;

    case CHandShake::RDV_WAVING:
    {
        if (req == URQ_WAVEAHAND)
        {
            m_RdvState = CHandShake::RDV_ATTENTION;

            // NOTE: if this->isWinner(), attach HSREQ
            w_rsptype = URQ_CONCLUSION;
            if (hsd == HSD_INITIATOR)
                w_needs_extension = true;
            return;
        }

        if (req == URQ_CONCLUSION)
        {
            m_RdvState = CHandShake::RDV_FINE;
            w_rsptype   = URQ_CONCLUSION;

            w_needs_extension = true; // (see below - this needs to craft either HSREQ or HSRSP)
            // if this->isWinner(), then craft HSREQ for that response.
            // if this->isLoser(), then this packet should bring HSREQ, so craft HSRSP for the response.
            if (hsd == HSD_RESPONDER)
                w_needs_hsrsp = true;
            return;
        }
    }
        reason = "WAVING -> WAVEAHAND or CONCLUSION";
        break;

    case CHandShake::RDV_ATTENTION:
    {
        if (req == URQ_WAVEAHAND)
        {
            // This is only possible if the URQ_CONCLUSION sent to the peer
            // was lost on track. The peer is then simply unaware that the
            // agent has switched to ATTENTION state and continues sending
            // waveahands. In this case, just remain in ATTENTION state and
            // retry with URQ_CONCLUSION, as normally.
            w_rsptype = URQ_CONCLUSION;
            if (hsd == HSD_INITIATOR)
                w_needs_extension = true;
            return;
        }

        if (req == URQ_CONCLUSION)
        {
            // We have two possibilities here:
            //
            // WINNER (HSD_INITIATOR): send URQ_AGREEMENT
            if (hsd == HSD_INITIATOR)
            {
                // WINNER should get a response with HSRSP, otherwise this is kinda empty conclusion.
                // If no HSRSP attached, stay in this state.
                if (hs_flags == 0)
                {
                    HLOGC(cnlog.Debug,
                          log << CONID()
                              << "rendezvousSwitchState: {INITIATOR}[ATTENTION] awaits CONCLUSION+HSRSP, got "
                                 "CONCLUSION, remain in [ATTENTION]");
                    w_rsptype         = URQ_CONCLUSION;
                    w_needs_extension = true; // If you expect to receive HSRSP, continue sending HSREQ
                    return;
                }
                m_RdvState = CHandShake::RDV_CONNECTED;
                w_rsptype   = URQ_AGREEMENT;
                return;
            }

            // LOSER (HSD_RESPONDER): send URQ_CONCLUSION and attach HSRSP extension, then expect URQ_AGREEMENT
            if (hsd == HSD_RESPONDER)
            {
                // If no HSREQ attached, stay in this state.
                // (Although this seems completely impossible).
                if (hs_flags == 0)
                {
                    LOGC(cnlog.Warn,
                         log << CONID()
                             << "rendezvousSwitchState: (IPE!){RESPONDER}[ATTENTION] awaits CONCLUSION+HSREQ, got "
                                "CONCLUSION, remain in [ATTENTION]");
                    w_rsptype         = URQ_CONCLUSION;
                    w_needs_extension = false; // If you received WITHOUT extensions, respond WITHOUT extensions (wait
                                               // for the right message)
                    return;
                }
                m_RdvState       = CHandShake::RDV_INITIATED;
                w_rsptype         = URQ_CONCLUSION;
                w_needs_extension = true;
                w_needs_hsrsp     = true;
                return;
            }

            LOGC(cnlog.Error, log << CONID() << "RENDEZVOUS COOKIE DRAW! Cannot resolve to a valid state.");
            // Fallback for cookie draw
            m_RdvState = CHandShake::RDV_INVALID;
            w_rsptype   = URQFailure(SRT_REJ_RDVCOOKIE);
            return;
        }

        if (req == URQ_AGREEMENT)
        {
            // This means that the peer has received our URQ_CONCLUSION, but
            // the agent missed the peer's URQ_CONCLUSION (received only initial
            // URQ_WAVEAHAND).
            if (hsd == HSD_INITIATOR)
            {
                // In this case the missed URQ_CONCLUSION was sent without extensions,
                // whereas the peer received our URQ_CONCLUSION with HSREQ, and therefore
                // it sent URQ_AGREEMENT already with HSRSP. This isn't a problem for
                // us, we can go on with it, especially that the peer is already switched
                // into CHandShake::RDV_CONNECTED state.
                m_RdvState = CHandShake::RDV_CONNECTED;

                // Both sides are connected, no need to send anything anymore.
                w_rsptype = URQ_DONE;
                return;
            }

            if (hsd == HSD_RESPONDER)
            {
                // In this case the missed URQ_CONCLUSION was sent with extensions, so
                // we have to request this once again. Send URQ_CONCLUSION in order to
                // inform the other party that we need the conclusion message once again.
                // The ATTENTION state should be maintained.
                w_rsptype         = URQ_CONCLUSION;
                w_needs_extension = true;
                w_needs_hsrsp     = true;
                return;
            }
        }
    }
    reason = "ATTENTION -> WAVEAHAND(conclusion), CONCLUSION(agreement/conclusion), AGREEMENT (done/conclusion)";
    break;

    case CHandShake::RDV_FINE:
    {
        // In FINE state we can't receive URQ_WAVEAHAND because if the peer has already
        // sent URQ_CONCLUSION, it's already in CHandShake::RDV_ATTENTION, and in this state it can
        // only send URQ_CONCLUSION, whereas when it isn't in CHandShake::RDV_ATTENTION, it couldn't
        // have sent URQ_CONCLUSION, and if it didn't, the agent wouldn't be in CHandShake::RDV_FINE state.

        if (req == URQ_CONCLUSION)
        {
            // There's only one case when it should receive CONCLUSION in FINE state:
            // When it's the winner. If so, it should then contain HSREQ extension.
            // In case of loser, it shouldn't receive CONCLUSION at all - it should
            // receive AGREEMENT.

            // The winner case, received CONCLUSION + HSRSP - switch to CONNECTED and send AGREEMENT.
            // So, check first if HAS EXTENSION

            bool correct_switch = false;
            if (hsd == HSD_INITIATOR && !has_extension)
            {
                // Received REPEATED empty conclusion that has initially switched it into FINE state.
                // To exit FINE state we need the CONCLUSION message with HSRSP.
                HLOGC(cnlog.Debug,
                      log << CONID()
                          << "rendezvousSwitchState: {INITIATOR}[FINE] <CONCLUSION without HSRSP. Stay in [FINE], "
                             "await CONCLUSION+HSRSP");
            }
            else if (hsd == HSD_RESPONDER)
            {
                // In FINE state the RESPONDER expects only to be sent AGREEMENT.
                // It has previously received CONCLUSION in WAVING state and this has switched
                // it to FINE state. That CONCLUSION message should have contained extension,
                // so if this is a repeated CONCLUSION+HSREQ, it should be responded with
                // CONCLUSION+HSRSP.
                HLOGC(cnlog.Debug,
                      log << CONID()
                          << "rendezvousSwitchState: {RESPONDER}[FINE] <CONCLUSION. Stay in [FINE], await AGREEMENT");
            }
            else
            {
                correct_switch = true;
            }

            if (!correct_switch)
            {
                w_rsptype = URQ_CONCLUSION;
                // initiator should send HSREQ, responder HSRSP,
                // in both cases extension is needed
                w_needs_extension = true;
                w_needs_hsrsp     = hsd == HSD_RESPONDER;
                return;
            }

            m_RdvState = CHandShake::RDV_CONNECTED;
            w_rsptype   = URQ_AGREEMENT;
            return;
        }

        if (req == URQ_AGREEMENT)
        {
            // The loser case, the agreement was sent in response to conclusion that
            // already carried over the HSRSP extension.

            // There's a theoretical case when URQ_AGREEMENT can be received in case of
            // parallel arrangement, while the agent is already in CHandShake::RDV_CONNECTED state.
            // This will be dispatched in the main loop and discarded.

            m_RdvState = CHandShake::RDV_CONNECTED;
            w_rsptype   = URQ_DONE;
            return;
        }
    }

        reason = "FINE -> CONCLUSION(agreement), AGREEMENT(done)";
        break;
    case CHandShake::RDV_INITIATED:
    {
        // In this state we just wait for URQ_AGREEMENT, which should cause it to
        // switch to CONNECTED. No response required.
        if (req == URQ_AGREEMENT)
        {
            // No matter in which state we'd be, just switch to connected.
            if (m_RdvState == CHandShake::RDV_CONNECTED)
            {
                HLOGC(cnlog.Debug, log << CONID() << "<-- AGREEMENT: already connected");
            }
            else
            {
                HLOGC(cnlog.Debug, log << CONID() << "<-- AGREEMENT: switched to connected");
            }
            m_RdvState = CHandShake::RDV_CONNECTED;
            w_rsptype   = URQ_DONE;
            return;
        }

        if (req == URQ_CONCLUSION)
        {
            // Receiving conclusion in this state means that the other party
            // didn't get our conclusion, so send it again, the same as when
            // exiting the ATTENTION state.
            w_rsptype = URQ_CONCLUSION;
            if (hsd == HSD_RESPONDER)
            {
                HLOGC(cnlog.Debug,
                      log << CONID()
                          << "rendezvousSwitchState: {RESPONDER}[INITIATED] awaits AGREEMENT, "
                             "got CONCLUSION, sending CONCLUSION+HSRSP");
                w_needs_extension = true;
                w_needs_hsrsp     = true;
                return;
            }

            // Loser, initiated? This may only happen in parallel arrangement, where
            // the agent exchanges empty conclusion messages with the peer, simultaneously
            // exchanging HSREQ-HSRSP conclusion messages. Check if THIS message contained
            // HSREQ, and set responding HSRSP in that case.
            if (hs_flags == 0)
            {
                HLOGC(cnlog.Debug,
                      log << CONID()
                          << "rendezvousSwitchState: {INITIATOR}[INITIATED] awaits AGREEMENT, "
                             "got empty CONCLUSION, STILL RESPONDING CONCLUSION+HSRSP");
            }
            else
            {

                HLOGC(cnlog.Debug,
                      log << CONID()
                          << "rendezvousSwitchState: {INITIATOR}[INITIATED] awaits AGREEMENT, "
                             "got CONCLUSION+HSREQ, responding CONCLUSION+HSRSP");
            }
            w_needs_extension = true;
            w_needs_hsrsp     = true;
            return;
        }
    }

        reason = "INITIATED -> AGREEMENT(done)";
        break;

    case CHandShake::RDV_CONNECTED:
        // Do nothing. This theoretically should never happen.
        w_rsptype = URQ_DONE;
        return;
    }

    HLOGC(cnlog.Debug, log << CONID() << "rendezvousSwitchState: INVALID STATE TRANSITION, result: INVALID");
    // All others are treated as errors
    m_RdvState = CHandShake::RDV_WAVING;
    w_rsptype   = URQFailure(SRT_REJ_ROGUE);
}

/*
 * Timestamp-based Packet Delivery (TsbPd) thread
 * This thread runs only if TsbPd mode is enabled
 * Hold received packets until its time to 'play' them, at PktTimeStamp + TsbPdDelay.
 */
void * srt::CUDT::tsbpd(void* param)
{
    CUDT* self = (CUDT*)param;

    THREAD_STATE_INIT("SRT:TsbPd");

#if ENABLE_BONDING
    // Make the TSBPD thread a "client" of the group,
    // which will ensure that the group will not be physically
    // deleted until this thread exits.
    // NOTE: DO NOT LEAD TO EVER CANCEL THE THREAD!!!
    CUDTUnited::GroupKeeper gkeeper(self->uglobal(), self->m_parent);
#endif

    CUniqueSync recvdata_lcc (self->m_RecvLock, self->m_RecvDataCond);
    CSync tsbpd_cc(self->m_RcvTsbPdCond, recvdata_lcc.locker());

    self->m_bTsbPdAckWakeup = true;
    while (!self->m_bClosing)
    {
        steady_clock::time_point tsNextDelivery; // Next packet delivery time
        bool                     rxready = false;
#if ENABLE_BONDING
        bool shall_update_group = false;
#endif

        INCREMENT_THREAD_ITERATIONS();

        enterCS(self->m_RcvBufferLock);
        const steady_clock::time_point tnow = steady_clock::now();

        self->m_pRcvBuffer->updRcvAvgDataSize(tnow);
        const srt::CRcvBuffer::PacketInfo info = self->m_pRcvBuffer->getFirstValidPacketInfo();

        const bool is_time_to_deliver = !is_zero(info.tsbpd_time) && (tnow >= info.tsbpd_time);
        tsNextDelivery = info.tsbpd_time;

        if (!self->m_bTLPktDrop)
        {
            rxready = !info.seq_gap && is_time_to_deliver;
        }
        else if (is_time_to_deliver)
        {
            rxready = true;
            if (info.seq_gap)
            {
                const int iDropCnt SRT_ATR_UNUSED = self->rcvDropTooLateUpTo(info.seqno);
#if ENABLE_BONDING
                shall_update_group = true;
#endif

#if ENABLE_LOGGING
                const int64_t timediff_us = count_microseconds(tnow - info.tsbpd_time);
#if ENABLE_HEAVY_LOGGING
                HLOGC(tslog.Debug,
                    log << self->CONID() << "tsbpd: DROPSEQ: up to seqno %" << CSeqNo::decseq(info.seqno) << " ("
                    << iDropCnt << " packets) playable at " << FormatTime(info.tsbpd_time) << " delayed "
                    << (timediff_us / 1000) << "." << std::setw(3) << std::setfill('0') << (timediff_us % 1000) << " ms");
#endif
                string why;
                if (self->frequentLogAllowed(FREQLOGFA_RCV_DROPPED, tnow, (why)))
                {
                    LOGC(brlog.Warn, log << self->CONID() << "RCV-DROPPED " << iDropCnt << " packet(s). Packet seqno %" << info.seqno
                            << " delayed for " << (timediff_us / 1000) << "." << std::setw(3) << std::setfill('0')
                            << (timediff_us % 1000) << " ms " << why);
                }
#if SRT_ENABLE_FREQUENT_LOG_TRACE
                else
                {
                    LOGC(brlog.Warn, log << "SUPPRESSED: RCV-DROPPED LOG: " << why);
                }
#endif
#endif

                tsNextDelivery = steady_clock::time_point(); // Ready to read, nothing to wait for.
            }
        }
        leaveCS(self->m_RcvBufferLock);

        if (rxready)
        {
            HLOGC(tslog.Debug,
                log << self->CONID() << "tsbpd: PLAYING PACKET seq=" << info.seqno << " (belated "
                << (count_milliseconds(steady_clock::now() - info.tsbpd_time)) << "ms)");
            /*
             * There are packets ready to be delivered
             * signal a waiting "recv" call if there is any data available
             */
            if (self->m_config.bSynRecving)
            {
                recvdata_lcc.notify_one();
            }
            /*
             * Set EPOLL_IN to wakeup any thread waiting on epoll
             */
            self->uglobal().m_EPoll.update_events(self->m_SocketID, self->m_sPollID, SRT_EPOLL_IN, true);
#if ENABLE_BONDING
            // If this is NULL, it means:
            // - the socket never was a group member
            // - the socket was a group member, but:
            //    - was just removed as a part of closure
            //    - and will never be member of the group anymore

            // If this is not NULL, it means:
            // - This socket is currently member of the group
            // - This socket WAS a member of the group, though possibly removed from it already, BUT:
            //   - the group that this socket IS OR WAS member of is in the GroupKeeper
            //   - the GroupKeeper prevents the group from being deleted
            //   - it is then completely safe to access the group here,
            //     EVEN IF THE SOCKET THAT WAS ITS MEMBER IS BEING DELETED.

            // It is ensured that the group object exists here because GroupKeeper
            // keeps it busy, even if you just closed the socket, remove it as a member
            // or even the group is empty and was explicitly closed.
            if (gkeeper.group)
            {
                // Functions called below will lock m_GroupLock, which in hierarchy
                // lies after m_RecvLock. Must unlock m_RecvLock to be able to lock
                // m_GroupLock inside the calls.
                InvertedLock unrecv(self->m_RecvLock);
                // The current "APP reader" needs to simply decide as to whether
                // the next CUDTGroup::recv() call should return with no blocking or not.
                // When the group is read-ready, it should update its pollers as it sees fit.

                // NOTE: this call will set lock to m_IncludedGroup->m_GroupLock
                HLOGC(tslog.Debug, log << self->CONID() << "tsbpd: GROUP: checking if %" << info.seqno << " makes group readable");
                gkeeper.group->updateReadState(self->m_SocketID, info.seqno);

                if (shall_update_group)
                {
                    // A group may need to update the parallelly used idle links,
                    // should it have any. Pass the current socket position in order
                    // to skip it from the group loop.
                    // NOTE: SELF LOCKING.
                    gkeeper.group->updateLatestRcv(self->m_parent);
                }
            }
#endif
            CGlobEvent::triggerEvent();
            tsNextDelivery = steady_clock::time_point(); // Ready to read, nothing to wait for.
        }

        // We may just briefly unlocked the m_RecvLock, so we need to check m_bClosing again to avoid deadlock.
        if (self->m_bClosing)
            break;

        if (!is_zero(tsNextDelivery))
        {
            IF_HEAVY_LOGGING(const steady_clock::duration timediff = tsNextDelivery - tnow);
            /*
             * Buffer at head of queue is not ready to play.
             * Schedule wakeup when it will be.
             */
            self->m_bTsbPdAckWakeup = false;
            HLOGC(tslog.Debug,
                log << self->CONID() << "tsbpd: FUTURE PACKET seq=" << info.seqno
                << " T=" << FormatTime(tsNextDelivery) << " - waiting " << count_milliseconds(timediff) << "ms");
            THREAD_PAUSED();
            tsbpd_cc.wait_until(tsNextDelivery);
            THREAD_RESUMED();
        }
        else
        {
            /*
             * We have just signaled epoll; or
             * receive queue is empty; or
             * next buffer to deliver is not in receive queue (missing packet in sequence).
             *
             * Block until woken up by one of the following event:
             * - All ready-to-play packets have been pulled and EPOLL_IN cleared (then loop to block until next pkt time
             * if any)
             * - New buffers ACKed
             * - Closing the connection
             */
            HLOGC(tslog.Debug, log << self->CONID() << "tsbpd: no data, scheduling wakeup at ack");
            self->m_bTsbPdAckWakeup = true;
            THREAD_PAUSED();
            tsbpd_cc.wait();
            THREAD_RESUMED();
        }

        HLOGC(tslog.Debug, log << self->CONID() << "tsbpd: WAKE UP!!!");
    }
    THREAD_EXIT();
    HLOGC(tslog.Debug, log << self->CONID() << "tsbpd: EXITING");
    return NULL;
}

int srt::CUDT::rcvDropTooLateUpTo(int seqno, DropReason reason)
{
    // Make sure that it would not drop over m_iRcvCurrSeqNo, which may break senders.
    if (CSeqNo::seqcmp(seqno, CSeqNo::incseq(m_iRcvCurrSeqNo)) > 0)
        seqno = CSeqNo::incseq(m_iRcvCurrSeqNo);

    dropFromLossLists(SRT_SEQNO_NONE, CSeqNo::decseq(seqno));

    const std::pair<int, int> iDropDiscardedPkts = m_pRcvBuffer->dropUpTo(seqno);
    const int iDropCnt = iDropDiscardedPkts.first;
    const int iDiscardedCnt = iDropDiscardedPkts.second;
    const int iDropCntTotal = iDropCnt + iDiscardedCnt;

    // In case of DROP_TOO_LATE discarded packets should also be counted because they are not read from another member socket.
    const int iDropStatCnt = (reason == DROP_DISCARD) ? iDropCnt : iDropCntTotal;
    if (iDropStatCnt > 0)
    {
        enterCS(m_StatsLock);
        // Estimate dropped bytes from average payload size.
        const uint64_t avgpayloadsz = m_pRcvBuffer->getRcvAvgPayloadSize();
        m_stats.rcvr.dropped.count(stats::BytesPackets(iDropStatCnt * avgpayloadsz, (uint32_t)iDropStatCnt));
        leaveCS(m_StatsLock);
    }
    return iDropCntTotal;
}

void srt::CUDT::setInitialRcvSeq(int32_t isn)
{
    m_iRcvLastAck = isn;
#ifdef ENABLE_LOGGING
    m_iDebugPrevLastAck = isn;
#endif
    m_iRcvLastAckAck = isn;
    m_iRcvCurrSeqNo = CSeqNo::decseq(isn);

    sync::ScopedLock rb(m_RcvBufferLock);
    if (m_pRcvBuffer)
    {
        if (!m_pRcvBuffer->empty())
        {
            LOGC(cnlog.Error, log << CONID() << "IPE: setInitialRcvSeq expected empty RCV buffer. Dropping all.");
            const int        iDropCnt     = m_pRcvBuffer->dropAll();
            const uint64_t   avgpayloadsz = m_pRcvBuffer->getRcvAvgPayloadSize();
            sync::ScopedLock sl(m_StatsLock);
            m_stats.rcvr.dropped.count(stats::BytesPackets(iDropCnt * avgpayloadsz, (uint32_t) iDropCnt));
        }

        m_pRcvBuffer->setStartSeqNo(isn);
    }
}

bool srt::CUDT::prepareConnectionObjects(const CHandShake &hs, HandshakeSide hsd, CUDTException *eout)
{
    // This will be lazily created due to being the common
    // code with HSv5 rendezvous, in which this will be run
    // in a little bit "randomly selected" moment, but must
    // be run once in the whole connection process.
    if (m_pCryptoControl)
    {
        HLOGC(rslog.Debug, log << CONID() << "prepareConnectionObjects: (lazy) already created.");
        return true;
    }

    // HSv5 is always bidirectional
    const bool bidirectional = (hs.m_iVersion > HS_VERSION_UDT4);

    // HSD_DRAW is received only if this side is listener.
    // If this side is caller with HSv5, HSD_INITIATOR should be passed.
    // If this is a rendezvous connection with HSv5, the handshake role
    // is taken from m_SrtHsSide field.
    if (hsd == HSD_DRAW)
    {
        if (bidirectional)
        {
            hsd = HSD_RESPONDER; // In HSv5, listener is always RESPONDER and caller always INITIATOR.
        }
        else
        {
            hsd = m_config.bDataSender ? HSD_INITIATOR : HSD_RESPONDER;
        }
    }

    if (!createCrypter(hsd, bidirectional)) // Make sure CC is created (lazy)
    {
        if (eout)
            *eout = CUDTException(MJ_SYSTEMRES, MN_MEMORY, 0);
        m_RejectReason = SRT_REJ_RESOURCE;
        return false;
    }

    return true;
}

int srt::CUDT::getAuthTagSize() const
{
    if (m_pCryptoControl && m_pCryptoControl->getCryptoMode() == CSrtConfig::CIPHER_MODE_AES_GCM)
        return HAICRYPT_AUTHTAG_MAX;

    return 0;
}

bool srt::CUDT::prepareBuffers(CUDTException* eout)
{
    if (m_pSndBuffer)
    {
        HLOGC(rslog.Debug, log << CONID() << "prepareBuffers: (lazy) already created.");
        return true;
    }
    
    try
    {
        // CryptoControl has to be initialized and in case of RESPONDER the KM REQ must be processed (interpretSrtHandshake(..)) for the crypto mode to be deduced.
        const int authtag = getAuthTagSize();

        SRT_ASSERT(m_iMaxSRTPayloadSize != 0);

        HLOGC(rslog.Debug, log << CONID() << "Creating buffers: snd-plsize=" << m_iMaxSRTPayloadSize
                << " snd-bufsize=" << 32
                << " authtag=" << authtag);

        m_pSndBuffer = new CSndBuffer(AF_INET, 32, m_iMaxSRTPayloadSize, authtag);
        SRT_ASSERT(m_iPeerISN != -1);
        m_pRcvBuffer = new srt::CRcvBuffer(m_iPeerISN, m_config.iRcvBufSize, m_pRcvQueue->m_pUnitQueue, m_config.bMessageAPI);
        // After introducing lite ACK, the sndlosslist may not be cleared in time, so it requires twice a space.
        m_pSndLossList = new CSndLossList(m_iFlowWindowSize * 2);
        m_pRcvLossList = new CRcvLossList(m_config.iFlightFlagSize);
    }
    catch (...)
    {
        // Simply reject.
        if (eout)
            *eout = CUDTException(MJ_SYSTEMRES, MN_MEMORY, 0);
        m_RejectReason = SRT_REJ_RESOURCE;
        return false;
    }
    return true;
}

void srt::CUDT::rewriteHandshakeData(const sockaddr_any& peer, CHandShake& w_hs)
{
    // this is a response handshake
    w_hs.m_iReqType        = URQ_CONCLUSION;
    w_hs.m_iMSS            = m_config.iMSS;
    w_hs.m_iFlightFlagSize = m_config.flightCapacity();
    w_hs.m_iID             = m_SocketID;

    if (w_hs.m_iVersion > HS_VERSION_UDT4)
    {
        // The version is agreed; this code is executed only in case
        // when AGENT is listener. In this case, conclusion response
        // must always contain HSv5 handshake extensions.
        w_hs.m_extension = true;
    }

    CIPAddress::ntop(peer, (w_hs.m_piPeerIP));
}

void srt::CUDT::acceptAndRespond(const sockaddr_any& agent, const sockaddr_any& peer, const CPacket& hspkt, CHandShake& w_hs)
{
    HLOGC(cnlog.Debug, log << CONID() << "acceptAndRespond: setting up data according to handshake");
#if ENABLE_BONDING
    // Keep the group alive for the lifetime of this function,
    // and do it BEFORE acquiring m_ConnectionLock to avoid
    // lock inversion.
    // This will check if a socket belongs to a group and if so
    // it will remember this group and keep it alive here.
    CUDTUnited::GroupKeeper group_keeper(uglobal(), m_parent);
#endif

    ScopedLock cg(m_ConnectionLock);

    m_tsRcvPeerStartTime = steady_clock::time_point(); // will be set correctly at SRT HS

    // Uses the smaller MSS between the peers
    m_config.iMSS = std::min(m_config.iMSS, w_hs.m_iMSS);

    const size_t full_hdr_size = CPacket::UDP_HDR_SIZE + CPacket::HDR_SIZE;
    m_iMaxSRTPayloadSize = m_config.iMSS - full_hdr_size;

    HLOGC(cnlog.Debug, log << CONID() << "acceptAndRespond: PAYLOAD SIZE: " << m_iMaxSRTPayloadSize);

    // exchange info for maximum flow window size
    m_iFlowWindowSize = w_hs.m_iFlightFlagSize;
    m_iPeerISN        = w_hs.m_iISN;
    setInitialRcvSeq(m_iPeerISN);
    m_iRcvCurrPhySeqNo = CSeqNo::decseq(w_hs.m_iISN);

    m_PeerID = w_hs.m_iID;

    // use peer's ISN and send it back for security check
    m_iISN = w_hs.m_iISN;

    setInitialSndSeq(m_iISN);
    m_SndLastAck2Time = steady_clock::now();

    // get local IP address and send the peer its IP address (because UDP cannot get local IP address)
    memcpy((m_piSelfIP), w_hs.m_piPeerIP, sizeof m_piSelfIP);
    m_parent->m_SelfAddr = agent;
    CIPAddress::pton((m_parent->m_SelfAddr), m_piSelfIP, peer);

    rewriteHandshakeData(peer, (w_hs));


    // Prepare all structures
    if (!prepareConnectionObjects(w_hs, HSD_DRAW, 0))
    {
        HLOGC(cnlog.Debug,
              log << CONID() << "acceptAndRespond: prepareConnectionObjects failed - responding with REJECT.");
        // If the SRT Handshake extension was provided and wasn't interpreted
        // correctly, the connection should be rejected.
        //
        // Respond with the rejection message and exit with exception
        // so that the caller will know that this new socket should be deleted.
        w_hs.m_iReqType = URQFailure(m_RejectReason);
        throw CUDTException(MJ_SETUP, MN_REJECTED, 0);
    }
    // Since now you can use m_pCryptoControl

    CInfoBlock ib;
    ib.m_iIPversion = peer.family();
    CInfoBlock::convert(peer, ib.m_piIP);
    if (m_pCache->lookup(&ib) >= 0)
    {
        m_iSRTT      = ib.m_iSRTT;
        m_iRTTVar    = ib.m_iSRTT / 2;
        m_iBandwidth = ib.m_iBandwidth;
    }

#if SRT_DEBUG_RTT
    s_rtt_trace.trace(steady_clock::now(), "Accept", -1, -1,
                      m_bIsFirstRTTReceived, -1, m_iSRTT, m_iRTTVar);
#endif

    m_PeerAddr = peer;

    // This should extract the HSREQ and KMREQ portion in the handshake packet.
    // This could still be a HSv4 packet and contain no such parts, which will leave
    // this entity as "non-SRT-handshaken", and await further HSREQ and KMREQ sent
    // as UMSG_EXT.
    uint32_t kmdata[SRTDATA_MAXSIZE];
    size_t   kmdatasize = SRTDATA_MAXSIZE;
    if (!interpretSrtHandshake(w_hs, hspkt, (kmdata), (&kmdatasize)))
    {
        HLOGC(cnlog.Debug,
              log << CONID() << "acceptAndRespond: interpretSrtHandshake failed - responding with REJECT.");
        // If the SRT Handshake extension was provided and wasn't interpreted
        // correctly, the connection should be rejected.
        //
        // Respond with the rejection message and return false from
        // this function so that the caller will know that this new
        // socket should be deleted.
        w_hs.m_iReqType = URQFailure(m_RejectReason);
        throw CUDTException(MJ_SETUP, MN_REJECTED, 0);
    }

    if (!prepareBuffers(NULL))
    {
        HLOGC(cnlog.Debug,
            log << CONID() << "acceptAndRespond: prepareConnectionObjects failed - responding with REJECT.");
        // If the SRT buffers failed to be allocated,
        // the connection must be rejected.
        //
        // Respond with the rejection message and exit with exception
        // so that the caller will know that this new socket should be deleted.
        w_hs.m_iReqType = URQFailure(m_RejectReason);
        throw CUDTException(MJ_SETUP, MN_REJECTED, 0);
    }

   // Synchronize the time NOW because the following function is about
   // to use the start time to pass it to the receiver buffer data.
    bool have_group = false;

    {
#if ENABLE_BONDING
        CUDTGroup* g = group_keeper.group;
        if (g)
        {
            // This is the last moment when this can be done.
            // The updateAfterSrtHandshake call will copy the receiver
            // start time to the receiver buffer data, so the correct
            // value must be set before this happens.
            synchronizeWithGroup(g);
            have_group = true;
        }
#endif
    }

    if (!have_group)
    {
        // This function will be called internally inside
        // synchronizeWithGroup(). This is just more complicated.
        updateAfterSrtHandshake(w_hs.m_iVersion);
    }

    SRT_REJECT_REASON rr = setupCC();
    // UNKNOWN used as a "no error" value
    if (rr != SRT_REJ_UNKNOWN)
    {
        w_hs.m_iReqType = URQFailure(rr);
        m_RejectReason = rr;
        throw CUDTException(MJ_SETUP, MN_REJECTED, 0);
    }

    // And of course, it is connected.
    m_bConnected = true;

    // Register this socket for receiving data packets.
    m_pRNode->m_bOnList = true;
    m_pRcvQueue->setNewEntry(this);

    // Save the handshake in m_ConnRes in case when needs repeating.
    m_ConnRes = w_hs;

    // Send the response to the peer, see listen() for more discussions
    // about this.
    // TODO: Here create CONCLUSION RESPONSE with:
    // - just the UDT handshake, if HS_VERSION_UDT4,
    // - if higher, the UDT handshake, the SRT HSRSP, the SRT KMRSP.
    size_t size = m_iMaxSRTPayloadSize;
    // Allocate the maximum possible memory for an SRT payload.
    // This is a maximum you can send once.
    CPacket rsppkt;
    rsppkt.setControl(UMSG_HANDSHAKE);
    rsppkt.allocate(size);

    // This will serialize the handshake according to its current form.
    HLOGC(cnlog.Debug,
          log << CONID()
              << "acceptAndRespond: creating CONCLUSION response (HSv5: with HSRSP/KMRSP) buffer size=" << size);
    if (!createSrtHandshake(SRT_CMD_HSRSP, SRT_CMD_KMRSP, kmdata, kmdatasize, (rsppkt), (w_hs)))
    {
        LOGC(cnlog.Error, log << CONID() << "acceptAndRespond: error creating handshake response");
        throw CUDTException(MJ_SETUP, MN_REJECTED, 0);
    }

    // We can safely assign it here stating that this has passed the cookie test.
    m_SourceAddr = hspkt.udpDestAddr();

#if ENABLE_HEAVY_LOGGING
    {
        // To make sure what REALLY is being sent, parse back the handshake
        // data that have been just written into the buffer.
        CHandShake debughs;
        debughs.load_from(rsppkt.m_pcData, rsppkt.getLength());
        HLOGC(cnlog.Debug,
              log << CONID() << "acceptAndRespond: sending HS from agent @"
                << debughs.m_iID << " to peer @" << rsppkt.id()
                << "HS:" << debughs.show()
                << " sourceIP=" << m_SourceAddr.str());
    }
#endif

    // NOTE: BLOCK THIS instruction in order to cause the final
    // handshake to be missed and cause the problem solved in PR #417.
    // When missed this message, the caller should not accept packets
    // coming as connected, but continue repeated handshake until finally
    // received the listener's handshake.
    addressAndSend((rsppkt));
}

bool srt::CUDT::frequentLogAllowed(size_t logid, const time_point& tnow, std::string& w_why)
{
#ifndef SRT_LOG_SLOWDOWN_FREQ_MS
#define SRT_LOG_SLOWDOWN_FREQ_MS 1000
#endif

    bool is_suppressed = IsSet(m_LogSlowDownExpired, BIT(logid));
    bool isnow = (m_tsLogSlowDown.load() + milliseconds_from(SRT_LOG_SLOWDOWN_FREQ_MS)) <= tnow;
    if (isnow)
    {
        // Theoretically this should prevent other calls of this function to take
        // set their values simultaneously, but if it happened that the time is
        // also set, this section will not fire for the other log, if it didn't do
        // the check yet.
        m_LogSlowDownExpired.store(uint8_t(BIT(logid))); // Clear all other bits

        // Note: it may happen that two threads could intermix one another between
        // the check and setting up, but this will at worst case set the slightly
        // later time again.
        m_tsLogSlowDown.store(tnow);

        is_suppressed = false;

        int supr = m_aSuppressedMsg[logid];

        if (supr > 0)
            w_why = Sprint("++SUPPRESSED: ", supr);
        m_aSuppressedMsg[logid] = 0;
    }
    else
    {
        w_why = Sprint("Too early - last one was ", FormatDuration<DUNIT_MS>(tnow - m_tsLogSlowDown.load()));
        // Set YOUR OWN bit, atomically.
        m_LogSlowDownExpired |= uint8_t(BIT(logid));
        ++m_aSuppressedMsg[logid];
    }

    return !is_suppressed;
}

// This function is required to be called when a caller receives an INDUCTION
// response from the listener and would like to create a CONCLUSION that includes
// the SRT handshake extension. This extension requires that the crypter object
// be created, but it's still too early for it to be completely configured.
// This function then precreates the object so that the handshake extension can
// be created, as this happens before the completion of the connection (and
// therefore configuration of the crypter object), which can only take place upon
// reception of CONCLUSION response from the listener.
bool srt::CUDT::createCrypter(HandshakeSide side, bool bidirectional)
{
    // Lazy initialization
    if (m_pCryptoControl)
        return true;

    // Write back this value, when it was just determined.
    m_SrtHsSide = side;

    m_pCryptoControl.reset(new CCryptoControl(m_SocketID));

    // XXX These below are a little bit controversial.
    // These data should probably be filled only upon
    // reception of the conclusion handshake - otherwise
    // they have outdated values.
    m_pCryptoControl->setCryptoSecret(m_config.CryptoSecret);

    if (bidirectional || m_config.bDataSender)
    {
        HLOGC(rslog.Debug, log << CONID() << "createCrypter: setting RCV/SND KeyLen=" << m_config.iSndCryptoKeyLen);
        m_pCryptoControl->setCryptoKeylen(m_config.iSndCryptoKeyLen);
    }

    return m_pCryptoControl->init(side, m_config, bidirectional);
}

SRT_REJECT_REASON srt::CUDT::setupCC()
{
    // Prepare configuration object,
    // Create the CCC object and configure it.

    // UDT also sets back the congestion window: ???
    // m_iCongestionWindow = m_pCC->m_dCWndSize;

    // XXX Not sure about that. May happen that AGENT wants
    // tsbpd mode, but PEER doesn't, even in bidirectional mode.
    // This way, the reception side should get precedense.
    // if (bidirectional || m_config.bDataSender || m_bTwoWayData)
    //    m_bPeerTsbPd = m_bTSBPD;

    // SrtCongestion will retrieve whatever parameters it needs
    // from *this.

    bool res = m_CongCtl.select(m_config.sCongestion.str());
    if (!res || !m_CongCtl.configure(this))
    {
        return SRT_REJ_CONGESTION;
    }

    // Configure filter module
    if (!m_config.sPacketFilterConfig.empty())
    {
        // This string, when nonempty, defines that the corrector shall be
        // configured. Otherwise it's left uninitialized.

        // At this point we state everything is checked and the appropriate
        // corrector type is already selected, so now create it.
        HLOGC(pflog.Debug, log << CONID() << "filter: Configuring: " << m_config.sPacketFilterConfig.c_str());
        bool status = true;
        try
        {
            // The filter configurer is build the way that allows to quit immediately
            // exit by exception, but the exception is meant for the filter only.
            status = m_PacketFilter.configure(this, m_pRcvQueue->m_pUnitQueue, m_config.sPacketFilterConfig.str());
        }
        catch (CUDTException& )
        {
            status = false;
        }

        if (!status)
            return SRT_REJ_FILTER;

        m_PktFilterRexmitLevel = m_PacketFilter.arqLevel();
    }
    else
    {
        // When we have no filter, ARQ should work in ALWAYS mode.
        m_PktFilterRexmitLevel = SRT_ARQ_ALWAYS;
    }

    // Override the value of minimum NAK interval, per SrtCongestion's wish.
    // When default 0 value is returned, the current value set by CUDT
    // is preserved.
    const steady_clock::duration min_nak = microseconds_from(m_CongCtl->minNAKInterval());
    if (min_nak != steady_clock::duration::zero())
        m_tdMinNakInterval = min_nak;

    // Update timers
    const steady_clock::time_point currtime = steady_clock::now();
    m_tsLastRspTime.store(currtime);
    m_tsNextACKTime.store(currtime + m_tdACKInterval);
    m_tsNextNAKTime.store(currtime + m_tdNAKInterval);
    m_tsLastRspAckTime = currtime;
    m_tsLastSndTime.store(currtime);

    HLOGC(rslog.Debug,
          log << CONID() << "setupCC: setting parameters: mss=" << m_config.iMSS << " maxCWNDSize/FlowWindowSize="
              << m_iFlowWindowSize << " rcvrate=" << m_iDeliveryRate << "p/s (" << m_iByteDeliveryRate << "B/S)"
              << " rtt=" << m_iSRTT << " bw=" << m_iBandwidth);

    if (!updateCC(TEV_INIT, EventVariant(TEV_INIT_RESET)))
    {
        LOGC(rslog.Error, log << CONID() << "setupCC: IPE: resrouces not yet initialized!");
        return SRT_REJ_IPE;
    }
    return SRT_REJ_UNKNOWN;
}

void srt::CUDT::considerLegacySrtHandshake(const steady_clock::time_point &timebase)
{
    // Do a fast pre-check first - this simply declares that agent uses HSv5
    // and the legacy SRT Handshake is not to be done. Second check is whether
    // agent is sender (=initiator in HSv4).
    if (!isOPT_TsbPd() || !m_config.bDataSender)
        return;

    if (m_iSndHsRetryCnt <= 0)
    {
        HLOGC(cnlog.Debug, log << CONID() << "Legacy HSREQ: not needed, expire counter=" << m_iSndHsRetryCnt);
        return;
    }

    const steady_clock::time_point now = steady_clock::now();
    if (!is_zero(timebase))
    {
        // Then this should be done only if it's the right time,
        // the TSBPD mode is on, and when the counter is "still rolling".
        /*
         * SRT Handshake with peer:
         * If...
         * - we want TsbPd mode; and
         * - we have not tried more than CSRTCC_MAXRETRY times (peer may not be SRT); and
         * - and did not get answer back from peer
         * - last sent handshake req should have been replied (RTT*1.5 elapsed); and
         * then (re-)send handshake request.
         */
        if (timebase > now) // too early
        {
            HLOGC(cnlog.Debug,
                  log << CONID() << "Legacy HSREQ: TOO EARLY, will still retry " << m_iSndHsRetryCnt << " times");
            return;
        }
    }
    // If 0 timebase, it means that this is the initial sending with the very first
    // payload packet sent. Send only if this is still set to maximum+1 value.
    else if (m_iSndHsRetryCnt < SRT_MAX_HSRETRY + 1)
    {
        HLOGC(cnlog.Debug,
              log << CONID() << "Legacy HSREQ: INITIAL, REPEATED, so not to be done. Will repeat on sending "
                  << m_iSndHsRetryCnt << " times");
        return;
    }

    HLOGC(cnlog.Debug,
          log << CONID() << "Legacy HSREQ: SENDING, will repeat " << m_iSndHsRetryCnt << " times if no response");
    m_iSndHsRetryCnt--;
    m_tsSndHsLastTime = now;
    sendSrtMsg(SRT_CMD_HSREQ);
}

void srt::CUDT::checkSndTimers()
{
    if (m_SrtHsSide == HSD_INITIATOR)
    {
        HLOGC(cnlog.Debug,
              log << CONID() << "checkSndTimers: HS SIDE: INITIATOR, considering legacy handshake with timebase");
        // Legacy method for HSREQ, only if initiator.
        considerLegacySrtHandshake(m_tsSndHsLastTime + microseconds_from(m_iSRTT * 3 / 2));
    }
    else
    {
        HLOGC(cnlog.Debug,
              log << CONID()
                  << "checkSndTimers: HS SIDE: " << (m_SrtHsSide == HSD_RESPONDER ? "RESPONDER" : "DRAW (IPE?)")
                  << " - not considering legacy handshake");
    }

    // Retransmit KM request after a timeout if there is no response (KM RSP).
    // Or send KM REQ in case of the HSv4.
    ScopedLock lck(m_ConnectionLock);
    if (m_pCryptoControl)
        m_pCryptoControl->sendKeysToPeer(this, SRTT());
}

void srt::CUDT::checkSndKMRefresh()
{
    // Do not apply the regenerated key to the to the receiver context.
    const bool bidir = false;
    if (m_pCryptoControl)
        m_pCryptoControl->regenCryptoKm(this, bidir);
}

void srt::CUDT::addressAndSend(CPacket& w_pkt)
{
    w_pkt.set_id(m_PeerID);
    setPacketTS(w_pkt, steady_clock::now());

    // NOTE: w_pkt isn't modified in this call,
    // just in CChannel::sendto it's modified in place
    // before sending for performance purposes,
    // and then modification is undone. Logically then
    // there's no modification here.
    m_pSndQueue->sendto(m_PeerAddr, w_pkt, m_SourceAddr);
}

// [[using maybe_locked(m_GlobControlLock, if called from breakSocket_LOCKED, usually from GC)]]
// [[using maybe_locked(m_parent->m_ControlLock, if called from srt_close())]]
bool srt::CUDT::closeInternal() ATR_NOEXCEPT
{
    // NOTE: this function is called from within the garbage collector thread.

    if (!m_bOpened)
    {
        return false;
    }

    // IMPORTANT:
    // This function may block indefinitely, if called for a socket
    // that has m_bBroken == false or m_bConnected == true.
    // If it is intended to forcefully close the socket, make sure
    // that it's in response to a broken connection.
    HLOGC(smlog.Debug, log << CONID() << "closing socket");

    if (m_config.Linger.l_onoff != 0)
    {
        const steady_clock::time_point entertime = steady_clock::now();

        HLOGC(smlog.Debug, log << CONID() << "... (linger)");
        while (!m_bBroken && m_bConnected && (m_pSndBuffer->getCurrBufSize() > 0) &&
               (steady_clock::now() - entertime < seconds_from(m_config.Linger.l_linger)))
        {
            // linger has been checked by previous close() call and has expired
            if (m_tsLingerExpiration >= entertime)
                break;

            if (!m_config.bSynSending)
            {
                // if this socket enables asynchronous sending, return immediately and let GC to close it later
                if (is_zero(m_tsLingerExpiration))
                    m_tsLingerExpiration = entertime + seconds_from(m_config.Linger.l_linger);

                HLOGC(smlog.Debug,
                      log << CONID() << "CUDT::close: linger-nonblocking, setting expire time T="
                          << FormatTime(m_tsLingerExpiration));

                return false;
            }

#ifndef _WIN32
            timespec ts;
            ts.tv_sec  = 0;
            ts.tv_nsec = 1000000;
            nanosleep(&ts, NULL);
#else
            Sleep(1);
#endif
        }
    }

    // remove this socket from the snd queue
    if (m_bConnected)
        m_pSndQueue->m_pSndUList->remove(this);

    /*
     * update_events below useless
     * removing usock for EPolls right after (update_usocks) clears it (in other HAI patch).
     *
     * What is in EPoll shall be the responsibility of the application, if it want local close event,
     * it would remove the socket from the EPoll after close.
     */

    // Make a copy under a lock because other thread might access it
    // at the same time.
    enterCS(uglobal().m_EPoll.m_EPollLock);
    set<int> epollid = m_sPollID;
    leaveCS(uglobal().m_EPoll.m_EPollLock);

    // trigger any pending IO events.
    HLOGC(smlog.Debug, log << CONID() << "close: SETTING ERR readiness on E" << Printable(epollid));
    uglobal().m_EPoll.update_events(m_SocketID, m_sPollID, SRT_EPOLL_ERR, true);
    // then remove itself from all epoll monitoring
    int no_events = 0;
    for (set<int>::iterator i = epollid.begin(); i != epollid.end(); ++i)
    {
        HLOGC(smlog.Debug, log << CONID() << "close: CLEARING subscription on E" << (*i));
        try
        {
            uglobal().m_EPoll.update_usock(*i, m_SocketID, &no_events);
        }
        catch (...)
        {
            // The goal of this loop is to remove all subscriptions in
            // the epoll system to this socket. If it's unsubscribed already,
            // that's even better.
        }
        HLOGC(smlog.Debug, log << CONID() << "close: removing E" << (*i) << " from back-subscribers");
    }

    // Not deleting elements from m_sPollID inside the loop because it invalidates
    // the control iterator of the loop. Instead, all will be removed at once.

    // IMPORTANT: there's theoretically little time between setting ERR readiness
    // and unsubscribing, however if there's an application waiting on this event,
    // it should be informed before this below instruction locks the epoll mutex.
    enterCS(uglobal().m_EPoll.m_EPollLock);
    m_sPollID.clear();
    leaveCS(uglobal().m_EPoll.m_EPollLock);

    // XXX What's this, could any of the above actions make it !m_bOpened?
    if (!m_bOpened)
    {
        return true;
    }

    // Inform the threads handler to stop.
    m_bClosing = true;

    HLOGC(smlog.Debug, log << CONID() << "CLOSING STATE. Acquiring connection lock");

    ScopedLock connectguard(m_ConnectionLock);

    // Signal the sender and recver if they are waiting for data.
    releaseSynch();

    HLOGC(smlog.Debug, log << CONID() << "CLOSING, removing from listener/connector");

    if (m_bListening)
    {
        m_bListening = false;
        m_pRcvQueue->removeListener(this);
    }
    else if (m_bConnecting)
    {
        m_pRcvQueue->removeConnector(m_SocketID);
    }

    if (m_bConnected)
    {
        if (!m_bShutdown)
        {
            HLOGC(smlog.Debug, log << CONID() << "CLOSING - sending SHUTDOWN to the peer @" << m_PeerID);
            sendCtrl(UMSG_SHUTDOWN);
        }

        // Store current connection information.
        CInfoBlock ib;
        ib.m_iIPversion = m_PeerAddr.family();
        CInfoBlock::convert(m_PeerAddr, ib.m_piIP);
        ib.m_iSRTT      = m_iSRTT;
        ib.m_iBandwidth = m_iBandwidth;
        m_pCache->update(&ib);

#if SRT_DEBUG_RTT
    s_rtt_trace.trace(steady_clock::now(), "Cache", -1, -1,
                      m_bIsFirstRTTReceived, -1, m_iSRTT, -1);
#endif

        m_bConnected = false;
    }

    HLOGC(smlog.Debug, log << CONID() << "CLOSING, joining send/receive threads");

    // waiting all send and recv calls to stop
    ScopedLock sendguard(m_SendLock);
    ScopedLock recvguard(m_RecvLock);

    // Locking m_RcvBufferLock to protect calling to m_pCryptoControl->decrypt((packet))
    // from the processData(...) function while resetting Crypto Control.
    enterCS(m_RcvBufferLock);
    if (m_pCryptoControl)
        m_pCryptoControl->close();

    m_pCryptoControl.reset();
    leaveCS(m_RcvBufferLock);

    m_uPeerSrtVersion        = SRT_VERSION_UNK;
    m_tsRcvPeerStartTime     = steady_clock::time_point();

    m_bOpened = false;

    return true;
}

int srt::CUDT::receiveBuffer(char *data, int len)
{
    if (!m_CongCtl->checkTransArgs(SrtCongestion::STA_BUFFER, SrtCongestion::STAD_RECV, data, len, SRT_MSGTTL_INF, false))
        throw CUDTException(MJ_NOTSUP, MN_INVALBUFFERAPI, 0);

    if (isOPT_TsbPd())
    {
        LOGP(arlog.Error, "recv: This function is not intended to be used in Live mode with TSBPD.");
        throw CUDTException(MJ_NOTSUP, MN_INVALBUFFERAPI, 0);
    }

    UniqueLock recvguard(m_RecvLock);

    if ((m_bBroken || m_bClosing) && !isRcvBufferReady())
    {
        if (m_bShutdown)
        {
            // For stream API, return 0 as a sign of EOF for transmission.
            // That's a bit controversial because theoretically the
            // UMSG_SHUTDOWN message may be lost as every UDP packet, although
            // another theory states that this will never happen because this
            // packet has a total size of 42 bytes and such packets are
            // declared as never dropped - but still, this is UDP so there's no
            // guarantee.

            // The most reliable way to inform the party that the transmission
            // has ended would be to send a single empty packet (that is,
            // a data packet that contains only an SRT header in the UDP
            // payload), which is a normal data packet that can undergo
            // normal sequence check and retransmission rules, so it's ensured
            // that this packet will be received. Receiving such a packet should
            // make this function return 0, potentially also without breaking
            // the connection and potentially also with losing no ability to
            // send some larger portion of data next time.
            HLOGC(arlog.Debug, log << CONID() << "STREAM API, SHUTDOWN: marking as EOF");
            return 0;
        }
        HLOGC(arlog.Debug,
              log << CONID() << (m_config.bMessageAPI ? "MESSAGE" : "STREAM") << " API, " << (m_bShutdown ? "" : "no")
                  << " SHUTDOWN. Reporting as BROKEN.");
        throw CUDTException(MJ_CONNECTION, MN_CONNLOST, 0);
    }

    CSync rcond  (m_RecvDataCond, recvguard);
    CSync tscond (m_RcvTsbPdCond, recvguard);
    if (!isRcvBufferReady())
    {
        if (!m_config.bSynRecving)
        {
            throw CUDTException(MJ_AGAIN, MN_RDAVAIL, 0);
        }

        // Kick TsbPd thread to schedule the next wakeup (if running)
        if (m_config.iRcvTimeOut < 0)
        {
            THREAD_PAUSED();
            while (stillConnected() && !isRcvBufferReady())
            {
                // Do not block forever, check connection status each 1 sec.
                rcond.wait_for(seconds_from(1));
            }
            THREAD_RESUMED();
        }
        else
        {
            const steady_clock::time_point exptime =
                steady_clock::now() + milliseconds_from(m_config.iRcvTimeOut);
            THREAD_PAUSED();
            while (stillConnected() && !isRcvBufferReady())
            {
                if (!rcond.wait_until(exptime)) // NOT means "not received a signal"
                    break; // timeout
            }
            THREAD_RESUMED();
        }
    }

    // throw an exception if not connected
    if (!m_bConnected)
        throw CUDTException(MJ_CONNECTION, MN_NOCONN, 0);

    if ((m_bBroken || m_bClosing) && !isRcvBufferReady())
    {
        // See at the beginning
        if (!m_config.bMessageAPI && m_bShutdown)
        {
            HLOGC(arlog.Debug, log << CONID() << "STREAM API, SHUTDOWN: marking as EOF");
            return 0;
        }
        HLOGC(arlog.Debug,
              log << CONID() << (m_config.bMessageAPI ? "MESSAGE" : "STREAM") << " API, " << (m_bShutdown ? "" : "no")
                  << " SHUTDOWN. Reporting as BROKEN.");

        throw CUDTException(MJ_CONNECTION, MN_CONNLOST, 0);
    }

    enterCS(m_RcvBufferLock);
    const int res = m_pRcvBuffer->readBuffer(data, len);
    leaveCS(m_RcvBufferLock);

    /* Kick TsbPd thread to schedule next wakeup (if running) */
    if (m_bTsbPd)
    {
        HLOGP(tslog.Debug, "Ping TSBPD thread to schedule wakeup");
        tscond.notify_one_locked(recvguard);
    }
    else
    {
        HLOGP(tslog.Debug, "NOT pinging TSBPD - not set");
    }

    if (!isRcvBufferReady())
    {
        // read is not available any more
        uglobal().m_EPoll.update_events(m_SocketID, m_sPollID, SRT_EPOLL_IN, false);
    }

    if ((res <= 0) && (m_config.iRcvTimeOut >= 0))
        throw CUDTException(MJ_AGAIN, MN_XMTIMEOUT, 0);

    return res;
}

// [[using maybe_locked(CUDTGroup::m_GroupLock, m_parent->m_GroupOf != NULL)]];
// [[using locked(m_SendLock)]];
int srt::CUDT::sndDropTooLate()
{
    if (!m_bPeerTLPktDrop)
        return 0;

    if (!m_config.bMessageAPI)
    {
        LOGC(aslog.Error, log << CONID() << "The SRTO_TLPKTDROP flag can only be used with message API.");
        throw CUDTException(MJ_NOTSUP, MN_INVALBUFFERAPI, 0);
    }

    const time_point tnow = steady_clock::now();
    const int buffdelay_ms = (int) count_milliseconds(m_pSndBuffer->getBufferingDelay(tnow));

    // high threshold (msec) at tsbpd_delay plus sender/receiver reaction time (2 * 10ms)
    // Minimum value must accommodate an I-Frame (~8 x average frame size)
    // >>need picture rate or app to set min treshold
    // >>using 1 sec for worse case 1 frame using all bit budget.
    // picture rate would be useful in auto SRT setting for min latency
    // XXX Make SRT_TLPKTDROP_MINTHRESHOLD_MS option-configurable
    const int threshold_ms = (m_config.iSndDropDelay >= 0)
        ? std::max(m_iPeerTsbPdDelay_ms + m_config.iSndDropDelay, +SRT_TLPKTDROP_MINTHRESHOLD_MS)
            + (2 * COMM_SYN_INTERVAL_US / 1000)
        : 0;

    if (threshold_ms == 0 || buffdelay_ms <= threshold_ms)
        return 0;

    // protect packet retransmission
    ScopedLock rcvlck(m_RecvAckLock);
    int dbytes;
    int32_t first_msgno;
    const int dpkts = m_pSndBuffer->dropLateData((dbytes), (first_msgno), tnow - milliseconds_from(threshold_ms));
    if (dpkts <= 0)
        return 0;

    m_iFlowWindowSize = m_iFlowWindowSize + dpkts;

    // If some packets were dropped update stats, socket state, loss list and the parent group if any.
    enterCS(m_StatsLock);
    m_stats.sndr.dropped.count(stats::BytesPackets((uint64_t) dbytes, (uint32_t) dpkts));
    leaveCS(m_StatsLock);

    IF_HEAVY_LOGGING(const int32_t realack = m_iSndLastDataAck);
    const int32_t fakeack = CSeqNo::incseq(m_iSndLastDataAck, dpkts);

    m_iSndLastAck     = fakeack;
    m_iSndLastDataAck = fakeack;

    const int32_t minlastack = CSeqNo::decseq(m_iSndLastDataAck);
    m_pSndLossList->removeUpTo(minlastack);
    /* If we dropped packets not yet sent, advance current position */
    // THIS MEANS: m_iSndCurrSeqNo = MAX(m_iSndCurrSeqNo, m_iSndLastDataAck-1)
    if (CSeqNo::seqcmp(m_iSndCurrSeqNo, minlastack) < 0)
    {
        m_iSndCurrSeqNo = minlastack;
    }

    HLOGC(qslog.Debug,
          log << CONID() << "SND-DROP: %(" << realack << "-" << m_iSndCurrSeqNo << ") n=" << dpkts << "pkt " << dbytes
              << "B, span=" << buffdelay_ms << " ms, FIRST #" << first_msgno);

#if ENABLE_BONDING
    // This is done with a presumption that the group
    // exists and if this is not NULL, it means that this
    // function was called with locked m_GroupLock, as sendmsg2
    // function was called from inside CUDTGroup::send, which
    // locks the whole function.
    //
    // XXX This is true only because all existing groups are managed
    // groups, that is, sockets cannot be added or removed from group
    // manually, nor can send/recv operation be done on a single socket
    // from the API call directly. This should be extra verified, if that
    // changes in the future.
    //
    if (m_parent->m_GroupOf)
    {
        // What's important is that the lock on GroupLock cannot be applied
        // here, both because it might be applied already, that is, according
        // to the condition defined at this function's header, it is applied
        // under this condition. Hence ackMessage can be defined as 100% locked.
        m_parent->m_GroupOf->ackMessage(first_msgno);
    }
#endif

    return dpkts;
}

int srt::CUDT::sendmsg(const char *data, int len, int msttl, bool inorder, int64_t srctime)
{
    SRT_MSGCTRL mctrl = srt_msgctrl_default;
    mctrl.msgttl      = msttl;
    mctrl.inorder     = inorder;
    mctrl.srctime     = srctime;
    return this->sendmsg2(data, len, (mctrl));
}

// [[using maybe_locked(CUDTGroup::m_GroupLock, m_parent->m_GroupOf != NULL)]]
// GroupLock is applied when this function is called from inside CUDTGroup::send,
// which is the only case when the m_parent->m_GroupOf is not NULL.
int srt::CUDT::sendmsg2(const char *data, int len, SRT_MSGCTRL& w_mctrl)
{
    // throw an exception if not connected
    if (m_bBroken || m_bClosing)
        throw CUDTException(MJ_CONNECTION, MN_CONNLOST, 0);
    else if (!m_bConnected || !m_CongCtl.ready())
        throw CUDTException(MJ_CONNECTION, MN_NOCONN, 0);

    if (len <= 0)
    {
        LOGC(aslog.Error, log << CONID() << "INVALID: Data size for sending declared with length: " << len);
        return 0;
    }

    if (w_mctrl.msgno != -1) // most unlikely, unless you use balancing groups
    {
        if (w_mctrl.msgno < 1 || w_mctrl.msgno > MSGNO_SEQ_MAX)
        {
            LOGC(aslog.Error,
                 log << CONID() << "INVALID forced msgno " << w_mctrl.msgno << ": can be -1 (trap) or <1..."
                     << MSGNO_SEQ_MAX << ">");
            throw CUDTException(MJ_NOTSUP, MN_INVAL);
        }
    }

    int  msttl   = w_mctrl.msgttl;
    bool inorder = w_mctrl.inorder;

    // Sendmsg isn't restricted to the congctl type, however the congctl
    // may want to have something to say here.
    // NOTE: SrtCongestion is also allowed to throw CUDTException() by itself!
    {
        SrtCongestion::TransAPI api = SrtCongestion::STA_MESSAGE;
        CodeMinor               mn  = MN_INVALMSGAPI;
        if (!m_config.bMessageAPI)
        {
            api = SrtCongestion::STA_BUFFER;
            mn  = MN_INVALBUFFERAPI;
        }

        if (!m_CongCtl->checkTransArgs(api, SrtCongestion::STAD_SEND, data, len, msttl, inorder))
            throw CUDTException(MJ_NOTSUP, mn, 0);
    }

    // NOTE: the length restrictions differ in STREAM API and in MESSAGE API:

    // - STREAM API:
    //   At least 1 byte free sending buffer space is needed
    //   (in practice, one unit buffer of 1456 bytes).
    //   This function will send as much as possible, and return
    //   how much was actually sent.

    // - MESSAGE API:
    //   At least so many bytes free in the sending buffer is needed,
    //   as the length of the data, otherwise this function will block
    //   or return MJ_AGAIN until this condition is satisfied. The EXACTLY
    //   such number of data will be then written out, and this function
    //   will effectively return either -1 (error) or the value of 'len'.
    //   This call will be also rejected from upside when trying to send
    //   out a message of a length that exceeds the total size of the sending
    //   buffer (configurable by SRTO_SNDBUF).

    if (m_config.bMessageAPI && len > int(m_config.iSndBufSize * m_iMaxSRTPayloadSize))
    {
        LOGC(aslog.Error,
             log << CONID() << "Message length (" << len << ") exceeds the size of sending buffer: "
                 << (m_config.iSndBufSize * m_iMaxSRTPayloadSize) << ". Use SRTO_SNDBUF if needed.");
        throw CUDTException(MJ_NOTSUP, MN_XSIZE, 0);
    }

    /* XXX
       This might be worth preserving for several occasions, but it
       must be at least conditional because it breaks backward compat.
    if (!m_pCryptoControl || !m_pCryptoControl->isSndEncryptionOK())
    {
        LOGC(aslog.Error, log << "Encryption is required, but the peer did not supply correct credentials. Sending
    rejected."); throw CUDTException(MJ_SETUP, MN_SECURITY, 0);
    }
    */

    UniqueLock sendguard(m_SendLock);

    if (m_pSndBuffer->getCurrBufSize() == 0)
    {
        // delay the EXP timer to avoid mis-fired timeout
        ScopedLock ack_lock(m_RecvAckLock);
        m_tsLastRspAckTime = steady_clock::now();
        m_iReXmitCount   = 1;
    }

    // sndDropTooLate(...) may lock m_RecvAckLock
    // to modify m_pSndBuffer and m_pSndLossList
    const int iPktsTLDropped SRT_ATR_UNUSED = sndDropTooLate();

    // For MESSAGE API the minimum outgoing buffer space required is
    // the size that can carry over the whole message as passed here.
    // Otherwise it is allowed to send less bytes.
    const int iNumPktsRequired = m_config.bMessageAPI ? m_pSndBuffer->countNumPacketsRequired(len) : 1;

    if (m_bTsbPd && iNumPktsRequired > 1)
    {
        LOGC(aslog.Error,
            log << CONID() << "Message length (" << len << ") can't fit into a single data packet ("
                << m_pSndBuffer->getMaxPacketLen() << " bytes max).");
        throw CUDTException(MJ_NOTSUP, MN_XSIZE, 0);
    }

    if (sndBuffersLeft() < iNumPktsRequired)
    {
        //>>We should not get here if SRT_ENABLE_TLPKTDROP
        // XXX Check if this needs to be removed, or put to an 'else' condition for m_bTLPktDrop.
        if (!m_config.bSynSending)
            throw CUDTException(MJ_AGAIN, MN_WRAVAIL, 0);

        {
            // wait here during a blocking sending
            UniqueLock sendblock_lock (m_SendBlockLock);

            if (m_config.iSndTimeOut < 0)
            {
                while (stillConnected() && sndBuffersLeft() < iNumPktsRequired && m_bPeerHealth)
                    m_SendBlockCond.wait(sendblock_lock);
            }
            else
            {
                const steady_clock::time_point exptime =
                    steady_clock::now() + milliseconds_from(m_config.iSndTimeOut);
                THREAD_PAUSED();
                while (stillConnected() && sndBuffersLeft() < iNumPktsRequired && m_bPeerHealth)
                {
                    if (!m_SendBlockCond.wait_until(sendblock_lock, exptime))
                        break;
                }
                THREAD_RESUMED();
            }
        }

        // check the connection status
        if (m_bBroken || m_bClosing)
            throw CUDTException(MJ_CONNECTION, MN_CONNLOST, 0);
        else if (!m_bConnected)
            throw CUDTException(MJ_CONNECTION, MN_NOCONN, 0);
        else if (!m_bPeerHealth)
        {
            m_bPeerHealth = true;
            throw CUDTException(MJ_PEERERROR);
        }

        /*
         * The code below is to return ETIMEOUT when blocking mode could not get free buffer in time.
         * If no free buffer available in non-blocking mode, we alredy returned. If buffer available,
         * we test twice if this code is outside the else section.
         * This fix move it in the else (blocking-mode) section
         */
        if (sndBuffersLeft() < iNumPktsRequired)
        {
            if (m_config.iSndTimeOut >= 0)
                throw CUDTException(MJ_AGAIN, MN_XMTIMEOUT, 0);

            // XXX This looks very weird here, however most likely
            // this will happen only in the following case, when
            // the above loop has been interrupted, which happens when:
            // 1. The buffers left gets enough for minlen - but this is excluded
            //    in the first condition here.
            // 2. In the case of sending timeout, the above loop was interrupted
            //    due to reaching timeout, but this is excluded by the second
            //    condition here
            // 3. The 'stillConnected()' or m_bPeerHealth condition is false, of which:
            //    - broken/closing status is checked and responded with CONNECTION/CONNLOST
            //    - not connected status is checked and responded with CONNECTION/NOCONN
            //    - m_bPeerHealth condition is checked and responded with PEERERROR
            //
            // ERGO: never happens?
            LOGC(aslog.Fatal,
                 log << CONID()
                     << "IPE: sendmsg: the loop exited, while not enough size, still connected, peer healthy. "
                        "Impossible.");

            return 0;
        }
    }

    // If the sender's buffer is empty,
    // record total time used for sending
    if (m_pSndBuffer->getCurrBufSize() == 0)
    {
        ScopedLock lock(m_StatsLock);
        m_stats.sndDurationCounter = steady_clock::now();
    }

    int size = len;
    if (!m_config.bMessageAPI)
    {
        // For STREAM API it's allowed to send less bytes than the given buffer.
        // Just return how many bytes were actually scheduled for writing.
        // XXX May be reasonable to add a flag that requires that the function
        // not return until the buffer is sent completely.
        size = min(len, sndBuffersLeft() * m_iMaxSRTPayloadSize);
    }

    {
        ScopedLock recvAckLock(m_RecvAckLock);
        // insert the user buffer into the sending list

        int32_t seqno = m_iSndNextSeqNo;
        IF_HEAVY_LOGGING(int32_t orig_seqno = seqno);
        IF_HEAVY_LOGGING(steady_clock::time_point ts_srctime =
                             steady_clock::time_point() + microseconds_from(w_mctrl.srctime));

#if ENABLE_BONDING
        // Check if seqno has been set, in case when this is a group sender.
        // If the sequence is from the past towards the "next sequence",
        // simply return the size, pretending that it has been sent.

        // NOTE: it's assumed that if this is a group member, then
        // an attempt to call srt_sendmsg2 has been rejected, and so
        // the pktseq field has been set by the internal group sender function.
        if (m_parent->m_GroupOf
                && w_mctrl.pktseq != SRT_SEQNO_NONE
                && m_iSndNextSeqNo != SRT_SEQNO_NONE)
        {
            if (CSeqNo::seqcmp(w_mctrl.pktseq, seqno) < 0)
            {
                HLOGC(aslog.Debug, log << CONID() << "sock:SENDING (NOT): group-req %" << w_mctrl.pktseq
                        << " OLDER THAN next expected %" << seqno << " - FAKE-SENDING.");
                return size;
            }
        }
#endif

        // Set this predicted next sequence to the control information.
        // It's the sequence of the FIRST (!) packet from all packets used to send
        // this buffer. Values from this field will be monotonic only if you always
        // have one packet per buffer (as it's in live mode).
        w_mctrl.pktseq = seqno;

        // Now seqno is the sequence to which it was scheduled
        // XXX Conversion from w_mctrl.srctime -> steady_clock::time_point need not be accurrate.
        HLOGC(aslog.Debug, log << CONID() << "buf:SENDING (BEFORE) srctime:"
                << (w_mctrl.srctime ? FormatTime(ts_srctime) : "none")
                << " DATA SIZE: " << size << " sched-SEQUENCE: " << seqno
                << " STAMP: " << BufferStamp(data, size));

        if (w_mctrl.srctime && w_mctrl.srctime < count_microseconds(m_stats.tsStartTime.time_since_epoch()))
        {
            LOGC(aslog.Error,
                log << CONID() << "Wrong source time was provided. Sending is rejected.");
            throw CUDTException(MJ_NOTSUP, MN_INVALMSGAPI);
        }

        if (w_mctrl.srctime && (!m_config.bMessageAPI || !m_bTsbPd))
        {
            HLOGC(
                aslog.Warn,
                log << CONID()
                    << "Source time can only be used with TSBPD and Message API enabled. Using default time instead.");
            w_mctrl.srctime = 0;
        }

        // w_mctrl.seqno is INPUT-OUTPUT value:
        // - INPUT: the current sequence number to be placed for the next scheduled packet
        // - OUTPUT: value of the sequence number to be put on the first packet at the next sendmsg2 call.
        // We need to supply to the output the value that was STAMPED ON THE PACKET,
        // which is seqno. In the output we'll get the next sequence number.
        m_pSndBuffer->addBuffer(data, size, (w_mctrl));
        m_iSndNextSeqNo = w_mctrl.pktseq;
        w_mctrl.pktseq = seqno;

        HLOGC(aslog.Debug, log << CONID() << "buf:SENDING srctime:" << FormatTime(ts_srctime)
              << " size=" << size << " #" << w_mctrl.msgno << " SCHED %" << orig_seqno
              << "(>> %" << seqno << ") !" << BufferStamp(data, size));

        if (sndBuffersLeft() < 1) // XXX Not sure if it should test if any space in the buffer, or as requried.
        {
            // write is not available any more
            uglobal().m_EPoll.update_events(m_SocketID, m_sPollID, SRT_EPOLL_OUT, false);
        }
    }

    // Insert this socket to the snd list if it is not on the list already.
    // m_pSndUList->pop may lock CSndUList::m_ListLock and then m_RecvAckLock
    m_pSndQueue->m_pSndUList->update(this, CSndUList::DONT_RESCHEDULE);

#ifdef SRT_ENABLE_ECN
    // IF there was a packet drop on the sender side, report congestion to the app.
    if (iPktsTLDropped > 0)
    {
        LOGC(aslog.Error, log << CONID() << "sendmsg2: CONGESTION; reporting error");
        throw CUDTException(MJ_AGAIN, MN_CONGESTION, 0);
    }
#endif /* SRT_ENABLE_ECN */

    HLOGC(aslog.Debug, log << CONID() << "sock:SENDING (END): success, size=" << size);
    return size;
}

int srt::CUDT::recv(char* data, int len)
{
    SRT_MSGCTRL mctrl = srt_msgctrl_default;
    return recvmsg2(data, len, (mctrl));
}

int srt::CUDT::recvmsg(char* data, int len, int64_t& srctime)
{
    SRT_MSGCTRL mctrl = srt_msgctrl_default;
    int res = recvmsg2(data, len, (mctrl));
    srctime = mctrl.srctime;
    return res;
}

// [[using maybe_locked(CUDTGroup::m_GroupLock, m_parent->m_GroupOf != NULL)]]
// GroupLock is applied when this function is called from inside CUDTGroup::recv,
// which is the only case when the m_parent->m_GroupOf is not NULL.
int srt::CUDT::recvmsg2(char* data, int len, SRT_MSGCTRL& w_mctrl)
{
    // Check if the socket is a member of a receiver group.
    // If so, then reading by receiveMessage is disallowed.

#if ENABLE_BONDING
    if (m_parent->m_GroupOf && m_parent->m_GroupOf->isGroupReceiver())
    {
        LOGP(arlog.Error, "recv*: This socket is a receiver group member. Use group ID, NOT socket ID.");
        throw CUDTException(MJ_NOTSUP, MN_INVALMSGAPI, 0);
    }
#endif

    if (!m_bConnected || !m_CongCtl.ready())
        throw CUDTException(MJ_CONNECTION, MN_NOCONN, 0);

    if (len <= 0)
    {
        LOGC(arlog.Error, log << CONID() << "Length of '" << len << "' supplied to srt_recvmsg.");
        throw CUDTException(MJ_NOTSUP, MN_INVAL, 0);
    }

    if (m_config.bMessageAPI)
        return receiveMessage(data, len, (w_mctrl));

    return receiveBuffer(data, len);
}

// [[using locked(m_RcvBufferLock)]]
size_t srt::CUDT::getAvailRcvBufferSizeNoLock() const
{
    return m_pRcvBuffer->getAvailSize(m_iRcvLastAck);
}

bool srt::CUDT::isRcvBufferReady() const
{
    ScopedLock lck(m_RcvBufferLock);
    return m_pRcvBuffer->isRcvDataReady(steady_clock::now());
}

bool srt::CUDT::isRcvBufferReadyNoLock() const
{
    return m_pRcvBuffer->isRcvDataReady(steady_clock::now());
}

// int by_exception: accepts values of CUDTUnited::ErrorHandling:
// - 0 - by return value
// - 1 - by exception
// - 2 - by abort (unused)
int srt::CUDT::receiveMessage(char* data, int len, SRT_MSGCTRL& w_mctrl, int by_exception)
{
    // Recvmsg isn't restricted to the congctl type, it's the most
    // basic method of passing the data. You can retrieve data as
    // they come in, however you need to match the size of the buffer.

    // Note: if by_exception = ERH_RETURN, this would still break it
    // by exception. The intention of by_exception isn't to prevent
    // exceptions here, but to intercept the erroneous situation should
    // it be handled by the caller in a less than general way. As this
    // is only used internally, we state that the problem that would be
    // handled by exception here should not happen, and in case if it does,
    // it's a bug to fix, so the exception is nothing wrong.
    if (!m_CongCtl->checkTransArgs(SrtCongestion::STA_MESSAGE, SrtCongestion::STAD_RECV, data, len, SRT_MSGTTL_INF, false))
        throw CUDTException(MJ_NOTSUP, MN_INVALMSGAPI, 0);

    UniqueLock recvguard (m_RecvLock);
    CSync tscond     (m_RcvTsbPdCond,  recvguard);

    /* XXX DEBUG STUFF - enable when required
       char charbool[2] = {'0', '1'};
       char ptrn [] = "RECVMSG/BEGIN BROKEN 1 CONN 1 CLOSING 1 SYNCR 1 NMSG                                ";
       int pos [] = {21, 28, 38, 46, 53};
       ptrn[pos[0]] = charbool[m_bBroken];
       ptrn[pos[1]] = charbool[m_bConnected];
       ptrn[pos[2]] = charbool[m_bClosing];
       ptrn[pos[3]] = charbool[m_config.m_bSynRecving];
       int wrtlen = sprintf(ptrn + pos[4], "%d", m_pRcvBuffer->getRcvMsgNum());
       strcpy(ptrn + pos[4] + wrtlen, "\n");
       fputs(ptrn, stderr);
    // */

    if (m_bBroken || m_bClosing)
    {
        HLOGC(arlog.Debug, log << CONID() << "receiveMessage: CONNECTION BROKEN - reading from recv buffer just for formality");
        enterCS(m_RcvBufferLock);
        const int res = (m_pRcvBuffer->isRcvDataReady(steady_clock::now()))
            ? m_pRcvBuffer->readMessage(data, len, &w_mctrl)
            : 0;
        leaveCS(m_RcvBufferLock);

        // Kick TsbPd thread to schedule next wakeup (if running)
        if (m_bTsbPd)
        {
            HLOGP(tslog.Debug, "Ping TSBPD thread to schedule wakeup");
            tscond.notify_one_locked(recvguard);
        }
        else
        {
            HLOGP(tslog.Debug, "NOT pinging TSBPD - not set");
        }

        if (!isRcvBufferReady())
        {
            // read is not available any more
            uglobal().m_EPoll.update_events(m_SocketID, m_sPollID, SRT_EPOLL_IN, false);
        }

        if (res == 0)
        {
            if (!m_config.bMessageAPI && m_bShutdown)
                return 0;
            // Forced to return error instead of throwing exception.
            if (!by_exception)
                return APIError(MJ_CONNECTION, MN_CONNLOST, 0);
            throw CUDTException(MJ_CONNECTION, MN_CONNLOST, 0);
        }
        else
            return res;
    }

    if (!m_config.bSynRecving)
    {
        HLOGC(arlog.Debug, log << CONID() << "receiveMessage: BEGIN ASYNC MODE. Going to extract payload size=" << len);
        enterCS(m_RcvBufferLock);
        const int res = (m_pRcvBuffer->isRcvDataReady(steady_clock::now()))
            ? m_pRcvBuffer->readMessage(data, len, &w_mctrl)
            : 0;
        leaveCS(m_RcvBufferLock);
        HLOGC(arlog.Debug, log << CONID() << "AFTER readMsg: (NON-BLOCKING) result=" << res);

        if (res == 0)
        {
            // read is not available any more
            // Kick TsbPd thread to schedule next wakeup (if running)
            if (m_bTsbPd)
            {
                HLOGP(arlog.Debug, "receiveMessage: nothing to read, kicking TSBPD, return AGAIN");
                tscond.notify_one_locked(recvguard);
            }
            else
            {
                HLOGP(arlog.Debug, "receiveMessage: nothing to read, return AGAIN");
            }

            // Shut up EPoll if no more messages in non-blocking mode
            uglobal().m_EPoll.update_events(m_SocketID, m_sPollID, SRT_EPOLL_IN, false);
            // Forced to return 0 instead of throwing exception, in case of AGAIN/READ
            if (!by_exception)
                return 0;
            throw CUDTException(MJ_AGAIN, MN_RDAVAIL, 0);
        }

        if (!isRcvBufferReady())
        {
            // Kick TsbPd thread to schedule next wakeup (if running)
            if (m_bTsbPd)
            {
                HLOGP(arlog.Debug, "receiveMessage: DATA READ, but nothing more - kicking TSBPD.");
                tscond.notify_one_locked(recvguard);
            }
            else
            {
                HLOGP(arlog.Debug, "receiveMessage: DATA READ, but nothing more");
            }

            // Shut up EPoll if no more messages in non-blocking mode
            uglobal().m_EPoll.update_events(m_SocketID, m_sPollID, SRT_EPOLL_IN, false);

            // After signaling the tsbpd for ready data, report the bandwidth.
#if ENABLE_HEAVY_LOGGING
            double bw = Bps2Mbps(int64_t(m_iBandwidth) * m_iMaxSRTPayloadSize );
            HLOGC(arlog.Debug, log << CONID() << "CURRENT BANDWIDTH: " << bw << "Mbps (" << m_iBandwidth << " buffers per second)");
#endif
        }
        return res;
    }

    HLOGC(arlog.Debug, log << CONID() << "receiveMessage: BEGIN SYNC MODE. Going to extract payload size max=" << len);

    int  res     = 0;
    bool timeout = false;
    // Do not block forever, check connection status each 1 sec.
    const steady_clock::duration recv_timeout = m_config.iRcvTimeOut < 0 ? seconds_from(1) : milliseconds_from(m_config.iRcvTimeOut);

    CSync recv_cond (m_RecvDataCond, recvguard);

    do
    {
        if (stillConnected() && !timeout && !m_pRcvBuffer->isRcvDataReady(steady_clock::now()))
        {
            /* Kick TsbPd thread to schedule next wakeup (if running) */
            if (m_bTsbPd)
            {
                // XXX Experimental, so just inform:
                // Check if the last check of isRcvDataReady has returned any "next time for a packet".
                // If so, then it means that TSBPD has fallen asleep only up to this time, so waking it up
                // would be "spurious". If a new packet comes ahead of the packet which's time is returned
                // in tstime (as TSBPD sleeps up to then), the procedure that receives it is responsible
                // of kicking TSBPD.
                // bool spurious = (tstime != 0);

                HLOGC(tslog.Debug, log << CONID() << "receiveMessage: KICK tsbpd");
                tscond.notify_one_locked(recvguard);
            }

            THREAD_PAUSED();
            do
            {
                // `wait_for(recv_timeout)` wouldn't be correct here. Waiting should be
                // only until the time that is now + timeout since the first moment
                // when this started, or sliced-waiting for 1 second, if timtout is
                // higher than this.
                const steady_clock::time_point exptime = steady_clock::now() + recv_timeout;

                HLOGC(tslog.Debug,
                      log << CONID() << "receiveMessage: fall asleep up to TS=" << FormatTime(exptime)
                          << " lock=" << (&m_RecvLock) << " cond=" << (&m_RecvDataCond));

                if (!recv_cond.wait_until(exptime))
                {
                    if (m_config.iRcvTimeOut >= 0) // otherwise it's "no timeout set"
                        timeout = true;
                    HLOGP(tslog.Debug,
                          "receiveMessage: DATA COND: EXPIRED -- checking connection conditions and rolling again");
                }
                else
                {
                    HLOGP(tslog.Debug, "receiveMessage: DATA COND: KICKED.");
                }
            } while (stillConnected() && !timeout && (!isRcvBufferReady()));
            THREAD_RESUMED();

            HLOGC(tslog.Debug,
                  log << CONID() << "receiveMessage: lock-waiting loop exited: stillConntected=" << stillConnected()
                      << " timeout=" << timeout << " data-ready=" << isRcvBufferReady());
        }

        /* XXX DEBUG STUFF - enable when required
        LOGC(arlog.Debug, "RECVMSG/GO-ON BROKEN " << m_bBroken << " CONN " << m_bConnected
                << " CLOSING " << m_bClosing << " TMOUT " << timeout
                << " NMSG " << m_pRcvBuffer->getRcvMsgNum());
                */

        enterCS(m_RcvBufferLock);
        res = m_pRcvBuffer->readMessage((data), len, &w_mctrl);
        leaveCS(m_RcvBufferLock);
        HLOGC(arlog.Debug, log << CONID() << "AFTER readMsg: (BLOCKING) result=" << res);

        if (m_bBroken || m_bClosing)
        {
            // Forced to return 0 instead of throwing exception.
            if (!by_exception)
                return APIError(MJ_CONNECTION, MN_CONNLOST, 0);
            if (!m_config.bMessageAPI && m_bShutdown)
                return 0;
            throw CUDTException(MJ_CONNECTION, MN_CONNLOST, 0);
        }
        else if (!m_bConnected)
        {
            // Forced to return -1 instead of throwing exception.
            if (!by_exception)
                return APIError(MJ_CONNECTION, MN_NOCONN, 0);
            throw CUDTException(MJ_CONNECTION, MN_NOCONN, 0);
        }
    } while ((res == 0) && !timeout);

    if (!isRcvBufferReady())
    {
        // Falling here means usually that res == 0 && timeout == true.
        // res == 0 would repeat the above loop, unless there was also a timeout.
        // timeout has interrupted the above loop, but with res > 0 this condition
        // wouldn't be satisfied.

        // read is not available any more

        // Kick TsbPd thread to schedule next wakeup (if running)
        if (m_bTsbPd)
        {
            HLOGP(tslog.Debug, "recvmsg: KICK tsbpd() (buffer empty)");
            tscond.notify_one_locked(recvguard);
        }

        // Shut up EPoll if no more messages in non-blocking mode
        uglobal().m_EPoll.update_events(m_SocketID, m_sPollID, SRT_EPOLL_IN, false);
    }

    // Unblock when required
    // LOGC(tslog.Debug, "RECVMSG/EXIT RES " << res << " RCVTIMEOUT");

    if ((res <= 0) && (m_config.iRcvTimeOut >= 0))
    {
        // Forced to return -1 instead of throwing exception.
        if (!by_exception)
            return APIError(MJ_AGAIN, MN_XMTIMEOUT, 0);
        throw CUDTException(MJ_AGAIN, MN_XMTIMEOUT, 0);
    }

    return res;
}

int64_t srt::CUDT::sendfile(fstream &ifs, int64_t &offset, int64_t size, int block)
{
    if (m_bBroken || m_bClosing)
        throw CUDTException(MJ_CONNECTION, MN_CONNLOST, 0);
    else if (!m_bConnected || !m_CongCtl.ready())
        throw CUDTException(MJ_CONNECTION, MN_NOCONN, 0);

    if (size <= 0 && size != -1)
        return 0;

    if (!m_CongCtl->checkTransArgs(SrtCongestion::STA_FILE, SrtCongestion::STAD_SEND, 0, size, SRT_MSGTTL_INF, false))
        throw CUDTException(MJ_NOTSUP, MN_INVALBUFFERAPI, 0);

    if (!m_pCryptoControl || !m_pCryptoControl->isSndEncryptionOK())
    {
        LOGC(aslog.Error,
             log << CONID()
                 << "Encryption is required, but the peer did not supply correct credentials. Sending rejected.");
        throw CUDTException(MJ_SETUP, MN_SECURITY, 0);
    }

    ScopedLock sendguard (m_SendLock);

    if (m_pSndBuffer->getCurrBufSize() == 0)
    {
        // delay the EXP timer to avoid mis-fired timeout
        ScopedLock ack_lock(m_RecvAckLock);
        m_tsLastRspAckTime = steady_clock::now();
        m_iReXmitCount   = 1;
    }

    // positioning...
    try
    {
        if (size == -1)
        {
            ifs.seekg(0, std::ios::end);
            size = ifs.tellg();
            if (offset > size)
                throw 0; // let it be caught below
        }

        // This will also set the position back to the beginning
        // in case when it was moved to the end for measuring the size.
        // This will also fail if the offset exceeds size, so measuring
        // the size can be skipped if not needed.
        ifs.seekg((streamoff)offset);
        if (!ifs.good())
            throw 0;
    }
    catch (...)
    {
        // XXX It would be nice to note that this is reported
        // by exception only if explicitly requested by setting
        // the exception flags in the stream. Here it's fixed so
        // that when this isn't set, the exception is "thrown manually".
        throw CUDTException(MJ_FILESYSTEM, MN_SEEKGFAIL);
    }

    int64_t tosend = size;
    int     unitsize;

    // sending block by block
    while (tosend > 0)
    {
        if (ifs.fail())
            throw CUDTException(MJ_FILESYSTEM, MN_WRITEFAIL);

        if (ifs.eof())
            break;

        unitsize = int((tosend >= block) ? block : tosend);

        {
            UniqueLock lock(m_SendBlockLock);

            THREAD_PAUSED();
            while (stillConnected() && (sndBuffersLeft() <= 0) && m_bPeerHealth)
                m_SendBlockCond.wait(lock);
            THREAD_RESUMED();
        }

        if (m_bBroken || m_bClosing)
            throw CUDTException(MJ_CONNECTION, MN_CONNLOST, 0);
        else if (!m_bConnected)
            throw CUDTException(MJ_CONNECTION, MN_NOCONN, 0);
        else if (!m_bPeerHealth)
        {
            // reset peer health status, once this error returns, the app should handle the situation at the peer side
            m_bPeerHealth = true;
            throw CUDTException(MJ_PEERERROR);
        }

        // record total time used for sending
        if (m_pSndBuffer->getCurrBufSize() == 0)
        {
            ScopedLock lock(m_StatsLock);
            m_stats.sndDurationCounter = steady_clock::now();
        }

        {
            ScopedLock        recvAckLock(m_RecvAckLock);
            const int64_t sentsize = m_pSndBuffer->addBufferFromFile(ifs, unitsize);

            if (sentsize > 0)
            {
                tosend -= sentsize;
                offset += sentsize;
            }

            if (sndBuffersLeft() <= 0)
            {
                // write is not available any more
                uglobal().m_EPoll.update_events(m_SocketID, m_sPollID, SRT_EPOLL_OUT, false);
            }
        }

        // insert this socket to snd list if it is not on the list yet
        m_pSndQueue->m_pSndUList->update(this, CSndUList::DONT_RESCHEDULE);
    }

    return size - tosend;
}

int64_t srt::CUDT::recvfile(fstream &ofs, int64_t &offset, int64_t size, int block)
{
    if (!m_bConnected || !m_CongCtl.ready())
        throw CUDTException(MJ_CONNECTION, MN_NOCONN, 0);
    else if ((m_bBroken || m_bClosing) && !isRcvBufferReady())
    {
        if (!m_config.bMessageAPI && m_bShutdown)
            return 0;
        throw CUDTException(MJ_CONNECTION, MN_CONNLOST, 0);
    }

    if (size <= 0)
        return 0;

    if (!m_CongCtl->checkTransArgs(SrtCongestion::STA_FILE, SrtCongestion::STAD_RECV, 0, size, SRT_MSGTTL_INF, false))
        throw CUDTException(MJ_NOTSUP, MN_INVALBUFFERAPI, 0);

    if (isOPT_TsbPd())
    {
        LOGC(arlog.Error,
             log << CONID() << "Reading from file is incompatible with TSBPD mode and would cause a deadlock");
        throw CUDTException(MJ_NOTSUP, MN_INVALBUFFERAPI, 0);
    }

    UniqueLock recvguard(m_RecvLock);

    // Well, actually as this works over a FILE (fstream), not just a stream,
    // the size can be measured anyway and predicted if setting the offset might
    // have a chance to work or not.

    // positioning...
    try
    {
        if (offset > 0)
        {
            // Don't do anything around here if the offset == 0, as this
            // is the default offset after opening. Whether this operation
            // is performed correctly, it highly depends on how the file
            // has been open. For example, if you want to overwrite parts
            // of an existing file, the file must exist, and the ios::trunc
            // flag must not be set. If the file is open for only ios::out,
            // then the file will be truncated since the offset position on
            // at the time when first written; if ios::in|ios::out, then
            // it won't be truncated, just overwritten.

            // What is required here is that if offset is 0, don't try to
            // change the offset because this might be impossible with
            // the current flag set anyway.

            // Also check the status and CAUSE exception manually because
            // you don't know, as well, whether the user has set exception
            // flags.

            ofs.seekp((streamoff)offset);
            if (!ofs.good())
                throw 0; // just to get caught :)
        }
    }
    catch (...)
    {
        // XXX It would be nice to note that this is reported
        // by exception only if explicitly requested by setting
        // the exception flags in the stream. For a case, when it's not,
        // an additional explicit throwing happens when failbit is set.
        throw CUDTException(MJ_FILESYSTEM, MN_SEEKPFAIL);
    }

    int64_t torecv   = size;
    int     unitsize = block;
    int     recvsize;

    // receiving... "recvfile" is always blocking
    while (torecv > 0)
    {
        if (ofs.fail())
        {
            // send the sender a signal so it will not be blocked forever
            int32_t err_code = CUDTException::EFILE;
            sendCtrl(UMSG_PEERERROR, &err_code);

            throw CUDTException(MJ_FILESYSTEM, MN_WRITEFAIL);
        }

        {
            CSync rcond (m_RecvDataCond, recvguard);

            THREAD_PAUSED();
            while (stillConnected() && !isRcvBufferReady())
                rcond.wait();
            THREAD_RESUMED();
        }

        if (!m_bConnected)
            throw CUDTException(MJ_CONNECTION, MN_NOCONN, 0);
        else if ((m_bBroken || m_bClosing) && !isRcvBufferReady())
        {
            if (!m_config.bMessageAPI && m_bShutdown)
                return 0;
            throw CUDTException(MJ_CONNECTION, MN_CONNLOST, 0);
        }

        unitsize = int((torecv > block) ? block : torecv);
        enterCS(m_RcvBufferLock);
        recvsize = m_pRcvBuffer->readBufferToFile(ofs, unitsize);
        leaveCS(m_RcvBufferLock);

        if (recvsize > 0)
        {
            torecv -= recvsize;
            offset += recvsize;
        }
    }

    if (!isRcvBufferReady())
    {
        // read is not available any more
        uglobal().m_EPoll.update_events(m_SocketID, m_sPollID, SRT_EPOLL_IN, false);
    }

    return size - torecv;
}

void srt::CUDT::bstats(CBytePerfMon *perf, bool clear, bool instantaneous)
{
    if (!m_bConnected)
        throw CUDTException(MJ_CONNECTION, MN_NOCONN, 0);
    if (m_bBroken || m_bClosing)
        throw CUDTException(MJ_CONNECTION, MN_CONNLOST, 0);

    const int pktHdrSize = CPacket::HDR_SIZE + CPacket::UDP_HDR_SIZE;
    {
        int32_t flight_span = getFlightSpan();

        ScopedLock statsguard(m_StatsLock);

        const steady_clock::time_point currtime = steady_clock::now();

        perf->msTimeStamp          = count_milliseconds(currtime - m_stats.tsStartTime);
        perf->pktSent              = m_stats.sndr.sent.trace.count();
        perf->pktSentUnique        = m_stats.sndr.sentUnique.trace.count();
        perf->pktRecv              = m_stats.rcvr.recvd.trace.count();
        perf->pktRecvUnique        = m_stats.rcvr.recvdUnique.trace.count();

        perf->pktSndLoss           = m_stats.sndr.lost.trace.count();
        perf->pktRcvLoss           = m_stats.rcvr.lost.trace.count();
        perf->pktRetrans           = m_stats.sndr.sentRetrans.trace.count();
        perf->pktRcvRetrans        = m_stats.rcvr.recvdRetrans.trace.count();
        perf->pktSentACK           = m_stats.rcvr.sentAck.trace.count();
        perf->pktRecvACK           = m_stats.sndr.recvdAck.trace.count();
        perf->pktSentNAK           = m_stats.rcvr.sentNak.trace.count();
        perf->pktRecvNAK           = m_stats.sndr.recvdNak.trace.count();
        perf->usSndDuration        = m_stats.sndDuration;
        perf->pktReorderDistance   = m_stats.traceReorderDistance;
        perf->pktReorderTolerance  = m_iReorderTolerance;
        perf->pktRcvAvgBelatedTime = m_stats.traceBelatedTime;
        perf->pktRcvBelated        = m_stats.rcvr.recvdBelated.trace.count();

        perf->pktSndFilterExtra  = m_stats.sndr.sentFilterExtra.trace.count();
        perf->pktRcvFilterExtra  = m_stats.rcvr.recvdFilterExtra.trace.count();
        perf->pktRcvFilterSupply = m_stats.rcvr.suppliedByFilter.trace.count();
        perf->pktRcvFilterLoss   = m_stats.rcvr.lossFilter.trace.count();

        /* perf byte counters include all headers (SRT+UDP+IP) */
        perf->byteSent       = m_stats.sndr.sent.trace.bytesWithHdr(pktHdrSize);
        perf->byteSentUnique = m_stats.sndr.sentUnique.trace.bytesWithHdr(pktHdrSize);
        perf->byteRecv       = m_stats.rcvr.recvd.trace.bytesWithHdr(pktHdrSize);
        perf->byteRecvUnique = m_stats.rcvr.recvdUnique.trace.bytesWithHdr(pktHdrSize);
        perf->byteRetrans    = m_stats.sndr.sentRetrans.trace.bytesWithHdr(pktHdrSize);
        perf->byteRcvLoss    = m_stats.rcvr.lost.trace.bytesWithHdr(pktHdrSize);

        perf->pktSndDrop  = m_stats.sndr.dropped.trace.count();
        perf->pktRcvDrop  = m_stats.rcvr.dropped.trace.count();
        perf->byteSndDrop = m_stats.sndr.dropped.trace.bytesWithHdr(pktHdrSize);
        perf->byteRcvDrop = m_stats.rcvr.dropped.trace.bytesWithHdr(pktHdrSize);
        perf->pktRcvUndecrypt  = m_stats.rcvr.undecrypted.trace.count();
        perf->byteRcvUndecrypt = m_stats.rcvr.undecrypted.trace.bytes();

        perf->pktSentTotal       = m_stats.sndr.sent.total.count();
        perf->pktSentUniqueTotal = m_stats.sndr.sentUnique.total.count();
        perf->pktRecvTotal       = m_stats.rcvr.recvd.total.count();
        perf->pktRecvUniqueTotal = m_stats.rcvr.recvdUnique.total.count();
        perf->pktSndLossTotal    = m_stats.sndr.lost.total.count();
        perf->pktRcvLossTotal    = m_stats.rcvr.lost.total.count();
        perf->pktRetransTotal    = m_stats.sndr.sentRetrans.total.count();
        perf->pktSentACKTotal    = m_stats.rcvr.sentAck.total.count();
        perf->pktRecvACKTotal    = m_stats.sndr.recvdAck.total.count();
        perf->pktSentNAKTotal    = m_stats.rcvr.sentNak.total.count();
        perf->pktRecvNAKTotal    = m_stats.sndr.recvdNak.total.count();
        perf->usSndDurationTotal = m_stats.m_sndDurationTotal;

        perf->byteSentTotal           = m_stats.sndr.sent.total.bytesWithHdr(pktHdrSize);
        perf->byteSentUniqueTotal     = m_stats.sndr.sentUnique.total.bytesWithHdr(pktHdrSize);
        perf->byteRecvTotal           = m_stats.rcvr.recvd.total.bytesWithHdr(pktHdrSize);
        perf->byteRecvUniqueTotal     = m_stats.rcvr.recvdUnique.total.bytesWithHdr(pktHdrSize);
        perf->byteRetransTotal        = m_stats.sndr.sentRetrans.total.bytesWithHdr(pktHdrSize);
        perf->pktSndFilterExtraTotal  = m_stats.sndr.sentFilterExtra.total.count();
        perf->pktRcvFilterExtraTotal  = m_stats.rcvr.recvdFilterExtra.total.count();
        perf->pktRcvFilterSupplyTotal = m_stats.rcvr.suppliedByFilter.total.count();
        perf->pktRcvFilterLossTotal   = m_stats.rcvr.lossFilter.total.count();

        perf->byteRcvLossTotal = m_stats.rcvr.lost.total.bytesWithHdr(pktHdrSize);
        perf->pktSndDropTotal  = m_stats.sndr.dropped.total.count();
        perf->pktRcvDropTotal  = m_stats.rcvr.dropped.total.count();
        // TODO: The payload is dropped. Probably header sizes should not be counted?
        perf->byteSndDropTotal = m_stats.sndr.dropped.total.bytesWithHdr(pktHdrSize);
        perf->byteRcvDropTotal = m_stats.rcvr.dropped.total.bytesWithHdr(pktHdrSize);
        perf->pktRcvUndecryptTotal  = m_stats.rcvr.undecrypted.total.count();
        perf->byteRcvUndecryptTotal = m_stats.rcvr.undecrypted.total.bytes();

        // TODO: The following class members must be protected with a different mutex, not the m_StatsLock.
        const double interval     = (double) count_microseconds(currtime - m_stats.tsLastSampleTime);
        perf->mbpsSendRate        = double(perf->byteSent) * 8.0 / interval;
        perf->mbpsRecvRate        = double(perf->byteRecv) * 8.0 / interval;
        perf->usPktSndPeriod      = (double) count_microseconds(m_tdSendInterval.load());
        perf->pktFlowWindow       = m_iFlowWindowSize.load();
        perf->pktCongestionWindow = m_iCongestionWindow;
        perf->pktFlightSize       = flight_span;
        perf->msRTT               = (double)m_iSRTT / 1000.0;
        perf->msSndTsbPdDelay     = m_bPeerTsbPd ? m_iPeerTsbPdDelay_ms : 0;
        perf->msRcvTsbPdDelay     = isOPT_TsbPd() ? m_iTsbPdDelay_ms : 0;
        perf->byteMSS             = m_config.iMSS;

        perf->mbpsMaxBW = m_config.llMaxBW > 0 ? Bps2Mbps(m_config.llMaxBW)
                        : m_CongCtl.ready()    ? Bps2Mbps(m_CongCtl->sndBandwidth())
                                                : 0;

        if (clear)
        {
            m_stats.sndr.resetTrace();
            m_stats.rcvr.resetTrace();

            m_stats.sndDuration = 0;
            m_stats.tsLastSampleTime = currtime;
        }
    }

    const int64_t availbw = m_iBandwidth == 1 ? m_RcvTimeWindow.getBandwidth() : m_iBandwidth.load();

    perf->mbpsBandwidth = Bps2Mbps(availbw * (m_iMaxSRTPayloadSize + pktHdrSize));

    if (tryEnterCS(m_ConnectionLock))
    {
        if (m_pSndBuffer)
        {
            if (instantaneous)
            {
                /* Get instant SndBuf instead of moving average for application-based Algorithm
                   (such as NAE) in need of fast reaction to network condition changes. */
                perf->pktSndBuf = m_pSndBuffer->getCurrBufSize((perf->byteSndBuf), (perf->msSndBuf));
            }
            else
            {
                perf->pktSndBuf = m_pSndBuffer->getAvgBufSize((perf->byteSndBuf), (perf->msSndBuf));
            }
            perf->byteSndBuf += (perf->pktSndBuf * pktHdrSize);
            perf->byteAvailSndBuf = (m_config.iSndBufSize - perf->pktSndBuf) * m_config.iMSS;
        }
        else
        {
            perf->byteAvailSndBuf = 0;
            perf->pktSndBuf  = 0;
            perf->byteSndBuf = 0;
            perf->msSndBuf   = 0;
        }

        if (m_pRcvBuffer)
        {
            ScopedLock lck(m_RcvBufferLock);
            perf->byteAvailRcvBuf = (int) getAvailRcvBufferSizeNoLock() * m_config.iMSS;
            if (instantaneous) // no need for historical API for Rcv side
            {
                perf->pktRcvBuf = m_pRcvBuffer->getRcvDataSize(perf->byteRcvBuf, perf->msRcvBuf);
            }
            else
            {
                perf->pktRcvBuf = m_pRcvBuffer->getRcvAvgDataSize(perf->byteRcvBuf, perf->msRcvBuf);
            }
        }
        else
        {
            perf->byteAvailRcvBuf = 0;
            perf->pktRcvBuf  = 0;
            perf->byteRcvBuf = 0;
            perf->msRcvBuf   = 0;
        }

        leaveCS(m_ConnectionLock);
    }
    else
    {
        perf->byteAvailSndBuf = 0;
        perf->byteAvailRcvBuf = 0;
        perf->pktSndBuf  = 0;
        perf->byteSndBuf = 0;
        perf->msSndBuf   = 0;
        perf->byteRcvBuf = 0;
        perf->msRcvBuf   = 0;
    }
}

bool srt::CUDT::updateCC(ETransmissionEvent evt, const EventVariant arg)
{
    // Special things that must be done HERE, not in SrtCongestion,
    // because it involves the input buffer in CUDT. It would be
    // slightly dangerous to give SrtCongestion access to it.

    // According to the rules, the congctl should be ready at the same
    // time when the sending buffer. For sanity check, check both first.
    if (!m_CongCtl.ready() || !m_pSndBuffer)
    {
        LOGC(rslog.Error,
             log << CONID() << "updateCC: CAN'T DO UPDATE - congctl " << (m_CongCtl.ready() ? "ready" : "NOT READY")
            << "; sending buffer " << (m_pSndBuffer ? "NOT CREATED" : "created"));

        return false;
    }

    HLOGC(rslog.Debug, log << CONID() << "updateCC: EVENT:" << TransmissionEventStr(evt));

    if (evt == TEV_INIT)
    {
        // only_input uses:
        // 0: in the beginning and when SRTO_MAXBW was changed
        // 1: SRTO_INPUTBW was changed
        // 2: SRTO_OHEADBW was changed
        EInitEvent only_input = arg.get<EventVariant::INIT>();
        // false = TEV_INIT_RESET: in the beginning, or when MAXBW was changed.

        if (only_input != TEV_INIT_RESET && m_config.llMaxBW)
        {
            HLOGC(rslog.Debug, log << CONID() << "updateCC/TEV_INIT: non-RESET stage and m_config.llMaxBW already set to " << m_config.llMaxBW);
            // Don't change
        }
        else // either m_config.llMaxBW == 0 or only_input == TEV_INIT_RESET
        {
            // Use the values:
            // - if SRTO_MAXBW is >0, use it.
            // - if SRTO_MAXBW == 0, use SRTO_INPUTBW + SRTO_OHEADBW
            // - if SRTO_INPUTBW == 0, pass 0 to requst in-buffer sampling
            // Bytes/s
            const int64_t bw = m_config.llMaxBW != 0 ? m_config.llMaxBW :                   // When used SRTO_MAXBW
                               m_config.llInputBW != 0 ? withOverhead(m_config.llInputBW) : // SRTO_INPUTBW + SRT_OHEADBW
                               0; // When both MAXBW and INPUTBW are 0, request in-buffer sampling

            // Note: setting bw == 0 uses BW_INFINITE value in LiveCC
            m_CongCtl->updateBandwidth(m_config.llMaxBW, bw);

            if (only_input == TEV_INIT_OHEADBW)
            {
                // On updated SRTO_OHEADBW don't change input rate.
                // This only influences the call to withOverhead().
            }
            else
            {
                // No need to calculate input rate if the bandwidth is set
                const bool disable_in_rate_calc = (bw != 0);
                m_pSndBuffer->resetInputRateSmpPeriod(disable_in_rate_calc);
            }

            HLOGC(rslog.Debug,
                  log << CONID() << "updateCC/TEV_INIT: updating BW=" << m_config.llMaxBW
                      << (only_input == TEV_INIT_RESET
                              ? " (UNCHANGED)"
                              : only_input == TEV_INIT_OHEADBW ? " (only Overhead)" : " (updated sampling rate)"));
        }
    }

    // This part is also required only by LiveCC, however not
    // moved there due to that it needs access to CSndBuffer.
    if (evt == TEV_ACK || evt == TEV_LOSSREPORT || evt == TEV_CHECKTIMER || evt == TEV_SYNC)
    {
        // Specific part done when MaxBW is set to 0 (auto) and InputBW is 0.
        // This requests internal input rate sampling.
        if (m_config.llMaxBW == 0 && m_config.llInputBW == 0)
        {
            // Get auto-calculated input rate, Bytes per second
            const int64_t inputbw = m_pSndBuffer->getInputRate();

            /*
             * On blocked transmitter (tx full) and until connection closes,
             * auto input rate falls to 0 but there may be still lot of packet to retransmit
             * Calling updateBandwidth with 0 sets maxBW to default BW_INFINITE (1 Gbps)
             * and sendrate skyrockets for retransmission.
             * Keep previously set maximum in that case (inputbw == 0).
             */
            if (inputbw >= 0)
                m_CongCtl->updateBandwidth(0, withOverhead(std::max(m_config.llMinInputBW, inputbw))); // Bytes/sec
        }
    }

    HLOGC(rslog.Debug, log << CONID() << "updateCC: emitting signal for EVENT:" << TransmissionEventStr(evt));

    // Now execute a congctl-defined action for that event.
    EmitSignal(evt, arg);

    // This should be done with every event except ACKACK and SEND/RECEIVE
    // After any action was done by the congctl, update the congestion window and sending interval.
    if (evt != TEV_ACKACK && evt != TEV_SEND && evt != TEV_RECEIVE)
    {
        // This part comes from original UDT.
        // NOTE: THESE things come from CCC class:
        // - m_dPktSndPeriod
        // - m_dCWndSize
        m_tdSendInterval    = microseconds_from((int64_t)m_CongCtl->pktSndPeriod_us());
        const double cgwindow = m_CongCtl->cgWindowSize();
        m_iCongestionWindow = cgwindow;
#if ENABLE_HEAVY_LOGGING
        HLOGC(rslog.Debug,
              log << CONID() << "updateCC: updated values from congctl: interval=" << count_microseconds(m_tdSendInterval) << " us ("
                  << "tk (" << m_CongCtl->pktSndPeriod_us() << "us) cgwindow="
                  << std::setprecision(3) << cgwindow);
#endif
    }

    HLOGC(rslog.Debug, log << CONID() << "udpateCC: finished handling for EVENT:" << TransmissionEventStr(evt));

    return true;
}

void srt::CUDT::initSynch()
{
    setupMutex(m_SendBlockLock, "SendBlock");
    setupCond(m_SendBlockCond, "SendBlock");
    setupCond(m_RecvDataCond, "RecvData");
    setupMutex(m_SendLock, "Send");
    setupMutex(m_RecvLock, "Recv");
    setupMutex(m_RcvLossLock, "RcvLoss");
    setupMutex(m_RecvAckLock, "RecvAck");
    setupMutex(m_RcvBufferLock, "RcvBuffer");
    setupMutex(m_ConnectionLock, "Connection");
    setupMutex(m_StatsLock, "Stats");
    setupCond(m_RcvTsbPdCond, "RcvTsbPd");
}

void srt::CUDT::destroySynch()
{
    releaseMutex(m_SendBlockLock);

    // Just in case, signal the CV, on which some
    // other thread is possibly waiting, because a
    // process hanging on a pthread_cond_wait would
    // cause the call to destroy a CV hang up.
    m_SendBlockCond.notify_all();
    releaseCond(m_SendBlockCond);

    m_RecvDataCond.notify_all();
    releaseCond(m_RecvDataCond);
    releaseMutex(m_SendLock);
    releaseMutex(m_RecvLock);
    releaseMutex(m_RcvLossLock);
    releaseMutex(m_RecvAckLock);
    releaseMutex(m_RcvBufferLock);
    releaseMutex(m_ConnectionLock);
    releaseMutex(m_StatsLock);

    m_RcvTsbPdCond.notify_all();
    releaseCond(m_RcvTsbPdCond);
}

void srt::CUDT::releaseSynch()
{
    SRT_ASSERT(m_bClosing);
    // wake up user calls
    CSync::lock_notify_one(m_SendBlockCond, m_SendBlockLock);

    enterCS(m_SendLock);
    leaveCS(m_SendLock);

    // Awake tsbpd() and srt_recv*(..) threads for them to check m_bClosing.
    CSync::lock_notify_one(m_RecvDataCond, m_RecvLock);
    CSync::lock_notify_one(m_RcvTsbPdCond, m_RecvLock);

    // Azquiring m_RcvTsbPdStartupLock protects race in starting
    // the tsbpd() thread in CUDT::processData().
    // Wait for tsbpd() thread to finish.
    enterCS(m_RcvTsbPdStartupLock);
    if (m_RcvTsbPdThread.joinable())
    {
        m_RcvTsbPdThread.join();
    }
    leaveCS(m_RcvTsbPdStartupLock);

    // Acquiring the m_RecvLock it is assumed that both tsbpd()
    // and srt_recv*(..) threads will be aware about the state of m_bClosing.
    enterCS(m_RecvLock);
    leaveCS(m_RecvLock);
}

<<<<<<< HEAD
=======

#if ENABLE_BONDING
void srt::CUDT::dropToGroupRecvBase()
{
    int32_t group_recv_base = SRT_SEQNO_NONE;
    if (m_parent->m_GroupOf)
    {
        // Check is first done before locking to avoid unnecessary
        // mutex locking. The condition for this field is that it
        // can be either never set, already reset, or ever set
        // and possibly dangling. The re-check after lock eliminates
        // the dangling case.
        ScopedLock glock (uglobal().m_GlobControlLock);

        // Note that getRcvBaseSeqNo() will lock m_GroupOf->m_GroupLock,
        // but this is an intended order.
        if (m_parent->m_GroupOf)
            group_recv_base = m_parent->m_GroupOf->getRcvBaseSeqNo();
    }
    if (group_recv_base == SRT_SEQNO_NONE)
        return;

    ScopedLock lck(m_RcvBufferLock);
    const int cnt = rcvDropTooLateUpTo(CSeqNo::incseq(group_recv_base), DROP_DISCARD);
    if (cnt > 0)
    {
        HLOGC(grlog.Debug,
              log << CONID() << "dropToGroupRecvBase: dropped " << cnt << " packets before ACK: group_recv_base="
                  << group_recv_base << " m_iRcvLastAck=" << m_iRcvLastAck
                  << " m_iRcvCurrSeqNo=" << m_iRcvCurrSeqNo << " m_bTsbPd=" << m_bTsbPd);
    }
}
#endif

>>>>>>> 4f925fbc
namespace srt {
#if ENABLE_HEAVY_LOGGING
static void DebugAck(string hdr, int prev, int ack)
{
    if (!prev)
    {
        HLOGC(xtlog.Debug, log << hdr << "ACK " << ack);
        return;
    }

    int diff = CSeqNo::seqoff(prev, ack);
    if (diff < 0)
    {
        HLOGC(xtlog.Debug, log << hdr << "ACK ERROR: " << prev << "-" << ack << "(diff " << diff << ")");
        return;
    }

    bool shorted = diff > 100; // sanity
    if (shorted)
        ack = CSeqNo::incseq(prev, 100);

    ostringstream ackv;
    for (; prev != ack; prev = CSeqNo::incseq(prev))
        ackv << prev << " ";
    if (shorted)
        ackv << "...";
    HLOGC(xtlog.Debug, log << hdr << "ACK (" << (diff + 1) << "): " << ackv.str() << ack);
}
#else
static inline void DebugAck(string, int, int) {}
#endif
}

void srt::CUDT::sendCtrl(UDTMessageType pkttype, const int32_t* lparam, void* rparam, int size)
{
    CPacket ctrlpkt;
    setPacketTS(ctrlpkt, steady_clock::now());

    int nbsent        = 0;

    switch (pkttype)
    {
    case UMSG_ACK: // 010 - Acknowledgement
    {
        nbsent = sendCtrlAck(ctrlpkt, size);
        break;
    }

    case UMSG_ACKACK: // 110 - Acknowledgement of Acknowledgement
        ctrlpkt.pack(pkttype, lparam);
        ctrlpkt.set_id(m_PeerID);
        nbsent        = m_pSndQueue->sendto(m_PeerAddr, ctrlpkt, m_SourceAddr);

        break;

    case UMSG_LOSSREPORT: // 011 - Loss Report
    {
        // Explicitly defined lost sequences
        if (rparam)
        {
            int32_t *lossdata = (int32_t *)rparam;

            size_t bytes = sizeof(*lossdata) * size;
            ctrlpkt.pack(pkttype, NULL, lossdata, bytes);

            ctrlpkt.set_id(m_PeerID);
            nbsent        = m_pSndQueue->sendto(m_PeerAddr, ctrlpkt, m_SourceAddr);

            enterCS(m_StatsLock);
            m_stats.rcvr.sentNak.count(1);
            leaveCS(m_StatsLock);
        }
        // Call with no arguments - get loss list from internal data.
        else if (m_pRcvLossList->getLossLength() > 0)
        {
            ScopedLock lock(m_RcvLossLock);
            // this is periodically NAK report; make sure NAK cannot be sent back too often

            // read loss list from the local receiver loss list
            int32_t *data = new int32_t[m_iMaxSRTPayloadSize / 4];
            int      losslen;
            m_pRcvLossList->getLossArray(data, losslen, m_iMaxSRTPayloadSize / 4);

            if (0 < losslen)
            {
                ctrlpkt.pack(pkttype, NULL, data, losslen * 4);
                ctrlpkt.set_id(m_PeerID);
                nbsent        = m_pSndQueue->sendto(m_PeerAddr, ctrlpkt, m_SourceAddr);

                enterCS(m_StatsLock);
                m_stats.rcvr.sentNak.count(1);
                leaveCS(m_StatsLock);
            }

            delete[] data;
        }

        // update next NAK time, which should wait enough time for the retansmission, but not too long
        m_tdNAKInterval = microseconds_from(m_iSRTT + 4 * m_iRTTVar);

        // Fix the NAKreport period according to the congctl
        m_tdNAKInterval =
            microseconds_from(m_CongCtl->updateNAKInterval(count_microseconds(m_tdNAKInterval),
                                                                      m_RcvTimeWindow.getPktRcvSpeed(),
                                                                      m_pRcvLossList->getLossLength()));

        // This is necessary because a congctl need not wish to define
        // its own minimum interval, in which case the default one is used.
        if (m_tdNAKInterval < m_tdMinNakInterval)
            m_tdNAKInterval = m_tdMinNakInterval;

        break;
    }

    case UMSG_CGWARNING: // 100 - Congestion Warning
        ctrlpkt.pack(pkttype);
        ctrlpkt.set_id(m_PeerID);
        nbsent        = m_pSndQueue->sendto(m_PeerAddr, ctrlpkt, m_SourceAddr);

        m_tsLastWarningTime = steady_clock::now();

        break;

    case UMSG_KEEPALIVE: // 001 - Keep-alive
        ctrlpkt.pack(pkttype);
        ctrlpkt.set_id(m_PeerID);
        nbsent        = m_pSndQueue->sendto(m_PeerAddr, ctrlpkt, m_SourceAddr);

        break;

    case UMSG_HANDSHAKE: // 000 - Handshake
        ctrlpkt.pack(pkttype, NULL, rparam, sizeof(CHandShake));
        ctrlpkt.set_id(m_PeerID);
        nbsent        = m_pSndQueue->sendto(m_PeerAddr, ctrlpkt, m_SourceAddr);

        break;

    case UMSG_SHUTDOWN: // 101 - Shutdown
        if (m_PeerID == 0) // Dont't send SHUTDOWN if we don't know peer ID.
            break;
        ctrlpkt.pack(pkttype);
        ctrlpkt.set_id(m_PeerID);
        nbsent        = m_pSndQueue->sendto(m_PeerAddr, ctrlpkt, m_SourceAddr);

        break;

    case UMSG_DROPREQ: // 111 - Msg drop request
        ctrlpkt.pack(pkttype, lparam, rparam, 8);
        ctrlpkt.set_id(m_PeerID);
        nbsent        = m_pSndQueue->sendto(m_PeerAddr, ctrlpkt, m_SourceAddr);

        break;

    case UMSG_PEERERROR: // 1000 - acknowledge the peer side a special error
        ctrlpkt.pack(pkttype, lparam);
        ctrlpkt.set_id(m_PeerID);
        nbsent        = m_pSndQueue->sendto(m_PeerAddr, ctrlpkt, m_SourceAddr);

        break;

    case UMSG_EXT: // 0x7FFF - Resevered for future use
        break;

    default:
        break;
    }

    // Fix keepalive
    if (nbsent)
        m_tsLastSndTime.store(steady_clock::now());
}

// [[using locked(m_RcvBufferLock)]]
bool srt::CUDT::getFirstNoncontSequence(int32_t& w_seq, string& w_log_reason)
{
    {
        ScopedLock losslock (m_RcvLossLock);
        const int32_t seq = m_pRcvLossList->getFirstLostSeq();
        if (seq != SRT_SEQNO_NONE)
        {
            HLOGC(xtlog.Debug, log << "NONCONT-SEQUENCE: first loss %" << seq << " (loss len=" <<
                    m_pRcvLossList->getLossLength() << ")");
            w_seq = seq;
            w_log_reason = "first lost";
            return true;
        }
    }

    w_seq = CSeqNo::incseq(m_iRcvCurrSeqNo);
    HLOGC(xtlog.Debug, log << "NONCONT-SEQUENCE: past-recv %" << w_seq);
    w_log_reason = "expected next";

    return true;
}


int srt::CUDT::sendCtrlAck(CPacket& ctrlpkt, int size)
{
    SRT_ASSERT(ctrlpkt.getMsgTimeStamp() != 0);
    int nbsent = 0;
    int local_prevack = 0;
#if ENABLE_HEAVY_LOGGING
    struct SaveBack
    {
        int& target;
        const int& source;

        ~SaveBack() { target = source; }
    } l_saveback = { m_iDebugPrevLastAck, m_iRcvLastAck };
    (void)l_saveback; // kill compiler warning: unused variable `l_saveback` [-Wunused-variable]

    local_prevack = m_iDebugPrevLastAck;

#endif
    string reason; // just for "a reason" of giving particular % for ACK

<<<<<<< HEAD
=======
#if ENABLE_BONDING
    // TODO: The group drops other members upon reading, maybe no longer needed here?
    dropToGroupRecvBase();
#endif

>>>>>>> 4f925fbc
    // The TSBPD thread may change the first lost sequence record (TLPKTDROP).
    // To avoid it the m_RcvBufferLock has to be acquired.
    UniqueLock bufflock(m_RcvBufferLock);
    // The full ACK should be sent to indicate there is now available space in the RCV buffer
    // since the last full ACK. It should unblock the sender to proceed further.
    const bool bNeedFullAck = (m_bBufferWasFull && getAvailRcvBufferSizeNoLock() > 0);
    int32_t ack;    // First unacknowledged packet sequence number (acknowledge up to ack).
    if (!getFirstNoncontSequence((ack), (reason)))
        return nbsent;

    if (m_iRcvLastAckAck == ack && !bNeedFullAck)
    {
        HLOGC(xtlog.Debug,      
                log << CONID() << "sendCtrl(UMSG_ACK): last ACK %" << ack << "(" << reason << ") == last ACKACK");     
        return nbsent;    
    }
    // send out a lite ACK
    // to save time on buffer processing and bandwidth/AS measurement, a lite ACK only feeds back an ACK number
    if (size == SEND_LITE_ACK && !bNeedFullAck)
    {
        bufflock.unlock();
        ctrlpkt.pack(UMSG_ACK, NULL, &ack, size);
        ctrlpkt.set_id(m_PeerID);
        nbsent = m_pSndQueue->sendto(m_PeerAddr, ctrlpkt, m_SourceAddr);
        DebugAck(CONID() + "sendCtrl(lite): ", local_prevack, ack);
        return nbsent;
    }

    // IF ack %> m_iRcvLastAck
    // There are new received packets to acknowledge, update related information.
    if (CSeqNo::seqcmp(ack, m_iRcvLastAck) > 0)
    {
        // Sanity check if the "selected ACK" points to a sequence
        // in the past for the buffer. This SHOULD NEVER HAPPEN because
        // on drop the loss records should have been removed, and the last received
        // sequence also can't be in the past towards the buffer.

        // NOTE: This problem has been observed when the packet sequence
        // was incorrectly removed from the receiver loss list. This should
        // then stay here as a condition in order to detect this problem,
        // should it happen in the future.
        if (CSeqNo::seqcmp(ack, m_pRcvBuffer->getStartSeqNo()) < 0)
        {
            LOGC(xtlog.Error,
                    log << CONID() << "sendCtrlAck: IPE: invalid ACK from %" << m_iRcvLastAck << " to %" << ack << " ("
                    << CSeqNo::seqoff(m_iRcvLastAck, ack) << " packets) buffer=%" << m_pRcvBuffer->getStartSeqNo());
        }
        else
        {
            HLOGC(xtlog.Debug,
                    log << CONID() << "sendCtrlAck: %" << m_iRcvLastAck << " -> %" << ack << " ("
                    << CSeqNo::seqoff(m_iRcvLastAck, ack) << " packets)");
        }

        m_iRcvLastAck = ack;

#if ENABLE_BONDING
        const int32_t group_read_seq = m_pRcvBuffer->getFirstReadablePacketInfo(steady_clock::now()).seqno;
#endif

        InvertedLock un_bufflock (m_RcvBufferLock);

#if ENABLE_BONDING
        // This actually should be done immediately after the ACK pointers were
        // updated in this socket, but it can't be done inside this function due
        // to being run under a lock.

        // At this moment no locks are applied. The only lock used so far
        // was m_RcvBufferLock, but this was lifed above. At this moment
        // it is safe to apply any locks here. This function is affined
        // to CRcvQueue::worker thread, so it is free to apply locks as
        // required in the defined order. At present we only need the lock
        // on m_GlobControlLock to prevent the group from being deleted
        // in the meantime
        if (m_parent->m_GroupOf)
        {
            // Check is first done before locking to avoid unnecessary
            // mutex locking. The condition for this field is that it
            // can be either never set, already reset, or ever set
            // and possibly dangling. The re-check after lock eliminates
            // the dangling case.
            ScopedLock glock (uglobal().m_GlobControlLock);

            // Note that updateLatestRcv will lock m_GroupOf->m_GroupLock,
            // but this is an intended order.
            if (m_parent->m_GroupOf)
            {
                // A group may need to update the parallelly used idle links,
                // should it have any. Pass the current socket position in order
                // to skip it from the group loop.
                m_parent->m_GroupOf->updateLatestRcv(m_parent);
            }
        }
#endif
        // If TSBPD is enabled, then INSTEAD OF signaling m_RecvDataCond,
        // signal m_RcvTsbPdCond. This will kick in the tsbpd thread, which
        // will signal m_RecvDataCond when there's time to play for particular
        // data packet.
        HLOGC(xtlog.Debug,
              log << CONID() << "ACK: clip %" << m_iRcvLastAck << "-%" << ack << ", REVOKED "
                  << CSeqNo::seqoff(ack, m_iRcvLastAck) << " from RCV buffer");

        if (m_bTsbPd)
        {
            /* Newly acknowledged data, signal TsbPD thread */
            CUniqueSync tslcc (m_RecvLock, m_RcvTsbPdCond);
            // m_bTsbPdAckWakeup is protected by m_RecvLock in the tsbpd() thread
            if (m_bTsbPdAckWakeup)
                tslcc.notify_one();
        }
        else
        {
            {
                CUniqueSync rdcc (m_RecvLock, m_RecvDataCond);

                // Locks m_RcvBufferLock, which is unlocked above by InvertedLock un_bufflock.
                // Must check read-readiness under m_RecvLock to protect the epoll from concurrent changes in readBuffer()
                if (isRcvBufferReady())
                {
                    if (m_config.bSynRecving)
                    {
                        // signal a waiting "recv" call if there is any data available
                        rdcc.notify_one();
                    }
                    // acknowledge any waiting epolls to read
                    // fix SRT_EPOLL_IN event loss but rcvbuffer still have data：
                    // 1. user call receive/receivemessage(about line number:6482)
                    // 2. after read/receive, if rcvbuffer is empty, will set SRT_EPOLL_IN event to false
                    // 3. but if we do not do some lock work here, will cause some sync problems between threads:
                    //      (1) user thread: call receive/receivemessage
                    //      (2) user thread: read data
                    //      (3) user thread: no data in rcvbuffer, set SRT_EPOLL_IN event to false
                    //      (4) receive thread: receive data and set SRT_EPOLL_IN to true
                    //      (5) user thread: set SRT_EPOLL_IN to false
                    // 4. so , m_RecvLock must be used here to protect epoll event
                    uglobal().m_EPoll.update_events(m_SocketID, m_sPollID, SRT_EPOLL_IN, true);
                }
            }
#if ENABLE_BONDING
            if (group_read_seq != SRT_SEQNO_NONE && m_parent->m_GroupOf)
            {
                // See above explanation for double-checking
                ScopedLock glock (uglobal().m_GlobControlLock);

                if (m_parent->m_GroupOf)
                {
                    // The current "APP reader" needs to simply decide as to whether
                    // the next CUDTGroup::recv() call should return with no blocking or not.
                    // When the group is read-ready, it should update its pollers as it sees fit.
                    m_parent->m_GroupOf->updateReadState(m_SocketID, group_read_seq);
                }
            }
#endif
            CGlobEvent::triggerEvent();
        }
    }
    else if (ack == m_iRcvLastAck && !bNeedFullAck)
    {
        // If the ACK was just sent already AND elapsed time did not exceed RTT,
        if ((steady_clock::now() - m_tsLastAckTime) <
            (microseconds_from(m_iSRTT + 4 * m_iRTTVar)))
        {
            HLOGC(xtlog.Debug,
                  log << CONID() << "sendCtrl(UMSG_ACK): ACK %" << ack << " just sent - too early to repeat");
            return nbsent;
        }
    }
    else if (!bNeedFullAck)
    {
        // Not possible (m_iRcvCurrSeqNo+1 <% m_iRcvLastAck ?)
        LOGC(xtlog.Error, log << CONID() << "sendCtrl(UMSG_ACK): IPE: curr %" << ack << " <% last %" << m_iRcvLastAck);
        return nbsent;
    }

    // [[using assert( ack >= m_iRcvLastAck && is_periodic_ack ) ]];
    // [[using locked(m_RcvBufferLock)]];

    // Send out the ACK only if has not been received by the sender before
    if (CSeqNo::seqcmp(m_iRcvLastAck, m_iRcvLastAckAck) > 0 || bNeedFullAck)
    {
        // NOTE: The BSTATS feature turns on extra fields above size 6
        // also known as ACKD_TOTAL_SIZE_VER100.
        int32_t data[ACKD_TOTAL_SIZE];

        // Case you care, CAckNo::incack does exactly the same thing as
        // CSeqNo::incseq. Logically the ACK number is a different thing
        // than sequence number (it's a "journal" for ACK request-response,
        // and starts from 0, unlike sequence, which starts from a random
        // number), but still the numbers are from exactly the same domain.
        m_iAckSeqNo = CAckNo::incack(m_iAckSeqNo);
        data[ACKD_RCVLASTACK] = m_iRcvLastAck;
        data[ACKD_RTT] = m_iSRTT;
        data[ACKD_RTTVAR] = m_iRTTVar;
        data[ACKD_BUFFERLEFT] = (int) getAvailRcvBufferSizeNoLock();
        m_bBufferWasFull = data[ACKD_BUFFERLEFT] == 0;
        if (steady_clock::now() - m_tsLastAckTime > m_tdACKInterval)
        {
            int rcvRate;
            int ctrlsz = ACKD_TOTAL_SIZE_UDTBASE * ACKD_FIELD_SIZE; // Minimum required size

            data[ACKD_RCVSPEED] = m_RcvTimeWindow.getPktRcvSpeed((rcvRate));
            data[ACKD_BANDWIDTH] = m_RcvTimeWindow.getBandwidth();

            //>>Patch while incompatible (1.0.2) receiver floating around
            if (m_uPeerSrtVersion == SrtVersion(1, 0, 2))
            {
                data[ACKD_RCVRATE] = rcvRate;                                     // bytes/sec
                data[ACKD_XMRATE_VER102_ONLY] = data[ACKD_BANDWIDTH] * m_iMaxSRTPayloadSize; // bytes/sec
                ctrlsz = ACKD_FIELD_SIZE * ACKD_TOTAL_SIZE_VER102_ONLY;
            }
            else if (m_uPeerSrtVersion >= SrtVersion(1, 0, 3))
            {
                // Normal, currently expected version.
                data[ACKD_RCVRATE] = rcvRate; // bytes/sec
                ctrlsz = ACKD_FIELD_SIZE * ACKD_TOTAL_SIZE_VER101;
            }
            // ELSE: leave the buffer with ...UDTBASE size.

            ctrlpkt.pack(UMSG_ACK, &m_iAckSeqNo, data, ctrlsz);
            m_tsLastAckTime = steady_clock::now();
        }
        else
        {
            ctrlpkt.pack(UMSG_ACK, &m_iAckSeqNo, data, ACKD_FIELD_SIZE * ACKD_TOTAL_SIZE_SMALL);
        }

        ctrlpkt.set_id(m_PeerID);
        setPacketTS(ctrlpkt, steady_clock::now());
        nbsent = m_pSndQueue->sendto(m_PeerAddr, ctrlpkt, m_SourceAddr);
        DebugAck(CONID() + "sendCtrl(UMSG_ACK): ", local_prevack, ack);

        m_ACKWindow.store(m_iAckSeqNo, m_iRcvLastAck);

        enterCS(m_StatsLock);
        m_stats.rcvr.sentAck.count(1);
        leaveCS(m_StatsLock);
    }
    else
    {
        HLOGC(xtlog.Debug, log << CONID() << "sendCtrl(UMSG_ACK): " << "ACK %" << m_iRcvLastAck
            << " <=%  ACKACK %" << m_iRcvLastAckAck << " - NOT SENDING ACK");
    }

    return nbsent;
}

void srt::CUDT::updateSndLossListOnACK(int32_t ackdata_seqno)
{
#if ENABLE_BONDING
    // This is for the call of CSndBuffer::getMsgNoAt that returns
    // this value as a notfound-trap.
    int32_t msgno_at_last_acked_seq = SRT_MSGNO_CONTROL;
    bool is_group = m_parent->m_GroupOf;
#endif

    // Update sender's loss list and acknowledge packets in the sender's buffer
    {
        // m_RecvAckLock protects sender's loss list and epoll
        ScopedLock ack_lock(m_RecvAckLock);

        const int offset = CSeqNo::seqoff(m_iSndLastDataAck, ackdata_seqno);
        // IF distance between m_iSndLastDataAck and ack is nonempty...
        if (offset <= 0)
            return;

        // update sending variables
        m_iSndLastDataAck = ackdata_seqno;

#if ENABLE_BONDING
        if (is_group)
        {
            // Get offset-1 because 'offset' points actually to past-the-end
            // of the sender buffer. We have already checked that offset is
            // at least 1.
            msgno_at_last_acked_seq = m_pSndBuffer->getMsgNoAt(offset-1);
            // Just keep this value prepared; it can't be updated exactly right
            // now because accessing the group needs some locks to be applied
            // with preserved the right locking order.
        }
#endif

        // remove any loss that predates 'ack' (not to be considered loss anymore)
        m_pSndLossList->removeUpTo(CSeqNo::decseq(m_iSndLastDataAck));

        // acknowledge the sending buffer (remove data that predate 'ack')
        m_pSndBuffer->ackData(offset);

        // acknowledde any waiting epolls to write
        uglobal().m_EPoll.update_events(m_SocketID, m_sPollID, SRT_EPOLL_OUT, true);
        CGlobEvent::triggerEvent();
    }

#if ENABLE_BONDING
    if (is_group)
    {
        // m_RecvAckLock is ordered AFTER m_GlobControlLock, so this can only
        // be done now that m_RecvAckLock is unlocked.
        ScopedLock glock (uglobal().m_GlobControlLock);
        if (m_parent->m_GroupOf)
        {
            HLOGC(inlog.Debug, log << CONID() << "ACK: acking group sender buffer for #" << msgno_at_last_acked_seq);

            // Guard access to m_iSndAckedMsgNo field
            // Note: This can't be done inside CUDTGroup::ackMessage
            // because this function is also called from CUDT::sndDropTooLate
            // called from CUDT::sendmsg2 called from CUDTGroup::send, which
            // applies the lock on m_GroupLock already.
            ScopedLock glk (*m_parent->m_GroupOf->exp_groupLock());

            // NOTE: ackMessage also accepts and ignores the trap representation
            // which is SRT_MSGNO_CONTROL.
            m_parent->m_GroupOf->ackMessage(msgno_at_last_acked_seq);
        }
    }
#endif

    // insert this socket to snd list if it is not on the list yet
    const steady_clock::time_point currtime = steady_clock::now();
    m_pSndQueue->m_pSndUList->update(this, CSndUList::DONT_RESCHEDULE, currtime);

    if (m_config.bSynSending)
    {
        CSync::lock_notify_one(m_SendBlockCond, m_SendBlockLock);
    }

    // record total time used for sending
    enterCS(m_StatsLock);
    m_stats.sndDuration += count_microseconds(currtime - m_stats.sndDurationCounter);
    m_stats.m_sndDurationTotal += count_microseconds(currtime - m_stats.sndDurationCounter);
    m_stats.sndDurationCounter = currtime;
    leaveCS(m_StatsLock);
}

void srt::CUDT::processCtrlAck(const CPacket &ctrlpkt, const steady_clock::time_point& currtime)
{
    const int32_t* ackdata       = (const int32_t*)ctrlpkt.m_pcData;
    const int32_t  ackdata_seqno = ackdata[ACKD_RCVLASTACK];

    // Check the value of ACK in case when it was some rogue peer
    if (ackdata_seqno < 0)
    {
        // This embraces all cases when the most significant bit is set,
        // as the variable is of a signed type. So, SRT_SEQNO_NONE is
        // included, but it also triggers for any other kind of invalid value.
        // This check MUST BE DONE before making any operation on this number.
        LOGC(inlog.Error, log << CONID() << "ACK: IPE/EPE: received invalid ACK value: " << ackdata_seqno
                << " " << std::hex << ackdata_seqno << " (IGNORED)");
        return;
    }

    const bool isLiteAck = ctrlpkt.getLength() == (size_t)SEND_LITE_ACK;
    HLOGC(inlog.Debug,
          log << CONID() << "ACK covers: " << m_iSndLastDataAck << " - " << ackdata_seqno << " [ACK=" << m_iSndLastAck
              << "]" << (isLiteAck ? "[LITE]" : "[FULL]"));

    updateSndLossListOnACK(ackdata_seqno);

    // Process a lite ACK
    if (isLiteAck)
    {
        ScopedLock ack_lock(m_RecvAckLock);
        if (CSeqNo::seqcmp(ackdata_seqno, m_iSndLastAck) >= 0)
        {
            m_iFlowWindowSize = m_iFlowWindowSize - CSeqNo::seqoff(m_iSndLastAck, ackdata_seqno);
            m_iSndLastAck = ackdata_seqno;

            m_tsLastRspAckTime = currtime;
            m_iReXmitCount         = 1; // Reset re-transmit count since last ACK
        }
        return;
    }

    // Decide to send ACKACK or not
    {
        // Sequence number of the ACK packet
        const int32_t ack_seqno = ctrlpkt.getAckSeqNo();

        // Send ACK acknowledgement (UMSG_ACKACK).
        // There can be less ACKACK packets in the stream, than the number of ACK packets.
        // Only send ACKACK every syn interval or if ACK packet with the sequence number
        // already acknowledged (with ACKACK) has come again, which probably means ACKACK was lost.
        if ((currtime - m_SndLastAck2Time > microseconds_from(COMM_SYN_INTERVAL_US)) || (ack_seqno == m_iSndLastAck2))
        {
            sendCtrl(UMSG_ACKACK, &ack_seqno);
            m_iSndLastAck2       = ack_seqno;
            m_SndLastAck2Time = currtime;
        }
    }

    //
    // Begin of the new code with TLPKTDROP.
    //

    // Protect packet retransmission
    {
        ScopedLock ack_lock(m_RecvAckLock);

        // Check the validation of the ack
        if (CSeqNo::seqcmp(ackdata_seqno, CSeqNo::incseq(m_iSndCurrSeqNo)) > 0)
        {
            // this should not happen: attack or bug
            LOGC(gglog.Error,
                    log << CONID() << "ATTACK/IPE: incoming ack seq " << ackdata_seqno << " exceeds current "
                    << m_iSndCurrSeqNo << " by " << (CSeqNo::seqoff(m_iSndCurrSeqNo, ackdata_seqno) - 1) << "!");
            m_bBroken        = true;
            m_iBrokenCounter = 0;
            return;
        }

    if (CSeqNo::seqcmp(ackdata_seqno, m_iSndLastAck) >= 0)
    {
        const int cwnd1   = std::min<int>(m_iFlowWindowSize, m_iCongestionWindow);
        const bool bWasStuck = cwnd1<= getFlightSpan();
        // Update Flow Window Size, must update before and together with m_iSndLastAck
        m_iFlowWindowSize = ackdata[ACKD_BUFFERLEFT];
        m_iSndLastAck     = ackdata_seqno;
        m_tsLastRspAckTime  = currtime;
        m_iReXmitCount    = 1; // Reset re-transmit count since last ACK

        const int cwnd    = std::min<int>(m_iFlowWindowSize, m_iCongestionWindow);
        if (bWasStuck && cwnd > getFlightSpan())
        {
            m_pSndQueue->m_pSndUList->update(this, CSndUList::DONT_RESCHEDULE);
            HLOGC(gglog.Debug,
                    log << CONID() << "processCtrlAck: could reschedule SND. iFlowWindowSize " << m_iFlowWindowSize
                    << " SPAN " << getFlightSpan() << " ackdataseqno %" << ackdata_seqno);
        }
    }

        /*
         * We must not ignore full ack received by peer
         * if data has been artificially acked by late packet drop.
         * Therefore, a distinct ack state is used for received Ack (iSndLastFullAck)
         * and ack position in send buffer (m_iSndLastDataAck).
         * Otherwise, when severe congestion causing packet drops (and m_iSndLastDataAck update)
         * occures, we drop received acks (as duplicates) and do not update stats like RTT,
         * which may go crazy and stay there, preventing proper stream recovery.
         */

        if (CSeqNo::seqoff(m_iSndLastFullAck, ackdata_seqno) <= 0)
        {
            // discard it if it is a repeated ACK
            return;
        }
        m_iSndLastFullAck = ackdata_seqno;
    }
    //
    // END of the new code with TLPKTDROP
    //
#if ENABLE_BONDING
    if (m_parent->m_GroupOf)
    {
        ScopedLock glock (uglobal().m_GlobControlLock);
        if (m_parent->m_GroupOf)
        {
            // Will apply m_GroupLock, ordered after m_GlobControlLock.
            // m_GlobControlLock is necessary for group existence.
            m_parent->m_GroupOf->updateWriteState();
        }
    }
#endif

    size_t acksize   = ctrlpkt.getLength(); // TEMPORARY VALUE FOR CHECKING
    bool   wrongsize = 0 != (acksize % ACKD_FIELD_SIZE);
    acksize          = acksize / ACKD_FIELD_SIZE; // ACTUAL VALUE

    if (wrongsize)
    {
        // Issue a log, but don't do anything but skipping the "odd" bytes from the payload.
        LOGC(inlog.Warn,
             log << CONID() << "Received UMSG_ACK payload is not evened up to 4-byte based field size - cutting to "
                 << acksize << " fields");
    }

    // Start with checking the base size.
    if (acksize < ACKD_TOTAL_SIZE_SMALL)
    {
        LOGC(inlog.Warn, log << CONID() << "Invalid ACK size " << acksize << " fields - less than minimum required!");
        // Ack is already interpreted, just skip further parts.
        return;
    }
    // This check covers fields up to ACKD_BUFFERLEFT.

    // Extract RTT estimate and RTTVar from the ACK packet.
    const int rtt    = ackdata[ACKD_RTT];
    const int rttvar = ackdata[ACKD_RTTVAR];

    // Update the values of smoothed RTT and the variation in RTT samples
    // on subsequent RTT estimates extracted from the ACK packets
    // (during transmission).
    if (m_bIsFirstRTTReceived)
    {
        // Suppose transmission is bidirectional if sender is also receiving
        // data packets.
        enterCS(m_StatsLock);
        const bool bPktsReceived = m_stats.rcvr.recvd.total.count() != 0;
        leaveCS(m_StatsLock);

        if (bPktsReceived)  // Transmission is bidirectional.
        {
            // RTT value extracted from the ACK packet (rtt) is already smoothed
            // RTT obtained at the receiver side. Apply EWMA anyway for the second
            // time on the sender side. Ignore initial values which might arrive
            // after the smoothed RTT on the sender side has been
            // reset to the very first RTT sample received from the receiver.
            // TODO: The case of bidirectional transmission requires further
            // improvements and testing. Double smoothing is applied here to be
            // consistent with the previous behavior.
            if (rtt != INITIAL_RTT || rttvar != INITIAL_RTTVAR)
            {
                int iSRTT = m_iSRTT.load(), iRTTVar = m_iRTTVar.load();
                iRTTVar = avg_iir<4>(iRTTVar, abs(rtt - iSRTT));
                iSRTT   = avg_iir<8>(iSRTT, rtt);
                m_iSRTT = iSRTT;
                m_iRTTVar = iRTTVar;
            }
        }
        else  // Transmission is unidirectional.
        {
            // Simply take the values of smoothed RTT and RTT variance from
            // the ACK packet.
            m_iSRTT   = rtt;
            m_iRTTVar = rttvar;
        }
    }
    // Reset the value of smoothed RTT to the first real RTT estimate extracted
    // from an ACK after initialization (at the beginning of transmission).
    // In case of resumed connection over the same network, the very first RTT
    // value sent within an ACK will be taken from cache and equal to previous
    // connection's final smoothed RTT value. The reception of such a value
    // will also trigger the smoothed RTT reset at the sender side.
    else if (rtt != INITIAL_RTT && rttvar != INITIAL_RTTVAR)
    {
        m_iSRTT               = rtt;
        m_iRTTVar             = rttvar;
        m_bIsFirstRTTReceived = true;
    }

#if SRT_DEBUG_RTT
    s_rtt_trace.trace(currtime, "ACK", rtt, rttvar, m_bIsFirstRTTReceived,
                      m_stats.recvTotal, m_iSRTT, m_iRTTVar);
#endif

    /* Version-dependent fields:
     * Original UDT (total size: ACKD_TOTAL_SIZE_SMALL):
     *   ACKD_RCVLASTACK
     *   ACKD_RTT
     *   ACKD_RTTVAR
     *   ACKD_BUFFERLEFT
     * Additional UDT fields, not always attached:
     *   ACKD_RCVSPEED
     *   ACKD_BANDWIDTH
     * SRT extension since v1.0.1:
     *   ACKD_RCVRATE
     * SRT extension in v1.0.2 only:
     *   ACKD_XMRATE_VER102_ONLY
     */

    if (acksize > ACKD_TOTAL_SIZE_SMALL)
    {
        // This means that ACKD_RCVSPEED and ACKD_BANDWIDTH fields are available.
        int pktps     = ackdata[ACKD_RCVSPEED];
        int bandwidth = ackdata[ACKD_BANDWIDTH];
        int bytesps;

        /* SRT v1.0.2 Bytes-based stats: bandwidth (pcData[ACKD_XMRATE_VER102_ONLY]) and delivery rate (pcData[ACKD_RCVRATE]) in
         * bytes/sec instead of pkts/sec */
        /* SRT v1.0.3 Bytes-based stats: only delivery rate (pcData[ACKD_RCVRATE]) in bytes/sec instead of pkts/sec */
        if (acksize > ACKD_TOTAL_SIZE_UDTBASE)
            bytesps = ackdata[ACKD_RCVRATE];
        else
            bytesps = pktps * m_iMaxSRTPayloadSize;

        m_iBandwidth        = avg_iir<8>(m_iBandwidth.load(), bandwidth);
        m_iDeliveryRate     = avg_iir<8>(m_iDeliveryRate.load(), pktps);
        m_iByteDeliveryRate = avg_iir<8>(m_iByteDeliveryRate.load(), bytesps);

        // Update Estimated Bandwidth and packet delivery rate
        // m_iRcvRate = m_iDeliveryRate;
        // ^^ This has been removed because with the SrtCongestion class
        // instead of reading the m_iRcvRate local field this will read
        // cudt->deliveryRate() instead.
    }

    updateCC(TEV_ACK, EventVariant(ackdata_seqno));

    enterCS(m_StatsLock);
    m_stats.sndr.recvdAck.count(1);
    leaveCS(m_StatsLock);
}

void srt::CUDT::processCtrlAckAck(const CPacket& ctrlpkt, const time_point& tsArrival)
{
    int32_t ack = 0;

    // Calculate RTT estimate on the receiver side based on ACK/ACKACK pair.
    const int rtt = m_ACKWindow.acknowledge(ctrlpkt.getAckSeqNo(), ack, tsArrival);

    if (rtt == -1)
    {
        if (ctrlpkt.getAckSeqNo() > (m_iAckSeqNo - static_cast<int>(ACK_WND_SIZE)) && ctrlpkt.getAckSeqNo() <= m_iAckSeqNo)
        {
            LOGC(inlog.Note,
                log << CONID() << "ACKACK out of order, skipping RTT calculation "
                << "(ACK number: " << ctrlpkt.getAckSeqNo() << ", last ACK sent: " << m_iAckSeqNo
                << ", RTT (EWMA): " << m_iSRTT << ")");
            return;
        }

        LOGC(inlog.Error,
             log << CONID() << "ACK record not found, can't estimate RTT "
                 << "(ACK number: " << ctrlpkt.getAckSeqNo() << ", last ACK sent: " << m_iAckSeqNo
                 << ", RTT (EWMA): " << m_iSRTT << ")");
        return;
    }

    if (rtt <= 0)
    {
        LOGC(inlog.Error,
            log << CONID() << "IPE: invalid RTT estimate " << rtt
            << ", possible time shift. Clock: " << SRT_SYNC_CLOCK_STR);
        return;
    }

    // If increasing delay is detected.
    //   sendCtrl(UMSG_CGWARNING);

    // Update the values of smoothed RTT and the variation in RTT samples
    // on subsequent RTT samples (during transmission).
    if (m_bIsFirstRTTReceived)
    {
        m_iRTTVar = avg_iir<4>(m_iRTTVar.load(), abs(rtt - m_iSRTT.load()));
        m_iSRTT   = avg_iir<8>(m_iSRTT.load(), rtt);
    }
    // Reset the value of smoothed RTT on the first RTT sample after initialization
    // (at the beginning of transmission).
    // In case of resumed connection over the same network, the initial RTT
    // value will be taken from cache and equal to previous connection's
    // final smoothed RTT value.
    else
    {
        m_iSRTT               = rtt;
        m_iRTTVar             = rtt / 2;
        m_bIsFirstRTTReceived = true;
    }

#if SRT_DEBUG_RTT
    s_rtt_trace.trace(tsArrival, "ACKACK", rtt, -1, m_bIsFirstRTTReceived,
                      -1, m_iSRTT, m_iRTTVar);
#endif

    updateCC(TEV_ACKACK, EventVariant(ack));

    // This function will put a lock on m_RecvLock by itself, as needed.
    // It must be done inside because this function reads the current time
    // and if waiting for the lock has caused a delay, the time will be
    // inaccurate. Additionally it won't lock if TSBPD mode is off, and
    // won't update anything. Note that if you set TSBPD mode and use
    // srt_recvfile (which doesn't make any sense), you'll have a deadlock.
    if (m_config.bDriftTracer)
    {
        const bool drift_updated SRT_ATR_UNUSED = m_pRcvBuffer->addRcvTsbPdDriftSample(ctrlpkt.getMsgTimeStamp(), tsArrival, rtt);
#if ENABLE_BONDING
        if (drift_updated && m_parent->m_GroupOf)
        {
            ScopedLock glock(uglobal().m_GlobControlLock);
            if (m_parent->m_GroupOf)
            {
                m_parent->m_GroupOf->synchronizeDrift(this);
            }
        }
#endif
    }

    // Update last ACK that has been received by the sender
    if (CSeqNo::seqcmp(ack, m_iRcvLastAckAck) > 0)
        m_iRcvLastAckAck = ack;
}

void srt::CUDT::processCtrlLossReport(const CPacket& ctrlpkt)
{
    const int32_t* losslist = (int32_t*)(ctrlpkt.m_pcData);
    const size_t   losslist_len = ctrlpkt.getLength() / 4;

    bool secure = true;

    // This variable is used in "normal" logs, so it may cause a warning
    // when logging is forcefully off.
    int32_t wrong_loss SRT_ATR_UNUSED = SRT_SEQNO_NONE;

    // protect packet retransmission
    {
        ScopedLock ack_lock(m_RecvAckLock);

        // decode loss list message and insert loss into the sender loss list
        for (int i = 0, n = (int)losslist_len; i < n; ++i)
        {
            // IF the loss is a range <LO, HI>
            if (IsSet(losslist[i], LOSSDATA_SEQNO_RANGE_FIRST))
            {
                // Then it's this is a <LO, HI> specification with HI in a consecutive cell.
                const int32_t losslist_lo = SEQNO_VALUE::unwrap(losslist[i]);
                const int32_t losslist_hi = losslist[i + 1];
                // <LO, HI> specification means that the consecutive cell has been already interpreted.
                ++i;

                HLOGC(inlog.Debug, log << CONID() << "received UMSG_LOSSREPORT: "
                                       << losslist_lo << "-" << losslist_hi
                                       << " (" << CSeqNo::seqlen(losslist_lo, losslist_hi) << " packets)...");

                if ((CSeqNo::seqcmp(losslist_lo, losslist_hi) > 0) ||
                    (CSeqNo::seqcmp(losslist_hi, m_iSndCurrSeqNo) > 0))
                {
                    // LO must not be greater than HI.
                    // HI must not be greater than the most recent sent seq.
                    LOGC(inlog.Warn, log << CONID() << "rcv LOSSREPORT rng " << losslist_lo << " - " << losslist_hi
                        << " with last sent " << m_iSndCurrSeqNo << " - DISCARDING");
                    secure = false;
                    wrong_loss = losslist_hi;
                    break;
                }

                int num = 0;
                // IF losslist_lo %>= m_iSndLastAck
                if (CSeqNo::seqcmp(losslist_lo, m_iSndLastAck) >= 0)
                {
                    HLOGC(inlog.Debug, log << CONID() << "LOSSREPORT: adding "
                        << losslist_lo << " - " << losslist_hi << " to loss list");
                    num = m_pSndLossList->insert(losslist_lo, losslist_hi);
                }
                // ELSE losslist_lo %< m_iSndLastAck
                else
                {
                    // This should be theoretically impossible because this would mean that
                    // the received packet loss report informs about the loss that predates
                    // the ACK sequence.
                    // However, this can happen in these situations:
                    // - if the packet reordering has caused the earlier sent LOSSREPORT will be
                    // delivered after later sent ACK. Whatever, ACK should be more important,
                    // so simply drop the part that predates ACK.
                    // - redundancy second link (ISN was screwed up initially, but late towards last sent)
                    // - initial DROPREQ was lost
                    // This just causes repeating DROPREQ, as when the receiver continues sending
                    // LOSSREPORT, it's probably UNAWARE OF THE SITUATION.
                    int32_t dropreq_hi = losslist_hi;
                    IF_HEAVY_LOGGING(const char* drop_type = "completely");

                    // IF losslist_hi %>= m_iSndLastAck
                    if (CSeqNo::seqcmp(losslist_hi, m_iSndLastAck) >= 0)
                    {
                        HLOGC(inlog.Debug, log << CONID() << "LOSSREPORT: adding "
                                << m_iSndLastAck << "[ACK] - " << losslist_hi << " to loss list");
                        num = m_pSndLossList->insert(m_iSndLastAck, losslist_hi);
                        dropreq_hi = CSeqNo::decseq(m_iSndLastAck);
                        IF_HEAVY_LOGGING(drop_type = "partially");
                    }

                    // In distinction to losslist, DROPREQ has always just one range,
                    // and the data are <LO, HI>, with no range bit.
                    int32_t seqpair[2] = { losslist_lo, dropreq_hi };
                    const int32_t no_msgno = 0; // We don't know.

                    // When this DROPREQ gets lost in UDP again, the receiver will do one of these:
                    // - repeatedly send LOSSREPORT (as per NAKREPORT), so this will happen again
                    // - finally give up rexmit request as per TLPKTDROP (DROPREQ should make
                    //   TSBPD wake up should it still wait for new packets to get ACK-ed)
                    HLOGC(inlog.Debug,
                          log << CONID() << "LOSSREPORT: " << drop_type << " IGNORED with SndLastAck=%" << m_iSndLastAck
                              << ": %" << losslist_lo << "-" << dropreq_hi << " - sending DROPREQ");
                    sendCtrl(UMSG_DROPREQ, &no_msgno, seqpair, sizeof(seqpair));
                }

                enterCS(m_StatsLock);
                m_stats.sndr.lost.count(num);
                leaveCS(m_StatsLock);
            }
            // ELSE the loss is a single seq
            else
            {
                // IF loss_seq %>= m_iSndLastAck
                if (CSeqNo::seqcmp(losslist[i], m_iSndLastAck) >= 0)
                {
                    if (CSeqNo::seqcmp(losslist[i], m_iSndCurrSeqNo) > 0)
                    {
                        LOGC(inlog.Warn, log << CONID() << "rcv LOSSREPORT pkt %" << losslist[i]
                                << " with last sent %" << m_iSndCurrSeqNo << " - DISCARDING");
                        // loss_seq must not be greater than the most recent sent seq
                        secure = false;
                        wrong_loss = losslist[i];
                        break;
                    }

                    HLOGC(inlog.Debug,
                            log << CONID() << "LOSSREPORT: adding %" << losslist[i] << " (1 packet) to loss list");
                    const int num = m_pSndLossList->insert(losslist[i], losslist[i]);

                    enterCS(m_StatsLock);
                    m_stats.sndr.lost.count(num);
                    leaveCS(m_StatsLock);
                }
                // ELSE loss_seq %< m_iSndLastAck
                else
                {
                    // In distinction to losslist, DROPREQ has always just one range,
                    // and the data are <LO, HI>, with no range bit.
                    int32_t seqpair[2] = { losslist[i], losslist[i] };
                    const int32_t no_msgno = 0; // We don't know.
                    HLOGC(inlog.Debug,
                            log << CONID() << "LOSSREPORT: IGNORED with SndLastAck=%" << m_iSndLastAck << ": %" << losslist[i]
                            << " - sending DROPREQ");
                    sendCtrl(UMSG_DROPREQ, &no_msgno, seqpair, sizeof(seqpair));
                }
            }
        }
    }

    updateCC(TEV_LOSSREPORT, EventVariant(losslist, losslist_len));

    if (!secure)
    {
        LOGC(inlog.Warn,
            log << CONID() << "out-of-band LOSSREPORT received; BUG or ATTACK - last sent %" << m_iSndCurrSeqNo
            << " vs loss %" << wrong_loss);
        // this should not happen: attack or bug
        m_bBroken = true;
        m_iBrokenCounter = 0;
        return;
    }

    // the lost packet (retransmission) should be sent out immediately
    m_pSndQueue->m_pSndUList->update(this, CSndUList::DONT_RESCHEDULE);

    enterCS(m_StatsLock);
    m_stats.sndr.recvdNak.count(1);
    leaveCS(m_StatsLock);
}

void srt::CUDT::processCtrlHS(const CPacket& ctrlpkt)
{
    CHandShake req;
    req.load_from(ctrlpkt.m_pcData, ctrlpkt.getLength());

    HLOGC(inlog.Debug, log << CONID() << "processCtrl: got HS: " << req.show());

    if ((req.m_iReqType > URQ_INDUCTION_TYPES) // acually it catches URQ_INDUCTION and URQ_ERROR_* symbols...???
        || (m_config.bRendezvous && (req.m_iReqType != URQ_AGREEMENT))) // rnd sends AGREEMENT in rsp to CONCLUSION
    {
        // The peer side has not received the handshake message, so it keeps querying
        // resend the handshake packet

        // This condition embraces cases when:
        // - this is normal accept() and URQ_INDUCTION was received
        // - this is rendezvous accept() and there's coming any kind of URQ except AGREEMENT (should be RENDEZVOUS
        // or CONCLUSION)
        // - this is any of URQ_ERROR_* - well...
        CHandShake initdata;
        initdata.m_iISN = m_iISN;
        initdata.m_iMSS = m_config.iMSS;
        initdata.m_iFlightFlagSize = m_config.iFlightFlagSize;

        // For rendezvous we do URQ_WAVEAHAND/URQ_CONCLUSION --> URQ_AGREEMENT.
        // For client-server we do URQ_INDUCTION --> URQ_CONCLUSION.
        initdata.m_iReqType = (!m_config.bRendezvous) ? URQ_CONCLUSION : URQ_AGREEMENT;
        initdata.m_iID = m_SocketID;

        uint32_t kmdata[SRTDATA_MAXSIZE];
        size_t   kmdatasize = SRTDATA_MAXSIZE;
        bool     have_hsreq = false;
        if (req.m_iVersion > HS_VERSION_UDT4)
        {
            initdata.m_iVersion = HS_VERSION_SRT1; // if I remember correctly, this is induction/listener...
            const int hs_flags = SrtHSRequest::SRT_HSTYPE_HSFLAGS::unwrap(m_ConnRes.m_iType);
            if (hs_flags != 0) // has SRT extensions
            {
                HLOGC(inlog.Debug,
                    log << CONID() << "processCtrl/HS: got HS reqtype=" << RequestTypeStr(req.m_iReqType)
                    << " WITH SRT ext");
                have_hsreq = interpretSrtHandshake(req, ctrlpkt, (kmdata), (&kmdatasize));
                if (!have_hsreq)
                {
                    initdata.m_iVersion = 0;
                    m_RejectReason = SRT_REJ_ROGUE;
                    initdata.m_iReqType = URQFailure(m_RejectReason);
                }
                else
                {
                    // Extensions are added only in case of CONCLUSION (not AGREEMENT).
                    // Actually what is expected here is that this may either process the
                    // belated-repeated handshake from a caller (and then it's CONCLUSION,
                    // and should be added with HSRSP/KMRSP), or it's a belated handshake
                    // of Rendezvous when it has already considered itself connected.
                    // Sanity check - according to the rules, there should be no such situation
                    if (m_config.bRendezvous && m_SrtHsSide == HSD_RESPONDER)
                    {
                        LOGC(inlog.Error,
                            log << CONID() << "processCtrl/HS: IPE???: RESPONDER should receive all its handshakes in "
                            "handshake phase.");
                    }

                    // The 'extension' flag will be set from this variable; set it to false
                    // in case when the AGREEMENT response is to be sent.
                    have_hsreq = initdata.m_iReqType == URQ_CONCLUSION;
                    HLOGC(inlog.Debug,
                        log << CONID() << "processCtrl/HS: processing ok, reqtype=" << RequestTypeStr(initdata.m_iReqType)
                        << " kmdatasize=" << kmdatasize);
                }
            }
            else
            {
                HLOGC(inlog.Debug, log << CONID() << "processCtrl/HS: got HS reqtype=" << RequestTypeStr(req.m_iReqType));
            }
        }
        else
        {
            initdata.m_iVersion = HS_VERSION_UDT4;
            kmdatasize = 0; // HSv4 doesn't add any extensions, no KMX
        }

        initdata.m_extension = have_hsreq;

        HLOGC(inlog.Debug,
            log << CONID() << "processCtrl: responding HS reqtype=" << RequestTypeStr(initdata.m_iReqType)
            << (have_hsreq ? " WITH SRT HS response extensions" : ""));

        CPacket rsppkt;
        rsppkt.setControl(UMSG_HANDSHAKE);
        rsppkt.allocate(m_iMaxSRTPayloadSize);

        // If createSrtHandshake failed, don't send anything. Actually it can only fail on IPE.
        // There is also no possible IPE condition in case of HSv4 - for this version it will always return true.
        enterCS(m_ConnectionLock);
        bool create_ok = createSrtHandshake(SRT_CMD_HSRSP, SRT_CMD_KMRSP, kmdata, kmdatasize, (rsppkt), (initdata));
        leaveCS(m_ConnectionLock);
        if (create_ok)
        {
            rsppkt.set_id(m_PeerID);
            setPacketTS(rsppkt, steady_clock::now());
            const int nbsent = m_pSndQueue->sendto(m_PeerAddr, rsppkt, m_SourceAddr);
            if (nbsent)
            {
                m_tsLastSndTime.store(steady_clock::now());
            }
        }
    }
    else
    {
        HLOGC(inlog.Debug, log << CONID() << "processCtrl: ... not INDUCTION, not ERROR, not rendezvous - IGNORED.");
    }
}

void srt::CUDT::processCtrlDropReq(const CPacket& ctrlpkt)
{
    const int32_t* dropdata = (const int32_t*) ctrlpkt.m_pcData;

    {
        CUniqueSync rcvtscc (m_RecvLock, m_RcvTsbPdCond);
        // With both TLPktDrop and TsbPd enabled, a message always consists only of one packet.
        // It will be dropped as too late anyway. Not dropping it from the receiver buffer
        // in advance reduces false drops if the packet somehow manages to arrive.
        // Still remove the record from the loss list to cease further retransmission requests.
        if (!m_bTLPktDrop || !m_bTsbPd)
        {
            const bool using_rexmit_flag = m_bPeerRexmitFlag;
            ScopedLock rblock(m_RcvBufferLock);
            const int iDropCnt = m_pRcvBuffer->dropMessage(dropdata[0], dropdata[1], ctrlpkt.getMsgSeq(using_rexmit_flag), CRcvBuffer::KEEP_EXISTING);

            if (iDropCnt > 0)
            {
                ScopedLock lg (m_StatsLock);
                const steady_clock::time_point tnow = steady_clock::now();
                string why;
                if (frequentLogAllowed(FREQLOGFA_RCV_DROPPED, tnow, (why)))
                {
                    LOGC(brlog.Warn, log << CONID() << "RCV-DROPPED " << iDropCnt << " packet(s), seqno range %"
                            << dropdata[0] << "-%" << dropdata[1] << ", msgno " << ctrlpkt.getMsgSeq(using_rexmit_flag)
                            << " (SND DROP REQUEST). " << why);
                }
#if SRT_ENABLE_FREQUENT_LOG_TRACE
                else
                {
                    LOGC(brlog.Warn, log << "SUPPRESSED: RCV-DROPPED LOG: " << why);
                }
#endif

                // Estimate dropped bytes from average payload size.
                const uint64_t avgpayloadsz = m_pRcvBuffer->getRcvAvgPayloadSize();
                m_stats.rcvr.dropped.count(stats::BytesPackets(iDropCnt * avgpayloadsz, (uint32_t) iDropCnt));
            }
        }
        // When the drop request was received, it means that there are
        // packets for which there will never be ACK sent; if the TSBPD thread
        // is currently in the ACK-waiting state, it may never exit.
        if (m_bTsbPd)
        {
            HLOGP(inlog.Debug, "DROPREQ: signal TSBPD");
            rcvtscc.notify_one();
        }
    }

    dropFromLossLists(dropdata[0], dropdata[1]);

    // If dropping ahead of the current largest sequence number,
    // move the recv seq number forward.
    if ((CSeqNo::seqcmp(dropdata[0], CSeqNo::incseq(m_iRcvCurrSeqNo)) <= 0)
        && (CSeqNo::seqcmp(dropdata[1], m_iRcvCurrSeqNo) > 0))
    {
        HLOGC(inlog.Debug, log << CONID() << "DROPREQ: dropping %"
            << dropdata[0] << "-" << dropdata[1] << " <-- set as current seq");
        m_iRcvCurrSeqNo = dropdata[1];
    }
    else
    {
        HLOGC(inlog.Debug, log << CONID() << "DROPREQ: dropping %"
            << dropdata[0] << "-" << dropdata[1] << " current %" << m_iRcvCurrSeqNo);
    }
}

void srt::CUDT::processCtrlShutdown()
{
    m_bShutdown = true;
    m_bClosing = true;
    m_bBroken = true;
    m_iBrokenCounter = 60;

    // This does the same as it would happen on connection timeout,
    // just we know about this state prematurely thanks to this message.
    updateBrokenConnection();
    completeBrokenConnectionDependencies(SRT_ECONNLOST); // LOCKS!
}

void srt::CUDT::processCtrlUserDefined(const CPacket& ctrlpkt)
{
    HLOGC(inlog.Debug, log << CONID() << "CONTROL EXT MSG RECEIVED:"
        << MessageTypeStr(ctrlpkt.getType(), ctrlpkt.getExtendedType())
        << ", value=" << ctrlpkt.getExtendedType());

    // This has currently two roles in SRT:
    // - HSv4 (legacy) handshake
    // - refreshed KMX (initial KMX is done still in the HS process in HSv5)
    const bool understood = processSrtMsg(&ctrlpkt);
    // CAREFUL HERE! This only means that this update comes from the UMSG_EXT
    // message received, REGARDLESS OF WHAT IT IS. This version doesn't mean
    // the handshake version, but the reason of calling this function.
    //
    // Fortunately, the only messages taken into account in this function
    // are HSREQ and HSRSP, which should *never* be interchanged when both
    // parties are HSv5.
    if (understood)
    {
        if (ctrlpkt.getExtendedType() == SRT_CMD_HSREQ || ctrlpkt.getExtendedType() == SRT_CMD_HSRSP)
        {
            updateAfterSrtHandshake(HS_VERSION_UDT4);
        }
    }
    else
    {
        updateCC(TEV_CUSTOM, EventVariant(&ctrlpkt));
    }
}

void srt::CUDT::processCtrl(const CPacket &ctrlpkt)
{
    // Just heard from the peer, reset the expiration count.
    m_iEXPCount = 1;
    const steady_clock::time_point currtime = steady_clock::now();
    m_tsLastRspTime = currtime;

    HLOGC(inlog.Debug,
          log << CONID() << "incoming UMSG:" << ctrlpkt.getType() << " ("
              << MessageTypeStr(ctrlpkt.getType(), ctrlpkt.getExtendedType()) << ") socket=%" << ctrlpkt.id());

    switch (ctrlpkt.getType())
    {
    case UMSG_ACK: // 010 - Acknowledgement
        processCtrlAck(ctrlpkt, currtime);
        break;

    case UMSG_ACKACK: // 110 - Acknowledgement of Acknowledgement
        processCtrlAckAck(ctrlpkt, currtime);
        break;

    case UMSG_LOSSREPORT: // 011 - Loss Report
        processCtrlLossReport(ctrlpkt);
        break;

    case UMSG_CGWARNING: // 100 - Delay Warning
        // One way packet delay is increasing, so decrease the sending rate
        m_tdSendInterval = (m_tdSendInterval.load() * 1125) / 1000;
        // XXX Note as interesting fact: this is only prepared for handling,
        // but nothing in the code is sending this message. Probably predicted
        // for a custom congctl. There's a predicted place to call it under
        // UMSG_ACKACK handling, but it's commented out.

        break;

    case UMSG_KEEPALIVE: // 001 - Keep-alive
        processKeepalive(ctrlpkt, currtime);
        break;

    case UMSG_HANDSHAKE: // 000 - Handshake
        processCtrlHS(ctrlpkt);
        break;

    case UMSG_SHUTDOWN: // 101 - Shutdown
        processCtrlShutdown();
        break;

    case UMSG_DROPREQ: // 111 - Msg drop request
        processCtrlDropReq(ctrlpkt);
        break;

    case UMSG_PEERERROR: // 1000 - An error has happened to the peer side
        // int err_type = packet.getAddInfo();

        // currently only this error is signalled from the peer side
        // if recvfile() failes (e.g., due to disk fail), blcoked sendfile/send should return immediately
        // giving the app a chance to fix the issue
        m_bPeerHealth = false;

        break;

    case UMSG_EXT: // 0x7FFF - reserved and user defined messages
        processCtrlUserDefined(ctrlpkt);
        break;

    default:
        break;
    }
}

void srt::CUDT::updateSrtRcvSettings()
{
    // CHANGED: we need to apply the tsbpd delay only for socket TSBPD.
    // For Group TSBPD the buffer will have to deliver packets always on request
    // by sequence number, although the buffer will have to solve all the TSBPD
    // things internally anyway. Extracting by sequence number means only that
    // the packet can be retrieved from the buffer before its time to play comes
    // (unlike in normal situation when reading directly from socket), however
    // its time to play shall be properly defined.
    ScopedLock lock(m_RecvLock);

    // NOTE: remember to also update synchronizeWithGroup() if more settings are updated here.
    m_pRcvBuffer->setPeerRexmitFlag(m_bPeerRexmitFlag);

    // XXX m_bGroupTsbPd is ignored with SRT_ENABLE_APP_READER
    if (m_bTsbPd || m_bGroupTsbPd)
    {
        m_pRcvBuffer->setTsbPdMode(m_tsRcvPeerStartTime, false, milliseconds_from(m_iTsbPdDelay_ms));

        HLOGC(cnlog.Debug, log << "AFTER HS: Set Rcv TsbPd mode"
                << (m_bGroupTsbPd ? " (AS GROUP MEMBER)" : "")
                << ": delay=" << (m_iTsbPdDelay_ms / 1000) << "." << (m_iTsbPdDelay_ms % 1000)
                << "s RCV START: " << FormatTime(m_tsRcvPeerStartTime).c_str());
    }
    else
    {
        HLOGC(cnlog.Debug, log << CONID() << "AFTER HS: Rcv TsbPd mode not set");
    }
}

void srt::CUDT::updateSrtSndSettings()
{
    if (m_bPeerTsbPd)
    {
        /* We are TsbPd sender */
        // XXX Check what happened here.
        // m_iPeerTsbPdDelay_ms = m_CongCtl->getSndPeerTsbPdDelay();// + ((m_iSRTT + (4 * m_iRTTVar)) / 1000);
        /*
         * For sender to apply Too-Late Packet Drop
         * option (m_bTLPktDrop) must be enabled and receiving peer shall support it
         */
        HLOGC(cnlog.Debug, log << "AFTER HS: Set Snd TsbPd mode "
                << (m_bPeerTLPktDrop ? "with" : "without")
                << " TLPktDrop: delay=" << (m_iPeerTsbPdDelay_ms/1000) << "." << (m_iPeerTsbPdDelay_ms%1000)
                << "s START TIME: " << FormatTime(m_stats.tsStartTime).c_str());
    }
    else
    {
        HLOGC(cnlog.Debug, log << CONID() << "AFTER HS: Snd TsbPd mode not set");
    }
}

void srt::CUDT::updateAfterSrtHandshake(int hsv)
{
    HLOGC(cnlog.Debug, log << CONID() << "updateAfterSrtHandshake: HS version " << hsv);
    // This is blocked from being run in the "app reader" version because here
    // every socket does its TsbPd independently, just the sequence screwup is
    // done and the application reader sorts out packets by sequence numbers,
    // but only when they are signed off by TsbPd.

    // The only possibility here is one of these two:
    // - Agent is RESPONDER and it receives HSREQ.
    // - Agent is INITIATOR and it receives HSRSP.
    //
    // In HSv4, INITIATOR is sender and RESPONDER is receiver.
    // In HSv5, both are sender AND receiver.
    //
    // This function will be called only ONCE in this
    // instance, through either HSREQ or HSRSP.
#if ENABLE_HEAVY_LOGGING
    const char* hs_side[] = { "DRAW", "INITIATOR", "RESPONDER" };
#if ENABLE_BONDING
    string grpspec;

    if (m_parent->m_GroupOf)
    {
        ScopedLock glock (uglobal().m_GlobControlLock);
        grpspec = m_parent->m_GroupOf
            ? " group=$" + Sprint(m_parent->m_GroupOf->id())
            : string();
    }
#else
    const char* grpspec = "";
#endif

    HLOGC(cnlog.Debug,
          log << CONID() << "updateAfterSrtHandshake: version=" << m_ConnRes.m_iVersion
              << " side=" << hs_side[m_SrtHsSide] << grpspec);
#endif

    if (hsv > HS_VERSION_UDT4)
    {
        updateSrtRcvSettings();
        updateSrtSndSettings();
    }
    else if (m_SrtHsSide == HSD_INITIATOR)
    {
        // HSv4 INITIATOR is sender
        updateSrtSndSettings();
    }
    else
    {
        // HSv4 RESPONDER is receiver
        updateSrtRcvSettings();
    }
}

int srt::CUDT::packLostData(CPacket& w_packet)
{
    // protect m_iSndLastDataAck from updating by ACK processing
    UniqueLock ackguard(m_RecvAckLock);
    const steady_clock::time_point time_now = steady_clock::now();
    const steady_clock::time_point time_nak = time_now - microseconds_from(m_iSRTT - 4 * m_iRTTVar);

    for (;;)
    {
        w_packet.set_seqno(m_pSndLossList->popLostSeq());
        if (w_packet.seqno() == SRT_SEQNO_NONE)
            break;

        // XXX See the note above the m_iSndLastDataAck declaration in core.h
        // This is the place where the important sequence numbers for
        // sender buffer are actually managed by this field here.
        const int offset = CSeqNo::seqoff(m_iSndLastDataAck, w_packet.seqno());
        if (offset < 0)
        {
            // XXX Likely that this will never be executed because if the upper
            // sequence is not in the sender buffer, then most likely the loss 
            // was completely ignored.
            LOGC(qrlog.Error,
                 log << CONID() << "IPE/EPE: packLostData: LOST packet negative offset: seqoff(seqno() "
                     << w_packet.seqno() << ", m_iSndLastDataAck " << m_iSndLastDataAck << ")=" << offset
                     << ". Continue, request DROP");

            // No matter whether this is right or not (maybe the attack case should be
            // considered, and some LOSSREPORT flood prevention), send the drop request
            // to the peer.
            int32_t seqpair[2] = {
                w_packet.seqno(),
                CSeqNo::decseq(m_iSndLastDataAck)
            };

            HLOGC(qrlog.Debug,
                  log << CONID() << "PEER reported LOSS not from the sending buffer - requesting DROP: #"
                      << MSGNO_SEQ::unwrap(w_packet.msgflags()) << " SEQ:" << seqpair[0] << " - " << seqpair[1] << "("
                      << (-offset) << " packets)");

            // See interpretation in processCtrlDropReq(). We don't know the message number,
            // so we request that the drop be exclusively sequence number based.
            int32_t msgno = SRT_MSGNO_CONTROL;

            sendCtrl(UMSG_DROPREQ, &msgno, seqpair, sizeof(seqpair));
            continue;
        }

        if (m_bPeerNakReport && m_config.iRetransmitAlgo != 0)
        {
            const steady_clock::time_point tsLastRexmit = m_pSndBuffer->getPacketRexmitTime(offset);
            if (tsLastRexmit >= time_nak)
            {
                HLOGC(qrlog.Debug, log << CONID() << "REXMIT: ignoring seqno "
                    << w_packet.seqno() << ", last rexmit " << (is_zero(tsLastRexmit) ? "never" : FormatTime(tsLastRexmit))
                    << " RTT=" << m_iSRTT << " RTTVar=" << m_iRTTVar
                    << " now=" << FormatTime(time_now));
                continue;
            }
        }

        typedef CSndBuffer::DropRange DropRange;

        DropRange buffer_drop;
        steady_clock::time_point tsOrigin;
        const int payload = m_pSndBuffer->readData(offset, (w_packet), (tsOrigin), (buffer_drop));
        if (payload == CSndBuffer::READ_DROP)
        {
            SRT_ASSERT(CSeqNo::seqoff(buffer_drop.seqno[DropRange::BEGIN], buffer_drop.seqno[DropRange::END]) >= 0);

            HLOGC(qrlog.Debug,
                  log << CONID() << "loss-reported packets expired in SndBuf - requesting DROP: #"
                      << buffer_drop.msgno << " %(" << buffer_drop.seqno[DropRange::BEGIN] << " - "
                      << buffer_drop.seqno[DropRange::END] << ")");
            sendCtrl(UMSG_DROPREQ, &buffer_drop.msgno, buffer_drop.seqno, sizeof(buffer_drop.seqno));

            // skip all dropped packets
            m_pSndLossList->removeUpTo(buffer_drop.seqno[DropRange::END]);
            m_iSndCurrSeqNo = CSeqNo::maxseq(m_iSndCurrSeqNo, buffer_drop.seqno[DropRange::END]);
            continue;
        }
        else if (payload == CSndBuffer::READ_NONE)
            continue;

        // The packet has been ecrypted, thus the authentication tag is expected to be stored
        // in the SND buffer as well right after the payload.
        if (m_pCryptoControl && m_pCryptoControl->getCryptoMode() == CSrtConfig::CIPHER_MODE_AES_GCM)
        {
            w_packet.setLength(w_packet.getLength() + HAICRYPT_AUTHTAG_MAX);
        }

        // At this point we no longer need the ACK lock,
        // because we are going to return from the function.
        // Therefore unlocking in order not to block other threads.
        ackguard.unlock();

        enterCS(m_StatsLock);
        m_stats.sndr.sentRetrans.count(payload);
        leaveCS(m_StatsLock);

        // Despite the contextual interpretation of packet.m_iMsgNo around
        // CSndBuffer::readData version 2 (version 1 doesn't return -1), in this particular
        // case we can be sure that this is exactly the value of PH_MSGNO as a bitset.
        // So, set here the rexmit flag if the peer understands it.
        if (m_bPeerRexmitFlag)
        {
            w_packet.set_msgflags(w_packet.msgflags() | PACKET_SND_REXMIT);
        }
        setDataPacketTS(w_packet, tsOrigin);

#ifdef ENABLE_MAXREXMITBW
        m_SndRexmitRate.addSample(time_now, 1, w_packet.getLength());
#endif

        return payload;
    }

    return 0;
}

#if SRT_DEBUG_TRACE_SND
class snd_logger
{
    typedef srt::sync::steady_clock steady_clock;

public:
    snd_logger() {}

    ~snd_logger()
    {
        ScopedLock lck(m_mtx);
        m_fout.close();
    }

    struct
    {
        typedef srt::sync::steady_clock steady_clock;
        long long usElapsed;
        steady_clock::time_point tsNow;
        int usSRTT;
        int usRTTVar;
        int msSndBuffSpan;
        int msTimespanTh;
        int msNextUniqueToSend;
        long long usElapsedLastDrop;
        bool canRexmit;
        int iPktSeqno;
        bool isRetransmitted;
    } state;

    void trace()
    {
        using namespace srt::sync;
        ScopedLock lck(m_mtx);
        create_file();

        m_fout << state.usElapsed << ",";
        m_fout << state.usSRTT << ",";
        m_fout << state.usRTTVar << ",";
        m_fout << state.msSndBuffSpan << ",";
        m_fout << state.msTimespanTh << ",";
        m_fout << state.msNextUniqueToSend << ",";
        m_fout << state.usElapsedLastDrop << ",";
        m_fout << state.canRexmit << ",";
        m_fout << state.iPktSeqno << ',';
        m_fout << state.isRetransmitted << '\n';

        m_fout.flush();
    }

private:
    void print_header()
    {
        m_fout << "usElapsed,usSRTT,usRTTVar,msSndBuffTimespan,msTimespanTh,msNextUniqueToSend,usDLastDrop,canRexmit,sndPktSeqno,isRexmit";
        m_fout << "\n";
    }

    void create_file()
    {
        if (m_fout.is_open())
            return;

        m_start_time = srt::sync::steady_clock::now();
        std::string str_tnow = srt::sync::FormatTimeSys(m_start_time);
        str_tnow.resize(str_tnow.size() - 7); // remove trailing ' [SYST]' part
        while (str_tnow.find(':') != std::string::npos)
        {
            str_tnow.replace(str_tnow.find(':'), 1, 1, '_');
        }
        const std::string fname = "snd_trace_" + str_tnow + ".csv";
        m_fout.open(fname, std::ofstream::out);
        if (!m_fout)
            std::cerr << "IPE: Failed to open " << fname << "!!!\n";

        print_header();
    }

private:
    srt::sync::Mutex                    m_mtx;
    std::ofstream                       m_fout;
    srt::sync::steady_clock::time_point m_start_time;
};

snd_logger g_snd_logger;
#endif // SRT_DEBUG_TRACE_SND

void srt::CUDT::setPacketTS(CPacket& p, const time_point& ts)
{
    enterCS(m_StatsLock);
    const time_point tsStart = m_stats.tsStartTime;
    leaveCS(m_StatsLock);
    p.set_timestamp(makeTS(ts, tsStart));
}

void srt::CUDT::setDataPacketTS(CPacket& p, const time_point& ts)
{
    enterCS(m_StatsLock);
    const time_point tsStart = m_stats.tsStartTime;
    leaveCS(m_StatsLock);

    if (!m_bPeerTsbPd)
    {
        // If TSBPD is disabled, use the current time as the source (timestamp using the sending time).
        p.set_timestamp(makeTS(steady_clock::now(), tsStart));
        return;
    }

    // TODO: Might be better for performance to ensure this condition is always false, and just use SRT_ASSERT here.
    if (ts < tsStart)
    {
        p.set_timestamp(makeTS(steady_clock::now(), tsStart));
        LOGC(qslog.Warn,
            log << CONID() << "setPacketTS: reference time=" << FormatTime(ts)
            << " is in the past towards start time=" << FormatTime(tsStart)
            << " - setting NOW as reference time for the data packet");
        return;
    }

    // Use the provided source time for the timestamp.
    p.set_timestamp(makeTS(ts, tsStart));
}

bool srt::CUDT::isRetransmissionAllowed(const time_point& tnow SRT_ATR_UNUSED)
{
    // Prioritization of original packets only applies to Live CC.
    if (!m_bPeerTLPktDrop || !m_config.bMessageAPI)
        return true;

    // TODO: lock sender buffer?
    const time_point tsNextPacket = m_pSndBuffer->peekNextOriginal();

#if SRT_DEBUG_TRACE_SND
    const int buffdelay_ms = count_milliseconds(m_pSndBuffer->getBufferingDelay(tnow));
    // If there is a small loss, still better to retransmit. If timespan is already big,
    // then consider sending original packets.
    const int threshold_ms_min = (2 * m_iSRTT + 4 * m_iRTTVar + COMM_SYN_INTERVAL_US) / 1000;
    const int msNextUniqueToSend = count_milliseconds(tnow - tsNextPacket) + m_iPeerTsbPdDelay_ms;

    g_snd_logger.state.tsNow = tnow;
    g_snd_logger.state.usElapsed = count_microseconds(tnow - m_stats.tsStartTime);
    g_snd_logger.state.usSRTT = m_iSRTT;
    g_snd_logger.state.usRTTVar = m_iRTTVar;
    g_snd_logger.state.msSndBuffSpan = buffdelay_ms;
    g_snd_logger.state.msTimespanTh = threshold_ms_min;
    g_snd_logger.state.msNextUniqueToSend = msNextUniqueToSend;
    g_snd_logger.state.usElapsedLastDrop = count_microseconds(tnow - m_tsLastTLDrop);
    g_snd_logger.state.canRexmit = false;
#endif

    if (tsNextPacket != time_point())
    {
        // Can send original packet, so just send it
        return false;
    }

#ifdef ENABLE_MAXREXMITBW
    m_SndRexmitRate.addSample(tnow, 0, 0); // Update the estimation.
    const int64_t iRexmitRateBps = m_SndRexmitRate.getRate();
    const int64_t iRexmitRateLimitBps = m_config.llMaxRexmitBW;
    if (iRexmitRateLimitBps >= 0 && iRexmitRateBps > iRexmitRateLimitBps)
    {
        // Too many retransmissions, so don't send anything.
        // TODO: When to wake up next time?
        return false;
    }
#endif

#if SRT_DEBUG_TRACE_SND
    g_snd_logger.state.canRexmit = true;
#endif
    return true;
}

bool srt::CUDT::packData(CPacket& w_packet, steady_clock::time_point& w_nexttime, sockaddr_any& w_src_addr)
{
    int payload = 0;
    bool probe = false;
    bool new_packet_packed = false;

    const steady_clock::time_point enter_time = steady_clock::now();

    w_nexttime = enter_time;

    if (!is_zero(m_tsNextSendTime) && enter_time > m_tsNextSendTime)
    {
        m_tdSendTimeDiff = m_tdSendTimeDiff.load() + (enter_time - m_tsNextSendTime);
    }

    ScopedLock connectguard(m_ConnectionLock);
    // If a closing action is done simultaneously, then
    // m_bOpened should already be false, and it's set
    // just before releasing this lock.
    //
    // If this lock is caught BEFORE the closing could
    // start the dissolving process, this process will
    // not be started until this function is finished.
    if (!m_bOpened)
        return false;

    payload = isRetransmissionAllowed(enter_time)
        ? packLostData((w_packet))
        : 0;

    IF_HEAVY_LOGGING(const char* reason); // The source of the data packet (normal/rexmit/filter)
    if (payload > 0)
    {
        IF_HEAVY_LOGGING(reason = "reXmit");
    }
    else if (m_PacketFilter &&
             m_PacketFilter.packControlPacket(m_iSndCurrSeqNo, m_pCryptoControl->getSndCryptoFlags(), (w_packet)))
    {
        HLOGC(qslog.Debug, log << CONID() << "filter: filter/CTL packet ready - packing instead of data.");
        payload        = (int) w_packet.getLength();
        IF_HEAVY_LOGGING(reason = "filter");

        // Stats
        ScopedLock lg(m_StatsLock);
        m_stats.sndr.sentFilterExtra.count(1);
    }
    else
    {
        if (!packUniqueData(w_packet))
        {
            m_tsNextSendTime = steady_clock::time_point();
            m_tdSendTimeDiff = steady_clock::duration();
            return false;
        }
        new_packet_packed = true;

        // every 16 (0xF) packets, a packet pair is sent
        if ((w_packet.seqno() & PUMASK_SEQNO_PROBE) == 0)
            probe = true;

        payload = (int) w_packet.getLength();
        IF_HEAVY_LOGGING(reason = "normal");
    }

    w_packet.set_id(m_PeerID); // Set the destination SRT socket ID.

    if (new_packet_packed && m_PacketFilter)
    {
        HLOGC(qslog.Debug, log << CONID() << "filter: Feeding packet for source clip");
        m_PacketFilter.feedSource((w_packet));
    }

#if ENABLE_HEAVY_LOGGING // Required because of referring to MessageFlagStr()
    HLOGC(qslog.Debug,
          log << CONID() << "packData: " << reason << " packet seq=" << w_packet.seqno() << " (ACK=" << m_iSndLastAck
              << " ACKDATA=" << m_iSndLastDataAck << " MSG/FLAGS: " << w_packet.MessageFlagStr() << ")");
#endif

    // Fix keepalive
    m_tsLastSndTime.store(enter_time);

    considerLegacySrtHandshake(steady_clock::time_point());

    // WARNING: TEV_SEND is the only event that is reported from
    // the CSndQueue::worker thread. All others are reported from
    // CRcvQueue::worker. If you connect to this signal, make sure
    // that you are aware of prospective simultaneous access.
    updateCC(TEV_SEND, EventVariant(&w_packet));

    // XXX This was a blocked code also originally in UDT. Probably not required.
    // Left untouched for historical reasons.
    // Might be possible that it was because of that this is send from
    // different thread than the rest of the signals.
    // m_pSndTimeWindow->onPktSent(w_packet.timestamp());

    enterCS(m_StatsLock);
    m_stats.sndr.sent.count(payload);
    if (new_packet_packed)
        m_stats.sndr.sentUnique.count(payload);
    leaveCS(m_StatsLock);

    const duration sendint = m_tdSendInterval;
    if (probe)
    {
        // sends out probing packet pair
        m_tsNextSendTime = enter_time;
        // Sending earlier, need to adjust the pace later on.
        m_tdSendTimeDiff = m_tdSendTimeDiff.load() - sendint;
        probe          = false;
    }
    else
    {
#if USE_BUSY_WAITING
        m_tsNextSendTime = enter_time + m_tdSendInterval.load();
#else
        const duration sendbrw = m_tdSendTimeDiff;

        if (sendbrw >= sendint)
        {
            // Send immediately
            m_tsNextSendTime = enter_time;

            // ATOMIC NOTE: this is the only thread that
            // modifies this field
            m_tdSendTimeDiff = sendbrw - sendint;
        }
        else
        {
            m_tsNextSendTime = enter_time + (sendint - sendbrw);
            m_tdSendTimeDiff = duration();
        }
#endif
    }
    HLOGC(qslog.Debug, log << "packData: Setting source address: " << m_SourceAddr.str());
    w_src_addr = m_SourceAddr;
    w_nexttime = m_tsNextSendTime;

    return payload >= 0; // XXX shouldn't be > 0 ? == 0 is only when buffer range exceeded.
}

bool srt::CUDT::packUniqueData(CPacket& w_packet)
{
    int current_sequence_number; // reflexing variable
    int kflg;
    time_point tsOrigin;
    int pld_size;

    {
        ScopedLock lkrack (m_RecvAckLock);
        // Check the congestion/flow window limit
        const int cwnd    = std::min<int>(m_iFlowWindowSize, m_iCongestionWindow);
        const int flightspan = getFlightSpan();
        if (cwnd <= flightspan)
        {
            HLOGC(qslog.Debug,
                    log << CONID() << "packUniqueData: CONGESTED: cwnd=min(" << m_iFlowWindowSize << "," << m_iCongestionWindow
                    << ")=" << cwnd << " seqlen=(" << m_iSndLastAck << "-" << m_iSndCurrSeqNo << ")=" << flightspan);
            return false;
        }

        // XXX Here it's needed to set kflg to msgno_bitset in the block stored in the
        // send buffer. This should be somehow avoided, the crypto flags should be set
        // together with encrypting, and the packet should be sent as is, when rexmitting.
        // It would be nice to research as to whether CSndBuffer::Block::m_iMsgNoBitset field
        // isn't a useless redundant state copy. If it is, then taking the flags here can be removed.
        kflg = m_pCryptoControl->getSndCryptoFlags();
        int pktskipseqno = 0;
        pld_size = m_pSndBuffer->readData((w_packet), (tsOrigin), kflg, (pktskipseqno));
        if (pktskipseqno)
        {
            // Some packets were skipped due to TTL expiry.
            m_iSndCurrSeqNo = CSeqNo::incseq(m_iSndCurrSeqNo, pktskipseqno);
            HLOGC(qslog.Debug, log << "packUniqueData: reading skipped " << pktskipseqno << " seq up to %" << m_iSndCurrSeqNo
                    << " due to TTL expiry");
        }

        if (pld_size == 0)
        {
            HLOGC(qslog.Debug, log << "packUniqueData: nothing extracted from the buffer");
            return false;
        }

        // A CHANGE. The sequence number is currently added to the packet
        // when scheduling, not when extracting. This is a inter-migration form,
        // only override extraction sequence with scheduling sequence in group mode.
        m_iSndCurrSeqNo = CSeqNo::incseq(m_iSndCurrSeqNo);
        current_sequence_number = m_iSndCurrSeqNo;
    }

#if ENABLE_BONDING
    // Fortunately the group itself isn't being accessed.
    if (m_parent->m_GroupOf)
    {
        const int packetspan = CSeqNo::seqoff(current_sequence_number, w_packet.seqno());
        if (packetspan > 0)
        {
            // After increasing by 1, but being previously set as ISN-1, this should be == ISN,
            // if this is the very first packet to send.
            if (current_sequence_number == m_iISN)
            {
                // This is the very first packet to be sent; so there's nothing in
                // the sending buffer yet, and therefore we are in a situation as just
                // after connection. No packets in the buffer, no packets are sent,
                // no ACK to be awaited. We can screw up all the variables that are
                // initialized from ISN just after connection.
                LOGC(qslog.Note,
                     log << CONID() << "packUniqueData: Fixing EXTRACTION sequence " << current_sequence_number
                         << " from SCHEDULING sequence " << w_packet.seqno() << " for the first packet: DIFF="
                         << packetspan << " STAMP=" << BufferStamp(w_packet.m_pcData, w_packet.getLength()));
            }
            else
            {
                // There will be a serious data discrepancy between the agent and the peer.
                LOGC(qslog.Error,
                     log << CONID() << "IPE: packUniqueData: Fixing EXTRACTION sequence " << current_sequence_number
                         << " from SCHEDULING sequence " << w_packet.seqno() << " in the middle of transition: DIFF="
                         << packetspan << " STAMP=" << BufferStamp(w_packet.m_pcData, w_packet.getLength()));
            }

            // Additionally send the drop request to the peer so that it
            // won't stupidly request the packets to be retransmitted.
            // Don't do it if the difference isn't positive or exceeds the threshold.
            int32_t seqpair[2];
            seqpair[0]             = current_sequence_number;
            seqpair[1]             = CSeqNo::decseq(w_packet.seqno());
            const int32_t no_msgno = 0;
            LOGC(qslog.Debug,
                 log << CONID() << "packUniqueData: Sending DROPREQ: SEQ: " << seqpair[0] << " - " << seqpair[1] << " ("
                     << packetspan << " packets)");
            sendCtrl(UMSG_DROPREQ, &no_msgno, seqpair, sizeof(seqpair));
            // In case when this message is lost, the peer will still get the
            // UMSG_DROPREQ message when the agent realizes that the requested
            // packet are not present in the buffer (preadte the send buffer).

            // Override extraction sequence with scheduling sequence.
            ScopedLock ackguard(m_RecvAckLock);
            m_iSndCurrSeqNo = w_packet.seqno();
            m_iSndLastAck     = w_packet.seqno();
            m_iSndLastDataAck = w_packet.seqno();
            m_iSndLastFullAck = w_packet.seqno();
            m_iSndLastAck2    = w_packet.seqno();
        }
        else if (packetspan < 0)
        {
            LOGC(qslog.Error,
                 log << CONID() << "IPE: packData: SCHEDULING sequence " << w_packet.seqno()
                     << " is behind of EXTRACTION sequence " << current_sequence_number << ", dropping this packet: DIFF="
                     << packetspan << " STAMP=" << BufferStamp(w_packet.m_pcData, w_packet.getLength()));
            // XXX: Probably also change the socket state to broken?
            return false;
        }
    }
    else
#endif
    {
        HLOGC(qslog.Debug,
              log << CONID() << "packUniqueData: Applying EXTRACTION sequence " << current_sequence_number
                  << " over SCHEDULING sequence " << w_packet.seqno() << " for socket not in group:"
                  << " DIFF=" << CSeqNo::seqcmp(current_sequence_number, w_packet.seqno())
                  << " STAMP=" << BufferStamp(w_packet.m_pcData, w_packet.getLength()));
        // Do this always when not in a group.
        w_packet.set_seqno(current_sequence_number);
    }

    // Set missing fields before encrypting the packet, because those fields might be used for encryption.
    w_packet.set_id(m_PeerID); // Destination SRT Socket ID
    setDataPacketTS(w_packet, tsOrigin);

    if (kflg != EK_NOENC)
    {
        // Note that the packet header must have a valid seqno set, as it is used as a counter for encryption.
        // Other fields of the data packet header (e.g. timestamp, destination socket ID) are not used for the counter.
        // Cypher may change packet length!
        if (m_pCryptoControl->encrypt((w_packet)) != ENCS_CLEAR)
        {
            // Encryption failed
            //>>Add stats for crypto failure
            LOGC(qslog.Warn, log << CONID() << "ENCRYPT FAILED - packet won't be sent, size=" << pld_size);
            return false;
        }

        checkSndKMRefresh();
    }

#if SRT_DEBUG_TRACE_SND
    g_snd_logger.state.iPktSeqno = w_packet.seqno();
    g_snd_logger.state.isRetransmitted = w_packet.getRexmitFlag(); 
    g_snd_logger.trace();
#endif

    return true;
}

// This is a close request, but called from the
void srt::CUDT::processClose()
{
    sendCtrl(UMSG_SHUTDOWN);

    m_bShutdown      = true;
    m_bClosing       = true;
    m_bBroken        = true;
    m_iBrokenCounter = 60;

    HLOGP(smlog.Debug, "processClose: sent message and set flags");

    if (m_bTsbPd)
    {
        HLOGP(smlog.Debug, "processClose: lock-and-signal TSBPD");
        CSync::lock_notify_one(m_RcvTsbPdCond, m_RecvLock);
    }

    // Signal the sender and recver if they are waiting for data.
    releaseSynch();
    // Unblock any call so they learn the connection_broken error
    uglobal().m_EPoll.update_events(m_SocketID, m_sPollID, SRT_EPOLL_ERR, true);

    HLOGP(smlog.Debug, "processClose: triggering timer event to spread the bad news");
    CGlobEvent::triggerEvent();
}

void srt::CUDT::sendLossReport(const std::vector<std::pair<int32_t, int32_t> > &loss_seqs)
{
    vector<int32_t> seqbuffer;
    seqbuffer.reserve(2 * loss_seqs.size()); // pessimistic
    for (loss_seqs_t::const_iterator i = loss_seqs.begin(); i != loss_seqs.end(); ++i)
    {
        if (i->first == i->second)
        {
            seqbuffer.push_back(i->first);
            HLOGC(qrlog.Debug, log << "lost packet " << i->first << ": sending LOSSREPORT");
        }
        else
        {
            seqbuffer.push_back(i->first | LOSSDATA_SEQNO_RANGE_FIRST);
            seqbuffer.push_back(i->second);
            HLOGC(qrlog.Debug, log << "lost packets " << i->first << "-" << i->second
                    << " (" << (1 + CSeqNo::seqcmp(i->second, i->first)) << " packets): sending LOSSREPORT");
        }
    }

    if (!seqbuffer.empty())
    {
        sendCtrl(UMSG_LOSSREPORT, NULL, &seqbuffer[0], (int) seqbuffer.size());
    }
}


bool srt::CUDT::overrideSndSeqNo(int32_t seq)
{
    // This function is intended to be called from the socket
    // group management functions to synchronize the sequnece in
    // all sockes in the bonding group. THIS sequence given
    // here is the sequence TO BE STAMPED AT THE EXACTLY NEXT
    // sent payload. Therefore, screw up the ISN to exactly this
    // value, and the send sequence to the value one less - because
    // the m_iSndCurrSeqNo is increased by one immediately before
    // stamping it to the packet.

    // This function can only be called:
    // - from the operation on an idle socket in the socket group
    // - IMMEDIATELY after connection established and BEFORE the first payload
    // - The corresponding socket at the peer side must be also
    //   in this idle state!

    ScopedLock cg (m_RecvAckLock);

    // Both the scheduling and sending sequences should be fixed.
    // The new sequence normally should jump over several sequence numbers
    // towards what is currently in m_iSndCurrSeqNo.
    // Therefore it's not allowed that:
    // - the jump go backward: backward packets should be already there
    // - the jump go forward by a value larger than half the period: DISCREPANCY.
    const int diff = CSeqNo(seq) - CSeqNo(m_iSndCurrSeqNo);
    if (diff < 0 || diff > CSeqNo::m_iSeqNoTH)
    {
        LOGC(gslog.Error, log << CONID() << "IPE: Overriding with seq %" << seq << " DISCREPANCY against current %"
                << m_iSndCurrSeqNo << " and next sched %" << m_iSndNextSeqNo << " - diff=" << diff);
        return false;
    }

    //
    // The peer will have to do the same, as a reaction on perceived
    // packet loss. When it recognizes that this initial screwing up
    // has happened, it should simply ignore the loss and go on.
    // ISN isn't being changed here - it doesn't make much sense now.

    setInitialSndSeq(seq);

    // m_iSndCurrSeqNo will be most likely lower than m_iSndNextSeqNo because
    // the latter is ahead with the number of packets already scheduled, but
    // not yet sent.

    HLOGC(gslog.Debug,
          log << CONID() << "overrideSndSeqNo: sched-seq=" << m_iSndNextSeqNo << " send-seq=" << m_iSndCurrSeqNo
              << " (unchanged)");
    return true;
}

int srt::CUDT::checkLazySpawnTsbPdThread()
{
    const bool need_tsbpd = m_bTsbPd || m_bGroupTsbPd;

    if (need_tsbpd && !m_RcvTsbPdThread.joinable())
    {
        ScopedLock lock(m_RcvTsbPdStartupLock);

        if (m_bClosing) // Check again to protect join() in CUDT::releaseSync()
            return -1;

        HLOGP(qrlog.Debug, "Spawning Socket TSBPD thread");
#if ENABLE_HEAVY_LOGGING
        std::ostringstream tns1, tns2;
        // Take the last 2 ciphers from the socket ID.
        tns1 << setfill('0') << setw(2) << m_SocketID;
        std::string s = tns1.str();
        tns2 << "SRT:TsbPd:@" << s.substr(s.size()-2, 2);
        const string thname = tns2.str();
#else
        const string thname = "SRT:TsbPd";
#endif
        if (!StartThread(m_RcvTsbPdThread, CUDT::tsbpd, this, thname))
            return -1;
    }

    return 0;
}

CUDT::time_point srt::CUDT::getPktTsbPdTime(void*, const CPacket& packet)
{
    return m_pRcvBuffer->getPktTsbPdTime(packet.getMsgTimeStamp());
}

SRT_ATR_UNUSED static const char *const s_rexmitstat_str[] = {"ORIGINAL", "REXMITTED", "RXS-UNKNOWN"};

// [[using locked(m_RcvBufferLock)]]
int srt::CUDT::handleSocketPacketReception(const vector<CUnit*>& incoming, bool& w_new_inserted, bool& w_was_sent_in_order, CUDT::loss_seqs_t& w_srt_loss_seqs)
{
    bool excessive SRT_ATR_UNUSED = true; // stays true unless it was successfully added

    w_new_inserted = false;
    const int32_t bufseq = m_pRcvBuffer->getStartSeqNo();

    // Loop over all incoming packets that were filtered out.
    // In case when there is no filter, there's just one packet in 'incoming',
    // the one that came in the input of this function.
    for (vector<CUnit *>::const_iterator unitIt = incoming.begin(); unitIt != incoming.end(); ++unitIt)
    {
        CUnit *  u    = *unitIt;
        CPacket &rpkt = u->m_Packet;
        const int pktrexmitflag = m_bPeerRexmitFlag ? (rpkt.getRexmitFlag() ? 1 : 0) : 2;
        const bool retransmitted = pktrexmitflag == 1;

        bool adding_successful = true;

        const int32_t bufidx = CSeqNo::seqoff(bufseq, rpkt.seqno());

        IF_HEAVY_LOGGING(const char *exc_type = "EXPECTED");

        // bufidx < 0: the packet is in the past for the buffer
        // seqno <% m_iRcvLastAck : the sequence may be within the buffer,
        // but if so, it is in the acknowledged-but-not-retrieved area.

        // NOTE: if we have a situation when there are any packets in the
        // acknowledged area, but they aren't retrieved, this area DOES NOT
        // contain any losses. So a packet in this area is at best a duplicate.

        // In case when a loss would be abandoned (TLPKTDROP), there must at
        // some point happen to be an empty first cell in the buffer, followed
        // somewhere by a valid packet. If this state is achieved at some point,
        // the acknowledgement sequence should be equal to the beginning of the
        // buffer. Then, when TSBPD decides to drop these initial empty cells,
        // we'll have: (m_iRcvLastAck <% buffer->getStartSeqNo()) - and in this
        // case (bufidx < 0) condition will be satisfied also for this case.
        //
        // The only case when bufidx > 0, but packet seq is <% m_iRcvLastAck
        // is when the packet sequence is within the initial contiguous area,
        // which never contains losses, so discarding this packet does not
        // discard a loss coverage, even if this were past ACK.

        if (bufidx < 0 || CSeqNo::seqcmp(rpkt.seqno(), m_iRcvLastAck) < 0)
        {
            time_point pts = getPktTsbPdTime(NULL, rpkt);

            enterCS(m_StatsLock);
            const double bltime = (double) CountIIR<uint64_t>(
                    uint64_t(m_stats.traceBelatedTime) * 1000,
                    count_microseconds(steady_clock::now() - pts), 0.2);

            m_stats.traceBelatedTime = bltime / 1000.0;
            m_stats.rcvr.recvdBelated.count(rpkt.getLength());
            leaveCS(m_StatsLock);
            HLOGC(qrlog.Debug,
                    log << CONID() << "RECEIVED: %" << rpkt.seqno() << " bufidx=" << bufidx << " (BELATED/"
                    << s_rexmitstat_str[pktrexmitflag] << ") with ACK %" << m_iRcvLastAck
                    << " FLAGS: " << rpkt.MessageFlagStr());
            continue;
        }

        if (bufidx >= int(m_pRcvBuffer->capacity()))
        {
            // This is already a sequence discrepancy. Probably there could be found
            // some way to make it continue reception by overriding the sequence and
            // make a kinda TLKPTDROP, but there has been found no reliable way to do this.
            if (m_bTsbPd && m_bTLPktDrop && m_pRcvBuffer->empty())
            {
                // Only in live mode. In File mode this shall not be possible
                // because the sender should stop sending in this situation.
                // In Live mode this means that there is a gap between the
                // lowest sequence in the empty buffer and the incoming sequence
                // that exceeds the buffer size. Receiving data in this situation
                // is no longer possible and this is a point of no return.

                LOGC(qrlog.Error, log << CONID() <<
                        "SEQUENCE DISCREPANCY. BREAKING CONNECTION."
                        " %" << rpkt.seqno()
                        << " buffer=(%" << bufseq
                        << ":%" << m_iRcvCurrSeqNo                   // -1 = size to last index
                        << "+%" << CSeqNo::incseq(bufseq, int(m_pRcvBuffer->capacity()) - 1)
                        << "), " << (m_pRcvBuffer->capacity() - bufidx + 1)
                        << " past max. Reception no longer possible. REQUESTING TO CLOSE.");

                return -2;
            }
            else
            {
                LOGC(qrlog.Warn, log << CONID() << "No room to store incoming packet seqno " << rpkt.seqno()
                        << ", insert offset " << bufidx << ". "
                        << m_pRcvBuffer->strFullnessState(m_iRcvLastAck, steady_clock::now())
                    );

                return -1;
            }
        }

        const int buffer_add_result = m_pRcvBuffer->insert(u);
        if (buffer_add_result < 0)
        {
            // The insert() result is -1 if at the position evaluated from this packet's
            // sequence number there already is a packet.
            // So this packet is "redundant".
            IF_HEAVY_LOGGING(exc_type = "UNACKED");
            adding_successful = false;
        }
        else
        {
            w_new_inserted = true;

            IF_HEAVY_LOGGING(exc_type = "ACCEPTED");
            excessive = false;
            if (u->m_Packet.getMsgCryptoFlags() != EK_NOENC)
            {
                // TODO: reset and restore the timestamp if TSBPD is disabled.
                // Reset retransmission flag (must be excluded from GCM auth tag).
                u->m_Packet.setRexmitFlag(false);
                const EncryptionStatus rc = m_pCryptoControl ? m_pCryptoControl->decrypt((u->m_Packet)) : ENCS_NOTSUP;
                u->m_Packet.setRexmitFlag(retransmitted); // Recover the flag.

                if (rc != ENCS_CLEAR)
                {
                    adding_successful = false;
                    IF_HEAVY_LOGGING(exc_type = "UNDECRYPTED");

                    // If TSBPD is disabled, then SRT either operates in buffer mode, of in message API without a restriction
                    // of a single message packet. In that case just dropping a packet is not enough.
                    // In message mode the whole message has to be dropped.
                    // However, when decryption fails the message number in the packet cannot be trusted.
                    // The packet has to be removed from the RCV buffer based on that pkt sequence number,
                    // and the sequence number itself must go into the RCV loss list.
                    // See issue ##2626.
                    SRT_ASSERT(m_bTsbPd);

                    // Drop the packet from the receiver buffer.
                    // The packet was added to the buffer based on the sequence number, therefore sequence number should be used to drop it from the buffer.
                    // A drawback is that it would prevent a valid packet with the same sequence number, if it happens to arrive later, to end up in the buffer.
                    const int iDropCnt = m_pRcvBuffer->dropMessage(u->m_Packet.getSeqNo(), u->m_Packet.getSeqNo(), SRT_MSGNO_NONE, CRcvBuffer::DROP_EXISTING);

                    const steady_clock::time_point tnow = steady_clock::now();
                    ScopedLock lg(m_StatsLock);
                    m_stats.rcvr.dropped.count(stats::BytesPackets(iDropCnt * rpkt.getLength(), iDropCnt));
                    m_stats.rcvr.undecrypted.count(stats::BytesPackets(rpkt.getLength(), 1));
                    string why;
                    if (frequentLogAllowed(FREQLOGFA_ENCRYPTION_FAILURE, tnow, (why)))
                    {
                        LOGC(qrlog.Warn, log << CONID() << "Decryption failed (seqno %" << u->m_Packet.getSeqNo() << "), dropped "
                            << iDropCnt << ". pktRcvUndecryptTotal=" << m_stats.rcvr.undecrypted.total.count() << "." << why);
                    }
#if SRT_ENABLE_FREQUENT_LOG_TRACE
                    else
                    {

                        LOGC(qrlog.Warn, log << "SUPPRESSED: Decryption failed LOG: " << why);
                    }
#endif
                }
            }
            else if (m_pCryptoControl && m_pCryptoControl->m_RcvKmState == SRT_KM_S_SECURED)
            {
                // Unencrypted packets are not allowed.
                const int iDropCnt = m_pRcvBuffer->dropMessage(u->m_Packet.getSeqNo(), u->m_Packet.getSeqNo(), SRT_MSGNO_NONE, CRcvBuffer::DROP_EXISTING);

                const steady_clock::time_point tnow = steady_clock::now();
                ScopedLock lg(m_StatsLock);
                m_stats.rcvr.dropped.count(stats::BytesPackets(iDropCnt* rpkt.getLength(), iDropCnt));
                m_stats.rcvr.undecrypted.count(stats::BytesPackets(rpkt.getLength(), 1));
                string why;
                if (frequentLogAllowed(FREQLOGFA_ENCRYPTION_FAILURE, tnow, (why)))
                {
                    LOGC(qrlog.Warn, log << CONID() << "Packet not encrypted (seqno %" << u->m_Packet.getSeqNo() << "), dropped "
                        << iDropCnt << ". pktRcvUndecryptTotal=" << m_stats.rcvr.undecrypted.total.count() << ".");
                }
            }
        }

        if (adding_successful)
        {
            ScopedLock statslock(m_StatsLock);
            m_stats.rcvr.recvdUnique.count(u->m_Packet.getLength());
        }

#if ENABLE_HEAVY_LOGGING
        std::ostringstream expectspec;
        if (excessive)
            expectspec << "EXCESSIVE(" << exc_type << ")";
        else
            expectspec << "ACCEPTED";

        std::ostringstream bufinfo;

        if (m_pRcvBuffer)
        {
            // XXX Fix this when the end of contiguous region detection is added.
            const int ackidx = std::max(0, CSeqNo::seqoff(m_pRcvBuffer->getStartSeqNo(), m_iRcvLastAck));

            bufinfo << " BUF.s=" << m_pRcvBuffer->capacity()
                << " avail=" << (int(m_pRcvBuffer->capacity()) - ackidx)
                << " buffer=(%" << bufseq
                << ":%" << m_iRcvCurrSeqNo                   // -1 = size to last index
                << "+%" << CSeqNo::incseq(bufseq, int(m_pRcvBuffer->capacity()) - 1)
                << ")";
        }

        // Empty buffer info in case of groupwise receiver.
        // There's no way to obtain this information here.

        LOGC(qrlog.Debug, log << CONID() << "RECEIVED: %" << rpkt.seqno()
                << bufinfo.str()
                << " RSL=" << expectspec.str()
                << " SN=" << s_rexmitstat_str[pktrexmitflag]
                << " FLAGS: "
                << rpkt.MessageFlagStr());
#endif

        // Decryption should have made the crypto flags EK_NOENC.
        // Otherwise it's an error.
        if (adding_successful)
        {
            HLOGC(qrlog.Debug,
                      log << CONID()
                          << "CONTIGUITY CHECK: sequence distance: " << CSeqNo::seqoff(m_iRcvCurrSeqNo, rpkt.seqno()));

            if (CSeqNo::seqcmp(rpkt.seqno(), CSeqNo::incseq(m_iRcvCurrSeqNo)) > 0) // Loss detection.
            {
                int32_t seqlo = CSeqNo::incseq(m_iRcvCurrSeqNo);
                int32_t seqhi = CSeqNo::decseq(rpkt.seqno());
                w_srt_loss_seqs.push_back(make_pair(seqlo, seqhi));
                HLOGC(qrlog.Debug, log << "pkt/LOSS DETECTED: %" << seqlo << " - %" << seqhi);
            }
        }

        // Update the current largest sequence number that has been received.
        // Or it is a retransmitted packet, remove it from receiver loss list.
        if (CSeqNo::seqcmp(rpkt.seqno(), m_iRcvCurrSeqNo) > 0)
        {
            m_iRcvCurrSeqNo = rpkt.seqno(); // Latest possible received
        }
        else
        {
            unlose(rpkt); // was BELATED or RETRANSMITTED
            w_was_sent_in_order &= 0 != pktrexmitflag;
        }
    }

    return 0;
}

int srt::CUDT::processData(CUnit* in_unit)
{
    if (m_bClosing)
        return -1;

    CPacket &packet = in_unit->m_Packet;

    // Just heard from the peer, reset the expiration count.
    m_iEXPCount = 1;
    m_tsLastRspTime.store(steady_clock::now());


    // We are receiving data, start tsbpd thread if TsbPd is enabled
    if (-1 == checkLazySpawnTsbPdThread())
    {
        return -1;
    }

    const int pktrexmitflag = m_bPeerRexmitFlag ? (packet.getRexmitFlag() ? 1 : 0) : 2;
    const bool retransmitted = pktrexmitflag == 1;
#if ENABLE_HEAVY_LOGGING
    string                   rexmit_reason;
#endif

    if (retransmitted)
    {
        // This packet was retransmitted
        enterCS(m_StatsLock);
        m_stats.rcvr.recvdRetrans.count(packet.getLength());
        leaveCS(m_StatsLock);

#if ENABLE_HEAVY_LOGGING
        // Check if packet was retransmitted on request or on ack timeout
        // Search the sequence in the loss record.
        rexmit_reason = " by ";
        ScopedLock lock(m_RcvLossLock);
        if (!m_pRcvLossList->find(packet.seqno(), packet.seqno()))
            rexmit_reason += "BLIND";
        else
            rexmit_reason += "NAKREPORT";
#endif
    }

#if ENABLE_HEAVY_LOGGING
   {
       steady_clock::duration tsbpddelay = milliseconds_from(m_iTsbPdDelay_ms); // (value passed to CRcvBuffer::setRcvTsbPdMode)

       // It's easier to remove the latency factor from this value than to add a function
       // that exposes the details basing on which this value is calculated.
       steady_clock::time_point pts = m_pRcvBuffer->getPktTsbPdTime(packet.getMsgTimeStamp());
       steady_clock::time_point ets = pts - tsbpddelay;

       HLOGC(qrlog.Debug, log << CONID() << "processData: RECEIVED DATA: size=" << packet.getLength()
           << " seq=" << packet.getSeqNo()
           // XXX FIX IT. OTS should represent the original sending time, but it's relative.
           //<< " OTS=" << FormatTime(packet.getMsgTimeStamp())
           << " ETS=" << FormatTime(ets)
           << " PTS=" << FormatTime(pts));
   }
#endif

    updateCC(TEV_RECEIVE, EventVariant(&packet));
    ++m_iPktCount;

    const int pktsz = (int) packet.getLength();
    // Update time information
    // XXX Note that this adds the byte size of a packet
    // of which we don't yet know as to whether this has
    // carried out some useful data or some excessive data
    // that will be later discarded.
    // FIXME: before adding this on the rcv time window,
    // make sure that this packet isn't going to be
    // effectively discarded, as repeated retransmission,
    // for example, burdens the link, but doesn't better the speed.
    m_RcvTimeWindow.onPktArrival(pktsz);

    // Probe the packet pair if needed.
    // Conditions and any extra data required for the packet
    // this function will extract and test as needed.

    const bool unordered = CSeqNo::seqcmp(packet.seqno(), m_iRcvCurrSeqNo) <= 0;

    // Retransmitted and unordered packets do not provide expected measurement.
    // We expect the 16th and 17th packet to be sent regularly,
    // otherwise measurement must be rejected.
    m_RcvTimeWindow.probeArrival(packet, unordered || retransmitted);

    enterCS(m_StatsLock);
    m_stats.rcvr.recvd.count(pktsz);
    leaveCS(m_StatsLock);

    loss_seqs_t                             filter_loss_seqs;
    loss_seqs_t                             srt_loss_seqs;
    vector<CUnit *>                         incoming;
    bool                                    was_sent_in_order          = true;

    // If the peer doesn't understand REXMIT flag, send rexmit request
    // always immediately.
    int initial_loss_ttl = 0;
    if (m_bPeerRexmitFlag)
        initial_loss_ttl = m_iReorderTolerance;

    // Track packet loss in statistics early, because a packet filter (e.g. FEC) might recover it later on,
    // supply the missing packet(s), and the loss will no longer be visible for the code that follows.
    if (packet.getMsgSeq(m_bPeerRexmitFlag) != SRT_MSGNO_CONTROL) // disregard filter-control packets, their seq may mean nothing
    {
        const int diff = CSeqNo::seqoff(m_iRcvCurrPhySeqNo, packet.seqno());
        // Difference between these two sequence numbers is expected to be:
        // 0 - duplicated last packet (theory only)
        // 1 - subsequent packet (alright)
        // <0 - belated or recovered packet
        // >1 - jump over a packet loss (loss = seqdiff-1)
        if (diff > 1)
        {
            const int loss = diff - 1; // loss is all that is above diff == 1

            ScopedLock lg(m_StatsLock);
            const uint64_t avgpayloadsz = m_pRcvBuffer->getRcvAvgPayloadSize();
            m_stats.rcvr.lost.count(stats::BytesPackets(loss * avgpayloadsz, (uint32_t) loss));

            HLOGC(qrlog.Debug,
                  log << CONID() << "LOSS STATS: n=" << loss << " SEQ: [" << CSeqNo::incseq(m_iRcvCurrPhySeqNo) << " "
                      << CSeqNo::decseq(packet.seqno()) << "]");
        }

        if (diff > 0)
        {
            // Record if it was further than latest
            m_iRcvCurrPhySeqNo = packet.seqno();
        }
    }

    // [[using locked()]];  // (NOTHING locked)

#if ENABLE_BONDING
    // Switch to RUNNING even if there was a discrepancy, unless
    // it was long way forward.
    // XXX Important: This code is in the dead function defaultPacketArrival
    // but normally it should be called here regardless if the packet was
    // accepted or rejected because if it was belated it may result in a
    // "runaway train" problem as the IDLE links are being updated the base
    // reception sequence pointer stating that this link is not receiving.
    if (m_parent->m_GroupOf)
    {
        ScopedLock protect_group_existence (uglobal().m_GlobControlLock);
        groups::SocketData* gi = m_parent->m_GroupMemberData;

        // This check is needed as after getting the lock the socket
        // could be potentially removed. It is however granted that as long
        // as gi is non-NULL iterator, the group does exist and it does contain
        // this socket as member (that is, 'gi' cannot be a dangling pointer).
        if (gi != NULL)
        {
            if (gi->rcvstate < SRT_GST_RUNNING) // PENDING or IDLE, tho PENDING is unlikely
            {
                HLOGC(qrlog.Debug,
                      log << CONID() << "processData: IN-GROUP rcv state transition " << srt_log_grp_state[gi->rcvstate]
                          << " -> RUNNING.");
                gi->rcvstate = SRT_GST_RUNNING;
            }
            else
            {
                HLOGC(qrlog.Debug,
                      log << CONID() << "processData: IN-GROUP rcv state transition NOT DONE - state:"
                          << srt_log_grp_state[gi->rcvstate]);
            }
        }
    }
#endif

    bool new_inserted = false;

    if (m_PacketFilter)
    {
        // Stuff this data into the filter
        m_PacketFilter.receive(in_unit, (incoming), (filter_loss_seqs));
        HLOGC(qrlog.Debug,
              log << CONID() << "(FILTER) fed data, received " << incoming.size() << " pkts, " << Printable(filter_loss_seqs)
                  << " loss to report, "
                  << (m_PktFilterRexmitLevel == SRT_ARQ_ALWAYS ? "FIND & REPORT LOSSES YOURSELF"
                                                               : "REPORT ONLY THOSE"));
    }
    else
    {
        // Stuff in just one packet that has come in.
        incoming.push_back(in_unit);
    }

    {
        // Start of offset protected section
        // Prevent TsbPd thread from modifying Ack position while adding data
        // offset from RcvLastAck in RcvBuffer must remain valid between seqoff() and addData()
        UniqueLock recvbuf_acklock(m_RcvBufferLock);
        // Needed for possibly check for needsQuickACK.
        const bool incoming_belated = (CSeqNo::seqcmp(in_unit->m_Packet.seqno(), m_pRcvBuffer->getStartSeqNo()) < 0);

        const int res = handleSocketPacketReception(incoming,
                (new_inserted),
                (was_sent_in_order),
                (srt_loss_seqs));

        if (res == -2)
        {
            // This is a scoped lock with AckLock, but for the moment
            // when processClose() is called this lock must be taken out,
            // otherwise this will cause a deadlock. We don't need this
            // lock anymore, and at 'return' it will be unlocked anyway.
            recvbuf_acklock.unlock();
            processClose();

            return -1;
        }

        if (res == -1)
        {
            return -1;
        }

        if (!srt_loss_seqs.empty())
        {
            ScopedLock lock(m_RcvLossLock);

            HLOGC(qrlog.Debug,
                  log << CONID() << "processData: RECORDING LOSS: " << Printable(srt_loss_seqs)
                      << " tolerance=" << initial_loss_ttl);

            for (loss_seqs_t::iterator i = srt_loss_seqs.begin(); i != srt_loss_seqs.end(); ++i)
            {
                m_pRcvLossList->insert(i->first, i->second);
                if (initial_loss_ttl)
                {
                    // The LOSSREPORT will be sent after initial_loss_ttl.
                    m_FreshLoss.push_back(CRcvFreshLoss(i->first, i->second, initial_loss_ttl));
                }
            }
        }

        // This is moved earlier after introducing filter because it shouldn't
        // be executed in case when the packet was rejected by the receiver buffer.
        // However now the 'excessive' condition may be true also in case when
        // a truly non-excessive packet has been received, just it has been temporarily
        // stored for better times by the filter module. This way 'excessive' is also true,
        // although the old condition that a packet with a newer sequence number has arrived
        // or arrived out of order may still be satisfied.
        if (!incoming_belated && was_sent_in_order)
        {
            // Basing on some special case in the packet, it might be required
            // to enforce sending ACK immediately (earlier than normally after
            // a given period).
            if (m_CongCtl->needsQuickACK(packet))
            {
                m_tsNextACKTime.store(steady_clock::now());
            }
        }

        if (!new_inserted)
        {
            return -1;
        }
    } // End of recvbuf_acklock

    if (m_bClosing)
    {
        // RcvQueue worker thread can call processData while closing (or close while processData)
        // This race condition exists in the UDT design but the protection against TsbPd thread
        // (with AckLock) and decryption enlarged the probability window.
        // Application can crash deep in decrypt stack since crypto context is deleted in close.
        // RcvQueue worker thread will not necessarily be deleted with this connection as it can be
        // used by others (socket multiplexer).
        return -1;
    }

    if (incoming.empty())
    {
        // Treat as excessive. This is when a filter cumulates packets
        // until the loss is rebuilt, or eats up a filter control packet
        return -1;
    }

    if (!srt_loss_seqs.empty())
    {
        const bool report_recorded_loss = !m_PacketFilter || m_PktFilterRexmitLevel == SRT_ARQ_ALWAYS;
        if (!initial_loss_ttl && report_recorded_loss)
        {
            HLOGC(qrlog.Debug, log << CONID() << "WILL REPORT LOSSES (SRT): " << Printable(srt_loss_seqs));
            sendLossReport(srt_loss_seqs);
        }

        if (m_bTsbPd)
        {
            HLOGC(qrlog.Debug, log << CONID() << "loss: signaling TSBPD cond");
            CSync::lock_notify_one(m_RcvTsbPdCond, m_RecvLock);
        }
        else
        {
            HLOGC(qrlog.Debug, log << CONID() << "loss: socket is not TSBPD, not signaling");
        }
    }

    // Separately report loss records of those reported by a filter.
    // ALWAYS report whatever has been reported back by a filter. Note that
    // the filter never reports anything when rexmit fallback level is ALWAYS or NEVER.
    // With ALWAYS only those are reported that were recorded here by SRT.
    // With NEVER, nothing is to be reported.
    if (!filter_loss_seqs.empty())
    {
        HLOGC(qrlog.Debug, log << CONID() << "WILL REPORT LOSSES (filter): " << Printable(filter_loss_seqs));
        sendLossReport(filter_loss_seqs);

        if (m_bTsbPd)
        {
            HLOGC(qrlog.Debug, log << CONID() << "loss: signaling TSBPD cond");
            CSync::lock_notify_one(m_RcvTsbPdCond, m_RecvLock);
        }
    }

    // Now review the list of FreshLoss to see if there's any "old enough" to send UMSG_LOSSREPORT to it.

    // PERFORMANCE CONSIDERATIONS:
    // This list is quite inefficient as a data type and finding the candidate to send UMSG_LOSSREPORT
    // is linear time. On the other hand, there are some special cases that are important for performance:
    // - only the first (plus some following) could have had TTL drown to 0
    // - the only (little likely) possibility that the next-to-first record has TTL=0 is when there was
    //   a loss range split (due to dropFromLossLists() of one sequence)
    // - first found record with TTL>0 means end of "ready to LOSSREPORT" records
    // So:
    // All you have to do is:
    //  - start with first element and continue with next elements, as long as they have TTL=0
    //    If so, send the loss report and remove this element.
    //  - Since the first element that has TTL>0, iterate until the end of container and decrease TTL.
    //
    // This will be efficient becase the loop to increment one field (without any condition check)
    // can be quite well optimized.

    vector<int32_t> lossdata;
    {
        ScopedLock lg(m_RcvLossLock);

        // XXX There was a mysterious crash around m_FreshLoss. When the initial_loss_ttl is 0
        // (that is, "belated loss report" feature is off), don't even touch m_FreshLoss.
        if (initial_loss_ttl && !m_FreshLoss.empty())
        {
            deque<CRcvFreshLoss>::iterator i = m_FreshLoss.begin();

            // Phase 1: take while TTL <= 0.
            // There can be more than one record with the same TTL, if it has happened before
            // that there was an 'unlost' (@c dropFromLossLists) sequence that has split one detected loss
            // into two records.
            for (; i != m_FreshLoss.end() && i->ttl <= 0; ++i)
            {
                HLOGC(qrlog.Debug, log << "Packet seq " << i->seq[0] << "-" << i->seq[1]
                        << " (" << (CSeqNo::seqoff(i->seq[0], i->seq[1]) + 1) << " packets) considered lost - sending LOSSREPORT");
                addLossRecord(lossdata, i->seq[0], i->seq[1]);
            }

            // Remove elements that have been processed and prepared for lossreport.
            if (i != m_FreshLoss.begin())
            {
                m_FreshLoss.erase(m_FreshLoss.begin(), i);
                i = m_FreshLoss.begin();
            }

            if (m_FreshLoss.empty())
            {
                HLOGP(qrlog.Debug, "NO MORE FRESH LOSS RECORDS.");
            }
            else
            {
                HLOGC(qrlog.Debug, log << "STILL " << m_FreshLoss.size() << " FRESH LOSS RECORDS, FIRST: "
                        << i->seq[0] << "-" << i->seq[1]
                        << " (" << (1 + CSeqNo::seqoff(i->seq[0], i->seq[1])) << ") TTL: " << i->ttl);
            }

            // Phase 2: rest of the records should have TTL decreased.
            for (; i != m_FreshLoss.end(); ++i)
                --i->ttl;
        }
    }
    if (!lossdata.empty())
    {
        sendCtrl(UMSG_LOSSREPORT, NULL, &lossdata[0], (int) lossdata.size());
    }

    // was_sent_in_order means either of:
    // - packet was sent in order (first if branch above)
    // - packet was sent as old, but was a retransmitted packet

    if (m_bPeerRexmitFlag && was_sent_in_order)
    {
        ++m_iConsecOrderedDelivery;
        if (m_iConsecOrderedDelivery >= 50)
        {
            m_iConsecOrderedDelivery = 0;
            if (m_iReorderTolerance > 0)
            {
                m_iReorderTolerance--;
                enterCS(m_StatsLock);
                m_stats.traceReorderDistance--;
                leaveCS(m_StatsLock);
                HLOGC(qrlog.Debug, log << "ORDERED DELIVERY of 50 packets in a row - decreasing tolerance to "
                        << m_iReorderTolerance);
            }
        }
    }

    return 0;
}

#if ENABLE_BONDING

// NOTE: this is updated from the value of m_iRcvLastAck,
// which might be past the buffer and potentially cause setting
// the value to the last received and re-requiring retransmission.
// Worst case is that there could be a few packets to tear the transmission
// even more (as there will be likely no time to recover them), but
// if the transmission was already torn in the previously active link
// this shouldn't be a problem that these packets won't be recovered
// after activating the second link, although will be retried this way.
void srt::CUDT::updateIdleLinkFrom(CUDT* source)
{
    int bufseq;
    {
        ScopedLock lg (m_RcvBufferLock);
        bufseq = source->m_pRcvBuffer->getStartSeqNo();
    }
    ScopedLock lg (m_RecvLock);

    if (!m_pRcvBuffer->empty())
    {
        HLOGC(grlog.Debug, log << "grp: NOT updating rcv-seq in @" << m_SocketID << ": receiver buffer not empty");
        return;
    }

    int32_t new_last_rcv = source->m_iRcvLastAck;

    if (CSeqNo::seqcmp(new_last_rcv, bufseq) < 0)
    {
        // Emergency check whether the last ACK was behind the
        // buffer. This may happen when TSBPD dropped empty cells.
        // This may cause that the newly activated link may derive
        // these empty cells which will never be recovered.
        new_last_rcv = bufseq;
    }

    // if (new_last_rcv <=% m_iRcvCurrSeqNo)
    if (CSeqNo::seqcmp(new_last_rcv, m_iRcvCurrSeqNo) <= 0)
    {
        // Reject the change because that would shift the reception pointer backwards.
        HLOGC(grlog.Debug, log << "grp: NOT updating rcv-seq in @" << m_SocketID
                << ": backward setting rejected: %" << m_iRcvCurrSeqNo
                << " -> %" << new_last_rcv);
        return;
    }

    HLOGC(grlog.Debug, log << "grp: updating rcv-seq in @" << m_SocketID
            << " from @" << source->m_SocketID << ": %" << new_last_rcv);
    setInitialRcvSeq(new_last_rcv);
}

#endif

/// This function is called when a packet has arrived, which was behind the current
/// received sequence - that is, belated or retransmitted. Try to remove the packet
/// from both loss records: the general loss record and the fresh loss record.
///
/// Additionally, check - if supported by the peer - whether the "latecoming" packet
/// has been sent due to retransmission or due to reordering, by checking the rexmit
/// support flag and rexmit flag itself. If this packet was surely ORIGINALLY SENT
/// it means that the current network connection suffers of packet reordering. This
/// way try to introduce a dynamic tolerance by calculating the difference between
/// the current packet reception sequence and this packet's sequence. This value
/// will be set to the tolerance value, which means that later packet retransmission
/// will not be required immediately, but only after receiving N next packets that
/// do not include the lacking packet.
/// The tolerance is not increased infinitely - it's bordered by iMaxReorderTolerance.
/// This value can be set in options - SRT_LOSSMAXTTL.
void srt::CUDT::unlose(const CPacket &packet)
{
    ScopedLock lg(m_RcvLossLock);
    int32_t sequence = packet.seqno();
    m_pRcvLossList->remove(sequence);

    // Rest of this code concerns only the "belated lossreport" feature.

    bool has_increased_tolerance = false;
    bool was_reordered           = false;

    if (m_bPeerRexmitFlag)
    {
        // If the peer understands the REXMIT flag, it means that the REXMIT flag is contained
        // in the PH_MSGNO field.

        // The packet is considered coming originally (just possibly out of order), if REXMIT
        // flag is NOT set.
        was_reordered = !packet.getRexmitFlag();
        if (was_reordered)
        {
            HLOGC(qrlog.Debug, log << "received out-of-band packet %" << sequence);

            const int seqdiff = abs(CSeqNo::seqcmp(m_iRcvCurrSeqNo, packet.seqno()));
            enterCS(m_StatsLock);
            m_stats.traceReorderDistance = max(seqdiff, m_stats.traceReorderDistance);
            leaveCS(m_StatsLock);
            if (seqdiff > m_iReorderTolerance)
            {
                const int new_tolerance = min(seqdiff, m_config.iMaxReorderTolerance);
                HLOGC(qrlog.Debug, log << "Belated by " << seqdiff << " seqs - Reorder tolerance "
                        << (new_tolerance == m_iReorderTolerance ? "REMAINS with " : "increased to ") << new_tolerance);
                m_iReorderTolerance = new_tolerance;
                has_increased_tolerance =
                    true; // Yes, even if reorder tolerance is already at maximum - this prevents decreasing tolerance.
            }
        }
        else
        {
            HLOGC(qrlog.Debug, log << CONID() << "received reXmitted packet seq=" << sequence);
        }
    }
    else
    {
        HLOGC(qrlog.Debug, log << "received reXmitted or belated packet seq " << sequence << " (distinction not supported by peer)");
    }

    // Don't do anything if "belated loss report" feature is not used.
    // In that case the FreshLoss list isn't being filled in at all, the
    // loss report is sent directly.
    // Note that this condition blocks two things being done in this function:
    // - remove given sequence from the fresh loss record
    //   (in this case it's empty anyway)
    // - decrease current reorder tolerance based on whether packets come in order
    //   (current reorder tolerance is 0 anyway)
    if (m_bPeerRexmitFlag == 0 || m_iReorderTolerance == 0)
        return;

    int had_ttl = 0;
    if (CRcvFreshLoss::removeOne((m_FreshLoss), sequence, (&had_ttl)))
    {
        HLOGC(qrlog.Debug, log << "sequence " << sequence << " removed from belated lossreport record");
    }

    if (was_reordered)
    {
        m_iConsecOrderedDelivery = 0;
        if (has_increased_tolerance)
        {
            m_iConsecEarlyDelivery = 0; // reset counter
        }
        else if (had_ttl > 2)
        {
            ++m_iConsecEarlyDelivery; // otherwise, and if it arrived quite earlier, increase counter
            HLOGC(qrlog.Debug, log << "... arrived at TTL " << had_ttl << " case " << m_iConsecEarlyDelivery);

            // After 10 consecutive
            if (m_iConsecEarlyDelivery >= 10)
            {
                m_iConsecEarlyDelivery = 0;
                if (m_iReorderTolerance > 0)
                {
                    m_iReorderTolerance--;
                    enterCS(m_StatsLock);
                    m_stats.traceReorderDistance--;
                    leaveCS(m_StatsLock);
                    HLOGC(qrlog.Debug, log << "... reached " << m_iConsecEarlyDelivery
                            << " times - decreasing tolerance to " << m_iReorderTolerance);
                }
            }
        }
        // If hasn't increased tolerance, but the packet appeared at TTL less than 2, do nothing.
    }
}

void srt::CUDT::dropFromLossLists(int32_t from, int32_t to)
{
    ScopedLock lg(m_RcvLossLock);

    IF_HEAVY_LOGGING(bool autodetected = false);
    int32_t begin SRT_ATR_UNUSED;
    if (from == SRT_SEQNO_NONE)
    {
        begin = m_pRcvLossList->removeUpTo(to);
        IF_HEAVY_LOGGING(autodetected = true);
    }
    else
    {
        begin = from;
        m_pRcvLossList->remove(from, to);
    }

#if ENABLE_HEAVY_LOGGING
    ostringstream range;
    if (begin == SRT_SEQNO_NONE)
    {
        range << "no";
    }
    else
    {
        int off = CSeqNo::seqoff(begin, to);
        if (off < 0)
        {
            range << "WEIRD NUMBER OF";
        }
        else
        {
            range << (off + 1);
        }
    }

    static const char* const beginwhere[2] = {"explicit", "detected"};

    const char* const reqtype = (from == SRT_SEQNO_NONE) ? "TLPKTDROP" : "DROPREQ";

    HLOGC(qrlog.Debug, log << CONID() << "DROP PER " << reqtype << " %" << begin
            << "[" << beginwhere[1*autodetected] << "]-" << to << " ("
            << range.str() << " packets)");
#endif

    if (m_bPeerRexmitFlag == 0 || m_iReorderTolerance == 0)
        return;

    // All code below concerns only "belated lossreport" feature.

    // It's highly unlikely that this is waiting to send a belated UMSG_LOSSREPORT,
    // so treat it rather as a sanity check.

    // It's enough to check if the first element of the list starts with a sequence older than 'to'.
    // If not, just do nothing.

    size_t delete_index = 0;
    for (size_t i = 0; i < m_FreshLoss.size(); ++i)
    {
        CRcvFreshLoss::Emod result = m_FreshLoss[i].revoke(from, to);
        switch (result)
        {
        case CRcvFreshLoss::DELETE:
            delete_index = i + 1; // PAST THE END
            continue;             // There may be further ranges that are included in this one, so check on.

        case CRcvFreshLoss::NONE:
        case CRcvFreshLoss::STRIPPED:
            break; // THIS BREAKS ONLY 'switch', not 'for'!

        case CRcvFreshLoss::SPLIT:; // This function never returns it. It's only a compiler shut-up.
        }

        break; // Now this breaks also FOR.
    }

    m_FreshLoss.erase(m_FreshLoss.begin(),
                      m_FreshLoss.begin() + delete_index); // with delete_index == 0 will do nothing
}

// This function, as the name states, should bake a new cookie.
int32_t srt::CUDT::bake(const sockaddr_any& addr, int32_t current_cookie, int correction)
{
    static unsigned int distractor = 0;
    unsigned int        rollover   = distractor + 10;

    for (;;)
    {
        // SYN cookie
        char clienthost[NI_MAXHOST];
        char clientport[NI_MAXSERV];
        getnameinfo(addr.get(),
                    addr.size(),
                    clienthost,
                    sizeof(clienthost),
                    clientport,
                    sizeof(clientport),
                    NI_NUMERICHOST | NI_NUMERICSERV);
        int64_t timestamp = (count_microseconds(steady_clock::now() - m_stats.tsStartTime) / 60000000) + distractor +
                            correction; // secret changes every one minute
        stringstream cookiestr;
        cookiestr << clienthost << ":" << clientport << ":" << timestamp;
        union {
            unsigned char cookie[16];
            int32_t       cookie_val;
        };
        CMD5::compute(cookiestr.str().c_str(), cookie);

        if (cookie_val != current_cookie)
            return cookie_val;

        ++distractor;

        // This is just to make the loop formally breakable,
        // but this is virtually impossible to happen.
        if (distractor == rollover)
            return cookie_val;
    }
}

// XXX This is quite a mystery, why this function has a return value
// and what the purpose for it was. There's just one call of this
// function in the whole code and in that call the return value is
// ignored. Actually this call happens in the CRcvQueue::worker thread,
// where it makes a response for incoming UDP packet that might be
// a connection request. Should any error occur in this process, there
// is no way to "report error" that happened here. Basing on that
// these values in original UDT code were quite like the values
// for m_iReqType, they have been changed to URQ_* symbols, which
// may mean that the intent for the return value was to send this
// value back as a control packet back to the connector.
//
// This function is run when the CRcvQueue object is reading packets
// from the multiplexer (@c CRcvQueue::worker_RetrieveUnit) and the
// target socket ID is 0.
//
// XXX Make this function return EConnectStatus enum type (extend if needed),
// and this will be directly passed to the caller.

// [[using locked(m_pRcvQueue->m_LSLock)]];
int srt::CUDT::processConnectRequest(const sockaddr_any& addr, CPacket& packet)
{
    // XXX ASSUMPTIONS:
    // [[using assert(packet.id() == 0)]]

    HLOGC(cnlog.Debug, log << CONID() << "processConnectRequest: received a connection request");

    if (m_bClosing)
    {
        m_RejectReason = SRT_REJ_CLOSE;
        HLOGC(cnlog.Debug, log << CONID() << "processConnectRequest: ... NOT. Rejecting because closing.");
        return m_RejectReason;
    }

    /*
     * Closing a listening socket only set bBroken
     * If a connect packet is received while closing it gets through
     * processing and crashes later.
     */
    if (m_bBroken)
    {
        m_RejectReason = SRT_REJ_CLOSE;
        HLOGC(cnlog.Debug, log << CONID() << "processConnectRequest: ... NOT. Rejecting because broken.");
        return m_RejectReason;
    }
    // When CHandShake::m_iContentSize is used in log, the file fails to link!
    size_t exp_len = CHandShake::m_iContentSize;

    // NOTE!!! Old version of SRT code checks if the size of the HS packet
    // is EQUAL to the above CHandShake::m_iContentSize.

    // Changed to < exp_len because we actually need that the packet
    // be at least of a size for handshake, although it may contain
    // more data, depending on what's inside.
    if (packet.getLength() < exp_len)
    {
        m_RejectReason = SRT_REJ_ROGUE;
        HLOGC(cnlog.Debug,
              log << CONID() << "processConnectRequest: ... NOT. Wrong size: " << packet.getLength()
                  << " (expected: " << exp_len << ")");
        return m_RejectReason;
    }

    // Dunno why the original UDT4 code only MUCH LATER was checking if the packet was UMSG_HANDSHAKE.
    // It doesn't seem to make sense to deserialize it into the handshake structure if we are not
    // sure that the packet contains the handshake at all!
    if (!packet.isControl(UMSG_HANDSHAKE))
    {
        m_RejectReason = SRT_REJ_ROGUE;
        LOGC(cnlog.Error,
             log << CONID() << "processConnectRequest: the packet received as handshake is not a handshake message");
        return m_RejectReason;
    }

    CHandShake hs;
    hs.load_from(packet.m_pcData, packet.getLength());

    // XXX MOST LIKELY this hs should be now copied into m_ConnRes field, which holds
    // the handshake structure sent from the peer (no matter the role or mode).
    // This should simplify the createSrtHandshake() function which can this time
    // simply write the crafted handshake structure into m_ConnReq, which needs no
    // participation of the local handshake and passing it as a parameter through
    // newConnection() -> acceptAndRespond() -> createSrtHandshake(). This is also
    // required as a source of the peer's information used in processing in other
    // structures.

    int32_t cookie_val = bake(addr);

    HLOGC(cnlog.Debug, log << CONID() << "processConnectRequest: new cookie: " << hex << cookie_val);

    // Remember the incoming destination address here and use it as a source
    // address when responding. It's not possible to record this address yet
    // because this happens still in the frames of the listener socket. Only
    // when processing switches to the newly spawned accepted socket can the
    // address be recorded in its m_SourceAddr field.
    sockaddr_any use_source_addr = packet.udpDestAddr();

    // REQUEST:INDUCTION.
    // Set a cookie, a target ID, and send back the same as
    // RESPONSE:INDUCTION.
    if (hs.m_iReqType == URQ_INDUCTION)
    {
        HLOGC(cnlog.Debug,
              log << CONID() << "processConnectRequest: received type=induction, sending back with cookie+socket");

        // XXX That looks weird - the calculated md5 sum out of the given host/port/timestamp
        // is 16 bytes long, but CHandShake::m_iCookie has 4 bytes. This then effectively copies
        // only the first 4 bytes. Moreover, it's dangerous on some platforms because the char
        // array need not be aligned to int32_t - changed to union in a hope that using int32_t
        // inside a union will enforce whole union to be aligned to int32_t.
        hs.m_iCookie = cookie_val;
        packet.set_id(hs.m_iID);

        // Ok, now's the time. The listener sets here the version 5 handshake,
        // even though the request was 4. This is because the old client would
        // simply return THE SAME version, not even looking into it, giving the
        // listener false impression as if it supported version 5.
        //
        // If the caller was really HSv4, it will simply ignore the version 5 in INDUCTION;
        // it will respond with CONCLUSION, but with its own set version, which is version 4.
        //
        // If the caller was really HSv5, it will RECOGNIZE this version 5 in INDUCTION, so
        // it will respond with version 5 when sending CONCLUSION.

        hs.m_iVersion = HS_VERSION_SRT1;

        // Additionally, set this field to a MAGIC value. This field isn't used during INDUCTION
        // by HSv4 client, HSv5 client can use it to additionally verify that this is a HSv5 listener.
        // In this field we also advertise the PBKEYLEN value. When 0, it's considered not advertised.
        hs.m_iType = SrtHSRequest::wrapFlags(true /*put SRT_MAGIC_CODE in HSFLAGS*/, m_config.iSndCryptoKeyLen);
        bool whether SRT_ATR_UNUSED = m_config.iSndCryptoKeyLen != 0;
        HLOGC(cnlog.Debug,
              log << CONID() << "processConnectRequest: " << (whether ? "" : "NOT ")
                  << " Advertising PBKEYLEN - value = " << m_config.iSndCryptoKeyLen);

        size_t size = packet.getLength();
        hs.store_to((packet.m_pcData), (size));
        setPacketTS(packet, steady_clock::now());

        // Display the HS before sending it to peer
        HLOGC(cnlog.Debug, log << CONID() << "processConnectRequest: SENDING HS (i): " << hs.show());

        m_pSndQueue->sendto(addr, packet, use_source_addr);
        return SRT_REJ_UNKNOWN; // EXCEPTION: this is a "no-error" code.
    }

    // Otherwise this should be REQUEST:CONCLUSION.
    // Should then come with the correct cookie that was
    // set in the above INDUCTION, in the HS_VERSION_SRT1
    // should also contain extra data.

    if (!hs.valid())
    {
        LOGC(cnlog.Error, log << CONID() << "processConnectRequest: ROGUE HS RECEIVED. Rejecting");
        m_RejectReason = SRT_REJ_ROGUE;
        return SRT_REJ_ROGUE;
    }

    HLOGC(cnlog.Debug,
          log << CONID() << "processConnectRequest: received type=" << RequestTypeStr(hs.m_iReqType)
              << " - checking cookie...");
    if (hs.m_iCookie != cookie_val)
    {
        cookie_val = bake(addr, cookie_val, -1); // SHOULD generate an earlier, distracted cookie

        if (hs.m_iCookie != cookie_val)
        {
            m_RejectReason = SRT_REJ_RDVCOOKIE;
            HLOGC(cnlog.Debug, log << CONID() << "processConnectRequest: ...wrong cookie " << hex << cookie_val << ". Ignoring.");
            return m_RejectReason;
        }

        HLOGC(cnlog.Debug, log << CONID() << "processConnectRequest: ... correct (FIXED) cookie. Proceeding.");
    }
    else
    {
        HLOGC(cnlog.Debug, log << CONID() << "processConnectRequest: ... correct (ORIGINAL) cookie. Proceeding.");
    }

    SRTSOCKET id = hs.m_iID;

    // HANDSHAKE: The old client sees the version that does not match HS_VERSION_UDT4 (5).
    // In this case it will respond with URQ_ERROR_REJECT. Rest of the data are the same
    // as in the handshake request. When this message is received, the connector side should
    // switch itself to the version number HS_VERSION_UDT4 and continue the old way (that is,
    // continue sending URQ_INDUCTION, but this time with HS_VERSION_UDT4).

    bool accepted_hs = true;

    if (hs.m_iVersion == HS_VERSION_SRT1)
    {
        // No further check required.
        // The m_iType contains handshake extension flags.
    }
    else if (hs.m_iVersion == HS_VERSION_UDT4)
    {
        // In UDT, and so in older SRT version, the hs.m_iType field should contain
        // the socket type, although SRT only allowed this field to be UDT_DGRAM.
        // Older SRT version contained that value in a field, but now that this can
        // only contain UDT_DGRAM the field itself has been abandoned.
        // For the sake of any old client that reports version 4 handshake, interpret
        // this hs.m_iType field as a socket type and check if it's UDT_DGRAM.

        // Note that in HSv5 hs.m_iType contains extension flags.
        if (hs.m_iType != UDT_DGRAM)
        {
            m_RejectReason = SRT_REJ_ROGUE;
            accepted_hs    = false;
        }
    }
    else
    {
        // Unsupported version
        // (NOTE: This includes "version=0" which is a rejection flag).
        m_RejectReason = SRT_REJ_VERSION;
        accepted_hs    = false;
    }

    if (!accepted_hs)
    {
        HLOGC(cnlog.Debug,
              log << CONID() << "processConnectRequest: version/type mismatch. Sending REJECT code:" << m_RejectReason
                  << " MSG: " << srt_rejectreason_str(m_RejectReason));
        // mismatch, reject the request
        hs.m_iReqType = URQFailure(m_RejectReason);
        size_t size   = CHandShake::m_iContentSize;
        hs.store_to((packet.m_pcData), (size));
        packet.set_id(id);
        setPacketTS((packet), steady_clock::now());
        HLOGC(cnlog.Debug, log << CONID() << "processConnectRequest: SENDING HS (e): " << hs.show());
        m_pSndQueue->sendto(addr, packet, use_source_addr);
    }
    else
    {
        // IMPORTANT!!!
        // If the newConnection() detects there is already a socket connection associated with the remote peer,
        // it returns the socket via `acpu`, and the `result` returned is 0.
        // Else if a new connection is successfully created, the conclusion handshake response
        // is sent by the function itself (it calls the acceptAndRespond(..)), the `acpu` remains null, the `result` is 1.
        int error  = SRT_REJ_UNKNOWN;
        CUDT* acpu = NULL;
        int result = uglobal().newConnection(m_SocketID, addr, packet, (hs), (error), (acpu));

        // This is listener - m_RejectReason need not be set
        // because listener has no functionality of giving the app
        // insight into rejected callers.

        // --->
        //        (global.) CUDTUnited::updateListenerMux
        //        (new Socket.) CUDT::acceptAndRespond
        if (result == -1)
        {
            hs.m_iReqType = URQFailure(error);
            LOGC(cnlog.Warn, log << "processConnectRequest: rsp(REJECT): " << hs.m_iReqType << " - " << srt_rejectreason_str(error));
        }

        // The `acpu` not NULL means connection exists, the `result` should be 0. It is not checked here though.
        // The `newConnection(..)` only sends response for newly created connection.
        // The connection already exists (no new connection has been created, no response sent).
        // Send the conclusion response manually here in case the peer has missed the first one.
        // The value  `result` here should be 0.
        if (acpu)
        {
            // This is an existing connection, so the handshake is only needed
            // because of the rule that every handshake request must be covered
            // by the handshake response. It wouldn't be good to call interpretSrtHandshake
            // here because the data from the handshake have been already interpreted
            // and recorded. We just need to craft a response.
            HLOGC(cnlog.Debug,
                  log << CONID() << "processConnectRequest: sending REPEATED handshake response req="
                      << RequestTypeStr(hs.m_iReqType));

            // Rewrite already updated previously data in acceptAndRespond
            acpu->rewriteHandshakeData(acpu->m_PeerAddr, (hs));

            uint32_t kmdata[SRTDATA_MAXSIZE];
            size_t   kmdatasize = SRTDATA_MAXSIZE;
            EConnectStatus conn = CONN_ACCEPT;

            if (hs.m_iVersion >= HS_VERSION_SRT1)
            {
                // Always attach extension.
                hs.m_extension = true;
                conn = acpu->craftKmResponse((kmdata), (kmdatasize));
            }
            else
            {
                kmdatasize = 0;
            }

            if (conn != CONN_ACCEPT)
                return conn;

            packet.setLength(m_iMaxSRTPayloadSize);
            if (!acpu->createSrtHandshake(SRT_CMD_HSRSP, SRT_CMD_KMRSP,
                        kmdata, kmdatasize,
                        (packet), (hs)))
            {
                HLOGC(cnlog.Debug,
                      log << CONID() << "processConnectRequest: rejecting due to problems in createSrtHandshake.");
                result        = -1; // enforce fallthrough for the below condition!
                hs.m_iReqType = URQFailure(m_RejectReason == SRT_REJ_UNKNOWN ? int(SRT_REJ_IPE) : m_RejectReason.load());
            }
            else
            {
                // Send the crafted handshake
                HLOGC(cnlog.Debug, log << CONID() << "processConnectRequest: SENDING (repeated) HS (a): " << hs.show());
                acpu->addressAndSend((packet));
            }
        }

        if (result == 1)
        {
            // BUG! There is no need to update write-readiness on the listener socket once new connection is accepted.
            // Only read-readiness has to be updated, but it is done so in the newConnection(..) function.
            // See PR #1831 and issue #1667.
            HLOGC(cnlog.Debug,
                  log << CONID() << "processConnectRequest: accepted connection, updating epoll to write-ready");

            // New connection has been accepted or an existing one has been found. Update epoll write-readiness.
            // a new connection has been created, enable epoll for write
            // Note: not using SRT_EPOLL_CONNECT symbol because this is a procedure
            // executed for the accepted socket.
            uglobal().m_EPoll.update_events(m_SocketID, m_sPollID, SRT_EPOLL_OUT, true);
        }
        else if (result == -1)
        {
            // The new connection failed
            // or the connection already existed, but manually sending the HS response above has failed.
            // HSv4: Send the SHUTDOWN message to the peer (see PR #2010) in order to disallow the peer to connect.
            //       The HSv4 clients do not interpret the error handshake response correctly.
            // HSv5: Send a handshake with an error code (hs.m_iReqType set earlier) to the peer.
            if (hs.m_iVersion < HS_VERSION_SRT1)
            {
                HLOGC(cnlog.Debug, log << CONID() << "processConnectRequest: HSv4 caller, sending SHUTDOWN after rejection with "
                        << RequestTypeStr(hs.m_iReqType));
                CPacket rsp;
                setPacketTS((rsp), steady_clock::now());
                rsp.pack(UMSG_SHUTDOWN);
                rsp.set_id(m_PeerID);
                m_pSndQueue->sendto(addr, rsp, use_source_addr);
            }
            else
            {
                HLOGC(cnlog.Debug,
                        log << CONID() << "processConnectRequest: sending ABNORMAL handshake info req="
                        << RequestTypeStr(hs.m_iReqType));
                size_t size = CHandShake::m_iContentSize;
                hs.store_to((packet.m_pcData), (size));
                packet.setLength(size);
                packet.set_id(id);
                setPacketTS(packet, steady_clock::now());
                HLOGC(cnlog.Debug, log << CONID() << "processConnectRequest: SENDING HS (a): " << hs.show());
                m_pSndQueue->sendto(addr, packet, use_source_addr);
            }
        }
    }
    LOGC(cnlog.Debug, log << CONID() << "listen ret: " << hs.m_iReqType << " - " << RequestTypeStr(hs.m_iReqType));

    return RejectReasonForURQ(hs.m_iReqType);
}

void srt::CUDT::addLossRecord(std::vector<int32_t> &lr, int32_t lo, int32_t hi)
{
    if (lo == hi)
        lr.push_back(lo);
    else
    {
        lr.push_back(lo | LOSSDATA_SEQNO_RANGE_FIRST);
        lr.push_back(hi);
    }
}

int srt::CUDT::checkACKTimer(const steady_clock::time_point &currtime)
{
    int because_decision = BECAUSE_NO_REASON;
    if (currtime > m_tsNextACKTime.load()  // ACK time has come
                                  // OR the number of sent packets since last ACK has reached
                                  // the congctl-defined value of ACK Interval
                                  // (note that none of the builtin congctls defines ACK Interval)
        || (m_CongCtl->ACKMaxPackets() > 0 && m_iPktCount >= m_CongCtl->ACKMaxPackets()))
    {
        // ACK timer expired or ACK interval is reached
        sendCtrl(UMSG_ACK);

        const steady_clock::duration ack_interval = m_CongCtl->ACKTimeout_us() > 0
            ? microseconds_from(m_CongCtl->ACKTimeout_us())
            : m_tdACKInterval;
        m_tsNextACKTime.store(currtime + ack_interval);

        m_iPktCount      = 0;
        m_iLightACKCount = 1;
        because_decision = BECAUSE_ACK;
    }

    // Or the transfer rate is so high that the number of packets
    // have reached the value of SelfClockInterval * LightACKCount before
    // the time has come according to m_tsNextACKTime. In this case a "lite ACK"
    // is sent, which doesn't contain statistical data and nothing more
    // than just the ACK number. The "fat ACK" packets will be still sent
    // normally according to the timely rules.
    else if (m_iPktCount >= SELF_CLOCK_INTERVAL * m_iLightACKCount)
    {
        // send a "light" ACK
        sendCtrl(UMSG_ACK, NULL, NULL, SEND_LITE_ACK);
        ++m_iLightACKCount;
        because_decision = BECAUSE_LITEACK;
    }

    return because_decision;
}

int srt::CUDT::checkNAKTimer(const steady_clock::time_point& currtime)
{
    // XXX The problem with working NAKREPORT with SRT_ARQ_ONREQ
    // is not that it would be inappropriate, but because it's not
    // implemented. The reason for it is that the structure of the
    // loss list container (m_pRcvLossList) is such that it is expected
    // that the loss records are ordered by sequence numbers (so
    // that two ranges sticking together are merged in place).
    // Unfortunately in case of SRT_ARQ_ONREQ losses must be recorded
    // as before, but they should not be reported, until confirmed
    // by the filter. By this reason they appear often out of order
    // and for adding them properly the loss list container wasn't
    // prepared. This then requires some more effort to implement.
    if (!m_config.bRcvNakReport || m_PktFilterRexmitLevel != SRT_ARQ_ALWAYS)
        return BECAUSE_NO_REASON;

    /*
     * m_config.bRcvNakReport enables NAK reports for SRT.
     * Retransmission based on timeout is bandwidth consuming,
     * not knowing what to retransmit when the only NAK sent by receiver is lost,
     * all packets past last ACK are retransmitted (rexmitMethod() == SRM_FASTREXMIT).
     */
    enterCS(m_RcvLossLock);
    const int loss_len = m_pRcvLossList->getLossLength();
    leaveCS(m_RcvLossLock);

    SRT_ASSERT(loss_len >= 0);
    int debug_decision = BECAUSE_NO_REASON;

    if (loss_len > 0)
    {
        if (currtime <= m_tsNextNAKTime.load())
            return BECAUSE_NO_REASON; // wait for next NAK time

        sendCtrl(UMSG_LOSSREPORT);
        debug_decision = BECAUSE_NAKREPORT;
    }

    m_tsNextNAKTime.store(currtime + m_tdNAKInterval);
    return debug_decision;
}

bool srt::CUDT::checkExpTimer(const steady_clock::time_point& currtime, int check_reason SRT_ATR_UNUSED)
{
    // VERY HEAVY LOGGING
#if ENABLE_HEAVY_LOGGING & 1
    static const char* const decisions [] = {
        "ACK",
        "LITE-ACK",
        "NAKREPORT"
    };

    string decision = "NOTHING";
    if (check_reason)
    {
        ostringstream decd;
        decision = "";
        for (int i = 0; i < LAST_BECAUSE_BIT; ++i)
        {
            int flag = 1 << i;
            if (check_reason & flag)
                decd << decisions[i] << " ";
        }
        decision = decd.str();
    }
    HLOGC(xtlog.Debug, log << CONID() << "checkTimer: ACTIVITIES PERFORMED: " << decision);
#endif

    // In UDT the m_bUserDefinedRTO and m_iRTO were in CCC class.
    // There's nothing in the original code that alters these values.

    steady_clock::time_point next_exp_time;
    if (m_CongCtl->RTO())
    {
        next_exp_time = m_tsLastRspTime.load() + microseconds_from(m_CongCtl->RTO());
    }
    else
    {
        steady_clock::duration exp_timeout =
            microseconds_from(m_iEXPCount * (m_iSRTT + 4 * m_iRTTVar) + COMM_SYN_INTERVAL_US);
        if (exp_timeout < (m_iEXPCount * m_tdMinExpInterval))
            exp_timeout = m_iEXPCount * m_tdMinExpInterval;
        next_exp_time = m_tsLastRspTime.load() + exp_timeout;
    }

    if (currtime <= next_exp_time && !m_bBreakAsUnstable)
        return false;

    // ms -> us
    const int PEER_IDLE_TMO_US = m_config.iPeerIdleTimeout_ms * 1000;
    // Haven't received any information from the peer, is it dead?!
    // timeout: at least 16 expirations and must be greater than 5 seconds
    time_point last_rsp_time = m_tsLastRspTime.load();
    if (m_bBreakAsUnstable || ((m_iEXPCount > COMM_RESPONSE_MAX_EXP) &&
        (currtime - last_rsp_time > microseconds_from(PEER_IDLE_TMO_US))))
    {
        //
        // Connection is broken.
        // UDT does not signal any information about this instead of to stop quietly.
        // Application will detect this when it calls any UDT methods next time.
        //
        HLOGC(xtlog.Debug,
              log << CONID() << "CONNECTION EXPIRED after " << FormatDuration<DUNIT_MS>(currtime - last_rsp_time) << " - BREAKING");
        m_bClosing       = true;
        m_bBroken        = true;
        m_iBrokenCounter = 30;

        // update snd U list to remove this socket
        m_pSndQueue->m_pSndUList->update(this, CSndUList::DO_RESCHEDULE);

        updateBrokenConnection();
        completeBrokenConnectionDependencies(SRT_ECONNLOST); // LOCKS!

        return true;
    }

    HLOGC(xtlog.Debug,
          log << CONID() << "EXP TIMER: count=" << m_iEXPCount << "/" << (+COMM_RESPONSE_MAX_EXP)
              << " elapsed=" << (count_microseconds(currtime - last_rsp_time)) << "/" << (+PEER_IDLE_TMO_US) << "us");

    ++m_iEXPCount;

    /*
     * (keepalive fix)
     * duB:
     * It seems there is confusion of the direction of the Response here.
     * lastRspTime is supposed to be when receiving (data/ctrl) from peer
     * as shown in processCtrl and processData,
     * Here we set because we sent something?
     *
     * Disabling this code that prevent quick reconnection when peer disappear
     */
    // Reset last response time since we've just sent a heart-beat.
    // (fixed) m_tsLastRspTime = currtime_tk;

    return false;
}

void srt::CUDT::checkRexmitTimer(const steady_clock::time_point& currtime)
{
    // Check if HSv4 should be retransmitted, and if KM_REQ should be resent if the side is INITIATOR.
    checkSndTimers();

    // There are two algorithms of blind packet retransmission: LATEREXMIT and FASTREXMIT.
    //
    // LATEREXMIT is only used with FileCC.
    // The RTO is triggered when some time has passed since the last ACK from
    // the receiver, while there is still some unacknowledged data in the sender's buffer,
    // and the loss list is empty at the moment of RTO (nothing to retransmit yet).
    //
    // FASTREXMIT is only used with LiveCC.
    // The RTO is triggered if the receiver is not configured to send periodic NAK reports,
    // when some time has passed since the last ACK from the receiver,
    // while there is still some unacknowledged data in the sender's buffer.
    //
    // In case the above conditions are met, the unacknowledged packets
    // in the sender's buffer will be added to the SND loss list and retransmitted.
    //

    {
        ScopedLock ack_lock(m_RecvAckLock);
        const uint64_t rtt_syn = (m_iSRTT + 4 * m_iRTTVar + 2 * COMM_SYN_INTERVAL_US);
        const uint64_t exp_int_us = (m_iReXmitCount * rtt_syn + COMM_SYN_INTERVAL_US);

        if (currtime <= (m_tsLastRspAckTime + microseconds_from(exp_int_us)))
            return;
    }

    // If there is no unacknowledged data in the sending buffer,
    // then there is nothing to retransmit.
    if (m_pSndBuffer->getCurrBufSize() <= 0)
        return;

    const bool is_laterexmit = m_CongCtl->rexmitMethod() == SrtCongestion::SRM_LATEREXMIT; // FileCC
    const bool is_fastrexmit = m_CongCtl->rexmitMethod() == SrtCongestion::SRM_FASTREXMIT; // LiveCC

    // If the receiver will send periodic NAK reports, then FASTREXMIT (live) is inactive.
    // TODO: Probably some method of "blind rexmit" MUST BE DONE, when TLPKTDROP is off.
    if (is_fastrexmit && m_bPeerNakReport)
        return;

    // Schedule a retransmission IF:
    // - there are packets in flight (getFlightSpan() > 0);
    // - in case of LATEREXMIT (File Mode): the sender loss list is empty
    //   (the receiver didn't send any LOSSREPORT, or LOSSREPORT was lost on track).
    // - in case of FASTREXMIT (Live Mode): the RTO (rtt_syn) was triggered, therefore
    //   schedule unacknowledged packets for retransmission regardless of the loss list emptiness.
    if (getFlightSpan() > 0 && (!is_laterexmit || m_pSndLossList->getLossLength() == 0))
    {
        // Sender: Insert all the packets sent after last received acknowledgement into the sender loss list.
        ScopedLock acklock(m_RecvAckLock); // Protect packet retransmission
        // Resend all unacknowledged packets on timeout, but only if there is no packet in the loss list
        const int32_t csn = m_iSndCurrSeqNo;
        const int     num = m_pSndLossList->insert(m_iSndLastAck, csn);
        if (num > 0)
        {
            enterCS(m_StatsLock);
            m_stats.sndr.lost.count(num);
            leaveCS(m_StatsLock);

            HLOGC(xtlog.Debug,
                  log << CONID() << "ENFORCED " << (is_laterexmit ? "LATEREXMIT" : "FASTREXMIT")
                      << " by ACK-TMOUT (scheduling): " << CSeqNo::incseq(m_iSndLastAck) << "-" << csn << " ("
                      << CSeqNo::seqoff(m_iSndLastAck, csn) << " packets)");
        }
    }

    ++m_iReXmitCount;

    const ECheckTimerStage stage = is_fastrexmit ? TEV_CHT_FASTREXMIT : TEV_CHT_REXMIT;
    updateCC(TEV_CHECKTIMER, EventVariant(stage));

    // schedule sending if not scheduled already
    m_pSndQueue->m_pSndUList->update(this, CSndUList::DONT_RESCHEDULE);
}

void srt::CUDT::checkTimers()
{
    // update CC parameters
    updateCC(TEV_CHECKTIMER, EventVariant(TEV_CHT_INIT));

    const steady_clock::time_point currtime = steady_clock::now();

    // This is a very heavy log, unblock only for temporary debugging!
#if 0
    HLOGC(xtlog.Debug, log << CONID() << "checkTimers: nextacktime=" << FormatTime(m_tsNextACKTime)
        << " AckInterval=" << m_iACKInterval
        << " pkt-count=" << m_iPktCount << " liteack-count=" << m_iLightACKCount);
#endif

    // Check if it is time to send ACK
    int debug_decision = checkACKTimer(currtime);

    // Check if it is time to send a loss report
    debug_decision |= checkNAKTimer(currtime);

    // Check if the connection is expired
    if (checkExpTimer(currtime, debug_decision))
        return;

    // Check if FAST or LATE packet retransmission is required
    checkRexmitTimer(currtime);

    if (currtime > m_tsLastSndTime.load() + microseconds_from(COMM_KEEPALIVE_PERIOD_US))
    {
        sendCtrl(UMSG_KEEPALIVE);
#if ENABLE_BONDING
        if (m_parent->m_GroupOf)
        {
            ScopedLock glock (uglobal().m_GlobControlLock);
            if (m_parent->m_GroupOf)
            {
                // Pass socket ID because it's about changing group socket data
                m_parent->m_GroupOf->internalKeepalive(m_parent->m_GroupMemberData);
                // NOTE: GroupLock is unnecessary here because the only data read and
                // modified is the target of the iterator from m_GroupMemberData. The
                // iterator will be valid regardless of any container modifications.
            }
        }
#endif
        HLOGP(xtlog.Debug, "KEEPALIVE");
    }
}

void srt::CUDT::updateBrokenConnection()
{
    m_bClosing = true;
    releaseSynch();
    // app can call any UDT API to learn the connection_broken error
    uglobal().m_EPoll.update_events(m_SocketID, m_sPollID, SRT_EPOLL_IN | SRT_EPOLL_OUT | SRT_EPOLL_ERR, true);
    CGlobEvent::triggerEvent();
}

void srt::CUDT::completeBrokenConnectionDependencies(int errorcode)
{
    int token = -1;

#if ENABLE_BONDING
    bool pending_broken = false;
    {
        ScopedLock guard_group_existence (uglobal().m_GlobControlLock);
        if (m_parent->m_GroupOf)
        {
            token = m_parent->m_GroupMemberData->token;
            if (m_parent->m_GroupMemberData->sndstate == SRT_GST_PENDING)
            {
                HLOGC(gmlog.Debug, log << CONID() << "updateBrokenConnection: a pending link was broken - will be removed");
                pending_broken = true;
            }
            else
            {
                HLOGC(gmlog.Debug,
                      log << CONID() << "updateBrokenConnection: state="
                          << CUDTGroup::StateStr(m_parent->m_GroupMemberData->sndstate)
                          << " a used link was broken - not closing automatically");
            }

            m_parent->m_GroupMemberData->sndstate = SRT_GST_BROKEN;
            m_parent->m_GroupMemberData->rcvstate = SRT_GST_BROKEN;
        }
    }
#endif

    if (m_cbConnectHook)
    {
        CALLBACK_CALL(m_cbConnectHook, m_SocketID, errorcode, m_PeerAddr.get(), token);
    }

#if ENABLE_BONDING
    {
        // Lock GlobControlLock in order to make sure that
        // the state if the socket having the group and the
        // existence of the group will not be changed during
        // the operation. The attempt of group deletion will
        // have to wait until this operation completes.
        ScopedLock lock(uglobal().m_GlobControlLock);
        CUDTGroup* pg = m_parent->m_GroupOf;
        if (pg)
        {
            // Bound to one call because this requires locking
            pg->updateFailedLink();
        }
    }

    // Sockets that never succeeded to connect must be deleted
    // explicitly, otherwise they will never be deleted.
    if (pending_broken)
    {
        // XXX This somehow can cause a deadlock
        // uglobal()->close(m_parent);
        LOGC(smlog.Debug, log << "updateBrokenConnection...: BROKEN SOCKET @" << m_SocketID << " - CLOSING, to be removed from group.");
        m_parent->setBrokenClosed();
    }
#endif
}

void srt::CUDT::addEPoll(const int eid)
{
    enterCS(uglobal().m_EPoll.m_EPollLock);
    m_sPollID.insert(eid);
    leaveCS(uglobal().m_EPoll.m_EPollLock);

    if (!stillConnected())
        return;

    enterCS(m_RecvLock);
    if (isRcvBufferReady())
    {
        uglobal().m_EPoll.update_events(m_SocketID, m_sPollID, SRT_EPOLL_IN, true);
    }
    leaveCS(m_RecvLock);

    if (m_config.iSndBufSize > m_pSndBuffer->getCurrBufSize())
    {
        uglobal().m_EPoll.update_events(m_SocketID, m_sPollID, SRT_EPOLL_OUT, true);
    }
}

void srt::CUDT::removeEPollEvents(const int eid)
{
    // clear IO events notifications;
    // since this happens after the epoll ID has been removed, they cannot be set again
    set<int> remove;
    remove.insert(eid);
    uglobal().m_EPoll.update_events(m_SocketID, remove, SRT_EPOLL_IN | SRT_EPOLL_OUT, false);
}

void srt::CUDT::removeEPollID(const int eid)
{
    enterCS(uglobal().m_EPoll.m_EPollLock);
    m_sPollID.erase(eid);
    leaveCS(uglobal().m_EPoll.m_EPollLock);
}

void srt::CUDT::ConnectSignal(ETransmissionEvent evt, EventSlot sl)
{
    if (evt >= TEV_E_SIZE)
        return; // sanity check

    m_Slots[evt].push_back(sl);
}

void srt::CUDT::DisconnectSignal(ETransmissionEvent evt)
{
    if (evt >= TEV_E_SIZE)
        return; // sanity check

    m_Slots[evt].clear();
}

void srt::CUDT::EmitSignal(ETransmissionEvent tev, EventVariant var)
{
    for (std::vector<EventSlot>::iterator i = m_Slots[tev].begin(); i != m_Slots[tev].end(); ++i)
    {
        i->emit(tev, var);
    }
}

int srt::CUDT::getsndbuffer(SRTSOCKET u, size_t *blocks, size_t *bytes)
{
    CUDTSocket *s = uglobal().locateSocket(u);
    if (!s)
        return -1;

    CSndBuffer *b = s->core().m_pSndBuffer;

    if (!b)
        return -1;

    int bytecount, timespan;
    int count = b->getCurrBufSize((bytecount), (timespan));

    if (blocks)
        *blocks = count;

    if (bytes)
        *bytes = bytecount;

    return std::abs(timespan);
}

int srt::CUDT::rejectReason(SRTSOCKET u)
{
    CUDTSocket* s = uglobal().locateSocket(u);
    if (!s)
        return SRT_REJ_UNKNOWN;

    return s->core().m_RejectReason;
}

int srt::CUDT::rejectReason(SRTSOCKET u, int value)
{
    CUDTSocket* s = uglobal().locateSocket(u);
    if (!s)
        return APIError(MJ_NOTSUP, MN_SIDINVAL);

    if (value < SRT_REJC_PREDEFINED)
        return APIError(MJ_NOTSUP, MN_INVAL);

    s->core().m_RejectReason = value;
    return 0;
}

int64_t srt::CUDT::socketStartTime(SRTSOCKET u)
{
    CUDTSocket* s = uglobal().locateSocket(u);
    if (!s)
        return APIError(MJ_NOTSUP, MN_SIDINVAL);

    return count_microseconds(s->core().m_stats.tsStartTime.time_since_epoch());
}

bool srt::CUDT::runAcceptHook(CUDT *acore, const sockaddr* peer, const CHandShake& hs, const CPacket& hspkt)
{
    // Prepare the information for the hook.

    // We need streamid.
    char target[CSrtConfig::MAX_SID_LENGTH + 1];
    memset((target), 0, CSrtConfig::MAX_SID_LENGTH + 1);

    // Just for a case, check the length.
    // This wasn't done before, and we could risk memory crash.
    // In case of error, this will remain unset and the empty
    // string will be passed as streamid.

    int ext_flags = SrtHSRequest::SRT_HSTYPE_HSFLAGS::unwrap(hs.m_iType);

#if ENABLE_BONDING
    bool have_group = false;
    SRT_GROUP_TYPE gt = SRT_GTYPE_UNDEFINED;
#endif

    // This tests if there are any extensions.
    if (hspkt.getLength() > CHandShake::m_iContentSize + 4 && IsSet(ext_flags, CHandShake::HS_EXT_CONFIG))
    {
        uint32_t *begin = reinterpret_cast<uint32_t *>(hspkt.m_pcData + CHandShake::m_iContentSize);
        size_t    size  = hspkt.getLength() - CHandShake::m_iContentSize; // Due to previous cond check we grant it's >0
        uint32_t *next  = 0;
        size_t    length   = size / sizeof(uint32_t);
        size_t    blocklen = 0;

        for (;;) // ONE SHOT, but continuable loop
        {
            int cmd = FindExtensionBlock(begin, length, (blocklen), (next));

            const size_t bytelen = blocklen * sizeof(uint32_t);

            if (cmd == SRT_CMD_SID)
            {
                if (!bytelen || bytelen > CSrtConfig::MAX_SID_LENGTH)
                {
                    LOGC(cnlog.Error,
                         log << CONID() << "interpretSrtHandshake: STREAMID length " << bytelen << " is 0 or > "
                             << +CSrtConfig::MAX_SID_LENGTH << " - PROTOCOL ERROR, REJECTING");
                    return false;
                }
                // See comment at CUDT::interpretSrtHandshake().
                memcpy((target), begin + 1, bytelen);

                // Un-swap on big endian machines
                ItoHLA(((uint32_t *)target), (uint32_t *)target, blocklen);
            }
#if ENABLE_BONDING
            else if (cmd == SRT_CMD_GROUP)
            {
                uint32_t* groupdata = begin + 1;
                have_group = true; // Even if parse error happes
                if (bytelen / sizeof(int32_t) >= GRPD_E_SIZE)
                {
                    uint32_t gd = groupdata[GRPD_GROUPDATA];
                    gt = SRT_GROUP_TYPE(SrtHSRequest::HS_GROUP_TYPE::unwrap(gd));
                }
            }
#endif
            else if (cmd == SRT_CMD_NONE)
            {
                // End of blocks
                break;
            }

            // Any other kind of message extracted. Search on.
            if (!NextExtensionBlock((begin), next, (length)))
                break;
        }
    }

#if ENABLE_BONDING
    if (have_group && acore->m_config.iGroupConnect == 0)
    {
        HLOGC(cnlog.Debug,
              log << CONID() << "runAcceptHook: REJECTING connection WITHOUT calling the hook - groups not allowed");
        return false;
    }

    // Update the groupconnect flag
    acore->m_config.iGroupConnect = have_group ? 1 : 0;
    acore->m_HSGroupType = gt;
#endif

    // Set the default value
    acore->m_RejectReason = SRT_REJX_FALLBACK;
    try
    {
        int result = CALLBACK_CALL(m_cbAcceptHook, acore->m_SocketID, hs.m_iVersion, peer, target);
        if (result == -1)
            return false;
    }
    catch (...)
    {
        LOGP(cnlog.Warn, "runAcceptHook: hook interrupted by exception");
        return false;
    }

    acore->m_RejectReason = SRT_REJ_UNKNOWN;
    return true;
}

void srt::CUDT::processKeepalive(const CPacket& ctrlpkt, const time_point& tsArrival)
{
    // Here can be handled some protocol definition
    // for extra data sent through keepalive.

#if ENABLE_BONDING
    if (m_parent->m_GroupOf)
    {
        // Lock GlobControlLock in order to make sure that
        // the state if the socket having the group and the
        // existence of the group will not be changed during
        // the operation. The attempt of group deletion will
        // have to wait until this operation completes.
        ScopedLock lock(uglobal().m_GlobControlLock);
        CUDTGroup* pg = m_parent->m_GroupOf;
        if (pg)
        {
            // Whether anything is to be done with this socket
            // about the fact that keepalive arrived, let the
            // group handle it
            pg->processKeepalive(m_parent->m_GroupMemberData);
        }
    }
#endif

    ScopedLock lck(m_RcvBufferLock);
    m_pRcvBuffer->updateTsbPdTimeBase(ctrlpkt.getMsgTimeStamp());
    if (m_config.bDriftTracer)
        m_pRcvBuffer->addRcvTsbPdDriftSample(ctrlpkt.getMsgTimeStamp(), tsArrival, -1);
}<|MERGE_RESOLUTION|>--- conflicted
+++ resolved
@@ -7818,43 +7818,6 @@
     leaveCS(m_RecvLock);
 }
 
-<<<<<<< HEAD
-=======
-
-#if ENABLE_BONDING
-void srt::CUDT::dropToGroupRecvBase()
-{
-    int32_t group_recv_base = SRT_SEQNO_NONE;
-    if (m_parent->m_GroupOf)
-    {
-        // Check is first done before locking to avoid unnecessary
-        // mutex locking. The condition for this field is that it
-        // can be either never set, already reset, or ever set
-        // and possibly dangling. The re-check after lock eliminates
-        // the dangling case.
-        ScopedLock glock (uglobal().m_GlobControlLock);
-
-        // Note that getRcvBaseSeqNo() will lock m_GroupOf->m_GroupLock,
-        // but this is an intended order.
-        if (m_parent->m_GroupOf)
-            group_recv_base = m_parent->m_GroupOf->getRcvBaseSeqNo();
-    }
-    if (group_recv_base == SRT_SEQNO_NONE)
-        return;
-
-    ScopedLock lck(m_RcvBufferLock);
-    const int cnt = rcvDropTooLateUpTo(CSeqNo::incseq(group_recv_base), DROP_DISCARD);
-    if (cnt > 0)
-    {
-        HLOGC(grlog.Debug,
-              log << CONID() << "dropToGroupRecvBase: dropped " << cnt << " packets before ACK: group_recv_base="
-                  << group_recv_base << " m_iRcvLastAck=" << m_iRcvLastAck
-                  << " m_iRcvCurrSeqNo=" << m_iRcvCurrSeqNo << " m_bTsbPd=" << m_bTsbPd);
-    }
-}
-#endif
-
->>>>>>> 4f925fbc
 namespace srt {
 #if ENABLE_HEAVY_LOGGING
 static void DebugAck(string hdr, int prev, int ack)
@@ -8071,14 +8034,6 @@
 #endif
     string reason; // just for "a reason" of giving particular % for ACK
 
-<<<<<<< HEAD
-=======
-#if ENABLE_BONDING
-    // TODO: The group drops other members upon reading, maybe no longer needed here?
-    dropToGroupRecvBase();
-#endif
-
->>>>>>> 4f925fbc
     // The TSBPD thread may change the first lost sequence record (TLPKTDROP).
     // To avoid it the m_RcvBufferLock has to be acquired.
     UniqueLock bufflock(m_RcvBufferLock);
