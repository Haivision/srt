--- conflicted
+++ resolved
@@ -3638,13 +3638,11 @@
        return CONN_CONFUSED;
    }
 
-<<<<<<< HEAD
+
    if (m_bRendezvous)
    {
        m_SourceAddr = response.udpDestAddr();
    }
-=======
->>>>>>> 36d07146
 
    if ( m_ConnRes.load_from(response.m_pcData, response.getLength()) == -1 )
    {
@@ -4652,17 +4650,12 @@
            << " sourceIP=" << SockaddrToString(&m_SourceAddr));
    }
 #endif
-<<<<<<< HEAD
-   m_pSndQueue->sendto(peer, response, m_SourceAddr);
-=======
-
    // NOTE: BLOCK THIS instruction in order to cause the final
    // handshake to be missed and cause the problem solved in PR #417.
    // When missed this message, the caller should not accept packets
    // coming as connected, but continue repeated handshake until finally
    // received the listener's handshake.
-   m_pSndQueue->sendto(peer, response);
->>>>>>> 36d07146
+   m_pSndQueue->sendto(peer, response, m_SourceAddr);
 }
 
 
