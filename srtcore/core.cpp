--- conflicted
+++ resolved
@@ -5637,10 +5637,7 @@
         // packet that fits the transmission for the overall connection. For any mixed 4-6
         // connection it should be the less size, that is, for IPv6
 
-<<<<<<< HEAD
-=======
         // CryptoControl has to be initialized and in case of RESPONDER the KM REQ must be processed (interpretSrtHandshake(..)) for the crypto mode to be deduced.
->>>>>>> fabb85f7
         const int authtag = m_config.iCryptoMode == CSrtConfig::CIPHER_MODE_AES_GCM ? HAICRYPT_AUTHTAG_MAX : 0;
 
         SRT_ASSERT(m_iMaxSRTPayloadSize != 0);
