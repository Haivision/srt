--- conflicted
+++ resolved
@@ -5498,14 +5498,8 @@
                 const steady_clock::time_point exptime = steady_clock::now() + milliseconds_from(m_iRcvTimeOut);
                 while (stillConnected() && !m_pRcvBuffer->isRcvDataReady())
                 {
-<<<<<<< HEAD
                     if (!rcond.wait_until(exptime)) // NOT means "not received a signal"
                         break; // timeout
-=======
-                    rcond.wait_for(milliseconds_from(m_iRcvTimeOut));
-                    if (steady_clock::now() >= exptime)
-                        break;
->>>>>>> 7bf96c71
                 }
             }
         }
@@ -5753,12 +5747,8 @@
 
                 while (stillConnected() && sndBuffersLeft() < minlen && m_bPeerHealth)
                 {
-<<<<<<< HEAD
                     if (!sendcond.wait_until(exptime))
                         break;
-=======
-                    sendcond.wait_for(milliseconds_from(m_iSndTimeOut));
->>>>>>> 7bf96c71
                 }
             }
         }
