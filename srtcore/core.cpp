--- conflicted
+++ resolved
@@ -3561,8 +3561,7 @@
 }
 #endif
 
-<<<<<<< HEAD
-void srt::CUDT::registerConnector(const sockaddr_any& addr, const steady_clock::time_point& ttl)
+void CUDT::registerConnector(const sockaddr_any& addr, const steady_clock::time_point& ttl)
 {
     HLOGC(cnlog.Debug,
           log << "registerConnector: adding @" << id() << " addr=" << addr.str() << " TTL=" << FormatTime(ttl));
@@ -3576,10 +3575,7 @@
     m_pMuxer->registerCRL(r);
 }
 
-void srt::CUDT::startConnect(const sockaddr_any& serv_addr, int32_t forced_isn)
-=======
 void CUDT::startConnect(const sockaddr_any& serv_addr, int32_t forced_isn)
->>>>>>> 97c2d829
 {
     UniqueLock cg (m_ConnectionLock);
 
@@ -3870,10 +3866,7 @@
     {
         HLOGC(cnlog.Debug, log << CONID() << "processAsyncConnectRequest: passing to processRendezvous");
         cst = processRendezvous(pResponse, serv_addr, rst, (reqpkt));
-        if (m_config.bSynRecving)
-        {
-            CSync::lock_notify_one(m_SendBlockCond, m_SendBlockLock);
-        }
+        notifyBlockingConnect();
         if (cst == CONN_ACCEPT)
         {
             HLOGC(cnlog.Debug,
@@ -3899,10 +3892,7 @@
     }
     else if (cst == CONN_REJECT)
     {
-        if (m_config.bSynRecving)
-        {
-            CSync::lock_notify_one(m_SendBlockCond, m_SendBlockLock);
-        }
+        notifyBlockingConnect();
         // m_RejectReason already set at worker_ProcessAddressedPacket.
         LOGC(cnlog.Warn,
              log << CONID() << "processAsyncConnectRequest: REJECT reported from HS processing: "
@@ -3933,10 +3923,7 @@
 
     if (!status)
     {
-        if (m_config.bSynRecving)
-        {
-            CSync::lock_notify_one(m_SendBlockCond, m_SendBlockLock);
-        }
+        notifyBlockingConnect();
         return false;
         /* XXX Shouldn't it send a single response packet for the rejection?
         // Set the version to 0 as "handshake rejection" status and serialize it
@@ -4658,10 +4645,7 @@
     }
 
     EConnectStatus cst = postConnect(&response, false, eout);
-    if (m_config.bSynRecving)
-    {
-        CSync::lock_notify_one(m_SendBlockCond, m_SendBlockLock);
-    }
+    notifyBlockingConnect();
     return cst;
 }
 
@@ -4720,6 +4704,14 @@
               << " peerID=" << m_ConnRes.m_iID
               << " sourceIP=" << m_SourceAddr.str());
     return true;
+}
+
+void CUDT::notifyBlockingConnect()
+{
+    if (m_config.bSynRecving)
+    {
+        CSync::lock_notify_one(m_SendBlockCond, m_SendBlockLock);
+    }
 }
 
 EConnectStatus CUDT::postConnect(const CPacket* pResponse, bool rendezvous, CUDTException *eout) ATR_NOEXCEPT
@@ -5738,11 +5730,7 @@
 
         m_pSndBuffer = new CSndBuffer(m_TransferIPVersion, 32, snd_payload_size, authtag);
         SRT_ASSERT(m_iPeerISN != -1);
-<<<<<<< HEAD
-        m_pRcvBuffer = new srt::CRcvBuffer(m_iPeerISN, m_config.iRcvBufSize, m_pMuxer->getBufferQueue(), m_config.bMessageAPI);
-=======
-        m_pRcvBuffer = new CRcvBuffer(m_iPeerISN, m_config.iRcvBufSize, m_pRcvQueue->m_pUnitQueue, m_config.bMessageAPI);
->>>>>>> 97c2d829
+        m_pRcvBuffer = new CRcvBuffer(m_iPeerISN, m_config.iRcvBufSize, m_pMuxer->getBufferQueue(), m_config.bMessageAPI);
         // After introducing lite ACK, the sndlosslist may not be cleared in time, so it requires twice a space.
         m_pSndLossList = new CSndLossList(m_iFlowWindowSize * 2);
         m_pRcvLossList = new CRcvLossList(m_config.iFlightFlagSize);
@@ -6277,11 +6265,7 @@
 
 // [[using maybe_locked(m_GlobControlLock, if called from breakSocket_LOCKED, usually from GC)]]
 // [[using maybe_locked(m_parent->m_ControlLock, if called from srt_close())]]
-<<<<<<< HEAD
-bool srt::CUDT::closeEntity(int reason) ATR_NOEXCEPT
-=======
-bool CUDT::closeInternal(int reason) ATR_NOEXCEPT
->>>>>>> 97c2d829
+bool CUDT::closeEntity(int reason) ATR_NOEXCEPT
 {
     // NOTE: this function is called from within the garbage collector thread.
 
@@ -11213,13 +11197,8 @@
 // XXX Make this function return EConnectStatus enum type (extend if needed),
 // and this will be directly passed to the caller.
 
-<<<<<<< HEAD
 // [[using locked(m_RcvQueue.m_LSLock)]];
-int srt::CUDT::processConnectRequest(const sockaddr_any& addr, CPacket& packet)
-=======
-// [[using locked(m_pRcvQueue->m_LSLock)]];
 int CUDT::processConnectRequest(const sockaddr_any& addr, CPacket& packet)
->>>>>>> 97c2d829
 {
     // XXX ASSUMPTIONS:
     // [[using assert(packet.id() == 0)]]
