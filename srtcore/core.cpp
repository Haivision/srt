--- conflicted
+++ resolved
@@ -3100,14 +3100,9 @@
 
     if (m_bRendezvous)
         ttl *= 10;
-<<<<<<< HEAD
-    ttl += CTimer::getTime();
-    m_pRcvQueue->registerConnector(m_SocketID, this, serv_addr, ttl);
-=======
 
     const steady_clock::time_point ttl_time = steady_clock::now() + ttl;
-    m_pRcvQueue->registerConnector(m_SocketID, this, m_iIPversion, serv_addr, ttl_time);
->>>>>>> 8519cb68
+    m_pRcvQueue->registerConnector(m_SocketID, this, serv_addr, ttl_time);
 
     // The m_iType is used in the INDUCTION for nothing. This value is only regarded
     // in CONCLUSION handshake, however this must be created after the handshake version
@@ -6892,13 +6887,8 @@
             }
 
             ctrlpkt.m_iID        = m_PeerID;
-<<<<<<< HEAD
-            ctrlpkt.m_iTimeStamp = int(CTimer::getTime() - m_stats.startTime);
+            ctrlpkt.m_iTimeStamp = count_microseconds(steady_clock::now() - m_stats.tsStartTime);
             nbsent               = m_pSndQueue->sendto(m_PeerAddr, ctrlpkt);
-=======
-            ctrlpkt.m_iTimeStamp = count_microseconds(steady_clock::now() - m_stats.tsStartTime);
-            nbsent               = m_pSndQueue->sendto(m_pPeerAddr, ctrlpkt);
->>>>>>> 8519cb68
             DebugAck("sendCtrl: " + CONID(), local_prevack, ack);
 
             m_ACKWindow.store(m_iAckSeqNo, m_iRcvLastAck);
@@ -7538,13 +7528,8 @@
             if (createSrtHandshake(Ref(response), Ref(initdata), SRT_CMD_HSRSP, SRT_CMD_KMRSP, kmdata, kmdatasize))
             {
                 response.m_iID        = m_PeerID;
-<<<<<<< HEAD
-                response.m_iTimeStamp = int(CTimer::getTime() - m_stats.startTime);
-                int nbsent            = m_pSndQueue->sendto(m_PeerAddr, response);
-=======
                 response.m_iTimeStamp = count_microseconds(steady_clock::now() - m_stats.tsStartTime);
-                const int nbsent      = m_pSndQueue->sendto(m_pPeerAddr, response);
->>>>>>> 8519cb68
+                const int nbsent      = m_pSndQueue->sendto(m_PeerAddr, response);
                 if (nbsent)
                 {
                     m_tsLastSndTime = srt::sync::steady_clock::now();
