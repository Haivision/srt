--- conflicted
+++ resolved
@@ -4719,8 +4719,8 @@
     THREAD_STATE_INIT("SRT:TsbPd");
 
     CGuard        recv_gl(self->m_RecvLock);
-    SyncEvent recvdata_cc(self->m_RecvDataCond,  recv_gl);
-    SyncEvent tsbpd_cc(self->m_RcvTsbPdCond,  recv_gl);
+    CSync recvdata_cc(self->m_RecvDataCond,  recv_gl);
+    CSync tsbpd_cc(self->m_RcvTsbPdCond,  recv_gl);
 
     self->m_bTsbPdAckWakeup = true;
     while (!self->m_bClosing)
@@ -4841,17 +4841,10 @@
              * Schedule wakeup when it will be.
              */
             self->m_bTsbPdAckWakeup = false;
-            THREAD_PAUSED();
             HLOGC(tslog.Debug,
                   log << self->CONID() << "tsbpd: FUTURE PACKET seq=" << current_pkt_seq
-<<<<<<< HEAD
-                      << " T=" << FormatTime(tsbpdtime) << " - waiting " << (timediff / 1000.0) << "ms");
+                      << " T=" << FormatTime(tsbpdtime) << " - waiting " << count_milliseconds(timediff) << "ms");
             tsbpd_cc.wait_for(timediff);
-=======
-                      << " T=" << FormatTime(tsbpdtime) << " - waiting " << count_milliseconds(timediff) << "ms");
-            SyncEvent::wait_for(&self->m_RcvTsbPdCond, &self->m_RecvLock, timediff);
->>>>>>> 8519cb68
-            THREAD_RESUMED();
         }
         else
         {
@@ -4868,9 +4861,7 @@
              */
             HLOGC(tslog.Debug, log << self->CONID() << "tsbpd: no data, scheduling wakeup at ack");
             self->m_bTsbPdAckWakeup = true;
-            THREAD_PAUSED();
             tsbpd_cc.wait();
-            THREAD_RESUMED();
         }
     }
     // m_RecvLock will be unlocked in ~CGuard.
@@ -5418,12 +5409,12 @@
         m_bConnected = false;
     }
 
-    if (m_bTsbPd && !pthread_equal(m_RcvTsbPdThread, pthread_t()))
+    if (m_bTsbPd && isthread(m_RcvTsbPdThread))
     {
         HLOGC(mglog.Debug, log << "CLOSING, joining TSBPD thread...");
-        void *retval;
-        int ret SRT_ATR_UNUSED = pthread_join(m_RcvTsbPdThread, &retval);
-        HLOGC(mglog.Debug, log << "... " << (ret == 0 ? "SUCCEEDED" : "FAILED"));
+        void* retval;
+        bool ret SRT_ATR_UNUSED = jointhread(m_RcvTsbPdThread, retval);
+        HLOGC(mglog.Debug, log << "... " << (ret ? "SUCCEEDED" : "FAILED"));
     }
 
     HLOGC(mglog.Debug, log << "CLOSING, joining send/receive threads");
@@ -5485,8 +5476,8 @@
         throw CUDTException(MJ_CONNECTION, MN_CONNLOST, 0);
     }
 
-    SyncEvent rcond(m_RecvDataCond,  recvguard);
-    SyncEvent tscond(m_RcvTsbPdCond,  recvguard);
+    CSync rcond(m_RecvDataCond,  recvguard);
+    CSync tscond(m_RcvTsbPdCond,  recvguard);
     if (!m_pRcvBuffer->isRcvDataReady())
     {
         if (!m_bSynRecving)
@@ -5501,11 +5492,7 @@
                 while (stillConnected() && !m_pRcvBuffer->isRcvDataReady())
                 {
                     // Do not block forever, check connection status each 1 sec.
-<<<<<<< HEAD
-                    rcond.wait_for(1000000);
-=======
-                    SyncEvent::wait_for(&m_RecvDataCond, &m_RecvLock, seconds_from(1));
->>>>>>> 8519cb68
+                    rcond.wait_for(seconds_from(1));
                 }
             }
             else
@@ -5513,13 +5500,7 @@
                 const steady_clock::time_point exptime = steady_clock::now() + milliseconds_from(m_iRcvTimeOut);
                 while (stillConnected() && !m_pRcvBuffer->isRcvDataReady())
                 {
-<<<<<<< HEAD
-                    rcond.wait_until(exptime);
-                    if (CTimer::getTime() >= exptime)
-=======
-                    SyncEvent::wait_for(&m_RecvDataCond, &m_RecvLock, milliseconds_from(m_iRcvTimeOut));
-                    if (steady_clock::now() >= exptime)
->>>>>>> 8519cb68
+                    if (!rcond.wait_until(exptime))
                         break;
                 }
             }
@@ -5756,7 +5737,7 @@
         {
             // wait here during a blocking sending
             CGuard        sendblock_lock(m_SendBlockLock);
-            SyncEvent sendcond(m_SendBlockCond,  sendblock_lock);
+            CSync sendcond(m_SendBlockCond,  sendblock_lock);
 
             if (m_iSndTimeOut < 0)
             {
@@ -5767,15 +5748,11 @@
             {
                 const steady_clock::time_point exptime = steady_clock::now() + milliseconds_from(m_iSndTimeOut);
 
-<<<<<<< HEAD
-                while (stillConnected() && sndBuffersLeft() < minlen && m_bPeerHealth && exptime > CTimer::getTime())
-                    sendcond.wait_until(exptime);
-=======
-                while (stillConnected() && sndBuffersLeft() < minlen && m_bPeerHealth && exptime > steady_clock::now())
+                while (stillConnected() && sndBuffersLeft() < minlen && m_bPeerHealth)
                 {
-                    SyncEvent::wait_for(&m_SendBlockCond, &m_SendBlockLock, milliseconds_from(m_iSndTimeOut));
+                    if (!sendcond.wait_until(exptime))
+                        break;
                 }
->>>>>>> 8519cb68
             }
         }
 
@@ -5935,7 +5912,7 @@
         throw CUDTException(MJ_NOTSUP, MN_INVALMSGAPI, 0);
 
     CGuard        recvguard(m_RecvLock);
-    SyncEvent tscond(m_RcvTsbPdCond,  recvguard);
+    CSync tscond(m_RcvTsbPdCond,  recvguard);
 
     /* XXX DEBUG STUFF - enable when required
        char charbool[2] = {'0', '1'};
@@ -6019,7 +5996,7 @@
     // Do not block forever, check connection status each 1 sec.
     const steady_clock::duration recv_timeout = m_iRcvTimeOut < 0 ? seconds_from(1) : milliseconds_from(m_iRcvTimeOut);
 
-    SyncEvent recv_cond(m_RecvDataCond, recvguard);
+    CSync recv_cond(m_RecvDataCond, recvguard);
 
     do
     {
@@ -6034,12 +6011,12 @@
 
             do
             {
-<<<<<<< HEAD
-                uint64_t exptime = CTimer::getTime() + (recvtmo * uint64_t(1000));
+                // `wait_for(recv_timeout)` wouldn't be correct here. Waiting should be
+                // only until the time that is now + timeout since the first moment
+                // when this started, or sliced-waiting for 1 second, if timtout is
+                // higher than this.
+                const steady_clock::time_point exptime = steady_clock::now() + recv_timeout;
                 if (!recv_cond.wait_until(exptime))
-=======
-                if (SyncEvent::wait_for(&m_RecvDataCond, &m_RecvLock, recv_timeout) == ETIMEDOUT)
->>>>>>> 8519cb68
                 {
                     if (!(m_iRcvTimeOut < 0))
                         timeout = true;
@@ -6172,7 +6149,7 @@
 
         {
             CGuard        lk(m_SendBlockLock);
-            SyncEvent sendcond(m_SendBlockCond,  lk);
+            CSync sendcond(m_SendBlockCond,  lk);
 
             while (stillConnected() && (sndBuffersLeft() <= 0) && m_bPeerHealth)
                 sendcond.wait();
@@ -6304,7 +6281,7 @@
 
         {
             CGuard        gl(m_RecvDataLock);
-            SyncEvent rcond(m_RecvDataCond,  gl);
+            CSync rcond(m_RecvDataCond,  gl);
 
             while (stillConnected() && !m_pRcvBuffer->isRcvDataReady())
                 rcond.wait();
@@ -6669,57 +6646,54 @@
 
 void CUDT::initSynch()
 {
-    CGuard::createMutex(m_SendBlockLock, "SendBlock");
-    CGuard::createCond(m_SendBlockCond, "SendBlock");
-    CGuard::createMutex(m_RecvDataLock, "RecvData");
-    CGuard::createCond(m_RecvDataCond, "RecvData");
-    CGuard::createMutex(m_SendLock, "Send");
-    CGuard::createMutex(m_RecvLock, "Recv");
-    CGuard::createMutex(m_RcvLossLock, "RcvLoss");
-    CGuard::createMutex(m_RecvAckLock, "RecvAck");
-    CGuard::createMutex(m_RcvBufferLock, "RcvBuffer");
-    CGuard::createMutex(m_ConnectionLock, "Connection");
-    CGuard::createMutex(m_StatsLock, "Stats");
+    createMutex(m_SendBlockLock, "SendBlock");
+    createCond(m_SendBlockCond, "SendBlock");
+    createMutex(m_RecvDataLock, "RecvData");
+    createCond(m_RecvDataCond, "RecvData");
+    createMutex(m_SendLock, "Send");
+    createMutex(m_RecvLock, "Recv");
+    createMutex(m_RcvLossLock, "RcvLoss");
+    createMutex(m_RecvAckLock, "RecvAck");
+    createMutex(m_RcvBufferLock, "RcvBuffer");
+    createMutex(m_ConnectionLock, "Connection");
+    createMutex(m_StatsLock, "Stats");
 
     memset(&m_RcvTsbPdThread, 0, sizeof m_RcvTsbPdThread);
-    CGuard::createCond(m_RcvTsbPdCond, "RcvTsbPd");
+    createCond(m_RcvTsbPdCond, "RcvTsbPd");
 }
 
 void CUDT::destroySynch()
 {
-    CGuard::releaseMutex(m_SendBlockLock);
-    CGuard::releaseCond(m_SendBlockCond);
-    CGuard::releaseMutex(m_RecvDataLock);
-    CGuard::releaseCond(m_RecvDataCond);
-    CGuard::releaseMutex(m_SendLock);
-    CGuard::releaseMutex(m_RecvLock);
-    CGuard::releaseMutex(m_RcvLossLock);
-    CGuard::releaseMutex(m_RecvAckLock);
-    CGuard::releaseMutex(m_RcvBufferLock);
-    CGuard::releaseMutex(m_ConnectionLock);
-    CGuard::releaseMutex(m_StatsLock);
-    CGuard::releaseCond(m_RcvTsbPdCond);
+    releaseMutex(m_SendBlockLock);
+    releaseCond(m_SendBlockCond);
+    releaseMutex(m_RecvDataLock);
+    releaseCond(m_RecvDataCond);
+    releaseMutex(m_SendLock);
+    releaseMutex(m_RecvLock);
+    releaseMutex(m_RcvLossLock);
+    releaseMutex(m_RecvAckLock);
+    releaseMutex(m_RcvBufferLock);
+    releaseMutex(m_ConnectionLock);
+    releaseMutex(m_StatsLock);
+    releaseCond(m_RcvTsbPdCond);
 }
 
 void CUDT::releaseSynch()
 {
     // wake up user calls
-    SyncEvent sndblock(m_SendBlockCond,  m_SendBlockLock, SyncEvent::NOLOCK);
-    sndblock.lock_signal();
+    CSync::lock_signal(m_SendBlockCond, m_SendBlockLock);
 
     CGuard::enterCS(m_SendLock);
     CGuard::leaveCS(m_SendLock);
 
-    SyncEvent rdcond(m_RecvDataCond,  m_RecvDataLock, SyncEvent::NOLOCK);
-    rdcond.lock_signal();
-
-    SyncEvent tscond(m_RcvTsbPdCond,  m_RecvLock, SyncEvent::NOLOCK);
-    tscond.lock_signal();
+    CSync::lock_signal(m_RecvDataCond, m_RecvDataLock);
+
+    CSync::lock_signal(m_RcvTsbPdCond, m_RecvLock);
 
     CGuard::enterCS(m_RecvDataLock);
-    if (CGuard::isthread(m_RcvTsbPdThread))
-    {
-        CGuard::join(m_RcvTsbPdThread);
+    if (isthread(m_RcvTsbPdThread))
+    {
+        jointhread(m_RcvTsbPdThread);
     }
     CGuard::leaveCS(m_RecvDataLock);
 
@@ -6841,7 +6815,7 @@
             {
                 /* Newly acknowledged data, signal TsbPD thread */
                 CGuard        rlock(m_RecvLock);
-                SyncEvent cc(m_RcvTsbPdCond,  rlock);
+                CSync cc(m_RcvTsbPdCond,  rlock);
                 if (m_bTsbPdAckWakeup)
                     cc.signal_locked(rlock);
             }
@@ -6851,7 +6825,7 @@
                 {
                     // signal a waiting "recv" call if there is any data available
                     CGuard        rlock(m_RecvDataLock);
-                    SyncEvent cc(m_RecvDataCond,  rlock);
+                    CSync cc(m_RecvDataCond,  rlock);
                     cc.signal_locked(rlock);
                 }
                 // acknowledge any waiting epolls to read
@@ -7100,7 +7074,7 @@
 
     if (m_bSynSending)
     {
-        SyncEvent cc(m_SendBlockCond,  m_SendBlockLock, SyncEvent::NOLOCK);
+        CSync cc(m_SendBlockCond,  m_SendBlockLock, CSync::NOLOCK);
         cc.lock_signal();
     }
 
@@ -7115,6 +7089,8 @@
 
 void CUDT::processCtrlAck(const CPacket &ctrlpkt, const srt::sync::steady_clock::time_point& currtime)
 {
+    THREAD_CHECK_AFFINITY(m_pRcvQueue->threadId());
+
     const int32_t *ackdata       = (const int32_t *)ctrlpkt.m_pcData;
     const int32_t  ackdata_seqno = ackdata[ACKD_RCVLASTACK];
 
@@ -7814,6 +7790,8 @@
 
 std::pair<int, steady_clock::time_point> CUDT::packData(CPacket &packet)
 {
+    THREAD_CHECK_AFFINITY(m_pSndQueue->threadId());
+
     int payload = 0;
     bool probe = false;
     steady_clock::time_point origintime;
@@ -8024,7 +8002,7 @@
     if (m_bTsbPd)
     {
         HLOGP(mglog.Debug, "processClose: lock-and-signal TSBPD");
-        SyncEvent cc(m_RcvTsbPdCond,  m_RecvLock, SyncEvent::NOLOCK);
+        CSync cc(m_RcvTsbPdCond,  m_RecvLock, CSync::NOLOCK);
         cc.lock_signal();
     }
 
@@ -8068,19 +8046,6 @@
     }
 }
 
-inline void ThreadCheckAffinity(const char* function SRT_ATR_UNUSED, pthread_t thr SRT_ATR_UNUSED)
-{
-#if ENABLE_THREAD_LOGGING
-    if (thr == pthread_self())
-        return;
-
-    LOGC(mglog.Fatal, log << "IPE: '" << function << "' should not be executed in this thread!");
-    throw std::runtime_error("INTERNAL ERROR: incorrect function affinity");
-#endif
-}
-
-#define THREAD_CHECK_AFFINITY(thr) ThreadCheckAffinity(__FUNCTION__, thr)
-
 int CUDT::processData(CUnit *in_unit)
 {
     THREAD_CHECK_AFFINITY(m_pRcvQueue->threadId());
@@ -8094,7 +8059,7 @@
    m_tsLastRspTime = srt::sync::steady_clock::now();
 
     // We are receiving data, start tsbpd thread if TsbPd is enabled
-    if (m_bTsbPd && !CGuard::isthread(m_RcvTsbPdThread))
+    if (m_bTsbPd && !srt::sync::isthread(m_RcvTsbPdThread))
     {
         HLOGP(mglog.Debug, "Spawning TSBPD thread");
         int st = 0;
@@ -8448,6 +8413,8 @@
         return -1;
     }
 
+    CSync tsbpd_cond(m_RcvTsbPdCond, m_RecvLock, CSync::NOLOCK);
+
     if (!srt_loss_seqs.empty())
     {
         // A loss is detected
@@ -8476,8 +8443,7 @@
         if (m_bTsbPd)
         {
            HLOGC(mglog.Debug, log << "loss: signaling TSBPD cond");
-           SyncEvent cond(m_RcvTsbPdCond, m_RecvLock, SyncEvent::NOLOCK);
-           cond.lock_signal();
+           tsbpd_cond.lock_signal();
         }
     }
 
@@ -8494,8 +8460,7 @@
         if (m_bTsbPd)
         {
             HLOGC(mglog.Debug, log << "loss: signaling TSBPD cond");
-            SyncEvent cond(m_RcvTsbPdCond, m_RecvLock, SyncEvent::NOLOCK);
-            cond.lock_signal();
+            tsbpd_cond.lock_signal();
         }
     }
 
