--- conflicted
+++ resolved
@@ -10883,15 +10883,10 @@
      * in the sender's buffer will be added to loss list and retransmitted.
      */
 
-<<<<<<< HEAD
     {
         ScopedLock ack_lock(m_RecvAckLock);
-        const uint64_t rtt_syn = (m_iRTT + 4 * m_iRTTVar + 2 * COMM_SYN_INTERVAL_US);
+        const uint64_t rtt_syn = (m_iSRTT + 4 * m_iRTTVar + 2 * COMM_SYN_INTERVAL_US);
         const uint64_t exp_int_us = (m_iReXmitCount * rtt_syn + COMM_SYN_INTERVAL_US);
-=======
-    const uint64_t rtt_syn = (m_iSRTT + 4 * m_iRTTVar + 2 * COMM_SYN_INTERVAL_US);
-    const uint64_t exp_int_us = (m_iReXmitCount * rtt_syn + COMM_SYN_INTERVAL_US);
->>>>>>> 1751babc
 
         if (currtime <= (m_tsLastRspAckTime + microseconds_from(exp_int_us)))
             return;
