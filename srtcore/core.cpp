/*
 * SRT - Secure, Reliable, Transport
 * Copyright (c) 2018 Haivision Systems Inc.
 *
 * This Source Code Form is subject to the terms of the Mozilla Public
 * License, v. 2.0. If a copy of the MPL was not distributed with this
 * file, You can obtain one at http://mozilla.org/MPL/2.0/.
 *
 */

/*****************************************************************************
Copyright (c) 2001 - 2011, The Board of Trustees of the University of Illinois.
All rights reserved.

Redistribution and use in source and binary forms, with or without
modification, are permitted provided that the following conditions are
met:

* Redistributions of source code must retain the above
  copyright notice, this list of conditions and the
  following disclaimer.

* Redistributions in binary form must reproduce the
  above copyright notice, this list of conditions
  and the following disclaimer in the documentation
  and/or other materials provided with the distribution.

* Neither the name of the University of Illinois
  nor the names of its contributors may be used to
  endorse or promote products derived from this
  software without specific prior written permission.

THIS SOFTWARE IS PROVIDED BY THE COPYRIGHT HOLDERS AND CONTRIBUTORS "AS
IS" AND ANY EXPRESS OR IMPLIED WARRANTIES, INCLUDING, BUT NOT LIMITED TO,
THE IMPLIED WARRANTIES OF MERCHANTABILITY AND FITNESS FOR A PARTICULAR
PURPOSE ARE DISCLAIMED. IN NO EVENT SHALL THE COPYRIGHT OWNER OR
CONTRIBUTORS BE LIABLE FOR ANY DIRECT, INDIRECT, INCIDENTAL, SPECIAL,
EXEMPLARY, OR CONSEQUENTIAL DAMAGES (INCLUDING, BUT NOT LIMITED TO,
PROCUREMENT OF SUBSTITUTE GOODS OR SERVICES; LOSS OF USE, DATA, OR
PROFITS; OR BUSINESS INTERRUPTION) HOWEVER CAUSED AND ON ANY THEORY OF
LIABILITY, WHETHER IN CONTRACT, STRICT LIABILITY, OR TORT (INCLUDING
NEGLIGENCE OR OTHERWISE) ARISING IN ANY WAY OUT OF THE USE OF THIS
SOFTWARE, EVEN IF ADVISED OF THE POSSIBILITY OF SUCH DAMAGE.
*****************************************************************************/

/*****************************************************************************
written by
   Yunhong Gu, last updated 02/28/2012
modified by
   Haivision Systems Inc.
*****************************************************************************/

#include "platform_sys.h"

#include <cmath>
#include <sstream>
#include <algorithm>
#include <iterator>
#include "srt.h"
#include "queue.h"
#include "api.h"
#include "core.h"
#include "logging.h"
#include "crypto.h"
#include "logging_api.h" // Required due to containing extern srt_logger_config

// Again, just in case when some "smart guy" provided such a global macro
#ifdef min
#undef min
#endif
#ifdef max
#undef max
#endif

using namespace std;
using namespace srt::sync;

namespace srt_logging
{

struct AllFaOn
{
    LogConfig::fa_bitset_t allfa;

    AllFaOn()
    {
        //        allfa.set(SRT_LOGFA_BSTATS, true);
        allfa.set(SRT_LOGFA_CONTROL, true);
        allfa.set(SRT_LOGFA_DATA, true);
        allfa.set(SRT_LOGFA_TSBPD, true);
        allfa.set(SRT_LOGFA_REXMIT, true);
        allfa.set(SRT_LOGFA_CONGEST, true);
#if ENABLE_HAICRYPT_LOGGING
        allfa.set(SRT_LOGFA_HAICRYPT, true);
#endif
    }
} logger_fa_all;

} // namespace srt_logging

// We need it outside the namespace to preserve the global name.
// It's a part of "hidden API" (used by applications)
SRT_API srt_logging::LogConfig srt_logger_config(srt_logging::logger_fa_all.allfa);

namespace srt_logging
{

Logger glog(SRT_LOGFA_GENERAL, srt_logger_config, "SRT.g");
// Unused. If not found useful, maybe reuse for another FA.
// Logger blog(SRT_LOGFA_BSTATS, srt_logger_config, "SRT.b");
Logger mglog(SRT_LOGFA_CONTROL, srt_logger_config, "SRT.c");
Logger dlog(SRT_LOGFA_DATA, srt_logger_config, "SRT.d");
Logger tslog(SRT_LOGFA_TSBPD, srt_logger_config, "SRT.t");
Logger rxlog(SRT_LOGFA_REXMIT, srt_logger_config, "SRT.r");
Logger cclog(SRT_LOGFA_CONGEST, srt_logger_config, "SRT.cc");

} // namespace srt_logging

using namespace srt_logging;

CUDTUnited CUDT::s_UDTUnited;

const SRTSOCKET UDT::INVALID_SOCK = CUDT::INVALID_SOCK;
const int       UDT::ERROR        = CUDT::ERROR;

// SRT Version constants
#define SRT_VERSION_UNK     0
#define SRT_VERSION_MAJ1    0x010000            /* Version 1 major */
#define SRT_VERSION_MAJ(v) (0xFF0000 & (v))     /* Major number ensuring backward compatibility */
#define SRT_VERSION_MIN(v) (0x00FF00 & (v))
#define SRT_VERSION_PCH(v) (0x0000FF & (v))

// NOTE: SRT_VERSION is primarily defined in the build file.
const int32_t SRT_DEF_VERSION = SrtParseVersion(SRT_VERSION);

//#define SRT_CMD_HSREQ       1           /* SRT Handshake Request (sender) */
#define SRT_CMD_HSREQ_MINSZ 8 /* Minumum Compatible (1.x.x) packet size (bytes) */
#define SRT_CMD_HSREQ_SZ 12   /* Current version packet size */
#if SRT_CMD_HSREQ_SZ > SRT_CMD_MAXSZ
#error SRT_CMD_MAXSZ too small
#endif
/*      Handshake Request (Network Order)
        0[31..0]:   SRT version     SRT_DEF_VERSION
        1[31..0]:   Options         0 [ | SRT_OPT_TSBPDSND ][ | SRT_OPT_HAICRYPT ]
        2[31..16]:  TsbPD resv      0
        2[15..0]:   TsbPD delay     [0..60000] msec
*/

//#define SRT_CMD_HSRSP       2           /* SRT Handshake Response (receiver) */
#define SRT_CMD_HSRSP_MINSZ 8 /* Minumum Compatible (1.x.x) packet size (bytes) */
#define SRT_CMD_HSRSP_SZ 12   /* Current version packet size */
#if SRT_CMD_HSRSP_SZ > SRT_CMD_MAXSZ
#error SRT_CMD_MAXSZ too small
#endif
/*      Handshake Response (Network Order)
        0[31..0]:   SRT version     SRT_DEF_VERSION
        1[31..0]:   Options         0 [ | SRT_OPT_TSBPDRCV [| SRT_OPT_TLPKTDROP ]][ | SRT_OPT_HAICRYPT]
                                      [ | SRT_OPT_NAKREPORT ] [ | SRT_OPT_REXMITFLG ]
        2[31..16]:  TsbPD resv      0
        2[15..0]:   TsbPD delay     [0..60000] msec
*/

void CUDT::construct()
{
    m_pSndBuffer           = NULL;
    m_pRcvBuffer           = NULL;
    m_pSndLossList         = NULL;
    m_pRcvLossList         = NULL;
    m_iReorderTolerance    = 0;
    m_iMaxReorderTolerance = 0; // Sensible optimal value is 10, 0 preserves old behavior
    m_iConsecEarlyDelivery = 0; // how many times so far the packet considered lost has been received before TTL expires
    m_iConsecOrderedDelivery = 0;

    m_pSndQueue = NULL;
    m_pRcvQueue = NULL;
    m_pSNode    = NULL;
    m_pRNode    = NULL;

    m_iSndHsRetryCnt      = SRT_MAX_HSRETRY + 1; // Will be reset to 0 for HSv5, this value is important for HSv4

    // Initial status
    m_bOpened             = false;
    m_bListening          = false;
    m_bConnecting         = false;
    m_bConnected          = false;
    m_bClosing            = false;
    m_bShutdown           = false;
    m_bBroken             = false;
    m_bPeerHealth         = true;
    m_RejectReason        = SRT_REJ_UNKNOWN;
    m_tsLastReqTime         = steady_clock::time_point();

    m_lSrtVersion            = SRT_DEF_VERSION;
    m_lPeerSrtVersion        = 0; // not defined until connected.
    m_lMinimumPeerSrtVersion = SRT_VERSION_MAJ1;

    m_iTsbPdDelay_ms     = 0;
    m_iPeerTsbPdDelay_ms = 0;

    m_bPeerTsbPd         = false;
    m_iPeerTsbPdDelay_ms = 0;
    m_bTsbPd             = false;
    m_bTsbPdAckWakeup    = false;
    m_bGroupTsbPd = false;
    m_bPeerTLPktDrop     = false;

    m_uKmRefreshRatePkt = 0;
    m_uKmPreAnnouncePkt = 0;

    // Initilize mutex and condition variables
    initSynch();

    // Default: 
    m_cbPacketArrival.set(this, &CUDT::defaultPacketArrival);
}

CUDT::CUDT(CUDTSocket* parent): m_parent(parent)
{
    construct();

    (void)SRT_DEF_VERSION;

    // Default UDT configurations
    m_iMSS            = DEF_MSS;
    m_bSynSending     = true;
    m_bSynRecving     = true;
    m_iFlightFlagSize = DEF_FLIGHT_SIZE;
    m_iSndBufSize     = DEF_BUFFER_SIZE;
    m_iRcvBufSize     = DEF_BUFFER_SIZE;
    m_iUDPSndBufSize  = DEF_UDP_BUFFER_SIZE;
    m_iUDPRcvBufSize  = m_iRcvBufSize * m_iMSS;

    // Linger: LIVE mode defaults, please refer to `SRTO_TRANSTYPE` option
    // for other modes.
    m_Linger.l_onoff  = 0;
    m_Linger.l_linger = 0;
    m_bRendezvous     = false;
#ifdef SRT_ENABLE_CONNTIMEO
    m_tdConnTimeOut = seconds_from(DEF_CONNTIMEO_S);
#endif
    m_iSndTimeOut = -1;
    m_iRcvTimeOut = -1;
    m_bReuseAddr  = true;
    m_llMaxBW     = -1;
#ifdef SRT_ENABLE_IPOPTS
    m_iIpTTL = -1;
    m_iIpToS = -1;
#endif
    m_CryptoSecret.len = 0;
    m_iSndCryptoKeyLen = 0;
    // Cfg
    m_bDataSender           = false; // Sender only if true: does not recv data
    m_bOPT_TsbPd            = true;  // Enable TsbPd on sender
    m_iOPT_TsbPdDelay       = SRT_LIVE_DEF_LATENCY_MS;
    m_iOPT_PeerTsbPdDelay   = 0; // Peer's TsbPd delay as receiver (here is its minimum value, if used)
    m_bOPT_TLPktDrop        = true;
    m_iOPT_SndDropDelay     = 0;
    m_bOPT_StrictEncryption = true;
    m_iOPT_PeerIdleTimeout  = COMM_RESPONSE_TIMEOUT_MS;
    m_bOPT_GroupConnect     = false;
    m_bTLPktDrop            = true; // Too-late Packet Drop
    m_bMessageAPI           = true;
    m_zOPT_ExpPayloadSize   = SRT_LIVE_DEF_PLSIZE;
    m_iIpV6Only             = -1;
    // Runtime
    m_bRcvNakReport             = true; // Receiver's Periodic NAK Reports
    m_llInputBW                 = 0;    // Application provided input bandwidth (internal input rate sampling == 0)
    m_iOverheadBW               = 25;   // Percent above input stream rate (applies if m_llMaxBW == 0)
    m_OPT_PktFilterConfigString = "";

    m_pCache = NULL;

    // Default congctl is "live".
    // Available builtin congctl: "file".
    // Other congctls can be registerred.

    // Note that 'select' returns false if there's no such congctl.
    // If so, congctl becomes unselected. Calling 'configure' on an
    // unselected congctl results in exception.
    m_CongCtl.select("live");
}

CUDT::CUDT(CUDTSocket* parent, const CUDT& ancestor): m_parent(parent)
{
    construct();

    // XXX Consider all below fields (except m_bReuseAddr) to be put
    // into a separate class for easier copying.

    // Default UDT configurations
    m_iMSS            = ancestor.m_iMSS;
    m_bSynSending     = ancestor.m_bSynSending;
    m_bSynRecving     = ancestor.m_bSynRecving;
    m_iFlightFlagSize = ancestor.m_iFlightFlagSize;
    m_iSndBufSize     = ancestor.m_iSndBufSize;
    m_iRcvBufSize     = ancestor.m_iRcvBufSize;
    m_Linger          = ancestor.m_Linger;
    m_iUDPSndBufSize  = ancestor.m_iUDPSndBufSize;
    m_iUDPRcvBufSize  = ancestor.m_iUDPRcvBufSize;
    m_bRendezvous     = ancestor.m_bRendezvous;
    m_SrtHsSide = ancestor.m_SrtHsSide; // actually it sets it to HSD_RESPONDER
#ifdef SRT_ENABLE_CONNTIMEO
    m_tdConnTimeOut = ancestor.m_tdConnTimeOut;
#endif
    m_iSndTimeOut = ancestor.m_iSndTimeOut;
    m_iRcvTimeOut = ancestor.m_iRcvTimeOut;
    m_bReuseAddr  = true; // this must be true, because all accepted sockets share the same port with the listener
    m_llMaxBW     = ancestor.m_llMaxBW;
#ifdef SRT_ENABLE_IPOPTS
    m_iIpTTL = ancestor.m_iIpTTL;
    m_iIpToS = ancestor.m_iIpToS;
#endif
    m_llInputBW             = ancestor.m_llInputBW;
    m_iOverheadBW           = ancestor.m_iOverheadBW;
    m_bDataSender           = ancestor.m_bDataSender;
    m_bOPT_TsbPd            = ancestor.m_bOPT_TsbPd;
    m_iOPT_TsbPdDelay       = ancestor.m_iOPT_TsbPdDelay;
    m_iOPT_PeerTsbPdDelay   = ancestor.m_iOPT_PeerTsbPdDelay;
    m_bOPT_TLPktDrop        = ancestor.m_bOPT_TLPktDrop;
    m_iOPT_SndDropDelay     = ancestor.m_iOPT_SndDropDelay;
    m_bOPT_StrictEncryption = ancestor.m_bOPT_StrictEncryption;
    m_iOPT_PeerIdleTimeout  = ancestor.m_iOPT_PeerIdleTimeout;
    m_bOPT_GroupConnect     = ancestor.m_bOPT_GroupConnect;
    m_zOPT_ExpPayloadSize   = ancestor.m_zOPT_ExpPayloadSize;
    m_bTLPktDrop            = ancestor.m_bTLPktDrop;
    m_bMessageAPI           = ancestor.m_bMessageAPI;
    m_iIpV6Only             = ancestor.m_iIpV6Only;
    m_iReorderTolerance     = ancestor.m_iMaxReorderTolerance;  // Initialize with maximum value
    m_iMaxReorderTolerance  = ancestor.m_iMaxReorderTolerance;
    // Runtime
    m_bRcvNakReport             = ancestor.m_bRcvNakReport;
    m_OPT_PktFilterConfigString = ancestor.m_OPT_PktFilterConfigString;

    m_CryptoSecret     = ancestor.m_CryptoSecret;
    m_iSndCryptoKeyLen = ancestor.m_iSndCryptoKeyLen;

    m_uKmRefreshRatePkt = ancestor.m_uKmRefreshRatePkt;
    m_uKmPreAnnouncePkt = ancestor.m_uKmPreAnnouncePkt;

    m_pCache = ancestor.m_pCache;

    // SrtCongestion's copy constructor copies the selection,
    // but not the underlying congctl object. After
    // copy-constructed, the 'configure' must be called on it again.
    m_CongCtl = ancestor.m_CongCtl;
}

CUDT::~CUDT()
{
    // release mutex/condtion variables
    destroySynch();

    // Wipeout critical data
    memset(&m_CryptoSecret, 0, sizeof(m_CryptoSecret));

    // destroy the data structures
    delete m_pSndBuffer;
    delete m_pRcvBuffer;
    delete m_pSndLossList;
    delete m_pRcvLossList;
    delete m_pSNode;
    delete m_pRNode;
}

// This function is to make it possible for both C and C++
// API to accept both bool and int types for boolean options.
// (it's not that C couldn't use <stdbool.h>, it's that people
// often forget to use correct type).
static bool bool_int_value(const void* optval, int optlen)
{
    if (optlen == sizeof(bool))
    {
        return *(bool*)optval;
    }

    if (optlen == sizeof(int))
    {
        return 0 != *(int*)optval; // 0!= is a windows warning-killer int-to-bool conversion
    }
    return false;
}

extern const SRT_SOCKOPT srt_post_opt_list [SRT_SOCKOPT_NPOST] = {
    SRTO_SNDSYN,
    SRTO_RCVSYN,
    SRTO_LINGER,
    SRTO_SNDTIMEO,
    SRTO_RCVTIMEO,
    SRTO_MAXBW,
    SRTO_INPUTBW,
    SRTO_OHEADBW,
    SRTO_SNDDROPDELAY,
    SRTO_CONNTIMEO,
    SRTO_LOSSMAXTTL
};

void CUDT::setOpt(SRT_SOCKOPT optName, const void* optval, int optlen)
{
    if (m_bBroken || m_bClosing)
        throw CUDTException(MJ_CONNECTION, MN_CONNLOST, 0);

    CGuard cg (m_ConnectionLock);
    CGuard sendguard (m_SendLock);
    CGuard recvguard (m_RecvLock);

    HLOGC(mglog.Debug,
          log << CONID() << "OPTION: #" << optName << " value:" << FormatBinaryString((uint8_t*)optval, optlen));

    switch (optName)
    {
    case SRTO_MSS:
        if (m_bOpened)
            throw CUDTException(MJ_NOTSUP, MN_ISBOUND, 0);

        if (*(int *)optval < int(CPacket::UDP_HDR_SIZE + CHandShake::m_iContentSize))
            throw CUDTException(MJ_NOTSUP, MN_INVAL, 0);

        m_iMSS = *(int *)optval;

        // Packet size cannot be greater than UDP buffer size
        if (m_iMSS > m_iUDPSndBufSize)
            m_iMSS = m_iUDPSndBufSize;
        if (m_iMSS > m_iUDPRcvBufSize)
            m_iMSS = m_iUDPRcvBufSize;

        break;

    case SRTO_SNDSYN:
        m_bSynSending = bool_int_value(optval, optlen);
        break;

    case SRTO_RCVSYN:
        m_bSynRecving = bool_int_value(optval, optlen);
        break;

    case SRTO_FC:
        if (m_bConnecting || m_bConnected)
            throw CUDTException(MJ_NOTSUP, MN_ISCONNECTED, 0);

        if (*(int *)optval < 1)
            throw CUDTException(MJ_NOTSUP, MN_INVAL);

        // Mimimum recv flight flag size is 32 packets
        if (*(int *)optval > 32)
            m_iFlightFlagSize = *(int *)optval;
        else
            m_iFlightFlagSize = 32;

        break;

    case SRTO_SNDBUF:
        if (m_bOpened)
            throw CUDTException(MJ_NOTSUP, MN_ISBOUND, 0);

        if (*(int *)optval <= 0)
            throw CUDTException(MJ_NOTSUP, MN_INVAL, 0);

        m_iSndBufSize = *(int *)optval / (m_iMSS - CPacket::UDP_HDR_SIZE);

        break;

    case SRTO_RCVBUF:
        if (m_bOpened)
            throw CUDTException(MJ_NOTSUP, MN_ISBOUND, 0);

        if (*(int *)optval <= 0)
            throw CUDTException(MJ_NOTSUP, MN_INVAL, 0);

        {
            // This weird cast through int is required because
            // API requires 'int', and internals require 'size_t';
            // their size is different on 64-bit systems.
            size_t val = size_t(*(int *)optval);

            // Mimimum recv buffer size is 32 packets
            size_t mssin_size = m_iMSS - CPacket::UDP_HDR_SIZE;

            // XXX This magic 32 deserves some constant
            if (val > mssin_size * 32)
                m_iRcvBufSize = val / mssin_size;
            else
                m_iRcvBufSize = 32;

            // recv buffer MUST not be greater than FC size
            if (m_iRcvBufSize > m_iFlightFlagSize)
                m_iRcvBufSize = m_iFlightFlagSize;
        }

        break;

    case SRTO_LINGER:
        m_Linger = *(linger *)optval;
        break;

    case SRTO_UDP_SNDBUF:
        if (m_bOpened)
            throw CUDTException(MJ_NOTSUP, MN_ISBOUND, 0);

        m_iUDPSndBufSize = *(int *)optval;

        if (m_iUDPSndBufSize < m_iMSS)
            m_iUDPSndBufSize = m_iMSS;

        break;

    case SRTO_UDP_RCVBUF:
        if (m_bOpened)
            throw CUDTException(MJ_NOTSUP, MN_ISBOUND, 0);

        m_iUDPRcvBufSize = *(int *)optval;

        if (m_iUDPRcvBufSize < m_iMSS)
            m_iUDPRcvBufSize = m_iMSS;

        break;

    case SRTO_RENDEZVOUS:
        if (m_bConnecting || m_bConnected)
            throw CUDTException(MJ_NOTSUP, MN_ISBOUND, 0);
        m_bRendezvous = bool_int_value(optval, optlen);
        break;

    case SRTO_SNDTIMEO:
        m_iSndTimeOut = *(int *)optval;
        break;

    case SRTO_RCVTIMEO:
        m_iRcvTimeOut = *(int *)optval;
        break;

    case SRTO_REUSEADDR:
        if (m_bOpened)
            throw CUDTException(MJ_NOTSUP, MN_ISBOUND, 0);
        m_bReuseAddr = bool_int_value(optval, optlen);
        break;

    case SRTO_MAXBW:
        m_llMaxBW = *(int64_t *)optval;

        // This can be done on both connected and unconnected socket.
        // When not connected, this will do nothing, however this
        // event will be repeated just after connecting anyway.
        if (m_bConnected)
            updateCC(TEV_INIT, TEV_INIT_RESET);
        break;

#ifdef SRT_ENABLE_IPOPTS
    case SRTO_IPTTL:
        if (m_bOpened)
            throw CUDTException(MJ_NOTSUP, MN_ISBOUND, 0);
        if (!(*(int *)optval == -1) && !((*(int *)optval >= 1) && (*(int *)optval <= 255)))
            throw CUDTException(MJ_NOTSUP, MN_INVAL, 0);
        m_iIpTTL = *(int *)optval;
        break;

    case SRTO_IPTOS:
        if (m_bOpened)
            throw CUDTException(MJ_NOTSUP, MN_ISBOUND, 0);
        m_iIpToS = *(int *)optval;
        break;
#endif

    case SRTO_INPUTBW:
        m_llInputBW = *(int64_t *)optval;
        // (only if connected; if not, then the value
        // from m_iOverheadBW will be used initially)
        if (m_bConnected)
            updateCC(TEV_INIT, TEV_INIT_INPUTBW);
        break;

    case SRTO_OHEADBW:
        if ((*(int *)optval < 5) || (*(int *)optval > 100))
            throw CUDTException(MJ_NOTSUP, MN_INVAL, 0);
        m_iOverheadBW = *(int *)optval;

        // Changed overhead BW, so spread the change
        // (only if connected; if not, then the value
        // from m_iOverheadBW will be used initially)
        if (m_bConnected)
            updateCC(TEV_INIT, TEV_INIT_OHEADBW);
        break;

    case SRTO_SENDER:
        if (m_bConnected)
            throw CUDTException(MJ_NOTSUP, MN_ISCONNECTED, 0);
        m_bDataSender = bool_int_value(optval, optlen);
        break;

    case SRTO_TSBPDMODE:
        if (m_bConnected)
            throw CUDTException(MJ_NOTSUP, MN_ISCONNECTED, 0);
        m_bOPT_TsbPd = bool_int_value(optval, optlen);
        break;

    case SRTO_LATENCY:
        if (m_bConnected)
            throw CUDTException(MJ_NOTSUP, MN_ISCONNECTED, 0);
        m_iOPT_TsbPdDelay     = *(int *)optval;
        m_iOPT_PeerTsbPdDelay = *(int *)optval;
        break;

    case SRTO_RCVLATENCY:
        if (m_bConnected)
            throw CUDTException(MJ_NOTSUP, MN_ISCONNECTED, 0);
        m_iOPT_TsbPdDelay = *(int *)optval;
        break;

    case SRTO_PEERLATENCY:
        if (m_bConnected)
            throw CUDTException(MJ_NOTSUP, MN_ISCONNECTED, 0);
        m_iOPT_PeerTsbPdDelay = *(int *)optval;
        break;

    case SRTO_TLPKTDROP:
        if (m_bConnected)
            throw CUDTException(MJ_NOTSUP, MN_ISCONNECTED, 0);
        m_bOPT_TLPktDrop = bool_int_value(optval, optlen);
        break;

    case SRTO_SNDDROPDELAY:
        // Surprise: you may be connected to alter this option.
        // The application may manipulate this option on sender while transmitting.
        m_iOPT_SndDropDelay = *(int *)optval;
        break;

    case SRTO_PASSPHRASE:
        // For consistency, throw exception when connected,
        // no matter if otherwise the password can be set.
        if (m_bConnected)
            throw CUDTException(MJ_NOTSUP, MN_ISCONNECTED, 0);

#ifdef SRT_ENABLE_ENCRYPTION
        // Password must be 10-80 characters.
        // Or it can be empty to clear the password.
        if ((optlen != 0) && (optlen < 10 || optlen > HAICRYPT_SECRET_MAX_SZ))
            throw CUDTException(MJ_NOTSUP, MN_INVAL, 0);

        memset(&m_CryptoSecret, 0, sizeof(m_CryptoSecret));
        m_CryptoSecret.typ = HAICRYPT_SECTYP_PASSPHRASE;
        m_CryptoSecret.len = (optlen <= (int)sizeof(m_CryptoSecret.str) ? optlen : (int)sizeof(m_CryptoSecret.str));
        memcpy((m_CryptoSecret.str), optval, m_CryptoSecret.len);
#else
        if (optlen == 0)
            break;

        LOGC(mglog.Error, log << "SRTO_PASSPHRASE: encryption not enabled at compile time");
        throw CUDTException(MJ_NOTSUP, MN_INVAL, 0);
#endif
        break;

    case SRTO_PBKEYLEN:
    case _DEPRECATED_SRTO_SNDPBKEYLEN:
        if (m_bConnected)
            throw CUDTException(MJ_NOTSUP, MN_ISCONNECTED, 0);
#ifdef SRT_ENABLE_ENCRYPTION
        {
            int v          = *(int *)optval;
            int allowed[4] = {
                0,  // Default value, if this results for initiator, defaults to 16. See below.
                16, // AES-128
                24, // AES-192
                32  // AES-256
            };
            int *allowed_end = allowed + 4;
            if (find(allowed, allowed_end, v) == allowed_end)
            {
                LOGC(mglog.Error,
                     log << "Invalid value for option SRTO_PBKEYLEN: " << v << "; allowed are: 0, 16, 24, 32");
                throw CUDTException(MJ_NOTSUP, MN_INVAL, 0);
            }

            // Note: This works a little different in HSv4 and HSv5.

            // HSv4:
            // The party that is set SRTO_SENDER will send KMREQ, and it will
            // use default value 16, if SRTO_PBKEYLEN is the default value 0.
            // The responder that receives KMRSP has nothing to say about
            // PBKEYLEN anyway and it will take the length of the key from
            // the initiator (sender) as a good deal.
            //
            // HSv5:
            // The initiator (independently on the sender) will send KMREQ,
            // and as it should be the sender to decide about the PBKEYLEN.
            // Your application should do the following then:
            // 1. The sender should set PBKEYLEN to the required value.
            // 2. If the sender is initiator, it will create the key using
            //    its preset PBKEYLEN (or default 16, if not set) and the
            //    receiver-responder will take it as a good deal.
            // 3. Leave the PBKEYLEN value on the receiver as default 0.
            // 4. If sender is responder, it should then advertise the PBKEYLEN
            //    value in the initial handshake messages (URQ_INDUCTION if
            //    listener, and both URQ_WAVEAHAND and URQ_CONCLUSION in case
            //    of rendezvous, as it is the matter of luck who of them will
            //    eventually become the initiator). This way the receiver
            //    being an initiator will set m_iSndCryptoKeyLen before setting
            //    up KMREQ for sending to the sender-responder.
            //
            // Note that in HSv5 if both sides set PBKEYLEN, the responder
            // wins, unless the initiator is a sender (the effective PBKEYLEN
            // will be the one advertised by the responder). If none sets,
            // PBKEYLEN will default to 16.

            m_iSndCryptoKeyLen = v;
        }
#else
        LOGC(mglog.Error, log << "SRTO_PBKEYLEN: encryption not enabled at compile time");
        throw CUDTException(MJ_NOTSUP, MN_INVAL, 0);
#endif
        break;

    case SRTO_NAKREPORT:
        if (m_bConnected)
            throw CUDTException(MJ_NOTSUP, MN_ISCONNECTED, 0);
        m_bRcvNakReport = bool_int_value(optval, optlen);
        break;

#ifdef SRT_ENABLE_CONNTIMEO
    case SRTO_CONNTIMEO:
        m_tdConnTimeOut = milliseconds_from(*(int*)optval);
        break;
#endif

    case SRTO_LOSSMAXTTL:
        m_iMaxReorderTolerance = *(int *)optval;
        if (!m_bConnected)
            m_iReorderTolerance = m_iMaxReorderTolerance;
        break;

    case SRTO_VERSION:
        if (m_bConnected)
            throw CUDTException(MJ_NOTSUP, MN_ISCONNECTED, 0);
        m_lSrtVersion = *(uint32_t *)optval;
        break;

    case SRTO_MINVERSION:
        if (m_bConnected)
            throw CUDTException(MJ_NOTSUP, MN_ISCONNECTED, 0);
        m_lMinimumPeerSrtVersion = *(uint32_t *)optval;
        break;

    case SRTO_STREAMID:
        if (m_bConnected)
            throw CUDTException(MJ_NOTSUP, MN_ISCONNECTED, 0);

        if (size_t(optlen) > MAX_SID_LENGTH)
            throw CUDTException(MJ_NOTSUP, MN_INVAL, 0);

        m_sStreamName.assign((const char *)optval, optlen);
        break;

    case SRTO_CONGESTION:
        if (m_bConnected)
            throw CUDTException(MJ_NOTSUP, MN_ISCONNECTED, 0);

        {
            string val;
            if (optlen == -1)
                val = (const char *)optval;
            else
                val.assign((const char *)optval, optlen);

            // Translate alias
            if (val == "vod")
                val = "file";

            bool res = m_CongCtl.select(val);
            if (!res)
                throw CUDTException(MJ_NOTSUP, MN_INVAL, 0);
        }
        break;

    case SRTO_MESSAGEAPI:
        if (m_bConnected)
            throw CUDTException(MJ_NOTSUP, MN_ISCONNECTED, 0);

        m_bMessageAPI = bool_int_value(optval, optlen);
        break;

    case SRTO_PAYLOADSIZE:
        if (m_bConnected)
            throw CUDTException(MJ_NOTSUP, MN_ISCONNECTED, 0);

        if (*(int *)optval > SRT_LIVE_MAX_PLSIZE)
        {
            LOGC(mglog.Error, log << "SRTO_PAYLOADSIZE: value exceeds SRT_LIVE_MAX_PLSIZE, maximum payload per MTU.");
            throw CUDTException(MJ_NOTSUP, MN_INVAL, 0);
        }

        if (m_OPT_PktFilterConfigString != "")
        {
            // This means that the filter might have been installed before,
            // and the fix to the maximum payload size was already applied.
            // This needs to be checked now.
            SrtFilterConfig fc;
            if (!ParseFilterConfig(m_OPT_PktFilterConfigString, fc))
            {
                // Break silently. This should not happen
                LOGC(mglog.Error, log << "SRTO_PAYLOADSIZE: IPE: failing filter configuration installed");
                throw CUDTException(MJ_NOTSUP, MN_INVAL, 0);
            }

            size_t efc_max_payload_size = SRT_LIVE_MAX_PLSIZE - fc.extra_size;
            if (m_zOPT_ExpPayloadSize > efc_max_payload_size)
            {
                LOGC(mglog.Error,
                     log << "SRTO_PAYLOADSIZE: value exceeds SRT_LIVE_MAX_PLSIZE decreased by " << fc.extra_size
                         << " required for packet filter header");
                throw CUDTException(MJ_NOTSUP, MN_INVAL, 0);
            }
        }

        m_zOPT_ExpPayloadSize = *(int *)optval;
        break;

    case SRTO_TRANSTYPE:
        if (m_bConnected)
            throw CUDTException(MJ_NOTSUP, MN_ISCONNECTED, 0);

        // XXX Note that here the configuration for SRTT_LIVE
        // is the same as DEFAULT VALUES for these fields set
        // in CUDT::CUDT.
        switch (*(SRT_TRANSTYPE *)optval)
        {
        case SRTT_LIVE:
            // Default live options:
            // - tsbpd: on
            // - latency: 120ms
            // - linger: off
            // - congctl: live
            // - extraction method: message (reading call extracts one message)
            m_bOPT_TsbPd          = true;
            m_iOPT_TsbPdDelay     = SRT_LIVE_DEF_LATENCY_MS;
            m_iOPT_PeerTsbPdDelay = 0;
            m_bOPT_TLPktDrop      = true;
            m_iOPT_SndDropDelay   = 0;
            m_bMessageAPI         = true;
            m_bRcvNakReport       = true;
            m_zOPT_ExpPayloadSize = SRT_LIVE_DEF_PLSIZE;
            m_Linger.l_onoff      = 0;
            m_Linger.l_linger     = 0;
            m_CongCtl.select("live");
            break;

        case SRTT_FILE:
            // File transfer mode:
            // - tsbpd: off
            // - latency: 0
            // - linger: 2 minutes (180s)
            // - congctl: file (original UDT congestion control)
            // - extraction method: stream (reading call extracts as many bytes as available and fits in buffer)
            m_bOPT_TsbPd          = false;
            m_iOPT_TsbPdDelay     = 0;
            m_iOPT_PeerTsbPdDelay = 0;
            m_bOPT_TLPktDrop      = false;
            m_iOPT_SndDropDelay   = -1;
            m_bMessageAPI         = false;
            m_bRcvNakReport       = false;
            m_zOPT_ExpPayloadSize = 0; // use maximum
            m_Linger.l_onoff      = 1;
            m_Linger.l_linger     = DEF_LINGER_S;
            m_CongCtl.select("file");
            break;

        default:
            throw CUDTException(MJ_NOTSUP, MN_INVAL, 0);
        }
        break;


<<<<<<< HEAD
   case SRTO_GROUPCONNECT:
=======
    case SRTO_GROUPCONNECT:
>>>>>>> 6783aa78
        if (m_bConnected)
            throw CUDTException(MJ_NOTSUP, MN_ISCONNECTED, 0);
        m_bOPT_GroupConnect = bool_int_value(optval, optlen);
        break;

    case SRTO_KMREFRESHRATE:
        if (m_bConnected)
            throw CUDTException(MJ_NOTSUP, MN_ISCONNECTED, 0);

        // If you first change the KMREFRESHRATE, KMPREANNOUNCE
        // will be set to the maximum allowed value
        m_uKmRefreshRatePkt = *(int *)optval;
        if (m_uKmPreAnnouncePkt == 0 || m_uKmPreAnnouncePkt > (m_uKmRefreshRatePkt - 1) / 2)
        {
            m_uKmPreAnnouncePkt = (m_uKmRefreshRatePkt - 1) / 2;
            LOGC(mglog.Warn,
                 log << "SRTO_KMREFRESHRATE=0x" << hex << m_uKmRefreshRatePkt << ": setting SRTO_KMPREANNOUNCE=0x"
                     << hex << m_uKmPreAnnouncePkt);
        }
        break;

    case SRTO_KMPREANNOUNCE:
        if (m_bConnected)
            throw CUDTException(MJ_NOTSUP, MN_ISCONNECTED, 0);
        {
            int val   = *(int *)optval;
            int kmref = m_uKmRefreshRatePkt == 0 ? HAICRYPT_DEF_KM_REFRESH_RATE : m_uKmRefreshRatePkt;
            if (val > (kmref - 1) / 2)
            {
                LOGC(mglog.Error,
                     log << "SRTO_KMPREANNOUNCE=0x" << hex << val << " exceeds KmRefresh/2, 0x" << ((kmref - 1) / 2)
                         << " - OPTION REJECTED.");
                throw CUDTException(MJ_NOTSUP, MN_INVAL, 0);
            }

            m_uKmPreAnnouncePkt = val;
        }
        break;

    case SRTO_ENFORCEDENCRYPTION:
        if (m_bConnected)
            throw CUDTException(MJ_NOTSUP, MN_ISCONNECTED, 0);

        m_bOPT_StrictEncryption = bool_int_value(optval, optlen);
        break;

    case SRTO_PEERIDLETIMEO:

        if (m_bConnected)
            throw CUDTException(MJ_NOTSUP, MN_ISCONNECTED, 0);
        m_iOPT_PeerIdleTimeout = *(int *)optval;
        break;

    case SRTO_IPV6ONLY:
        if (m_bConnected)
            throw CUDTException(MJ_NOTSUP, MN_ISCONNECTED, 0);

        m_iIpV6Only = *(int *)optval;
        break;

    case SRTO_PACKETFILTER:
        if (m_bConnected)
            throw CUDTException(MJ_NOTSUP, MN_ISCONNECTED, 0);

        {
            string arg((char *)optval, optlen);
            // Parse the configuration string prematurely
            SrtFilterConfig fc;
            if (!ParseFilterConfig(arg, fc))
            {
                LOGC(mglog.Error,
                     log << "SRTO_FILTER: Incorrect syntax. Use: FILTERTYPE[,KEY:VALUE...]. "
                            "FILTERTYPE ("
                         << fc.type << ") must be installed (or builtin)");
                throw CUDTException(MJ_NOTSUP, MN_INVAL, 0);
            }

            size_t efc_max_payload_size = SRT_LIVE_MAX_PLSIZE - fc.extra_size;
            if (m_zOPT_ExpPayloadSize > efc_max_payload_size)
            {
                LOGC(mglog.Warn,
                     log << "Due to filter-required extra " << fc.extra_size << " bytes, SRTO_PAYLOADSIZE fixed to "
                         << efc_max_payload_size << " bytes");
                m_zOPT_ExpPayloadSize = efc_max_payload_size;
            }

            m_OPT_PktFilterConfigString = arg;
        }
        break;

    default:
        throw CUDTException(MJ_NOTSUP, MN_INVAL, 0);
    }
}

void CUDT::getOpt(SRT_SOCKOPT optName, void *optval, int &optlen)
{
    CGuard cg(m_ConnectionLock);

    switch (optName)
    {
    case SRTO_MSS:
        *(int *)optval = m_iMSS;
        optlen         = sizeof(int);
        break;

    case SRTO_SNDSYN:
        *(bool *)optval = m_bSynSending;
        optlen          = sizeof(bool);
        break;

    case SRTO_RCVSYN:
        *(bool *)optval = m_bSynRecving;
        optlen          = sizeof(bool);
        break;

    case SRTO_ISN:
        *(int *)optval = m_iISN;
        optlen         = sizeof(int);
        break;

    case SRTO_FC:
        *(int *)optval = m_iFlightFlagSize;
        optlen         = sizeof(int);
        break;

    case SRTO_SNDBUF:
        *(int *)optval = m_iSndBufSize * (m_iMSS - CPacket::UDP_HDR_SIZE);
        optlen         = sizeof(int);
        break;

    case SRTO_RCVBUF:
        *(int *)optval = m_iRcvBufSize * (m_iMSS - CPacket::UDP_HDR_SIZE);
        optlen         = sizeof(int);
        break;

    case SRTO_LINGER:
        if (optlen < (int)(sizeof(linger)))
            throw CUDTException(MJ_NOTSUP, MN_INVAL, 0);

        *(linger *)optval = m_Linger;
        optlen            = sizeof(linger);
        break;

    case SRTO_UDP_SNDBUF:
        *(int *)optval = m_iUDPSndBufSize;
        optlen         = sizeof(int);
        break;

    case SRTO_UDP_RCVBUF:
        *(int *)optval = m_iUDPRcvBufSize;
        optlen         = sizeof(int);
        break;

    case SRTO_RENDEZVOUS:
        *(bool *)optval = m_bRendezvous;
        optlen          = sizeof(bool);
        break;

    case SRTO_SNDTIMEO:
        *(int *)optval = m_iSndTimeOut;
        optlen         = sizeof(int);
        break;

    case SRTO_RCVTIMEO:
        *(int *)optval = m_iRcvTimeOut;
        optlen         = sizeof(int);
        break;

    case SRTO_REUSEADDR:
        *(bool *)optval = m_bReuseAddr;
        optlen          = sizeof(bool);
        break;

    case SRTO_MAXBW:
        *(int64_t *)optval = m_llMaxBW;
        optlen             = sizeof(int64_t);
        break;

    case SRTO_STATE:
        *(int32_t *)optval = s_UDTUnited.getStatus(m_SocketID);
        optlen             = sizeof(int32_t);
        break;

    case SRTO_EVENT:
    {
        int32_t event = 0;
        if (m_bBroken)
            event |= SRT_EPOLL_ERR;
        else
        {
            enterCS(m_RecvLock);
            if (m_pRcvBuffer && m_pRcvBuffer->isRcvDataReady())
                event |= SRT_EPOLL_IN;
            leaveCS(m_RecvLock);
            if (m_pSndBuffer && (m_iSndBufSize > m_pSndBuffer->getCurrBufSize()))
                event |= SRT_EPOLL_OUT;
        }
        *(int32_t *)optval = event;
        optlen             = sizeof(int32_t);
        break;
    }

    case SRTO_SNDDATA:
        if (m_pSndBuffer)
            *(int32_t *)optval = m_pSndBuffer->getCurrBufSize();
        else
            *(int32_t *)optval = 0;
        optlen = sizeof(int32_t);
        break;

    case SRTO_RCVDATA:
        if (m_pRcvBuffer)
        {
            enterCS(m_RecvLock);
            *(int32_t *)optval = m_pRcvBuffer->getRcvDataSize();
            leaveCS(m_RecvLock);
        }
        else
            *(int32_t *)optval = 0;
        optlen = sizeof(int32_t);
        break;

#ifdef SRT_ENABLE_IPOPTS
    case SRTO_IPTTL:
        if (m_bOpened)
            *(int32_t *)optval = m_pSndQueue->getIpTTL();
        else
            *(int32_t *)optval = m_iIpTTL;
        optlen = sizeof(int32_t);
        break;

    case SRTO_IPTOS:
        if (m_bOpened)
            *(int32_t *)optval = m_pSndQueue->getIpToS();
        else
            *(int32_t *)optval = m_iIpToS;
        optlen = sizeof(int32_t);
        break;
#endif

    case SRTO_SENDER:
        *(int32_t *)optval = m_bDataSender;
        optlen             = sizeof(int32_t);
        break;

    case SRTO_TSBPDMODE:
        *(int32_t *)optval = m_bOPT_TsbPd;
        optlen             = sizeof(int32_t);
        break;

    case SRTO_LATENCY:
    case SRTO_RCVLATENCY:
        *(int32_t *)optval = m_iTsbPdDelay_ms;
        optlen             = sizeof(int32_t);
        break;

    case SRTO_PEERLATENCY:
        *(int32_t *)optval = m_iPeerTsbPdDelay_ms;
        optlen             = sizeof(int32_t);
        break;

    case SRTO_TLPKTDROP:
        *(int32_t *)optval = m_bTLPktDrop;
        optlen             = sizeof(int32_t);
        break;

    case SRTO_SNDDROPDELAY:
        *(int32_t *)optval = m_iOPT_SndDropDelay;
        optlen             = sizeof(int32_t);
        break;

    case SRTO_PBKEYLEN:
        if (m_pCryptoControl)
            *(int32_t *)optval = m_pCryptoControl->KeyLen(); // Running Key length.
        else
            *(int32_t *)optval = m_iSndCryptoKeyLen; // May be 0.
        optlen = sizeof(int32_t);
        break;

    case SRTO_KMSTATE:
        if (!m_pCryptoControl)
            *(int32_t *)optval = SRT_KM_S_UNSECURED;
        else if (m_bDataSender)
            *(int32_t *)optval = m_pCryptoControl->m_SndKmState;
        else
            *(int32_t *)optval = m_pCryptoControl->m_RcvKmState;
        optlen = sizeof(int32_t);
        break;

    case SRTO_SNDKMSTATE: // State imposed by Agent depending on PW and KMX
        if (m_pCryptoControl)
            *(int32_t *)optval = m_pCryptoControl->m_SndKmState;
        else
            *(int32_t *)optval = SRT_KM_S_UNSECURED;
        optlen = sizeof(int32_t);
        break;

    case SRTO_RCVKMSTATE: // State returned by Peer as informed during KMX
        if (m_pCryptoControl)
            *(int32_t *)optval = m_pCryptoControl->m_RcvKmState;
        else
            *(int32_t *)optval = SRT_KM_S_UNSECURED;
        optlen = sizeof(int32_t);
        break;

    case SRTO_LOSSMAXTTL:
        *(int32_t*)optval = m_iMaxReorderTolerance;
        optlen = sizeof(int32_t);
        break;

    case SRTO_NAKREPORT:
        *(bool *)optval = m_bRcvNakReport;
        optlen          = sizeof(bool);
        break;

    case SRTO_VERSION:
        *(int32_t *)optval = m_lSrtVersion;
        optlen             = sizeof(int32_t);
        break;

    case SRTO_PEERVERSION:
        *(int32_t *)optval = m_lPeerSrtVersion;
        optlen             = sizeof(int32_t);
        break;

#ifdef SRT_ENABLE_CONNTIMEO
    case SRTO_CONNTIMEO:
        *(int*)optval = count_milliseconds(m_tdConnTimeOut);
        optlen        = sizeof(int);
        break;
#endif

    case SRTO_MINVERSION:
        *(uint32_t *)optval = m_lMinimumPeerSrtVersion;
        optlen              = sizeof(uint32_t);
        break;

    case SRTO_STREAMID:
        if (size_t(optlen) < m_sStreamName.size() + 1)
            throw CUDTException(MJ_NOTSUP, MN_INVAL, 0);

        strcpy((char *)optval, m_sStreamName.c_str());
        optlen = m_sStreamName.size();
        break;

    case SRTO_CONGESTION:
    {
        string tt = m_CongCtl.selected_name();
        strcpy((char *)optval, tt.c_str());
        optlen = tt.size();
    }
    break;

    case SRTO_MESSAGEAPI:
        optlen          = sizeof(bool);
        *(bool *)optval = m_bMessageAPI;
        break;

    case SRTO_PAYLOADSIZE:
        optlen         = sizeof(int);
        *(int *)optval = m_zOPT_ExpPayloadSize;
        break;

    case SRTO_ENFORCEDENCRYPTION:
        optlen             = sizeof(int32_t); // also with TSBPDMODE and SENDER
        *(int32_t *)optval = m_bOPT_StrictEncryption;
        break;

    case SRTO_IPV6ONLY:
        optlen         = sizeof(int);
        *(int *)optval = m_iIpV6Only;
        break;

    case SRTO_PEERIDLETIMEO:
        *(int *)optval = m_iOPT_PeerIdleTimeout;
        optlen         = sizeof(int);
        break;

    case SRTO_PACKETFILTER:
        if (size_t(optlen) < m_OPT_PktFilterConfigString.size() + 1)
            throw CUDTException(MJ_NOTSUP, MN_INVAL, 0);

        strcpy((char *)optval, m_OPT_PktFilterConfigString.c_str());
        optlen = m_OPT_PktFilterConfigString.size();
        break;

    default:
        throw CUDTException(MJ_NOTSUP, MN_NONE, 0);
    }
}

bool CUDT::setstreamid(SRTSOCKET u, const std::string &sid)
{
    CUDT *that = getUDTHandle(u);
    if (!that)
        return false;

    if (sid.size() > MAX_SID_LENGTH)
        return false;

    if (that->m_bConnected)
        return false;

    that->m_sStreamName = sid;
    return true;
}

std::string CUDT::getstreamid(SRTSOCKET u)
{
    CUDT *that = getUDTHandle(u);
    if (!that)
        return "";

    return that->m_sStreamName;
}

// XXX REFACTOR: Make common code for CUDT constructor and clearData,
// possibly using CUDT::construct.
void CUDT::clearData()
{
    // Initial sequence number, loss, acknowledgement, etc.
    int udpsize = m_iMSS - CPacket::UDP_HDR_SIZE;

    m_iMaxSRTPayloadSize = udpsize - CPacket::HDR_SIZE;

    HLOGC(mglog.Debug, log << "clearData: PAYLOAD SIZE: " << m_iMaxSRTPayloadSize);

    m_iEXPCount  = 1;
    m_iBandwidth = 1; // pkts/sec
    // XXX use some constant for this 16
    m_iDeliveryRate     = 16;
    m_iByteDeliveryRate = 16 * m_iMaxSRTPayloadSize;
    m_iAckSeqNo         = 0;
    m_tsLastAckTime     = steady_clock::now();

    // trace information
    {
        CGuard stat_lock(m_StatsLock);

        m_stats.tsStartTime = steady_clock::now();
        m_stats.sentTotal = m_stats.recvTotal = m_stats.sndLossTotal = m_stats.rcvLossTotal = m_stats.retransTotal =
            m_stats.sentACKTotal = m_stats.recvACKTotal = m_stats.sentNAKTotal = m_stats.recvNAKTotal = 0;
        m_stats.tsLastSampleTime = steady_clock::now();
        m_stats.traceSent = m_stats.traceRecv = m_stats.traceSndLoss = m_stats.traceRcvLoss = m_stats.traceRetrans =
            m_stats.sentACK = m_stats.recvACK = m_stats.sentNAK = m_stats.recvNAK = 0;
        m_stats.traceRcvRetrans                                                   = 0;
        m_stats.traceReorderDistance                                              = 0;
        m_stats.traceBelatedTime                                                  = 0.0;
        m_stats.traceRcvBelated                                                   = 0;

        m_stats.sndDropTotal = 0;
        m_stats.traceSndDrop = 0;
        m_stats.rcvDropTotal = 0;
        m_stats.traceRcvDrop = 0;

        m_stats.m_rcvUndecryptTotal = 0;
        m_stats.traceRcvUndecrypt   = 0;

        m_stats.bytesSentTotal    = 0;
        m_stats.bytesRecvTotal    = 0;
        m_stats.bytesRetransTotal = 0;
        m_stats.traceBytesSent    = 0;
        m_stats.traceBytesRecv    = 0;
        m_stats.sndFilterExtra    = 0;
        m_stats.rcvFilterExtra    = 0;
        m_stats.rcvFilterSupply   = 0;
        m_stats.rcvFilterLoss     = 0;

        m_stats.traceBytesRetrans = 0;
#ifdef SRT_ENABLE_LOSTBYTESCOUNT
        m_stats.traceRcvBytesLoss = 0;
#endif
        m_stats.sndBytesDropTotal        = 0;
        m_stats.rcvBytesDropTotal        = 0;
        m_stats.traceSndBytesDrop        = 0;
        m_stats.traceRcvBytesDrop        = 0;
        m_stats.m_rcvBytesUndecryptTotal = 0;
        m_stats.traceRcvBytesUndecrypt   = 0;

        m_stats.sndDuration = m_stats.m_sndDurationTotal = 0;
    }

    // Resetting these data because this happens when agent isn't connected.
    m_bPeerTsbPd         = false;
    m_iPeerTsbPdDelay_ms = 0;

    // TSBPD as state should be set to FALSE here.
    // Only when the HSREQ handshake is exchanged,
    // should they be set to possibly true.
    m_bTsbPd = false;
    m_bGroupTsbPd = false;
    m_iTsbPdDelay_ms = m_iOPT_TsbPdDelay;
    m_bTLPktDrop     = m_bOPT_TLPktDrop;
    m_bPeerTLPktDrop = false;

    m_bPeerNakReport = false;

    m_bPeerRexmitFlag = false;

    m_RdvState         = CHandShake::RDV_INVALID;
    m_tsRcvPeerStartTime = steady_clock::time_point();
}

void CUDT::open()
{
    CGuard cg(m_ConnectionLock);

    clearData();

    // structures for queue
    if (m_pSNode == NULL)
        m_pSNode = new CSNode;
    m_pSNode->m_pUDT      = this;
    m_pSNode->m_tsTimeStamp = steady_clock::now();
    m_pSNode->m_iHeapLoc  = -1;

    if (m_pRNode == NULL)
        m_pRNode = new CRNode;
    m_pRNode->m_pUDT      = this;
    m_pRNode->m_tsTimeStamp = steady_clock::now();
    m_pRNode->m_pPrev = m_pRNode->m_pNext = NULL;
    m_pRNode->m_bOnList                   = false;

    m_iRTT    = 10 * COMM_SYN_INTERVAL_US;
    m_iRTTVar = m_iRTT >> 1;


    // set minimum NAK and EXP timeout to 300ms
    m_tdMinNakInterval = milliseconds_from(300);
    m_tdMinExpInterval = milliseconds_from(300);

    m_tdACKInterval = microseconds_from(COMM_SYN_INTERVAL_US);
    m_tdNAKInterval = m_tdMinNakInterval;

    const steady_clock::time_point currtime = steady_clock::now();
    m_tsLastRspTime                        = currtime;
    m_tsNextACKTime                        = currtime + m_tdACKInterval;
    m_tsNextNAKTime                        = currtime + m_tdNAKInterval;
    m_tsLastRspAckTime                     = currtime;
    m_tsLastSndTime                        = currtime;

    m_iReXmitCount   = 1;
    m_iPktCount      = 0;
    m_iLightACKCount = 1;

    m_tsNextSendTime = steady_clock::time_point();
    m_tdSendTimeDiff = m_tdSendTimeDiff.zero();

    // Now UDT is opened.
    m_bOpened = true;
}

void CUDT::setListenState()
{
    CGuard cg(m_ConnectionLock);

    if (!m_bOpened)
        throw CUDTException(MJ_NOTSUP, MN_NONE, 0);

    if (m_bConnecting || m_bConnected)
        throw CUDTException(MJ_NOTSUP, MN_ISCONNECTED, 0);

    // listen can be called more than once
    if (m_bListening)
        return;

    // if there is already another socket listening on the same port
    if (m_pRcvQueue->setListener(this) < 0)
        throw CUDTException(MJ_NOTSUP, MN_BUSY, 0);

    m_bListening = true;
}

size_t CUDT::fillSrtHandshake(uint32_t *srtdata, size_t srtlen, int msgtype, int hs_version)
{
    if (srtlen < SRT_HS__SIZE)
    {
        LOGC(mglog.Fatal,
             log << "IPE: fillSrtHandshake: buffer too small: " << srtlen << " (expected: " << SRT_HS__SIZE << ")");
        return 0;
    }

    srtlen = SRT_HS__SIZE; // We use only that much space.

    memset((srtdata), 0, sizeof(uint32_t) * srtlen);
    /* Current version (1.x.x) SRT handshake */
    srtdata[SRT_HS_VERSION] = m_lSrtVersion; /* Required version */
    srtdata[SRT_HS_FLAGS] |= SrtVersionCapabilities();

    switch (msgtype)
    {
    case SRT_CMD_HSREQ:
        return fillSrtHandshake_HSREQ(srtdata, srtlen, hs_version);
    case SRT_CMD_HSRSP:
        return fillSrtHandshake_HSRSP(srtdata, srtlen, hs_version);
    default:
        LOGC(mglog.Fatal, log << "IPE: fillSrtHandshake/sendSrtMsg called with value " << msgtype);
        return 0;
    }
}

size_t CUDT::fillSrtHandshake_HSREQ(uint32_t *srtdata, size_t /* srtlen - unused */, int hs_version)
{
    // INITIATOR sends HSREQ.

    // The TSBPD(SND|RCV) options are being set only if the TSBPD is set in the current agent.
    // The agent has a decisive power only in the range of RECEIVING the data, however it can
    // also influence the peer's latency. If agent doesn't set TSBPD mode, it doesn't send any
    // latency flags, although the peer might still want to do Rx with TSBPD. When agent sets
    // TsbPd mode, it defines latency values for Rx (itself) and Tx (peer's Rx). If peer does
    // not set TsbPd mode, it will simply ignore the proposed latency (PeerTsbPdDelay), although
    // if it has received the Rx latency as well, it must honor it and respond accordingly
    // (the latter is only in case of HSv5 and bidirectional connection).
    if (m_bOPT_TsbPd)
    {
        m_iTsbPdDelay_ms     = m_iOPT_TsbPdDelay;
        m_iPeerTsbPdDelay_ms = m_iOPT_PeerTsbPdDelay;
        /*
         * Sent data is real-time, use Time-based Packet Delivery,
         * set option bit and configured delay
         */
        srtdata[SRT_HS_FLAGS] |= SRT_OPT_TSBPDSND;

        if (hs_version < CUDT::HS_VERSION_SRT1)
        {
            // HSv4 - this uses only one value.
            srtdata[SRT_HS_LATENCY] = SRT_HS_LATENCY_LEG::wrap(m_iPeerTsbPdDelay_ms);
        }
        else
        {
            // HSv5 - this will be understood only since this version when this exists.
            srtdata[SRT_HS_LATENCY] = SRT_HS_LATENCY_SND::wrap(m_iPeerTsbPdDelay_ms);

            // And in the reverse direction.
            srtdata[SRT_HS_FLAGS] |= SRT_OPT_TSBPDRCV;
            srtdata[SRT_HS_LATENCY] |= SRT_HS_LATENCY_RCV::wrap(m_iTsbPdDelay_ms);

            // This wasn't there for HSv4, this setting is only for the receiver.
            // HSv5 is bidirectional, so every party is a receiver.

            if (m_bTLPktDrop)
                srtdata[SRT_HS_FLAGS] |= SRT_OPT_TLPKTDROP;
        }
    }

    if (m_bRcvNakReport)
        srtdata[SRT_HS_FLAGS] |= SRT_OPT_NAKREPORT;

    // I support SRT_OPT_REXMITFLG. Do you?
    srtdata[SRT_HS_FLAGS] |= SRT_OPT_REXMITFLG;

    // Declare the API used. The flag is set for "stream" API because
    // the older versions will never set this flag, but all old SRT versions use message API.
    if (!m_bMessageAPI)
        srtdata[SRT_HS_FLAGS] |= SRT_OPT_STREAM;

    HLOGC(mglog.Debug,
          log << "HSREQ/snd: LATENCY[SND:" << SRT_HS_LATENCY_SND::unwrap(srtdata[SRT_HS_LATENCY])
              << " RCV:" << SRT_HS_LATENCY_RCV::unwrap(srtdata[SRT_HS_LATENCY]) << "] FLAGS["
              << SrtFlagString(srtdata[SRT_HS_FLAGS]) << "]");

    return 3;
}

size_t CUDT::fillSrtHandshake_HSRSP(uint32_t *srtdata, size_t /* srtlen - unused */, int hs_version)
{
    // Setting m_tsRcvPeerStartTime is done in processSrtMsg_HSREQ(), so
    // this condition will be skipped only if this function is called without
    // getting first received HSREQ. Doesn't look possible in both HSv4 and HSv5.
    if (is_zero(m_tsRcvPeerStartTime))
    {
        LOGC(mglog.Fatal, log << "IPE: fillSrtHandshake_HSRSP: m_tsRcvPeerStartTime NOT SET!");
        return 0;
    }

    // If Agent doesn't set TSBPD, it will not set the TSBPD flag back to the Peer.
    // The peer doesn't have be disturbed by it anyway.
    if (isOPT_TsbPd())
    {
        /*
         * We got and transposed peer start time (HandShake request timestamp),
         * we can support Timestamp-based Packet Delivery
         */
        srtdata[SRT_HS_FLAGS] |= SRT_OPT_TSBPDRCV;

        if (hs_version < HS_VERSION_SRT1)
        {
            // HSv4 - this uses only one value
            srtdata[SRT_HS_LATENCY] = SRT_HS_LATENCY_LEG::wrap(m_iTsbPdDelay_ms);
        }
        else
        {
            // HSv5 - this puts "agent's" latency into RCV field and "peer's" -
            // into SND field.
            srtdata[SRT_HS_LATENCY] = SRT_HS_LATENCY_RCV::wrap(m_iTsbPdDelay_ms);
        }
    }
    else
    {
        HLOGC(mglog.Debug, log << "HSRSP/snd: TSBPD off, NOT responding TSBPDRCV flag.");
    }

    // Hsv5, only when peer has declared TSBPD mode.
    // The flag was already set, and the value already "maximized" in processSrtMsg_HSREQ().
    if (m_bPeerTsbPd && hs_version >= HS_VERSION_SRT1)
    {
        // HSv5 is bidirectional - so send the TSBPDSND flag, and place also the
        // peer's latency into SND field.
        srtdata[SRT_HS_FLAGS] |= SRT_OPT_TSBPDSND;
        srtdata[SRT_HS_LATENCY] |= SRT_HS_LATENCY_SND::wrap(m_iPeerTsbPdDelay_ms);

        HLOGC(mglog.Debug,
              log << "HSRSP/snd: HSv5 peer uses TSBPD, responding TSBPDSND latency=" << m_iPeerTsbPdDelay_ms);
    }
    else
    {
        HLOGC(mglog.Debug,
              log << "HSRSP/snd: HSv" << (hs_version == CUDT::HS_VERSION_UDT4 ? 4 : 5)
                  << " with peer TSBPD=" << (m_bPeerTsbPd ? "on" : "off") << " - NOT responding TSBPDSND");
    }

    if (m_bTLPktDrop)
        srtdata[SRT_HS_FLAGS] |= SRT_OPT_TLPKTDROP;

    if (m_bRcvNakReport)
    {
        // HSv5: Note that this setting is independent on the value of
        // m_bPeerNakReport, which represent this setting in the peer.

        srtdata[SRT_HS_FLAGS] |= SRT_OPT_NAKREPORT;
        /*
         * NAK Report is so efficient at controlling bandwidth that sender TLPktDrop
         * is not needed. SRT 1.0.5 to 1.0.7 sender TLPktDrop combined with SRT 1.0
         * Timestamp-Based Packet Delivery was not well implemented and could drop
         * big I-Frame tail before sending once on low latency setups.
         * Disabling TLPktDrop in the receiver SRT Handshake Reply prevents the sender
         * from enabling Too-Late Packet Drop.
         */
        if (m_lPeerSrtVersion <= SrtVersion(1, 0, 7))
            srtdata[SRT_HS_FLAGS] &= ~SRT_OPT_TLPKTDROP;
    }

    if (m_lSrtVersion >= SrtVersion(1, 2, 0))
    {
        if (!m_bPeerRexmitFlag)
        {
            // Peer does not request to use rexmit flag, if so,
            // we won't use as well.
            HLOGC(mglog.Debug, log << "HSRSP/snd: AGENT understands REXMIT flag, but PEER DOES NOT. NOT setting.");
        }
        else
        {
            // Request that the rexmit bit be used as a part of msgno.
            srtdata[SRT_HS_FLAGS] |= SRT_OPT_REXMITFLG;
            HLOGF(mglog.Debug, "HSRSP/snd: AGENT UNDERSTANDS REXMIT flag and PEER reported that it does, too.");
        }
    }
    else
    {
        // Since this is now in the code, it can occur only in case when you change the
        // version specification in the build configuration.
        HLOGF(mglog.Debug, "HSRSP/snd: AGENT DOES NOT UNDERSTAND REXMIT flag");
    }

    HLOGC(mglog.Debug,
          log << "HSRSP/snd: LATENCY[SND:" << SRT_HS_LATENCY_SND::unwrap(srtdata[SRT_HS_LATENCY])
              << " RCV:" << SRT_HS_LATENCY_RCV::unwrap(srtdata[SRT_HS_LATENCY]) << "] FLAGS["
              << SrtFlagString(srtdata[SRT_HS_FLAGS]) << "]");

    return 3;
}

size_t CUDT::prepareSrtHsMsg(int cmd, uint32_t *srtdata, size_t size)
{
    size_t srtlen = fillSrtHandshake(srtdata, size, cmd, handshakeVersion());
    HLOGF(mglog.Debug,
          "CMD:%s(%d) Len:%d Version: %s Flags: %08X (%s) sdelay:%d",
          MessageTypeStr(UMSG_EXT, cmd).c_str(),
          cmd,
          (int)(srtlen * sizeof(int32_t)),
          SrtVersionString(srtdata[SRT_HS_VERSION]).c_str(),
          srtdata[SRT_HS_FLAGS],
          SrtFlagString(srtdata[SRT_HS_FLAGS]).c_str(),
          srtdata[SRT_HS_LATENCY]);

    return srtlen;
}

void CUDT::sendSrtMsg(int cmd, uint32_t *srtdata_in, int srtlen_in)
{
    CPacket srtpkt;
    int32_t srtcmd = (int32_t)cmd;

    static const size_t SRTDATA_MAXSIZE = SRT_CMD_MAXSZ / sizeof(int32_t);

    // This is in order to issue a compile error if the SRT_CMD_MAXSZ is
    // too small to keep all the data. As this is "static const", declaring
    // an array of such specified size in C++ isn't considered VLA.
    static const int SRTDATA_SIZE = SRTDATA_MAXSIZE >= SRT_HS__SIZE ? SRTDATA_MAXSIZE : -1;

    // This will be effectively larger than SRT_HS__SIZE, but it will be also used
    // for incoming data. We have a guarantee that it won't be larger than SRTDATA_MAXSIZE.
    uint32_t srtdata[SRTDATA_SIZE];

    int srtlen = 0;

    if (cmd == SRT_CMD_REJECT)
    {
        // This is a value returned by processSrtMsg underlying layer, potentially
        // to be reported here. Should this happen, just send a rejection message.
        cmd                     = SRT_CMD_HSRSP;
        srtdata[SRT_HS_VERSION] = 0;
    }

    switch (cmd)
    {
    case SRT_CMD_HSREQ:
    case SRT_CMD_HSRSP:
        srtlen = prepareSrtHsMsg(cmd, srtdata, SRTDATA_SIZE);
        break;

    case SRT_CMD_KMREQ: // Sender
    case SRT_CMD_KMRSP: // Receiver
        srtlen = srtlen_in;
        /* Msg already in network order
         * But CChannel:sendto will swap again (assuming 32-bit fields)
         * Pre-swap to cancel it.
         */
        HtoNLA(srtdata, srtdata_in, srtlen);
        m_pCryptoControl->updateKmState(cmd, srtlen); // <-- THIS function can't be moved to CUDT

        break;

    default:
        LOGF(mglog.Error, "sndSrtMsg: cmd=%d unsupported", cmd);
        break;
    }

    if (srtlen > 0)
    {
        /* srtpkt.pack will set message data in network order */
        srtpkt.pack(UMSG_EXT, &srtcmd, srtdata, srtlen * sizeof(int32_t));
        addressAndSend(srtpkt);
    }
}

// PREREQUISITE:
// pkt must be set the buffer and configured for UMSG_HANDSHAKE.
// Note that this function replaces also serialization for the HSv4.
bool CUDT::createSrtHandshake(
        int             srths_cmd,
        int             srtkm_cmd,
        const uint32_t* kmdata,
        size_t          kmdata_wordsize, // IN WORDS, NOT BYTES!!!
        CPacket&        w_pkt,
        CHandShake&     w_hs)
{
    // This function might be called before the opposite version was recognized.
    // Check if the version is exactly 4 because this means that the peer has already
    // sent something - asynchronously, and usually in rendezvous - and we already know
    // that the peer is version 4. In this case, agent must behave as HSv4, til the end.
    if (m_ConnRes.m_iVersion == HS_VERSION_UDT4)
    {
        w_hs.m_iVersion = HS_VERSION_UDT4;
        w_hs.m_iType    = UDT_DGRAM;
        if (w_hs.m_extension)
        {
            // Should be impossible
            LOGC(mglog.Error, log << "createSrtHandshake: IPE: EXTENSION SET WHEN peer reports version 4 - fixing...");
            w_hs.m_extension = false;
        }
    }
    else
    {
        w_hs.m_iType = 0; // Prepare it for flags
    }

    HLOGC(mglog.Debug,
          log << "createSrtHandshake: buf size=" << w_pkt.getLength() << " hsx=" << MessageTypeStr(UMSG_EXT, srths_cmd)
              << " kmx=" << MessageTypeStr(UMSG_EXT, srtkm_cmd) << " kmdata_wordsize=" << kmdata_wordsize
              << " version=" << w_hs.m_iVersion);

    // Once you are certain that the version is HSv5, set the enc type flags
    // to advertise pbkeylen. Otherwise make sure that the old interpretation
    // will correctly pick up the type field. PBKEYLEN should be advertized
    // regardless of what URQ stage the handshake is (note that in case of rendezvous
    // CONCLUSION might be the FIRST MESSAGE EVER RECEIVED by a party).
    if (w_hs.m_iVersion > HS_VERSION_UDT4)
    {
        // Check if there was a failure to receie HSREQ before trying to craft HSRSP.
        // If fillSrtHandshake_HSRSP catches the condition of m_tsRcvPeerStartTime == 0,
        // it will return size 0, which will mess up with further extension procedures;
        // PREVENT THIS HERE.
        if (w_hs.m_iReqType == URQ_CONCLUSION && srths_cmd == SRT_CMD_HSRSP && is_zero(m_tsRcvPeerStartTime))
        {
            LOGC(mglog.Error,
                 log << "createSrtHandshake: IPE (non-fatal): Attempting to craft HSRSP without received HSREQ. "
                        "BLOCKING extensions.");
            w_hs.m_extension = false;
        }

        // The situation when this function is called without requested extensions
        // is URQ_CONCLUSION in rendezvous mode in some of the transitions.
        // In this case for version 5 just clear the m_iType field, as it has
        // different meaning in HSv5 and contains extension flags.
        //
        // Keep 0 in the SRT_HSTYPE_HSFLAGS field, but still advertise PBKEYLEN
        // in the SRT_HSTYPE_ENCFLAGS field.
        w_hs.m_iType                  = SrtHSRequest::wrapFlags(false /*no magic in HSFLAGS*/, m_iSndCryptoKeyLen);

        IF_HEAVY_LOGGING(bool whether = m_iSndCryptoKeyLen != 0);
        HLOGC(mglog.Debug,
              log << "createSrtHandshake: " << (whether ? "" : "NOT ")
                  << " Advertising PBKEYLEN - value = " << m_iSndCryptoKeyLen);

        // Note: This is required only when sending a HS message without SRT extensions.
        // When this is to be sent with SRT extensions, then KMREQ will be attached here
        // and the PBKEYLEN will be extracted from it. If this is going to attach KMRSP
        // here, it's already too late (it should've been advertised before getting the first
        // handshake message with KMREQ).
    }
    else
    {
        w_hs.m_iType = UDT_DGRAM;
    }

    // values > URQ_CONCLUSION include also error types
    // if (w_hs.m_iVersion == HS_VERSION_UDT4 || w_hs.m_iReqType > URQ_CONCLUSION) <--- This condition was checked b4 and
    // it's only valid for caller-listener mode
    if (!w_hs.m_extension)
    {
        // Serialize only the basic handshake, if this is predicted for
        // Hsv4 peer or this is URQ_INDUCTION or URQ_WAVEAHAND.
        size_t hs_size = w_pkt.getLength();
        w_hs.store_to((w_pkt.m_pcData), (hs_size));
        w_pkt.setLength(hs_size);
        HLOGC(mglog.Debug, log << "createSrtHandshake: (no ext) size=" << hs_size << " data: " << w_hs.show());
        return true;
    }

    // Sanity check, applies to HSv5 only cases.
    if (srths_cmd == SRT_CMD_HSREQ && m_SrtHsSide == HSD_RESPONDER)
    {
        m_RejectReason = SRT_REJ_IPE;
        LOGC(mglog.Fatal, log << "IPE: SRT_CMD_HSREQ was requested to be sent in HSv5 by an INITIATOR side!");
        return false; // should cause rejection
    }

    string logext = "HSX";

    bool have_kmreq   = false;
    bool have_sid     = false;
    bool have_congctl = false;
    bool have_filter  = false;
    bool have_group = false;

    // Install the SRT extensions
    w_hs.m_iType |= CHandShake::HS_EXT_HSREQ;

    if (srths_cmd == SRT_CMD_HSREQ)
    {
        if (m_sStreamName != "")
        {
            have_sid = true;
            w_hs.m_iType |= CHandShake::HS_EXT_CONFIG;
            logext += ",SID";
        }
    }

    // If this is a response, we have also information
    // on the peer. If Peer is NOT filter capable, don't
    // put filter config, even if agent is capable.
    bool peer_filter_capable = true;
    if (srths_cmd == SRT_CMD_HSRSP)
    {
        if (m_sPeerPktFilterConfigString != "")
        {
            peer_filter_capable = true;
        }
        else if (IsSet(m_lPeerSrtFlags, SRT_OPT_FILTERCAP))
        {
            peer_filter_capable = true;
        }
        else
        {
            peer_filter_capable = false;
        }
    }

    // Now, if this is INITIATOR, then it has its
    // filter config already set, if configured, otherwise
    // it should not attach the filter config extension.

    // If this is a RESPONDER, then it has already received
    // the filter config string from the peer and therefore
    // possibly confronted with the contents of m_OPT_FECConfigString,
    // and if it decided to go with filter, it will be nonempty.
    if (peer_filter_capable && m_OPT_PktFilterConfigString != "")
    {
        have_filter = true;
        w_hs.m_iType |= CHandShake::HS_EXT_CONFIG;
        logext += ",filter";
    }

    string sm = m_CongCtl.selected_name();
    if (sm != "" && sm != "live")
    {
        have_congctl = true;
        w_hs.m_iType |= CHandShake::HS_EXT_CONFIG;
        logext += ",CONGCTL";
    }

    // Prevent adding KMRSP only in case when BOTH:
    // - Agent has set no password
    // - no KMREQ has arrived from Peer
    // KMRSP must be always sent when:
    // - Agent set a password, Peer did not send KMREQ: Agent sets snd=NOSECRET.
    // - Agent set no password, but Peer sent KMREQ: Ageng sets rcv=NOSECRET.
    if (m_CryptoSecret.len > 0 || kmdata_wordsize > 0)
    {
        have_kmreq = true;
        w_hs.m_iType |= CHandShake::HS_EXT_KMREQ;
        logext += ",KMX";
    }

    if (m_parent->m_IncludedGroup)
    {
        // Whatever group this socket belongs to, the information about
        // the group is always sent the same way with the handshake.
        have_group = true;
        w_hs.m_iType |= CHandShake::HS_EXT_CONFIG;
        logext += ",GROUP";
    }

    HLOGC(mglog.Debug, log << "createSrtHandshake: (ext: " << logext << ") data: " << w_hs.show());

    // NOTE: The HSREQ is practically always required, although may happen
    // in future that CONCLUSION can be sent multiple times for a separate
    // stream encryption support, and this way it won't enclose HSREQ.
    // Also, KMREQ may occur multiple times.

    // So, initially store the UDT legacy handshake.
    size_t hs_size = w_pkt.getLength(), total_ra_size = (hs_size / sizeof(uint32_t)); // Maximum size of data
    w_hs.store_to((w_pkt.m_pcData), (hs_size));                                        // hs_size is updated

    size_t ra_size = hs_size / sizeof(int32_t);

    // Now attach the SRT handshake for HSREQ
    size_t    offset = ra_size;
    uint32_t *p      = reinterpret_cast<uint32_t *>(w_pkt.m_pcData);
    // NOTE: since this point, ra_size has a size in int32_t elements, NOT BYTES.

    // The first 4-byte item is the CMD/LENGTH spec.
    uint32_t *pcmdspec = p + offset; // Remember the location to be filled later, when we know the length
    ++offset;

    // Now use the original function to store the actual SRT_HS data
    // ra_size after that
    // NOTE: so far, ra_size is m_iMaxSRTPayloadSize expressed in number of elements.
    // WILL BE CHANGED HERE.
    ra_size   = fillSrtHandshake(p + offset, total_ra_size - offset, srths_cmd, HS_VERSION_SRT1);
    *pcmdspec = HS_CMDSPEC_CMD::wrap(srths_cmd) | HS_CMDSPEC_SIZE::wrap(ra_size);

    HLOGC(mglog.Debug,
          log << "createSrtHandshake: after HSREQ: offset=" << offset << " HSREQ size=" << ra_size
              << " space left: " << (total_ra_size - offset));

    if (have_sid)
    {
        // Use only in REQ phase and only if stream name is set
        offset += ra_size;
        pcmdspec = p + offset;
        ++offset;

        // Now prepare the string with 4-byte alignment. The string size is limited
        // to half the payload size. Just a sanity check to not pack too much into
        // the conclusion packet.
        size_t size_limit = m_iMaxSRTPayloadSize / 2;

        if (m_sStreamName.size() >= size_limit)
        {
            m_RejectReason = SRT_REJ_ROGUE;
            LOGC(mglog.Error,
                 log << "createSrtHandshake: stream id too long, limited to " << (size_limit - 1) << " bytes");
            return false;
        }

        size_t wordsize         = (m_sStreamName.size() + 3) / 4;
        size_t aligned_bytesize = wordsize * 4;

        memset((p + offset), 0, aligned_bytesize);
        memcpy((p + offset), m_sStreamName.data(), m_sStreamName.size());
        // Preswap to little endian (in place due to possible padding zeros)
        HtoILA((uint32_t *)(p + offset), (uint32_t *)(p + offset), wordsize);

        ra_size   = wordsize;
        *pcmdspec = HS_CMDSPEC_CMD::wrap(SRT_CMD_SID) | HS_CMDSPEC_SIZE::wrap(ra_size);

        HLOGC(mglog.Debug,
              log << "createSrtHandshake: after SID [" << m_sStreamName << "] length=" << m_sStreamName.size()
                  << " alignedln=" << aligned_bytesize << ": offset=" << offset << " SID size=" << ra_size
                  << " space left: " << (total_ra_size - offset));
    }

    if (have_congctl)
    {
        // Pass the congctl to the other side as informational.
        // The other side should reject connection if it uses a different congctl.
        // The other side should also respond with the congctl it uses, if its non-default (for backward compatibility).

        // XXX Consider change the congctl settings in the listener socket to "adaptive"
        // congctl and also "adaptive" value of CUDT::m_bMessageAPI so that the caller
        // may ask for whatever kind of transmission it wants, or select transmission
        // type differently for different connections, however with the same listener.

        offset += ra_size;
        pcmdspec = p + offset;
        ++offset;

        size_t wordsize         = (sm.size() + 3) / 4;
        size_t aligned_bytesize = wordsize * 4;

        memset((p + offset), 0, aligned_bytesize);

        memcpy((p + offset), sm.data(), sm.size());
        // Preswap to little endian (in place due to possible padding zeros)
        HtoILA((uint32_t *)(p + offset), (uint32_t *)(p + offset), wordsize);

        ra_size   = wordsize;
        *pcmdspec = HS_CMDSPEC_CMD::wrap(SRT_CMD_CONGESTION) | HS_CMDSPEC_SIZE::wrap(ra_size);

        HLOGC(mglog.Debug,
              log << "createSrtHandshake: after CONGCTL [" << sm << "] length=" << sm.size()
                  << " alignedln=" << aligned_bytesize << ": offset=" << offset << " CONGCTL size=" << ra_size
                  << " space left: " << (total_ra_size - offset));
    }

    if (have_filter)
    {
        offset += ra_size;
        pcmdspec = p + offset;
        ++offset;

        size_t wordsize         = (m_OPT_PktFilterConfigString.size() + 3) / 4;
        size_t aligned_bytesize = wordsize * 4;

        memset((p + offset), 0, aligned_bytesize);
        memcpy((p + offset), m_OPT_PktFilterConfigString.data(), m_OPT_PktFilterConfigString.size());

        ra_size   = wordsize;
        *pcmdspec = HS_CMDSPEC_CMD::wrap(SRT_CMD_FILTER) | HS_CMDSPEC_SIZE::wrap(ra_size);

        HLOGC(mglog.Debug,
              log << "createSrtHandshake: after filter [" << m_OPT_PktFilterConfigString << "] length="
                  << m_OPT_PktFilterConfigString.size() << " alignedln=" << aligned_bytesize << ": offset=" << offset
                  << " filter size=" << ra_size << " space left: " << (total_ra_size - offset));
    }

    // Note that this will fire in both cases:
    // - When the group has been set by the user on a socket (or socket was created as a part of the group),
    //   and the handshake request is to be sent with informing the peer that this conenction belongs to a group
    // - When the agent received a HS request with a group, has created its mirror group on its side, and
    //   now sends the HS response to the peer, with ITS OWN group id (the mirror one).
    //
    // XXX Probably a condition should be checked here around the group type.
    // The time synchronization should be done only on any kind of parallel sending group.
    // This is, for example, for redundancy group or bonding group, but not distribution group.
    while (have_group)
    {
        CGuard grd (m_parent->m_ControlLock);
        if (!m_parent->m_IncludedGroup)
        {
            HLOGC(mglog.Fatal, log << "GROUP DISAPPEARED. Socket not capable of continuing HS");
            break;
        }
        offset += ra_size;
        pcmdspec = p+offset;
        ++offset;

        SRTSOCKET id = m_parent->m_IncludedGroup->id();
        SRT_GROUP_TYPE tp = m_parent->m_IncludedGroup->type();
        SRTSOCKET master_peerid;
        IF_HEAVY_LOGGING(steady_clock::duration master_tdiff);
        steady_clock::time_point master_st;

        // "Master" is the first found running connection. Will be false, if
        // there's no other connection yet. When any connection is found, specify this
        // as a determined master connection, and extract its id.
        if ( !m_parent->m_IncludedGroup->getMasterData(m_SocketID, (master_peerid), (master_st)) )
        {
            master_peerid = -1;
            IF_HEAVY_LOGGING(master_tdiff = steady_clock::duration());
            HLOGC(mglog.Debug, log << CONID() << "NO GROUP MASTER LINK found for group: $" << m_parent->m_IncludedGroup->id());
        }
        else
        {
            // The returned master_st is the master's start time. Calculate the
            // differene time.
            IF_HEAVY_LOGGING(master_tdiff = m_stats.tsStartTime - master_st);
            HLOGC(mglog.Debug, log << CONID() << "FOUND GROUP MASTER LINK: peer=$" << master_peerid
                    << " - start time diff: " << FormatDuration<DUNIT_S>(master_tdiff));
        }
        // (this function will not fill the variables with anything, if no master is found)

        int32_t storedata [GRPD__SIZE] = { id, tp, /*master_peerid, master_tdiff*/ };
        memcpy(p+offset, storedata, sizeof storedata);

        ra_size = Size(storedata);
        *pcmdspec = HS_CMDSPEC_CMD::wrap(SRT_CMD_GROUP) | HS_CMDSPEC_SIZE::wrap(ra_size);

        HLOGC(mglog.Debug, log << "createSrtHandshake: after GROUP [" << sm << "] length=" << sm.size()
            << ": offset=" << offset << " GROUP size=" << ra_size << " space left: " << (total_ra_size - offset));

        break;
    }

    // When encryption turned on
    if (have_kmreq)
    {
        HLOGC(mglog.Debug,
              log << "createSrtHandshake: "
                  << (m_CryptoSecret.len > 0 ? "Agent uses ENCRYPTION" : "Peer requires ENCRYPTION"));
        if (srtkm_cmd == SRT_CMD_KMREQ)
        {
            bool have_any_keys = false;
            for (size_t ki = 0; ki < 2; ++ki)
            {
                // Skip those that have expired
                if (!m_pCryptoControl->getKmMsg_needSend(ki, false))
                    continue;

                m_pCryptoControl->getKmMsg_markSent(ki, false);

                offset += ra_size;

                size_t msglen = m_pCryptoControl->getKmMsg_size(ki);
                // Make ra_size back in element unit
                // Add one extra word if the size isn't aligned to 32-bit.
                ra_size = (msglen / sizeof(uint32_t)) + (msglen % sizeof(uint32_t) ? 1 : 0);

                // Store the CMD + SIZE in the next field
                *(p + offset) = HS_CMDSPEC_CMD::wrap(srtkm_cmd) | HS_CMDSPEC_SIZE::wrap(ra_size);
                ++offset;

                // Copy the key - do the endian inversion because another endian inversion
                // will be done for every control message before sending, and this KM message
                // is ALREADY in network order.
                const uint32_t* keydata = reinterpret_cast<const uint32_t*>(m_pCryptoControl->getKmMsg_data(ki));

                HLOGC(mglog.Debug,
                      log << "createSrtHandshake: KMREQ: adding key #" << ki << " length=" << ra_size
                          << " words (KmMsg_size=" << msglen << ")");
                // XXX INSECURE ": [" << FormatBinaryString((uint8_t*)keydata, msglen) << "]";

                // Yes, I know HtoNLA and NtoHLA do exactly the same operation, but I want
                // to be clear about the true intention.
                NtoHLA(p + offset, keydata, ra_size);
                have_any_keys = true;
            }

            if (!have_any_keys)
            {
                m_RejectReason = SRT_REJ_IPE;
                LOGC(mglog.Error, log << "createSrtHandshake: IPE: all keys have expired, no KM to send.");
                return false;
            }
        }
        else if (srtkm_cmd == SRT_CMD_KMRSP)
        {
            uint32_t        failure_kmrsp[] = {SRT_KM_S_UNSECURED};
            const uint32_t *keydata         = 0;

            // Shift the starting point with the value of previously added block,
            // to start with the new one.
            offset += ra_size;

            if (kmdata_wordsize == 0)
            {
                LOGC(mglog.Error,
                     log << "createSrtHandshake: Agent has PW, but Peer sent no KMREQ. Sending error KMRSP response");
                ra_size = 1;
                keydata = failure_kmrsp;

                // Update the KM state as well
                m_pCryptoControl->m_SndKmState = SRT_KM_S_NOSECRET;  // Agent has PW, but Peer won't decrypt
                m_pCryptoControl->m_RcvKmState = SRT_KM_S_UNSECURED; // Peer won't encrypt as well.
            }
            else
            {
                if (!kmdata)
                {
                    m_RejectReason = SRT_REJ_IPE;
                    LOGC(mglog.Fatal, log << "createSrtHandshake: IPE: srtkm_cmd=SRT_CMD_KMRSP and no kmdata!");
                    return false;
                }
                ra_size = kmdata_wordsize;
                keydata = reinterpret_cast<const uint32_t *>(kmdata);
            }

            *(p + offset) = HS_CMDSPEC_CMD::wrap(srtkm_cmd) | HS_CMDSPEC_SIZE::wrap(ra_size);
            ++offset; // Once cell, containting CMD spec and size
            HLOGC(mglog.Debug,
                  log << "createSrtHandshake: KMRSP: applying returned key length="
                      << ra_size); // XXX INSECURE << " words: [" << FormatBinaryString((uint8_t*)kmdata,
                                   // kmdata_wordsize*sizeof(uint32_t)) << "]";

            NtoHLA(p + offset, keydata, ra_size);
        }
        else
        {
            m_RejectReason = SRT_REJ_IPE;
            LOGC(mglog.Fatal, log << "createSrtHandshake: IPE: wrong value of srtkm_cmd: " << srtkm_cmd);
            return false;
        }
    }

    // ra_size + offset has a value in element unit.
    // Switch it again to byte unit.
    w_pkt.setLength((ra_size + offset) * sizeof(int32_t));

    HLOGC(mglog.Debug,
          log << "createSrtHandshake: filled HSv5 handshake flags: " << CHandShake::ExtensionFlagStr(w_hs.m_iType)
              << " length: " << w_pkt.getLength() << " bytes");

    return true;
}

static int FindExtensionBlock(uint32_t *begin, size_t total_length,
        size_t& w_out_len, uint32_t*& w_next_block)
{
    // Check if there's anything to process
    if (total_length == 0)
    {
        w_next_block = NULL;
        w_out_len    = 0;
        return SRT_CMD_NONE;
    }

    // This function extracts the block command from the block and its length.
    // The command value is returned as a function result.
    // The size of that command block is stored into w_out_len.
    // The beginning of the prospective next block is stored in w_next_block.

    // The caller must be aware that:
    // - exactly one element holds the block header (cmd+size), so the actual data are after this one.
    // - the returned size is the number of uint32_t elements since that first data element
    // - the remaining size should be manually calculated as total_length - 1 - w_out_len, or
    // simply, as w_next_block - begin.

    // Note that if the total_length is too short to extract the whole block, it will return
    // SRT_CMD_NONE. Note that total_length includes this first CMDSPEC word.
    //
    // When SRT_CMD_NONE is returned, it means that nothing has been extracted and nothing else
    // can be further extracted from this block.

    int    cmd  = HS_CMDSPEC_CMD::unwrap(*begin);
    size_t size = HS_CMDSPEC_SIZE::unwrap(*begin);

    if (size + 1 > total_length)
        return SRT_CMD_NONE;

    w_out_len = size;

    if (total_length == size + 1)
        w_next_block = NULL;
    else
        w_next_block = begin + 1 + size;

    return cmd;
}

// NOTE: the rule of order of arguments is broken here because this order
// serves better the logics and readability.
static inline bool NextExtensionBlock(uint32_t*& w_begin, uint32_t* next, size_t& w_length)
{
    if (!next)
        return false;

    w_length = w_length - (next - w_begin);
    w_begin  = next;
    return true;
}

bool CUDT::processSrtMsg(const CPacket *ctrlpkt)
{
    uint32_t *srtdata = (uint32_t *)ctrlpkt->m_pcData;
    size_t    len     = ctrlpkt->getLength();
    int       etype   = ctrlpkt->getExtendedType();
    uint32_t  ts      = ctrlpkt->m_iTimeStamp;

    int res = SRT_CMD_NONE;

    HLOGC(mglog.Debug, log << "Dispatching message type=" << etype << " data length=" << (len / sizeof(int32_t)));
    switch (etype)
    {
    case SRT_CMD_HSREQ:
    {
        res = processSrtMsg_HSREQ(srtdata, len, ts, CUDT::HS_VERSION_UDT4);
        break;
    }
    case SRT_CMD_HSRSP:
    {
        res = processSrtMsg_HSRSP(srtdata, len, ts, CUDT::HS_VERSION_UDT4);
        break;
    }
    case SRT_CMD_KMREQ:
        // Special case when the data need to be processed here
        // and the appropriate message must be constructed for sending.
        // No further processing required
        {
            uint32_t srtdata_out[SRTDATA_MAXSIZE];
            size_t   len_out = 0;
            res = m_pCryptoControl->processSrtMsg_KMREQ(srtdata, len, CUDT::HS_VERSION_UDT4,
                    (srtdata_out), (len_out));
            if (res == SRT_CMD_KMRSP)
            {
                if (len_out == 1)
                {
                    if (m_bOPT_StrictEncryption)
                    {
                        LOGC(mglog.Error,
                             log << "KMREQ FAILURE: " << KmStateStr(SRT_KM_STATE(srtdata_out[0]))
                                 << " - rejecting per strict encryption");
                        return false;
                    }
                    HLOGC(mglog.Debug,
                          log << "MKREQ -> KMRSP FAILURE state: " << KmStateStr(SRT_KM_STATE(srtdata_out[0])));
                }
                else
                {
                    HLOGC(mglog.Debug, log << "KMREQ -> requested to send KMRSP length=" << len_out);
                }
                sendSrtMsg(SRT_CMD_KMRSP, srtdata_out, len_out);
            }
            // XXX Dead code. processSrtMsg_KMREQ now doesn't return any other value now.
            // Please review later.
            else
            {
                LOGC(mglog.Error, log << "KMREQ failed to process the request - ignoring");
            }

            return true; // already done what's necessary
        }

    case SRT_CMD_KMRSP:
    {
        // KMRSP doesn't expect any following action
        m_pCryptoControl->processSrtMsg_KMRSP(srtdata, len, CUDT::HS_VERSION_UDT4);
        return true; // nothing to do
    }

    default:
        return false;
    }

    if (res == SRT_CMD_NONE)
        return true;

    // Send the message that the message handler requested.
    sendSrtMsg(res);

    return true;
}

int CUDT::processSrtMsg_HSREQ(const uint32_t *srtdata, size_t len, uint32_t ts, int hsv)
{
    // Set this start time in the beginning, regardless as to whether TSBPD is being
    // used or not. This must be done in the Initiator as well as Responder.

    /*
     * Compute peer StartTime in our time reference
     * This takes time zone, time drift into account.
     * Also includes current packet transit time (rtt/2)
     */
    m_tsRcvPeerStartTime = steady_clock::now() - microseconds_from(ts);
    // (in case of redundancy group, this value will be OVERWRITTEN
    // later in CUDT::interpretGroup).

    // Prepare the initial runtime values of latency basing on the option values.
    // They are going to get the value fixed HERE.
    m_iTsbPdDelay_ms     = m_iOPT_TsbPdDelay;
    m_iPeerTsbPdDelay_ms = m_iOPT_PeerTsbPdDelay;

    if (len < SRT_CMD_HSREQ_MINSZ)
    {
        m_RejectReason = SRT_REJ_ROGUE;
        /* Packet smaller than minimum compatible packet size */
        LOGF(mglog.Error, "HSREQ/rcv: cmd=%d(HSREQ) len=%" PRIzu " invalid", SRT_CMD_HSREQ, len);
        return SRT_CMD_NONE;
    }

    LOGF(mglog.Note,
         "HSREQ/rcv: cmd=%d(HSREQ) len=%" PRIzu " vers=0x%x opts=0x%x delay=%d",
         SRT_CMD_HSREQ,
         len,
         srtdata[SRT_HS_VERSION],
         srtdata[SRT_HS_FLAGS],
         SRT_HS_LATENCY_RCV::unwrap(srtdata[SRT_HS_LATENCY]));

    m_lPeerSrtVersion = srtdata[SRT_HS_VERSION];
    m_lPeerSrtFlags   = srtdata[SRT_HS_FLAGS];

    if (hsv == CUDT::HS_VERSION_UDT4)
    {
        if (m_lPeerSrtVersion >= SRT_VERSION_FEAT_HSv5)
        {
            m_RejectReason = SRT_REJ_ROGUE;
            LOGC(mglog.Error,
                 log << "HSREQ/rcv: With HSv4 version >= " << SrtVersionString(SRT_VERSION_FEAT_HSv5)
                     << " is not acceptable.");
            return SRT_CMD_REJECT;
        }
    }
    else
    {
        if (m_lPeerSrtVersion < SRT_VERSION_FEAT_HSv5)
        {
            m_RejectReason = SRT_REJ_ROGUE;
            LOGC(mglog.Error,
                 log << "HSREQ/rcv: With HSv5 version must be >= " << SrtVersionString(SRT_VERSION_FEAT_HSv5) << " .");
            return SRT_CMD_REJECT;
        }
    }

    // Check also if the version satisfies the minimum required version
    if (m_lPeerSrtVersion < m_lMinimumPeerSrtVersion)
    {
        m_RejectReason = SRT_REJ_VERSION;
        LOGC(mglog.Error,
             log << "HSREQ/rcv: Peer version: " << SrtVersionString(m_lPeerSrtVersion)
                 << " is too old for requested: " << SrtVersionString(m_lMinimumPeerSrtVersion) << " - REJECTING");
        return SRT_CMD_REJECT;
    }

    HLOGC(mglog.Debug,
          log << "HSREQ/rcv: PEER Version: " << SrtVersionString(m_lPeerSrtVersion) << " Flags: " << m_lPeerSrtFlags
              << "(" << SrtFlagString(m_lPeerSrtFlags) << ")");

    m_bPeerRexmitFlag = IsSet(m_lPeerSrtFlags, SRT_OPT_REXMITFLG);
    HLOGF(mglog.Debug, "HSREQ/rcv: peer %s REXMIT flag", m_bPeerRexmitFlag ? "UNDERSTANDS" : "DOES NOT UNDERSTAND");

    // Check if both use the same API type. Reject if not.
    bool peer_message_api = !IsSet(m_lPeerSrtFlags, SRT_OPT_STREAM);
    if (peer_message_api != m_bMessageAPI)
    {
        m_RejectReason = SRT_REJ_MESSAGEAPI;
        LOGC(mglog.Error,
             log << "HSREQ/rcv: Agent uses " << (m_bMessageAPI ? "MESSAGE" : "STREAM") << " API, but the Peer declares "
                 << (peer_message_api ? "MESSAGE" : "STREAM") << " API. Not compatible transmission type, rejecting.");
        return SRT_CMD_REJECT;
    }

    if (len < SRT_HS_LATENCY + 1)
    {
        // 3 is the size when containing VERSION, FLAGS and LATENCY. Less size
        // makes it contain only the first two. Let's make it acceptable, as long
        // as the latency flags aren't set.
        if (IsSet(m_lPeerSrtFlags, SRT_OPT_TSBPDSND) || IsSet(m_lPeerSrtFlags, SRT_OPT_TSBPDRCV))
        {
            m_RejectReason = SRT_REJ_ROGUE;
            LOGC(mglog.Error,
                 log << "HSREQ/rcv: Peer sent only VERSION + FLAGS HSREQ, but TSBPD flags are set. Rejecting.");
            return SRT_CMD_REJECT;
        }

        LOGC(mglog.Warn, log << "HSREQ/rcv: Peer sent only VERSION + FLAGS HSREQ, not getting any TSBPD settings.");
        // Don't process any further settings in this case. Turn off TSBPD, just for a case.
        m_bTsbPd     = false;
        m_bPeerTsbPd = false;
        return SRT_CMD_HSRSP;
    }

    uint32_t latencystr = srtdata[SRT_HS_LATENCY];

    if (IsSet(m_lPeerSrtFlags, SRT_OPT_TSBPDSND))
    {
        // TimeStamp-based Packet Delivery feature enabled
        if (!isOPT_TsbPd())
        {
            LOGC(mglog.Warn, log << "HSREQ/rcv: Agent did not set rcv-TSBPD - ignoring proposed latency from peer");

            // Note: also don't set the peer TSBPD flag HERE because
            // - in HSv4 it will be a sender, so it doesn't matter anyway
            // - in HSv5 if it's going to receive, the TSBPDRCV flag will define it.
        }
        else
        {
            int peer_decl_latency;
            if (hsv < CUDT::HS_VERSION_SRT1)
            {
                // In HSv4 there is only one value and this is the latency
                // that the sender peer proposes for the agent.
                peer_decl_latency = SRT_HS_LATENCY_LEG::unwrap(latencystr);
            }
            else
            {
                // In HSv5 there are latency declared for sending and receiving separately.

                // SRT_HS_LATENCY_SND is the value that the peer proposes to be the
                // value used by agent when receiving data. We take this as a local latency value.
                peer_decl_latency = SRT_HS_LATENCY_SND::unwrap(srtdata[SRT_HS_LATENCY]);
            }

            // Use the maximum latency out of latency from our settings and the latency
            // "proposed" by the peer.
            int maxdelay = std::max(m_iTsbPdDelay_ms, peer_decl_latency);
            HLOGC(mglog.Debug,
                  log << "HSREQ/rcv: LOCAL/RCV LATENCY: Agent:" << m_iTsbPdDelay_ms << " Peer:" << peer_decl_latency
                      << "  Selecting:" << maxdelay);
            m_iTsbPdDelay_ms = maxdelay;
            m_bTsbPd = true;
        }
    }
    else
    {
        std::string how_about_agent = isOPT_TsbPd() ? "BUT AGENT DOES" : "and nor does Agent";
        HLOGC(mglog.Debug, log << "HSREQ/rcv: Peer DOES NOT USE latency for sending - " << how_about_agent);
    }

    // This happens when the HSv5 RESPONDER receives the HSREQ message; it declares
    // that the peer INITIATOR will receive the data and informs about its predefined
    // latency. We need to maximize this with our setting of the peer's latency and
    // record as peer's latency, which will be then sent back with HSRSP.
    if (hsv > CUDT::HS_VERSION_UDT4 && IsSet(m_lPeerSrtFlags, SRT_OPT_TSBPDRCV))
    {
        // So, PEER uses TSBPD, set the flag.
        // NOTE: it doesn't matter, if AGENT uses TSBPD.
        m_bPeerTsbPd = true;

        // SRT_HS_LATENCY_RCV is the value that the peer declares as to be
        // used by it when receiving data. We take this as a peer's value,
        // and select the maximum of this one and our proposed latency for the peer.
        int peer_decl_latency = SRT_HS_LATENCY_RCV::unwrap(latencystr);
        int maxdelay          = std::max(m_iPeerTsbPdDelay_ms, peer_decl_latency);
        HLOGC(mglog.Debug,
              log << "HSREQ/rcv: PEER/RCV LATENCY: Agent:" << m_iPeerTsbPdDelay_ms << " Peer:" << peer_decl_latency
                  << " Selecting:" << maxdelay);
        m_iPeerTsbPdDelay_ms = maxdelay;
    }
    else
    {
        std::string how_about_agent = isOPT_TsbPd() ? "BUT AGENT DOES" : "and nor does Agent";
        HLOGC(mglog.Debug, log << "HSREQ/rcv: Peer DOES NOT USE latency for receiving - " << how_about_agent);
    }

    if (hsv > CUDT::HS_VERSION_UDT4)
    {
        // This is HSv5, do the same things as required for the sending party in HSv4,
        // as in HSv5 this can also be a sender.
        if (IsSet(m_lPeerSrtFlags, SRT_OPT_TLPKTDROP))
        {
            // Too late packets dropping feature supported
            m_bPeerTLPktDrop = true;
        }
        if (IsSet(m_lPeerSrtFlags, SRT_OPT_NAKREPORT))
        {
            // Peer will send Periodic NAK Reports
            m_bPeerNakReport = true;
        }
    }

    return SRT_CMD_HSRSP;
}

int CUDT::processSrtMsg_HSRSP(const uint32_t *srtdata, size_t len, uint32_t ts, int hsv)
{
    // XXX Check for mis-version
    // With HSv4 we accept only version less than 1.3.0
    if (hsv == CUDT::HS_VERSION_UDT4 && srtdata[SRT_HS_VERSION] >= SRT_VERSION_FEAT_HSv5)
    {
        LOGC(mglog.Error, log << "HSRSP/rcv: With HSv4 version >= 1.2.0 is not acceptable.");
        return SRT_CMD_NONE;
    }

    if (len < SRT_CMD_HSRSP_MINSZ)
    {
        /* Packet smaller than minimum compatible packet size */
        LOGF(mglog.Error, "HSRSP/rcv: cmd=%d(HSRSP) len=%" PRIzu " invalid", SRT_CMD_HSRSP, len);
        return SRT_CMD_NONE;
    }

    // Set this start time in the beginning, regardless as to whether TSBPD is being
    // used or not. This must be done in the Initiator as well as Responder. In case when
    // agent is sender only (HSv4) this value simply won't be used.

    /*
     * Compute peer StartTime in our time reference
     * This takes time zone, time drift into account.
     * Also includes current packet transit time (rtt/2)
     */

    if (is_zero(m_tsRcvPeerStartTime))
    {
        // Do not set this time when it's already set, which may be the case
        // if the agent has this value already "borrowed" from a master socket
        // that was in the group at the time when it was added.
        m_tsRcvPeerStartTime = steady_clock::now() - microseconds_from(ts);
        HLOGC(mglog.Debug, log << "HSRSP/rcv: PEER START TIME not yet defined, setting: " << FormatTime(m_tsRcvPeerStartTime));
    }
    else
    {
        HLOGC(mglog.Debug, log << "HSRSP/rcv: PEER START TIME already set (derived): " << FormatTime(m_tsRcvPeerStartTime));
    }

    m_lPeerSrtVersion = srtdata[SRT_HS_VERSION];
    m_lPeerSrtFlags   = srtdata[SRT_HS_FLAGS];

    HLOGF(mglog.Debug,
          "HSRSP/rcv: Version: %s Flags: SND:%08X (%s)",
          SrtVersionString(m_lPeerSrtVersion).c_str(),
          m_lPeerSrtFlags,
          SrtFlagString(m_lPeerSrtFlags).c_str());

    if (hsv == CUDT::HS_VERSION_UDT4)
    {
        // The old HSv4 way: extract just one value and put it under peer.
        if (IsSet(m_lPeerSrtFlags, SRT_OPT_TSBPDRCV))
        {
            // TsbPd feature enabled
            m_bPeerTsbPd         = true;
            m_iPeerTsbPdDelay_ms = SRT_HS_LATENCY_LEG::unwrap(srtdata[SRT_HS_LATENCY]);
            HLOGC(mglog.Debug,
                  log << "HSRSP/rcv: LATENCY: Peer/snd:" << m_iPeerTsbPdDelay_ms
                      << " (Agent: declared:" << m_iTsbPdDelay_ms << " rcv:" << m_iTsbPdDelay_ms << ")");
        }
        // TSBPDSND isn't set in HSv4 by the RESPONDER, because HSv4 RESPONDER is always RECEIVER.
    }
    else
    {
        // HSv5 way: extract the receiver latency and sender latency, if used.

        // PEER WILL RECEIVE TSBPD == AGENT SHALL SEND TSBPD.
        if (IsSet(m_lPeerSrtFlags, SRT_OPT_TSBPDRCV))
        {
            // TsbPd feature enabled
            m_bPeerTsbPd         = true;
            m_iPeerTsbPdDelay_ms = SRT_HS_LATENCY_RCV::unwrap(srtdata[SRT_HS_LATENCY]);
            HLOGC(mglog.Debug, log << "HSRSP/rcv: LATENCY: Peer/snd:" << m_iPeerTsbPdDelay_ms << "ms");
        }
        else
        {
            HLOGC(mglog.Debug, log << "HSRSP/rcv: Peer (responder) DOES NOT USE latency");
        }

        // PEER WILL SEND TSBPD == AGENT SHALL RECEIVE TSBPD.
        if (IsSet(m_lPeerSrtFlags, SRT_OPT_TSBPDSND))
        {
            if (!isOPT_TsbPd())
            {
                LOGC(mglog.Warn,
                     log << "HSRSP/rcv: BUG? Peer (responder) declares sending latency, but Agent turned off TSBPD.");
            }
            else
            {
                m_bTsbPd = true; // NOTE: in case of Group TSBPD receiving, this field will be SWITCHED TO m_bGroupTsbPd.
                // Take this value as a good deal. In case when the Peer did not "correct" the latency
                // because it has TSBPD turned off, just stay with the present value defined in options.
                m_iTsbPdDelay_ms = SRT_HS_LATENCY_SND::unwrap(srtdata[SRT_HS_LATENCY]);
                HLOGC(mglog.Debug, log << "HSRSP/rcv: LATENCY Agent/rcv: " << m_iTsbPdDelay_ms << "ms");
            }
        }
    }

    if ((m_lSrtVersion >= SrtVersion(1, 0, 5)) && IsSet(m_lPeerSrtFlags, SRT_OPT_TLPKTDROP))
    {
        // Too late packets dropping feature supported
        m_bPeerTLPktDrop = true;
    }

    if ((m_lSrtVersion >= SrtVersion(1, 1, 0)) && IsSet(m_lPeerSrtFlags, SRT_OPT_NAKREPORT))
    {
        // Peer will send Periodic NAK Reports
        m_bPeerNakReport = true;
    }

    if (m_lSrtVersion >= SrtVersion(1, 2, 0))
    {
        if (IsSet(m_lPeerSrtFlags, SRT_OPT_REXMITFLG))
        {
            // Peer will use REXMIT flag in packet retransmission.
            m_bPeerRexmitFlag = true;
            HLOGP(mglog.Debug, "HSRSP/rcv: 1.2.0+ Agent understands REXMIT flag and so does peer.");
        }
        else
        {
            HLOGP(mglog.Debug, "HSRSP/rcv: Agent understands REXMIT flag, but PEER DOES NOT");
        }
    }
    else
    {
        HLOGF(mglog.Debug, "HSRSP/rcv: <1.2.0 Agent DOESN'T understand REXMIT flag");
    }

    handshakeDone();

    return SRT_CMD_NONE;
}

// This function is called only when the URQ_CONCLUSION handshake has been received from the peer.
bool CUDT::interpretSrtHandshake(const CHandShake& hs,
                                 const CPacket&    hspkt,
                                 uint32_t*         out_data,
                                 size_t*           pw_len)
{
    // Initialize pw_len to 0 to handle the unencrypted case
    if (pw_len)
        *pw_len = 0;

    // The version=0 statement as rejection is used only since HSv5.
    // The HSv4 sends the AGREEMENT handshake message with version=0, do not misinterpret it.
    if (m_ConnRes.m_iVersion > HS_VERSION_UDT4 && hs.m_iVersion == 0)
    {
        m_RejectReason = SRT_REJ_PEER;
        LOGC(mglog.Error, log << "HS VERSION = 0, meaning the handshake has been rejected.");
        return false;
    }

    if (hs.m_iVersion < HS_VERSION_SRT1)
        return true; // do nothing

    // Anyway, check if the handshake contains any extra data.
    if (hspkt.getLength() <= CHandShake::m_iContentSize)
    {
        m_RejectReason = SRT_REJ_ROGUE;
        // This would mean that the handshake was at least HSv5, but somehow no extras were added.
        // Dismiss it then, however this has to be logged.
        LOGC(mglog.Error, log << "HS VERSION=" << hs.m_iVersion << " but no handshake extension found!");
        return false;
    }

    // We still believe it should work, let's check the flags.
    int ext_flags = SrtHSRequest::SRT_HSTYPE_HSFLAGS::unwrap(hs.m_iType);
    if (ext_flags == 0)
    {
        m_RejectReason = SRT_REJ_ROGUE;
        LOGC(mglog.Error, log << "HS VERSION=" << hs.m_iVersion << " but no handshake extension flags are set!");
        return false;
    }

    HLOGC(mglog.Debug,
          log << "HS VERSION=" << hs.m_iVersion << " EXTENSIONS: " << CHandShake::ExtensionFlagStr(ext_flags));

    // Ok, now find the beginning of an int32_t array that follows the UDT handshake.
    uint32_t* p    = reinterpret_cast<uint32_t*>(hspkt.m_pcData + CHandShake::m_iContentSize);
    size_t    size = hspkt.getLength() - CHandShake::m_iContentSize; // Due to previous cond check we grant it's >0

    int hsreq_type_cmd = SRT_CMD_NONE;

    if (IsSet(ext_flags, CHandShake::HS_EXT_HSREQ))
    {
        HLOGC(mglog.Debug, log << "interpretSrtHandshake: extracting HSREQ/RSP type extension");
        uint32_t *begin    = p;
        uint32_t *next     = 0;
        size_t    length   = size / sizeof(uint32_t);
        size_t    blocklen = 0;

        for (;;) // this is ONE SHOT LOOP
        {
            int cmd = FindExtensionBlock(begin, length, (blocklen), (next));

            size_t bytelen = blocklen * sizeof(uint32_t);

            if (cmd == SRT_CMD_HSREQ)
            {
                hsreq_type_cmd = cmd;
                // Set is the size as it should, then give it for interpretation for
                // the proper function.
                if (blocklen < SRT_HS__SIZE)
                {
                    m_RejectReason = SRT_REJ_ROGUE;
                    LOGC(mglog.Error,
                         log << "HS-ext HSREQ found but invalid size: " << bytelen << " (expected: " << SRT_HS__SIZE
                             << ")");
                    return false; // don't interpret
                }

                int rescmd = processSrtMsg_HSREQ(begin + 1, bytelen, hspkt.m_iTimeStamp, HS_VERSION_SRT1);
                // Interpreted? Then it should be responded with SRT_CMD_HSRSP.
                if (rescmd != SRT_CMD_HSRSP)
                {
                    // m_RejectReason already set
                    LOGC(mglog.Error,
                         log << "interpretSrtHandshake: process HSREQ returned unexpected value " << rescmd);
                    return false;
                }
                handshakeDone();
                // updateAfterSrtHandshake -> moved to postConnect and processRendezvous
            }
            else if (cmd == SRT_CMD_HSRSP)
            {
                hsreq_type_cmd = cmd;
                // Set is the size as it should, then give it for interpretation for
                // the proper function.
                if (blocklen < SRT_HS__SIZE)
                {
                    m_RejectReason = SRT_REJ_ROGUE;
                    LOGC(mglog.Error,
                         log << "HS-ext HSRSP found but invalid size: " << bytelen << " (expected: " << SRT_HS__SIZE
                             << ")");

                    return false; // don't interpret
                }

                int rescmd = processSrtMsg_HSRSP(begin + 1, bytelen, hspkt.m_iTimeStamp, HS_VERSION_SRT1);
                // Interpreted? Then it should be responded with SRT_CMD_NONE.
                // (nothing to be responded for HSRSP, unless there was some kinda problem)
                if (rescmd != SRT_CMD_NONE)
                {
                    // Just formally; the current code doesn't seem to return anything else.
                    m_RejectReason = SRT_REJ_ROGUE;
                    LOGC(mglog.Error,
                         log << "interpretSrtHandshake: process HSRSP returned unexpected value " << rescmd);
                    return false;
                }
                handshakeDone();
                // updateAfterSrtHandshake -> moved to postConnect and processRendezvous
            }
            else if (cmd == SRT_CMD_NONE)
            {
                m_RejectReason = SRT_REJ_ROGUE;
                LOGC(mglog.Error, log << "interpretSrtHandshake: no HSREQ/HSRSP block found in the handshake msg!");
                // This means that there can be no more processing done by FindExtensionBlock().
                // And we haven't found what we need - otherwise one of the above cases would pass
                // and lead to exit this loop immediately.
                return false;
            }
            else
            {
                // Any other kind of message extracted. Search on.
                length -= (next - begin);
                begin = next;
                if (begin)
                    continue;
            }

            break;
        }
    }

    HLOGC(mglog.Debug, log << "interpretSrtHandshake: HSREQ done, checking KMREQ");

    // Now check the encrypted

    bool encrypted = false;

    if (IsSet(ext_flags, CHandShake::HS_EXT_KMREQ))
    {
        HLOGC(mglog.Debug, log << "interpretSrtHandshake: extracting KMREQ/RSP type extension");

#ifdef SRT_ENABLE_ENCRYPTION
        if (!m_pCryptoControl->hasPassphrase())
        {
            if (m_bOPT_StrictEncryption)
            {
                m_RejectReason = SRT_REJ_UNSECURE;
                LOGC(
                    mglog.Error,
                    log << "HS KMREQ: Peer declares encryption, but agent does not - rejecting per strict requirement");
                return false;
            }

            LOGC(mglog.Error,
                 log << "HS KMREQ: Peer declares encryption, but agent does not - still allowing connection.");

            // Still allow for connection, and allow Agent to send unencrypted stream to the peer.
            // Also normally allow the key to be processed; worst case it will send the failure response.
        }

        uint32_t *begin    = p;
        uint32_t *next     = 0;
        size_t    length   = size / sizeof(uint32_t);
        size_t    blocklen = 0;

        for (;;) // This is one shot loop, unless REPEATED by 'continue'.
        {
            int cmd = FindExtensionBlock(begin, length, (blocklen), (next));

            HLOGC(mglog.Debug,
                  log << "interpretSrtHandshake: found extension: (" << cmd << ") " << MessageTypeStr(UMSG_EXT, cmd));

            size_t bytelen = blocklen * sizeof(uint32_t);
            if (cmd == SRT_CMD_KMREQ)
            {
                if (!out_data || !pw_len)
                {
                    m_RejectReason = SRT_REJ_IPE;
                    LOGC(mglog.Fatal, log << "IPE: HS/KMREQ extracted without passing target buffer!");
                    return false;
                }

                int res = m_pCryptoControl->processSrtMsg_KMREQ(begin + 1, bytelen, HS_VERSION_SRT1,
                            (out_data), (*pw_len));
                if (res != SRT_CMD_KMRSP)
                {
                    m_RejectReason = SRT_REJ_IPE;
                    // Something went wrong.
                    HLOGC(mglog.Debug,
                          log << "interpretSrtHandshake: IPE/EPE KMREQ processing failed - returned " << res);
                    return false;
                }
                if (*pw_len == 1)
                {
                    // This means that there was an abnormal encryption situation occurred.
                    // This is inacceptable in case of strict encryption.
                    if (m_bOPT_StrictEncryption)
                    {
                        if (m_pCryptoControl->m_RcvKmState == SRT_KM_S_BADSECRET)
                        {
                            m_RejectReason = SRT_REJ_BADSECRET;
                        }
                        else
                        {
                            m_RejectReason = SRT_REJ_UNSECURE;
                        }
                        LOGC(mglog.Error,
                             log << "interpretSrtHandshake: KMREQ result abnornal - rejecting per strict encryption");
                        return false;
                    }
                }
                encrypted = true;
            }
            else if (cmd == SRT_CMD_KMRSP)
            {
                int res = m_pCryptoControl->processSrtMsg_KMRSP(begin + 1, bytelen, HS_VERSION_SRT1);
                if (m_bOPT_StrictEncryption && res == -1)
                {
                    m_RejectReason = SRT_REJ_UNSECURE;
                    LOGC(mglog.Error, log << "KMRSP failed - rejecting connection as per strict encryption.");
                    return false;
                }
                encrypted = true;
            }
            else if (cmd == SRT_CMD_NONE)
            {
                m_RejectReason = SRT_REJ_ROGUE;
                LOGC(mglog.Error, log << "HS KMREQ expected - none found!");
                return false;
            }
            else
            {
                HLOGC(mglog.Debug, log << "interpretSrtHandshake: ... skipping " << MessageTypeStr(UMSG_EXT, cmd));
                if (NextExtensionBlock((begin), next, (length)))
                    continue;
            }

            break;
        }
#else
        // When encryption is not enabled at compile time, behave as if encryption wasn't set,
        // so accordingly to StrictEncryption flag.

        if (m_bOPT_StrictEncryption)
        {
            m_RejectReason = SRT_REJ_UNSECURE;
            LOGC(mglog.Error,
                 log << "HS KMREQ: Peer declares encryption, but agent didn't enable it at compile time - rejecting "
                        "per strict requirement");
            return false;
        }

        LOGC(mglog.Error,
             log << "HS KMREQ: Peer declares encryption, but agent didn't enable it at compile time - still allowing "
                    "connection.");
        encrypted = true;
#endif
    }

    bool   have_congctl = false;
    bool   have_filter  = false;
    string agsm         = m_CongCtl.selected_name();
    if (agsm == "")
    {
        agsm = "live";
        m_CongCtl.select("live");
    }

    bool have_group = false;

    if (IsSet(ext_flags, CHandShake::HS_EXT_CONFIG))
    {
        HLOGC(mglog.Debug, log << "interpretSrtHandshake: extracting various CONFIG extensions");

        uint32_t *begin    = p;
        uint32_t *next     = 0;
        size_t    length   = size / sizeof(uint32_t);
        size_t    blocklen = 0;

        for (;;) // This is one shot loop, unless REPEATED by 'continue'.
        {
            int cmd = FindExtensionBlock(begin, length, (blocklen), (next));

            HLOGC(mglog.Debug,
                  log << "interpretSrtHandshake: found extension: (" << cmd << ") " << MessageTypeStr(UMSG_EXT, cmd));

            const size_t bytelen = blocklen * sizeof(uint32_t);
            if (cmd == SRT_CMD_SID)
            {
                if (!bytelen || bytelen > MAX_SID_LENGTH)
                {
                    LOGC(mglog.Error,
                         log << "interpretSrtHandshake: STREAMID length " << bytelen << " is 0 or > " << +MAX_SID_LENGTH
                             << " - PROTOCOL ERROR, REJECTING");
                    return false;
                }
                // Copied through a cleared array. This is because the length is aligned to 4
                // where the padding is filled by zero bytes. For the case when the string is
                // exactly of a 4-divisible length, we make a big array with maximum allowed size
                // filled with zeros. Copying to this array should then copy either only the valid
                // characters of the string (if the lenght is divisible by 4), or the string with
                // padding zeros. In all these cases in the resulting array we should have all
                // subsequent characters of the string plus at least one '\0' at the end. This will
                // make it a perfect NUL-terminated string, to be used to initialize a string.
                char target[MAX_SID_LENGTH + 1];
                memset((target), 0, MAX_SID_LENGTH + 1);
                memcpy((target), begin + 1, bytelen);

                // Un-swap on big endian machines
                ItoHLA((uint32_t *)target, (uint32_t *)target, blocklen);

                m_sStreamName = target;
                HLOGC(mglog.Debug,
                      log << "CONNECTOR'S REQUESTED SID [" << m_sStreamName << "] (bytelen=" << bytelen
                          << " blocklen=" << blocklen << ")");
            }
            else if (cmd == SRT_CMD_CONGESTION)
            {
                if (have_congctl)
                {
                    m_RejectReason = SRT_REJ_ROGUE;
                    LOGC(mglog.Error, log << "CONGCTL BLOCK REPEATED!");
                    return false;
                }

                if (!bytelen || bytelen > MAX_SID_LENGTH)
                {
                    LOGC(mglog.Error,
                         log << "interpretSrtHandshake: CONGESTION-control type length " << bytelen << " is 0 or > "
                             << +MAX_SID_LENGTH << " - PROTOCOL ERROR, REJECTING");
                    return false;
                }
                // Declare that congctl has been received
                have_congctl = true;

                char target[MAX_SID_LENGTH + 1];
                memset((target), 0, MAX_SID_LENGTH + 1);
                memcpy((target), begin + 1, bytelen);
                // Un-swap on big endian machines
                ItoHLA((uint32_t *)target, (uint32_t *)target, blocklen);

                string sm = target;

                // As the congctl has been declared by the peer,
                // check if your congctl is compatible.
                // sm cannot be empty, but the agent's sm can be empty meaning live.
                if (sm != agsm)
                {
                    m_RejectReason = SRT_REJ_CONGESTION;
                    LOGC(mglog.Error,
                         log << "PEER'S CONGCTL '" << sm << "' does not match AGENT'S CONGCTL '" << agsm << "'");
                    return false;
                }

                HLOGC(mglog.Debug,
                      log << "CONNECTOR'S CONGCTL [" << sm << "] (bytelen=" << bytelen << " blocklen=" << blocklen
                          << ")");
            }
            else if (cmd == SRT_CMD_FILTER)
            {
                if (have_filter)
                {
                    m_RejectReason = SRT_REJ_FILTER;
                    LOGC(mglog.Error, log << "FILTER BLOCK REPEATED!");
                    return false;
                }
                // Declare that filter has been received
                have_filter = true;

                // XXX This is the maximum string, but filter config
                // shall be normally limited somehow, especially if used
                // together with SID!
                char target[MAX_SID_LENGTH + 1];
                memset((target), 0, MAX_SID_LENGTH + 1);
                memcpy((target), begin + 1, bytelen);
                string fltcfg = target;

                HLOGC(mglog.Debug,
                      log << "PEER'S FILTER CONFIG [" << fltcfg << "] (bytelen=" << bytelen << " blocklen=" << blocklen
                          << ")");

                if (!checkApplyFilterConfig(fltcfg))
                {
                    LOGC(mglog.Error, log << "PEER'S FILTER CONFIG [" << fltcfg << "] has been rejected");
                    return false;
                }
            }
            else if ( cmd == SRT_CMD_GROUP )
            {
                // Note that this will fire in both cases:
                // - When receiving HS request from the Initiator, which belongs to a group, and agent must
                //   create the mirror group on his side (or join the existing one, if there's already
                //   a mirror group for that group ID).
                // - When receiving HS response from the Responder, with its mirror group ID, so the agent
                //   must put the group into his peer group data
                int32_t groupdata[GRPD__SIZE];
                if ( bytelen < GRPD__SIZE * GRPD_FIELD_SIZE)
                {
                    m_RejectReason = SRT_REJ_ROGUE;
                    LOGC(mglog.Error, log << "PEER'S GROUP wrong size: " << (bytelen/GRPD_FIELD_SIZE));
                    return false;
                }

                memcpy(groupdata, begin+1, bytelen);
                if ( !interpretGroup(groupdata, hsreq_type_cmd) )
                {
                    // m_RejectReason handled inside interpretGroup().
                    return false;
                }

                have_group = true;
                HLOGC(mglog.Debug, log << "CONNECTOR'S PEER GROUP [" << groupdata[0] << "] (bytelen=" << bytelen << " blocklen=" << blocklen << ")");
            }
            else if (cmd == SRT_CMD_NONE)
            {
                break;
            }
            else
            {
                // Found some block that is not interesting here. Skip this and get the next one.
                HLOGC(mglog.Debug, log << "interpretSrtHandshake: ... skipping " << MessageTypeStr(UMSG_EXT, cmd));
            }

            if (!NextExtensionBlock((begin), next, (length)))
                break;
        }
    }

    // Post-checks
    // Check if peer declared encryption
    if (!encrypted && m_CryptoSecret.len > 0)
    {
        if (m_bOPT_StrictEncryption)
        {
            m_RejectReason = SRT_REJ_UNSECURE;
            LOGC(mglog.Error,
                 log << "HS EXT: Agent declares encryption, but Peer does not - rejecting connection per strict "
                        "requirement.");
            return false;
        }

        LOGC(mglog.Error,
             log << "HS EXT: Agent declares encryption, but Peer does not (Agent can still receive unencrypted packets "
                    "from Peer).");

        // This is required so that the sender is still allowed to send data, when encryption is required,
        // just this will be for waste because the receiver won't decrypt them anyway.
        m_pCryptoControl->createFakeSndContext();
        m_pCryptoControl->m_SndKmState = SRT_KM_S_NOSECRET;  // Because Peer did not send KMX, though Agent has pw
        m_pCryptoControl->m_RcvKmState = SRT_KM_S_UNSECURED; // Because Peer has no PW, as has sent no KMREQ.
        return true;
    }

    // If agent has set some nondefault congctl, then congctl is expected from the peer.
    if (agsm != "live" && !have_congctl)
    {
        m_RejectReason = SRT_REJ_CONGESTION;
        LOGC(mglog.Error,
             log << "HS EXT: Agent uses '" << agsm << "' congctl, but peer DID NOT DECLARE congctl (assuming 'live').");
        return false;
    }

    if (m_SrtHsSide == HSD_INITIATOR && m_parent->m_IncludedGroup)
    {
        // XXX Later probably needs to check if this group REQUIRES the group
        // response. Currently this implements the bonding-category group, and this
        // always requires that the listener respond with the group id, otherwise
        // it probably DID NOT UNDERSTAND THE GROUP, so the connection should be rejected.
        if (!have_group)
        {
            m_RejectReason = SRT_REJ_GROUP;
            LOGC(mglog.Error, log << "HS EXT: agent is a group member, but the listener did not respond with group ID. Rejecting.");
            return false;
        }
    }

    // Ok, finished, for now.
    return true;
}

bool CUDT::checkApplyFilterConfig(const std::string &confstr)
{
    SrtFilterConfig cfg;
    if (!ParseFilterConfig(confstr, cfg))
        return false;

    // Now extract the type, if present, and
    // check if you have this type of corrector available.
    if (!PacketFilter::correctConfig(cfg))
        return false;

    // Now parse your own string, if you have it.
    if (m_OPT_PktFilterConfigString != "")
    {
        // - for rendezvous, both must be exactly the same, or only one side specified.
        if (m_bRendezvous && m_OPT_PktFilterConfigString != confstr)
        {
            return false;
        }

        SrtFilterConfig mycfg;
        if (!ParseFilterConfig(m_OPT_PktFilterConfigString, mycfg))
            return false;

        // Check only if both have set a filter of the same type.
        if (mycfg.type != cfg.type)
            return false;

        // If so, then:
        // - for caller-listener configuration, accept the listener version.
        if (m_SrtHsSide == HSD_INITIATOR)
        {
            // This is a caller, this should apply all parameters received
            // from the listener, forcefully.
            for (map<string, string>::iterator x = cfg.parameters.begin(); x != cfg.parameters.end(); ++x)
            {
                mycfg.parameters[x->first] = x->second;
            }
        }
        else
        {
            // On a listener, only apply those that you haven't set
            for (map<string, string>::iterator x = cfg.parameters.begin(); x != cfg.parameters.end(); ++x)
            {
                if (!mycfg.parameters.count(x->first))
                    mycfg.parameters[x->first] = x->second;
            }
        }

        HLOGC(mglog.Debug,
              log << "checkApplyFilterConfig: param: LOCAL: " << Printable(mycfg.parameters)
                  << " FORGN: " << Printable(cfg.parameters));

        ostringstream myos;
        myos << mycfg.type;
        for (map<string, string>::iterator x = mycfg.parameters.begin(); x != mycfg.parameters.end(); ++x)
        {
            myos << "," << x->first << ":" << x->second;
        }

        m_OPT_PktFilterConfigString = myos.str();

        HLOGC(mglog.Debug, log << "checkApplyFilterConfig: Effective config: " << m_OPT_PktFilterConfigString);
    }
    else
    {
        // Take the foreign configuration as a good deal.
        HLOGC(mglog.Debug, log << "checkApplyFilterConfig: Good deal config: " << m_OPT_PktFilterConfigString);
        m_OPT_PktFilterConfigString = confstr;
    }

    size_t efc_max_payload_size = SRT_LIVE_MAX_PLSIZE - cfg.extra_size;
    if (m_zOPT_ExpPayloadSize > efc_max_payload_size)
    {
        LOGC(mglog.Warn,
             log << "Due to filter-required extra " << cfg.extra_size << " bytes, SRTO_PAYLOADSIZE fixed to "
                 << efc_max_payload_size << " bytes");
        m_zOPT_ExpPayloadSize = efc_max_payload_size;
    }

    return true;
}

bool CUDT::interpretGroup(const int32_t groupdata[], int hsreq_type_cmd SRT_ATR_UNUSED)
{
    SRTSOCKET grpid = groupdata[GRPD_GROUPID];
    SRT_GROUP_TYPE gtp = SRT_GROUP_TYPE(groupdata[GRPD_GROUPTYPE]);
    //SRTSOCKET master_peerid = groupdata[GRPD_MASTERID];
    //int32_t tdiff = groupdata[GRPD_MASTERTDIFF];

    if (!m_bOPT_GroupConnect)
    {
        m_RejectReason = SRT_REJ_GROUP;
        LOGC(mglog.Error, log << "HS/GROUP: this socket is not predicted for group connect.");
        return false;
    }

    // This is called when the group ID has come in in the handshake.
    if (gtp >= SRT_GTYPE__END)
    {
        m_RejectReason = SRT_REJ_GROUP;
        LOGC(mglog.Error, log << "HS/GROUP: incorrect group type value " << gtp << " (max is " << SRT_GTYPE__END << ")");
        return false;
    }

    if ( (grpid & SRTGROUP_MASK) == 0)
    {
        m_RejectReason = SRT_REJ_ROGUE;
        LOGC(mglog.Error, log << "HS/GROUP: socket ID passed as a group ID is not a group ID");
        return false;
    }

    // We have the group, now take appropriate action.
    // The redundancy group requires to make a mirror group
    // on this side, and the newly created socket should
    // be made belong to it.

#if ENABLE_HEAVY_LOGGING
    static const char* hs_side_name[] = {"draw", "initiator", "responder"};
    HLOGC(mglog.Debug, log << "interpretGroup: STATE: HsSide=" << hs_side_name[m_SrtHsSide] << " HS MSG: " << MessageTypeStr(UMSG_EXT, hsreq_type_cmd));
#endif

    // XXX Here are two separate possibilities:
    //
    // 1. This is a HS request and this is a newly created socket not yet part of any group.
    // 2. This is a HS response and the group is the mirror group for the group to which the agent belongs; we need to pin the mirror group as peer group
    //
    // These two situations can be only distinguished by the HS side.
    if (m_SrtHsSide == HSD_DRAW)
    {
        m_RejectReason = SRT_REJ_IPE;
        LOGC(mglog.Error, log << "IPE: interpretGroup: The HS side should have been already decided; it's still DRAW. Grouping rejected.");
        return false;
    }

    if (m_SrtHsSide == HSD_INITIATOR)
    {
        // This is a connection initiator that has requested the peer to make a
        // mirror group and join it, then respond its mirror group id. The
        // `grpid` variable contains this group ID; map this as your peer
        // group. If your group already has a peer group set, check if this is
        // the same id, otherwise the connection should be rejected.

        // So, first check the group of the current socket and see if a peer is set.
        CUDTGroup* pg = m_parent->m_IncludedGroup;
        if (!pg)
        {
            // This means that the responder has responded with a group membership,
            // but the initiator did not request any group membership presence.
            // Currently impossible situation.
            m_RejectReason = SRT_REJ_IPE;
            LOGC(mglog.Error, log << "IPE: HS/RSP: group membership responded, while not requested.");
            return false;
        }

        SRTSOCKET peer = pg->peerid();
        if (peer == -1)
        {
            // This is the first connection within this group, so this group
            // has just been informed about the peer membership. Accept it.
            pg->peerid(grpid);
            HLOGC(mglog.Debug, log << "HS/RSP: group $" << pg->id() << " mapped to peer mirror $" << pg->peerid());
        }
        // Otherwise the peer id must be the same as existing, otherwise
        // this group is considered already bound to another peer group.
        // (Note that the peer group is peer-specific, and peer id numbers
        // may repeat among sockets connected to groups established on
        // different peers).
        else if (pg->peerid() != grpid)
        {
            LOGC(mglog.Error, log << "IPE: HS/RSP: group membership responded for peer $" << grpid << " but the current socket's group $" << pg->id()
                << " has already a peer $" << peer);
        }
        else
        {
            HLOGC(mglog.Debug, log << "HS/RSP: group $" << pg->id() << " ALREADY MAPPED to peer mirror $" << pg->peerid());
        }
    }
    else
    {
        // This is a connection responder that has been requested to make a
        // mirror group and join it. Later on, the HS response will be sent
        // and its group ID will be added to the HS extensions as mirror group
        // ID to the peer.

        SRTSOCKET lgid = makeMePeerOf(grpid, gtp);
        if (!lgid)
            return true; // already done

        if (lgid == -1)
        {
            // NOTE: This error currently isn't reported by makeMePeerOf,
            // so this is left to handle a possible error introduced in future.
            m_RejectReason = SRT_REJ_GROUP;
            return false; // error occurred
        }

        if ( !m_parent->m_IncludedGroup )
        {
            // Strange, we just added it...
            m_RejectReason = SRT_REJ_IPE;
            LOGC(mglog.Fatal, log << "IPE: socket not in group after adding to it");
            return false;
        }
    }

    /*

    // Synchronize the TSBPD PEER start time with the existing connection,
    // if there exists the connection with given peer.
    if (master_peerid != -1)
    {
        // Here "I am a peer", so this is the socket ID of local socket of a parallel connection.
        // Check if it exists, if not, reject the connection.
        CUDTSocket* master = s_UDTUnited.locateSocket(master_peerid, s_UDTUnited.ERH_RETURN);
        if (!master)
        {
            LOGC(mglog.Error, log << "HS/GROUP: master parallel connection socket not found: $" << master_peerid);
            return false;
        }

        // The value of the time difference is the difference between m_stats.tsStartTime of this
        // socket's peer and the 'master_peerid' socket's peer. This time should be identical
        // with the time difference in m_tsRcvPeerStartTime between master_peerid and *this.
        //
        // Note that this value should have been set before by interpreting HSREQ/HSRSP,
        // so it's only being fixed here.

        uint64_t new_start_time = master->core().m_tsRcvPeerStartTime + tdiff;
        HLOGC(mglog.Debug, log << "HS/GROUP: master reported as $" << master_peerid
            << " distant to slave: " << tdiff << "ms - setting peer start time: " << FormatTime(new_start_time)
            << " (fixed by " << (m_tsRcvPeerStartTime - new_start_time) << "ms)");

        m_tsRcvPeerStartTime = new_start_time;
        // m_tsRcvPeerStartTime: this state has two indicators, one here, the other in the
        // CRcvBuffer object. This one is the master indicator that is being set during
        // the handshake, the below function synchronizes it to the CRcvBuffer object.
        updateSrtRcvSettings();
    }
    */

    m_parent->m_IncludedGroup->debugGroup();

    // That's all. For specific things concerning group
    // types, this will be later.
    return true;
}

#if ENABLE_HEAVY_LOGGING
void CUDTGroup::debugGroup()
{
    CGuard gg (m_GroupLock);

    HLOGC(mglog.Debug, log << "GROUP MEMBER STATUS - $" << id());

    for (gli_t gi = m_Group.begin(); gi != m_Group.end(); ++gi)
    {
        HLOGC(mglog.Debug, log << " ... id=@" << gi->id << " peer=@" << gi->ps->m_PeerID
                << " state {snd=" << StateStr(gi->sndstate) << " rcv=" << StateStr(gi->rcvstate) << "}");
    }
}
#endif

// NOTE: This function is called only in one place and it's done
// exclusively on the listener side (HSD_RESPONDER, HSv5+).
SRTSOCKET CUDT::makeMePeerOf(SRTSOCKET peergroup, SRT_GROUP_TYPE gtp)
{
    CUDTSocket* s = m_parent;
    CGuard cg (s->m_ControlLock);
    // Check if there exists a group that this one is a peer of.
    CUDTGroup* gp = s_UDTUnited.findPeerGroup(peergroup);
    bool was_empty = true;
    if (gp)
    {
        if (gp->type() != gtp)
        {
            LOGC(mglog.Error, log << "HS: GROUP TYPE COLLISION: peer group=$" << peergroup << " type " << gtp
                << " agent group=$" << gp->id() << " type" << gp->type());
            return -1;
        }

        HLOGC(mglog.Debug, log << "makeMePeerOf: group for peer=$" << peergroup << " found: $" << gp->id());

        if (!gp->empty())
            was_empty = false;
    }
    else
    {
        gp = &newGroup(gtp);
        gp->peerid(peergroup);
        gp->deriveSettings(this);

        // This can only happen on a listener (it's only called on a site that is
        // HSD_RESPONDER), so it was a response for a groupwise connection.
        // Therefore such a group shall always be considered opened.
        gp->setOpen();

        HLOGC(mglog.Debug, log << "makeMePeerOf: no group has peer=$" << peergroup << " - creating new mirror group $" << gp->id());
    }


    if (was_empty)
    {
        CGuard glock (*gp->exp_groupLock());
        gp->syncWithSocket(s->core());
    }

    // Setting non-blocking reading for group socket.
    s->core().m_bSynRecving = false;
    s->core().m_bSynSending = false;

    // Copy of addSocketToGroup. No idea how many parts could be common, not much.

    // Check if the socket already is in the group
    CUDTGroup::gli_t f = gp->find(m_SocketID);
    if (f != CUDTGroup::gli_NULL())
    {
        // XXX This is internal error. Report it, but continue
        // (A newly created socket from acceptAndRespond should not have any group membership yet)
        LOGC(mglog.Error, log << "IPE (non-fatal): the socket is in the group, but has no clue about it!");
        s->m_IncludedGroup = gp;
        s->m_IncludedIter = f;
        return 0;
    }

    s->m_IncludedGroup = gp;
    s->m_IncludedIter = gp->add(gp->prepareData(s));

    return gp->id();
}

void CUDT::synchronizeWithGroup(CUDTGroup* gp)
{
    CGuard gl (*gp->exp_groupLock());

    // We have blocked here the process of connecting a new
    // socket and adding anything new to the group, so no such
    // thing may happen in the meantime.
    steady_clock::time_point start_time, peer_start_time;

    start_time = m_stats.tsStartTime;
    peer_start_time = m_tsRcvPeerStartTime;

    if (!gp->applyGroupTime((start_time), (peer_start_time)))
    {
        HLOGC(mglog.Debug, log << "synchronizeWithGroup: @" << m_SocketID
                << " DERIVED: ST="
                << FormatTime(m_stats.tsStartTime) << " -> "
                << FormatTime(start_time) << " PST="
                << FormatTime(m_tsRcvPeerStartTime) << " -> "
                << FormatTime(peer_start_time));
        m_stats.tsStartTime = start_time;
        m_tsRcvPeerStartTime = peer_start_time;
    }
    else
    {
        // This was the first connected socket and it defined start time.
        HLOGC(mglog.Debug, log << "synchronizeWithGroup: @" << m_SocketID
                << " DEFINED: ST="
                << FormatTime(m_stats.tsStartTime)
                << " PST=" << FormatTime(m_tsRcvPeerStartTime));
    }

    steady_clock::time_point rcv_buffer_time_base;
    bool rcv_buffer_wrap_period = false;
    steady_clock::duration rcv_buffer_udrift;
    if (m_bTsbPd && gp->getBufferTimeBase(this, (rcv_buffer_time_base), (rcv_buffer_wrap_period), (rcv_buffer_udrift)))
    {
        // We have at least one socket in the group, each socket should have
        // the value of the timebase set exactly THE SAME.

        // In case when we have the following situation:

        // - the existing link is before [LAST30] (so wrap period is off)
        // - the new link gets the timestamp from [LAST30] range
        // --> this will be recognized as entering the wrap period, next
        //     timebase will get added a segment to this value
        //
        // The only dangerous situations could be when one link gets
        // timestamps from the [FOLLOWING30] and the other in [FIRST30],
        // but between them there's a 30s distance, considered large enough
        // time to not fill a network window.
        enterCS(m_RecvLock);
        m_pRcvBuffer->applyGroupTime(rcv_buffer_time_base, rcv_buffer_wrap_period, m_iTsbPdDelay_ms * 1000, rcv_buffer_udrift);
        leaveCS(m_RecvLock);

        HLOGF(mglog.Debug,  "AFTER HS: Set Rcv TsbPd mode: delay=%u.%03us GROUP TIME BASE: %s%s",
                m_iTsbPdDelay_ms/1000,
                m_iTsbPdDelay_ms%1000,
                FormatTime(rcv_buffer_time_base).c_str(),
                rcv_buffer_wrap_period ? " (WRAP PERIOD)" : " (NOT WRAP PERIOD)");
    }
    else
    {
        HLOGC(mglog.Debug, log << "AFTER HS: (GROUP, but " << (m_bTsbPd ? "FIRST SOCKET is initialized normally)" : "no TSBPD set)"));
        updateSrtRcvSettings();
    }

    // This function currently does nothing, just left for consistency
    // with updateAfterSrtHandshake().
    updateSrtSndSettings();

    // These are the values that are normally set initially by setters.
    int32_t snd_isn = m_iSndLastAck, rcv_isn = m_iRcvLastAck;
    if (!gp->applyGroupSequences(m_SocketID, (snd_isn), (rcv_isn)))
    {
        HLOGC(mglog.Debug, log << "synchronizeWithGroup: @" << m_SocketID
                << " DERIVED ISN: RCV=%" << m_iRcvLastAck << " -> %" << rcv_isn
                << " (shift by " << CSeqNo::seqcmp(rcv_isn, m_iRcvLastAck)
                << ") SND=%" << m_iSndLastAck << " -> %" << snd_isn
                << " (shift by " << CSeqNo::seqcmp(snd_isn, m_iSndLastAck) << ")");
        setInitialRcvSeq(rcv_isn);
        setInitialSndSeq(snd_isn);
    }
    else
    {
        HLOGC(mglog.Debug, log << "synchronizeWithGroup: @" << m_SocketID
                << " DEFINED ISN: RCV=%" << m_iRcvLastAck
                << " SND=%" << m_iSndLastAck);
    }
}

// [[using locked(this->m_GroupLock)]];
bool CUDTGroup::getBufferTimeBase(CUDT* forthesakeof, steady_clock::time_point& w_tb, bool& w_wp, steady_clock::duration& w_dr)
{
    CUDT* master = 0;
    for (gli_t gi = m_Group.begin(); gi != m_Group.end(); ++gi)
    {
        CUDT* u = &gi->ps->core();
        if (gi->laststatus != SRTS_CONNECTED)
        {
            HLOGC(mglog.Debug, log << "getBufferTimeBase: skipping @" << u->m_SocketID
                    << ": not connected, state=" << SockStatusStr(gi->laststatus));
            continue;
        }

        if (u == forthesakeof)
            continue; // skip the member if it's the target itself

        if (!u->m_pRcvBuffer)
            continue; // Not initialized yet

        master = u;
        break; // found
    }

    // We don't have any sockets in the group, so can't get
    // the buffer timebase. This should be then initialized
    // the usual way.
    if (!master)
        return false;

    w_wp = master->m_pRcvBuffer->getInternalTimeBase((w_tb), (w_dr));

    // Sanity check
    if (w_tb == steady_clock::zero())
    {
        LOGC(mglog.Error, log << "IPE: existing previously socket has no time base set yet!");
        return false; // this will enforce initializing the time base normal way
    }
    return true;
}

// [[using locked(this->m_GroupLock)]];
bool CUDTGroup::applyGroupSequences(SRTSOCKET target, int32_t& w_snd_isn, int32_t& w_rcv_isn)
{
    if (m_bConnected) // You are the first one, no need to change.
    {
        IF_HEAVY_LOGGING(string update_reason = "what?");
        // Find a socket that is declared connected and is not
        // the socket that caused the call.
        for (gli_t gi = m_Group.begin(); gi != m_Group.end(); ++gi)
        {
            if (gi->id == target)
                continue;

            CUDT& se = gi->ps->core();
            if (!se.m_bConnected)
                continue;

            // Found it. Get the following sequences:
            // For sending, the sequence that is about to be sent next.
            // For receiving, the sequence of the latest received packet.

            // SndCurrSeqNo is initially set to ISN-1, this next one is
            // the sequence that is about to be stamped on the next sent packet
            // over that socket. Using this field is safer because it is volatile
            // and its affinity is to the same thread as the sending function.

            // NOTE: the groupwise scheduling sequence might have been set
            // already. If so, it means that it was set by either:
            // - the call of this function on the very first conencted socket (see below)
            // - the call to `sendBroadcast` or `sendBackup`
            // In both cases, we want THIS EXACTLY value to be reported
            if (m_iLastSchedSeqNo != -1)
            {
                w_snd_isn = m_iLastSchedSeqNo;
                IF_HEAVY_LOGGING(update_reason = "GROUPWISE snd-seq");
            }
            else
            {
                w_snd_isn = se.m_iSndNextSeqNo;

                // Write it back to the groupwise scheduling sequence so that
                // any next connected socket will take this value as well.
                m_iLastSchedSeqNo = w_snd_isn;
                IF_HEAVY_LOGGING(update_reason = "existing socket not yet sending");
            }

            // RcvCurrSeqNo is increased by one because it happens that at the
            // synchronization moment it's already past reading and delivery.
            // This is redundancy, so the redundant socket is connected at the moment
            // when the other one is already transmitting, so skipping one packet
            // even if later transmitted is less troublesome than requesting a
            // "mistakenly seen as lost" packet.
            w_rcv_isn = CSeqNo::incseq(se.m_iRcvCurrSeqNo);

            HLOGC(dlog.Debug, log << "applyGroupSequences: @" << target << " gets seq from @"
                    << gi->id << " rcv %" << (w_rcv_isn) << " snd %" << (w_rcv_isn)
                    << " as " << update_reason);
            return false;
        }

    }

    // If the GROUP (!) is not connected, or no running/pending socket has been found.
    // // That is, given socket is the first one.
    // The group data should be set up with its own data. They should already be passed here
    // in the variables.
    //
    // Override the schedule sequence of the group in this case because whatever is set now,
    // it's not valid.

    HLOGC(dlog.Debug, log << "applyGroupSequences: no socket found connected and transmitting, @"
            << target << " not changing sequences, storing snd-seq %" << (w_snd_isn));

    currentSchedSequence(w_snd_isn);

    return true;
}

bool CUDTGroup::getMasterData(SRTSOCKET slave, SRTSOCKET& w_mpeer, steady_clock::time_point& w_st)
{
    // Find at least one connection, which is running. Note that this function is called
    // from within a handshake process, so the socket that undergoes this process is at best
    // currently in GST_PENDING state and it's going to be in GST_IDLE state at the
    // time when the connection process is done, until the first reading/writing happens.
    CGuard cg (m_GroupLock);

    for (gli_t gi = m_Group.begin(); gi != m_Group.end(); ++gi)
    {
        if (gi->sndstate == GST_RUNNING)
        {
            // Found it. Get the socket's peer's ID and this socket's
            // Start Time. Once it's delivered, this can be used to calculate
            // the Master-to-Slave start time difference.
            w_mpeer = gi->ps->m_PeerID;
            w_st = gi->ps->core().socketStartTime();
            HLOGC(mglog.Debug, log << "getMasterData: found RUNNING master @" << gi->id
                << " - reporting master's peer $" << w_mpeer << " starting at "
                << FormatTime(w_st));
            return true;
        }
    }

    // If no running one found, then take the first socket in any other
    // state than broken, except the slave. This is for a case when a user
    // has prepared one link already, but hasn't sent anything through it yet.
    for (gli_t gi = m_Group.begin(); gi != m_Group.end(); ++gi)
    {
        if (gi->sndstate == GST_BROKEN)
            continue;

        if (gi->id == slave)
            continue;

        // Found it. Get the socket's peer's ID and this socket's
        // Start Time. Once it's delivered, this can be used to calculate
        // the Master-to-Slave start time difference.
        w_mpeer = gi->ps->core().m_PeerID;
        w_st = gi->ps->core().socketStartTime();
        HLOGC(mglog.Debug, log << "getMasterData: found IDLE/PENDING master @" << gi->id
            << " - reporting master's peer $" << w_mpeer << " starting at "
            << FormatTime(w_st));
        return true;
    }

    HLOGC(mglog.Debug, log << "getMasterData: no link found suitable as master for @" << slave);
    return false;
}

void CUDT::startConnect(const sockaddr_any& serv_addr, int32_t forced_isn)
{
    CGuard cg (m_ConnectionLock);

    HLOGC(mglog.Debug, log << CONID() << "startConnect: -> " << SockaddrToString(serv_addr)
            << (m_bSynRecving ? " (SYNCHRONOUS)" : " (ASYNCHRONOUS)") << "...");

    if (!m_bOpened)
        throw CUDTException(MJ_NOTSUP, MN_NONE, 0);

    if (m_bListening)
        throw CUDTException(MJ_NOTSUP, MN_ISCONNECTED, 0);

    if (m_bConnecting || m_bConnected)
        throw CUDTException(MJ_NOTSUP, MN_ISCONNECTED, 0);

    // record peer/server address
    m_PeerAddr = serv_addr;

    // register this socket in the rendezvous queue
    // RendezevousQueue is used to temporarily store incoming handshake, non-rendezvous connections also require this
    // function
#ifdef SRT_ENABLE_CONNTIMEO
    steady_clock::duration ttl = m_tdConnTimeOut;
#else
    steady_clock::duration ttl = seconds_from(3);
#endif

    if (m_bRendezvous)
        ttl *= 10;

    const steady_clock::time_point ttl_time = steady_clock::now() + ttl;
    m_pRcvQueue->registerConnector(m_SocketID, this, serv_addr, ttl_time);

    // The m_iType is used in the INDUCTION for nothing. This value is only regarded
    // in CONCLUSION handshake, however this must be created after the handshake version
    // is already known. UDT_DGRAM is the value that was the only valid in the old SRT
    // with HSv4 (it supported only live transmission), for HSv5 it will be changed to
    // handle handshake extension flags.
    m_ConnReq.m_iType = UDT_DGRAM;

    // This is my current configuration
    if (m_bRendezvous)
    {
        // For rendezvous, use version 5 in the waveahand and the cookie.
        // In case when you get the version 4 waveahand, simply switch to
        // the legacy HSv4 rendezvous and this time send version 4 CONCLUSION.

        // The HSv4 client simply won't check the version nor the cookie and it
        // will be sending its waveahands with version 4. Only when the party
        // has sent version 5 waveahand should the agent continue with HSv5
        // rendezvous.
        m_ConnReq.m_iVersion = HS_VERSION_SRT1;
        // m_ConnReq.m_iVersion = HS_VERSION_UDT4; // <--- Change in order to do regression test.
        m_ConnReq.m_iReqType = URQ_WAVEAHAND;
        m_ConnReq.m_iCookie  = bake(serv_addr);

        // This will be also passed to a HSv4 rendezvous, but fortunately the old
        // SRT didn't read this field from URQ_WAVEAHAND message, only URQ_CONCLUSION.
        m_ConnReq.m_iType           = SrtHSRequest::wrapFlags(false /* no MAGIC here */, m_iSndCryptoKeyLen);
        bool whether SRT_ATR_UNUSED = m_iSndCryptoKeyLen != 0;
        HLOGC(mglog.Debug,
              log << "startConnect (rnd): " << (whether ? "" : "NOT ")
                  << " Advertising PBKEYLEN - value = " << m_iSndCryptoKeyLen);
        m_RdvState  = CHandShake::RDV_WAVING;
        m_SrtHsSide = HSD_DRAW; // initially not resolved.
    }
    else
    {
        // For caller-listener configuration, set the version 4 for INDUCTION
        // due to a serious problem in UDT code being also in the older SRT versions:
        // the listener peer simply sents the EXACT COPY of the caller's induction
        // handshake, except the cookie, which means that when the caller sents version 5,
        // the listener will respond with version 5, which is a false information. Therefore
        // HSv5 clients MUST send HS_VERSION_UDT4 from the caller, regardless of currently
        // supported handshake version.
        //
        // The HSv5 listener should only respond with INDUCTION with m_iVersion == HS_VERSION_SRT1.
        m_ConnReq.m_iVersion = HS_VERSION_UDT4;
        m_ConnReq.m_iReqType = URQ_INDUCTION;
        m_ConnReq.m_iCookie  = 0;
        m_RdvState           = CHandShake::RDV_INVALID;
    }

    m_ConnReq.m_iMSS            = m_iMSS;
    m_ConnReq.m_iFlightFlagSize = (m_iRcvBufSize < m_iFlightFlagSize) ? m_iRcvBufSize : m_iFlightFlagSize;
    m_ConnReq.m_iID             = m_SocketID;
    CIPAddress::ntop(serv_addr, (m_ConnReq.m_piPeerIP));

    if (forced_isn == -1)
    {
        // Random Initial Sequence Number (normal mode)
        srand(count_microseconds(steady_clock::now()));
        m_iISN = m_ConnReq.m_iISN = (int32_t)(CSeqNo::m_iMaxSeqNo * (double(rand()) / RAND_MAX));
    }
    else
    {
        // Predefined ISN (for debug purposes)
        m_iISN = m_ConnReq.m_iISN = forced_isn;
    }

    setInitialSndSeq(m_iISN);
    m_SndLastAck2Time = steady_clock::now();

    // Inform the server my configurations.
    CPacket reqpkt;
    reqpkt.setControl(UMSG_HANDSHAKE);
    reqpkt.allocate(m_iMaxSRTPayloadSize);
    // XXX NOTE: Now the memory for the payload part is allocated automatically,
    // and such allocated memory is also automatically deallocated in the
    // destructor. If you use CPacket::allocate, remember that you must not:
    // - delete this memory
    // - assign to m_pcData.
    // If you use only manual assignment to m_pCData, this is then manual
    // allocation and so it won't be deallocated in the destructor.
    //
    // (Desired would be to disallow modification of m_pcData outside the
    // control of methods.)

    // ID = 0, connection request
    reqpkt.m_iID = 0;

    size_t hs_size = m_iMaxSRTPayloadSize;
    m_ConnReq.store_to((reqpkt.m_pcData), (hs_size));

    // Note that CPacket::allocate() sets also the size
    // to the size of the allocated buffer, which not
    // necessarily is to be the size of the data.
    reqpkt.setLength(hs_size);

    steady_clock::time_point now = steady_clock::now();
    setPacketTS(reqpkt, now);

    HLOGC(mglog.Debug,
          log << CONID() << "CUDT::startConnect: REQ-TIME set HIGH (TimeStamp: " << reqpkt.m_iTimeStamp << "). SENDING HS: " << m_ConnReq.show());

    /*
     * Race condition if non-block connect response thread scheduled before we set m_bConnecting to true?
     * Connect response will be ignored and connecting will wait until timeout.
     * Maybe m_ConnectionLock handling problem? Not used in CUDT::connect(const CPacket& response)
     */
    m_tsLastReqTime = now;
    m_bConnecting = true;
    m_pSndQueue->sendto(serv_addr, reqpkt);

    //
    ///
    ////  ---> CONTINUE TO: <PEER>.CUDT::processConnectRequest()
    ///        (Take the part under condition: hs.m_iReqType == URQ_INDUCTION)
    ////  <--- RETURN WHEN: m_pSndQueue->sendto() is called.
    ////  .... SKIP UNTIL m_pRcvQueue->recvfrom() HERE....
    ////       (the first "sendto" will not be called due to being too early)
    ///
    //

    //////////////////////////////////////////////////////
    // SYNCHRO BAR
    //////////////////////////////////////////////////////
    if (!m_bSynRecving)
    {
        HLOGC(mglog.Debug, log << CONID() << "startConnect: ASYNC MODE DETECTED. Deferring the process to RcvQ:worker");
        return;
    }

    // Below this bar, rest of function maintains only and exclusively
    // the SYNCHRONOUS (blocking) connection process. 

    // Wait for the negotiated configurations from the peer side.

    // This packet only prepares the storage where we will read the
    // next incoming packet.
    CPacket response;
    response.setControl(UMSG_HANDSHAKE);
    response.allocate(m_iMaxSRTPayloadSize);

    CUDTException  e;
    EConnectStatus cst = CONN_CONTINUE;

    while (!m_bClosing)
    {
        const steady_clock::duration tdiff = steady_clock::now() - m_tsLastReqTime;
        // avoid sending too many requests, at most 1 request per 250ms

        // SHORT VERSION:
        // The immediate first run of this loop WILL SKIP THIS PART, so
        // the processing really begins AFTER THIS CONDITION.
        //
        // Note that some procedures inside may set m_tsLastReqTime to 0,
        // which will result of this condition to trigger immediately in
        // the next iteration.
        if (count_milliseconds(tdiff) > 250)
        {
            HLOGC(mglog.Debug,
                  log << "startConnect: LOOP: time to send (" << count_milliseconds(tdiff) << " > 250 ms). size=" << reqpkt.getLength());

            if (m_bRendezvous)
                reqpkt.m_iID = m_ConnRes.m_iID;

            now = steady_clock::now();
#if ENABLE_HEAVY_LOGGING
            {
                CHandShake debughs;
                debughs.load_from(reqpkt.m_pcData, reqpkt.getLength());
                HLOGC(mglog.Debug,
                      log << CONID() << "startConnect: REQ-TIME HIGH."
                          << " cont/sending HS to peer: " << debughs.show());
            }
#endif

            m_tsLastReqTime       = now;
            setPacketTS(reqpkt, now);
            m_pSndQueue->sendto(serv_addr, reqpkt);
        }
        else
        {
            HLOGC(mglog.Debug, log << "startConnect: LOOP: too early to send - " << count_milliseconds(tdiff) << " < 250ms");
        }

        cst = CONN_CONTINUE;
        response.setLength(m_iMaxSRTPayloadSize);
        if (m_pRcvQueue->recvfrom(m_SocketID, (response)) > 0)
        {
            HLOGC(mglog.Debug, log << CONID() << "startConnect: got response for connect request");
            cst = processConnectResponse(response, &e, COM_SYNCHRO);

            HLOGC(mglog.Debug, log << CONID() << "startConnect: response processing result: " << ConnectStatusStr(cst));

            // Expected is that:
            // - the peer responded with URQ_INDUCTION + cookie. This above function
            //   should check that and craft the URQ_CONCLUSION handshake, in which
            //   case this function returns CONN_CONTINUE. As an extra action taken
            //   for that case, we set the SECURING mode if encryption requested,
            //   and serialize again the handshake, possibly together with HS extension
            //   blocks, if HSv5 peer responded. The serialized handshake will be then
            //   sent again, as the loop is repeated.
            // - the peer responded with URQ_CONCLUSION. This handshake was accepted
            //   as a connection, and for >= HSv5 the HS extension blocks have been
            //   also read and interpreted. In this case this function returns:
            //   - CONN_ACCEPT, if everything was correct - break this loop and return normally
            //   - CONN_REJECT in case of any problems with the delivered handshake
            //     (incorrect data or data conflict) - throw error exception
            // - the peer responded with any of URQ_ERROR_*.  - throw error exception
            //
            // The error exception should make the API connect() function fail, if blocking
            // or mark the failure for that socket in epoll, if non-blocking.

            if (cst == CONN_RENDEZVOUS)
            {
                // When this function returned CONN_RENDEZVOUS, this requires
                // very special processing for the Rendezvous-v5 algorithm. This MAY
                // involve also preparing a new handshake form, also interpreting the
                // SRT handshake extension and crafting SRT handshake extension for the
                // peer, which should be next sent. When this function returns CONN_CONTINUE,
                // it means that it has done all that was required, however none of the below
                // things has to be done (this function will do it by itself if needed).
                // Otherwise the handshake rolling can be interrupted and considered complete.
                cst = processRendezvous(response, serv_addr, true /*synchro*/, RST_OK, (reqpkt));
                if (cst == CONN_CONTINUE)
                    continue;
                break;
            }

            if (cst == CONN_REJECT)
                sendCtrl(UMSG_SHUTDOWN);

            if (cst != CONN_CONTINUE && cst != CONN_CONFUSED)
                break; // --> OUTSIDE-LOOP

            // IMPORTANT
            // [[using assert(m_pCryptoControl != nullptr)]];

            // new request/response should be sent out immediately on receving a response
            HLOGC(mglog.Debug,
                  log << "startConnect: SYNC CONNECTION STATUS:" << ConnectStatusStr(cst) << ", REQ-TIME: LOW.");
            m_tsLastReqTime = steady_clock::time_point();

            // Now serialize the handshake again to the existing buffer so that it's
            // then sent later in this loop.

            // First, set the size back to the original size, m_iMaxSRTPayloadSize because
            // this is the size of the originally allocated space. It might have been
            // shrunk by serializing the INDUCTION handshake (which was required before
            // sending this packet to the output queue) and therefore be too
            // small to store the CONCLUSION handshake (with HSv5 extensions).
            reqpkt.setLength(m_iMaxSRTPayloadSize);

            HLOGC(mglog.Debug, log << "startConnect: creating HS CONCLUSION: buffer size=" << reqpkt.getLength());

            // NOTE: BUGFIX: SERIALIZE AGAIN.
            // The original UDT code didn't do it, so it was theoretically
            // turned into conclusion, but was sending still the original
            // induction handshake challenge message. It was working only
            // thanks to that simultaneously there were being sent handshake
            // messages from a separate thread (CSndQueue::worker) from
            // RendezvousQueue, this time serialized properly, which caused
            // that with blocking mode there was a kinda initial "drunk
            // passenger with taxi driver talk" until the RendezvousQueue sends
            // (when "the time comes") the right CONCLUSION handshake
            // challenge message.
            //
            // Now that this is fixed, the handshake messages from RendezvousQueue
            // are sent only when there is a rendezvous mode or non-blocking mode.
            if (!createSrtHandshake(SRT_CMD_HSREQ, SRT_CMD_KMREQ, 0, 0, (reqpkt), (m_ConnReq)))
            {
                LOGC(mglog.Error, log << "createSrtHandshake failed - REJECTING.");
                cst = CONN_REJECT;
                break;
            }
            // These last 2 parameters designate the buffer, which is in use only for SRT_CMD_KMRSP.
            // If m_ConnReq.m_iVersion == HS_VERSION_UDT4, this function will do nothing,
            // except just serializing the UDT handshake.
            // The trick is that the HS challenge is with version HS_VERSION_UDT4, but the
            // listener should respond with HS_VERSION_SRT1, if it is HSv5 capable.
        }

        HLOGC(mglog.Debug,
              log << "startConnect: timeout from Q:recvfrom, looping again; cst=" << ConnectStatusStr(cst));

#if ENABLE_HEAVY_LOGGING
        // Non-fatal assertion
        if (cst == CONN_REJECT) // Might be returned by processRendezvous
        {
            LOGC(mglog.Error,
                 log << "startConnect: IPE: cst=REJECT NOT EXPECTED HERE, the loop should've been interrupted!");
            break;
        }
#endif

        if (steady_clock::now() > ttl_time)
        {
            // timeout
            e = CUDTException(MJ_SETUP, MN_TIMEOUT, 0);
            break;
        }
    }

    // <--- OUTSIDE-LOOP
    // Here will fall the break when not CONN_CONTINUE.
    // CONN_RENDEZVOUS is handled by processRendezvous.
    // CONN_ACCEPT will skip this and pass on.
    if (cst == CONN_REJECT)
    {
        e = CUDTException(MJ_SETUP, MN_REJECTED, 0);
    }

    if (e.getErrorCode() == 0)
    {
        if (m_bClosing)                                    // if the socket is closed before connection...
            e = CUDTException(MJ_SETUP);                   // XXX NO MN ?
        else if (m_ConnRes.m_iReqType > URQ_FAILURE_TYPES) // connection request rejected
        {
            m_RejectReason = RejectReasonForURQ(m_ConnRes.m_iReqType);
            e              = CUDTException(MJ_SETUP, MN_REJECTED, 0);
        }
        else if ((!m_bRendezvous) && (m_ConnRes.m_iISN != m_iISN)) // secuity check
            e = CUDTException(MJ_SETUP, MN_SECURITY, 0);
    }

    if (e.getErrorCode() != 0)
    {
        m_bConnecting = false;
        // The process is to be abnormally terminated, remove the connector
        // now because most likely no other processing part has done anything with it.
        m_pRcvQueue->removeConnector(m_SocketID);
        throw e;
    }

    HLOGC(mglog.Debug,
          log << CONID() << "startConnect: handshake exchange succeeded.");

    // Parameters at the end.
    HLOGC(mglog.Debug,
          log << "startConnect: END. Parameters:"
                 " mss="
              << m_iMSS << " max-cwnd-size=" << m_CongCtl->cgWindowMaxSize()
              << " cwnd-size=" << m_CongCtl->cgWindowSize() << " rtt=" << m_iRTT << " bw=" << m_iBandwidth);
}

// Asynchronous connection
EConnectStatus CUDT::processAsyncConnectResponse(const CPacket &pkt) ATR_NOEXCEPT
{
    EConnectStatus cst = CONN_CONTINUE;
    CUDTException  e;

    CGuard cg(m_ConnectionLock); // FIX
    HLOGC(mglog.Debug, log << CONID() << "processAsyncConnectResponse: got response for connect request, processing");
    cst = processConnectResponse(pkt, &e, COM_ASYNCHRO);

    HLOGC(mglog.Debug,
          log << CONID() << "processAsyncConnectResponse: response processing result: " << ConnectStatusStr(cst)
              << "REQ-TIME LOW to enforce immediate response");
    m_tsLastReqTime = steady_clock::time_point();

    return cst;
}

bool CUDT::processAsyncConnectRequest(EReadStatus         rst,
                                      EConnectStatus      cst,
                                      const CPacket&      response,
                                      const sockaddr_any& serv_addr)
{
    // IMPORTANT!

    // This function is called, still asynchronously, but in the order
    // of call just after the call to the above processAsyncConnectResponse.
    // This should have got the original value returned from
    // processConnectResponse through processAsyncConnectResponse.

    CPacket request;
    request.setControl(UMSG_HANDSHAKE);
    request.allocate(m_iMaxSRTPayloadSize);
    const steady_clock::time_point now = steady_clock::now();
    setPacketTS(request, now);

    HLOGC(mglog.Debug,
          log << "processAsyncConnectRequest: REQ-TIME: HIGH. Should prevent too quick responses.");
    m_tsLastReqTime = now;
    // ID = 0, connection request
    request.m_iID = !m_bRendezvous ? 0 : m_ConnRes.m_iID;

    bool status = true;

    if (cst == CONN_RENDEZVOUS)
    {
        HLOGC(mglog.Debug, log << "processAsyncConnectRequest: passing to processRendezvous");
        cst = processRendezvous(response, serv_addr, false /*asynchro*/, rst, (request));
        if (cst == CONN_ACCEPT)
        {
            HLOGC(mglog.Debug,
                  log << "processAsyncConnectRequest: processRendezvous completed the process and responded by itself. "
                         "Done.");
            return true;
        }

        if (cst != CONN_CONTINUE)
        {
            // processRendezvous already set the reject reason
            LOGC(mglog.Error,
                 log << "processAsyncConnectRequest: REJECT reported from processRendezvous, not processing further.");
            status = false;
        }
    }
    else if (cst == CONN_REJECT)
    {
        // m_RejectReason already set at worker_ProcessAddressedPacket.
        LOGC(mglog.Error,
             log << "processAsyncConnectRequest: REJECT reported from HS processing, not processing further.");
        return false;
    }
    else
    {
        // (this procedure will be also run for HSv4 rendezvous)
        HLOGC(mglog.Debug, log << "processAsyncConnectRequest: serializing HS: buffer size=" << request.getLength());
        if (!createSrtHandshake(SRT_CMD_HSREQ, SRT_CMD_KMREQ, 0, 0, (request), (m_ConnReq)))
        {
            // All 'false' returns from here are IPE-type, mostly "invalid argument" plus "all keys expired".
            LOGC(mglog.Error, log << "IPE: processAsyncConnectRequest: createSrtHandshake failed, dismissing.");
            status = false;
        }
        else
        {
            HLOGC(mglog.Debug,
                  log << "processAsyncConnectRequest: sending HS reqtype=" << RequestTypeStr(m_ConnReq.m_iReqType)
                      << " to socket " << request.m_iID << " size=" << request.getLength());
        }
    }

    if (!status)
    {
        return false;
        /* XXX Shouldn't it send a single response packet for the rejection?
        // Set the version to 0 as "handshake rejection" status and serialize it
        CHandShake zhs;
        size_t size = request.getLength();
        zhs.store_to((request.m_pcData), (size));
        request.setLength(size);
        */
    }

    HLOGC(mglog.Debug, log << "processAsyncConnectRequest: setting REQ-TIME HIGH, SENDING HS:" << m_ConnReq.show());
    m_tsLastReqTime = steady_clock::now();
    m_pSndQueue->sendto(serv_addr, request);
    return status;
}

void CUDT::cookieContest()
{
    if (m_SrtHsSide != HSD_DRAW)
        return;

    HLOGC(mglog.Debug, log << "cookieContest: agent=" << m_ConnReq.m_iCookie << " peer=" << m_ConnRes.m_iCookie);

    if (m_ConnReq.m_iCookie == 0 || m_ConnRes.m_iCookie == 0)
    {
        // Note that it's virtually impossible that Agent's cookie is not ready, this
        // shall be considered IPE.
        // Not all cookies are ready, don't start the contest.
        return;
    }

    // INITIATOR/RESPONDER role is resolved by COOKIE CONTEST.
    //
    // The cookie contest must be repeated every time because it
    // may change the state at some point.
    int better_cookie = m_ConnReq.m_iCookie - m_ConnRes.m_iCookie;

    if (better_cookie > 0)
    {
        m_SrtHsSide = HSD_INITIATOR;
        return;
    }

    if (better_cookie < 0)
    {
        m_SrtHsSide = HSD_RESPONDER;
        return;
    }

    // DRAW! The only way to continue would be to force the
    // cookies to be regenerated and to start over. But it's
    // not worth a shot - this is an extremely rare case.
    // This can simply do reject so that it can be started again.

    // Pretend then that the cookie contest wasn't done so that
    // it's done again. Cookies are baked every time anew, however
    // the successful initial contest remains valid no matter how
    // cookies will change.

    m_SrtHsSide = HSD_DRAW;
}

EConnectStatus CUDT::processRendezvous(
    const CPacket& response, const sockaddr_any& serv_addr,
    bool synchro, EReadStatus rst, CPacket& w_reqpkt)
{
    if (m_RdvState == CHandShake::RDV_CONNECTED)
    {
        HLOGC(mglog.Debug, log << "processRendezvous: already in CONNECTED state.");
        return CONN_ACCEPT;
    }

    uint32_t kmdata[SRTDATA_MAXSIZE];
    size_t   kmdatasize = SRTDATA_MAXSIZE;

    cookieContest();

    // We know that the other side was contacted and the other side has sent
    // the handshake message - we know then both cookies. If it's a draw, it's
    // a very rare case of creating identical cookies.
    if (m_SrtHsSide == HSD_DRAW)
    {
        m_RejectReason = SRT_REJ_RDVCOOKIE;
        LOGC(mglog.Error,
             log << "COOKIE CONTEST UNRESOLVED: can't assign connection roles, please wait another minute.");
        return CONN_REJECT;
    }

    UDTRequestType rsp_type = URQ_FAILURE_TYPES; // just to track uninitialized errors

    // We can assume that the Handshake packet received here as 'response'
    // is already serialized in m_ConnRes. Check extra flags that are meaningful
    // for further processing here.

    int  ext_flags       = SrtHSRequest::SRT_HSTYPE_HSFLAGS::unwrap(m_ConnRes.m_iType);
    bool needs_extension = ext_flags != 0; // Initial value: received HS has extensions.
    bool needs_hsrsp;
    rendezvousSwitchState((rsp_type), (needs_extension), (needs_hsrsp));
    if (rsp_type > URQ_FAILURE_TYPES)
    {
        m_RejectReason = RejectReasonForURQ(rsp_type);
        HLOGC(mglog.Debug,
              log << "processRendezvous: rejecting due to switch-state response: " << RequestTypeStr(rsp_type));
        return CONN_REJECT;
    }
    checkUpdateCryptoKeyLen("processRendezvous", m_ConnRes.m_iType);

    // We have three possibilities here as it comes to HSREQ extensions:

    // 1. The agent is loser in attention state, it sends EMPTY conclusion (without extensions)
    // 2. The agent is loser in initiated state, it interprets incoming HSREQ and creates HSRSP
    // 3. The agent is winner in attention or fine state, it sends HSREQ extension
    m_ConnReq.m_iReqType  = rsp_type;
    m_ConnReq.m_extension = needs_extension;

    // This must be done before prepareConnectionObjects().
    applyResponseSettings();

    // This must be done before interpreting and creating HSv5 extensions.
    if (!prepareConnectionObjects(m_ConnRes, m_SrtHsSide, 0))
    {
        // m_RejectReason already handled
        HLOGC(mglog.Debug, log << "processRendezvous: rejecting due to problems in prepareConnectionObjects.");
        return CONN_REJECT;
    }

    // Case 2.
    if (needs_hsrsp)
    {
        // This means that we have received HSREQ extension with the handshake, so we need to interpret
        // it and craft the response.
        if (rst == RST_OK)
        {
            // We have JUST RECEIVED packet in this session (not that this is called as periodic update).
            // Sanity check
            m_tsLastReqTime = steady_clock::time_point();
            if (response.getLength() == size_t(-1))
            {
                m_RejectReason = SRT_REJ_IPE;
                LOGC(mglog.Fatal,
                     log << "IPE: rst=RST_OK, but the packet has set -1 length - REJECTING (REQ-TIME: LOW)");
                return CONN_REJECT;
            }

            if (!interpretSrtHandshake(m_ConnRes, response, kmdata, &kmdatasize))
            {
                HLOGC(mglog.Debug,
                      log << "processRendezvous: rejecting due to problems in interpretSrtHandshake REQ-TIME: LOW.");
                return CONN_REJECT;
            }

            updateAfterSrtHandshake(HS_VERSION_SRT1);

            // Pass on, inform about the shortened response-waiting period.
            HLOGC(mglog.Debug, log << "processRendezvous: setting REQ-TIME: LOW. Forced to respond immediately.");
        }
        else
        {
            // If the last CONCLUSION message didn't contain the KMX extension, there's
            // no key recorded yet, so it can't be extracted. Mark this kmdatasize empty though.
            int hs_flags = SrtHSRequest::SRT_HSTYPE_HSFLAGS::unwrap(m_ConnRes.m_iType);
            if (IsSet(hs_flags, CHandShake::HS_EXT_KMREQ))
            {
                // This is a periodic handshake update, so you need to extract the KM data from the
                // first message, provided that it is there.
                size_t msgsize = m_pCryptoControl->getKmMsg_size(0);
                if (msgsize == 0)
                {
                    switch (m_pCryptoControl->m_RcvKmState)
                    {
                        // If the KMX process ended up with a failure, the KMX is not recorded.
                        // In this case as the KMRSP answer the "failure status" should be crafted.
                    case SRT_KM_S_NOSECRET:
                    case SRT_KM_S_BADSECRET:
                    {
                        HLOGC(mglog.Debug,
                              log << "processRendezvous: No KMX recorded, status = NOSECRET. Respond with NOSECRET.");

                        // Just do the same thing as in CCryptoControl::processSrtMsg_KMREQ for that case,
                        // that is, copy the NOSECRET code into KMX message.
                        memcpy((kmdata), &m_pCryptoControl->m_RcvKmState, sizeof(int32_t));
                        kmdatasize = 1;
                    }
                    break;

                    default:
                        // Remaining values:
                        // UNSECURED: should not fall here at alll
                        // SECURING: should not happen in HSv5
                        // SECURED: should have received the recorded KMX correctly (getKmMsg_size(0) > 0)
                        {
                            m_RejectReason = SRT_REJ_IPE;
                            // Remaining situations:
                            // - password only on this site: shouldn't be considered to be sent to a no-password site
                            LOGC(mglog.Error,
                                 log << "processRendezvous: IPE: PERIODIC HS: NO KMREQ RECORDED KMSTATE: RCV="
                                     << KmStateStr(m_pCryptoControl->m_RcvKmState)
                                     << " SND=" << KmStateStr(m_pCryptoControl->m_SndKmState));
                            return CONN_REJECT;
                        }
                        break;
                    }
                }
                else
                {
                    kmdatasize = msgsize / 4;
                    if (msgsize > kmdatasize * 4)
                    {
                        // Sanity check
                        LOGC(mglog.Error, log << "IPE: KMX data not aligned to 4 bytes! size=" << msgsize);
                        memset((kmdata + (kmdatasize * 4)), 0, msgsize - (kmdatasize * 4));
                        ++kmdatasize;
                    }

                    HLOGC(mglog.Debug,
                          log << "processRendezvous: getting KM DATA from the fore-recorded KMX from KMREQ, size="
                              << kmdatasize);
                    memcpy((kmdata), m_pCryptoControl->getKmMsg_data(0), msgsize);
                }
            }
            else
            {
                HLOGC(mglog.Debug, log << "processRendezvous: no KMX flag - not extracting KM data for KMRSP");
                kmdatasize = 0;
            }
        }

        // No matter the value of needs_extension, the extension is always needed
        // when HSREQ was interpreted (to store HSRSP extension).
        m_ConnReq.m_extension = true;

        HLOGC(mglog.Debug,
              log << "processRendezvous: HSREQ extension ok, creating HSRSP response. kmdatasize=" << kmdatasize);

        w_reqpkt.setLength(m_iMaxSRTPayloadSize);
        if (!createSrtHandshake(SRT_CMD_HSRSP, SRT_CMD_KMRSP,
                    kmdata, kmdatasize,
                    (w_reqpkt), (m_ConnReq)))
        {
            HLOGC(mglog.Debug,
                  log << "processRendezvous: rejecting due to problems in createSrtHandshake. REQ-TIME: LOW");
            m_tsLastReqTime = steady_clock::time_point();
            return CONN_REJECT;
        }

        // This means that it has received URQ_CONCLUSION with HSREQ, agent is then in RDV_FINE
        // state, it sends here URQ_CONCLUSION with HSREQ/KMREQ extensions and it awaits URQ_AGREEMENT.
        return CONN_CONTINUE;
    }

    // Special case: if URQ_AGREEMENT is to be sent, when this side is INITIATOR,
    // then it must have received HSRSP, so it must interpret it. Otherwise it would
    // end up with URQ_DONE, which means that it is the other side to interpret HSRSP.
    if (m_SrtHsSide == HSD_INITIATOR && m_ConnReq.m_iReqType == URQ_AGREEMENT)
    {
        // The same is done in CUDT::postConnect(), however this section will
        // not be done in case of rendezvous. The section in postConnect() is
        // predicted to run only in regular CALLER handling.

        if (rst != RST_OK || response.getLength() == size_t(-1))
        {
            // Actually the -1 length would be an IPE, but it's likely that this was reported already.
            HLOGC(
                mglog.Debug,
                log << "processRendezvous: no INCOMING packet, NOT interpreting extensions (relying on exising data)");
        }
        else
        {
            HLOGC(mglog.Debug,
                  log << "processRendezvous: INITIATOR, will send AGREEMENT - interpreting HSRSP extension");
            if (!interpretSrtHandshake(m_ConnRes, response, 0, 0))
            {
                // m_RejectReason is already set, so set the reqtype accordingly
                m_ConnReq.m_iReqType = URQFailure(m_RejectReason);
            }
        }
        // This should be false, make a kinda assert here.
        if (needs_extension)
        {
            LOGC(mglog.Fatal, log << "IPE: INITIATOR responding AGREEMENT should declare no extensions to HS");
            m_ConnReq.m_extension = false;
        }
        updateAfterSrtHandshake(HS_VERSION_SRT1);
    }

    HLOGC(mglog.Debug,
          log << CONID() << "processRendezvous: COOKIES Agent/Peer: " << m_ConnReq.m_iCookie << "/"
              << m_ConnRes.m_iCookie << " HSD:" << (m_SrtHsSide == HSD_INITIATOR ? "initiator" : "responder")
              << " STATE:" << CHandShake::RdvStateStr(m_RdvState) << " ...");

    if (rsp_type == URQ_DONE)
    {
        HLOGC(mglog.Debug, log << "... WON'T SEND any response, both sides considered connected");
    }
    else
    {
        HLOGC(mglog.Debug,
              log << "... WILL SEND " << RequestTypeStr(rsp_type) << " " << (m_ConnReq.m_extension ? "with" : "without")
                  << " SRT HS extensions");
    }

    // This marks the information for the serializer that
    // the SRT handshake extension is required.
    // Rest of the data will be filled together with
    // serialization.
    m_ConnReq.m_extension = needs_extension;

    w_reqpkt.setLength(m_iMaxSRTPayloadSize);
    if (m_RdvState == CHandShake::RDV_CONNECTED)
    {
        // When synchro=false, don't lock a mutex for rendezvous queue.
        // This is required when this function is called in the
        // receive queue worker thread - it would lock itself.
        int cst = postConnect(response, true, 0, synchro);
        if (cst == CONN_REJECT)
        {
            // m_RejectReason already set
            HLOGC(mglog.Debug, log << "processRendezvous: rejecting due to problems in postConnect.");
            return CONN_REJECT;
        }
    }

    // URQ_DONE or URQ_AGREEMENT can be the result if the state is RDV_CONNECTED.
    // If URQ_DONE, then there's nothing to be done, when URQ_AGREEMENT then return
    // CONN_CONTINUE to make the caller send again the contents if the packet buffer,
    // this time with URQ_AGREEMENT message, but still consider yourself connected.
    if (rsp_type == URQ_DONE)
    {
        HLOGC(mglog.Debug, log << "processRendezvous: rsp=DONE, reporting ACCEPT (nothing to respond)");
        return CONN_ACCEPT;
    }

    // createSrtHandshake moved here because if the above conditions are satisfied,
    // no response is going to be send, so nothing needs to be "created".

    // needs_extension here distinguishes between cases 1 and 3.
    // NOTE: in case when interpretSrtHandshake was run under the conditions above (to interpret HSRSP),
    // then createSrtHandshake below will create only empty AGREEMENT message.
    if (!createSrtHandshake(SRT_CMD_HSREQ, SRT_CMD_KMREQ, 0, 0,
                (w_reqpkt), (m_ConnReq)))
    {
        // m_RejectReason already set
        LOGC(mglog.Error, log << "createSrtHandshake failed (IPE?), connection rejected. REQ-TIME: LOW");
        m_tsLastReqTime = steady_clock::time_point();
        return CONN_REJECT;
    }

    if (rsp_type == URQ_AGREEMENT && m_RdvState == CHandShake::RDV_CONNECTED)
    {
        // We are using our own serialization method (not the one called after
        // processConnectResponse, this is skipped in case when this function
        // is called), so we can also send this immediately. Agreement must be
        // sent just once and the party must switch into CONNECTED state - in
        // contrast to CONCLUSION messages, which should be sent in loop repeatedly.
        //
        // Even though in theory the AGREEMENT message sent just once may miss
        // the target (as normal thing in UDP), this is little probable to happen,
        // and this doesn't matter much because even if the other party doesn't
        // get AGREEMENT, but will get payload or KEEPALIVE messages, it will
        // turn into connected state as well. The AGREEMENT is rather kinda
        // catalyzer here and may turn the entity on the right track faster. When
        // AGREEMENT is missed, it may have kinda initial tearing.

        const steady_clock::time_point now = steady_clock::now();
        m_tsLastReqTime                    = now;
        setPacketTS(w_reqpkt, now);
        HLOGC(mglog.Debug,
              log << "processRendezvous: rsp=AGREEMENT, reporting ACCEPT and sending just this one, REQ-TIME HIGH.");

        m_pSndQueue->sendto(serv_addr, w_reqpkt);

        return CONN_ACCEPT;
    }

    if (rst == RST_OK)
    {
        // the request time must be updated so that the next handshake can be sent out immediately
        HLOGC(mglog.Debug,
              log << "processRendezvous: rsp=" << RequestTypeStr(m_ConnReq.m_iReqType)
                  << " REQ-TIME: LOW to send immediately, consider yourself conencted");
        m_tsLastReqTime = steady_clock::time_point();
    }
    else
    {
        HLOGC(mglog.Debug, log << "processRendezvous: REQ-TIME: remains previous value, consider yourself connected");
    }
    return CONN_CONTINUE;
}

EConnectStatus CUDT::processConnectResponse(const CPacket& response, CUDTException* eout, EConnectMethod synchro) ATR_NOEXCEPT
{
    // NOTE: ASSUMED LOCK ON: m_ConnectionLock.

    // this is the 2nd half of a connection request. If the connection is setup successfully this returns 0.
    // Returned values:
    // - CONN_REJECT: there was some error when processing the response, connection should be rejected
    // - CONN_ACCEPT: the handshake is done and finished correctly
    // - CONN_CONTINUE: the induction handshake has been processed correctly, and expects CONCLUSION handshake

    if (!m_bConnecting)
        return CONN_REJECT;

    // This is required in HSv5 rendezvous, in which it should send the URQ_AGREEMENT message to
    // the peer, however switch to connected state.
    HLOGC(mglog.Debug,
          log << "processConnectResponse: TYPE:"
              << (response.isControl() ? MessageTypeStr(response.getType(), response.getExtendedType())
                                       : string("DATA")));
    // ConnectStatus res = CONN_REJECT; // used later for status - must be declared here due to goto POST_CONNECT.

    // For HSv4, the data sender is INITIATOR, and the data receiver is RESPONDER,
    // regardless of the connecting side affiliation. This will be changed for HSv5.
    bool          bidirectional = false;
    HandshakeSide hsd           = m_bDataSender ? HSD_INITIATOR : HSD_RESPONDER;
    // (defined here due to 'goto' below).

    // SRT peer may send the SRT handshake private message (type 0x7fff) before a keep-alive.

    // This condition is checked when the current agent is trying to do connect() in rendezvous mode,
    // but the peer was faster to send a handshake packet earlier. This makes it continue with connecting
    // process if the peer is already behaving as if the connection was already established.

    // This value will check either the initial value, which is less than SRT1, or
    // the value previously loaded to m_ConnReq during the previous handshake response.
    // For the initial form this value should not be checked.
    bool hsv5 = m_ConnRes.m_iVersion >= HS_VERSION_SRT1;

    if (m_bRendezvous &&
        (m_RdvState == CHandShake::RDV_CONNECTED   // somehow Rendezvous-v5 switched it to CONNECTED.
         || !response.isControl()                  // WAS A PAYLOAD PACKET.
         || (response.getType() == UMSG_KEEPALIVE) // OR WAS A UMSG_KEEPALIVE message.
         || (response.getType() == UMSG_EXT) // OR WAS a CONTROL packet of some extended type (i.e. any SRT specific)
         )
        // This may happen if this is an initial state in which the socket type was not yet set.
        // If this is a field that holds the response handshake record from the peer, this means that it wasn't received
        // yet. HSv5: added version check because in HSv5 the m_iType field has different meaning and it may be 0 in
        // case when the handshake does not carry SRT extensions.
        && (hsv5 || m_ConnRes.m_iType != UDT_UNDEFINED))
    {
        // a data packet or a keep-alive packet comes, which means the peer side is already connected
        // in this situation, the previously recorded response will be used
        // In HSv5 this situation is theoretically possible if this party has missed the URQ_AGREEMENT message.
        HLOGC(mglog.Debug, log << CONID() << "processConnectResponse: already connected - pinning in");
        if (hsv5)
        {
            m_RdvState = CHandShake::RDV_CONNECTED;
        }

        return postConnect(response, hsv5, eout, synchro);
    }

    if (!response.isControl(UMSG_HANDSHAKE))
    {
        m_RejectReason = SRT_REJ_ROGUE;
        if (!response.isControl())
        {
            LOGC(mglog.Error, log << CONID() << "processConnectResponse: received DATA while HANDSHAKE expected");
        }
        else
        {
            LOGC(mglog.Error,
                 log << CONID()
                     << "processConnectResponse: CONFUSED: expected UMSG_HANDSHAKE as connection not yet established, "
                        "got: "
                     << MessageTypeStr(response.getType(), response.getExtendedType()));
        }
        return CONN_CONFUSED;
    }

    if (m_ConnRes.load_from(response.m_pcData, response.getLength()) == -1)
    {
        m_RejectReason = SRT_REJ_ROGUE;
        // Handshake data were too small to reach the Handshake structure. Reject.
        LOGC(mglog.Error,
             log << CONID()
                 << "processConnectResponse: HANDSHAKE data buffer too small - possible blueboxing. Rejecting.");
        return CONN_REJECT;
    }

    HLOGC(mglog.Debug, log << CONID() << "processConnectResponse: HS RECEIVED: " << m_ConnRes.show());
    if (m_ConnRes.m_iReqType > URQ_FAILURE_TYPES)
    {
        m_RejectReason = RejectReasonForURQ(m_ConnRes.m_iReqType);
        return CONN_REJECT;
    }

    if (size_t(m_ConnRes.m_iMSS) > CPacket::ETH_MAX_MTU_SIZE)
    {
        // Yes, we do abort to prevent buffer overrun. Set your MSS correctly
        // and you'll avoid problems.
        m_RejectReason = SRT_REJ_ROGUE;
        LOGC(mglog.Fatal, log << "MSS size " << m_iMSS << "exceeds MTU size!");
        return CONN_REJECT;
    }

    // (see createCrypter() call below)
    //
    // The CCryptoControl attached object must be created early
    // because it will be required to create a conclusion handshake in HSv5
    //
    if (m_bRendezvous)
    {
        // SANITY CHECK: A rendezvous socket should reject any caller requests (it's not a listener)
        if (m_ConnRes.m_iReqType == URQ_INDUCTION)
        {
            m_RejectReason = SRT_REJ_ROGUE;
            LOGC(mglog.Error,
                 log << CONID()
                     << "processConnectResponse: Rendezvous-point received INDUCTION handshake (expected WAVEAHAND). "
                        "Rejecting.");
            return CONN_REJECT;
        }

        // The procedure for version 5 is completely different and changes the states
        // differently, so the old code will still maintain HSv4 the old way.

        if (m_ConnRes.m_iVersion > HS_VERSION_UDT4)
        {
            HLOGC(mglog.Debug, log << CONID() << "processConnectResponse: Rendezvous HSv5 DETECTED.");
            return CONN_RENDEZVOUS; // --> will continue in CUDT::processRendezvous().
        }

        HLOGC(mglog.Debug, log << CONID() << "processConnectResponse: Rendsezvous HSv4 DETECTED.");
        // So, here it has either received URQ_WAVEAHAND handshake message (while it should be in URQ_WAVEAHAND itself)
        // or it has received URQ_CONCLUSION/URQ_AGREEMENT message while this box has already sent URQ_WAVEAHAND to the
        // peer, and DID NOT send the URQ_CONCLUSION yet.

        if (m_ConnReq.m_iReqType == URQ_WAVEAHAND || m_ConnRes.m_iReqType == URQ_WAVEAHAND)
        {
            HLOGC(mglog.Debug,
                  log << CONID() << "processConnectResponse: REQ-TIME LOW. got HS RDV. Agent state:"
                      << RequestTypeStr(m_ConnReq.m_iReqType) << " Peer HS:" << m_ConnRes.show());

            // Here we could have received WAVEAHAND or CONCLUSION.
            // For HSv4 simply switch to CONCLUSION for the sake of further handshake rolling.
            // For HSv5, make the cookie contest and basing on this decide, which party
            // should provide the HSREQ/KMREQ attachment.

           if (!createCrypter(hsd, false /* unidirectional */))
           {
               m_RejectReason = SRT_REJ_RESOURCE;
               m_ConnReq.m_iReqType = URQFailure(SRT_REJ_RESOURCE);
               // the request time must be updated so that the next handshake can be sent out immediately.
               m_tsLastReqTime = steady_clock::time_point();
               return CONN_REJECT;
           }

            m_ConnReq.m_iReqType = URQ_CONCLUSION;
            // the request time must be updated so that the next handshake can be sent out immediately.
            m_tsLastReqTime = steady_clock::time_point();
            return CONN_CONTINUE;
        }
        else
        {
            HLOGC(mglog.Debug, log << CONID() << "processConnectResponse: Rendezvous HSv4 PAST waveahand");
        }
    }
    else
    {
        // set cookie
        if (m_ConnRes.m_iReqType == URQ_INDUCTION)
        {
            HLOGC(mglog.Debug,
                  log << CONID() << "processConnectResponse: REQ-TIME LOW; got INDUCTION HS response (cookie:" << hex
                      << m_ConnRes.m_iCookie << " version:" << dec << m_ConnRes.m_iVersion
                      << "), sending CONCLUSION HS with this cookie");

            m_ConnReq.m_iCookie  = m_ConnRes.m_iCookie;
            m_ConnReq.m_iReqType = URQ_CONCLUSION;

            // Here test if the LISTENER has responded with version HS_VERSION_SRT1,
            // it means that it is HSv5 capable. It can still accept the HSv4 handshake.
            if (m_ConnRes.m_iVersion > HS_VERSION_UDT4)
            {
                int hs_flags = SrtHSRequest::SRT_HSTYPE_HSFLAGS::unwrap(m_ConnRes.m_iType);

                if (hs_flags != SrtHSRequest::SRT_MAGIC_CODE)
                {
                    LOGC(mglog.Warn, log << "processConnectResponse: Listener HSv5 did not set the SRT_MAGIC_CODE");
                }

                checkUpdateCryptoKeyLen("processConnectResponse", m_ConnRes.m_iType);

                // This will catch HS_VERSION_SRT1 and any newer.
                // Set your highest version.
                m_ConnReq.m_iVersion = HS_VERSION_SRT1;
                // CONTROVERSIAL: use 0 as m_iType according to the meaning in HSv5.
                // The HSv4 client might not understand it, which means that agent
                // must switch itself to HSv4 rendezvous, and this time iType sould
                // be set to UDT_DGRAM value.
                m_ConnReq.m_iType = 0;

                // This marks the information for the serializer that
                // the SRT handshake extension is required.
                // Rest of the data will be filled together with
                // serialization.
                m_ConnReq.m_extension = true;

                // For HSv5, the caller is INITIATOR and the listener is RESPONDER.
                // The m_bDataSender value should be completely ignored and the
                // connection is always bidirectional.
                bidirectional = true;
                hsd           = HSD_INITIATOR;
                m_SrtHsSide   = hsd;
            }

            m_tsLastReqTime = steady_clock::time_point();
            if (!createCrypter(hsd, bidirectional))
            {
                m_RejectReason = SRT_REJ_RESOURCE;
                return CONN_REJECT;
            }
            // NOTE: This setup sets URQ_CONCLUSION and appropriate data in the handshake structure.
            // The full handshake to be sent will be filled back in the caller function -- CUDT::startConnect().
            return CONN_CONTINUE;
        }
    }

    return postConnect(response, false, eout, synchro);
}

void CUDT::applyResponseSettings()
{
    // Re-configure according to the negotiated values.
    m_iMSS               = m_ConnRes.m_iMSS;
    m_iFlowWindowSize    = m_ConnRes.m_iFlightFlagSize;
    int udpsize          = m_iMSS - CPacket::UDP_HDR_SIZE;
    m_iMaxSRTPayloadSize = udpsize - CPacket::HDR_SIZE;
    m_iPeerISN           = m_ConnRes.m_iISN;

    setInitialRcvSeq(m_iPeerISN);

    m_iRcvCurrPhySeqNo = m_ConnRes.m_iISN - 1;
    m_PeerID           = m_ConnRes.m_iID;
    memcpy((m_piSelfIP), m_ConnRes.m_piPeerIP, sizeof m_piSelfIP);

    HLOGC(mglog.Debug,
          log << CONID() << "applyResponseSettings: HANSHAKE CONCLUDED. SETTING: payload-size=" << m_iMaxSRTPayloadSize
              << " mss=" << m_ConnRes.m_iMSS << " flw=" << m_ConnRes.m_iFlightFlagSize << " isn=" << m_ConnRes.m_iISN
              << " peerID=" << m_ConnRes.m_iID);
}

EConnectStatus CUDT::postConnect(const CPacket &response, bool rendezvous, CUDTException *eout, bool synchro)
{
    if (m_ConnRes.m_iVersion < HS_VERSION_SRT1)
        m_tsRcvPeerStartTime = steady_clock::time_point(); // will be set correctly in SRT HS.

    // This procedure isn't being executed in rendezvous because
    // in rendezvous it's completed before calling this function.
    if (!rendezvous)
    {
        // NOTE: THIS function must be called before calling prepareConnectionObjects.
        // The reason why it's not part of prepareConnectionObjects is that the activities
        // done there are done SIMILAR way in acceptAndRespond, which also calls this
        // function. In fact, prepareConnectionObjects() represents the code that was
        // done separately in processConnectResponse() and acceptAndRespond(), so this way
        // this code is now common. Now acceptAndRespond() does "manually" something similar
        // to applyResponseSettings(), just a little bit differently. This SHOULD be made
        // common as a part of refactoring job, just needs a bit more time.
        //
        // Currently just this function must be called always BEFORE prepareConnectionObjects
        // everywhere except acceptAndRespond().
        applyResponseSettings();

        // This will actually be done also in rendezvous HSv4,
        // however in this case the HSREQ extension will not be attached,
        // so it will simply go the "old way".
        bool ok = prepareConnectionObjects(m_ConnRes, m_SrtHsSide, eout);
        // May happen that 'response' contains a data packet that was sent in rendezvous mode.
        // In this situation the interpretation of handshake was already done earlier.
        if (ok && response.isControl())
        {
            ok = interpretSrtHandshake(m_ConnRes, response, 0, 0);
            if (!ok && eout)
            {
                *eout = CUDTException(MJ_SETUP, MN_REJECTED, 0);
            }
        }
        if (!ok) // m_RejectReason already set
            return CONN_REJECT;
    }

    {
        CUDTGroup* g = m_parent->m_IncludedGroup;
        if (g)
        {
            CGuard cl (s_UDTUnited.m_GlobControlLock);
            // This is the last moment when this can be done.
            // The updateAfterSrtHandshake call will copy the receiver
            // start time to the receiver buffer data, so the correct
            // value must be set before this happens.
            synchronizeWithGroup(g);
        }
       else
       {
           // This function will be called internally inside
           // synchronizeWithGroup(). This is just more complicated.
           updateAfterSrtHandshake(m_ConnRes.m_iVersion);
       }
    }

    CInfoBlock ib;
    ib.m_iIPversion = m_PeerAddr.family();
    CInfoBlock::convert(m_PeerAddr, ib.m_piIP);
    if (m_pCache->lookup(&ib) >= 0)
    {
        m_iRTT       = ib.m_iRTT;
        m_iBandwidth = ib.m_iBandwidth;
    }

    SRT_REJECT_REASON rr = setupCC();
    if (rr != SRT_REJ_UNKNOWN)
    {
        m_RejectReason = rr;
        return CONN_REJECT;
    }

    // And, I am connected too.
    m_bConnecting = false;
    m_bConnected  = true;

    // register this socket for receiving data packets
    m_pRNode->m_bOnList = true;
    m_pRcvQueue->setNewEntry(this);

    // XXX Problem around CONN_CONFUSED!
    // If some too-eager packets were received from a listener
    // that thinks it's connected, but his last handshake was missed,
    // they are collected by CRcvQueue::storePkt. The removeConnector
    // function will want to delete them all, so it would be nice
    // if these packets can be re-delivered. Of course the listener
    // should be prepared to resend them (as every packet can be lost
    // on UDP), but it's kinda overkill when we have them already and
    // can dispatch them.

    // Remove from rendezvous queue (in this particular case it's
    // actually removing the socket that undergoes asynchronous HS processing).
    // Removing at THIS point because since when setNewEntry is called,
    // the next iteration in the CRcvQueue::worker loop will be dispatching
    // packets normally, as within-connection, so the "connector" won't
    // play any role since this time.
    // The connector, however, must stay alive until the setNewEntry is called
    // because otherwise the packets that are coming for this socket before the
    // connection process is complete will be rejected as "attack", instead of
    // being enqueued for later pickup from the queue.
    m_pRcvQueue->removeConnector(m_SocketID, synchro);

    // acknowledge the management module.
    CUDTSocket* s = s_UDTUnited.locateSocket(m_SocketID);
    if (!s)
    {
        if (eout)
        {
            *eout = CUDTException(MJ_NOTSUP, MN_SIDINVAL, 0);
        }

        m_RejectReason = SRT_REJ_CLOSE;
        return CONN_REJECT;
    }

    // copy address information of local node
    // the local port must be correctly assigned BEFORE CUDT::startConnect(),
    // otherwise if startConnect() fails, the multiplexer cannot be located
    // by garbage collection and will cause leak
    s->m_pUDT->m_pSndQueue->m_pChannel->getSockAddr((s->m_SelfAddr));
    CIPAddress::pton((s->m_SelfAddr), s->m_pUDT->m_piSelfIP, s->m_SelfAddr.family());

    s->m_Status = SRTS_CONNECTED;

    // acknowledde any waiting epolls to write
    s_UDTUnited.m_EPoll.update_events(m_SocketID, m_sPollID, SRT_EPOLL_CONNECT, true);
<<<<<<< HEAD

    {
        CGuard cl (s_UDTUnited.m_GlobControlLock);
        CUDTGroup* g = m_parent->m_IncludedGroup;
        if (g)
        {
            // XXX this might require another check of group type.
            // For redundancy group, at least, update the status in the group.
            g->setFreshConnected(m_parent);
        }
    }
=======
>>>>>>> 6783aa78

    LOGC(mglog.Note, log << CONID() << "Connection established to: " << SockaddrToString(m_PeerAddr));

    return CONN_ACCEPT;
}

void CUDTGroup::setFreshConnected(CUDTSocket* sock)
{
    CGuard glock (m_GroupLock);

    HLOGC(mglog.Debug, log << "group: Socket @" << sock->m_SocketID << " fresh connected, setting IDLE");

    gli_t gi = sock->m_IncludedIter;
    gi->sndstate = CUDTGroup::GST_IDLE;
    gi->rcvstate = CUDTGroup::GST_IDLE;
    gi->laststatus = SRTS_CONNECTED;

    if (!m_bConnected)
    {
        // Switch to connected state and give appropriate signal
        m_pGlobal->m_EPoll.update_events(id(), m_sPollID, SRT_EPOLL_CONNECT, true);
        m_bConnected = true;
    }
}

void CUDT::checkUpdateCryptoKeyLen(const char *loghdr SRT_ATR_UNUSED, int32_t typefield)
{
    int enc_flags = SrtHSRequest::SRT_HSTYPE_ENCFLAGS::unwrap(typefield);

    // potentially 0-7 values are possible.
    // When 0, don't change anything - it should rely on the value 0.
    // When 1, 5, 6, 7, this is kinda internal error - ignore.
    if (enc_flags >= 2 && enc_flags <= 4) // 2 = 128, 3 = 192, 4 = 256
    {
        int rcv_pbkeylen = SrtHSRequest::SRT_PBKEYLEN_BITS::wrap(enc_flags);
        if (m_iSndCryptoKeyLen == 0)
        {
            m_iSndCryptoKeyLen = rcv_pbkeylen;
            HLOGC(mglog.Debug, log << loghdr << ": PBKEYLEN adopted from advertised value: " << m_iSndCryptoKeyLen);
        }
        else if (m_iSndCryptoKeyLen != rcv_pbkeylen)
        {
            // Conflict. Use SRTO_SENDER flag to check if this side should accept
            // the enforcement, otherwise simply let it win.
            if (!m_bDataSender)
            {
                LOGC(mglog.Warn,
                     log << loghdr << ": PBKEYLEN conflict - OVERRIDDEN " << m_iSndCryptoKeyLen << " by "
                         << rcv_pbkeylen << " from PEER (as AGENT is not SRTO_SENDER)");
                m_iSndCryptoKeyLen = rcv_pbkeylen;
            }
            else
            {
                LOGC(mglog.Warn,
                     log << loghdr << ": PBKEYLEN conflict - keep " << m_iSndCryptoKeyLen
                         << "; peer-advertised PBKEYLEN " << rcv_pbkeylen << " rejected because Agent is SRTO_SENDER");
            }
        }
    }
    else if (enc_flags != 0)
    {
        LOGC(mglog.Error, log << loghdr << ": IPE: enc_flags outside allowed 2, 3, 4: " << enc_flags);
    }
    else
    {
        HLOGC(mglog.Debug, log << loghdr << ": No encryption flags found in type field: " << typefield);
    }
}

// Rendezvous
void CUDT::rendezvousSwitchState(UDTRequestType& w_rsptype, bool& w_needs_extension, bool& w_needs_hsrsp)
{
    UDTRequestType req           = m_ConnRes.m_iReqType;
    int            hs_flags      = SrtHSRequest::SRT_HSTYPE_HSFLAGS::unwrap(m_ConnRes.m_iType);
    bool           has_extension = !!hs_flags; // it holds flags, if no flags, there are no extensions.

    const HandshakeSide &hsd = m_SrtHsSide;
    // Note important possibilities that are considered here:

    // 1. The serial arrangement. This happens when one party has missed the
    // URQ_WAVEAHAND message, it sent its own URQ_WAVEAHAND message, and then the
    // firstmost message it received from the peer is URQ_CONCLUSION, as a response
    // for agent's URQ_WAVEAHAND.
    //
    // In this case, Agent switches to RDV_FINE state and Peer switches to RDV_ATTENTION state.
    //
    // 2. The parallel arrangement. This happens when the URQ_WAVEAHAND message sent
    // by both parties are almost in a perfect synch (a rare, but possible case). In this
    // case, both parties receive one another's URQ_WAVEAHAND message and both switch to
    // RDV_ATTENTION state.
    //
    // It's not possible to predict neither which arrangement will happen, or which
    // party will be RDV_FINE in case when the serial arrangement has happened. What
    // will actually happen will depend on random conditions.
    //
    // No matter this randomity, we have a limited number of possible conditions:
    //
    // Stating that "agent" is the party that has received the URQ_WAVEAHAND in whatever
    // arrangement, we are certain, that "agent" switched to RDV_ATTENTION, and peer:
    //
    // - switched to RDV_ATTENTION state (so, both are in the same state independently)
    // - switched to RDV_FINE state (so, the message interchange is actually more-less sequenced)
    //
    // In particular, there's no possibility of a situation that both are in RDV_FINE state
    // because the agent can switch to RDV_FINE state only if it received URQ_CONCLUSION from
    // the peer, while the peer could not send URQ_CONCLUSION without switching off RDV_WAVING
    // (actually to RDV_ATTENTION). There's also no exit to RDV_FINE from RDV_ATTENTION.

    // DEFAULT STATEMENT: don't attach extensions to URQ_CONCLUSION, neither HSREQ nor HSRSP.
    w_needs_extension = false;
    w_needs_hsrsp     = false;

    string reason;

#if ENABLE_HEAVY_LOGGING

    HLOGC(mglog.Debug, log << "rendezvousSwitchState: HS: " << m_ConnRes.show());

    struct LogAtTheEnd
    {
        CHandShake::RendezvousState        ost;
        UDTRequestType                     orq;
        const CHandShake::RendezvousState &nst;
        const UDTRequestType &             nrq;
        bool &                             needext;
        bool &                             needrsp;
        string &                           reason;

        ~LogAtTheEnd()
        {
            HLOGC(mglog.Debug,
                  log << "rendezvousSwitchState: STATE[" << CHandShake::RdvStateStr(ost) << "->"
                      << CHandShake::RdvStateStr(nst) << "] REQTYPE[" << RequestTypeStr(orq) << "->"
                      << RequestTypeStr(nrq) << "] "
                      << "ext:" << (needext ? (needrsp ? "HSRSP" : "HSREQ") : "NONE")
                      << (reason == "" ? string() : "reason:" + reason));
        }
    } l_logend = {m_RdvState, req, m_RdvState, w_rsptype, w_needs_extension, w_needs_hsrsp, reason};

#endif

    switch (m_RdvState)
    {
    case CHandShake::RDV_INVALID:
        return;

    case CHandShake::RDV_WAVING:
    {
        if (req == URQ_WAVEAHAND)
        {
            m_RdvState = CHandShake::RDV_ATTENTION;

            // NOTE: if this->isWinner(), attach HSREQ
            w_rsptype = URQ_CONCLUSION;
            if (hsd == HSD_INITIATOR)
                w_needs_extension = true;
            return;
        }

        if (req == URQ_CONCLUSION)
        {
            m_RdvState = CHandShake::RDV_FINE;
            w_rsptype   = URQ_CONCLUSION;

            w_needs_extension = true; // (see below - this needs to craft either HSREQ or HSRSP)
            // if this->isWinner(), then craft HSREQ for that response.
            // if this->isLoser(), then this packet should bring HSREQ, so craft HSRSP for the response.
            if (hsd == HSD_RESPONDER)
                w_needs_hsrsp = true;
            return;
        }
    }
        reason = "WAVING -> WAVEAHAND or CONCLUSION";
        break;

    case CHandShake::RDV_ATTENTION:
    {
        if (req == URQ_WAVEAHAND)
        {
            // This is only possible if the URQ_CONCLUSION sent to the peer
            // was lost on track. The peer is then simply unaware that the
            // agent has switched to ATTENTION state and continues sending
            // waveahands. In this case, just remain in ATTENTION state and
            // retry with URQ_CONCLUSION, as normally.
            w_rsptype = URQ_CONCLUSION;
            if (hsd == HSD_INITIATOR)
                w_needs_extension = true;
            return;
        }

        if (req == URQ_CONCLUSION)
        {
            // We have two possibilities here:
            //
            // WINNER (HSD_INITIATOR): send URQ_AGREEMENT
            if (hsd == HSD_INITIATOR)
            {
                // WINNER should get a response with HSRSP, otherwise this is kinda empty conclusion.
                // If no HSRSP attached, stay in this state.
                if (hs_flags == 0)
                {
                    HLOGC(
                        mglog.Debug,
                        log << "rendezvousSwitchState: "
                               "{INITIATOR}[ATTENTION] awaits CONCLUSION+HSRSP, got CONCLUSION, remain in [ATTENTION]");
                    w_rsptype         = URQ_CONCLUSION;
                    w_needs_extension = true; // If you expect to receive HSRSP, continue sending HSREQ
                    return;
                }
                m_RdvState = CHandShake::RDV_CONNECTED;
                w_rsptype   = URQ_AGREEMENT;
                return;
            }

            // LOSER (HSD_RESPONDER): send URQ_CONCLUSION and attach HSRSP extension, then expect URQ_AGREEMENT
            if (hsd == HSD_RESPONDER)
            {
                // If no HSREQ attached, stay in this state.
                // (Although this seems completely impossible).
                if (hs_flags == 0)
                {
                    LOGC(
                        mglog.Warn,
                        log << "rendezvousSwitchState: (IPE!)"
                               "{RESPONDER}[ATTENTION] awaits CONCLUSION+HSREQ, got CONCLUSION, remain in [ATTENTION]");
                    w_rsptype         = URQ_CONCLUSION;
                    w_needs_extension = false; // If you received WITHOUT extensions, respond WITHOUT extensions (wait
                                               // for the right message)
                    return;
                }
                m_RdvState       = CHandShake::RDV_INITIATED;
                w_rsptype         = URQ_CONCLUSION;
                w_needs_extension = true;
                w_needs_hsrsp     = true;
                return;
            }

            LOGC(mglog.Error, log << "RENDEZVOUS COOKIE DRAW! Cannot resolve to a valid state.");
            // Fallback for cookie draw
            m_RdvState = CHandShake::RDV_INVALID;
            w_rsptype   = URQFailure(SRT_REJ_RDVCOOKIE);
            return;
        }

        if (req == URQ_AGREEMENT)
        {
            // This means that the peer has received our URQ_CONCLUSION, but
            // the agent missed the peer's URQ_CONCLUSION (received only initial
            // URQ_WAVEAHAND).
            if (hsd == HSD_INITIATOR)
            {
                // In this case the missed URQ_CONCLUSION was sent without extensions,
                // whereas the peer received our URQ_CONCLUSION with HSREQ, and therefore
                // it sent URQ_AGREEMENT already with HSRSP. This isn't a problem for
                // us, we can go on with it, especially that the peer is already switched
                // into CHandShake::RDV_CONNECTED state.
                m_RdvState = CHandShake::RDV_CONNECTED;

                // Both sides are connected, no need to send anything anymore.
                w_rsptype = URQ_DONE;
                return;
            }

            if (hsd == HSD_RESPONDER)
            {
                // In this case the missed URQ_CONCLUSION was sent with extensions, so
                // we have to request this once again. Send URQ_CONCLUSION in order to
                // inform the other party that we need the conclusion message once again.
                // The ATTENTION state should be maintained.
                w_rsptype         = URQ_CONCLUSION;
                w_needs_extension = true;
                w_needs_hsrsp     = true;
                return;
            }
        }
    }
    reason = "ATTENTION -> WAVEAHAND(conclusion), CONCLUSION(agreement/conclusion), AGREEMENT (done/conclusion)";
    break;

    case CHandShake::RDV_FINE:
    {
        // In FINE state we can't receive URQ_WAVEAHAND because if the peer has already
        // sent URQ_CONCLUSION, it's already in CHandShake::RDV_ATTENTION, and in this state it can
        // only send URQ_CONCLUSION, whereas when it isn't in CHandShake::RDV_ATTENTION, it couldn't
        // have sent URQ_CONCLUSION, and if it didn't, the agent wouldn't be in CHandShake::RDV_FINE state.

        if (req == URQ_CONCLUSION)
        {
            // There's only one case when it should receive CONCLUSION in FINE state:
            // When it's the winner. If so, it should then contain HSREQ extension.
            // In case of loser, it shouldn't receive CONCLUSION at all - it should
            // receive AGREEMENT.

            // The winner case, received CONCLUSION + HSRSP - switch to CONNECTED and send AGREEMENT.
            // So, check first if HAS EXTENSION

            bool correct_switch = false;
            if (hsd == HSD_INITIATOR && !has_extension)
            {
                // Received REPEATED empty conclusion that has initially switched it into FINE state.
                // To exit FINE state we need the CONCLUSION message with HSRSP.
                HLOGC(mglog.Debug,
                      log << "rendezvousSwitchState: {INITIATOR}[FINE] <CONCLUSION without HSRSP. Stay in [FINE], "
                             "await CONCLUSION+HSRSP");
            }
            else if (hsd == HSD_RESPONDER)
            {
                // In FINE state the RESPONDER expects only to be sent AGREEMENT.
                // It has previously received CONCLUSION in WAVING state and this has switched
                // it to FINE state. That CONCLUSION message should have contained extension,
                // so if this is a repeated CONCLUSION+HSREQ, it should be responded with
                // CONCLUSION+HSRSP.
                HLOGC(mglog.Debug,
                      log << "rendezvousSwitchState: {RESPONDER}[FINE] <CONCLUSION. Stay in [FINE], await AGREEMENT");
            }
            else
            {
                correct_switch = true;
            }

            if (!correct_switch)
            {
                w_rsptype = URQ_CONCLUSION;
                // initiator should send HSREQ, responder HSRSP,
                // in both cases extension is needed
                w_needs_extension = true;
                w_needs_hsrsp     = hsd == HSD_RESPONDER;
                return;
            }

            m_RdvState = CHandShake::RDV_CONNECTED;
            w_rsptype   = URQ_AGREEMENT;
            return;
        }

        if (req == URQ_AGREEMENT)
        {
            // The loser case, the agreement was sent in response to conclusion that
            // already carried over the HSRSP extension.

            // There's a theoretical case when URQ_AGREEMENT can be received in case of
            // parallel arrangement, while the agent is already in CHandShake::RDV_CONNECTED state.
            // This will be dispatched in the main loop and discarded.

            m_RdvState = CHandShake::RDV_CONNECTED;
            w_rsptype   = URQ_DONE;
            return;
        }
    }

        reason = "FINE -> CONCLUSION(agreement), AGREEMENT(done)";
        break;
    case CHandShake::RDV_INITIATED:
    {
        // In this state we just wait for URQ_AGREEMENT, which should cause it to
        // switch to CONNECTED. No response required.
        if (req == URQ_AGREEMENT)
        {
            // No matter in which state we'd be, just switch to connected.
            if (m_RdvState == CHandShake::RDV_CONNECTED)
            {
                HLOGC(mglog.Debug, log << "<-- AGREEMENT: already connected");
            }
            else
            {
                HLOGC(mglog.Debug, log << "<-- AGREEMENT: switched to connected");
            }
            m_RdvState = CHandShake::RDV_CONNECTED;
            w_rsptype   = URQ_DONE;
            return;
        }

        if (req == URQ_CONCLUSION)
        {
            // Receiving conclusion in this state means that the other party
            // didn't get our conclusion, so send it again, the same as when
            // exiting the ATTENTION state.
            w_rsptype = URQ_CONCLUSION;
            if (hsd == HSD_RESPONDER)
            {
                HLOGC(mglog.Debug,
                      log << "rendezvousSwitchState: "
                             "{RESPONDER}[INITIATED] awaits AGREEMENT, "
                             "got CONCLUSION, sending CONCLUSION+HSRSP");
                w_needs_extension = true;
                w_needs_hsrsp     = true;
                return;
            }

            // Loser, initiated? This may only happen in parallel arrangement, where
            // the agent exchanges empty conclusion messages with the peer, simultaneously
            // exchanging HSREQ-HSRSP conclusion messages. Check if THIS message contained
            // HSREQ, and set responding HSRSP in that case.
            if (hs_flags == 0)
            {
                HLOGC(mglog.Debug,
                      log << "rendezvousSwitchState: "
                             "{INITIATOR}[INITIATED] awaits AGREEMENT, "
                             "got empty CONCLUSION, STILL RESPONDING CONCLUSION+HSRSP");
            }
            else
            {

                HLOGC(mglog.Debug,
                      log << "rendezvousSwitchState: "
                             "{INITIATOR}[INITIATED] awaits AGREEMENT, "
                             "got CONCLUSION+HSREQ, responding CONCLUSION+HSRSP");
            }
            w_needs_extension = true;
            w_needs_hsrsp     = true;
            return;
        }
    }

        reason = "INITIATED -> AGREEMENT(done)";
        break;

    case CHandShake::RDV_CONNECTED:
        // Do nothing. This theoretically should never happen.
        w_rsptype = URQ_DONE;
        return;
    }

    HLOGC(mglog.Debug, log << "rendezvousSwitchState: INVALID STATE TRANSITION, result: INVALID");
    // All others are treated as errors
    m_RdvState = CHandShake::RDV_WAVING;
    w_rsptype   = URQFailure(SRT_REJ_ROGUE);
}

/*
 * Timestamp-based Packet Delivery (TsbPd) thread
 * This thread runs only if TsbPd mode is enabled
 * Hold received packets until its time to 'play' them, at PktTimeStamp + TsbPdDelay.
 */
void *CUDT::tsbpd(void *param)
{
    CUDT *self = (CUDT *)param;

    THREAD_STATE_INIT("SRT:TsbPd");

    CGuard recv_lock  (self->m_RecvLock);
    CSync recvdata_cc (self->m_RecvDataCond, recv_lock);
    CSync tsbpd_cc    (self->m_RcvTsbPdCond, recv_lock);

    self->m_bTsbPdAckWakeup = true;
    while (!self->m_bClosing)
    {
        int32_t                  current_pkt_seq = 0;
        steady_clock::time_point tsbpdtime;
        bool                     rxready = false;

        enterCS(self->m_RcvBufferLock);

#ifdef SRT_ENABLE_RCVBUFSZ_MAVG
        self->m_pRcvBuffer->updRcvAvgDataSize(steady_clock::now());
#endif

        if (self->m_bTLPktDrop)
        {
            int32_t skiptoseqno = -1;
            bool    passack     = true; // Get next packet to wait for even if not acked

            rxready = self->m_pRcvBuffer->getRcvFirstMsg((tsbpdtime), (passack), (skiptoseqno), (current_pkt_seq));

            HLOGC(tslog.Debug,
                  log << boolalpha << "NEXT PKT CHECK: rdy=" << rxready << " passack=" << passack << " skipto=%"
                      << skiptoseqno << " current=%" << current_pkt_seq << " buf-base=%" << self->m_iRcvLastSkipAck);
            /*
             * VALUES RETURNED:
             *
             * rxready:     if true, packet at head of queue ready to play
             * tsbpdtime:   timestamp of packet at head of queue, ready or not. 0 if none.
             * passack:     if true, ready head of queue not yet acknowledged
             * skiptoseqno: sequence number of packet at head of queue if ready to play but
             *              some preceeding packets are missing (need to be skipped). -1 if none.
             */
            if (rxready)
            {
                /* Packet ready to play according to time stamp but... */
                int seqlen = CSeqNo::seqoff(self->m_iRcvLastSkipAck, skiptoseqno);

                if (skiptoseqno != -1 && seqlen > 0)
                {
                    /*
                     * skiptoseqno != -1,
                     * packet ready to play but preceeded by missing packets (hole).
                     */

                    self->updateForgotten(seqlen, self->m_iRcvLastSkipAck, skiptoseqno);
                    self->m_pRcvBuffer->skipData(seqlen);

                    self->m_iRcvLastSkipAck = skiptoseqno;

#if ENABLE_LOGGING
                    int64_t timediff_us = 0;
                    if (!is_zero(tsbpdtime))
                        timediff_us = count_microseconds(steady_clock::now() - tsbpdtime);
#if ENABLE_HEAVY_LOGGING
                    HLOGC(tslog.Debug,
                          log << self->CONID() << "tsbpd: DROPSEQ: up to seq=" << CSeqNo::decseq(skiptoseqno) << " ("
                              << seqlen << " packets) playable at " << FormatTime(tsbpdtime) << " delayed "
                              << (timediff_us / 1000) << "." << (timediff_us % 1000) << " ms");
#endif
                    LOGC(dlog.Warn, log << "RCV-DROPPED packet delay=" << (timediff_us/1000) << "ms");
#endif

                    tsbpdtime = steady_clock::time_point(); //Next sent ack will unblock
                    rxready   = false;
                }
                else if (passack)
                {
                    /* Packets ready to play but not yet acknowledged (should happen within 10ms) */
                    rxready   = false;
                    tsbpdtime = steady_clock::time_point(); // Next sent ack will unblock
                }                  /* else packet ready to play */
            }                      /* else packets not ready to play */
        }
        else
        {
            rxready = self->m_pRcvBuffer->isRcvDataReady((tsbpdtime), (current_pkt_seq), -1);
        }
        leaveCS(self->m_RcvBufferLock);

        if (rxready)
        {
            HLOGC(tslog.Debug,
                  log << self->CONID() << "tsbpd: PLAYING PACKET seq=" << current_pkt_seq << " (belated "
                      << (count_milliseconds(steady_clock::now() - tsbpdtime)) << "ms)");
            /*
             * There are packets ready to be delivered
             * signal a waiting "recv" call if there is any data available
             */
            if (self->m_bSynRecving)
            {
                recvdata_cc.signal_locked(recv_lock);
            }
            /*
             * Set EPOLL_IN to wakeup any thread waiting on epoll
             */
            self->s_UDTUnited.m_EPoll.update_events(self->m_SocketID, self->m_sPollID, SRT_EPOLL_IN, true);
            if (self->m_parent->m_IncludedGroup)
            {
                // The current "APP reader" needs to simply decide as to whether
                // the next CUDTGroup::recv() call should return with no blocking or not.
                // When the group is read-ready, it should update its pollers as it sees fit.
                self->m_parent->m_IncludedGroup->updateReadState(self->m_SocketID, current_pkt_seq);
            }
            CTimer::triggerEvent();
            tsbpdtime = steady_clock::time_point();
        }

        if (!is_zero(tsbpdtime))
        {
            const steady_clock::duration timediff = tsbpdtime - steady_clock::now();
            /*
             * Buffer at head of queue is not ready to play.
             * Schedule wakeup when it will be.
             */
            self->m_bTsbPdAckWakeup = false;
            HLOGC(tslog.Debug,
                  log << self->CONID() << "tsbpd: FUTURE PACKET seq=" << current_pkt_seq
                      << " T=" << FormatTime(tsbpdtime) << " - waiting " << count_milliseconds(timediff) << "ms");
            tsbpd_cc.wait_for(timediff);
        }
        else
        {
            /*
             * We have just signaled epoll; or
             * receive queue is empty; or
             * next buffer to deliver is not in receive queue (missing packet in sequence).
             *
             * Block until woken up by one of the following event:
             * - All ready-to-play packets have been pulled and EPOLL_IN cleared (then loop to block until next pkt time
             * if any)
             * - New buffers ACKed
             * - Closing the connection
             */
            HLOGC(tslog.Debug, log << self->CONID() << "tsbpd: no data, scheduling wakeup at ack");
            self->m_bTsbPdAckWakeup = true;
            tsbpd_cc.wait();
        }

        HLOGC(tslog.Debug, log << self->CONID() << "tsbpd: WAKE UP!!!");
    }
    THREAD_EXIT();
    HLOGC(tslog.Debug, log << self->CONID() << "tsbpd: EXITING");
    return NULL;
}

void CUDT::updateForgotten(int seqlen, int32_t lastack, int32_t skiptoseqno)
{
    /* Update drop/skip stats */
    enterCS(m_StatsLock);
    m_stats.rcvDropTotal += seqlen;
    m_stats.traceRcvDrop += seqlen;
    /* Estimate dropped/skipped bytes from average payload */
    int avgpayloadsz = m_pRcvBuffer->getRcvAvgPayloadSize();
    m_stats.rcvBytesDropTotal += seqlen * avgpayloadsz;
    m_stats.traceRcvBytesDrop += seqlen * avgpayloadsz;
    leaveCS(m_StatsLock);

    dropFromLossLists(lastack, CSeqNo::decseq(skiptoseqno)); //remove(from,to-inclusive)
}

bool CUDT::prepareConnectionObjects(const CHandShake &hs, HandshakeSide hsd, CUDTException *eout)
{
    // This will be lazily created due to being the common
    // code with HSv5 rendezvous, in which this will be run
    // in a little bit "randomly selected" moment, but must
    // be run once in the whole connection process.
    if (m_pSndBuffer)
    {
        HLOGC(mglog.Debug, log << "prepareConnectionObjects: (lazy) already created.");
        return true;
    }

    bool bidirectional = false;
    if (hs.m_iVersion > HS_VERSION_UDT4)
    {
        bidirectional = true; // HSv5 is always bidirectional
    }

    // HSD_DRAW is received only if this side is listener.
    // If this side is caller with HSv5, HSD_INITIATOR should be passed.
    // If this is a rendezvous connection with HSv5, the handshake role
    // is taken from m_SrtHsSide field.
    if (hsd == HSD_DRAW)
    {
        if (bidirectional)
        {
            hsd = HSD_RESPONDER; // In HSv5, listener is always RESPONDER and caller always INITIATOR.
        }
        else
        {
            hsd = m_bDataSender ? HSD_INITIATOR : HSD_RESPONDER;
        }
    }

    try
    {
        m_pSndBuffer = new CSndBuffer(32, m_iMaxSRTPayloadSize);
        m_pRcvBuffer = new CRcvBuffer(&(m_pRcvQueue->m_UnitQueue), m_iRcvBufSize);
        // after introducing lite ACK, the sndlosslist may not be cleared in time, so it requires twice space.
        m_pSndLossList = new CSndLossList(m_iFlowWindowSize * 2);
        m_pRcvLossList = new CRcvLossList(m_iFlightFlagSize);
    }
    catch (...)
    {
        // Simply reject.
        if (eout)
        {
            *eout = CUDTException(MJ_SYSTEMRES, MN_MEMORY, 0);
        }
        m_RejectReason = SRT_REJ_RESOURCE;
        return false;
    }

    if (!createCrypter(hsd, bidirectional)) // Make sure CC is created (lazy)
    {
        m_RejectReason = SRT_REJ_RESOURCE;
        return false;
    }

    return true;
}

void CUDT::acceptAndRespond(const sockaddr_any& peer, const CPacket& hspkt, CHandShake& w_hs)
{
    HLOGC(mglog.Debug, log << "acceptAndRespond: setting up data according to handshake");

    CGuard cg(m_ConnectionLock);

    m_tsRcvPeerStartTime = steady_clock::time_point(); // will be set correctly at SRT HS

    // Uses the smaller MSS between the peers
    if (w_hs.m_iMSS > m_iMSS)
        w_hs.m_iMSS = m_iMSS;
    else
        m_iMSS = w_hs.m_iMSS;

    // exchange info for maximum flow window size
    m_iFlowWindowSize     = w_hs.m_iFlightFlagSize;
    w_hs.m_iFlightFlagSize = (m_iRcvBufSize < m_iFlightFlagSize) ? m_iRcvBufSize : m_iFlightFlagSize;

    m_iPeerISN = w_hs.m_iISN;

   setInitialRcvSeq(m_iPeerISN);
    m_iRcvCurrPhySeqNo = w_hs.m_iISN - 1;

    m_PeerID  = w_hs.m_iID;
    w_hs.m_iID = m_SocketID;

    // use peer's ISN and send it back for security check
    m_iISN = w_hs.m_iISN;

   setInitialSndSeq(m_iISN);
    m_SndLastAck2Time = steady_clock::now();

    // this is a reponse handshake
    w_hs.m_iReqType = URQ_CONCLUSION;

    if (w_hs.m_iVersion > HS_VERSION_UDT4)
    {
        // The version is agreed; this code is executed only in case
        // when AGENT is listener. In this case, conclusion response
        // must always contain HSv5 handshake extensions.
        w_hs.m_extension = true;
    }

    // get local IP address and send the peer its IP address (because UDP cannot get local IP address)
    memcpy((m_piSelfIP), w_hs.m_piPeerIP, sizeof m_piSelfIP);
    CIPAddress::ntop(peer, (w_hs.m_piPeerIP));

    int udpsize          = m_iMSS - CPacket::UDP_HDR_SIZE;
    m_iMaxSRTPayloadSize = udpsize - CPacket::HDR_SIZE;
    HLOGC(mglog.Debug, log << "acceptAndRespond: PAYLOAD SIZE: " << m_iMaxSRTPayloadSize);

    // Prepare all structures
    if (!prepareConnectionObjects(w_hs, HSD_DRAW, 0))
    {
        HLOGC(mglog.Debug, log << "acceptAndRespond: prepareConnectionObjects failed - responding with REJECT.");
        // If the SRT Handshake extension was provided and wasn't interpreted
        // correctly, the connection should be rejected.
        //
        // Respond with the rejection message and exit with exception
        // so that the caller will know that this new socket should be deleted.
        w_hs.m_iReqType = URQFailure(m_RejectReason);
        throw CUDTException(MJ_SETUP, MN_REJECTED, 0);
    }
    // Since now you can use m_pCryptoControl

    CInfoBlock ib;
    ib.m_iIPversion = peer.family();
    CInfoBlock::convert(peer, ib.m_piIP);
    if (m_pCache->lookup(&ib) >= 0)
    {
        m_iRTT       = ib.m_iRTT;
        m_iBandwidth = ib.m_iBandwidth;
    }

    // This should extract the HSREQ and KMREQ portion in the handshake packet.
    // This could still be a HSv4 packet and contain no such parts, which will leave
    // this entity as "non-SRT-handshaken", and await further HSREQ and KMREQ sent
    // as UMSG_EXT.
    uint32_t kmdata[SRTDATA_MAXSIZE];
    size_t   kmdatasize = SRTDATA_MAXSIZE;
    if (!interpretSrtHandshake(w_hs, hspkt, (kmdata), (&kmdatasize)))
    {
        HLOGC(mglog.Debug, log << "acceptAndRespond: interpretSrtHandshake failed - responding with REJECT.");
        // If the SRT Handshake extension was provided and wasn't interpreted
        // correctly, the connection should be rejected.
        //
        // Respond with the rejection message and return false from
        // this function so that the caller will know that this new
        // socket should be deleted.
        w_hs.m_iReqType = URQFailure(m_RejectReason);
        throw CUDTException(MJ_SETUP, MN_REJECTED, 0);
    }

   // Synchronize the time NOW because the following function is about
   // to use the start time to pass it to the receiver buffer data.
   {
       CUDTGroup* g = m_parent->m_IncludedGroup;
       if (g)
       {
           CGuard cl (s_UDTUnited.m_GlobControlLock);
           // This is the last moment when this can be done.
           // The updateAfterSrtHandshake call will copy the receiver
           // start time to the receiver buffer data, so the correct
           // value must be set before this happens.
           synchronizeWithGroup(g);
       }
       else
       {
           // This function will be called internally inside
           // synchronizeWithGroup(). This is just more complicated.
           updateAfterSrtHandshake(w_hs.m_iVersion);
       }
   }

    SRT_REJECT_REASON rr = setupCC();
    // UNKNOWN used as a "no error" value
    if (rr != SRT_REJ_UNKNOWN)
    {
        w_hs.m_iReqType = URQFailure(rr);
        m_RejectReason = rr;
        throw CUDTException(MJ_SETUP, MN_REJECTED, 0);
    }

    m_PeerAddr = peer;

    // And of course, it is connected.
    m_bConnected = true;

    // register this socket for receiving data packets
    m_pRNode->m_bOnList = true;
    m_pRcvQueue->setNewEntry(this);

    // send the response to the peer, see listen() for more discussions about this
    // XXX Here create CONCLUSION RESPONSE with:
    // - just the UDT handshake, if HS_VERSION_UDT4,
    // - if higher, the UDT handshake, the SRT HSRSP, the SRT KMRSP
    size_t size = m_iMaxSRTPayloadSize;
    // Allocate the maximum possible memory for an SRT payload.
    // This is a maximum you can send once.
    CPacket response;
    response.setControl(UMSG_HANDSHAKE);
    response.allocate(size);

    // This will serialize the handshake according to its current form.
    HLOGC(mglog.Debug,
          log << "acceptAndRespond: creating CONCLUSION response (HSv5: with HSRSP/KMRSP) buffer size=" << size);
    if (!createSrtHandshake(SRT_CMD_HSRSP, SRT_CMD_KMRSP, kmdata, kmdatasize, (response), (w_hs)))
    {
        LOGC(mglog.Error, log << "acceptAndRespond: error creating handshake response");
        throw CUDTException(MJ_SETUP, MN_REJECTED, 0);
    }

    // Set target socket ID to the value from received handshake's source ID.
    response.m_iID = m_PeerID;

#if ENABLE_HEAVY_LOGGING
    {
        // To make sure what REALLY is being sent, parse back the handshake
        // data that have been just written into the buffer.
        CHandShake debughs;
        debughs.load_from(response.m_pcData, response.getLength());
        HLOGC(mglog.Debug,
              log << CONID() << "acceptAndRespond: sending HS from agent @"
                << debughs.m_iID << " to peer @" << response.m_iID
                << "HS:" << debughs.show());
    }
#endif

    // NOTE: BLOCK THIS instruction in order to cause the final
    // handshake to be missed and cause the problem solved in PR #417.
    // When missed this message, the caller should not accept packets
    // coming as connected, but continue repeated handshake until finally
    // received the listener's handshake.
    m_pSndQueue->sendto(peer, response);
}

// This function is required to be called when a caller receives an INDUCTION
// response from the listener and would like to create a CONCLUSION that includes
// the SRT handshake extension. This extension requires that the crypter object
// be created, but it's still too early for it to be completely configured.
// This function then precreates the object so that the handshake extension can
// be created, as this happens before the completion of the connection (and
// therefore configuration of the crypter object), which can only take place upon
// reception of CONCLUSION response from the listener.
bool CUDT::createCrypter(HandshakeSide side, bool bidirectional)
{
    // Lazy initialization
    if (m_pCryptoControl)
        return true;

    // Write back this value, when it was just determined.
    m_SrtHsSide = side;

    m_pCryptoControl.reset(new CCryptoControl(this, m_SocketID));

    // XXX These below are a little bit controversial.
    // These data should probably be filled only upon
    // reception of the conclusion handshake - otherwise
    // they have outdated values.
    m_pCryptoControl->setCryptoSecret(m_CryptoSecret);

    if (bidirectional || m_bDataSender)
    {
        HLOGC(mglog.Debug, log << "createCrypter: setting RCV/SND KeyLen=" << m_iSndCryptoKeyLen);
        m_pCryptoControl->setCryptoKeylen(m_iSndCryptoKeyLen);
    }

    return m_pCryptoControl->init(side, bidirectional);
}

SRT_REJECT_REASON CUDT::setupCC()
{
    // Prepare configuration object,
    // Create the CCC object and configure it.

    // UDT also sets back the congestion window: ???
    // m_dCongestionWindow = m_pCC->m_dCWndSize;

    // XXX Not sure about that. May happen that AGENT wants
    // tsbpd mode, but PEER doesn't, even in bidirectional mode.
    // This way, the reception side should get precedense.
    // if (bidirectional || m_bDataSender || m_bTwoWayData)
    //    m_bPeerTsbPd = m_bOPT_TsbPd;

    // SrtCongestion will retrieve whatever parameters it needs
    // from *this.
    if (!m_CongCtl.configure(this))
    {
        return SRT_REJ_CONGESTION;
    }

    // Configure filter module
    if (m_OPT_PktFilterConfigString != "")
    {
        // This string, when nonempty, defines that the corrector shall be
        // configured. Otherwise it's left uninitialized.

        // At this point we state everything is checked and the appropriate
        // corrector type is already selected, so now create it.
        HLOGC(mglog.Debug, log << "filter: Configuring Corrector: " << m_OPT_PktFilterConfigString);
        if (!m_PacketFilter.configure(this, m_pRcvBuffer->getUnitQueue(), m_OPT_PktFilterConfigString))
        {
            return SRT_REJ_FILTER;
        }

        m_PktFilterRexmitLevel = m_PacketFilter.arqLevel();
    }
    else
    {
        // When we have no filter, ARQ should work in ALWAYS mode.
        m_PktFilterRexmitLevel = SRT_ARQ_ALWAYS;
    }

    // Override the value of minimum NAK interval, per SrtCongestion's wish.
    // When default 0 value is returned, the current value set by CUDT
    // is preserved.
    const steady_clock::duration min_nak = microseconds_from(m_CongCtl->minNAKInterval());
    if (min_nak != steady_clock::duration::zero())
        m_tdMinNakInterval = min_nak;

    // Update timers
    const steady_clock::time_point currtime = steady_clock::now();
    m_tsLastRspTime          = currtime;
    m_tsNextACKTime          = currtime + m_tdACKInterval;
    m_tsNextNAKTime          = currtime + m_tdNAKInterval;
    m_tsLastRspAckTime       = currtime;
    m_tsLastSndTime          = currtime;

    HLOGC(mglog.Debug,
          log << "setupCC: setting parameters: mss=" << m_iMSS << " maxCWNDSize/FlowWindowSize=" << m_iFlowWindowSize
              << " rcvrate=" << m_iDeliveryRate << "p/s (" << m_iByteDeliveryRate << "B/S)"
              << " rtt=" << m_iRTT << " bw=" << m_iBandwidth);

    if (!updateCC(TEV_INIT, TEV_INIT_RESET))
    {
        LOGC(mglog.Error, log << "setupCC: IPE: resrouces not yet initialized!");
        return SRT_REJ_IPE;
    }
    return SRT_REJ_UNKNOWN;
}

void CUDT::considerLegacySrtHandshake(const steady_clock::time_point &timebase)
{
    // Do a fast pre-check first - this simply declares that agent uses HSv5
    // and the legacy SRT Handshake is not to be done. Second check is whether
    // agent is sender (=initiator in HSv4).
    if (!isOPT_TsbPd() || !m_bDataSender)
        return;

    if (m_iSndHsRetryCnt <= 0)
    {
        HLOGC(mglog.Debug, log << "Legacy HSREQ: not needed, expire counter=" << m_iSndHsRetryCnt);
        return;
    }

    const steady_clock::time_point now = steady_clock::now();
    if (!is_zero(timebase))
    {
        // Then this should be done only if it's the right time,
        // the TSBPD mode is on, and when the counter is "still rolling".
        /*
         * SRT Handshake with peer:
         * If...
         * - we want TsbPd mode; and
         * - we have not tried more than CSRTCC_MAXRETRY times (peer may not be SRT); and
         * - and did not get answer back from peer
         * - last sent handshake req should have been replied (RTT*1.5 elapsed); and
         * then (re-)send handshake request.
         */
        if (timebase > now) // too early
        {
            HLOGC(mglog.Debug, log << "Legacy HSREQ: TOO EARLY, will still retry " << m_iSndHsRetryCnt << " times");
            return;
        }
    }
    // If 0 timebase, it means that this is the initial sending with the very first
    // payload packet sent. Send only if this is still set to maximum+1 value.
    else if (m_iSndHsRetryCnt < SRT_MAX_HSRETRY + 1)
    {
        HLOGC(mglog.Debug,
              log << "Legacy HSREQ: INITIAL, REPEATED, so not to be done. Will repeat on sending " << m_iSndHsRetryCnt
                  << " times");
        return;
    }

    HLOGC(mglog.Debug, log << "Legacy HSREQ: SENDING, will repeat " << m_iSndHsRetryCnt << " times if no response");
    m_iSndHsRetryCnt--;
    m_tsSndHsLastTime = now;
    sendSrtMsg(SRT_CMD_HSREQ);
}

void CUDT::checkSndTimers(Whether2RegenKm regen)
{
    if (m_SrtHsSide == HSD_INITIATOR)
    {
        HLOGC(mglog.Debug, log << "checkSndTimers: HS SIDE: INITIATOR, considering legacy handshake with timebase");
        // Legacy method for HSREQ, only if initiator.
        considerLegacySrtHandshake(m_tsSndHsLastTime + microseconds_from(m_iRTT * 3 / 2));
    }
    else
    {
        HLOGC(mglog.Debug,
              log << "checkSndTimers: HS SIDE: " << (m_SrtHsSide == HSD_RESPONDER ? "RESPONDER" : "DRAW (IPE?)")
                  << " - not considering legacy handshake");
    }

    // This must be done always on sender, regardless of HS side.
    // When regen == DONT_REGEN_KM, it's a handshake call, so do
    // it only for initiator.
    if (regen || m_SrtHsSide == HSD_INITIATOR)
    {
        // Don't call this function in "non-regen mode" (sending only),
        // if this side is RESPONDER. This shall be called only with
        // regeneration request, which is required by the sender.
        if (m_pCryptoControl)
            m_pCryptoControl->sendKeysToPeer(regen);
    }
}

void CUDT::addressAndSend(CPacket& w_pkt)
{
    w_pkt.m_iID        = m_PeerID;
    setPacketTS(w_pkt, steady_clock::now());

    // NOTE: w_pkt isn't modified in this call,
    // just in CChannel::sendto it's modified in place
    // before sending for performance purposes,
    // and then modification is undone. Logically then
    // there's no modification here.
    m_pSndQueue->sendto(m_PeerAddr, w_pkt);
}

bool CUDT::close()
{
    // NOTE: this function is called from within the garbage collector thread.

    if (!m_bOpened)
    {
        return false;
    }

    HLOGC(mglog.Debug, log << CONID() << " - closing socket:");

    if (m_Linger.l_onoff != 0)
    {
        const steady_clock::time_point entertime = steady_clock::now();

        HLOGC(mglog.Debug, log << CONID() << " ... (linger)");
        while (!m_bBroken && m_bConnected && (m_pSndBuffer->getCurrBufSize() > 0) &&
               (steady_clock::now() - entertime < seconds_from(m_Linger.l_linger)))
        {
            // linger has been checked by previous close() call and has expired
            if (m_tsLingerExpiration >= entertime)
                break;

            if (!m_bSynSending)
            {
                // if this socket enables asynchronous sending, return immediately and let GC to close it later
                if (is_zero(m_tsLingerExpiration))
                    m_tsLingerExpiration = entertime + seconds_from(m_Linger.l_linger);

                HLOGC(mglog.Debug,
                      log << "CUDT::close: linger-nonblocking, setting expire time T="
                          << FormatTime(m_tsLingerExpiration));

                return false;
            }

#ifndef _WIN32
            timespec ts;
            ts.tv_sec  = 0;
            ts.tv_nsec = 1000000;
            nanosleep(&ts, NULL);
#else
            Sleep(1);
#endif
        }
    }

    // remove this socket from the snd queue
    if (m_bConnected)
        m_pSndQueue->m_pSndUList->remove(this);

    /*
     * update_events below useless
     * removing usock for EPolls right after (remove_usocks) clears it (in other HAI patch).
     *
     * What is in EPoll shall be the responsibility of the application, if it want local close event,
     * it would remove the socket from the EPoll after close.
     */
    // trigger any pending IO events.
    s_UDTUnited.m_EPoll.update_events(m_SocketID, m_sPollID, SRT_EPOLL_ERR, true);
    // then remove itself from all epoll monitoring
    try
    {
        for (set<int>::iterator i = m_sPollID.begin(); i != m_sPollID.end(); ++i)
            s_UDTUnited.m_EPoll.remove_usock(*i, m_SocketID);
    }
    catch (...)
    {
    }

    // XXX What's this, could any of the above actions make it !m_bOpened?
    if (!m_bOpened)
    {
        return true;
    }

    // Inform the threads handler to stop.
    m_bClosing = true;

    HLOGC(mglog.Debug, log << CONID() << "CLOSING STATE. Acquiring connection lock");

    CGuard connectguard(m_ConnectionLock);

    // Signal the sender and recver if they are waiting for data.
    releaseSynch();

    HLOGC(mglog.Debug, log << CONID() << "CLOSING, removing from listener/connector");

    if (m_bListening)
    {
        m_bListening = false;
        m_pRcvQueue->removeListener(this);
    }
    else if (m_bConnecting)
    {
        m_pRcvQueue->removeConnector(m_SocketID);
    }

    if (m_bConnected)
    {
        if (!m_bShutdown)
        {
            HLOGC(mglog.Debug, log << CONID() << "CLOSING - sending SHUTDOWN to the peer");
            sendCtrl(UMSG_SHUTDOWN);
        }

        // Store current connection information.
        CInfoBlock ib;
        ib.m_iIPversion = m_PeerAddr.family();
        CInfoBlock::convert(m_PeerAddr, ib.m_piIP);
        ib.m_iRTT       = m_iRTT;
        ib.m_iBandwidth = m_iBandwidth;
        m_pCache->update(&ib);

        m_bConnected = false;
    }

    if (m_pCryptoControl)
        m_pCryptoControl->close();

    if (isOPT_TsbPd() && !pthread_equal(m_RcvTsbPdThread, pthread_t()))
    {
        HLOGC(mglog.Debug, log << "CLOSING, joining TSBPD thread...");
        void *retval;
        int ret SRT_ATR_UNUSED = pthread_join(m_RcvTsbPdThread, &retval);
        HLOGC(mglog.Debug, log << "... " << (ret == 0 ? "SUCCEEDED" : "FAILED"));
    }

    HLOGC(mglog.Debug, log << "CLOSING, joining send/receive threads");

    // waiting all send and recv calls to stop
    CGuard sendguard(m_SendLock);
    CGuard recvguard(m_RecvLock);

    // Locking m_RcvBufferLock to protect calling to m_pCryptoControl->decrypt((packet))
    // from the processData(...) function while resetting Crypto Control.
    enterCS(m_RcvBufferLock);
    m_pCryptoControl.reset();
    leaveCS(m_RcvBufferLock);

    m_lSrtVersion            = SRT_DEF_VERSION;
    m_lPeerSrtVersion        = SRT_VERSION_UNK;
    m_lMinimumPeerSrtVersion = SRT_VERSION_MAJ1;
    m_tsRcvPeerStartTime     = steady_clock::time_point();

    m_bOpened = false;

    return true;
}

int CUDT::receiveBuffer(char *data, int len)
{
    if (!m_CongCtl->checkTransArgs(SrtCongestion::STA_BUFFER, SrtCongestion::STAD_RECV, data, len, -1, false))
        throw CUDTException(MJ_NOTSUP, MN_INVALBUFFERAPI, 0);

    if (isOPT_TsbPd())
    {
        LOGP(mglog.Error, "recv: This function is not intended to be used in Live mode with TSBPD.");
        throw CUDTException(MJ_NOTSUP, MN_INVALBUFFERAPI, 0);
    }

    CGuard recvguard (m_RecvLock);

    if ((m_bBroken || m_bClosing) && !m_pRcvBuffer->isRcvDataReady())
    {
        if (m_bShutdown)
        {
            // For stream API, return 0 as a sign of EOF for transmission.
            // That's a bit controversial because theoretically the
            // UMSG_SHUTDOWN message may be lost as every UDP packet, although
            // another theory states that this will never happen because this
            // packet has a total size of 42 bytes and such packets are
            // declared as never dropped - but still, this is UDP so there's no
            // guarantee.

            // The most reliable way to inform the party that the transmission
            // has ended would be to send a single empty packet (that is,
            // a data packet that contains only an SRT header in the UDP
            // payload), which is a normal data packet that can undergo
            // normal sequence check and retransmission rules, so it's ensured
            // that this packet will be received. Receiving such a packet should
            // make this function return 0, potentially also without breaking
            // the connection and potentially also with losing no ability to
            // send some larger portion of data next time.
            HLOGC(mglog.Debug, log << "STREAM API, SHUTDOWN: marking as EOF");
            return 0;
        }
        HLOGC(mglog.Debug,
              log << (m_bMessageAPI ? "MESSAGE" : "STREAM") << " API, " << (m_bShutdown ? "" : "no")
                  << " SHUTDOWN. Reporting as BROKEN.");
        throw CUDTException(MJ_CONNECTION, MN_CONNLOST, 0);
    }

    CSync rcond  (m_RecvDataCond, recvguard);
    CSync tscond (m_RcvTsbPdCond, recvguard);
    if (!m_pRcvBuffer->isRcvDataReady())
    {
        if (!m_bSynRecving)
        {
            throw CUDTException(MJ_AGAIN, MN_RDAVAIL, 0);
        }
        else
        {
            /* Kick TsbPd thread to schedule next wakeup (if running) */
            if (m_iRcvTimeOut < 0)
            {
                while (stillConnected() && !m_pRcvBuffer->isRcvDataReady())
                {
                    // Do not block forever, check connection status each 1 sec.
                    rcond.wait_for(seconds_from(1));
                }
            }
            else
            {
                const steady_clock::time_point exptime = steady_clock::now() + milliseconds_from(m_iRcvTimeOut);
                while (stillConnected() && !m_pRcvBuffer->isRcvDataReady())
                {
                    if (!rcond.wait_until(exptime)) // NOT means "not received a signal"
                        break; // timeout
                }
            }
        }
    }

    // throw an exception if not connected
    if (!m_bConnected)
        throw CUDTException(MJ_CONNECTION, MN_NOCONN, 0);

    if ((m_bBroken || m_bClosing) && !m_pRcvBuffer->isRcvDataReady())
    {
        // See at the beginning
        if (!m_bMessageAPI && m_bShutdown)
        {
            HLOGC(mglog.Debug, log << "STREAM API, SHUTDOWN: marking as EOF");
            return 0;
        }
        HLOGC(mglog.Debug,
              log << (m_bMessageAPI ? "MESSAGE" : "STREAM") << " API, " << (m_bShutdown ? "" : "no")
                  << " SHUTDOWN. Reporting as BROKEN.");

        throw CUDTException(MJ_CONNECTION, MN_CONNLOST, 0);
    }

    const int res = m_pRcvBuffer->readBuffer(data, len);

    /* Kick TsbPd thread to schedule next wakeup (if running) */
    if (m_bTsbPd)
    {
        HLOGP(tslog.Debug, "Ping TSBPD thread to schedule wakeup");
        tscond.signal_locked(recvguard);
    }
    else
    {
        HLOGP(tslog.Debug, "NOT pinging TSBPD - not set");
    }

    if (!m_pRcvBuffer->isRcvDataReady())
    {
        // read is not available any more
        s_UDTUnited.m_EPoll.update_events(m_SocketID, m_sPollID, SRT_EPOLL_IN, false);
    }

    if ((res <= 0) && (m_iRcvTimeOut >= 0))
        throw CUDTException(MJ_AGAIN, MN_XMTIMEOUT, 0);

    return res;
}

void CUDT::checkNeedDrop(bool& w_bCongestion)
{
    if (!m_bPeerTLPktDrop)
        return;

    if (!m_bMessageAPI)
    {
        LOGC(dlog.Error, log << "The SRTO_TLPKTDROP flag can only be used with message API.");
        throw CUDTException(MJ_NOTSUP, MN_INVALBUFFERAPI, 0);
    }

    int bytes, timespan_ms;
    // (returns buffer size in buffer units, ignored)
    m_pSndBuffer->getCurrBufSize((bytes), (timespan_ms));

    // high threshold (msec) at tsbpd_delay plus sender/receiver reaction time (2 * 10ms)
    // Minimum value must accomodate an I-Frame (~8 x average frame size)
    // >>need picture rate or app to set min treshold
    // >>using 1 sec for worse case 1 frame using all bit budget.
    // picture rate would be useful in auto SRT setting for min latency
    // XXX Make SRT_TLPKTDROP_MINTHRESHOLD_MS option-configurable
    int threshold_ms = 0;
    if (m_iOPT_SndDropDelay >= 0)
    {
        threshold_ms = std::max(m_iPeerTsbPdDelay_ms + m_iOPT_SndDropDelay, +SRT_TLPKTDROP_MINTHRESHOLD_MS) +
                       (2 * COMM_SYN_INTERVAL_US / 1000);
    }

    if (threshold_ms && timespan_ms > threshold_ms)
    {
        // protect packet retransmission
        enterCS(m_RecvAckLock);
        int dbytes;
        int dpkts = m_pSndBuffer->dropLateData(dbytes, steady_clock::now() - milliseconds_from(threshold_ms));
        if (dpkts > 0)
        {
            enterCS(m_StatsLock);
            m_stats.traceSndDrop += dpkts;
            m_stats.sndDropTotal += dpkts;
            m_stats.traceSndBytesDrop += dbytes;
            m_stats.sndBytesDropTotal += dbytes;
            leaveCS(m_StatsLock);

#if ENABLE_HEAVY_LOGGING
            int32_t realack = m_iSndLastDataAck;
#endif
            int32_t fakeack = CSeqNo::incseq(m_iSndLastDataAck, dpkts);

            m_iSndLastAck     = fakeack;
            m_iSndLastDataAck = fakeack;

            int32_t minlastack = CSeqNo::decseq(m_iSndLastDataAck);
            m_pSndLossList->remove(minlastack);
            /* If we dropped packets not yet sent, advance current position */
            // THIS MEANS: m_iSndCurrSeqNo = MAX(m_iSndCurrSeqNo, m_iSndLastDataAck-1)
            if (CSeqNo::seqcmp(m_iSndCurrSeqNo, minlastack) < 0)
            {
                m_iSndCurrSeqNo = minlastack;
            }
            LOGC(dlog.Error, log << "SND-DROPPED " << dpkts << " packets - lost delaying for " << timespan_ms << "ms");

            HLOGC(dlog.Debug,
                  log << "drop " << realack << "-" << m_iSndCurrSeqNo << " seqs,"
                      << dpkts << " pkts," << dbytes << " bytes," << timespan_ms << " ms");
        }
        w_bCongestion = true;
        leaveCS(m_RecvAckLock);
    }
    else if (timespan_ms > (m_iPeerTsbPdDelay_ms / 2))
    {
        HLOGC(mglog.Debug,
              log << "cong, BYTES " << bytes << ", TMSPAN " << timespan_ms << "ms");

        w_bCongestion = true;
    }
}

int CUDT::sendmsg(const char *data, int len, int msttl, bool inorder, uint64_t srctime)
{
    SRT_MSGCTRL mctrl = srt_msgctrl_default;
    mctrl.msgttl      = msttl;
    mctrl.inorder     = inorder;
    mctrl.srctime     = srctime;
    return this->sendmsg2(data, len, (mctrl));
}

int CUDT::sendmsg2(const char *data, int len, SRT_MSGCTRL& w_mctrl)
{
    bool         bCongestion = false;

    // throw an exception if not connected
    if (m_bBroken || m_bClosing)
        throw CUDTException(MJ_CONNECTION, MN_CONNLOST, 0);
    else if (!m_bConnected || !m_CongCtl.ready())
        throw CUDTException(MJ_CONNECTION, MN_NOCONN, 0);

    if (len <= 0)
    {
        LOGC(dlog.Error, log << "INVALID: Data size for sending declared with length: " << len);
        return 0;
    }

    int  msttl   = w_mctrl.msgttl;
    bool inorder = w_mctrl.inorder;

    // Sendmsg isn't restricted to the congctl type, however the congctl
    // may want to have something to say here.
    // NOTE: SrtCongestion is also allowed to throw CUDTException() by itself!
    {
        SrtCongestion::TransAPI api = SrtCongestion::STA_MESSAGE;
        CodeMinor               mn  = MN_INVALMSGAPI;
        if (!m_bMessageAPI)
        {
            api = SrtCongestion::STA_BUFFER;
            mn  = MN_INVALBUFFERAPI;
        }

        if (!m_CongCtl->checkTransArgs(api, SrtCongestion::STAD_SEND, data, len, msttl, inorder))
            throw CUDTException(MJ_NOTSUP, mn, 0);
    }

    // NOTE: the length restrictions differ in STREAM API and in MESSAGE API:

    // - STREAM API:
    //   At least 1 byte free sending buffer space is needed
    //   (in practice, one unit buffer of 1456 bytes).
    //   This function will send as much as possible, and return
    //   how much was actually sent.

    // - MESSAGE API:
    //   At least so many bytes free in the sending buffer is needed,
    //   as the length of the data, otherwise this function will block
    //   or return MJ_AGAIN until this condition is satisfied. The EXACTLY
    //   such number of data will be then written out, and this function
    //   will effectively return either -1 (error) or the value of 'len'.
    //   This call will be also rejected from upside when trying to send
    //   out a message of a length that exceeds the total size of the sending
    //   buffer (configurable by SRTO_SNDBUF).

    if (m_bMessageAPI && len > int(m_iSndBufSize * m_iMaxSRTPayloadSize))
    {
        LOGC(dlog.Error,
             log << "Message length (" << len << ") exceeds the size of sending buffer: "
                 << (m_iSndBufSize * m_iMaxSRTPayloadSize) << ". Use SRTO_SNDBUF if needed.");
        throw CUDTException(MJ_NOTSUP, MN_XSIZE, 0);
    }

    /* XXX
       This might be worth preserving for several occasions, but it
       must be at least conditional because it breaks backward compat.
    if (!m_pCryptoControl || !m_pCryptoControl->isSndEncryptionOK())
    {
        LOGC(dlog.Error, log << "Encryption is required, but the peer did not supply correct credentials. Sending
    rejected."); throw CUDTException(MJ_SETUP, MN_SECURITY, 0);
    }
    */

    CGuard sendguard(m_SendLock);

    if (m_pSndBuffer->getCurrBufSize() == 0)
    {
        // delay the EXP timer to avoid mis-fired timeout
        CGuard ack_lock(m_RecvAckLock);
        m_tsLastRspAckTime = steady_clock::now();
        m_iReXmitCount   = 1;
    }

    // checkNeedDrop(...) may lock m_RecvAckLock
    // to modify m_pSndBuffer and m_pSndLossList
    checkNeedDrop((bCongestion));

    int minlen = 1; // Minimum sender buffer space required for STREAM API
    if (m_bMessageAPI)
    {
        // For MESSAGE API the minimum outgoing buffer space required is
        // the size that can carry over the whole message as passed here.
        minlen = (len + m_iMaxSRTPayloadSize - 1) / m_iMaxSRTPayloadSize;
    }

    if (sndBuffersLeft() < minlen)
    {
        //>>We should not get here if SRT_ENABLE_TLPKTDROP
        // XXX Check if this needs to be removed, or put to an 'else' condition for m_bTLPktDrop.
        if (!m_bSynSending)
            throw CUDTException(MJ_AGAIN, MN_WRAVAIL, 0);

        {
            // wait here during a blocking sending
            CGuard sendblock_lock (m_SendBlockLock);

            if (m_iSndTimeOut < 0)
            {
                while (stillConnected() && sndBuffersLeft() < minlen && m_bPeerHealth)
                    m_SendBlockCond.wait(sendblock_lock);
            }
            else
            {
                const steady_clock::time_point exptime = steady_clock::now() + milliseconds_from(m_iSndTimeOut);

                while (stillConnected() && sndBuffersLeft() < minlen && m_bPeerHealth)
                {
                    if (!m_SendBlockCond.wait_until(sendblock_lock, exptime))
                        break;
                }
            }
        }

        // check the connection status
        if (m_bBroken || m_bClosing)
            throw CUDTException(MJ_CONNECTION, MN_CONNLOST, 0);
        else if (!m_bConnected)
            throw CUDTException(MJ_CONNECTION, MN_NOCONN, 0);
        else if (!m_bPeerHealth)
        {
            m_bPeerHealth = true;
            throw CUDTException(MJ_PEERERROR);
        }

        /*
         * The code below is to return ETIMEOUT when blocking mode could not get free buffer in time.
         * If no free buffer available in non-blocking mode, we alredy returned. If buffer availaible,
         * we test twice if this code is outside the else section.
         * This fix move it in the else (blocking-mode) section
         */
        if (sndBuffersLeft() < minlen)
        {
            if (m_iSndTimeOut >= 0)
                throw CUDTException(MJ_AGAIN, MN_XMTIMEOUT, 0);

            // XXX This looks very weird here, however most likely
            // this will happen only in the following case, when
            // the above loop has been interrupted, which happens when:
            // 1. The buffers left gets enough for minlen - but this is excluded
            //    in the first condition here.
            // 2. In the case of sending timeout, the above loop was interrupted
            //    due to reaching timeout, but this is excluded by the second
            //    condition here
            // 3. The 'stillConnected()' or m_bPeerHealth condition is false, of which:
            //    - broken/closing status is checked and responded with CONNECTION/CONNLOST
            //    - not connected status is checked and responded with CONNECTION/NOCONN
            //    - m_bPeerHealth condition is checked and responded with PEERERROR
            //
            // ERGO: never happens?
            LOGC(mglog.Fatal,
                 log << "IPE: sendmsg: the loop exited, while not enough size, still connected, peer healthy. "
                        "Impossible.");

            return 0;
        }
    }

    // If the sender's buffer is empty,
    // record total time used for sending
    if (m_pSndBuffer->getCurrBufSize() == 0)
    {
        CGuard lock(m_StatsLock);
        m_stats.sndDurationCounter = steady_clock::now();
    }

    int size = len;
    if (!m_bMessageAPI)
    {
        // For STREAM API it's allowed to send less bytes than the given buffer.
        // Just return how many bytes were actually scheduled for writing.
        // XXX May be reasonable to add a flag that requires that the function
        // not return until the buffer is sent completely.
        size = min(len, sndBuffersLeft() * m_iMaxSRTPayloadSize);
    }

    {
        CGuard recvAckLock(m_RecvAckLock);
        // insert the user buffer into the sending list

        int32_t seqno = m_iSndNextSeqNo;
        IF_HEAVY_LOGGING(int32_t orig_seqno = seqno);
        IF_HEAVY_LOGGING(steady_clock::time_point ts_srctime = steady_clock::time_point(w_mctrl.srctime));

        // Check if seqno has been set, in case when this is a group sender.
        // If the sequence is from the past towards the "next sequence",
        // simply return the size, pretending that it has been sent.
        if (w_mctrl.pktseq != -1 && m_iSndNextSeqNo != -1)
        {
            if (CSeqNo::seqcmp(w_mctrl.pktseq, seqno) < 0)
            {
                HLOGC(dlog.Debug, log << CONID() << "sock:SENDING (NOT): group-req %" << w_mctrl.pktseq
                        << " OLDER THAN next expected %" << seqno << " - FAKE-SENDING.");
                return size;
            }
        }

        // Set this predicted next sequence to the control information.
        // It's the sequence of the FIRST (!) packet from all packets used to send
        // this buffer. Values from this field will be monotonic only if you always
        // have one packet per buffer (as it's in live mode).
        w_mctrl.pktseq = seqno;

        // Now seqno is the sequence to which it was scheduled
        // XXX Conversion from w_mctrl.srctime -> steady_clock::time_point need not be accurrate.
        HLOGC(dlog.Debug, log << CONID() << "sock:SENDING (BEFORE) srctime:" << FormatTime(ts_srctime)
                << " DATA SIZE: " << size << " sched-SEQUENCE: " << seqno
                << " STAMP: " << BufferStamp(data, size));

        // w_mctrl.seqno is INPUT-OUTPUT value:
        // - INPUT: the current sequence number to be placed for the next scheduled packet
        // - OUTPUT: value of the sequence number to be put on the first packet at the next sendmsg2 call.
        // We need to supply to the output the value that was STAMPED ON THE PACKET,
        // which is seqno. In the output we'll get the next sequence number.
        m_pSndBuffer->addBuffer(data, size, (w_mctrl));
        m_iSndNextSeqNo = w_mctrl.pktseq;
        w_mctrl.pktseq = seqno;

        HLOGC(dlog.Debug, log << CONID() << "sock:SENDING srctime:" << FormatTime(ts_srctime)
                << " DATA SIZE: " << size << " sched-SEQUENCE: " << orig_seqno << "(>>" << seqno << ")"
                << " STAMP: " << BufferStamp(data, size));

        if (sndBuffersLeft() < 1) // XXX Not sure if it should test if any space in the buffer, or as requried.
        {
            // write is not available any more
            s_UDTUnited.m_EPoll.update_events(m_SocketID, m_sPollID, SRT_EPOLL_OUT, false);
        }
    }

    // insert this socket to the snd list if it is not on the list yet
    // m_pSndUList->pop may lock CSndUList::m_ListLock and then m_RecvAckLock
    m_pSndQueue->m_pSndUList->update(this, CSndUList::rescheduleIf(bCongestion));

#ifdef SRT_ENABLE_ECN
    if (bCongestion)
    {
        LOGC(dlog.Error, log << "sendmsg2: CONGESTION; reporting error");
        throw CUDTException(MJ_AGAIN, MN_CONGESTION, 0);
    }
#endif /* SRT_ENABLE_ECN */

    HLOGC(dlog.Debug, log << CONID() << "sock:SENDING (END): success, size=" << size);
    return size;
}

int CUDT::recv(char* data, int len)
{
    SRT_MSGCTRL mctrl = srt_msgctrl_default;
    return recvmsg2(data, len, (mctrl));
}

int CUDT::recvmsg(char* data, int len, uint64_t& srctime)
{
    SRT_MSGCTRL mctrl = srt_msgctrl_default;
    int res = recvmsg2(data, len, (mctrl));
    srctime = mctrl.srctime;
    return res;
}

int CUDT::recvmsg2(char* data, int len, SRT_MSGCTRL& w_mctrl)
{
    // Check if the socket is a member of a receiver group.
    // If so, then reading by receiveMessage is disallowed.

    if (m_parent->m_IncludedGroup && m_parent->m_IncludedGroup->isGroupReceiver())
    {
        LOGP(mglog.Error, "recv*: This socket is a receiver group member. Use group ID, NOT socket ID.");
        throw CUDTException(MJ_NOTSUP, MN_INVALMSGAPI, 0);
    }

    if (!m_bConnected || !m_CongCtl.ready())
        throw CUDTException(MJ_CONNECTION, MN_NOCONN, 0);

    if (len <= 0)
    {
        LOGC(dlog.Error, log << "Length of '" << len << "' supplied to srt_recvmsg.");
        throw CUDTException(MJ_NOTSUP, MN_INVAL, 0);
    }

    if (m_bMessageAPI)
        return receiveMessage(data, len, (w_mctrl));

    return receiveBuffer(data, len);
}

// int by_exception: accepts values of CUDTUnited::ErrorHandling:
// - 0 - by return value
// - 1 - by exception
// - 2 - by abort (unused)
int CUDT::receiveMessage(char* data, int len, SRT_MSGCTRL& w_mctrl, int by_exception)
{
    // Recvmsg isn't restricted to the congctl type, it's the most
    // basic method of passing the data. You can retrieve data as
    // they come in, however you need to match the size of the buffer.

    // Note: if by_exception = ERH_RETURN, this would still break it
    // by exception. The intention of by_exception isn't to prevent
    // exceptions here, but to intercept the erroneous situation should
    // it be handled by the caller in a less than general way. As this
    // is only used internally, we state that the problem that would be
    // handled by exception here should not happen, and in case if it does,
    // it's a bug to fix, so the exception is nothing wrong.
    if (!m_CongCtl->checkTransArgs(SrtCongestion::STA_MESSAGE, SrtCongestion::STAD_RECV, data, len, -1, false))
        throw CUDTException(MJ_NOTSUP, MN_INVALMSGAPI, 0);

    CGuard recvguard (m_RecvLock);
    CSync tscond     (m_RcvTsbPdCond,  recvguard);

    /* XXX DEBUG STUFF - enable when required
       char charbool[2] = {'0', '1'};
       char ptrn [] = "RECVMSG/BEGIN BROKEN 1 CONN 1 CLOSING 1 SYNCR 1 NMSG                                ";
       int pos [] = {21, 28, 38, 46, 53};
       ptrn[pos[0]] = charbool[m_bBroken];
       ptrn[pos[1]] = charbool[m_bConnected];
       ptrn[pos[2]] = charbool[m_bClosing];
       ptrn[pos[3]] = charbool[m_bSynRecving];
       int wrtlen = sprintf(ptrn + pos[4], "%d", m_pRcvBuffer->getRcvMsgNum());
       strcpy(ptrn + pos[4] + wrtlen, "\n");
       fputs(ptrn, stderr);
    // */

    if (m_bBroken || m_bClosing)
    {
        HLOGC(mglog.Debug, log << CONID() << "receiveMessage: CONNECTION BROKEN - reading from recv buffer just for formality");
        int res       = m_pRcvBuffer->readMsg(data, len);
        w_mctrl.srctime = 0;

        // Kick TsbPd thread to schedule next wakeup (if running)
        if (m_bTsbPd)
        {
            HLOGP(tslog.Debug, "Ping TSBPD thread to schedule wakeup");
            tscond.signal_locked(recvguard);
        }
        else
        {
            HLOGP(tslog.Debug, "NOT pinging TSBPD - not set");
        }

        if (!m_pRcvBuffer->isRcvDataReady())
        {
            // read is not available any more
            s_UDTUnited.m_EPoll.update_events(m_SocketID, m_sPollID, SRT_EPOLL_IN, false);
        }

        if (res == 0)
        {
            if (!m_bMessageAPI && m_bShutdown)
                return 0;
            // Forced to return error instead of throwing exception.
            if (!by_exception)
                return APIError(MJ_CONNECTION, MN_CONNLOST, 0);
            throw CUDTException(MJ_CONNECTION, MN_CONNLOST, 0);
        }
        else
            return res;
    }

    const int seqdistance = -1;

    if (!m_bSynRecving)
    {
        HLOGC(dlog.Debug, log << CONID() << "receiveMessage: BEGIN ASYNC MODE. Going to extract payload size=" << len);

        int res = m_pRcvBuffer->readMsg(data, len, (w_mctrl), seqdistance);
        HLOGC(dlog.Debug, log << CONID() << "AFTER readMsg: (NON-BLOCKING) result=" << res);

        if (res == 0)
        {
            // read is not available any more
            // Kick TsbPd thread to schedule next wakeup (if running)
            if (m_bTsbPd)
            {
                HLOGP(dlog.Debug, "receiveMessage: nothing to read, kicking TSBPD, return AGAIN");
                tscond.signal_locked(recvguard);
            }
            else
            {
                HLOGP(dlog.Debug, "receiveMessage: nothing to read, return AGAIN");
            }

            // Shut up EPoll if no more messages in non-blocking mode
            s_UDTUnited.m_EPoll.update_events(m_SocketID, m_sPollID, SRT_EPOLL_IN, false);
            // Forced to return 0 instead of throwing exception, in case of AGAIN/READ
            if (!by_exception)
                return 0;
            throw CUDTException(MJ_AGAIN, MN_RDAVAIL, 0);
        }

        if (!m_pRcvBuffer->isRcvDataReady())
        {
            // Kick TsbPd thread to schedule next wakeup (if running)
            if (m_bTsbPd)
            {
                HLOGP(dlog.Debug, "receiveMessage: DATA READ, but nothing more - kicking TSBPD.");
                tscond.signal_locked(recvguard);
            }
            else
            {
                HLOGP(dlog.Debug, "receiveMessage: DATA READ, but nothing more");
            }

            // Shut up EPoll if no more messages in non-blocking mode
            s_UDTUnited.m_EPoll.update_events(m_SocketID, m_sPollID, SRT_EPOLL_IN, false);

            // After signaling the tsbpd for ready data, report the bandwidth.
#if ENABLE_HEAVY_LOGGING
            double bw = Bps2Mbps( m_iBandwidth * m_iMaxSRTPayloadSize );
            HLOGC(mglog.Debug, log << CONID() << "CURRENT BANDWIDTH: " << bw << "Mbps (" << m_iBandwidth << " buffers per second)");
#endif
        }
        return res;
    }

    HLOGC(dlog.Debug, log << CONID() << "receiveMessage: BEGIN SYNC MODE. Going to extract payload size max=" << len);

    int  res     = 0;
    bool timeout = false;
    // Do not block forever, check connection status each 1 sec.
    const steady_clock::duration recv_timeout = m_iRcvTimeOut < 0 ? seconds_from(1) : milliseconds_from(m_iRcvTimeOut);

    CSync recv_cond (m_RecvDataCond, recvguard);

    do
    {
        steady_clock::time_point tstime SRT_ATR_UNUSED;
        int32_t seqno;
        if (stillConnected() && !timeout && (!m_pRcvBuffer->isRcvDataReady((tstime), (seqno), seqdistance)))
        {
            /* Kick TsbPd thread to schedule next wakeup (if running) */
            if (m_bTsbPd)
            {
                // XXX Experimental, so just inform:
                // Check if the last check of isRcvDataReady has returned any "next time for a packet".
                // If so, then it means that TSBPD has fallen asleep only up to this time, so waking it up
                // would be "spurious". If a new packet comes ahead of the packet which's time is returned
                // in tstime (as TSBPD sleeps up to then), the procedure that receives it is responsible
                // of kicking TSBPD.
                // bool spurious = (tstime != 0);

                HLOGC(tslog.Debug, log << CONID() << "receiveMessage: KICK tsbpd" << (is_zero(tstime) ? " (SPURIOUS!)" : ""));
                tscond.signal_locked(recvguard);
            }

            do
            {
                // `wait_for(recv_timeout)` wouldn't be correct here. Waiting should be
                // only until the time that is now + timeout since the first moment
                // when this started, or sliced-waiting for 1 second, if timtout is
                // higher than this.
                const steady_clock::time_point exptime = steady_clock::now() + recv_timeout;

                HLOGC(tslog.Debug,
                      log << CONID() << "receiveMessage: fall asleep up to TS=" << FormatTime(exptime) << " lock=" << (&m_RecvLock)
                          << " cond=" << (&m_RecvDataCond));

                if (!recv_cond.wait_until(exptime))
                {
                    if (m_iRcvTimeOut >= 0) // otherwise it's "no timeout set"
                        timeout = true;
                    HLOGP(tslog.Debug,
                          "receiveMessage: DATA COND: EXPIRED -- checking connection conditions and rolling again");
                }
                else
                {
                    HLOGP(tslog.Debug, "receiveMessage: DATA COND: KICKED.");
                }
            } while (stillConnected() && !timeout && (!m_pRcvBuffer->isRcvDataReady()));

            HLOGC(tslog.Debug,
                  log << CONID() << "receiveMessage: lock-waiting loop exited: stillConntected=" << stillConnected()
                      << " timeout=" << timeout << " data-ready=" << m_pRcvBuffer->isRcvDataReady());
        }

        /* XXX DEBUG STUFF - enable when required
        LOGC(dlog.Debug, "RECVMSG/GO-ON BROKEN " << m_bBroken << " CONN " << m_bConnected
                << " CLOSING " << m_bClosing << " TMOUT " << timeout
                << " NMSG " << m_pRcvBuffer->getRcvMsgNum());
                */

        res = m_pRcvBuffer->readMsg((data), len, (w_mctrl), seqdistance);
        HLOGC(dlog.Debug, log << CONID() << "AFTER readMsg: (BLOCKING) result=" << res);

        if (m_bBroken || m_bClosing)
        {
            // Forced to return 0 instead of throwing exception.
            if (!by_exception)
                return APIError(MJ_CONNECTION, MN_CONNLOST, 0);
            if (!m_bMessageAPI && m_bShutdown)
                return 0;
            throw CUDTException(MJ_CONNECTION, MN_CONNLOST, 0);
        }
        else if (!m_bConnected)
        {
            // Forced to return -1 instead of throwing exception.
            if (!by_exception)
                return APIError(MJ_CONNECTION, MN_NOCONN, 0);
            throw CUDTException(MJ_CONNECTION, MN_NOCONN, 0);
        }
    } while ((res == 0) && !timeout);

    if (!m_pRcvBuffer->isRcvDataReady())
    {
        // Falling here means usually that res == 0 && timeout == true.
        // res == 0 would repeat the above loop, unless there was also a timeout.
        // timeout has interrupted the above loop, but with res > 0 this condition
        // wouldn't be satisfied.

        // read is not available any more

        // Kick TsbPd thread to schedule next wakeup (if running)
        if (m_bTsbPd)
        {
            HLOGP(tslog.Debug, "recvmsg: KICK tsbpd() (buffer empty)");
            tscond.signal_locked(recvguard);
        }

        // Shut up EPoll if no more messages in non-blocking mode
        s_UDTUnited.m_EPoll.update_events(m_SocketID, m_sPollID, SRT_EPOLL_IN, false);
    }

    // Unblock when required
    // LOGC(tslog.Debug, "RECVMSG/EXIT RES " << res << " RCVTIMEOUT");

    if ((res <= 0) && (m_iRcvTimeOut >= 0))
    {
        // Forced to return -1 instead of throwing exception.
        if (!by_exception)
            return APIError(MJ_AGAIN, MN_XMTIMEOUT, 0);
        throw CUDTException(MJ_AGAIN, MN_XMTIMEOUT, 0);
    }

    return res;
}

int64_t CUDT::sendfile(fstream &ifs, int64_t &offset, int64_t size, int block)
{
    if (m_bBroken || m_bClosing)
        throw CUDTException(MJ_CONNECTION, MN_CONNLOST, 0);
    else if (!m_bConnected || !m_CongCtl.ready())
        throw CUDTException(MJ_CONNECTION, MN_NOCONN, 0);

    if (size <= 0 && size != -1)
        return 0;

    if (!m_CongCtl->checkTransArgs(SrtCongestion::STA_FILE, SrtCongestion::STAD_SEND, 0, size, -1, false))
        throw CUDTException(MJ_NOTSUP, MN_INVALBUFFERAPI, 0);

    if (!m_pCryptoControl || !m_pCryptoControl->isSndEncryptionOK())
    {
        LOGC(dlog.Error,
             log << "Encryption is required, but the peer did not supply correct credentials. Sending rejected.");
        throw CUDTException(MJ_SETUP, MN_SECURITY, 0);
    }

    CGuard sendguard (m_SendLock);

    if (m_pSndBuffer->getCurrBufSize() == 0)
    {
        // delay the EXP timer to avoid mis-fired timeout
        m_tsLastRspAckTime = steady_clock::now();
        m_iReXmitCount   = 1;
    }

    // positioning...
    try
    {
        if (size == -1)
        {
            ifs.seekg(0, std::ios::end);
            size = ifs.tellg();
            if (offset > size)
                throw 0; // let it be caught below
        }

        // This will also set the position back to the beginning
        // in case when it was moved to the end for measuring the size.
        // This will also fail if the offset exceeds size, so measuring
        // the size can be skipped if not needed.
        ifs.seekg((streamoff)offset);
        if (!ifs.good())
            throw 0;
    }
    catch (...)
    {
        // XXX It would be nice to note that this is reported
        // by exception only if explicitly requested by setting
        // the exception flags in the stream. Here it's fixed so
        // that when this isn't set, the exception is "thrown manually".
        throw CUDTException(MJ_FILESYSTEM, MN_SEEKGFAIL);
    }

    int64_t tosend = size;
    int     unitsize;

    // sending block by block
    while (tosend > 0)
    {
        if (ifs.fail())
            throw CUDTException(MJ_FILESYSTEM, MN_WRITEFAIL);

        if (ifs.eof())
            break;

        unitsize = int((tosend >= block) ? block : tosend);

        {
            CGuard lock(m_SendBlockLock);

            while (stillConnected() && (sndBuffersLeft() <= 0) && m_bPeerHealth)
                m_SendBlockCond.wait(lock);
        }

        if (m_bBroken || m_bClosing)
            throw CUDTException(MJ_CONNECTION, MN_CONNLOST, 0);
        else if (!m_bConnected)
            throw CUDTException(MJ_CONNECTION, MN_NOCONN, 0);
        else if (!m_bPeerHealth)
        {
            // reset peer health status, once this error returns, the app should handle the situation at the peer side
            m_bPeerHealth = true;
            throw CUDTException(MJ_PEERERROR);
        }

        // record total time used for sending
        if (m_pSndBuffer->getCurrBufSize() == 0)
        {
            CGuard lock(m_StatsLock);
            m_stats.sndDurationCounter = steady_clock::now();
        }

        {
            CGuard        recvAckLock(m_RecvAckLock);
            const int64_t sentsize = m_pSndBuffer->addBufferFromFile(ifs, unitsize);

            if (sentsize > 0)
            {
                tosend -= sentsize;
                offset += sentsize;
            }

            if (sndBuffersLeft() <= 0)
            {
                // write is not available any more
                s_UDTUnited.m_EPoll.update_events(m_SocketID, m_sPollID, SRT_EPOLL_OUT, false);
            }
        }

        // insert this socket to snd list if it is not on the list yet
        m_pSndQueue->m_pSndUList->update(this, CSndUList::DONT_RESCHEDULE);
    }

    return size - tosend;
}

int64_t CUDT::recvfile(fstream &ofs, int64_t &offset, int64_t size, int block)
{
    if (!m_bConnected || !m_CongCtl.ready())
        throw CUDTException(MJ_CONNECTION, MN_NOCONN, 0);
    else if ((m_bBroken || m_bClosing) && !m_pRcvBuffer->isRcvDataReady())
    {
        if (!m_bMessageAPI && m_bShutdown)
            return 0;
        throw CUDTException(MJ_CONNECTION, MN_CONNLOST, 0);
    }

    if (size <= 0)
        return 0;

    if (!m_CongCtl->checkTransArgs(SrtCongestion::STA_FILE, SrtCongestion::STAD_RECV, 0, size, -1, false))
        throw CUDTException(MJ_NOTSUP, MN_INVALBUFFERAPI, 0);

    if (isOPT_TsbPd())
    {
        LOGC(dlog.Error, log << "Reading from file is incompatible with TSBPD mode and would cause a deadlock\n");
        throw CUDTException(MJ_NOTSUP, MN_INVALBUFFERAPI, 0);
    }

    CGuard recvguard(m_RecvLock);

    // Well, actually as this works over a FILE (fstream), not just a stream,
    // the size can be measured anyway and predicted if setting the offset might
    // have a chance to work or not.

    // positioning...
    try
    {
        if (offset > 0)
        {
            // Don't do anything around here if the offset == 0, as this
            // is the default offset after opening. Whether this operation
            // is performed correctly, it highly depends on how the file
            // has been open. For example, if you want to overwrite parts
            // of an existing file, the file must exist, and the ios::trunc
            // flag must not be set. If the file is open for only ios::out,
            // then the file will be truncated since the offset position on
            // at the time when first written; if ios::in|ios::out, then
            // it won't be truncated, just overwritten.

            // What is required here is that if offset is 0, don't try to
            // change the offset because this might be impossible with
            // the current flag set anyway.

            // Also check the status and CAUSE exception manually because
            // you don't know, as well, whether the user has set exception
            // flags.

            ofs.seekp((streamoff)offset);
            if (!ofs.good())
                throw 0; // just to get caught :)
        }
    }
    catch (...)
    {
        // XXX It would be nice to note that this is reported
        // by exception only if explicitly requested by setting
        // the exception flags in the stream. For a case, when it's not,
        // an additional explicit throwing happens when failbit is set.
        throw CUDTException(MJ_FILESYSTEM, MN_SEEKPFAIL);
    }

    int64_t torecv   = size;
    int     unitsize = block;
    int     recvsize;

    // receiving... "recvfile" is always blocking
    while (torecv > 0)
    {
        if (ofs.fail())
        {
            // send the sender a signal so it will not be blocked forever
            int32_t err_code = CUDTException::EFILE;
            sendCtrl(UMSG_PEERERROR, &err_code);

            throw CUDTException(MJ_FILESYSTEM, MN_WRITEFAIL);
        }

        {
            CGuard gl   (m_RecvDataLock);
            CSync rcond (m_RecvDataCond,  gl);

            while (stillConnected() && !m_pRcvBuffer->isRcvDataReady())
                rcond.wait();
        }

        if (!m_bConnected)
            throw CUDTException(MJ_CONNECTION, MN_NOCONN, 0);
        else if ((m_bBroken || m_bClosing) && !m_pRcvBuffer->isRcvDataReady())
        {

            if (!m_bMessageAPI && m_bShutdown)
                return 0;
            throw CUDTException(MJ_CONNECTION, MN_CONNLOST, 0);
        }

        unitsize = int((torecv == -1 || torecv >= block) ? block : torecv);
        recvsize = m_pRcvBuffer->readBufferToFile(ofs, unitsize);

        if (recvsize > 0)
        {
            torecv -= recvsize;
            offset += recvsize;
        }
    }

    if (!m_pRcvBuffer->isRcvDataReady())
    {
        // read is not available any more
        s_UDTUnited.m_EPoll.update_events(m_SocketID, m_sPollID, SRT_EPOLL_IN, false);
    }

    return size - torecv;
}

void CUDT::bstats(CBytePerfMon *perf, bool clear, bool instantaneous)
{
    if (!m_bConnected)
        throw CUDTException(MJ_CONNECTION, MN_NOCONN, 0);
    if (m_bBroken || m_bClosing)
        throw CUDTException(MJ_CONNECTION, MN_CONNLOST, 0);

    CGuard statsguard(m_StatsLock);

    const steady_clock::time_point currtime = steady_clock::now();

    perf->msTimeStamp          = count_milliseconds(currtime - m_stats.tsStartTime);
    perf->pktSent              = m_stats.traceSent;
    perf->pktRecv              = m_stats.traceRecv;
    perf->pktSndLoss           = m_stats.traceSndLoss;
    perf->pktRcvLoss           = m_stats.traceRcvLoss;
    perf->pktRetrans           = m_stats.traceRetrans;
    perf->pktRcvRetrans        = m_stats.traceRcvRetrans;
    perf->pktSentACK           = m_stats.sentACK;
    perf->pktRecvACK           = m_stats.recvACK;
    perf->pktSentNAK           = m_stats.sentNAK;
    perf->pktRecvNAK           = m_stats.recvNAK;
    perf->usSndDuration        = m_stats.sndDuration;
    perf->pktReorderDistance   = m_stats.traceReorderDistance;
    perf->pktReorderTolerance  = m_iReorderTolerance;
    perf->pktRcvAvgBelatedTime = m_stats.traceBelatedTime;
    perf->pktRcvBelated        = m_stats.traceRcvBelated;

    perf->pktSndFilterExtra  = m_stats.sndFilterExtra;
    perf->pktRcvFilterExtra  = m_stats.rcvFilterExtra;
    perf->pktRcvFilterSupply = m_stats.rcvFilterSupply;
    perf->pktRcvFilterLoss   = m_stats.rcvFilterLoss;

    /* perf byte counters include all headers (SRT+UDP+IP) */
    const int pktHdrSize = CPacket::HDR_SIZE + CPacket::UDP_HDR_SIZE;
    perf->byteSent       = m_stats.traceBytesSent + (m_stats.traceSent * pktHdrSize);
    perf->byteRecv       = m_stats.traceBytesRecv + (m_stats.traceRecv * pktHdrSize);
    perf->byteRetrans    = m_stats.traceBytesRetrans + (m_stats.traceRetrans * pktHdrSize);
#ifdef SRT_ENABLE_LOSTBYTESCOUNT
    perf->byteRcvLoss = m_stats.traceRcvBytesLoss + (m_stats.traceRcvLoss * pktHdrSize);
#endif

    perf->pktSndDrop  = m_stats.traceSndDrop;
    perf->pktRcvDrop  = m_stats.traceRcvDrop + m_stats.traceRcvUndecrypt;
    perf->byteSndDrop = m_stats.traceSndBytesDrop + (m_stats.traceSndDrop * pktHdrSize);
    perf->byteRcvDrop =
        m_stats.traceRcvBytesDrop + (m_stats.traceRcvDrop * pktHdrSize) + m_stats.traceRcvBytesUndecrypt;
    perf->pktRcvUndecrypt  = m_stats.traceRcvUndecrypt;
    perf->byteRcvUndecrypt = m_stats.traceRcvBytesUndecrypt;

    perf->pktSentTotal       = m_stats.sentTotal;
    perf->pktRecvTotal       = m_stats.recvTotal;
    perf->pktSndLossTotal    = m_stats.sndLossTotal;
    perf->pktRcvLossTotal    = m_stats.rcvLossTotal;
    perf->pktRetransTotal    = m_stats.retransTotal;
    perf->pktSentACKTotal    = m_stats.sentACKTotal;
    perf->pktRecvACKTotal    = m_stats.recvACKTotal;
    perf->pktSentNAKTotal    = m_stats.sentNAKTotal;
    perf->pktRecvNAKTotal    = m_stats.recvNAKTotal;
    perf->usSndDurationTotal = m_stats.m_sndDurationTotal;

    perf->byteSentTotal           = m_stats.bytesSentTotal + (m_stats.sentTotal * pktHdrSize);
    perf->byteRecvTotal           = m_stats.bytesRecvTotal + (m_stats.recvTotal * pktHdrSize);
    perf->byteRetransTotal        = m_stats.bytesRetransTotal + (m_stats.retransTotal * pktHdrSize);
    perf->pktSndFilterExtraTotal  = m_stats.sndFilterExtraTotal;
    perf->pktRcvFilterExtraTotal  = m_stats.rcvFilterExtraTotal;
    perf->pktRcvFilterSupplyTotal = m_stats.rcvFilterSupplyTotal;
    perf->pktRcvFilterLossTotal   = m_stats.rcvFilterLossTotal;

#ifdef SRT_ENABLE_LOSTBYTESCOUNT
    perf->byteRcvLossTotal = m_stats.rcvBytesLossTotal + (m_stats.rcvLossTotal * pktHdrSize);
#endif
    perf->pktSndDropTotal  = m_stats.sndDropTotal;
    perf->pktRcvDropTotal  = m_stats.rcvDropTotal + m_stats.m_rcvUndecryptTotal;
    perf->byteSndDropTotal = m_stats.sndBytesDropTotal + (m_stats.sndDropTotal * pktHdrSize);
    perf->byteRcvDropTotal =
        m_stats.rcvBytesDropTotal + (m_stats.rcvDropTotal * pktHdrSize) + m_stats.m_rcvBytesUndecryptTotal;
    perf->pktRcvUndecryptTotal  = m_stats.m_rcvUndecryptTotal;
    perf->byteRcvUndecryptTotal = m_stats.m_rcvBytesUndecryptTotal;
    //<

    double interval = count_microseconds(currtime - m_stats.tsLastSampleTime);

    //>mod
    perf->mbpsSendRate = double(perf->byteSent) * 8.0 / interval;
    perf->mbpsRecvRate = double(perf->byteRecv) * 8.0 / interval;
    //<

    perf->usPktSndPeriod      = count_microseconds(m_tdSendInterval);
    perf->pktFlowWindow       = m_iFlowWindowSize;
    perf->pktCongestionWindow = (int)m_dCongestionWindow;
    perf->pktFlightSize       = CSeqNo::seqlen(m_iSndLastAck, CSeqNo::incseq(m_iSndCurrSeqNo)) - 1;
    perf->msRTT               = (double)m_iRTT / 1000.0;
    //>new
    perf->msSndTsbPdDelay = m_bPeerTsbPd ? m_iPeerTsbPdDelay_ms : 0;
    perf->msRcvTsbPdDelay = isOPT_TsbPd() ? m_iTsbPdDelay_ms : 0;
    perf->byteMSS         = m_iMSS;

    perf->mbpsMaxBW = m_llMaxBW > 0 ? Bps2Mbps(m_llMaxBW) : m_CongCtl.ready() ? Bps2Mbps(m_CongCtl->sndBandwidth()) : 0;

    //<
    uint32_t availbw = (uint64_t)(m_iBandwidth == 1 ? m_RcvTimeWindow.getBandwidth() : m_iBandwidth);

    perf->mbpsBandwidth = Bps2Mbps(availbw * (m_iMaxSRTPayloadSize + pktHdrSize));

    if (tryEnterCS(m_ConnectionLock))
    {
        if (m_pSndBuffer)
        {
#ifdef SRT_ENABLE_SNDBUFSZ_MAVG
            if (instantaneous)
            {
                /* Get instant SndBuf instead of moving average for application-based Algorithm
                   (such as NAE) in need of fast reaction to network condition changes. */
                perf->pktSndBuf = m_pSndBuffer->getCurrBufSize((perf->byteSndBuf), (perf->msSndBuf));
            }
            else
            {
                perf->pktSndBuf = m_pSndBuffer->getAvgBufSize((perf->byteSndBuf), (perf->msSndBuf));
            }
#else
            perf->pktSndBuf = m_pSndBuffer->getCurrBufSize((perf->byteSndBuf), (perf->msSndBuf));
#endif
            perf->byteSndBuf += (perf->pktSndBuf * pktHdrSize);
            //<
            perf->byteAvailSndBuf = (m_iSndBufSize - perf->pktSndBuf) * m_iMSS;
        }
        else
        {
            perf->byteAvailSndBuf = 0;
            // new>
            perf->pktSndBuf  = 0;
            perf->byteSndBuf = 0;
            perf->msSndBuf   = 0;
            //<
        }

        if (m_pRcvBuffer)
        {
            perf->byteAvailRcvBuf = m_pRcvBuffer->getAvailBufSize() * m_iMSS;
            // new>
#ifdef SRT_ENABLE_RCVBUFSZ_MAVG
            if (instantaneous) // no need for historical API for Rcv side
            {
                perf->pktRcvBuf = m_pRcvBuffer->getRcvDataSize(perf->byteRcvBuf, perf->msRcvBuf);
            }
            else
            {
                perf->pktRcvBuf = m_pRcvBuffer->getRcvAvgDataSize(perf->byteRcvBuf, perf->msRcvBuf);
            }
#else
            perf->pktRcvBuf = m_pRcvBuffer->getRcvDataSize(perf->byteRcvBuf, perf->msRcvBuf);
#endif
            //<
        }
        else
        {
            perf->byteAvailRcvBuf = 0;
            // new>
            perf->pktRcvBuf  = 0;
            perf->byteRcvBuf = 0;
            perf->msRcvBuf   = 0;
            //<
        }

        leaveCS(m_ConnectionLock);
    }
    else
    {
        perf->byteAvailSndBuf = 0;
        perf->byteAvailRcvBuf = 0;
        // new>
        perf->pktSndBuf  = 0;
        perf->byteSndBuf = 0;
        perf->msSndBuf   = 0;

        perf->byteRcvBuf = 0;
        perf->msRcvBuf   = 0;
        //<
    }

    if (clear)
    {
        m_stats.traceSndDrop           = 0;
        m_stats.traceRcvDrop           = 0;
        m_stats.traceSndBytesDrop      = 0;
        m_stats.traceRcvBytesDrop      = 0;
        m_stats.traceRcvUndecrypt      = 0;
        m_stats.traceRcvBytesUndecrypt = 0;
        // new>
        m_stats.traceBytesSent = m_stats.traceBytesRecv = m_stats.traceBytesRetrans = 0;
        //<
        m_stats.traceSent = m_stats.traceRecv = m_stats.traceSndLoss = m_stats.traceRcvLoss = m_stats.traceRetrans =
            m_stats.sentACK = m_stats.recvACK = m_stats.sentNAK = m_stats.recvNAK = 0;
        m_stats.sndDuration                                                       = 0;
        m_stats.traceRcvRetrans                                                   = 0;
        m_stats.traceRcvBelated                                                   = 0;
#ifdef SRT_ENABLE_LOSTBYTESCOUNT
        m_stats.traceRcvBytesLoss = 0;
#endif

        m_stats.sndFilterExtra = 0;
        m_stats.rcvFilterExtra = 0;

        m_stats.rcvFilterSupply = 0;
        m_stats.rcvFilterLoss   = 0;

        m_stats.tsLastSampleTime = currtime;
    }
}

bool CUDT::updateCC(ETransmissionEvent evt, const EventVariant arg)
{
    // Special things that must be done HERE, not in SrtCongestion,
    // because it involves the input buffer in CUDT. It would be
    // slightly dangerous to give SrtCongestion access to it.

    // According to the rules, the congctl should be ready at the same
    // time when the sending buffer. For sanity check, check both first.
    if (!m_CongCtl.ready() || !m_pSndBuffer)
    {
        LOGC(mglog.Error,
             log << CONID() << "updateCC: CAN'T DO UPDATE - congctl " << (m_CongCtl.ready() ? "ready" : "NOT READY")
            << "; sending buffer " << (m_pSndBuffer ? "NOT CREATED" : "created"));

        return false;
    }

    HLOGC(mglog.Debug, log << "updateCC: EVENT:" << TransmissionEventStr(evt));

    if (evt == TEV_INIT)
    {
        // only_input uses:
        // 0: in the beginning and when SRTO_MAXBW was changed
        // 1: SRTO_INPUTBW was changed
        // 2: SRTO_OHEADBW was changed
        EInitEvent only_input = arg.get<EventVariant::INIT>();
        // false = TEV_INIT_RESET: in the beginning, or when MAXBW was changed.

        if (only_input && m_llMaxBW)
        {
            HLOGC(mglog.Debug, log << CONID() << "updateCC/TEV_INIT: non-RESET stage and m_llMaxBW already set to " << m_llMaxBW);
            // Don't change
        }
        else // either m_llMaxBW == 0 or only_input == TEV_INIT_RESET
        {
            // Use the values:
            // - if SRTO_MAXBW is >0, use it.
            // - if SRTO_MAXBW == 0, use SRTO_INPUTBW + SRTO_OHEADBW
            // - if SRTO_INPUTBW == 0, pass 0 to requst in-buffer sampling
            // Bytes/s
            int bw = m_llMaxBW != 0 ? m_llMaxBW :                       // When used SRTO_MAXBW
                         m_llInputBW != 0 ? withOverhead(m_llInputBW) : // SRTO_INPUTBW + SRT_OHEADBW
                             0; // When both MAXBW and INPUTBW are 0, request in-buffer sampling

            // Note: setting bw == 0 uses BW_INFINITE value in LiveCC
            m_CongCtl->updateBandwidth(m_llMaxBW, bw);

            if (only_input == TEV_INIT_OHEADBW)
            {
                // On updated SRTO_OHEADBW don't change input rate.
                // This only influences the call to withOverhead().
            }
            else
            {
                // No need to calculate input reate if the bandwidth is set
                const bool disable_in_rate_calc = (bw != 0);
                m_pSndBuffer->resetInputRateSmpPeriod(disable_in_rate_calc);
            }

            HLOGC(mglog.Debug,
                  log << CONID() << "updateCC/TEV_INIT: updating BW=" << m_llMaxBW
                      << (only_input == TEV_INIT_RESET
                              ? " (UNCHANGED)"
                              : only_input == TEV_INIT_OHEADBW ? " (only Overhead)" : " (updated sampling rate)"));
        }
    }

    // This part is also required only by LiveCC, however not
    // moved there due to that it needs access to CSndBuffer.
    if (evt == TEV_ACK || evt == TEV_LOSSREPORT || evt == TEV_CHECKTIMER)
    {
        // Specific part done when MaxBW is set to 0 (auto) and InputBW is 0.
        // This requests internal input rate sampling.
        if (m_llMaxBW == 0 && m_llInputBW == 0)
        {
            // Get auto-calculated input rate, Bytes per second
            const int64_t inputbw = m_pSndBuffer->getInputRate();

            /*
             * On blocked transmitter (tx full) and until connection closes,
             * auto input rate falls to 0 but there may be still lot of packet to retransmit
             * Calling updateBandwidth with 0 sets maxBW to default BW_INFINITE (1 Gbps)
             * and sendrate skyrockets for retransmission.
             * Keep previously set maximum in that case (inputbw == 0).
             */
            if (inputbw != 0)
                m_CongCtl->updateBandwidth(0, withOverhead(inputbw)); // Bytes/sec
        }
    }

    HLOGC(mglog.Debug, log << CONID() << "updateCC: emitting signal for EVENT:" << TransmissionEventStr(evt));

    // Now execute a congctl-defined action for that event.
    EmitSignal(evt, arg);

    // This should be done with every event except ACKACK and SEND/RECEIVE
    // After any action was done by the congctl, update the congestion window and sending interval.
    if (evt != TEV_ACKACK && evt != TEV_SEND && evt != TEV_RECEIVE)
    {
        // This part comes from original UDT.
        // NOTE: THESE things come from CCC class:
        // - m_dPktSndPeriod
        // - m_dCWndSize
        m_tdSendInterval    = microseconds_from((int64_t)m_CongCtl->pktSndPeriod_us());
        m_dCongestionWindow = m_CongCtl->cgWindowSize();
#if ENABLE_HEAVY_LOGGING
        HLOGC(mglog.Debug,
              log << CONID() << "updateCC: updated values from congctl: interval=" << count_microseconds(m_tdSendInterval) << " us ("
                  << "tk (" << m_CongCtl->pktSndPeriod_us() << "us) cgwindow="
                  << std::setprecision(3) << m_dCongestionWindow);
#endif
    }

    HLOGC(mglog.Debug, log << "udpateCC: finished handling for EVENT:" << TransmissionEventStr(evt));

    return true;
}

void CUDT::initSynch()
{
    setupMutex(m_SendBlockLock, "SendBlock");
    setupCond(m_SendBlockCond, "SendBlock");
    setupMutex(m_RecvDataLock, "RecvData");
    setupCond(m_RecvDataCond, "RecvData");
    setupMutex(m_SendLock, "Send");
    setupMutex(m_RecvLock, "Recv");
    setupMutex(m_RcvLossLock, "RcvLoss");
    setupMutex(m_RecvAckLock, "RecvAck");
    setupMutex(m_RcvBufferLock, "RcvBuffer");
    setupMutex(m_ConnectionLock, "Connection");
    setupMutex(m_StatsLock, "Stats");

    memset(&m_RcvTsbPdThread, 0, sizeof m_RcvTsbPdThread);
    setupCond(m_RcvTsbPdCond, "RcvTsbPd");
}

void CUDT::destroySynch()
{
    releaseMutex(m_SendBlockLock);
    releaseCond(m_SendBlockCond);
    releaseMutex(m_RecvDataLock);
    releaseCond(m_RecvDataCond);
    releaseMutex(m_SendLock);
    releaseMutex(m_RecvLock);
    releaseMutex(m_RcvLossLock);
    releaseMutex(m_RecvAckLock);
    releaseMutex(m_RcvBufferLock);
    releaseMutex(m_ConnectionLock);
    releaseMutex(m_StatsLock);
    releaseCond(m_RcvTsbPdCond);
}

void CUDT::releaseSynch()
{
    // wake up user calls
    CSync::lock_signal(m_SendBlockCond, m_SendBlockLock);

    enterCS(m_SendLock);
    leaveCS(m_SendLock);

    CSync::lock_signal(m_RecvDataCond, m_RecvDataLock);
    CSync::lock_signal(m_RcvTsbPdCond, m_RecvLock);

    enterCS(m_RecvDataLock);
    if (!pthread_equal(m_RcvTsbPdThread, pthread_t()))
    {
        pthread_join(m_RcvTsbPdThread, NULL);
        m_RcvTsbPdThread = pthread_t();
    }
    leaveCS(m_RecvDataLock);

    enterCS(m_RecvLock);
    leaveCS(m_RecvLock);
}

int32_t CUDT::ackDataUpTo(int32_t ack)
{
    int acksize = CSeqNo::seqoff(m_iRcvLastSkipAck, ack);

    HLOGC(mglog.Debug, log << "ackDataUpTo: %" << ack << " vs. current %" << m_iRcvLastSkipAck
            << " (signing off " << acksize << " packets)");

    m_iRcvLastAck = ack;
    m_iRcvLastSkipAck = ack;

    // NOTE: This is new towards UDT and prevents spurious
    // wakeup of select/epoll functions when no new packets
    // were signed off for extraction.
    if (acksize > 0)
    {
        const int distance = m_pRcvBuffer->ackData(acksize);
/*
        XXX example code - inform the group up to which packet
        data are received so that it can be also acknowledged
        in all others and false lossreport prevened
        if (m_parent->m_IncludedGroup)
            m_parent->m_IncludedGroup->readyPackets(this, ack);
*/

        // Signal threads waiting in CTimer::waitForEvent(),
        // which are select(), selectEx() and epoll_wait().
        CTimer::triggerEvent();

        return CSeqNo::decseq(ack, distance);
    }

    // If nothing was confirmed, then use the current buffer span
    const int distance = m_pRcvBuffer->getRcvDataSize();
    if (distance > 0)
        return CSeqNo::decseq(ack, distance);
    return ack;
}

#if ENABLE_HEAVY_LOGGING
static void DebugAck(string hdr, int prev, int ack)
{
    if (!prev)
    {
        HLOGC(mglog.Debug, log << hdr << "ACK " << ack);
        return;
    }

    prev     = CSeqNo::incseq(prev);
    int diff = CSeqNo::seqoff(prev, ack);
    if (diff < 0)
    {
        HLOGC(mglog.Debug, log << hdr << "ACK ERROR: " << prev << "-" << ack << "(diff " << diff << ")");
        return;
    }

    bool shorted = diff > 100; // sanity
    if (shorted)
        ack = CSeqNo::incseq(prev, 100);

    ostringstream ackv;
    for (; prev != ack; prev = CSeqNo::incseq(prev))
        ackv << prev << " ";
    if (shorted)
        ackv << "...";
    HLOGC(mglog.Debug, log << hdr << "ACK (" << (diff + 1) << "): " << ackv.str() << ack);
}
#else
static inline void DebugAck(string, int, int) {}
#endif

void CUDT::sendCtrl(UDTMessageType pkttype, const int32_t* lparam, void* rparam, int size)
{
    CPacket ctrlpkt;
    setPacketTS(ctrlpkt, steady_clock::now());

    int nbsent        = 0;
    int local_prevack = 0;

#if ENABLE_HEAVY_LOGGING
    struct SaveBack
    {
        int &      target;
        const int &source;

        ~SaveBack() { target = source; }
    } l_saveback = {m_iDebugPrevLastAck, m_iRcvLastAck};
    (void)l_saveback; // kill compiler warning: unused variable `l_saveback` [-Wunused-variable]

    local_prevack = m_iDebugPrevLastAck;

    string reason; // just for "a reason" of giving particular % for ACK
#endif

    switch (pkttype)
    {
    case UMSG_ACK: // 010 - Acknowledgement
    {
        int32_t ack;

        // If there is no loss, the ACK is the current largest sequence number plus 1;
        // Otherwise it is the smallest sequence number in the receiver loss list.
        if (m_pRcvLossList->getLossLength() == 0)
        {
            ack = CSeqNo::incseq(m_iRcvCurrSeqNo);
#if ENABLE_HEAVY_LOGGING
            reason = "expected next";
#endif
        }
        else
        {
            ack = m_pRcvLossList->getFirstLostSeq();
#if ENABLE_HEAVY_LOGGING
            reason = "first lost";
#endif
        }

        if (m_iRcvLastAckAck == ack)
        {
            HLOGC(mglog.Debug, log << "sendCtrl(UMSG_ACK): last ACK %" << ack << " == last ACKACK (" << reason << ")");
            break;
        }

        // send out a lite ACK
        // to save time on buffer processing and bandwidth/AS measurement, a lite ACK only feeds back an ACK number
        if (size == SEND_LITE_ACK)
        {
            ctrlpkt.pack(pkttype, NULL, &ack, size);
            ctrlpkt.m_iID = m_PeerID;
            nbsent        = m_pSndQueue->sendto(m_PeerAddr, ctrlpkt);
            DebugAck("sendCtrl(lite):" + CONID(), local_prevack, ack);
            break;
        }

        // There are new received packets to acknowledge, update related information.
        /* tsbpd thread may also call ackData when skipping packet so protect code */
        enterCS(m_RcvBufferLock);

        // IF ack %> m_iRcvLastAck
        if (CSeqNo::seqcmp(ack, m_iRcvLastAck) > 0)
        {
            int32_t first_seq = ackDataUpTo(ack);
            leaveCS(m_RcvBufferLock);
            IF_HEAVY_LOGGING(int32_t oldack = m_iRcvLastSkipAck);

            // If TSBPD is enabled, then INSTEAD OF signaling m_RecvDataCond,
            // signal m_RcvTsbPdCond. This will kick in the tsbpd thread, which
            // will signal m_RecvDataCond when there's time to play for particular
            // data packet.
            HLOGC(dlog.Debug, log << "ACK: clip %" << oldack << "-%" << ack
                    << ", REVOKED " << CSeqNo::seqoff(ack, m_iRcvLastAck) << " from RCV buffer");

            if (m_bTsbPd)
            {
                /* Newly acknowledged data, signal TsbPD thread */
                CGuard rcvlock (m_RecvLock);
                CSync tscond   (m_RcvTsbPdCond, rcvlock);
                if (m_bTsbPdAckWakeup)
                    tscond.signal_locked(rcvlock);
            }
            else
            {
                if (m_bSynRecving)
                {
                    // signal a waiting "recv" call if there is any data available
                    CSync::lock_signal(m_RecvDataCond, m_RecvDataLock);
                }
                // acknowledge any waiting epolls to read
                s_UDTUnited.m_EPoll.update_events(m_SocketID, m_sPollID, SRT_EPOLL_IN, true);
                if (m_parent->m_IncludedGroup)
                {
                    // The current "APP reader" needs to simply decide as to whether
                    // the next CUDTGroup::recv() call should return with no blocking or not.
                    // When the group is read-ready, it should update its pollers as it sees fit.
                    m_parent->m_IncludedGroup->updateReadState(m_SocketID, first_seq);
                }
                CTimer::triggerEvent();
            }
            enterCS(m_RcvBufferLock);
        }
        else if (ack == m_iRcvLastAck)
        {
            // If the ACK was just sent already AND elapsed time did not exceed RTT,
            if ((steady_clock::now() - m_tsLastAckTime) <
                (microseconds_from(m_iRTT + 4 * m_iRTTVar)))
            {
                HLOGC(mglog.Debug, log << "sendCtrl(UMSG_ACK): ACK %" << ack << " just sent - too early to repeat");
                leaveCS(m_RcvBufferLock);
                break;
            }
        }
        else
        {
            // Not possible (m_iRcvCurrSeqNo+1 <% m_iRcvLastAck ?)
            LOGC(mglog.Error, log << "sendCtrl(UMSG_ACK): IPE: curr %" << ack
                  << " <% last %" << m_iRcvLastAck);
            leaveCS(m_RcvBufferLock);
            break;
        }

        // [[using assert( ack >= m_iRcvLastAck && is_periodic_ack ) ]]

        // Send out the ACK only if has not been received by the sender before
        if (CSeqNo::seqcmp(m_iRcvLastAck, m_iRcvLastAckAck) > 0)
        {
            // NOTE: The BSTATS feature turns on extra fields above size 6
            // also known as ACKD_TOTAL_SIZE_VER100.
            int32_t data[ACKD_TOTAL_SIZE];

            // Case you care, CAckNo::incack does exactly the same thing as
            // CSeqNo::incseq. Logically the ACK number is a different thing
            // than sequence number (it's a "journal" for ACK request-response,
            // and starts from 0, unlike sequence, which starts from a random
            // number), but still the numbers are from exactly the same domain.
            m_iAckSeqNo           = CAckNo::incack(m_iAckSeqNo);
            data[ACKD_RCVLASTACK] = m_iRcvLastAck;
            data[ACKD_RTT]        = m_iRTT;
            data[ACKD_RTTVAR]     = m_iRTTVar;
            data[ACKD_BUFFERLEFT] = m_pRcvBuffer->getAvailBufSize();
            // a minimum flow window of 2 is used, even if buffer is full, to break potential deadlock
            if (data[ACKD_BUFFERLEFT] < 2)
                data[ACKD_BUFFERLEFT] = 2;

            if (steady_clock::now() - m_tsLastAckTime > m_tdACKInterval)
            {
                int rcvRate;
                int ctrlsz = ACKD_TOTAL_SIZE_UDTBASE * ACKD_FIELD_SIZE; // Minimum required size

                data[ACKD_RCVSPEED]  = m_RcvTimeWindow.getPktRcvSpeed((rcvRate));
                data[ACKD_BANDWIDTH] = m_RcvTimeWindow.getBandwidth();

                //>>Patch while incompatible (1.0.2) receiver floating around
                if (m_lPeerSrtVersion == SrtVersion(1, 0, 2))
                {
                    data[ACKD_RCVRATE] = rcvRate;                                     // bytes/sec
                    data[ACKD_XMRATE]  = data[ACKD_BANDWIDTH] * m_iMaxSRTPayloadSize; // bytes/sec
                    ctrlsz             = ACKD_FIELD_SIZE * ACKD_TOTAL_SIZE_VER102;
                }
                else if (m_lPeerSrtVersion >= SrtVersion(1, 0, 3))
                {
                    // Normal, currently expected version.
                    data[ACKD_RCVRATE] = rcvRate; // bytes/sec
                    ctrlsz             = ACKD_FIELD_SIZE * ACKD_TOTAL_SIZE_VER101;
                }
                // ELSE: leave the buffer with ...UDTBASE size.

                ctrlpkt.pack(pkttype, &m_iAckSeqNo, data, ctrlsz);
                m_tsLastAckTime = steady_clock::now();
            }
            else
            {
                ctrlpkt.pack(pkttype, &m_iAckSeqNo, data, ACKD_FIELD_SIZE * ACKD_TOTAL_SIZE_SMALL);
            }

            ctrlpkt.m_iID        = m_PeerID;
            setPacketTS(ctrlpkt, steady_clock::now());
            nbsent               = m_pSndQueue->sendto(m_PeerAddr, ctrlpkt);
            DebugAck("sendCtrl(UMSG_ACK): " + CONID(), local_prevack, ack);

            m_ACKWindow.store(m_iAckSeqNo, m_iRcvLastAck);

            enterCS(m_StatsLock);
            ++m_stats.sentACK;
            ++m_stats.sentACKTotal;
            leaveCS(m_StatsLock);
        }
        else
        {
            HLOGC(mglog.Debug, log << "sendCtrl(UMSG_ACK): " << CONID() << "ACK %" << m_iRcvLastAck
                    << " <=%  ACKACK %" << m_iRcvLastAckAck << " - NOT SENDING ACK");
        }
        leaveCS(m_RcvBufferLock);
        break;
    }

    case UMSG_ACKACK: // 110 - Acknowledgement of Acknowledgement
        ctrlpkt.pack(pkttype, lparam);
        ctrlpkt.m_iID = m_PeerID;
        nbsent        = m_pSndQueue->sendto(m_PeerAddr, ctrlpkt);

        break;

    case UMSG_LOSSREPORT: // 011 - Loss Report
    {
        // Explicitly defined lost sequences
        if (rparam)
        {
            int32_t *lossdata = (int32_t *)rparam;

            size_t bytes = sizeof(*lossdata) * size;
            ctrlpkt.pack(pkttype, NULL, lossdata, bytes);

            ctrlpkt.m_iID = m_PeerID;
            nbsent        = m_pSndQueue->sendto(m_PeerAddr, ctrlpkt);

            enterCS(m_StatsLock);
            ++m_stats.sentNAK;
            ++m_stats.sentNAKTotal;
            leaveCS(m_StatsLock);
        }
        // Call with no arguments - get loss list from internal data.
        else if (m_pRcvLossList->getLossLength() > 0)
        {
            // this is periodically NAK report; make sure NAK cannot be sent back too often

            // read loss list from the local receiver loss list
            int32_t *data = new int32_t[m_iMaxSRTPayloadSize / 4];
            int      losslen;
            m_pRcvLossList->getLossArray(data, losslen, m_iMaxSRTPayloadSize / 4);

            if (0 < losslen)
            {
                ctrlpkt.pack(pkttype, NULL, data, losslen * 4);
                ctrlpkt.m_iID = m_PeerID;
                nbsent        = m_pSndQueue->sendto(m_PeerAddr, ctrlpkt);

                enterCS(m_StatsLock);
                ++m_stats.sentNAK;
                ++m_stats.sentNAKTotal;
                leaveCS(m_StatsLock);
            }

            delete[] data;
        }

        // update next NAK time, which should wait enough time for the retansmission, but not too long
        m_tdNAKInterval = microseconds_from(m_iRTT + 4 * m_iRTTVar);

        // Fix the NAKreport period according to the congctl
        m_tdNAKInterval =
            microseconds_from(m_CongCtl->updateNAKInterval(count_microseconds(m_tdNAKInterval),
                                                                      m_RcvTimeWindow.getPktRcvSpeed(),
                                                                      m_pRcvLossList->getLossLength()));

        // This is necessary because a congctl need not wish to define
        // its own minimum interval, in which case the default one is used.
        if (m_tdNAKInterval < m_tdMinNakInterval)
            m_tdNAKInterval = m_tdMinNakInterval;

        break;
    }

    case UMSG_CGWARNING: // 100 - Congestion Warning
        ctrlpkt.pack(pkttype);
        ctrlpkt.m_iID = m_PeerID;
        nbsent        = m_pSndQueue->sendto(m_PeerAddr, ctrlpkt);

        m_tsLastWarningTime = steady_clock::now();

        break;

    case UMSG_KEEPALIVE: // 001 - Keep-alive
        ctrlpkt.pack(pkttype);
        ctrlpkt.m_iID = m_PeerID;
        nbsent        = m_pSndQueue->sendto(m_PeerAddr, ctrlpkt);

        break;

    case UMSG_HANDSHAKE: // 000 - Handshake
        ctrlpkt.pack(pkttype, NULL, rparam, sizeof(CHandShake));
        ctrlpkt.m_iID = m_PeerID;
        nbsent        = m_pSndQueue->sendto(m_PeerAddr, ctrlpkt);

        break;

    case UMSG_SHUTDOWN: // 101 - Shutdown
        ctrlpkt.pack(pkttype);
        ctrlpkt.m_iID = m_PeerID;
        nbsent        = m_pSndQueue->sendto(m_PeerAddr, ctrlpkt);

        break;

    case UMSG_DROPREQ: // 111 - Msg drop request
        ctrlpkt.pack(pkttype, lparam, rparam, 8);
        ctrlpkt.m_iID = m_PeerID;
        nbsent        = m_pSndQueue->sendto(m_PeerAddr, ctrlpkt);

        break;

    case UMSG_PEERERROR: // 1000 - acknowledge the peer side a special error
        ctrlpkt.pack(pkttype, lparam);
        ctrlpkt.m_iID = m_PeerID;
        nbsent        = m_pSndQueue->sendto(m_PeerAddr, ctrlpkt);

        break;

    case UMSG_EXT: // 0x7FFF - Resevered for future use
        break;

    default:
        break;
    }

    // Fix keepalive
    if (nbsent)
        m_tsLastSndTime = steady_clock::now();
}

void CUDT::updateSndLossListOnACK(int32_t ackdata_seqno)
{
    // Update sender's loss list and acknowledge packets in the sender's buffer
    {
        // m_RecvAckLock protects sender's loss list and epoll
        CGuard ack_lock(m_RecvAckLock);

        const int offset = CSeqNo::seqoff(m_iSndLastDataAck, ackdata_seqno);
        // IF distance between m_iSndLastDataAck and ack is nonempty...
        if (offset <= 0)
            return;

        // update sending variables
        m_iSndLastDataAck = ackdata_seqno;

        // remove any loss that predates 'ack' (not to be considered loss anymore)
        m_pSndLossList->remove(CSeqNo::decseq(m_iSndLastDataAck));

        // acknowledge the sending buffer (remove data that predate 'ack')
        m_pSndBuffer->ackData(offset);

        // acknowledde any waiting epolls to write
        s_UDTUnited.m_EPoll.update_events(m_SocketID, m_sPollID, SRT_EPOLL_OUT, true);
    }

    // insert this socket to snd list if it is not on the list yet
    m_pSndQueue->m_pSndUList->update(this, CSndUList::DONT_RESCHEDULE);

    if (m_bSynSending)
    {
        CSync::lock_signal(m_SendBlockCond, m_SendBlockLock);
    }

    const steady_clock::time_point currtime = steady_clock::now();
    // record total time used for sending
    enterCS(m_StatsLock);
    m_stats.sndDuration += count_microseconds(currtime - m_stats.sndDurationCounter);
    m_stats.m_sndDurationTotal += count_microseconds(currtime - m_stats.sndDurationCounter);
    m_stats.sndDurationCounter = currtime;
    leaveCS(m_StatsLock);
}

void CUDT::processCtrlAck(const CPacket &ctrlpkt, const steady_clock::time_point& currtime)
{
    const int32_t* ackdata       = (const int32_t*)ctrlpkt.m_pcData;
    const int32_t  ackdata_seqno = ackdata[ACKD_RCVLASTACK];

    const bool isLiteAck = ctrlpkt.getLength() == (size_t)SEND_LITE_ACK;
    HLOGC(mglog.Debug,
          log << CONID() << "ACK covers: " << m_iSndLastDataAck << " - " << ackdata_seqno << " [ACK=" << m_iSndLastAck
              << "]" << (isLiteAck ? "[LITE]" : "[FULL]"));

    updateSndLossListOnACK(ackdata_seqno);

    // Process a lite ACK
    if (isLiteAck)
    {
        if (CSeqNo::seqcmp(ackdata_seqno, m_iSndLastAck) >= 0)
        {
            CGuard ack_lock(m_RecvAckLock);
            m_iFlowWindowSize -= CSeqNo::seqoff(m_iSndLastAck, ackdata_seqno);
            m_iSndLastAck = ackdata_seqno;

            // TODO: m_ullLastRspAckTime_tk should be protected with m_RecvAckLock
            // because the sendmsg2 may want to change it at the same time.
            m_tsLastRspAckTime = currtime;
            m_iReXmitCount         = 1; // Reset re-transmit count since last ACK
        }

        return;
    }

    // Decide to send ACKACK or not
    {
        // Sequence number of the ACK packet
        const int32_t ack_seqno = ctrlpkt.getAckSeqNo();

        // Send ACK acknowledgement (UMSG_ACKACK).
        // There can be less ACKACK packets in the stream, than the number of ACK packets.
        // Only send ACKACK every syn interval or if ACK packet with the sequence number
        // already acknowledged (with ACKACK) has come again, which probably means ACKACK was lost.
        if ((currtime - m_SndLastAck2Time > microseconds_from(COMM_SYN_INTERVAL_US)) || (ack_seqno == m_iSndLastAck2))
        {
            sendCtrl(UMSG_ACKACK, &ack_seqno);
            m_iSndLastAck2       = ack_seqno;
            m_SndLastAck2Time = currtime;
        }
    }

    //
    // Begin of the new code with TLPKTDROP.
    //

    // Protect packet retransmission
    enterCS(m_RecvAckLock);

    // Check the validation of the ack
    if (CSeqNo::seqcmp(ackdata_seqno, CSeqNo::incseq(m_iSndCurrSeqNo)) > 0)
    {
        leaveCS(m_RecvAckLock);
        // this should not happen: attack or bug
        LOGC(glog.Error,
                log << CONID() << "ATTACK/IPE: incoming ack seq " << ackdata_seqno << " exceeds current "
                    << m_iSndCurrSeqNo << " by " << (CSeqNo::seqoff(m_iSndCurrSeqNo, ackdata_seqno) - 1) << "!");
        m_bBroken        = true;
        m_iBrokenCounter = 0;
        return;
    }

    if (CSeqNo::seqcmp(ackdata_seqno, m_iSndLastAck) >= 0)
    {
        // Update Flow Window Size, must update before and together with m_iSndLastAck
        m_iFlowWindowSize = ackdata[ACKD_BUFFERLEFT];
        m_iSndLastAck     = ackdata_seqno;
        m_tsLastRspAckTime  = currtime;
        m_iReXmitCount    = 1; // Reset re-transmit count since last ACK
    }

    /*
     * We must not ignore full ack received by peer
     * if data has been artificially acked by late packet drop.
     * Therefore, a distinct ack state is used for received Ack (iSndLastFullAck)
     * and ack position in send buffer (m_iSndLastDataAck).
     * Otherwise, when severe congestion causing packet drops (and m_iSndLastDataAck update)
     * occures, we drop received acks (as duplicates) and do not update stats like RTT,
     * which may go crazy and stay there, preventing proper stream recovery.
     */

    if (CSeqNo::seqoff(m_iSndLastFullAck, ackdata_seqno) <= 0)
    {
        // discard it if it is a repeated ACK
        leaveCS(m_RecvAckLock);
        return;
    }
    m_iSndLastFullAck = ackdata_seqno;

    //
    // END of the new code with TLPKTDROP
    //
    leaveCS(m_RecvAckLock);
    if (m_parent->m_IncludedGroup)
    {
        m_parent->m_IncludedGroup->updateWriteState();
    }

    size_t acksize   = ctrlpkt.getLength(); // TEMPORARY VALUE FOR CHECKING
    bool   wrongsize = 0 != (acksize % ACKD_FIELD_SIZE);
    acksize          = acksize / ACKD_FIELD_SIZE; // ACTUAL VALUE

    if (wrongsize)
    {
        // Issue a log, but don't do anything but skipping the "odd" bytes from the payload.
        LOGC(mglog.Error,
             log << CONID() << "Received UMSG_ACK payload is not evened up to 4-byte based field size - cutting to "
                 << acksize << " fields");
    }

    // Start with checking the base size.
    if (acksize < ACKD_TOTAL_SIZE_SMALL)
    {
        LOGC(mglog.Error, log << CONID() << "Invalid ACK size " << acksize << " fields - less than minimum required!");
        // Ack is already interpreted, just skip further parts.
        return;
    }
    // This check covers fields up to ACKD_BUFFERLEFT.

    // Update RTT
    // m_iRTT = ackdata[ACKD_RTT];
    // m_iRTTVar = ackdata[ACKD_RTTVAR];
    // XXX These ^^^ commented-out were blocked in UDT;
    // the current RTT calculations are exactly the same as in UDT4.
    const int rtt = ackdata[ACKD_RTT];

    m_iRTTVar = avg_iir<4>(m_iRTTVar, abs(rtt - m_iRTT));
    m_iRTT    = avg_iir<8>(m_iRTT, rtt);

    /* Version-dependent fields:
     * Original UDT (total size: ACKD_TOTAL_SIZE_SMALL):
     *   ACKD_RCVLASTACK
     *   ACKD_RTT
     *   ACKD_RTTVAR
     *   ACKD_BUFFERLEFT
     * Additional UDT fields, not always attached:
     *   ACKD_RCVSPEED
     *   ACKD_BANDWIDTH
     * SRT extension version 1.0.2 (bstats):
     *   ACKD_RCVRATE
     * SRT extension version 1.0.4:
     *   ACKD_XMRATE
     */

    if (acksize > ACKD_TOTAL_SIZE_SMALL)
    {
        // This means that ACKD_RCVSPEED and ACKD_BANDWIDTH fields are available.
        int pktps     = ackdata[ACKD_RCVSPEED];
        int bandwidth = ackdata[ACKD_BANDWIDTH];
        int bytesps;

        /* SRT v1.0.2 Bytes-based stats: bandwidth (pcData[ACKD_XMRATE]) and delivery rate (pcData[ACKD_RCVRATE]) in
         * bytes/sec instead of pkts/sec */
        /* SRT v1.0.3 Bytes-based stats: only delivery rate (pcData[ACKD_RCVRATE]) in bytes/sec instead of pkts/sec */
        if (acksize > ACKD_TOTAL_SIZE_UDTBASE)
            bytesps = ackdata[ACKD_RCVRATE];
        else
            bytesps = pktps * m_iMaxSRTPayloadSize;

        m_iBandwidth        = avg_iir<8>(m_iBandwidth, bandwidth);
        m_iDeliveryRate     = avg_iir<8>(m_iDeliveryRate, pktps);
        m_iByteDeliveryRate = avg_iir<8>(m_iByteDeliveryRate, bytesps);
        // XXX not sure if ACKD_XMRATE is of any use. This is simply
        // calculated as ACKD_BANDWIDTH * m_iMaxSRTPayloadSize.

        // Update Estimated Bandwidth and packet delivery rate
        // m_iRcvRate = m_iDeliveryRate;
        // ^^ This has been removed because with the SrtCongestion class
        // instead of reading the m_iRcvRate local field this will read
        // cudt->deliveryRate() instead.
    }

    checkSndTimers(REGEN_KM);
    updateCC(TEV_ACK, ackdata_seqno);

    enterCS(m_StatsLock);
    ++m_stats.recvACK;
    ++m_stats.recvACKTotal;
    leaveCS(m_StatsLock);
}

void CUDT::processCtrlLossReport(const CPacket& ctrlpkt)
{
    const int32_t* losslist = (int32_t*)(ctrlpkt.m_pcData);
    const size_t   losslist_len = ctrlpkt.getLength() / 4;

    bool secure = true;

    // This variable is used in "normal" logs, so it may cause a warning
    // when logging is forcefully off.
    int32_t wrong_loss SRT_ATR_UNUSED = CSeqNo::m_iMaxSeqNo;

    // protect packet retransmission
    {
        CGuard ack_lock(m_RecvAckLock);

        // decode loss list message and insert loss into the sender loss list
        for (int i = 0, n = (int)(ctrlpkt.getLength() / 4); i < n; ++i)
        {
            if (IsSet(losslist[i], LOSSDATA_SEQNO_RANGE_FIRST))
            {
                // Then it's this is a <lo, hi> specification with HI in a consecutive cell.
                const int32_t losslist_lo = SEQNO_VALUE::unwrap(losslist[i]);
                const int32_t losslist_hi = losslist[i + 1];
                // <lo, hi> specification means that the consecutive cell has been already interpreted.
                ++i;

                HLOGF(mglog.Debug,
                    "%sreceived UMSG_LOSSREPORT: %d-%d (%d packets)...", CONID().c_str(),
                    losslist_lo,
                    losslist_hi,
                    CSeqNo::seqoff(losslist_lo, losslist_hi) + 1);

                if ((CSeqNo::seqcmp(losslist_lo, losslist_hi) > 0) ||
                    (CSeqNo::seqcmp(losslist_hi, m_iSndCurrSeqNo) > 0))
                {
                    LOGC(mglog.Error, log << CONID() << "rcv LOSSREPORT rng " << losslist_lo << " - " << losslist_hi
                        << " with last sent " << m_iSndCurrSeqNo << " - DISCARDING");
                    // seq_a must not be greater than seq_b; seq_b must not be greater than the most recent sent seq
                    secure = false;
                    wrong_loss = losslist_hi;
                    break;
                }

                int num = 0;
                //   IF losslist_lo %>= m_iSndLastAck
                if (CSeqNo::seqcmp(losslist_lo, m_iSndLastAck) >= 0)
                {
                    HLOGC(mglog.Debug, log << CONID() << "LOSSREPORT: adding "
                        << losslist_lo << " - " << losslist_hi << " to loss list");
                    num = m_pSndLossList->insert(losslist_lo, losslist_hi);
                }
                // ELSE IF losslist_hi %>= m_iSndLastAck
                else if (CSeqNo::seqcmp(losslist_hi, m_iSndLastAck) >= 0)
                {
                    // This should be theoretically impossible because this would mean
                    // that the received packet loss report informs about the loss that predates
                    // the ACK sequence.
                    // However, this can happen if the packet reordering has caused the earlier sent
                    // LOSSREPORT will be delivered after later sent ACK. Whatever, ACK should be
                    // more important, so simply drop the part that predates ACK.
                    HLOGC(mglog.Debug, log << CONID() << "LOSSREPORT: adding "
                        << m_iSndLastAck << "[ACK] - " << losslist_hi << " to loss list");
                    num = m_pSndLossList->insert(m_iSndLastAck, losslist_hi);
                }
                else
                {
                    // This should be treated as IPE, but this may happen in one situtation:
                    // - redundancy second link (ISN was screwed up initially, but late towards last sent)
                    // - initial DROPREQ was lost
                    // This just causes repeating DROPREQ, as when the receiver continues sending
                    // LOSSREPORT, it's probably UNAWARE OF THE SITUATION.
                    //
                    // When this DROPREQ gets lost in UDP again, the receiver will do one of these:
                    // - repeatedly send LOSSREPORT (as per NAKREPORT), so this will happen again
                    // - finally give up rexmit request as per TLPKTDROP (DROPREQ should make
                    //   TSBPD wake up should it still wait for new packets to get ACK-ed)

                    HLOGC(mglog.Debug, log << CONID() << "LOSSREPORT: IGNORED with SndLastAck=%"
                        << m_iSndLastAck << ": %" << losslist_lo << "-" << losslist_hi
                        << " - sending DROPREQ (IPE or DROPREQ lost with ISN screw)");

                    // This means that the loss touches upon a range that wasn't ever sent.
                    // Normally this should never happen, but this might be a case when the
                    // ISN FIX for redundant connection was missed.

                    // In distinction to losslist, DROPREQ has always a range
                    // always just one range, and the data are <LO, HI>, with no range bit.
                    int32_t seqpair[2] = { losslist_lo, losslist_hi };
                    const int32_t no_msgno = 0; // We don't know - this wasn't ever sent

                    sendCtrl(UMSG_DROPREQ, &no_msgno, seqpair, sizeof(seqpair));
                }

                enterCS(m_StatsLock);
                m_stats.traceSndLoss += num;
                m_stats.sndLossTotal += num;
                leaveCS(m_StatsLock);
            }
            else if (CSeqNo::seqcmp(losslist[i], m_iSndLastAck) >= 0)
            {
                if (CSeqNo::seqcmp(losslist[i], m_iSndCurrSeqNo) > 0)
                {
                    LOGC(mglog.Error, log << CONID() << "rcv LOSSREPORT pkt %" << losslist[i]
                        << " with last sent %" << m_iSndCurrSeqNo << " - DISCARDING");
                    // seq_a must not be greater than the most recent sent seq
                    secure = false;
                    wrong_loss = losslist[i];
                    break;
                }

                HLOGC(mglog.Debug, log << CONID() << "rcv LOSSREPORT: %"
                    << losslist[i] << " (1 packet)");
                int num = m_pSndLossList->insert(losslist[i], losslist[i]);

                enterCS(m_StatsLock);
                m_stats.traceSndLoss += num;
                m_stats.sndLossTotal += num;
                leaveCS(m_StatsLock);
            }
        }
    }

    updateCC(TEV_LOSSREPORT, EventVariant(losslist, losslist_len));

    if (!secure)
    {
        LOGC(mglog.Warn,
            log << CONID() << "out-of-band LOSSREPORT received; BUG or ATTACK - last sent %" << m_iSndCurrSeqNo
            << " vs loss %" << wrong_loss);
        // this should not happen: attack or bug
        m_bBroken = true;
        m_iBrokenCounter = 0;
        return;
    }

    // the lost packet (retransmission) should be sent out immediately
    m_pSndQueue->m_pSndUList->update(this, CSndUList::DO_RESCHEDULE);

    enterCS(m_StatsLock);
    ++m_stats.recvNAK;
    ++m_stats.recvNAKTotal;
    leaveCS(m_StatsLock);
}

void CUDT::processCtrl(const CPacket &ctrlpkt)
{
    // Just heard from the peer, reset the expiration count.
    m_iEXPCount = 1;
    const steady_clock::time_point currtime = steady_clock::now();
    m_tsLastRspTime = currtime;
    bool using_rexmit_flag = m_bPeerRexmitFlag;

    HLOGC(mglog.Debug,
          log << CONID() << "incoming UMSG:" << ctrlpkt.getType() << " ("
              << MessageTypeStr(ctrlpkt.getType(), ctrlpkt.getExtendedType()) << ") socket=%" << ctrlpkt.m_iID);

    switch (ctrlpkt.getType())
    {
    case UMSG_ACK: // 010 - Acknowledgement
        processCtrlAck(ctrlpkt, currtime);
        break;

    case UMSG_ACKACK: // 110 - Acknowledgement of Acknowledgement
    {
        int32_t ack = 0;
        int     rtt = -1;

        // update RTT
        rtt = m_ACKWindow.acknowledge(ctrlpkt.getAckSeqNo(), ack);
        if (rtt <= 0)
        {
            LOGC(mglog.Error,
                 log << CONID() << "IPE: ACK node overwritten when acknowledging " << ctrlpkt.getAckSeqNo()
                     << " (ack extracted: " << ack << ")");
            break;
        }

        // if increasing delay detected...
        //   sendCtrl(UMSG_CGWARNING);

        // RTT EWMA
        m_iRTTVar = avg_iir<4>(m_iRTTVar, abs(rtt - m_iRTT));
        m_iRTT = avg_iir<8>(m_iRTT, rtt);

        updateCC(TEV_ACKACK, ack);

        // This function will put a lock on m_RecvLock by itself, as needed.
        // It must be done inside because this function reads the current time
        // and if waiting for the lock has caused a delay, the time will be
        // inaccurate. Additionally it won't lock if TSBPD mode is off, and
        // won't update anything. Note that if you set TSBPD mode and use
        // srt_recvfile (which doesn't make any sense), you'll have a deadlock.
        steady_clock::duration udrift;
        steady_clock::time_point newtimebase;
        bool drift_updated = m_pRcvBuffer->addRcvTsbPdDriftSample(ctrlpkt.getMsgTimeStamp(), m_RecvLock,
                (udrift), (newtimebase));
        if (drift_updated && m_parent->m_IncludedGroup)
        {
            m_parent->m_IncludedGroup->synchronizeDrift(this, udrift, newtimebase);
        }

        // update last ACK that has been received by the sender
        if (CSeqNo::seqcmp(ack, m_iRcvLastAckAck) > 0)
            m_iRcvLastAckAck = ack;

        break;
    }

    case UMSG_LOSSREPORT: // 011 - Loss Report
        processCtrlLossReport(ctrlpkt);
        break;

    case UMSG_CGWARNING: // 100 - Delay Warning
        // One way packet delay is increasing, so decrease the sending rate
        m_tdSendInterval *= 1.125;
        // XXX Note as interesting fact: this is only prepared for handling,
        // but nothing in the code is sending this message. Probably predicted
        // for a custom congctl. There's a predicted place to call it under
        // UMSG_ACKACK handling, but it's commented out.

        break;

    case UMSG_KEEPALIVE: // 001 - Keep-alive
        // The only purpose of keep-alive packet is to tell that the peer is still alive
        // nothing needs to be done.

        break;

    case UMSG_HANDSHAKE: // 000 - Handshake
    {
        CHandShake req;
        req.load_from(ctrlpkt.m_pcData, ctrlpkt.getLength());

      HLOGC(mglog.Debug, log << CONID() << "processCtrl: got HS: " << req.show());

        if ((req.m_iReqType > URQ_INDUCTION_TYPES) // acually it catches URQ_INDUCTION and URQ_ERROR_* symbols...???
            || (m_bRendezvous && (req.m_iReqType != URQ_AGREEMENT))) // rnd sends AGREEMENT in rsp to CONCLUSION
        {
            // The peer side has not received the handshake message, so it keeps querying
            // resend the handshake packet

            // This condition embraces cases when:
            // - this is normal accept() and URQ_INDUCTION was received
            // - this is rendezvous accept() and there's coming any kind of URQ except AGREEMENT (should be RENDEZVOUS
            // or CONCLUSION)
            // - this is any of URQ_ERROR_* - well...
            CHandShake initdata;
            initdata.m_iISN            = m_iISN;
            initdata.m_iMSS            = m_iMSS;
            initdata.m_iFlightFlagSize = m_iFlightFlagSize;

            // For rendezvous we do URQ_WAVEAHAND/URQ_CONCLUSION --> URQ_AGREEMENT.
            // For client-server we do URQ_INDUCTION --> URQ_CONCLUSION.
            initdata.m_iReqType = (!m_bRendezvous) ? URQ_CONCLUSION : URQ_AGREEMENT;
            initdata.m_iID      = m_SocketID;

            uint32_t kmdata[SRTDATA_MAXSIZE];
            size_t   kmdatasize = SRTDATA_MAXSIZE;
            bool     have_hsreq = false;
            if (req.m_iVersion > HS_VERSION_UDT4)
            {
                initdata.m_iVersion = HS_VERSION_SRT1; // if I remember correctly, this is induction/listener...
                int hs_flags        = SrtHSRequest::SRT_HSTYPE_HSFLAGS::unwrap(m_ConnRes.m_iType);
                if (hs_flags != 0) // has SRT extensions
                {
                    HLOGC(mglog.Debug,
                          log << CONID() << "processCtrl/HS: got HS reqtype=" << RequestTypeStr(req.m_iReqType)
                              << " WITH SRT ext");
                    have_hsreq = interpretSrtHandshake(req, ctrlpkt, kmdata, &kmdatasize);
                    if (!have_hsreq)
                    {
                        initdata.m_iVersion = 0;
                        m_RejectReason      = SRT_REJ_ROGUE;
                        initdata.m_iReqType = URQFailure(m_RejectReason);
                    }
                    else
                    {
                        // Extensions are added only in case of CONCLUSION (not AGREEMENT).
                        // Actually what is expected here is that this may either process the
                        // belated-repeated handshake from a caller (and then it's CONCLUSION,
                        // and should be added with HSRSP/KMRSP), or it's a belated handshake
                        // of Rendezvous when it has already considered itself connected.
                        // Sanity check - according to the rules, there should be no such situation
                        if (m_bRendezvous && m_SrtHsSide == HSD_RESPONDER)
                        {
                            LOGC(mglog.Error,
                                 log << CONID() << "processCtrl/HS: IPE???: RESPONDER should receive all its handshakes in "
                                        "handshake phase.");
                        }

                        // The 'extension' flag will be set from this variable; set it to false
                        // in case when the AGREEMENT response is to be sent.
                        have_hsreq = initdata.m_iReqType == URQ_CONCLUSION;
                        HLOGC(mglog.Debug,
                              log << CONID() << "processCtrl/HS: processing ok, reqtype=" << RequestTypeStr(initdata.m_iReqType)
                                  << " kmdatasize=" << kmdatasize);
                    }
                }
                else
                {
                    HLOGC(mglog.Debug, log << CONID() << "processCtrl/HS: got HS reqtype=" << RequestTypeStr(req.m_iReqType));
                }
            }
            else
            {
                initdata.m_iVersion = HS_VERSION_UDT4;
            }

            initdata.m_extension = have_hsreq;

            HLOGC(mglog.Debug,
                  log << CONID() << "processCtrl: responding HS reqtype=" << RequestTypeStr(initdata.m_iReqType)
                      << (have_hsreq ? " WITH SRT HS response extensions" : ""));

            // XXX here interpret SRT handshake extension
            CPacket response;
            response.setControl(UMSG_HANDSHAKE);
            response.allocate(m_iMaxSRTPayloadSize);

            // If createSrtHandshake failed, don't send anything. Actually it can only fail on IPE.
            // There is also no possible IPE condition in case of HSv4 - for this version it will always return true.
            if (createSrtHandshake(SRT_CMD_HSRSP, SRT_CMD_KMRSP, kmdata, kmdatasize,
                        (response), (initdata)))
            {
                response.m_iID        = m_PeerID;
                setPacketTS(response, steady_clock::now());
                const int nbsent      = m_pSndQueue->sendto(m_PeerAddr, response);
                if (nbsent)
                {
                    m_tsLastSndTime = steady_clock::now();
                }
            }
        }
        else
        {
            HLOGC(mglog.Debug, log << CONID() << "processCtrl: ... not INDUCTION, not ERROR, not rendezvous - IGNORED.");
        }

        break;
    }

    case UMSG_SHUTDOWN: // 101 - Shutdown
        m_bShutdown      = true;
        m_bClosing       = true;
        m_bBroken        = true;
        m_iBrokenCounter = 60;

        // Signal the sender and recver if they are waiting for data.
        releaseSynch();
        // Unblock any call so they learn the connection_broken error
        s_UDTUnited.m_EPoll.update_events(m_SocketID, m_sPollID, SRT_EPOLL_ERR, true);

        CTimer::triggerEvent();

        break;

    case UMSG_DROPREQ: // 111 - Msg drop request
        {
            CGuard rlock(m_RecvLock);
            m_pRcvBuffer->dropMsg(ctrlpkt.getMsgSeq(using_rexmit_flag), using_rexmit_flag);
            // When the drop request was received, it means that there are
            // packets for which there will never be ACK sent; if the TSBPD thread
            // is currently in the ACK-waiting state, it may never exit.
            if (m_bTsbPd)
            {
                HLOGP(mglog.Debug, "DROPREQ: signal TSBPD");
                CSync cc(m_RcvTsbPdCond, rlock);
                cc.signal_locked(rlock);
            }
        }

        {
            int32_t* dropdata = (int32_t*)ctrlpkt.m_pcData;

            dropFromLossLists(dropdata[0], dropdata[1]);

            // move forward with current recv seq no.
            // SYMBOLIC:
            // if (dropdata[0]  <=%  1 +% m_iRcvCurrSeqNo
            //   && dropdata[1] >% m_iRcvCurrSeqNo )
            if ((CSeqNo::seqcmp(dropdata[0], CSeqNo::incseq(m_iRcvCurrSeqNo)) <= 0)
                    && (CSeqNo::seqcmp(dropdata[1], m_iRcvCurrSeqNo) > 0))
            {
                HLOGC(mglog.Debug, log << CONID() << "DROPREQ: dropping %"
                        << dropdata[0] << "-" << dropdata[1] << " <-- set as current seq");
                m_iRcvCurrSeqNo = dropdata[1];
            }
            else
            {
                HLOGC(mglog.Debug, log << CONID() << "DROPREQ: dropping %"
                        << dropdata[0] << "-" << dropdata[1] << " current %" << m_iRcvCurrSeqNo);
            }

        }

        break;

    case UMSG_PEERERROR: // 1000 - An error has happened to the peer side
        // int err_type = packet.getAddInfo();

        // currently only this error is signalled from the peer side
        // if recvfile() failes (e.g., due to disk fail), blcoked sendfile/send should return immediately
        // giving the app a chance to fix the issue

        m_bPeerHealth = false;

        break;

    case UMSG_EXT: // 0x7FFF - reserved and user defined messages
        HLOGC(mglog.Debug, log << CONID() << "CONTROL EXT MSG RECEIVED:"
                << MessageTypeStr(ctrlpkt.getType(), ctrlpkt.getExtendedType())
                << ", value=" << ctrlpkt.getExtendedType());
        {
            // This has currently two roles in SRT:
            // - HSv4 (legacy) handshake
            // - refreshed KMX (initial KMX is done still in the HS process in HSv5)
            bool understood = processSrtMsg(&ctrlpkt);
            // CAREFUL HERE! This only means that this update comes from the UMSG_EXT
            // message received, REGARDLESS OF WHAT IT IS. This version doesn't mean
            // the handshake version, but the reason of calling this function.
            //
            // Fortunately, the only messages taken into account in this function
            // are HSREQ and HSRSP, which should *never* be interchanged when both
            // parties are HSv5.
            if (understood)
            {
                if (ctrlpkt.getExtendedType() == SRT_CMD_HSREQ || ctrlpkt.getExtendedType() == SRT_CMD_HSRSP)
                {
                    updateAfterSrtHandshake(HS_VERSION_UDT4);
                }
            }
            else
            {
                updateCC(TEV_CUSTOM, &ctrlpkt);
            }
        }
        break;

    default:
        break;
    }
}

void CUDT::updateSrtRcvSettings()
{
    // CHANGED: we need to apply the tsbpd delay only for socket TSBPD.
    // For Group TSBPD the buffer will have to deliver packets always on request
    // by sequence number, although the buffer will have to solve all the TSBPD
    // things internally anyway. Extracting by sequence number means only that
    // the packet can be retrieved from the buffer before its time to play comes
    // (unlike in normal situation when reading directly from socket), however
    // its time to play shall be properly defined.

    // XXX m_bGroupTsbPd is ignored with SRT_ENABLE_APP_READER
    if (m_bTsbPd || m_bGroupTsbPd)
    {
        /* We are TsbPd receiver */
        enterCS(m_RecvLock);
        m_pRcvBuffer->setRcvTsbPdMode(m_tsRcvPeerStartTime, milliseconds_from(m_iTsbPdDelay_ms));
        leaveCS(m_RecvLock);

        HLOGF(mglog.Debug,
              "AFTER HS: Set Rcv TsbPd mode%s: delay=%u.%03us RCV START: %s",
              (m_bGroupTsbPd ? " (AS GROUP MEMBER)" : ""),
              m_iTsbPdDelay_ms/1000, // XXX use FormatDuration ?
              m_iTsbPdDelay_ms%1000,
              FormatTime(m_tsRcvPeerStartTime).c_str());
    }
    else
    {
        HLOGC(mglog.Debug, log << "AFTER HS: Rcv TsbPd mode not set");
    }
}

void CUDT::updateSrtSndSettings()
{
    if (m_bPeerTsbPd)
    {
        /* We are TsbPd sender */
        // XXX Check what happened here.
        // m_iPeerTsbPdDelay_ms = m_CongCtl->getSndPeerTsbPdDelay();// + ((m_iRTT + (4 * m_iRTTVar)) / 1000);
        /*
         * For sender to apply Too-Late Packet Drop
         * option (m_bTLPktDrop) must be enabled and receiving peer shall support it
         */
        HLOGF(mglog.Debug,
              "AFTER HS: Set Snd TsbPd mode %s TLPktDrop: delay=%d.%03ds START TIME: %s",
              m_bPeerTLPktDrop ? "with" : "without",
              m_iPeerTsbPdDelay_ms/1000, m_iPeerTsbPdDelay_ms%1000,
              FormatTime(m_stats.tsStartTime).c_str());
    }
    else
    {
        HLOGC(mglog.Debug, log << "AFTER HS: Snd TsbPd mode not set");
    }
}

void CUDT::updateAfterSrtHandshake(int hsv)
{
    HLOGC(mglog.Debug, log << "updateAfterSrtHandshake: HS version " << hsv);
    // This is blocked from being run in the "app reader" version because here
    // every socket does its TsbPd independently, just the sequence screwup is
    // done and the application reader sorts out packets by sequence numbers,
    // but only when they are signed off by TsbPd.

    // The only possibility here is one of these two:
    // - Agent is RESPONDER and it receives HSREQ.
    // - Agent is INITIATOR and it receives HSRSP.
    //
    // In HSv4, INITIATOR is sender and RESPONDER is receiver.
    // In HSv5, both are sender AND receiver.
    //
    // This function will be called only ONCE in this
    // instance, through either HSREQ or HSRSP.
#if ENABLE_HEAVY_LOGGING
    const char* hs_side[] = { "DRAW", "INITIATOR", "RESPONDER" };
    HLOGC(mglog.Debug, log << "updateAfterSrtHandshake: version="
            << m_ConnRes.m_iVersion << " side=" << hs_side[m_SrtHsSide]
            << " group=$"
            << (m_parent->m_IncludedGroup ? Sprint(m_parent->m_IncludedGroup->id()) : string("NONE")));
#endif

    if (hsv > HS_VERSION_UDT4)
    {
        updateSrtRcvSettings();
        updateSrtSndSettings();
    }
    else if (m_SrtHsSide == HSD_INITIATOR)
    {
        // HSv4 INITIATOR is sender
        updateSrtSndSettings();
    }
    else
    {
        // HSv4 RESPONDER is receiver
        updateSrtRcvSettings();
    }
}

int CUDT::packLostData(CPacket& w_packet, steady_clock::time_point& w_origintime)
{
    // protect m_iSndLastDataAck from updating by ACK processing
    CGuard ackguard(m_RecvAckLock);

    while ((w_packet.m_iSeqNo = m_pSndLossList->popLostSeq()) >= 0)
    {
        // XXX See the note above the m_iSndLastDataAck declaration in core.h
        // This is the place where the important sequence numbers for
        // sender buffer are actually managed by this field here.
        const int offset = CSeqNo::seqoff(m_iSndLastDataAck, w_packet.m_iSeqNo);
        if (offset < 0)
        {
            // XXX Likely that this will never be executed because if the upper
            // sequence is not in the sender buffer, then most likely the loss 
            // was completely ignored.
            LOGC(dlog.Error, log << "IPE/EPE: packLostData: LOST packet negative offset: seqoff(m_iSeqNo "
                << w_packet.m_iSeqNo << ", m_iSndLastDataAck " << m_iSndLastDataAck
                << ")=" << offset << ". Continue");

            // No matter whether this is right or not (maybe the attack case should be
            // considered, and some LOSSREPORT flood prevention), send the drop request
            // to the peer.
            int32_t seqpair[2];
            seqpair[0] = w_packet.m_iSeqNo;
            seqpair[1] = m_iSndLastDataAck;

            HLOGC(mglog.Debug, log << "PEER reported LOSS not from the sending buffer - requesting DROP: "
                    << "msg=" << MSGNO_SEQ::unwrap(w_packet.m_iMsgNo) << " SEQ:"
                    << seqpair[0] << " - " << seqpair[1] << "(" << (-offset) << " packets)");

            sendCtrl(UMSG_DROPREQ, &w_packet.m_iMsgNo, seqpair, sizeof(seqpair));
            continue;
        }

        int msglen;

        const int payload = m_pSndBuffer->readData(offset, (w_packet), (w_origintime), (msglen));
        SRT_ASSERT(payload != 0);
        if (payload == -1)
        {
            int32_t seqpair[2];
            seqpair[0] = w_packet.m_iSeqNo;
            seqpair[1] = CSeqNo::incseq(seqpair[0], msglen);

            HLOGC(mglog.Debug, log << "IPE: loss-reported packets not found in SndBuf - requesting DROP: "
                    << "msg=" << MSGNO_SEQ::unwrap(w_packet.m_iMsgNo) << " SEQ:"
                    << seqpair[0] << " - " << seqpair[1] << "(" << (-offset) << " packets)");
            sendCtrl(UMSG_DROPREQ, &w_packet.m_iMsgNo, seqpair, sizeof(seqpair));

            // only one msg drop request is necessary
            m_pSndLossList->remove(seqpair[1]);

            // skip all dropped packets
            m_iSndCurrSeqNo = CSeqNo::maxseq(m_iSndCurrSeqNo, CSeqNo::incseq(seqpair[1]));

            continue;
        }
        // NOTE: This is just a sanity check. Returning 0 is impossible to happen
        // in case of retransmission. If the offset was a positive value, then the
        // block must exist in the old blocks because it wasn't yet cut off by ACK
        // and has been already recorded as sent (otherwise the peer wouldn't send
        // back the loss report). May something happen here in case when the send
        // loss record has been updated by the FASTREXMIT.
        else if (payload == 0)
            continue;

        // At this point we no longer need the ACK lock,
        // because we are going to return from the function.
        // Therefore unlocking in order not to block other threads.
        ackguard.unlock();

        enterCS(m_StatsLock);
        ++m_stats.traceRetrans;
        ++m_stats.retransTotal;
        m_stats.traceBytesRetrans += payload;
        m_stats.bytesRetransTotal += payload;
        leaveCS(m_StatsLock);

        // Despite the contextual interpretation of packet.m_iMsgNo around
        // CSndBuffer::readData version 2 (version 1 doesn't return -1), in this particular
        // case we can be sure that this is exactly the value of PH_MSGNO as a bitset.
        // So, set here the rexmit flag if the peer understands it.
        if (m_bPeerRexmitFlag)
        {
            w_packet.m_iMsgNo |= PACKET_SND_REXMIT;
        }

        return payload;
    }

    return 0;
}

std::pair<int, steady_clock::time_point> CUDT::packData(CPacket& w_packet)
{
    int payload = 0;
    bool probe = false;
    steady_clock::time_point origintime;
    bool new_packet_packed = false;
    bool filter_ctl_pkt = false;

    int kflg = EK_NOENC;

    const steady_clock::time_point enter_time = steady_clock::now();

    if (!is_zero(m_tsNextSendTime) && enter_time > m_tsNextSendTime)
        m_tdSendTimeDiff += enter_time - m_tsNextSendTime;

    string reason = "reXmit";

    payload = packLostData((w_packet), (origintime));
    if (payload > 0)
    {
        reason = "reXmit";
    }
    else if (m_PacketFilter &&
             m_PacketFilter.packControlPacket(m_iSndCurrSeqNo, m_pCryptoControl->getSndCryptoFlags(), (w_packet)))
    {
        HLOGC(mglog.Debug, log << "filter: filter/CTL packet ready - packing instead of data.");
        payload        = w_packet.getLength();
        reason         = "filter";
        filter_ctl_pkt = true; // Mark that this packet ALREADY HAS timestamp field and it should not be set

        // Stats
        {
            CGuard lg(m_StatsLock);
            ++m_stats.sndFilterExtra;
            ++m_stats.sndFilterExtraTotal;
        }
    }
    else
    {
        // If no loss, and no packetfilter control packet, pack a new packet.

        // check congestion/flow window limit
        int cwnd    = std::min(int(m_iFlowWindowSize), int(m_dCongestionWindow));
        int seqdiff = CSeqNo::seqlen(m_iSndLastAck, CSeqNo::incseq(m_iSndCurrSeqNo));
        if (cwnd >= seqdiff)
        {
            // XXX Here it's needed to set kflg to msgno_bitset in the block stored in the
            // send buffer. This should be somehow avoided, the crypto flags should be set
            // together with encrypting, and the packet should be sent as is, when rexmitting.
            // It would be nice to research as to whether CSndBuffer::Block::m_iMsgNoBitset field
            // isn't a useless redundant state copy. If it is, then taking the flags here can be removed.
            kflg    = m_pCryptoControl->getSndCryptoFlags();
            payload = m_pSndBuffer->readData((w_packet), (origintime), kflg);
            if (payload)
            {
                // A CHANGE. The sequence number is currently added to the packet
                // when scheduling, not when extracting. This is a inter-migration form,
                // so still override the value, but trace it.
                m_iSndCurrSeqNo = CSeqNo::incseq(m_iSndCurrSeqNo);

                // Do this checking only for groups and only at the very first moment,
                // when there's still nothing in the buffer. Otherwise there will be
                // a serious data discrepancy between the agent and the peer.
                // After increasing by 1, but being previously set as ISN-1, this should be == ISN,
                // if this is the very first packet to send.
                if (m_parent->m_IncludedGroup && m_iSndCurrSeqNo != w_packet.m_iSeqNo && m_iSndCurrSeqNo == m_iISN)
                {
                    int seqdiff = CSeqNo::seqcmp(w_packet.m_iSeqNo, m_iSndCurrSeqNo);

                    HLOGC(mglog.Debug, log << CONID() << "packData: Fixing EXTRACTION sequence " << m_iSndCurrSeqNo
                            << " from SCHEDULING sequence " << w_packet.m_iSeqNo
                            << " DIFF: " << seqdiff << " STAMP:" << BufferStamp(w_packet.m_pcData, w_packet.getLength()));

                    // This is the very first packet to be sent; so there's nothing in
                    // the sending buffer yet, and therefore we are in a situation as just
                    // after connection. No packets in the buffer, no packets are sent,
                    // no ACK to be awaited. We can screw up all the variables that are
                    // initialized from ISN just after connection.
                    //
                    // Additionally send the drop request to the peer so that it
                    // won't stupidly request the packets to be retransmitted.
                    // Don't do it if the difference isn't positive or exceeds the threshold.
                    if (seqdiff > 0)
                    {
                        int32_t seqpair[2];
                        seqpair[0] = m_iSndCurrSeqNo;
                        seqpair[1] = w_packet.m_iSeqNo;
                        HLOGC(mglog.Debug, log << "... sending INITIAL DROP (ISN FIX): "
                                << "msg=" << MSGNO_SEQ::unwrap(w_packet.m_iMsgNo) << " SEQ:"
                                << seqpair[0] << " - " << seqpair[1] << "(" << seqdiff << " packets)");
#ifndef SRT_TEST_DISABLE_KEY_CONTROL_PACKETS
                        sendCtrl(UMSG_DROPREQ, &w_packet.m_iMsgNo, seqpair, sizeof(seqpair));
#endif

                        // In case when this message is lost, the peer will still get the
                        // UMSG_DROPREQ message when the agent realizes that the requested
                        // packet are not present in the buffer (preadte the send buffer).
                    }
                }
                else
                {
                    HLOGC(mglog.Debug, log << CONID() << "packData: Applying EXTRACTION sequence " << m_iSndCurrSeqNo
                            << " over SCHEDULING sequence " << w_packet.m_iSeqNo
                            << " DIFF: " << CSeqNo::seqcmp(m_iSndCurrSeqNo, w_packet.m_iSeqNo)
                            << " STAMP:" << BufferStamp(w_packet.m_pcData, w_packet.getLength()));

                    HLOGC(mglog.Debug, log << "... CONDITION: IN GROUP: " << (m_parent->m_IncludedGroup ? "yes":"no")
                            << " extraction-seq=" << m_iSndCurrSeqNo << " scheduling-seq=" << w_packet.m_iSeqNo << " ISN=" << m_iISN);

                    // Do this always when not in a group, 
                    w_packet.m_iSeqNo = m_iSndCurrSeqNo;
                }

                // every 16 (0xF) packets, a packet pair is sent
                if ((w_packet.m_iSeqNo & PUMASK_SEQNO_PROBE) == 0)
                    probe = true;

                new_packet_packed = true;
            }
            else
            {
                m_tsNextSendTime = steady_clock::time_point();
                m_tdSendTimeDiff = m_tdSendTimeDiff.zero();
                return std::make_pair(0, enter_time);
            }
        }
        else
        {
            HLOGC(dlog.Debug, log << "packData: CONGESTED: cwnd=min(" << m_iFlowWindowSize << "," << m_dCongestionWindow
                << ")=" << cwnd << " seqlen=(" << m_iSndLastAck << "-" << m_iSndCurrSeqNo << ")=" << seqdiff);
            m_tsNextSendTime = steady_clock::time_point();
            m_tdSendTimeDiff = m_tdSendTimeDiff.zero();
            return std::make_pair(0, enter_time);
        }

        reason = "normal";
    }

    // Normally packet.m_iTimeStamp field is set exactly here,
    // usually as taken from m_stats.tsStartTime and current time, unless live
    // mode in which case it is based on 'origintime' as set during scheduling.
    // In case when this is a filter control packet, the m_iTimeStamp field already
    // contains the exactly needed value, and it's a timestamp clip, not a real
    // timestamp.
    if (!filter_ctl_pkt)
    {
        if (m_bPeerTsbPd)
        {
            /*
             * When timestamp is carried over in this sending stream from a received stream,
             * it may be older than the session start time causing a negative packet time
             * that may block the receiver's Timestamp-based Packet Delivery.
             * XXX Isn't it then better to not decrease it by m_stats.tsStartTime? As long as it
             * doesn't screw up the start time on the other side.
             */
            if (origintime >= m_stats.tsStartTime)
            {
                setPacketTS(w_packet, origintime);
            }
            else
            {
                setPacketTS(w_packet, steady_clock::now());
                LOGC(dlog.Error, log << "packData: reference time=" << FormatTime(origintime)
                        << " is in the past towards start time=" << FormatTime(m_stats.tsStartTime)
                        << " - setting NOW as reference time for the data packet");
            }
        }
        else
        {
            setPacketTS(w_packet, steady_clock::now());
        }
    }

    w_packet.m_iID = m_PeerID;

    /* Encrypt if 1st time this packet is sent and crypto is enabled */
    if (kflg)
    {
        // XXX Encryption flags are already set on the packet before calling this.
        // See readData() above.
        if (m_pCryptoControl->encrypt((w_packet)))
        {
            // Encryption failed
            //>>Add stats for crypto failure
            LOGC(dlog.Error, log << "ENCRYPT FAILED - packet won't be sent, size=" << payload);
            // Encryption failed
            return std::make_pair(-1, enter_time);
        }
        payload = w_packet.getLength(); /* Cipher may change length */
        reason += " (encrypted)";
    }

    if (new_packet_packed && m_PacketFilter)
    {
        HLOGC(mglog.Debug, log << "filter: Feeding packet for source clip");
        m_PacketFilter.feedSource((w_packet));
    }

#if ENABLE_HEAVY_LOGGING // Required because of referring to MessageFlagStr()
    HLOGC(mglog.Debug,
          log << CONID() << "packData: " << reason << " packet seq=" << w_packet.m_iSeqNo << " (ACK=" << m_iSndLastAck
              << " ACKDATA=" << m_iSndLastDataAck << " MSG/FLAGS: " << w_packet.MessageFlagStr() << ")");
#endif

    // Fix keepalive
    m_tsLastSndTime = enter_time;

    considerLegacySrtHandshake(steady_clock::time_point());

    // WARNING: TEV_SEND is the only event that is reported from
    // the CSndQueue::worker thread. All others are reported from
    // CRcvQueue::worker. If you connect to this signal, make sure
    // that you are aware of prospective simultaneous access.
    updateCC(TEV_SEND, &w_packet);

    // XXX This was a blocked code also originally in UDT. Probably not required.
    // Left untouched for historical reasons.
    // Might be possible that it was because of that this is send from
    // different thread than the rest of the signals.
    // m_pSndTimeWindow->onPktSent(w_packet.m_iTimeStamp);

    enterCS(m_StatsLock);
    m_stats.traceBytesSent += payload;
    m_stats.bytesSentTotal += payload;
    ++m_stats.traceSent;
    ++m_stats.sentTotal;
    leaveCS(m_StatsLock);

    if (probe)
    {
        // sends out probing packet pair
        m_tsNextSendTime = enter_time;
        probe          = false;
    }
    else
    {
#if USE_BUSY_WAITING
        m_tsNextSendTime = enter_time + m_tdSendInterval;
#else
        if (m_tdSendTimeDiff >= m_tdSendInterval)
        {
            // Send immidiately
            m_tsNextSendTime = enter_time;
            m_tdSendTimeDiff -= m_tdSendInterval;
        }
        else
        {
            m_tsNextSendTime = enter_time + (m_tdSendInterval - m_tdSendTimeDiff);
            m_tdSendTimeDiff = m_tdSendTimeDiff.zero();
        }
#endif
    }

    return std::make_pair(payload, m_tsNextSendTime);
}

// This is a close request, but called from the
void CUDT::processClose()
{
    sendCtrl(UMSG_SHUTDOWN);

    m_bShutdown      = true;
    m_bClosing       = true;
    m_bBroken        = true;
    m_iBrokenCounter = 60;

    HLOGP(mglog.Debug, "processClose: sent message and set flags");

    if (m_bTsbPd)
    {
        HLOGP(mglog.Debug, "processClose: lock-and-signal TSBPD");
        CSync::lock_signal(m_RcvTsbPdCond, m_RecvLock);
    }

    // Signal the sender and recver if they are waiting for data.
    releaseSynch();
    // Unblock any call so they learn the connection_broken error
    s_UDTUnited.m_EPoll.update_events(m_SocketID, m_sPollID, SRT_EPOLL_ERR, true);

    HLOGP(mglog.Debug, "processClose: triggering timer event to spread the bad news");
    CTimer::triggerEvent();
}

void CUDT::sendLossReport(const std::vector<std::pair<int32_t, int32_t> > &loss_seqs)
{
    typedef vector<pair<int32_t, int32_t> > loss_seqs_t;

    vector<int32_t> seqbuffer;
    seqbuffer.reserve(2 * loss_seqs.size()); // pessimistic
    for (loss_seqs_t::const_iterator i = loss_seqs.begin(); i != loss_seqs.end(); ++i)
    {
        if (i->first == i->second)
        {
            seqbuffer.push_back(i->first);
            HLOGF(mglog.Debug, "lost packet %d: sending LOSSREPORT", i->first);
        }
        else
        {
            seqbuffer.push_back(i->first | LOSSDATA_SEQNO_RANGE_FIRST);
            seqbuffer.push_back(i->second);
            HLOGF(mglog.Debug,
                  "lost packets %d-%d (%d packets): sending LOSSREPORT",
                  i->first,
                  i->second,
                  1 + CSeqNo::seqcmp(i->second, i->first));
        }
    }

    if (!seqbuffer.empty())
    {
        sendCtrl(UMSG_LOSSREPORT, NULL, &seqbuffer[0], seqbuffer.size());
    }
}


bool CUDT::overrideSndSeqNo(int32_t seq)
{
    // This function is predicted to be called from the socket
    // group managmenet functions to synchronize the sequnece in
    // all sockes in the redundancy group. THIS sequence given
    // here is the sequence TO BE STAMPED AT THE EXACTLY NEXT
    // sent payload. Therefore, screw up the ISN to exactly this
    // value, and the send sequence to the value one less - because
    // the m_iSndCurrSeqNo is increased by one immediately before
    // stamping it to the packet.

    // This function can only be called:
    // - from the operation on an idle socket in the socket group
    // - IMMEDIATELY after connection established and BEFORE the first payload
    // - The corresponding socket at the peer side must be also
    //   in this idle state!

    CGuard cg (m_RecvAckLock);

    // Both the scheduling and sending sequences should be fixed.
    // The new sequence normally should jump over several sequence numbers
    // towards what is currently in m_iSndCurrSeqNo.
    int diff = CSeqNo::seqcmp(seq, m_iSndNextSeqNo);
    if (diff < 0 || diff > CSeqNo::m_iSeqNoTH)
    {
        LOGC(mglog.Error, log << "IPE: Overridding seq %" << seq << " DISCREPANCY against current next sched %" << m_iSndNextSeqNo);
        return false;
    }

    //
    // The peer will have to do the same, as a reaction on perceived
    // packet loss. When it recognizes that this initial screwing up
    // has happened, it should simply ignore the loss and go on.
    // ISN isn't being changed here - it doesn't make much sense now.

    setInitialSndSeq(seq);

    // m_iSndCurrSeqNo will be most likely lower than m_iSndNextSeqNo because
    // the latter is ahead with the number of packets already scheduled, but
    // not yet sent.

    HLOGC(mglog.Debug, log << CONID() << "overrideSndSeqNo: sched-seq=" << m_iSndNextSeqNo << " send-seq=" << m_iSndCurrSeqNo
        << " (unchanged)"
        );
    return true;
}

int CUDT::processData(CUnit* in_unit)
{
    if (m_bClosing)
        return -1;

    CPacket &packet = in_unit->m_Packet;

    // XXX This should be called (exclusively) here:
    // m_pRcvBuffer->addLocalTsbPdDriftSample(packet.getMsgTimeStamp());
    // Just heard from the peer, reset the expiration count.
    m_iEXPCount = 1;
    m_tsLastRspTime = steady_clock::now();

    bool need_tsbpd = m_bTsbPd || m_bGroupTsbPd;

    // We are receiving data, start tsbpd thread if TsbPd is enabled
    if (need_tsbpd && pthread_equal(m_RcvTsbPdThread, pthread_t()))
    {
        HLOGP(mglog.Debug, "Spawning Socket TSBPD thread");
        int st = 0;
        {
#if ENABLE_HEAVY_LOGGING
            std::ostringstream tns1, tns2;
            // Take the last 2 ciphers from the socket ID.
            tns1 << m_SocketID;
            std::string s = tns1.str();
            tns2 << "SRT:TsbPd:@" << s.substr(s.size()-2, 2);

            ThreadName tn(tns2.str().c_str());
#else
            ThreadName tn("SRT:TsbPd");
#endif
            st = pthread_create(&m_RcvTsbPdThread, NULL, CUDT::tsbpd, this);
        }
        if (st != 0)
        {
            LOGC(mglog.Error, log << "processData: PROBLEM SPAWNING TSBPD thread: " << st);
            return -1;
        }
    }
    // NOTE: In case of group TSBPD, this facility will be started
    // in different place. Group TSBPD is a concept implementation - not done here.

    const int pktrexmitflag = m_bPeerRexmitFlag ? (packet.getRexmitFlag() ? 1 : 0) : 2;
#if ENABLE_HEAVY_LOGGING
    static const char *const rexmitstat[] = {"ORIGINAL", "REXMITTED", "RXS-UNKNOWN"};
    string                   rexmit_reason;
#endif

    if (pktrexmitflag == 1)
    {
        // This packet was retransmitted
        enterCS(m_StatsLock);
        m_stats.traceRcvRetrans++;
        leaveCS(m_StatsLock);

#if ENABLE_HEAVY_LOGGING
        // Check if packet was retransmitted on request or on ack timeout
        // Search the sequence in the loss record.
        rexmit_reason = " by ";
        if (!m_pRcvLossList->find(packet.m_iSeqNo, packet.m_iSeqNo))
            rexmit_reason += "BLIND";
        else
            rexmit_reason += "NAKREPORT";
#endif
    }

#if ENABLE_HEAVY_LOGGING
   {
       steady_clock::duration tsbpddelay = milliseconds_from(m_iTsbPdDelay_ms); // (value passed to CRcvBuffer::setRcvTsbPdMode)

       // It's easier to remove the latency factor from this value than to add a function
       // that exposes the details basing on which this value is calculated.
       steady_clock::time_point pts = m_pRcvBuffer->getPktTsbPdTime(packet.getMsgTimeStamp());
       steady_clock::time_point ets = pts - tsbpddelay;

       HLOGC(dlog.Debug, log << CONID() << "processData: RECEIVED DATA: size=" << packet.getLength()
           << " seq=" << packet.getSeqNo()
           // XXX FIX IT. OTS should represent the original sending time, but it's relative.
           //<< " OTS=" << FormatTime(packet.getMsgTimeStamp())
           << " ETS=" << FormatTime(ets)
           << " PTS=" << FormatTime(pts));
   }
#endif

    updateCC(TEV_RECEIVE, &packet);
    ++m_iPktCount;

    const int pktsz = packet.getLength();
    // Update time information
    // XXX Note that this adds the byte size of a packet
    // of which we don't yet know as to whether this has
    // carried out some useful data or some excessive data
    // that will be later discarded.
    // FIXME: before adding this on the rcv time window,
    // make sure that this packet isn't going to be
    // effectively discarded, as repeated retransmission,
    // for example, burdens the link, but doesn't better the speed.
    m_RcvTimeWindow.onPktArrival(pktsz);

    // Probe the packet pair if needed.
    // Conditions and any extra data required for the packet
    // this function will extract and test as needed.

    const bool unordered = CSeqNo::seqcmp(packet.m_iSeqNo, m_iRcvCurrSeqNo) <= 0;
    const bool retransmitted = m_bPeerRexmitFlag && packet.getRexmitFlag();

    // Retransmitted and unordered packets do not provide expected measurement.
    // We expect the 16th and 17th packet to be sent regularly,
    // otherwise measurement must be rejected.
    m_RcvTimeWindow.probeArrival(packet, unordered || retransmitted);

    enterCS(m_StatsLock);
    m_stats.traceBytesRecv += pktsz;
    m_stats.bytesRecvTotal += pktsz;
    ++m_stats.traceRecv;
    ++m_stats.recvTotal;
    leaveCS(m_StatsLock);

    loss_seqs_t                             filter_loss_seqs;
    loss_seqs_t                             srt_loss_seqs;
    vector<CUnit *>                         incoming;
    bool                                    was_sent_in_order          = true;
    bool                                    reorder_prevent_lossreport = false;

    // If the peer doesn't understand REXMIT flag, send rexmit request
    // always immediately.
    int initial_loss_ttl = 0;
    if (m_bPeerRexmitFlag)
        initial_loss_ttl = m_iReorderTolerance;

    // After introduction of packet filtering, the "recordable loss detection"
    // does not exactly match the true loss detection. When a FEC filter is
    // working, for example, then getting one group filled with all packet but
    // the last one and the FEC control packet, in this special case this packet
    // won't be notified at all as lost because it will be recovered by the
    // filter immediately before anyone notices what happened (and the loss
    // detection for the further functionality is checked only afterwards,
    // and in this case the immediate recovery makes the loss to not be noticed
    // at all).
    //
    // Because of that the check for losses must happen BEFORE passing the packet
    // to the filter and before the filter could recover the packet before anyone
    // notices :)

    if (packet.getMsgSeq() != 0) // disregard filter-control packets, their seq may mean nothing
    {
        int diff = CSeqNo::seqoff(m_iRcvCurrPhySeqNo, packet.m_iSeqNo);
       // Difference between these two sequence numbers is expected to be:
       // 0 - duplicated last packet (theory only)
       // 1 - subsequent packet (alright)
       // <0 - belated or recovered packet
       // >1 - jump over a packet loss (loss = seqdiff-1)
        if (diff > 1)
        {
            CGuard lg(m_StatsLock);
            int    loss = diff - 1; // loss is all that is above diff == 1
            m_stats.traceRcvLoss += loss;
            m_stats.rcvLossTotal += loss;
            uint64_t lossbytes = loss * m_pRcvBuffer->getRcvAvgPayloadSize();
            m_stats.traceRcvBytesLoss += lossbytes;
            m_stats.rcvBytesLossTotal += lossbytes;
            HLOGC(mglog.Debug,
                  log << "LOSS STATS: n=" << loss << " SEQ: [" << CSeqNo::incseq(m_iRcvCurrPhySeqNo) << " "
                      << CSeqNo::decseq(packet.m_iSeqNo) << "]");
        }

        if (diff > 0)
        {
            // Record if it was further than latest
            m_iRcvCurrPhySeqNo = packet.m_iSeqNo;
        }
    }

    {
        // Start of offset protected section
        // Prevent TsbPd thread from modifying Ack position while adding data
        // offset from RcvLastAck in RcvBuffer must remain valid between seqoff() and addData()
        CGuard recvbuf_acklock(m_RcvBufferLock);

        // vector<CUnit*> undec_units;
        if (m_PacketFilter)
        {
            // Stuff this data into the filter
            m_PacketFilter.receive(in_unit, (incoming), (filter_loss_seqs));
            HLOGC(mglog.Debug,
                  log << "(FILTER) fed data, received " << incoming.size() << " pkts, " << Printable(filter_loss_seqs)
                      << " loss to report, "
                      << (m_PktFilterRexmitLevel == SRT_ARQ_ALWAYS ? "FIND & REPORT LOSSES YOURSELF"
                                                                   : "REPORT ONLY THOSE"));
        }
        else
        {
            // Stuff in just one packet that has come in.
            incoming.push_back(in_unit);
        }

        bool excessive = true; // stays true unless it was successfully added

        // Needed for possibly check for needsQuickACK.
        bool incoming_belated = (CSeqNo::seqcmp(in_unit->m_Packet.m_iSeqNo, m_iRcvLastSkipAck) < 0);

        // Loop over all incoming packets that were filtered out.
        // In case when there is no filter, there's just one packet in 'incoming',
        // the one that came in the input of this function.
        for (vector<CUnit *>::iterator i = incoming.begin(); i != incoming.end(); ++i)
        {
            CUnit *  u    = *i;
            CPacket &rpkt = u->m_Packet;

            // m_iRcvLastSkipAck is the base sequence number for the receiver buffer.
            // This is the offset in the buffer; if this is negative, it means that
            // this sequence is already in the past and the buffer is not interested.
            // Meaning, this packet will be rejected, even if it could potentially be
            // one of missing packets in the transmission.
            int32_t offset = CSeqNo::seqoff(m_iRcvLastSkipAck, rpkt.m_iSeqNo);

            IF_HEAVY_LOGGING(const char *exc_type = "EXPECTED");

            if (offset < 0)
            {
                IF_HEAVY_LOGGING(exc_type = "BELATED");
                steady_clock::time_point tsbpdtime = m_pRcvBuffer->getPktTsbPdTime(rpkt.getMsgTimeStamp());
                long bltime = CountIIR<uint64_t>(
                        uint64_t(m_stats.traceBelatedTime) * 1000,
                        count_microseconds(steady_clock::now() - tsbpdtime), 0.2);

                enterCS(m_StatsLock);
                m_stats.traceBelatedTime = double(bltime) / 1000.0;
                m_stats.traceRcvBelated++;
                leaveCS(m_StatsLock);
                HLOGC(mglog.Debug,
                      log << CONID() << "RECEIVED: seq=" << packet.m_iSeqNo << " offset=" << offset << " (BELATED/"
                          << rexmitstat[pktrexmitflag] << rexmit_reason << ") FLAGS: " << packet.MessageFlagStr());
                continue;
            }

            const int avail_bufsize = m_pRcvBuffer->getAvailBufSize();
            if (offset >= avail_bufsize)
            {
                // This is already a sequence discrepancy. Probably there could be found
                // some way to make it continue reception by overriding the sequence and
                // make a kinda TLKPTDROP, but there has been found no reliable way to do this.
                if (m_bTsbPd && m_bTLPktDrop && m_pRcvBuffer->empty())
                {
                    // Only in live mode. In File mode this shall not be possible
                    // because the sender should stop sending in this situation.
                    // In Live mode this means that there is a gap between the
                    // lowest sequence in the empty buffer and the incoming sequence
                    // that exceeds the buffer size. Receiving data in this situation
                    // is no longer possible and this is a point of no return.

                    LOGC(mglog.Error, log << CONID() <<
                            "SEQUENCE DISCREPANCY. BREAKING CONNECTION."
                            " seq=" << rpkt.m_iSeqNo
                            << " buffer=(" << m_iRcvLastSkipAck
                            << ":" << m_iRcvCurrSeqNo                   // -1 = size to last index
                            << "+" << CSeqNo::incseq(m_iRcvLastSkipAck, m_pRcvBuffer->capacity()-1)
                            << "), " << (offset-avail_bufsize+1)
                            << " past max. Reception no longer possible. REQUESTING TO CLOSE.");

                    // This is a scoped lock with AckLock, but for the moment
                    // when processClose() is called this lock must be taken out,
                    // otherwise this will cause a deadlock. We don't need this
                    // lock anymore, and at 'return' it will be unlocked anyway.
                    recvbuf_acklock.unlock();
                    processClose();
                    return -1;
                }
                else
                {
                    LOGC(mglog.Error, log << CONID() << "No room to store incoming packet: offset="
                            << offset << " avail=" << avail_bufsize
                            << " ack.seq=" << m_iRcvLastSkipAck << " pkt.seq=" << rpkt.m_iSeqNo
                            << " rcv-remain=" << m_pRcvBuffer->debugGetSize()
                        );
                    return -1;
                }
            }

            bool adding_successful = true;
            if (m_pRcvBuffer->addData(*i, offset) < 0)
            {
                // addData returns -1 if at the m_iLastAckPos+offset position there already is a packet.
                // So this packet is "redundant".
                IF_HEAVY_LOGGING(exc_type = "UNACKED");
                adding_successful = false;
            }
            else
            {
                IF_HEAVY_LOGGING(exc_type = "ACCEPTED");
                excessive = false;
                if (u->m_Packet.getMsgCryptoFlags())
                {
                    EncryptionStatus rc = m_pCryptoControl ? m_pCryptoControl->decrypt((u->m_Packet)) : ENCS_NOTSUP;
                    if (rc != ENCS_CLEAR)
                    {
                        // Could not decrypt
                        // Keep packet in received buffer
                        // Crypto flags are still set
                        // It will be acknowledged
                        {
                            CGuard lg(m_StatsLock);
                            m_stats.traceRcvUndecrypt += 1;
                            m_stats.traceRcvBytesUndecrypt += pktsz;
                            m_stats.m_rcvUndecryptTotal += 1;
                            m_stats.m_rcvBytesUndecryptTotal += pktsz;
                        }

                        // Log message degraded to debug because it may happen very often
                        HLOGC(dlog.Debug, log << CONID() << "ERROR: packet not decrypted, dropping data.");
                        adding_successful = false;
                        IF_HEAVY_LOGGING(exc_type = "UNDECRYPTED");
                    }
                }
            }
#if ENABLE_HEAVY_LOGGING
            std::ostringstream timebufspec;
            if (m_bTsbPd)
            {
                int dsize = m_pRcvBuffer->getRcvDataSize();
                timebufspec << "(" << FormatTime(m_pRcvBuffer->debugGetDeliveryTime(0))
                    << "-" << FormatTime(m_pRcvBuffer->debugGetDeliveryTime(dsize-1)) << ")";
            }

            std::ostringstream expectspec;
            if (excessive)
                expectspec << "EXCESSIVE(" << exc_type << rexmit_reason << ")";
            else
                expectspec << "ACCEPTED";

            LOGC(mglog.Debug, log << CONID() << "RECEIVED: seq=" << rpkt.m_iSeqNo
                    << " offset=" << offset
                    << " BUFr=" << avail_bufsize
                    << " avail=" << m_pRcvBuffer->getAvailBufSize()
                    << " buffer=(" << m_iRcvLastSkipAck
                    << ":" << m_iRcvCurrSeqNo                   // -1 = size to last index
                    << "+" << CSeqNo::incseq(m_iRcvLastSkipAck, m_pRcvBuffer->capacity()-1)
                    << ") "
                    << " RSL=" << expectspec.str()
                    << " SN=" << rexmitstat[pktrexmitflag]
                    << " DLVTM=" << timebufspec.str()
                    << " FLAGS: "
                    << rpkt.MessageFlagStr());
#endif

            // Decryption should have made the crypto flags EK_NOENC.
            // Otherwise it's an error.
            if (adding_successful)
            {
                // XXX move this code do CUDT::defaultPacketArrival and call it from here:

                // srt_loss_seqs = CALLBACK_CALL(m_cbPacketArrival, rpkt);

                HLOGC(dlog.Debug,
                      log << "CONTIGUITY CHECK: sequence distance: " << CSeqNo::seqoff(m_iRcvCurrSeqNo, rpkt.m_iSeqNo));
                if (CSeqNo::seqcmp(rpkt.m_iSeqNo, CSeqNo::incseq(m_iRcvCurrSeqNo)) > 0) // Loss detection.
                {
                    int32_t seqlo = CSeqNo::incseq(m_iRcvCurrSeqNo);
                    int32_t seqhi = CSeqNo::decseq(rpkt.m_iSeqNo);

                    srt_loss_seqs.push_back(make_pair(seqlo, seqhi));

                    if (initial_loss_ttl)
                    {
                        // pack loss list for (possibly belated) NAK
                        // The LOSSREPORT will be sent in a while.

                        for (loss_seqs_t::iterator i = srt_loss_seqs.begin(); i != srt_loss_seqs.end(); ++i)
                        {
                            m_FreshLoss.push_back(CRcvFreshLoss(i->first, i->second, initial_loss_ttl));
                        }
                        HLOGC(mglog.Debug,
                              log << "FreshLoss: added sequences: " << Printable(srt_loss_seqs)
                                  << " tolerance: " << initial_loss_ttl);
                        reorder_prevent_lossreport = true;
                    }
                }
            }

            // Update the current largest sequence number that has been received.
            // Or it is a retransmitted packet, remove it from receiver loss list.
            if (CSeqNo::seqcmp(rpkt.m_iSeqNo, m_iRcvCurrSeqNo) > 0)
            {
                m_iRcvCurrSeqNo = rpkt.m_iSeqNo; // Latest possible received
            }
            else
            {
                unlose(rpkt); // was BELATED or RETRANSMITTED
                was_sent_in_order &= 0 != pktrexmitflag;
            }
        }

        // This is moved earlier after introducing filter because it shouldn't
        // be executed in case when the packet was rejected by the receiver buffer.
        // However now the 'excessive' condition may be true also in case when
        // a truly non-excessive packet has been received, just it has been temporarily
        // stored for better times by the filter module. This way 'excessive' is also true,
        // although the old condition that a packet with a newer sequence number has arrived
        // or arrived out of order may still be satisfied.
        if (!incoming_belated && was_sent_in_order)
        {
            // Basing on some special case in the packet, it might be required
            // to enforce sending ACK immediately (earlier than normally after
            // a given period).
            if (m_CongCtl->needsQuickACK(packet))
            {
                m_tsNextACKTime = steady_clock::now();
            }
        }

        if (excessive)
        {
            return -1;
        }

    } // End of recvbuf_acklock

    if (m_bClosing)
    {
        // RcvQueue worker thread can call processData while closing (or close while processData)
        // This race condition exists in the UDT design but the protection against TsbPd thread
        // (with AckLock) and decryption enlarged the probability window.
        // Application can crash deep in decrypt stack since crypto context is deleted in close.
        // RcvQueue worker thread will not necessarily be deleted with this connection as it can be
        // used by others (socket multiplexer).
        return -1;
    }

    if (incoming.empty())
    {
        // Treat as excessive. This is when a filter cumulates packets
        // until the loss is rebuilt, or eats up a filter control packet
        return -1;
    }

    if (!srt_loss_seqs.empty())
    {
        // A loss is detected
        {
            // TODO: Can unlock rcvloss after m_pRcvLossList->insert(...)?
            // And probably protect m_FreshLoss as well.

            HLOGC(mglog.Debug, log << "processData: LOSS DETECTED, %: " << Printable(srt_loss_seqs) << " - RECORDING.");
            // if record_loss == false, nothing will be contained here
            // Insert lost sequence numbers to the receiver loss list
            CGuard lg(m_RcvLossLock);
            for (loss_seqs_t::iterator i = srt_loss_seqs.begin(); i != srt_loss_seqs.end(); ++i)
            {
                // If loss found, insert them to the receiver loss list
                m_pRcvLossList->insert(i->first, i->second);
            }
        }

        const bool report_recorded_loss = !m_PacketFilter || m_PktFilterRexmitLevel == SRT_ARQ_ALWAYS;
        if (!reorder_prevent_lossreport && report_recorded_loss)
        {
            HLOGC(mglog.Debug, log << "WILL REPORT LOSSES (SRT): " << Printable(srt_loss_seqs));
            sendLossReport(srt_loss_seqs);
        }

        if (m_bTsbPd)
        {
            HLOGC(mglog.Debug, log << "loss: signaling TSBPD cond");
            CSync::lock_signal(m_RcvTsbPdCond, m_RecvLock);
        }
        else
        {
            HLOGC(mglog.Debug, log << "loss: socket is not TSBPD, not signaling");
        }
    }

    // Separately report loss records of those reported by a filter.
    // ALWAYS report whatever has been reported back by a filter. Note that
    // the filter never reports anything when rexmit fallback level is ALWAYS or NEVER.
    // With ALWAYS only those are reported that were recorded here by SRT.
    // With NEVER, nothing is to be reported.
    if (!filter_loss_seqs.empty())
    {
        HLOGC(mglog.Debug, log << "WILL REPORT LOSSES (filter): " << Printable(filter_loss_seqs));
        sendLossReport(filter_loss_seqs);

        if (m_bTsbPd)
        {
            HLOGC(mglog.Debug, log << "loss: signaling TSBPD cond");
            CSync::lock_signal(m_RcvTsbPdCond, m_RecvLock);
        }
    }

    // Now review the list of FreshLoss to see if there's any "old enough" to send UMSG_LOSSREPORT to it.

    // PERFORMANCE CONSIDERATIONS:
    // This list is quite inefficient as a data type and finding the candidate to send UMSG_LOSSREPORT
    // is linear time. On the other hand, there are some special cases that are important for performance:
    // - only the first (plus some following) could have had TTL drown to 0
    // - the only (little likely) possibility that the next-to-first record has TTL=0 is when there was
    //   a loss range split (due to dropFromLossLists() of one sequence)
    // - first found record with TTL>0 means end of "ready to LOSSREPORT" records
    // So:
    // All you have to do is:
    //  - start with first element and continue with next elements, as long as they have TTL=0
    //    If so, send the loss report and remove this element.
    //  - Since the first element that has TTL>0, iterate until the end of container and decrease TTL.
    //
    // This will be efficient becase the loop to increment one field (without any condition check)
    // can be quite well optimized.

    vector<int32_t> lossdata;
    {
        CGuard lg(m_RcvLossLock);

        // XXX There was a mysterious crash around m_FreshLoss. When the initial_loss_ttl is 0
        // (that is, "belated loss report" feature is off), don't even touch m_FreshLoss.
        if (initial_loss_ttl && !m_FreshLoss.empty())
        {
            deque<CRcvFreshLoss>::iterator i = m_FreshLoss.begin();

            // Phase 1: take while TTL <= 0.
            // There can be more than one record with the same TTL, if it has happened before
            // that there was an 'unlost' (@c dropFromLossLists) sequence that has split one detected loss
            // into two records.
            for (; i != m_FreshLoss.end() && i->ttl <= 0; ++i)
            {
                HLOGF(mglog.Debug,
                      "Packet seq %d-%d (%d packets) considered lost - sending LOSSREPORT",
                      i->seq[0],
                      i->seq[1],
                      CSeqNo::seqoff(i->seq[0], i->seq[1]) + 1);
                addLossRecord(lossdata, i->seq[0], i->seq[1]);
            }

            // Remove elements that have been processed and prepared for lossreport.
            if (i != m_FreshLoss.begin())
            {
                m_FreshLoss.erase(m_FreshLoss.begin(), i);
                i = m_FreshLoss.begin();
            }

            if (m_FreshLoss.empty())
            {
                HLOGP(mglog.Debug, "NO MORE FRESH LOSS RECORDS.");
            }
            else
            {
                HLOGF(mglog.Debug,
                      "STILL %" PRIzu " FRESH LOSS RECORDS, FIRST: %d-%d (%d) TTL: %d",
                      m_FreshLoss.size(),
                      i->seq[0],
                      i->seq[1],
                      1 + CSeqNo::seqoff(i->seq[0], i->seq[1]),
                      i->ttl);
            }

            // Phase 2: rest of the records should have TTL decreased.
            for (; i != m_FreshLoss.end(); ++i)
                --i->ttl;
        }
    }
    if (!lossdata.empty())
    {
        sendCtrl(UMSG_LOSSREPORT, NULL, &lossdata[0], lossdata.size());
    }

    // was_sent_in_order means either of:
    // - packet was sent in order (first if branch above)
    // - packet was sent as old, but was a retransmitted packet

    if (m_bPeerRexmitFlag && was_sent_in_order)
    {
        ++m_iConsecOrderedDelivery;
        if (m_iConsecOrderedDelivery >= 50)
        {
            m_iConsecOrderedDelivery = 0;
            if (m_iReorderTolerance > 0)
            {
                m_iReorderTolerance--;
                enterCS(m_StatsLock);
                m_stats.traceReorderDistance--;
                leaveCS(m_StatsLock);
                HLOGF(mglog.Debug,
                      "ORDERED DELIVERY of 50 packets in a row - decreasing tolerance to %d",
                      m_iReorderTolerance);
            }
        }
    }

    return 0;
}


// XXX This function is currently unused. It should be fixed and put into use.
// See the blocked call in CUDT::processData().
CUDT::loss_seqs_t CUDT::defaultPacketArrival(void* vself, CPacket& pkt)
{
// [[using affinity(m_pRcvBuffer->workerThread())]];
    CUDT* self = (CUDT*)vself;
    loss_seqs_t output;

    // XXX When an alternative packet arrival callback is installed
    // in case of groups, move this part to the groupwise version.

    if (self->m_parent->m_IncludedGroup)
    {
        CUDTGroup::gli_t gi = self->m_parent->m_IncludedIter;
        if (gi->rcvstate < CUDTGroup::GST_RUNNING) // PENDING or IDLE, tho PENDING is unlikely
        {
            HLOGC(mglog.Debug, log << "defaultPacketArrival: IN-GROUP rcv state transition to RUNNING. NOT checking for loss");
            gi->rcvstate = CUDTGroup::GST_RUNNING;
            return output;
        }
    }

    int initial_loss_ttl = 0;
    if ( self->m_bPeerRexmitFlag )
        initial_loss_ttl = self->m_iReorderTolerance;

    int seqdiff = CSeqNo::seqcmp(pkt.m_iSeqNo, self->m_iRcvCurrSeqNo);

    HLOGC(mglog.Debug, log << "defaultPacketArrival: checking sequence " << pkt.m_iSeqNo
            << " against latest " << self->m_iRcvCurrSeqNo << " (distance: " << seqdiff << ")");

    // Loss detection.
    if (seqdiff > 1) // packet is later than the very subsequent packet
    {
        int32_t seqlo = CSeqNo::incseq(self->m_iRcvCurrSeqNo);
        int32_t seqhi = CSeqNo::decseq(pkt.m_iSeqNo);

        {
            // If loss found, insert them to the receiver loss list
            CGuard lg (self->m_RcvLossLock);
            self->m_pRcvLossList->insert(seqlo, seqhi);

            if (initial_loss_ttl)
            {
                // pack loss list for (possibly belated) NAK
                // The LOSSREPORT will be sent in a while.
                self->m_FreshLoss.push_back(CRcvFreshLoss(seqlo, seqhi, initial_loss_ttl));
                HLOGF(mglog.Debug, "defaultPacketArrival: added loss sequence %d-%d (%d) with tolerance %d", seqlo, seqhi,
                        1+CSeqNo::seqcmp(seqhi, seqlo), initial_loss_ttl);
            }
        }

        if (!initial_loss_ttl)
        {
            // old code; run immediately when tolerance = 0
            // or this feature isn't used because of the peer
            output.push_back(make_pair(seqlo, seqhi));
        }
    }

    return output;
}

/// This function is called when a packet has arrived, which was behind the current
/// received sequence - that is, belated or retransmitted. Try to remove the packet
/// from both loss records: the general loss record and the fresh loss record.
///
/// Additionally, check - if supported by the peer - whether the "latecoming" packet
/// has been sent due to retransmission or due to reordering, by checking the rexmit
/// support flag and rexmit flag itself. If this packet was surely ORIGINALLY SENT
/// it means that the current network connection suffers of packet reordering. This
/// way try to introduce a dynamic tolerance by calculating the difference between
/// the current packet reception sequence and this packet's sequence. This value
/// will be set to the tolerance value, which means that later packet retransmission
/// will not be required immediately, but only after receiving N next packets that
/// do not include the lacking packet.
/// The tolerance is not increased infinitely - it's bordered by m_iMaxReorderTolerance.
/// This value can be set in options - SRT_LOSSMAXTTL.
void CUDT::unlose(const CPacket &packet)
{
    CGuard lg(m_RcvLossLock);
    int32_t sequence = packet.m_iSeqNo;
    m_pRcvLossList->remove(sequence);

    // Rest of this code concerns only the "belated lossreport" feature.

    bool has_increased_tolerance = false;
    bool was_reordered           = false;

    if (m_bPeerRexmitFlag)
    {
        // If the peer understands the REXMIT flag, it means that the REXMIT flag is contained
        // in the PH_MSGNO field.

        // The packet is considered coming originally (just possibly out of order), if REXMIT
        // flag is NOT set.
        was_reordered = !packet.getRexmitFlag();
        if (was_reordered)
        {
            HLOGF(mglog.Debug, "received out-of-band packet seq %d", sequence);

            const int seqdiff = abs(CSeqNo::seqcmp(m_iRcvCurrSeqNo, packet.m_iSeqNo));
            enterCS(m_StatsLock);
            m_stats.traceReorderDistance = max(seqdiff, m_stats.traceReorderDistance);
            leaveCS(m_StatsLock);
            if (seqdiff > m_iReorderTolerance)
            {
                const int new_tolerance = min(seqdiff, m_iMaxReorderTolerance);
                HLOGF(mglog.Debug,
                      "Belated by %d seqs - Reorder tolerance %s %d",
                      seqdiff,
                      (new_tolerance == m_iReorderTolerance) ? "REMAINS with" : "increased to",
                      new_tolerance);
                m_iReorderTolerance = new_tolerance;
                has_increased_tolerance =
                    true; // Yes, even if reorder tolerance is already at maximum - this prevents decreasing tolerance.
            }
        }
        else
        {
            HLOGC(mglog.Debug, log << CONID() << "received reXmitted packet seq=" << sequence);
        }
    }
    else
    {
        HLOGF(mglog.Debug, "received reXmitted or belated packet seq %d (distinction not supported by peer)", sequence);
    }

    // Don't do anything if "belated loss report" feature is not used.
    // In that case the FreshLoss list isn't being filled in at all, the
    // loss report is sent directly.
    // Note that this condition blocks two things being done in this function:
    // - remove given sequence from the fresh loss record
    //   (in this case it's empty anyway)
    // - decrease current reorder tolerance based on whether packets come in order
    //   (current reorder tolerance is 0 anyway)
    if (m_bPeerRexmitFlag == 0 || m_iReorderTolerance == 0)
        return;

    size_t i       = 0;
    int    had_ttl = 0;
    for (i = 0; i < m_FreshLoss.size(); ++i)
    {
        had_ttl = m_FreshLoss[i].ttl;
        switch (m_FreshLoss[i].revoke(sequence))
        {
        case CRcvFreshLoss::NONE:
            continue; // Not found. Search again.

        case CRcvFreshLoss::STRIPPED:
            goto breakbreak; // Found and the modification is applied. We're done here.

        case CRcvFreshLoss::DELETE:
            // No more elements. Kill it.
            m_FreshLoss.erase(m_FreshLoss.begin() + i);
            // Every loss is unique. We're done here.
            goto breakbreak;

        case CRcvFreshLoss::SPLIT:
            // Oh, this will be more complicated. This means that it was in between.
            {
                // So create a new element that will hold the upper part of the range,
                // and this one modify to be the lower part of the range.

                // Keep the current end-of-sequence value for the second element
                int32_t next_end = m_FreshLoss[i].seq[1];

                // seq-1 set to the end of this element
                m_FreshLoss[i].seq[1] = CSeqNo::decseq(sequence);
                // seq+1 set to the begin of the next element
                int32_t next_begin = CSeqNo::incseq(sequence);

                // Use position of the NEXT element because insertion happens BEFORE pointed element.
                // Use the same TTL (will stay the same in the other one).
                m_FreshLoss.insert(m_FreshLoss.begin() + i + 1,
                                   CRcvFreshLoss(next_begin, next_end, m_FreshLoss[i].ttl));
            }
            goto breakbreak;
        }
    }

    // Could have made the "return" instruction instead of goto, but maybe there will be something
    // to add in future, so keeping that.
breakbreak:;

    if (i != m_FreshLoss.size())
    {
        HLOGF(mglog.Debug, "sequence %d removed from belated lossreport record", sequence);
    }

    if (was_reordered)
    {
        m_iConsecOrderedDelivery = 0;
        if (has_increased_tolerance)
        {
            m_iConsecEarlyDelivery = 0; // reset counter
        }
        else if (had_ttl > 2)
        {
            ++m_iConsecEarlyDelivery; // otherwise, and if it arrived quite earlier, increase counter
            HLOGF(mglog.Debug, "... arrived at TTL %d case %d", had_ttl, m_iConsecEarlyDelivery);

            // After 10 consecutive
            if (m_iConsecEarlyDelivery >= 10)
            {
                m_iConsecEarlyDelivery = 0;
                if (m_iReorderTolerance > 0)
                {
                    m_iReorderTolerance--;
                    enterCS(m_StatsLock);
                    m_stats.traceReorderDistance--;
                    leaveCS(m_StatsLock);
                    HLOGF(mglog.Debug,
                          "... reached %d times - decreasing tolerance to %d",
                          m_iConsecEarlyDelivery,
                          m_iReorderTolerance);
                }
            }
        }
        // If hasn't increased tolerance, but the packet appeared at TTL less than 2, do nothing.
    }
}

void CUDT::dropFromLossLists(int32_t from, int32_t to)
{
    CGuard lg(m_RcvLossLock);
    m_pRcvLossList->remove(from, to);

    HLOGF(mglog.Debug, "%sTLPKTDROP seq %d-%d (%d packets)", CONID().c_str(), from, to, CSeqNo::seqoff(from, to));

    if (m_bPeerRexmitFlag == 0 || m_iReorderTolerance == 0)
        return;

    // All code below concerns only "belated lossreport" feature.

    // It's highly unlikely that this is waiting to send a belated UMSG_LOSSREPORT,
    // so treat it rather as a sanity check.

    // It's enough to check if the first element of the list starts with a sequence older than 'to'.
    // If not, just do nothing.

    size_t delete_index = 0;
    for (size_t i = 0; i < m_FreshLoss.size(); ++i)
    {
        CRcvFreshLoss::Emod result = m_FreshLoss[i].revoke(from, to);
        switch (result)
        {
        case CRcvFreshLoss::DELETE:
            delete_index = i + 1; // PAST THE END
            continue;             // There may be further ranges that are included in this one, so check on.

        case CRcvFreshLoss::NONE:
        case CRcvFreshLoss::STRIPPED:
            break; // THIS BREAKS ONLY 'switch', not 'for'!

        case CRcvFreshLoss::SPLIT:; // This function never returns it. It's only a compiler shut-up.
        }

        break; // Now this breaks also FOR.
    }

    m_FreshLoss.erase(m_FreshLoss.begin(),
                      m_FreshLoss.begin() + delete_index); // with delete_index == 0 will do nothing
}

// This function, as the name states, should bake a new cookie.
int32_t CUDT::bake(const sockaddr_any& addr, int32_t current_cookie, int correction)
{
    static unsigned int distractor = 0;
    unsigned int        rollover   = distractor + 10;

    for (;;)
    {
        // SYN cookie
        char clienthost[NI_MAXHOST];
        char clientport[NI_MAXSERV];
        getnameinfo(addr.get(),
                    addr.size(),
                    clienthost,
                    sizeof(clienthost),
                    clientport,
                    sizeof(clientport),
                    NI_NUMERICHOST | NI_NUMERICSERV);
        int64_t timestamp = (count_microseconds(steady_clock::now() - m_stats.tsStartTime) / 60000000) + distractor -
                            correction; // secret changes every one minute
        stringstream cookiestr;
        cookiestr << clienthost << ":" << clientport << ":" << timestamp;
        union {
            unsigned char cookie[16];
            int32_t       cookie_val;
        };
        CMD5::compute(cookiestr.str().c_str(), cookie);

        if (cookie_val != current_cookie)
            return cookie_val;

        ++distractor;

        // This is just to make the loop formally breakable,
        // but this is virtually impossible to happen.
        if (distractor == rollover)
            return cookie_val;
    }
}

// XXX This is quite a mystery, why this function has a return value
// and what the purpose for it was. There's just one call of this
// function in the whole code and in that call the return value is
// ignored. Actually this call happens in the CRcvQueue::worker thread,
// where it makes a response for incoming UDP packet that might be
// a connection request. Should any error occur in this process, there
// is no way to "report error" that happened here. Basing on that
// these values in original UDT code were quite like the values
// for m_iReqType, they have been changed to URQ_* symbols, which
// may mean that the intent for the return value was to send this
// value back as a control packet back to the connector.
//
// This function is run when the CRcvQueue object is reading packets
// from the multiplexer (@c CRcvQueue::worker_RetrieveUnit) and the
// target socket ID is 0.
//
// XXX Make this function return EConnectStatus enum type (extend if needed),
// and this will be directly passed to the caller.
SRT_REJECT_REASON CUDT::processConnectRequest(const sockaddr_any& addr, CPacket& packet)
{
    // XXX ASSUMPTIONS:
    // [[using assert(packet.m_iID == 0)]]

    HLOGC(mglog.Debug, log << "processConnectRequest: received a connection request");

    if (m_bClosing)
    {
        m_RejectReason = SRT_REJ_CLOSE;
        HLOGC(mglog.Debug, log << "processConnectRequest: ... NOT. Rejecting because closing.");
        return m_RejectReason;
    }

    /*
     * Closing a listening socket only set bBroken
     * If a connect packet is received while closing it gets through
     * processing and crashes later.
     */
    if (m_bBroken)
    {
        m_RejectReason = SRT_REJ_CLOSE;
        HLOGC(mglog.Debug, log << "processConnectRequest: ... NOT. Rejecting because broken.");
        return m_RejectReason;
    }
    size_t exp_len =
        CHandShake::m_iContentSize; // When CHandShake::m_iContentSize is used in log, the file fails to link!

    // NOTE!!! Old version of SRT code checks if the size of the HS packet
    // is EQUAL to the above CHandShake::m_iContentSize.

    // Changed to < exp_len because we actually need that the packet
    // be at least of a size for handshake, although it may contain
    // more data, depending on what's inside.
    if (packet.getLength() < exp_len)
    {
        m_RejectReason = SRT_REJ_ROGUE;
        HLOGC(mglog.Debug,
              log << "processConnectRequest: ... NOT. Wrong size: " << packet.getLength() << " (expected: " << exp_len
                  << ")");
        return m_RejectReason;
    }

    // Dunno why the original UDT4 code only MUCH LATER was checking if the packet was UMSG_HANDSHAKE.
    // It doesn't seem to make sense to deserialize it into the handshake structure if we are not
    // sure that the packet contains the handshake at all!
    if (!packet.isControl(UMSG_HANDSHAKE))
    {
        m_RejectReason = SRT_REJ_ROGUE;
        LOGC(mglog.Error, log << "processConnectRequest: the packet received as handshake is not a handshake message");
        return m_RejectReason;
    }

    CHandShake hs;
    hs.load_from(packet.m_pcData, packet.getLength());

    // XXX MOST LIKELY this hs should be now copied into m_ConnRes field, which holds
    // the handshake structure sent from the peer (no matter the role or mode).
    // This should simplify the createSrtHandshake() function which can this time
    // simply write the crafted handshake structure into m_ConnReq, which needs no
    // participation of the local handshake and passing it as a parameter through
    // newConnection() -> acceptAndRespond() -> createSrtHandshake(). This is also
    // required as a source of the peer's information used in processing in other
    // structures.

    int32_t cookie_val = bake(addr);

    HLOGC(mglog.Debug, log << "processConnectRequest: new cookie: " << hex << cookie_val);

    // REQUEST:INDUCTION.
    // Set a cookie, a target ID, and send back the same as
    // RESPONSE:INDUCTION.
    if (hs.m_iReqType == URQ_INDUCTION)
    {
        HLOGC(mglog.Debug, log << "processConnectRequest: received type=induction, sending back with cookie+socket");

        // XXX That looks weird - the calculated md5 sum out of the given host/port/timestamp
        // is 16 bytes long, but CHandShake::m_iCookie has 4 bytes. This then effectively copies
        // only the first 4 bytes. Moreover, it's dangerous on some platforms because the char
        // array need not be aligned to int32_t - changed to union in a hope that using int32_t
        // inside a union will enforce whole union to be aligned to int32_t.
        hs.m_iCookie = cookie_val;
        packet.m_iID = hs.m_iID;

        // Ok, now's the time. The listener sets here the version 5 handshake,
        // even though the request was 4. This is because the old client would
        // simply return THE SAME version, not even looking into it, giving the
        // listener false impression as if it supported version 5.
        //
        // If the caller was really HSv4, it will simply ignore the version 5 in INDUCTION;
        // it will respond with CONCLUSION, but with its own set version, which is version 4.
        //
        // If the caller was really HSv5, it will RECOGNIZE this version 5 in INDUCTION, so
        // it will respond with version 5 when sending CONCLUSION.

        hs.m_iVersion = HS_VERSION_SRT1;

        // Additionally, set this field to a MAGIC value. This field isn't used during INDUCTION
        // by HSv4 client, HSv5 client can use it to additionally verify that this is a HSv5 listener.
        // In this field we also advertise the PBKEYLEN value. When 0, it's considered not advertised.
        hs.m_iType = SrtHSRequest::wrapFlags(true /*put SRT_MAGIC_CODE in HSFLAGS*/, m_iSndCryptoKeyLen);
        bool whether SRT_ATR_UNUSED = m_iSndCryptoKeyLen != 0;
        HLOGC(mglog.Debug,
              log << "processConnectRequest: " << (whether ? "" : "NOT ")
                  << " Advertising PBKEYLEN - value = " << m_iSndCryptoKeyLen);

        size_t size = packet.getLength();
        hs.store_to((packet.m_pcData), (size));
        setPacketTS(packet, steady_clock::now());

        // Display the HS before sending it to peer
        HLOGC(mglog.Debug, log << "processConnectRequest: SENDING HS (i): " << hs.show());

        m_pSndQueue->sendto(addr, packet);
        return SRT_REJ_UNKNOWN; // EXCEPTION: this is a "no-error" code.
    }

    // Otherwise this should be REQUEST:CONCLUSION.
    // Should then come with the correct cookie that was
    // set in the above INDUCTION, in the HS_VERSION_SRT1
    // should also contain extra data.

    HLOGC(mglog.Debug,
          log << "processConnectRequest: received type=" << RequestTypeStr(hs.m_iReqType) << " - checking cookie...");
    if (hs.m_iCookie != cookie_val)
    {
        cookie_val = bake(addr, cookie_val, -1); // SHOULD generate an earlier, distracted cookie

        if (hs.m_iCookie != cookie_val)
        {
            m_RejectReason = SRT_REJ_RDVCOOKIE;
            HLOGC(mglog.Debug, log << "processConnectRequest: ...wrong cookie " << hex << cookie_val << ". Ignoring.");
            return m_RejectReason;
        }

        HLOGC(mglog.Debug, log << "processConnectRequest: ... correct (FIXED) cookie. Proceeding.");
    }
    else
    {
        HLOGC(mglog.Debug, log << "processConnectRequest: ... correct (ORIGINAL) cookie. Proceeding.");
    }

    int32_t id = hs.m_iID;

    // HANDSHAKE: The old client sees the version that does not match HS_VERSION_UDT4 (5).
    // In this case it will respond with URQ_ERROR_REJECT. Rest of the data are the same
    // as in the handshake request. When this message is received, the connector side should
    // switch itself to the version number HS_VERSION_UDT4 and continue the old way (that is,
    // continue sending URQ_INDUCTION, but this time with HS_VERSION_UDT4).

    bool accepted_hs = true;

    if (hs.m_iVersion == HS_VERSION_SRT1)
    {
        // No further check required.
        // The m_iType contains handshake extension flags.
    }
    else if (hs.m_iVersion == HS_VERSION_UDT4)
    {
        // In UDT, and so in older SRT version, the hs.m_iType field should contain
        // the socket type, although SRT only allowed this field to be UDT_DGRAM.
        // Older SRT version contained that value in a field, but now that this can
        // only contain UDT_DGRAM the field itself has been abandoned.
        // For the sake of any old client that reports version 4 handshake, interpret
        // this hs.m_iType field as a socket type and check if it's UDT_DGRAM.

        // Note that in HSv5 hs.m_iType contains extension flags.
        if (hs.m_iType != UDT_DGRAM)
        {
            m_RejectReason = SRT_REJ_ROGUE;
            accepted_hs    = false;
        }
    }
    else
    {
        // Unsupported version
        // (NOTE: This includes "version=0" which is a rejection flag).
        m_RejectReason = SRT_REJ_VERSION;
        accepted_hs    = false;
    }

    if (!accepted_hs)
    {
        HLOGC(mglog.Debug,
              log << "processConnectRequest: version/type mismatch. Sending REJECT code:" << m_RejectReason
              << " MSG: " << srt_rejectreason_str(m_RejectReason));
        // mismatch, reject the request
        hs.m_iReqType = URQFailure(m_RejectReason);
        size_t size   = CHandShake::m_iContentSize;
        hs.store_to((packet.m_pcData), (size));
        packet.m_iID        = id;
        setPacketTS(packet, steady_clock::now());
        HLOGC(mglog.Debug, log << "processConnectRequest: SENDING HS (e): " << hs.show());
        m_pSndQueue->sendto(addr, packet);
    }
    else
    {
        SRT_REJECT_REASON error  = SRT_REJ_UNKNOWN;
        int               result = s_UDTUnited.newConnection(m_SocketID, addr, packet, (hs), (error));

        // This is listener - m_RejectReason need not be set
        // because listener has no functionality of giving the app
        // insight into rejected callers.

        // --->
        //        (global.) CUDTUnited::updateListenerMux
        //        (new Socket.) CUDT::acceptAndRespond
        if (result == -1)
        {
            hs.m_iReqType = URQFailure(error);
            LOGF(mglog.Error, "UU:newConnection: rsp(REJECT): %d - %s", hs.m_iReqType, srt_rejectreason_str(error));
        }

        // CONFUSION WARNING!
        //
        // The newConnection() will call acceptAndRespond() if the processing
        // was successful - IN WHICH CASE THIS PROCEDURE SHOULD DO NOTHING.
        // Ok, almost nothing - see update_events below.
        //
        // If newConnection() failed, acceptAndRespond() will not be called.
        // Ok, more precisely, the thing that acceptAndRespond() is expected to do
        // will not be done (this includes sending any response to the peer).
        //
        // Now read CAREFULLY. The newConnection() will return:
        //
        // - -1: The connection processing failed due to errors like:
        //       - memory alloation error
        //       - listen backlog exceeded
        //       - any error propagated from CUDT::open and CUDT::acceptAndRespond
        // - 0: The connection already exists
        // - 1: Connection accepted.
        //
        // So, update_events is called only if the connection is established.
        // Both 0 (repeated) and -1 (error) require that a response be sent.
        // The CPacket object that has arrived as a connection request is here
        // reused for the connection rejection response (see URQ_ERROR_REJECT set
        // as m_iReqType).

        // send back a response if connection failed or connection already existed
        // new connection response should be sent in acceptAndRespond()
        if (result != 1)
        {
            HLOGC(mglog.Debug,
                  log << CONID() << "processConnectRequest: sending ABNORMAL handshake info req="
                      << RequestTypeStr(hs.m_iReqType));
            size_t size = CHandShake::m_iContentSize;
            hs.store_to((packet.m_pcData), (size));
            packet.m_iID        = id;
            setPacketTS(packet, steady_clock::now());
            HLOGC(mglog.Debug, log << "processConnectRequest: SENDING HS (a): " << hs.show());
            m_pSndQueue->sendto(addr, packet);
        }
        else
        {
            // a new connection has been created, enable epoll for write
           HLOGC(mglog.Debug, log << "processConnectRequest: @" << m_SocketID
                   << " connected, setting epoll to connect:");
           s_UDTUnited.m_EPoll.update_events(m_SocketID, m_sPollID, SRT_EPOLL_CONNECT, true);
        }
    }
    LOGC(mglog.Note, log << "listen ret: " << hs.m_iReqType << " - " << RequestTypeStr(hs.m_iReqType));

    return RejectReasonForURQ(hs.m_iReqType);
}

void CUDT::addLossRecord(std::vector<int32_t> &lr, int32_t lo, int32_t hi)
{
    if (lo == hi)
        lr.push_back(lo);
    else
    {
        lr.push_back(lo | LOSSDATA_SEQNO_RANGE_FIRST);
        lr.push_back(hi);
    }
}

int CUDT::checkACKTimer(const steady_clock::time_point &currtime)
{
    int because_decision = BECAUSE_NO_REASON;
    if (currtime > m_tsNextACKTime  // ACK time has come
                                  // OR the number of sent packets since last ACK has reached
                                  // the congctl-defined value of ACK Interval
                                  // (note that none of the builtin congctls defines ACK Interval)
        || (m_CongCtl->ACKMaxPackets() > 0 && m_iPktCount >= m_CongCtl->ACKMaxPackets()))
    {
        // ACK timer expired or ACK interval is reached
        sendCtrl(UMSG_ACK);

        const steady_clock::duration ack_interval = m_CongCtl->ACKTimeout_us() > 0
            ? microseconds_from(m_CongCtl->ACKTimeout_us())
            : m_tdACKInterval;
        m_tsNextACKTime = currtime + ack_interval;

        m_iPktCount      = 0;
        m_iLightACKCount = 1;
        because_decision = BECAUSE_ACK;
    }

    // Or the transfer rate is so high that the number of packets
    // have reached the value of SelfClockInterval * LightACKCount before
    // the time has come according to m_ullNextACKTime_tk. In this case a "lite ACK"
    // is sent, which doesn't contain statistical data and nothing more
    // than just the ACK number. The "fat ACK" packets will be still sent
    // normally according to the timely rules.
    else if (m_iPktCount >= SELF_CLOCK_INTERVAL * m_iLightACKCount)
    {
        // send a "light" ACK
        sendCtrl(UMSG_ACK, NULL, NULL, SEND_LITE_ACK);
        ++m_iLightACKCount;
        because_decision = BECAUSE_LITEACK;
    }

    return because_decision;
}

int CUDT::checkNAKTimer(const steady_clock::time_point& currtime)
{
    // XXX The problem with working NAKREPORT with SRT_ARQ_ONREQ
    // is not that it would be inappropriate, but because it's not
    // implemented. The reason for it is that the structure of the
    // loss list container (m_pRcvLossList) is such that it is expected
    // that the loss records are ordered by sequence numbers (so
    // that two ranges sticking together are merged in place).
    // Unfortunately in case of SRT_ARQ_ONREQ losses must be recorded
    // as before, but they should not be reported, until confirmed
    // by the filter. By this reason they appear often out of order
    // and for adding them properly the loss list container wasn't
    // prepared. This then requires some more effort to implement.
    if (!m_bRcvNakReport || m_PktFilterRexmitLevel != SRT_ARQ_ALWAYS)
        return BECAUSE_NO_REASON;

    /*
     * m_bRcvNakReport enables NAK reports for SRT.
     * Retransmission based on timeout is bandwidth consuming,
     * not knowing what to retransmit when the only NAK sent by receiver is lost,
     * all packets past last ACK are retransmitted (rexmitMethod() == SRM_FASTREXMIT).
     */
    const int loss_len = m_pRcvLossList->getLossLength();
    SRT_ASSERT(loss_len >= 0);
    int debug_decision = BECAUSE_NO_REASON;

    if (loss_len > 0)
    {
        if (currtime <= m_tsNextNAKTime)
            return BECAUSE_NO_REASON; // wait for next NAK time

        sendCtrl(UMSG_LOSSREPORT);
        debug_decision = BECAUSE_NAKREPORT;
    }

    m_tsNextNAKTime = currtime + m_tdNAKInterval;
    return debug_decision;
}

bool CUDT::checkExpTimer(const steady_clock::time_point& currtime, int check_reason ATR_UNUSED)
{
    // VERY HEAVY LOGGING
#if ENABLE_HEAVY_LOGGING & 1
    static const char* const decisions [] = {
        "ACK",
        "LITE-ACK",
        "NAKREPORT"
    };

    string decision = "NOTHING";
    if (check_reason)
    {
        ostringstream decd;
        decision = "";
        for (int i = 0; i < LAST_BECAUSE_BIT; ++i)
        {
            int flag = 1 << i;
            if (check_reason & flag)
                decd << decisions[i] << " ";
        }
        decision = decd.str();
    }
    HLOGC(mglog.Debug, log << CONID() << "checkTimer: ACTIVITIES PERFORMED: " << decision);
#endif

    // In UDT the m_bUserDefinedRTO and m_iRTO were in CCC class.
    // There's nothing in the original code that alters these values.

    steady_clock::time_point next_exp_time;
    if (m_CongCtl->RTO())
    {
        next_exp_time = m_tsLastRspTime + microseconds_from(m_CongCtl->RTO());
    }
    else
    {
        steady_clock::duration exp_timeout =
            microseconds_from(m_iEXPCount * (m_iRTT + 4 * m_iRTTVar) + COMM_SYN_INTERVAL_US);
        if (exp_timeout < (m_iEXPCount * m_tdMinExpInterval))
            exp_timeout = m_iEXPCount * m_tdMinExpInterval;
        next_exp_time = m_tsLastRspTime + exp_timeout;
    }

    if (currtime <= next_exp_time)
        return false;

    // ms -> us
    const int PEER_IDLE_TMO_US = m_iOPT_PeerIdleTimeout * 1000;
    // Haven't received any information from the peer, is it dead?!
    // timeout: at least 16 expirations and must be greater than 5 seconds
    if ((m_iEXPCount > COMM_RESPONSE_MAX_EXP) &&
        (currtime - m_tsLastRspTime > microseconds_from(PEER_IDLE_TMO_US)))
    {
        //
        // Connection is broken.
        // UDT does not signal any information about this instead of to stop quietly.
        // Application will detect this when it calls any UDT methods next time.
        //
        HLOGC(mglog.Debug,
              log << "CONNECTION EXPIRED after " << count_milliseconds(currtime - m_tsLastRspTime) << "ms");
        m_bClosing       = true;
        m_bBroken        = true;
        m_iBrokenCounter = 30;

        // update snd U list to remove this socket
        m_pSndQueue->m_pSndUList->update(this, CSndUList::DO_RESCHEDULE);

        releaseSynch();

        // app can call any UDT API to learn the connection_broken error
        s_UDTUnited.m_EPoll.update_events(m_SocketID, m_sPollID, SRT_EPOLL_IN | SRT_EPOLL_OUT | SRT_EPOLL_ERR, true);

        CTimer::triggerEvent();

        return true;
    }

    HLOGC(mglog.Debug,
          log << "EXP TIMER: count=" << m_iEXPCount << "/" << (+COMM_RESPONSE_MAX_EXP) << " elapsed="
              << (count_microseconds(currtime - m_tsLastRspTime)) << "/" << (+PEER_IDLE_TMO_US) << "us");

    ++m_iEXPCount;

    /*
     * (keepalive fix)
     * duB:
     * It seems there is confusion of the direction of the Response here.
     * LastRspTime is supposed to be when receiving (data/ctrl) from peer
     * as shown in processCtrl and processData,
     * Here we set because we sent something?
     *
     * Disabling this code that prevent quick reconnection when peer disappear
     */
    // Reset last response time since we've just sent a heart-beat.
    // (fixed) m_tsLastRspTime = currtime_tk;

    return false;
}

void CUDT::checkRexmitTimer(const steady_clock::time_point& currtime)
{
    /* There are two algorithms of blind packet retransmission: LATEREXMIT and FASTREXMIT.
     *
     * LATEREXMIT is only used with FileCC.
     * The mode is triggered when some time has passed since the last ACK from
     * the receiver, while there is still some unacknowledged data in the sender's buffer,
     * and the loss list is empty.
     *
     * FASTREXMIT is only used with LiveCC.
     * The mode is triggered if the receiver does not send periodic NAK reports,
     * when some time has passed since the last ACK from the receiver,
     * while there is still some unacknowledged data in the sender's buffer.
     *
     * In case the above conditions are met, the unacknowledged packets
     * in the sender's buffer will be added to loss list and retransmitted.
     */

    const uint64_t rtt_syn = (m_iRTT + 4 * m_iRTTVar + 2 * COMM_SYN_INTERVAL_US);
    const uint64_t exp_int_us = (m_iReXmitCount * rtt_syn + COMM_SYN_INTERVAL_US);

    if (currtime <= (m_tsLastRspAckTime + microseconds_from(exp_int_us)))
        return;

    // If there is no unacknowledged data in the sending buffer,
    // then there is nothing to retransmit.
    if (m_pSndBuffer->getCurrBufSize() <= 0)
        return;

    const bool is_laterexmit = m_CongCtl->rexmitMethod() == SrtCongestion::SRM_LATEREXMIT;
    const bool is_fastrexmit = m_CongCtl->rexmitMethod() == SrtCongestion::SRM_FASTREXMIT;

    // If the receiver will send periodic NAK reports, then FASTREXMIT is inactive.
    // MIND that probably some method of "blind rexmit" MUST BE DONE, when TLPKTDROP is off.
    if (is_fastrexmit && m_bPeerNakReport)
        return;

    // We need to retransmit only when the data in the sender's buffer was already sent.
    // Otherwise it might still be sent regulary.
    bool retransmit = false;
    // - the sender loss list is empty (the receiver didn't send any LOSSREPORT, or LOSSREPORT was lost on track)
    if (is_laterexmit && (CSeqNo::incseq(m_iSndCurrSeqNo) != m_iSndLastAck) && m_pSndLossList->getLossLength() == 0)
        retransmit = true;

    if (is_fastrexmit && (CSeqNo::seqoff(m_iSndLastAck, CSeqNo::incseq(m_iSndCurrSeqNo)) > 0))
        retransmit = true;

    if (retransmit)
    {
        // Sender: Insert all the packets sent after last received acknowledgement into the sender loss list.
        CGuard acklock(m_RecvAckLock); // Protect packet retransmission
        // Resend all unacknowledged packets on timeout, but only if there is no packet in the loss list
        const int32_t csn = m_iSndCurrSeqNo;
        const int     num = m_pSndLossList->insert(m_iSndLastAck, csn);
        if (num > 0)
        {
            enterCS(m_StatsLock);
            m_stats.traceSndLoss += num;
            m_stats.sndLossTotal += num;
            leaveCS(m_StatsLock);

            HLOGC(mglog.Debug,
                  log << CONID() << "ENFORCED " << (is_laterexmit ? "LATEREXMIT" : "FASTREXMIT")
                      << " by ACK-TMOUT (scheduling): " << CSeqNo::incseq(m_iSndLastAck) << "-" << csn << " ("
                      << CSeqNo::seqoff(m_iSndLastAck, csn) << " packets)");
        }
    }

    ++m_iReXmitCount;

    checkSndTimers(DONT_REGEN_KM);
    const ECheckTimerStage stage = is_fastrexmit ? TEV_CHT_FASTREXMIT : TEV_CHT_REXMIT;
    updateCC(TEV_CHECKTIMER, stage);

    // immediately restart transmission
    m_pSndQueue->m_pSndUList->update(this, CSndUList::DO_RESCHEDULE);
}

void CUDT::checkTimers()
{
    // update CC parameters
    updateCC(TEV_CHECKTIMER, TEV_CHT_INIT);

    const steady_clock::time_point currtime = steady_clock::now();

    // This is a very heavy log, unblock only for temporary debugging!
#if 0
    HLOGC(mglog.Debug, log << CONID() << "checkTimers: nextacktime=" << FormatTime(m_ullNextACKTime_tk)
        << " AckInterval=" << m_iACKInterval
        << " pkt-count=" << m_iPktCount << " liteack-count=" << m_iLightACKCount);
#endif

    // Check if it is time to send ACK
    int debug_decision = checkACKTimer(currtime);

    // Check if it is time to send a loss report
    debug_decision |= checkNAKTimer(currtime);

    // Check if the connection is expired
    if (checkExpTimer(currtime, debug_decision))
        return;

    // Check if FAST or LATE packet retransmission is required
    checkRexmitTimer(currtime);

    if (currtime > m_tsLastSndTime + microseconds_from(COMM_KEEPALIVE_PERIOD_US))
    {
        sendCtrl(UMSG_KEEPALIVE);
        HLOGP(mglog.Debug, "KEEPALIVE");
    }
}

void CUDT::addEPoll(const int eid)
{
    enterCS(s_UDTUnited.m_EPoll.m_EPollLock);
    m_sPollID.insert(eid);
    leaveCS(s_UDTUnited.m_EPoll.m_EPollLock);

    if (!stillConnected())
        return;

    enterCS(m_RecvLock);
    if (m_pRcvBuffer->isRcvDataReady())
    {
        s_UDTUnited.m_EPoll.update_events(m_SocketID, m_sPollID, SRT_EPOLL_IN, true);
    }
    leaveCS(m_RecvLock);

    if (m_iSndBufSize > m_pSndBuffer->getCurrBufSize())
    {
        s_UDTUnited.m_EPoll.update_events(m_SocketID, m_sPollID, SRT_EPOLL_OUT, true);
    }
}

void CUDT::removeEPoll(const int eid)
{
    // clear IO events notifications;
    // since this happens after the epoll ID has been removed, they cannot be set again
    set<int> remove;
    remove.insert(eid);
    s_UDTUnited.m_EPoll.update_events(m_SocketID, remove, SRT_EPOLL_IN | SRT_EPOLL_OUT, false);

    enterCS(s_UDTUnited.m_EPoll.m_EPollLock);
    m_sPollID.erase(eid);
    leaveCS(s_UDTUnited.m_EPoll.m_EPollLock);
}

void CUDTGroup::addEPoll(int eid)
{
   enterCS(m_pGlobal->m_EPoll.m_EPollLock);
   m_sPollID.insert(eid);
   leaveCS(m_pGlobal->m_EPoll.m_EPollLock);

   bool any_read = false;
   bool any_write = false;
   bool any_broken = false;
   bool any_pending = false;

   {
       // Check all member sockets
       CGuard gl (m_GroupLock);

       // We only need to know if there is any socket that is
       // ready to get a payload and ready to receive from.

       for (gli_t i = m_Group.begin(); i != m_Group.end(); ++i)
       {
           if (i->sndstate == GST_IDLE || i->sndstate == GST_RUNNING)
           {
               any_write |= i->ps->writeReady();
           }

           if (i->rcvstate == GST_IDLE || i->rcvstate == GST_RUNNING)
           {
               any_read |= i->ps->readReady();
           }

           if (i->ps->broken())
               any_broken |= true;
           else
               any_pending |= true;
       }
   }

   // This is stupid, but we don't have any other interface to epoll
   // internals. Actually we don't have to check if id() is in m_sPollID
   // because we know it is, as we just added it. But it's not performance
   // critical, sockets are not being often added during transmission.
   if (any_read)
       m_pGlobal->m_EPoll.update_events(id(), m_sPollID, SRT_EPOLL_IN, true);

   if (any_write)
       m_pGlobal->m_EPoll.update_events(id(), m_sPollID, SRT_EPOLL_OUT, true);

   // Set broken if none is non-broken (pending, read-ready or write-ready)
   if (any_broken && !any_pending)
       m_pGlobal->m_EPoll.update_events(id(), m_sPollID, SRT_EPOLL_ERR, true);
}

void CUDTGroup::removeEPoll(const int eid)
{
   // clear IO events notifications;
   // since this happens after the epoll ID has been removed, they cannot be set again
   set<int> remove;
   remove.insert(eid);
   m_pGlobal->m_EPoll.update_events(id(), remove, SRT_EPOLL_IN | SRT_EPOLL_OUT, false);

   enterCS(m_pGlobal->m_EPoll.m_EPollLock);
   m_sPollID.erase(eid);
   leaveCS(m_pGlobal->m_EPoll.m_EPollLock);
}

void CUDT::ConnectSignal(ETransmissionEvent evt, EventSlot sl)
{
    if (evt >= TEV__SIZE)
        return; // sanity check

    m_Slots[evt].push_back(sl);
}

void CUDT::DisconnectSignal(ETransmissionEvent evt)
{
    if (evt >= TEV__SIZE)
        return; // sanity check

    m_Slots[evt].clear();
}

void CUDT::EmitSignal(ETransmissionEvent tev, EventVariant var)
{
    for (std::vector<EventSlot>::iterator i = m_Slots[tev].begin(); i != m_Slots[tev].end(); ++i)
    {
        i->emit(tev, var);
    }
}

int CUDT::getsndbuffer(SRTSOCKET u, size_t *blocks, size_t *bytes)
{
    CUDTSocket *s = s_UDTUnited.locateSocket(u);
    if (!s || !s->m_pUDT)
        return -1;

    CSndBuffer *b = s->m_pUDT->m_pSndBuffer;

    if (!b)
        return -1;

    int bytecount, timespan;
    int count = b->getCurrBufSize((bytecount), (timespan));

    if (blocks)
        *blocks = count;

    if (bytes)
        *bytes = bytecount;

    return std::abs(timespan);
}

SRT_REJECT_REASON CUDT::rejectReason(SRTSOCKET u)
{
    CUDTSocket* s = s_UDTUnited.locateSocket(u);
    if (!s || !s->m_pUDT)
        return SRT_REJ_UNKNOWN;

    return s->m_pUDT->m_RejectReason;
}

bool CUDT::runAcceptHook(CUDT *acore, const sockaddr* peer, const CHandShake& hs, const CPacket& hspkt)
{
    // Prepare the information for the hook.

    // We need streamid.
    char target[MAX_SID_LENGTH + 1];
    memset((target), 0, MAX_SID_LENGTH + 1);

    // Just for a case, check the length.
    // This wasn't done before, and we could risk memory crash.
    // In case of error, this will remain unset and the empty
    // string will be passed as streamid.

    int ext_flags = SrtHSRequest::SRT_HSTYPE_HSFLAGS::unwrap(hs.m_iType);

    // This tests if there are any extensions.
    if (hspkt.getLength() > CHandShake::m_iContentSize + 4 && IsSet(ext_flags, CHandShake::HS_EXT_CONFIG))
    {
        uint32_t *begin = reinterpret_cast<uint32_t *>(hspkt.m_pcData + CHandShake::m_iContentSize);
        size_t    size  = hspkt.getLength() - CHandShake::m_iContentSize; // Due to previous cond check we grant it's >0
        uint32_t *next  = 0;
        size_t    length   = size / sizeof(uint32_t);
        size_t    blocklen = 0;

        for (;;) // ONE SHOT, but continuable loop
        {
            int cmd = FindExtensionBlock(begin, length, (blocklen), (next));

            const size_t bytelen = blocklen * sizeof(uint32_t);

            if (cmd == SRT_CMD_SID)
            {
                if (!bytelen || bytelen > MAX_SID_LENGTH)
                {
                    LOGC(mglog.Error,
                         log << "interpretSrtHandshake: STREAMID length " << bytelen << " is 0 or > " << +MAX_SID_LENGTH
                             << " - PROTOCOL ERROR, REJECTING");
                    return false;
                }
                // See comment at CUDT::interpretSrtHandshake().
                memcpy((target), begin + 1, bytelen);

                // Un-swap on big endian machines
                ItoHLA(((uint32_t *)target), (uint32_t *)target, blocklen);

                // Nothing more expected from connection block.
                break;
            }
            else if (cmd == SRT_CMD_NONE)
            {
                // End of blocks
                break;
            }
            else
            {
                // Any other kind of message extracted. Search on.
                length -= (next - begin);
                begin = next;
                if (begin)
                    continue;
            }

            break;
        }
    }

    try
    {
        int result = CALLBACK_CALL(m_cbAcceptHook, acore->m_SocketID, hs.m_iVersion, peer, target);
        if (result == -1)
            return false;
    }
    catch (...)
    {
        LOGP(mglog.Error, "runAcceptHook: hook interrupted by exception");
        return false;
    }

    return true;
}


// GROUP


std::list<CUDTGroup::SocketData> CUDTGroup::s_NoGroup;


CUDTGroup::gli_t CUDTGroup::add(SocketData data)
{
    CGuard g (m_GroupLock);

    // Change the snd/rcv state of the group member to PENDING.
    // Default for SocketData after creation is BROKEN, which just
    // after releasing the m_GroupLock could be read and interpreted
    // as broken connection and removed before the handshake process
    // is done.
    data.sndstate = GST_PENDING;
    data.rcvstate = GST_PENDING;

    m_Group.push_back(data);
    gli_t end = m_Group.end();
    if (m_iMaxPayloadSize == -1)
    {
        int plsize = data.ps->m_pUDT->OPT_PayloadSize();
        HLOGC(mglog.Debug, log << "CUDTGroup::add: taking MAX payload size from socket @" << data.ps->m_SocketID << ": " << plsize
            << " " << (plsize ? "(explicit)" : "(unspecified = fallback to 1456)"));
        if (plsize == 0)
            plsize = SRT_LIVE_MAX_PLSIZE;
        // It is stated that the payload size
        // is taken from first, and every next one
        // will get the same.
        m_iMaxPayloadSize = plsize;
    }

    return --end;
}

CUDTGroup::SocketData CUDTGroup::prepareData(CUDTSocket* s)
{
    // This uses default GST_BROKEN because when the group operation is done,
    // then the GST_IDLE state automatically turns into GST_RUNNING. This is
    // recognized as an initial state of the fresh added socket to the group,
    // so some "initial configuration" must be done on it, after which it's
    // turned into GST_RUNNING, that is, it's treated as all others. When
    // set to GST_BROKEN, this socket is disregarded. This socket isn't cleaned
    // up, however, unless the status is simultaneously SRTS_BROKEN.

    // The order of operations is then:
    // - add the socket to the group in this "broken" initial state
    // - connect the socket (or get it extracted from accept)
    // - update the socket state (should be SRTS_CONNECTED)
    // - once the connection is established (may take time with connect), set GST_IDLE
    // - the next operation of send/recv will automatically turn it into GST_RUNNING
    SocketData sd = {s->m_SocketID, s,
        SRTS_INIT, GST_BROKEN, GST_BROKEN,
        -1, -1,
        sockaddr_any(), sockaddr_any(),
        false, false, false
    };
    return sd;
}

CUDTGroup::CUDTGroup()
    : m_pGlobal(&CUDT::s_UDTUnited)
    , m_GroupID(-1)
    , m_PeerGroupID(-1)
    , m_selfManaged(true)
    , m_type(SRT_GTYPE_UNDEFINED)
    , m_listener()
    // -1 = "undefined"; will become defined with first added socket
    , m_iMaxPayloadSize(-1)
    , m_bSynRecving(true)
    , m_bSynSending(true)
    , m_bTsbPd(true)
    , m_bTLPktDrop(true)
    , m_iTsbPdDelay_us(0)
    , m_iSndTimeOut(-1)
    , m_iRcvTimeOut(-1)
    , m_tsStartTime(0)
    , m_tsRcvPeerStartTime(0)
    , m_bOpened(false)
    , m_bConnected(false)
    , m_bClosing(false)
    , m_iLastSchedSeqNo(0)
{
    setupMutex(m_GroupLock, "Group");
    setupMutex(m_RcvDataLock, "RcvData");
    setupCond(m_RcvDataCond, "RcvData");
    m_RcvEID = m_pGlobal->m_EPoll.create(&m_RcvEpolld);
    m_SndEID = m_pGlobal->m_EPoll.create(&m_SndEpolld);
}

CUDTGroup::~CUDTGroup()
{
    srt_epoll_release(m_RcvEID);
    srt_epoll_release(m_SndEID);
    releaseMutex(m_GroupLock);
    releaseMutex(m_RcvDataLock);
    releaseCond(m_RcvDataCond);
}

void CUDTGroup::setOpt(SRT_SOCKOPT optName, const void* optval, int optlen)
{
    HLOGC(mglog.Debug, log << "GROUP $" << id() << " OPTION: #" << optName
            << " value:" << FormatBinaryString((uint8_t*)optval, optlen));

    switch (optName)
    {
    case SRTO_RCVSYN:
        m_bSynRecving = bool_int_value(optval, optlen);
        return;

    case SRTO_SNDSYN:
        m_bSynSending = bool_int_value(optval, optlen);
        return;

    case SRTO_SNDTIMEO:
        m_iSndTimeOut = *(int*)optval;
        break;

    case SRTO_RCVTIMEO:
        m_iRcvTimeOut = *(int*)optval;
        break;


        // XXX Currently no socket groups allow any other
        // congestion control mode other than live.
    case SRTO_CONGESTION:
        {
            LOGP(mglog.Error, "group option: SRTO_CONGESTION is only allowed as 'live' and cannot be changed");
            throw CUDTException(MJ_NOTSUP, MN_INVAL, 0);
        }

    // Other options to be specifically interpreted by group may follow.

    default:
        break;
    }

    // All others must be simply stored for setting on a socket.
    // If the group is already open and any post-option is about
    // to be modified, it must be allowed and applied on all sockets.

    if (m_bOpened)
    {
        // There's at least one socket in the group, so only
        // post-options are allowed.
        if (!std::binary_search(srt_post_opt_list, srt_post_opt_list + SRT_SOCKOPT_NPOST, optName))
        {
            LOGC(mglog.Error, log << "setsockopt(group): Group is connected, this option can't be altered");
            throw CUDTException(MJ_NOTSUP, MN_ISCONNECTED, 0);
        }

        HLOGC(mglog.Debug, log << "... SPREADING to existing sockets.");
        // This means that there are sockets already, so apply
        // this option on them.
        CGuard gg (m_GroupLock);
        for (gli_t gi = m_Group.begin(); gi != m_Group.end(); ++gi)
        {
            gi->ps->core().setOpt(optName, optval, optlen);
        }
    }

    // Store the option regardless if pre or post. This will apply
    m_config.push_back(ConfigItem(optName, optval, optlen));
}

static bool getOptDefault(SRT_SOCKOPT optname, void* optval, int& w_optlen);

// unfortunately this is required to properly handle th 'default_opt != opt'
// operation in the below importOption. Not required simultaneously operator==.
static bool operator !=(const struct linger& l1, const struct linger& l2)
{
    return l1.l_onoff != l2.l_onoff || l1.l_linger != l2.l_linger;
}

template <class ValueType> static
void importOption(vector<CUDTGroup::ConfigItem>& storage, SRT_SOCKOPT optname, const ValueType& field)
{
    ValueType default_opt;
    int default_opt_size = sizeof(ValueType);
    ValueType opt = field;
    if (!getOptDefault(optname, &default_opt, (default_opt_size)) || default_opt != opt)
    {
        // Store the option when:
        // - no default for this option is found
        // - the option value retrieved from the field is different than default
        storage.push_back(CUDTGroup::ConfigItem(optname, &opt, default_opt_size));
    }
}

// This function is called by the same premises as the CUDT::CUDT(const CUDT&) (copy constructor).
// The intention is to rewrite the part that comprises settings from the socket
// into the group. Note that some of the settings concern group, some others concern
// only target socket, and there are also options that can't be set on a socket.
void CUDTGroup::deriveSettings(CUDT* u)
{
    // !!! IMPORTANT !!!
    //
    // This function shall ONLY be called on a newly created group
    // for the sake of the newly accepted socket from the group-enabled listener,
    // which is lazy-created for the first ever accepted socket.
    // Once the group is created, it should stay with the options
    // state as initialized here, and be changeable only in case when
    // the option is altered on the group.

    // SRTO_RCVSYN
    m_bSynRecving = u->m_bSynRecving;

    // SRTO_SNDSYN
    m_bSynSending = u->m_bSynSending;

    // SRTO_RCVTIMEO
    m_iRcvTimeOut = u->m_iRcvTimeOut;

    // SRTO_SNDTIMEO
    m_iSndTimeOut = u->m_iSndTimeOut;


    // Ok, this really is disgusting, but there's only one way
    // to properly do it. Would be nice to have some more universal
    // connection between an option symbolic name and the internals
    // in CUDT class, but until this is done, since now every new
    // option will have to be handled both in the CUDT::setOpt/getOpt
    // functions, and here as well.

    // This is about moving options from listener to the group,
    // to be potentially replicated on the socket. So both pre
    // and post options apply.

#define IM(option, field) importOption(m_config, option, u-> field)

    IM(SRTO_MSS, m_iMSS);
    IM(SRTO_FC, m_iFlightFlagSize);

    // Nonstandard
    importOption(m_config, SRTO_SNDBUF, u->m_iSndBufSize * (u->m_iMSS - CPacket::UDP_HDR_SIZE));
    importOption(m_config, SRTO_RCVBUF, u->m_iRcvBufSize * (u->m_iMSS - CPacket::UDP_HDR_SIZE));

    IM(SRTO_LINGER, m_Linger);
    IM(SRTO_UDP_SNDBUF, m_iUDPSndBufSize);
    IM(SRTO_UDP_RCVBUF, m_iUDPRcvBufSize);
    // SRTO_RENDEZVOUS: impossible to have it set on a listener socket.
    // SRTO_SNDTIMEO/RCVTIMEO: groupwise setting
    IM(SRTO_CONNTIMEO, m_tdConnTimeOut);
    // Reuseaddr: true by default and should only be true.
    IM(SRTO_MAXBW, m_llMaxBW);
    IM(SRTO_INPUTBW, m_llInputBW);
    IM(SRTO_OHEADBW, m_iOverheadBW);
    IM(SRTO_IPTOS, m_iIpToS);
    IM(SRTO_IPTTL, m_iIpTTL);
    IM(SRTO_TSBPDMODE, m_bOPT_TsbPd);
    IM(SRTO_RCVLATENCY, m_iOPT_TsbPdDelay);
    IM(SRTO_PEERLATENCY, m_iOPT_PeerTsbPdDelay);
    IM(SRTO_SNDDROPDELAY, m_iOPT_SndDropDelay);
    IM(SRTO_PAYLOADSIZE, m_zOPT_ExpPayloadSize);
    IM(SRTO_TLPKTDROP, m_bTLPktDrop);
    IM(SRTO_MESSAGEAPI, m_bMessageAPI);
    IM(SRTO_NAKREPORT, m_bRcvNakReport);

    importOption(m_config, SRTO_PBKEYLEN, u->m_pCryptoControl->KeyLen());

    // Passphrase is empty by default. Decipher the passphrase and
    // store as passphrase option
    if (u->m_CryptoSecret.len)
    {
        string password ((const char*)u->m_CryptoSecret.str, u->m_CryptoSecret.len);
        m_config.push_back(ConfigItem(SRTO_PASSPHRASE, password.c_str(), password.size()));
    }

    IM(SRTO_KMREFRESHRATE, m_uKmRefreshRatePkt);
    IM(SRTO_KMPREANNOUNCE, m_uKmPreAnnouncePkt);

    string cc = u->m_CongCtl.selected_name();
    if (cc != "live")
    {
        m_config.push_back(ConfigItem(SRTO_CONGESTION, cc.c_str(), cc.size()));
    }

    // NOTE: This is based on information extracted from the "semi-copy-constructor" of CUDT class.
    // Here should be handled all things that are options that modify the socket, but not all options
    // are assigned to configurable items.

#undef IM
}

template <class Type>
struct Value
{
    static int fill(void* optval, int, Type value)
    {
        // XXX assert size >= sizeof(Type) ?
        *(Type*)optval = value;
        return sizeof(Type);
    }
};

template<> inline
int Value<std::string>::fill(void* optval, int len, std::string value)
{
    if (size_t(len) < value.size())
        return 0;
    memcpy(optval, value.c_str(), value.size());
    return value.size();
}

template <class V> inline
int fillValue(void* optval, int len, V value)
{
    return Value<V>::fill(optval, len, value);
}


static bool getOptDefault(SRT_SOCKOPT optname, void* pw_optval, int& w_optlen)
{
    static const linger def_linger = {1, CUDT::DEF_LINGER_S };
    switch (optname)
    {
    default: return false;

#define RD(value) w_optlen = fillValue((pw_optval), w_optlen, value); break

    case SRTO_KMSTATE:
    case SRTO_SNDKMSTATE:
    case SRTO_RCVKMSTATE: RD(SRT_KM_S_UNSECURED);
    case SRTO_PBKEYLEN:   RD(16);

    case SRTO_MSS: RD(CUDT::DEF_MSS);

    case SRTO_SNDSYN: RD(true);
    case SRTO_RCVSYN: RD(true);
    case SRTO_ISN: RD(-1);
    case SRTO_FC: RD(CUDT::DEF_FLIGHT_SIZE);

    case SRTO_SNDBUF:
    case SRTO_RCVBUF:
                  w_optlen = fillValue((pw_optval), w_optlen,
                          CUDT::DEF_BUFFER_SIZE * (CUDT::DEF_MSS - CPacket::UDP_HDR_SIZE));
                  break;

    case SRTO_LINGER: RD(def_linger);
    case SRTO_UDP_SNDBUF:
    case SRTO_UDP_RCVBUF:  RD(CUDT::DEF_UDP_BUFFER_SIZE);
    case SRTO_RENDEZVOUS: RD(false);
    case SRTO_SNDTIMEO: RD(-1);
    case SRTO_RCVTIMEO: RD(-1);
    case SRTO_REUSEADDR: RD(true);
    case SRTO_MAXBW: RD(int64_t(-1));
    case SRTO_INPUTBW: RD(int64_t(-1));
    case SRTO_OHEADBW: RD(0);
    case SRTO_STATE: RD(SRTS_INIT);
    case SRTO_EVENT: RD(0);
    case SRTO_SNDDATA: RD(0);
    case SRTO_RCVDATA: RD(0);

#ifdef SRT_ENABLE_IPOPTS
    case SRTO_IPTTL: RD(0);
    case SRTO_IPTOS: RD(0);
#endif

    case SRTO_SENDER: RD(false);
    case SRTO_TSBPDMODE: RD(false);
    case SRTO_TSBPDDELAY:
    case SRTO_RCVLATENCY:
    case SRTO_PEERLATENCY: RD(SRT_LIVE_DEF_LATENCY_MS);
    case SRTO_TLPKTDROP: RD(true);
    case SRTO_SNDDROPDELAY: RD(-1);
    case SRTO_NAKREPORT: RD(true);
    case SRTO_VERSION: RD(SRT_DEF_VERSION);
    case SRTO_PEERVERSION: RD(0);

#ifdef SRT_ENABLE_CONNTIMEO
    case SRTO_CONNTIMEO: RD(-1);
#endif

    case SRTO_MINVERSION: RD(0);
    case SRTO_STREAMID: RD(std::string());
    case SRTO_CONGESTION: RD(std::string());
    case SRTO_MESSAGEAPI: RD(true);
    case SRTO_PAYLOADSIZE: RD(0);
    }

#undef RD
    return true;
}

void CUDTGroup::getOpt(SRT_SOCKOPT optname, void* pw_optval, int& w_optlen)
{
    // Options handled in group
    switch (optname)
    {
    case SRTO_RCVSYN:
        *(bool*)pw_optval = m_bSynRecving;
        w_optlen = sizeof(bool);
        return;

    case SRTO_SNDSYN:
        *(bool*)pw_optval = m_bSynSending;
        w_optlen = sizeof(bool);
        return;

    default: ;// pass on
    }

    CUDTSocket* ps = 0;

    {
        // In sockets. All sockets should have all options
        // set the same and should represent the group state
        // well enough. If there are no sockets, just use default.

        // Group lock to protect the container itself.
        // Once a socket is extracted, we state it cannot be
        // closed without the group send/recv function or closing
        // being involved.
        CGuard lg (m_GroupLock);
        if (m_Group.empty())
        {
            if (!getOptDefault(optname, (pw_optval), (w_optlen)))
                throw CUDTException(MJ_NOTSUP, MN_INVAL, 0);

            return;
        }

        ps = m_Group.begin()->ps;

        // Release the lock on the group, as it's not necessary,
        // as well as it might cause a deadlock when combined
        // with the others.
    }

    if (!ps)
        throw CUDTException(MJ_NOTSUP, MN_INVAL, 0);

    return ps->core().getOpt(optname, (pw_optval), (w_optlen));
}


struct HaveState: public unary_function< pair<SRTSOCKET, SRT_SOCKSTATUS>, bool >
{
    SRT_SOCKSTATUS s;
    HaveState(SRT_SOCKSTATUS ss):s(ss){}
    bool operator()(pair<SRTSOCKET, SRT_SOCKSTATUS> i) const { return i.second == s; }
};

SRT_SOCKSTATUS CUDTGroup::getStatus()
{
    typedef vector< pair<SRTSOCKET, SRT_SOCKSTATUS> > states_t;
    states_t states;

    {
        CGuard cg (m_GroupLock);
        for (gli_t gi = m_Group.begin(); gi != m_Group.end(); ++gi)
        {
            switch (gi->sndstate)
            {
                // Check only sndstate. If this machine is ONLY receiving,
                // then rcvstate will turn into GST_RUNNING, while
                // sndstate will remain GST_IDLE, but still this may only
                // happen if the socket is connected.
            case GST_IDLE:
            case GST_RUNNING:
                states.push_back(make_pair(gi->id, SRTS_CONNECTED));
                break;

            case GST_BROKEN:
                states.push_back(make_pair(gi->id, SRTS_BROKEN));
                break;

            default: // (pending, or whatever will be added in future)
                {
                    SRT_SOCKSTATUS st = m_pGlobal->getStatus(gi->id);
                    states.push_back(make_pair(gi->id, st));
                }
            }
        }
    }

    // If at least one socket is connected, the state is connected.
    if (find_if(states.begin(), states.end(), HaveState(SRTS_CONNECTED)) != states.end())
        return SRTS_CONNECTED;

    // Otherwise find at least one socket, which's state isn't broken.
    // If none found, return SRTS_BROKEN.
    states_t::iterator p = find_if(states.begin(), states.end(), not1(HaveState(SRTS_BROKEN)));
    if (p != states.end())
    {
        // Return that state as group state
        return p->second;
    }

    return SRTS_BROKEN;
}

void CUDTGroup::syncWithSocket(const CUDT& core)
{
    // [[using locked(m_GroupLock)]];

    currentSchedSequence(core.ISN());
    setInitialRxSequence(core.m_iPeerISN);

    // Get the latency (possibly fixed against the opposite side)
    // from the first socket.
    latency(core.m_iTsbPdDelay_ms*int64_t(1000));
}

void CUDTGroup::close()
{
    // Close all descriptors, then delete the group.

    vector<SRTSOCKET> ids;

    {
        CGuard g (m_GroupLock);

        // A non-managed group may only be closed if there are no
        // sockets in the group.
        if (!m_selfManaged && !m_Group.empty())
            throw CUDTException(MJ_NOTSUP, MN_BUSY, 0);

        // Copy the list of IDs into the array.
        for (gli_t ig = m_Group.begin(); ig != m_Group.end(); ++ig)
            ids.push_back(ig->id);
    }

    // Close all sockets with unlocked GroupLock
    for (vector<SRTSOCKET>::iterator i = ids.begin(); i != ids.end(); ++i)
        m_pGlobal->close(*i);

    // Lock the group again to clear the group data
    {
        CGuard g (m_GroupLock);

        m_Group.clear();
        m_PeerGroupID = -1;
        // This takes care of the internal part.
        // The external part will be done in Global (CUDTUnited)
    }

    // Release blocked clients
    CSync::lock_signal(m_RcvDataCond, m_RcvDataLock);
}

int CUDTGroup::send(const char* buf, int len, SRT_MSGCTRL& w_mc)
{
    switch (m_type)
    {
    default:
        LOGC(dlog.Error, log << "CUDTGroup::send: not implemented for type #" << m_type);
        throw CUDTException(MJ_SETUP, MN_INVAL, 0);

        /* to be implemented
    case SRT_GTYPE_BROADCAST:
        return sendBroadcast(buf, len, (w_mc));

    case SRT_GTYPE_BACKUP:
        return sendBackup(buf, len, (w_mc));


    case SRT_GTYPE_BALANCING:
        return sendBalancing(buf, len, (w_mc));

    case SRT_GTYPE_MULTICAST:
        return sendMulticast(buf, len, (w_mc));
        */
    }
}

int CUDTGroup::getGroupData(SRT_SOCKGROUPDATA* pdata, size_t* psize)
{
    CGuard gl (m_GroupLock);

    size_t size = *psize;
    // Rewrite correct size
    *psize = m_Group.size();

    if (m_Group.size() > size)
    {
        // Not enough space to retrieve the data.
        return SRT_ERROR;
    }

    size_t i = 0;
    for (gli_t d = m_Group.begin(); d != m_Group.end(); ++d, ++i)
    {
        pdata[i].id = d->id;
        pdata[i].status = d->laststatus;

        if (d->sndstate == GST_RUNNING)
            pdata[i].result = 0; // Just "success", no operation was performed
        else if (d->sndstate == GST_IDLE)
            pdata[i].result = 0;
        else
            pdata[i].result = -1;

        memcpy(&pdata[i].peeraddr, &d->peer, d->peer.size());
    }

    return 0;
}

void CUDTGroup::getGroupCount(size_t& w_size, bool& w_still_alive)
{
    CGuard gg (m_GroupLock);

    // Note: linear time, but no way to avoid it.
    // Fortunately the size of the redundancy group is even
    // in the craziest possible implementation at worst 4 members long.
    size_t group_list_size = 0;

    // In managed group, if all sockets made a failure, all
    // were removed, so the loop won't even run once. In
    // non-managed, simply no socket found here would have a
    // connected status.
    bool still_alive = false;

    for (gli_t gi = m_Group.begin(); gi != m_Group.end(); ++gi)
    {
        if (gi->laststatus == SRTS_CONNECTED)
        {
            still_alive = true;
        }
        ++group_list_size;
    }

    // If no socket is found connected, don't update any status.
    w_size = group_list_size;
    w_still_alive = still_alive;
}

void CUDTGroup::getMemberStatus(std::vector<SRT_SOCKGROUPDATA>& w_gd, SRTSOCKET wasread, int result, bool again)
{
    CGuard gg (m_GroupLock);

    for (gli_t ig = m_Group.begin(); ig != m_Group.end(); ++ig)
    {
        SRT_SOCKGROUPDATA grpdata;

        grpdata.id = ig->id;
        grpdata.status = ig->ps->getStatus();
        const sockaddr_any& padr = ig->ps->core().peerAddr();
        memcpy(&grpdata.peeraddr, &padr, padr.size());

        if (!again && ig->id == wasread)
        {
            grpdata.result = result;
        }
        else if (ig->ready_error)
        {
            grpdata.result = -1;
            ig->ready_error = false;
        }
        else
        {
            // 0 simply means "nothing was done, but no error occurred"
            grpdata.result = 0;
        }
        w_gd.push_back(grpdata);
    }
}


void CUDTGroup::fillGroupData(
        SRT_MSGCTRL& w_out, // MSGCTRL to be written
        const SRT_MSGCTRL& in, // MSGCTRL read from the data-providing socket
        SRT_SOCKGROUPDATA* out_grpdata, // grpdata as passed in MSGCTRL
        size_t out_grpdata_size) // grpdata_size as passed in MSGCTRL
{
    w_out = in;

    // User did not wish to read the group data at all.
    if (!out_grpdata)
    {
        w_out.grpdata = NULL;
        w_out.grpdata_size = 0;
        return;
    }

    int st = getGroupData((out_grpdata), (&out_grpdata_size));
    w_out.grpdata_size = out_grpdata_size;
    // On error, rewrite NULL.
    w_out.grpdata = st == 0 ? out_grpdata : NULL;
}

struct FLookupSocketWithEvent
{
    CUDTUnited* glob;
    int evtype;
    FLookupSocketWithEvent(CUDTUnited* g, int event_type): glob(g), evtype(event_type) {}

    typedef CUDTSocket* result_type;

    pair<CUDTSocket*, bool> operator()(const pair<SRTSOCKET, int>& es)
    {
        CUDTSocket* so = NULL;
        if ( (es.second & evtype) == 0)
            return make_pair(so, false);

        so = glob->locateSocket(es.first, glob->ERH_RETURN);
        return make_pair(so, !!so);
    }
};

void CUDTGroup::updateReadState(SRTSOCKET /* not sure if needed */, int32_t sequence)
{
    bool ready = false;
    CGuard lg (m_GroupLock);
    int seqdiff = 0;

    if (m_RcvBaseSeqNo == -1)
    {
        // One socket reported readiness, while no reading operation
        // has ever been done. Whatever the sequence number is, it will
        // be taken as a good deal and reading will be accepted.
        ready = true;
    }
    else if ((seqdiff = CSeqNo::seqcmp(sequence, m_RcvBaseSeqNo)) > 0)
    {
        // Case diff == 1: The very next. Surely read-ready.

        // Case diff > 1:
        // We have an ahead packet. There's one strict condition in which
        // we may believe it needs to be delivered - when KANGAROO->HORSE
        // transition is allowed. Stating that the time calculation is done
        // exactly the same way on every link in the redundancy group, when
        // it came to a situation that a packet from one link is ready for
        // extraction while it has jumped over some packet, it has surely
        // happened due to TLPKTDROP, and if it happened on at least one link,
        // we surely don't have this packet ready on any other link.

        // This might prove not exactly true, especially when at the moment
        // when this happens another link may surprisinly receive this lacking
        // packet, so the situation gets suddenly repaired after this function
        // is called, the only result of it would be that it will really get
        // the very next sequence, even though this function doesn't know it
        // yet, but surely in both cases the situation is the same: the medium
        // is ready for reading, no matter what packet will turn out to be
        // returned when reading is done.

        ready = true;
    }

    // When the sequence number is behind the current one,
    // stating that the readines wasn't checked otherwise, the reading
    // function will not retrieve anything ready to read just by this premise.
    // Even though this packet would have to be eventually extracted (and discarded).

    if (ready)
    {
         m_pGlobal->m_EPoll.update_events(id(), m_sPollID, SRT_EPOLL_IN, true);
    }
}

void CUDTGroup::updateWriteState()
{
    CGuard lg (m_GroupLock);
    m_pGlobal->m_EPoll.update_events(id(), m_sPollID, SRT_EPOLL_OUT, true);
}

// The "app reader" version of the reading function.
// This reads the packets from every socket treating them as independent
// and prepared to work with the application. Then packets are sorted out
// by getting the sequence number.
int CUDTGroup::recv(char* buf, int len, SRT_MSGCTRL& w_mc)
{
    //// TEMPORARY STUB.
    LOGC(dlog.Error, log << "CUDTGroup::recv: not implemented for type #" << m_type);
    throw CUDTException(MJ_SETUP, MN_INVAL, 0);
}

CUDTGroup::ReadPos* CUDTGroup::checkPacketAhead()
{
    typedef map<SRTSOCKET, ReadPos>::iterator pit_t;
    ReadPos* out = 0;

    // This map no longer maps only ahead links.
    // Here are all links, and whether ahead, it's defined by the sequence.
    for (pit_t i = m_Positions.begin(); i != m_Positions.end(); ++i)
    {
        // i->first: socket ID
        // i->second: ReadPos { sequence, packet }
        // We are not interested with the socket ID because we
        // aren't going to read from it - we have the packet already.
        ReadPos& a = i->second;

        const int seqdiff = CSeqNo::seqcmp(a.sequence, m_RcvBaseSeqNo);
        if (seqdiff == 1)
        {
            // The very next packet. Return it.
            m_RcvBaseSeqNo = a.sequence;
            HLOGC(dlog.Debug, log << "group/recv: ahead delivery %"
                    << a.sequence << "#" << a.mctrl.msgno << " from @" << i->first << ")");
            out = &a;
        }
        else if (seqdiff < 1 && !a.packet.empty())
        {
            HLOGC(dlog.Debug, log << "group/recv: @" << i->first << " dropping collected ahead %"
                    << a.sequence << "#" << a.mctrl.msgno << ")");
            a.packet.clear();
        }
        // In case when it's >1, keep it in ahead
    }

    return out;
}

const char* CUDTGroup::StateStr(CUDTGroup::GroupState st)
{
    static const char* const states [] = { "PENDING", "IDLE", "RUNNING", "BROKEN" };
    static const size_t size = Size(states);
    static const char* const unknown = "UNKNOWN";
    if (size_t(st) < size)
        return states[st];
    return unknown;
}

void CUDTGroup::synchronizeDrift(CUDT* cu, steady_clock::duration udrift, steady_clock::time_point newtimebase)
{
    CGuard glock (m_GroupLock);

    bool wrap_period = false;

    bool anycheck = false;

    for (gli_t gi = m_Group.begin(); gi != m_Group.end(); ++gi)
    {
        // Skip non-connected; these will be synchronized when ready
        if (gi->laststatus != SRTS_CONNECTED)
            continue;

        // Skip the entity that has reported this
        if (cu == gi->ps->m_pUDT)
            continue;

        steady_clock::time_point this_timebase;
        steady_clock::duration this_udrift;
        bool wrp = gi->ps->m_pUDT->m_pRcvBuffer->getInternalTimeBase((this_timebase), (this_udrift));

        udrift = std::min(udrift, this_udrift);
        steady_clock::time_point new_newtimebase = std::min(newtimebase, this_timebase);
        if (new_newtimebase != newtimebase)
        {
            wrap_period = wrp;
        }
        newtimebase = new_newtimebase;
        anycheck = true;
    }

    if (!anycheck)
    {
        HLOGC(dlog.Debug, log << "GROUP: synch uDRIFT NOT DONE, no other links");
        return;
    }

    HLOGC(dlog.Debug, log << "GROUP: synch uDRIFT=" << FormatDuration(udrift)
            << " TB=" << FormatTime(newtimebase) << "("
            << (wrap_period ? "" : "NO ") << "wrap period)");

    // Now that we have the minimum timebase and drift calculated, apply this to every link,
    // INCLUDING THE REPORTER.

    for (gli_t gi = m_Group.begin(); gi != m_Group.end(); ++gi)
    {
        // Skip non-connected; these will be synchronized when ready
        if (gi->laststatus != SRTS_CONNECTED)
            continue;

        gi->ps->m_pUDT->m_pRcvBuffer->applyGroupDrift(newtimebase, wrap_period, udrift);
    }
}<|MERGE_RESOLUTION|>--- conflicted
+++ resolved
@@ -867,11 +867,7 @@
         break;
 
 
-<<<<<<< HEAD
-   case SRTO_GROUPCONNECT:
-=======
     case SRTO_GROUPCONNECT:
->>>>>>> 6783aa78
         if (m_bConnected)
             throw CUDTException(MJ_NOTSUP, MN_ISCONNECTED, 0);
         m_bOPT_GroupConnect = bool_int_value(optval, optlen);
@@ -4992,7 +4988,6 @@
 
     // acknowledde any waiting epolls to write
     s_UDTUnited.m_EPoll.update_events(m_SocketID, m_sPollID, SRT_EPOLL_CONNECT, true);
-<<<<<<< HEAD
 
     {
         CGuard cl (s_UDTUnited.m_GlobControlLock);
@@ -5004,8 +4999,6 @@
             g->setFreshConnected(m_parent);
         }
     }
-=======
->>>>>>> 6783aa78
 
     LOGC(mglog.Note, log << CONID() << "Connection established to: " << SockaddrToString(m_PeerAddr));
 
