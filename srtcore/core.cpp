--- conflicted
+++ resolved
@@ -3125,14 +3125,11 @@
     bool needs_extension = ext_flags != 0; // Initial value: received HS has extensions.
     bool needs_hsrsp;
     rendezvousSwitchState(Ref(rsp_type), Ref(needs_extension), Ref(needs_hsrsp));
-<<<<<<< HEAD
     if (rsp_type > URQ_FAILURE_TYPES)
     {
         HLOGC(mglog.Debug, log << "processRendezvous: rejecting due to switch-state response: " << RequestTypeStr(rsp_type));
         return CONN_REJECT;
     }
-=======
->>>>>>> 2b97b6e8
     checkUpdateCryptoKeyLen("processRendezvous", m_ConnRes.m_iType);
 
     // We have three possibilities here as it comes to HSREQ extensions:
