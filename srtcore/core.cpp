--- conflicted
+++ resolved
@@ -6022,18 +6022,11 @@
 
     // Save the handshake in m_ConnRes in case when needs repeating.
     m_ConnRes = w_hs;
-<<<<<<< HEAD
-=======
 
     // Connection lock will be used with Muxer content locked when doing
     // checkTimers during connection.
     m_ConnectionLock.unlock();
-    // Register this socket for receiving data packets.
-    // XXX IMPORTANT: setting this one true must be done here, crash otherwise
-    m_pRNode->m_bOnList = true;
-    m_pMuxer->setReceiver(this);
     m_ConnectionLock.lock(); // lock-back required because used here by ScopedLock
->>>>>>> fe9cbf19
 
     // Connection lock will be used with Muxer content locked when doing
     // checkTimers during connection.
@@ -6169,16 +6162,8 @@
 
     const bool useGcm153 = m_uPeerSrtVersion <= SrtVersion(1, 5, 3);
 
-<<<<<<< HEAD
     HLOGC(rslog.Debug, log << CONID() << "createCrypter: setting RCV/SND KeyLen=" << m_config.iSndCryptoKeyLen);
     m_CryptoControl.setCryptoKeylen(m_config.iSndCryptoKeyLen);
-=======
-    if (bidirectional || m_config.bDataSender)
-    {
-        HLOGC(rslog.Debug, log << CONID() << "createCrypter: setting RCV/SND KeyLen=" << m_config.iSndCryptoKeyLen);
-        m_CryptoControl.setCryptoKeylen(m_config.iSndCryptoKeyLen);
-    }
->>>>>>> fe9cbf19
 
     return m_CryptoControl.init(m_SocketID, side, m_config, useGcm153);
 }
