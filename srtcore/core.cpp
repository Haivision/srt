/*
 * SRT - Secure, Reliable, Transport
 * Copyright (c) 2018 Haivision Systems Inc.
 *
 * This Source Code Form is subject to the terms of the Mozilla Public
 * License, v. 2.0. If a copy of the MPL was not distributed with this
 * file, You can obtain one at http://mozilla.org/MPL/2.0/.
 *
 */

/*****************************************************************************
Copyright (c) 2001 - 2011, The Board of Trustees of the University of Illinois.
All rights reserved.

Redistribution and use in source and binary forms, with or without
modification, are permitted provided that the following conditions are
met:

* Redistributions of source code must retain the above
  copyright notice, this list of conditions and the
  following disclaimer.

* Redistributions in binary form must reproduce the
  above copyright notice, this list of conditions
  and the following disclaimer in the documentation
  and/or other materials provided with the distribution.

* Neither the name of the University of Illinois
  nor the names of its contributors may be used to
  endorse or promote products derived from this
  software without specific prior written permission.

THIS SOFTWARE IS PROVIDED BY THE COPYRIGHT HOLDERS AND CONTRIBUTORS "AS
IS" AND ANY EXPRESS OR IMPLIED WARRANTIES, INCLUDING, BUT NOT LIMITED TO,
THE IMPLIED WARRANTIES OF MERCHANTABILITY AND FITNESS FOR A PARTICULAR
PURPOSE ARE DISCLAIMED. IN NO EVENT SHALL THE COPYRIGHT OWNER OR
CONTRIBUTORS BE LIABLE FOR ANY DIRECT, INDIRECT, INCIDENTAL, SPECIAL,
EXEMPLARY, OR CONSEQUENTIAL DAMAGES (INCLUDING, BUT NOT LIMITED TO,
PROCUREMENT OF SUBSTITUTE GOODS OR SERVICES; LOSS OF USE, DATA, OR
PROFITS; OR BUSINESS INTERRUPTION) HOWEVER CAUSED AND ON ANY THEORY OF
LIABILITY, WHETHER IN CONTRACT, STRICT LIABILITY, OR TORT (INCLUDING
NEGLIGENCE OR OTHERWISE) ARISING IN ANY WAY OUT OF THE USE OF THIS
SOFTWARE, EVEN IF ADVISED OF THE POSSIBILITY OF SUCH DAMAGE.
*****************************************************************************/

/*****************************************************************************
written by
   Yunhong Gu, last updated 02/28/2012
modified by
   Haivision Systems Inc.
*****************************************************************************/

#include "platform_sys.h"

// Linux specific
#ifdef SRT_ENABLE_BINDTODEVICE
#include <linux/if.h>
#endif

#include <cmath>
#include <sstream>
#include <algorithm>
#include <iterator>
#include "srt.h"
#include "access_control.h" // Required for SRT_REJX_FALLBACK
#include "queue.h"
#include "api.h"
#include "core.h"
#include "logging.h"
#include "crypto.h"
#include "logging_api.h" // Required due to containing extern srt_logger_config
#include "logger_defs.h"

#if !HAVE_CXX11
// for pthread_once
#include <pthread.h>
#endif

// Again, just in case when some "smart guy" provided such a global macro
#ifdef min
#undef min
#endif
#ifdef max
#undef max
#endif

using namespace std;
using namespace srt;
using namespace srt::sync;
using namespace srt_logging;

const SRTSOCKET UDT::INVALID_SOCK = srt::CUDT::INVALID_SOCK;
const int       UDT::ERROR        = srt::CUDT::ERROR;

//#define SRT_CMD_HSREQ       1           /* SRT Handshake Request (sender) */
#define SRT_CMD_HSREQ_MINSZ 8 /* Minumum Compatible (1.x.x) packet size (bytes) */
#define SRT_CMD_HSREQ_SZ 12   /* Current version packet size */
#if SRT_CMD_HSREQ_SZ > SRT_CMD_MAXSZ
#error SRT_CMD_MAXSZ too small
#endif
/*      Handshake Request (Network Order)
        0[31..0]:   SRT version     SRT_DEF_VERSION
        1[31..0]:   Options         0 [ | SRT_OPT_TSBPDSND ][ | SRT_OPT_HAICRYPT ]
        2[31..16]:  TsbPD resv      0
        2[15..0]:   TsbPD delay     [0..60000] msec
*/

//#define SRT_CMD_HSRSP       2           /* SRT Handshake Response (receiver) */
#define SRT_CMD_HSRSP_MINSZ 8 /* Minumum Compatible (1.x.x) packet size (bytes) */
#define SRT_CMD_HSRSP_SZ 12   /* Current version packet size */
#if SRT_CMD_HSRSP_SZ > SRT_CMD_MAXSZ
#error SRT_CMD_MAXSZ too small
#endif
/*      Handshake Response (Network Order)
        0[31..0]:   SRT version     SRT_DEF_VERSION
        1[31..0]:   Options         0 [ | SRT_OPT_TSBPDRCV [| SRT_OPT_TLPKTDROP ]][ | SRT_OPT_HAICRYPT]
                                      [ | SRT_OPT_NAKREPORT ] [ | SRT_OPT_REXMITFLG ]
        2[31..16]:  TsbPD resv      0
        2[15..0]:   TsbPD delay     [0..60000] msec
*/

extern const SRT_SOCKOPT srt_post_opt_list [SRT_SOCKOPT_NPOST] = {
    SRTO_SNDSYN,
    SRTO_RCVSYN,
    SRTO_LINGER,
    SRTO_SNDTIMEO,
    SRTO_RCVTIMEO,
    SRTO_MAXBW,
    SRTO_INPUTBW,
    SRTO_MININPUTBW,
    SRTO_OHEADBW,
    SRTO_SNDDROPDELAY,
    SRTO_DRIFTTRACER,
    SRTO_LOSSMAXTTL
};

const int32_t
    SRTO_R_PREBIND = BIT(0), //< cannot be modified after srt_bind()
    SRTO_R_PRE = BIT(1),     //< cannot be modified after connection is established
    SRTO_POST_SPEC = BIT(2); //< executes some action after setting the option


namespace srt
{

struct SrtOptionAction
{
    int flags[SRTO_E_SIZE];
    std::map<SRT_SOCKOPT, std::string> private_default;
    SrtOptionAction()
    {
        // Set everything to 0 to clear all flags
        // When an option isn't present here, it means that:
        // * it is not settable, or
        // * the option is POST (non-restricted)
        // * it has no post-actions
        // The post-action may be defined independently on restrictions.
        memset(flags, 0, sizeof flags);

        flags[SRTO_MSS]                = SRTO_R_PREBIND;
        flags[SRTO_FC]                 = SRTO_R_PRE;
        flags[SRTO_SNDBUF]             = SRTO_R_PREBIND;
        flags[SRTO_RCVBUF]             = SRTO_R_PREBIND;
        flags[SRTO_UDP_SNDBUF]         = SRTO_R_PREBIND;
        flags[SRTO_UDP_RCVBUF]         = SRTO_R_PREBIND;
        flags[SRTO_RENDEZVOUS]         = SRTO_R_PRE;
        flags[SRTO_REUSEADDR]          = SRTO_R_PREBIND;
        flags[SRTO_MAXBW]              = SRTO_POST_SPEC;
        flags[SRTO_SENDER]             = SRTO_R_PRE;
        flags[SRTO_TSBPDMODE]          = SRTO_R_PRE;
        flags[SRTO_LATENCY]            = SRTO_R_PRE;
        flags[SRTO_INPUTBW]            = SRTO_POST_SPEC;
        flags[SRTO_MININPUTBW]         = SRTO_POST_SPEC;
        flags[SRTO_OHEADBW]            = SRTO_POST_SPEC;
        flags[SRTO_PASSPHRASE]         = SRTO_R_PRE;
        flags[SRTO_PBKEYLEN]           = SRTO_R_PRE;
        flags[SRTO_IPTTL]              = SRTO_R_PREBIND;
        flags[SRTO_IPTOS]              = SRTO_R_PREBIND;
        flags[SRTO_TLPKTDROP]          = SRTO_R_PRE;
        flags[SRTO_SNDDROPDELAY]       = SRTO_POST_SPEC;
        flags[SRTO_NAKREPORT]          = SRTO_R_PRE;
        flags[SRTO_VERSION]            = SRTO_R_PRE;
        flags[SRTO_CONNTIMEO]          = SRTO_R_PRE;
        flags[SRTO_LOSSMAXTTL]         = SRTO_POST_SPEC;
        flags[SRTO_RCVLATENCY]         = SRTO_R_PRE;
        flags[SRTO_PEERLATENCY]        = SRTO_R_PRE;
        flags[SRTO_MINVERSION]         = SRTO_R_PRE;
        flags[SRTO_STREAMID]           = SRTO_R_PRE;
        flags[SRTO_CONGESTION]         = SRTO_R_PRE;
        flags[SRTO_MESSAGEAPI]         = SRTO_R_PRE;
        flags[SRTO_PAYLOADSIZE]        = SRTO_R_PRE;
        flags[SRTO_TRANSTYPE]          = SRTO_R_PREBIND;
        flags[SRTO_KMREFRESHRATE]      = SRTO_R_PRE;
        flags[SRTO_KMPREANNOUNCE]      = SRTO_R_PRE;
        flags[SRTO_ENFORCEDENCRYPTION] = SRTO_R_PRE;
        flags[SRTO_IPV6ONLY]           = SRTO_R_PREBIND;
        flags[SRTO_PEERIDLETIMEO]      = SRTO_R_PRE;
#ifdef SRT_ENABLE_BINDTODEVICE
        flags[SRTO_BINDTODEVICE]       = SRTO_R_PREBIND;
#endif
#if ENABLE_BONDING
        flags[SRTO_GROUPCONNECT]       = SRTO_R_PRE;
        flags[SRTO_GROUPMINSTABLETIMEO]= SRTO_R_PRE;
#endif
        flags[SRTO_PACKETFILTER]       = SRTO_R_PRE;
        flags[SRTO_RETRANSMITALGO]     = SRTO_R_PRE;
#ifdef ENABLE_AEAD_API_PREVIEW
        flags[SRTO_CRYPTOMODE]         = SRTO_R_PRE;
#endif

        // For "private" options (not derived from the listener
        // socket by an accepted socket) provide below private_default
        // to which these options will be reset after blindly
        // copying the option object from the listener socket.
        // Note that this option cannot have runtime-dependent
        // default value, like options affected by SRTO_TRANSTYPE.

        // Options may be of different types, but this value should be only
        // used as a source of the value. For example, in case of int64_t you'd
        // have to place here a string of 8 characters. It should be copied
        // always in the hardware order, as this is what will be directly
        // passed to a setting function.
        private_default[SRTO_STREAMID] = string();
    }
};

const SrtOptionAction s_sockopt_action;

} // namespace srt

#if HAVE_CXX11

CUDTUnited& srt::CUDT::uglobal()
{
    static CUDTUnited instance;
    return instance;
}

#else // !HAVE_CXX11

static pthread_once_t s_UDTUnitedOnce = PTHREAD_ONCE_INIT;

static CUDTUnited *getInstance()
{
    static CUDTUnited instance;
    return &instance;
}

CUDTUnited& srt::CUDT::uglobal()
{
    // We don't want lock each time, pthread_once can be faster than mutex.
    pthread_once(&s_UDTUnitedOnce, reinterpret_cast<void (*)()>(getInstance));
    return *getInstance();
}

#endif

void srt::CUDT::construct()
{
    m_pSndBuffer           = NULL;
    m_pRcvBuffer           = NULL;
    m_pSndLossList         = NULL;
    m_pRcvLossList         = NULL;
    m_iReorderTolerance    = 0;
    // How many times so far the packet considered lost has been received
    // before TTL expires.
    m_iConsecEarlyDelivery   = 0; 
    m_iConsecOrderedDelivery = 0;

    m_pSndQueue = NULL;
    m_pRcvQueue = NULL;
    m_pSNode    = NULL;
    m_pRNode    = NULL;

    // Will be reset to 0 for HSv5, this value is important for HSv4.
    m_iSndHsRetryCnt = SRT_MAX_HSRETRY + 1;

    m_PeerID              = 0;
    m_bOpened             = false;
    m_bListening          = false;
    m_bConnecting         = false;
    m_bConnected          = false;
    m_bClosing            = false;
    m_bShutdown           = false;
    m_bBroken             = false;
    m_bBreakAsUnstable    = false;
    // TODO: m_iBrokenCounter should be still set to some default.
    m_bPeerHealth         = true;
    m_RejectReason        = SRT_REJ_UNKNOWN;
    m_tsLastReqTime.store(steady_clock::time_point());
    m_SrtHsSide           = HSD_DRAW;
    m_uPeerSrtVersion     = 0;  // Not defined until connected.
    m_iTsbPdDelay_ms      = 0;
    m_iPeerTsbPdDelay_ms  = 0;
    m_bPeerTsbPd          = false;
    m_bTsbPd              = false;
    m_bWakeOnRecv         = false;
    m_bGroupTsbPd         = false;
    m_bPeerTLPktDrop      = false;
    m_bBufferWasFull      = false;

    // Initilize mutex and condition variables.
    initSynch();

    // TODO: Uncomment when the callback is implemented.
    // m_cbPacketArrival.set(this, &CUDT::defaultPacketArrival);
}

srt::CUDT::CUDT(CUDTSocket* parent)
    : m_parent(parent)
#ifdef ENABLE_MAXREXMITBW
    , m_SndRexmitRate(sync::steady_clock::now())
#endif
    , m_iISN(-1)
    , m_iPeerISN(-1)
{
    construct();

    (void)SRT_DEF_VERSION;

    // Runtime fields
#if ENABLE_BONDING
    m_HSGroupType           = SRT_GTYPE_UNDEFINED;
#endif
    m_bTLPktDrop            = true; // Too-late Packet Drop

    m_pCache = NULL;
    // This is in order to set it ANY kind of initial value, however
    // this value should not be used when not connected and should be
    // updated in the handshake. When this value is 0, it means that
    // packets shall not be sent, as the other party doesn't have a
    // room to receive and store it. Therefore this value should be
    // overridden before any sending happens.
    m_iFlowWindowSize = 0;

}

srt::CUDT::CUDT(CUDTSocket* parent, const CUDT& ancestor)
    : m_parent(parent)
#ifdef ENABLE_MAXREXMITBW
    , m_SndRexmitRate(sync::steady_clock::now())
#endif
    , m_iISN(-1)
    , m_iPeerISN(-1)
{
    construct();

    // XXX Consider all below fields (except m_bReuseAddr) to be put
    // into a separate class for easier copying.

    m_config            = ancestor.m_config;
    // Reset values that shall not be derived to default ones.
    // These declarations should be consistent with SRTO_R_PRIVATE flag.
    for (size_t i = 0; i < Size(s_sockopt_action.flags); ++i)
    {
        const string* pdef = map_getp(s_sockopt_action.private_default, SRT_SOCKOPT(i));
        if (pdef)
        {
            try
            {
                // Ignore errors here - this is a development-time granted
                // value, not user-provided value.
                m_config.set(SRT_SOCKOPT(i), pdef->data(), (int) pdef->size());
            }
            catch (...)
            {
                LOGC(gglog.Error, log << "IPE: failed to set a declared default option!");
            }
        }
    }

    m_SrtHsSide         = ancestor.m_SrtHsSide; // actually it sets it to HSD_RESPONDER
    m_bTLPktDrop        = ancestor.m_bTLPktDrop;
    m_iReorderTolerance = m_config.iMaxReorderTolerance;  // Initialize with maximum value

    // Runtime
    m_pCache = ancestor.m_pCache;
}

srt::CUDT::~CUDT()
{
    // release mutex/condtion variables
    destroySynch();

    // destroy the data structures
    delete m_pSndBuffer;
    delete m_pRcvBuffer;
    delete m_pSndLossList;
    delete m_pRcvLossList;
    delete m_pSNode;
    delete m_pRNode;
}

void srt::CUDT::setOpt(SRT_SOCKOPT optName, const void* optval, int optlen)
{
    if (m_bBroken || m_bClosing)
        throw CUDTException(MJ_CONNECTION, MN_CONNLOST, 0);

    // Match check (confirm optName as index for s_sockopt_action)
    if (int(optName) < 0 || int(optName) >= int(SRTO_E_SIZE))
        throw CUDTException(MJ_NOTSUP, MN_INVAL, 0);

    // Restriction check
    const int oflags = s_sockopt_action.flags[optName];

    ScopedLock cg (m_ConnectionLock);
    ScopedLock sendguard (m_SendLock);
    ScopedLock recvguard (m_RecvLock);

    HLOGC(aclog.Debug,
          log << CONID() << "OPTION: #" << optName << " value:" << FormatBinaryString((uint8_t*)optval, optlen));

    if (IsSet(oflags, SRTO_R_PREBIND) && m_bOpened)
        throw CUDTException(MJ_NOTSUP, MN_ISBOUND, 0);

    if (IsSet(oflags, SRTO_R_PRE) && (m_bConnected || m_bConnecting || m_bListening))
        throw CUDTException(MJ_NOTSUP, MN_ISCONNECTED, 0);

    // Option execution. If this returns -1, there's no such option.
    const int status = m_config.set(optName, optval, optlen);
    if (status == -1)
    {
        LOGC(aclog.Error, log << CONID() << "OPTION: #" << optName << " UNKNOWN");
        throw CUDTException(MJ_NOTSUP, MN_INVAL, 0);
    }

    // Post-action, if applicable
    if (IsSet(oflags, SRTO_POST_SPEC) && m_bConnected)
    {
        switch (optName)
        {
        case SRTO_MAXBW:
            updateCC(TEV_INIT, EventVariant(TEV_INIT_RESET));
            break;

        case SRTO_INPUTBW:
        case SRTO_MININPUTBW:
            updateCC(TEV_INIT, EventVariant(TEV_INIT_INPUTBW));
            break;

        case SRTO_OHEADBW:
            updateCC(TEV_INIT, EventVariant(TEV_INIT_OHEADBW));
            break;

        case SRTO_LOSSMAXTTL:
            m_iReorderTolerance = m_config.iMaxReorderTolerance;

        default: break;
        }
    }
}

void srt::CUDT::getOpt(SRT_SOCKOPT optName, void *optval, int &optlen)
{
    ScopedLock cg(m_ConnectionLock);

    switch (optName)
    {
    case SRTO_MSS:
        *(int *)optval = m_config.iMSS;
        optlen         = sizeof(int);
        break;

    case SRTO_SNDSYN:
        *(bool *)optval = m_config.bSynSending;
        optlen          = sizeof(bool);
        break;

    case SRTO_RCVSYN:
        *(bool *)optval = m_config.bSynRecving;
        optlen          = sizeof(bool);
        break;

    case SRTO_ISN:
        *(int *)optval = m_iISN;
        optlen         = sizeof(int);
        break;

    case SRTO_FC:
        *(int *)optval = m_config.iFlightFlagSize;
        optlen         = sizeof(int);
        break;

        // For SNDBUF/RCVBUF values take the variant that uses more memory.
        // It is not possible to make sure what "family" is in use without
        // checking if the socket is bound. This will also be the exact size
        // of the memory in use.
    case SRTO_SNDBUF:
        *(int *)optval = m_config.iSndBufSize * m_config.bytesPerPkt();
        optlen         = sizeof(int);
        break;

    case SRTO_RCVBUF:
        *(int *)optval = m_config.iRcvBufSize * m_config.bytesPerPkt();
        optlen         = sizeof(int);
        break;

    case SRTO_LINGER:
        if (optlen < (int)(sizeof(linger)))
            throw CUDTException(MJ_NOTSUP, MN_INVAL, 0);

        *(linger *)optval = m_config.Linger;
        optlen            = sizeof(linger);
        break;

    case SRTO_UDP_SNDBUF:
        *(int *)optval = m_config.iUDPSndBufSize;
        optlen         = sizeof(int);
        break;

    case SRTO_UDP_RCVBUF:
        *(int *)optval = m_config.iUDPRcvBufSize;
        optlen         = sizeof(int);
        break;

    case SRTO_RENDEZVOUS:
        *(bool *)optval = m_config.bRendezvous;
        optlen          = sizeof(bool);
        break;

    case SRTO_SNDTIMEO:
        *(int *)optval = m_config.iSndTimeOut;
        optlen         = sizeof(int);
        break;

    case SRTO_RCVTIMEO:
        *(int *)optval = m_config.iRcvTimeOut;
        optlen         = sizeof(int);
        break;

    case SRTO_REUSEADDR:
        *(bool *)optval = m_config.bReuseAddr;
        optlen          = sizeof(bool);
        break;

    case SRTO_MAXBW:
        if (size_t(optlen) < sizeof(m_config.llMaxBW))
            throw CUDTException(MJ_NOTSUP, MN_INVAL, 0);
        *(int64_t *)optval = m_config.llMaxBW;
        optlen             = sizeof(int64_t);
        break;

    case SRTO_INPUTBW:
        if (size_t(optlen) < sizeof(m_config.llInputBW))
            throw CUDTException(MJ_NOTSUP, MN_INVAL, 0);
       *(int64_t*)optval = m_config.llInputBW;
       optlen            = sizeof(int64_t);
       break;

    case SRTO_MININPUTBW:
        if (size_t(optlen) < sizeof (m_config.llMinInputBW))
            throw CUDTException(MJ_NOTSUP, MN_INVAL, 0);
        *(int64_t*)optval = m_config.llMinInputBW;
        optlen            = sizeof(int64_t);
        break;

    case SRTO_OHEADBW:
        *(int32_t *)optval = m_config.iOverheadBW;
        optlen = sizeof(int32_t);
        break;

    case SRTO_STATE:
        *(int32_t *)optval = uglobal().getStatus(m_SocketID);
        optlen             = sizeof(int32_t);
        break;

    case SRTO_EVENT:
    {
        int32_t event = 0;
        if (m_bBroken)
            event |= SRT_EPOLL_ERR;
        else
        {
            enterCS(m_RecvLock);
            if (m_pRcvBuffer && isRcvBufferReady())
                event |= SRT_EPOLL_IN;
            leaveCS(m_RecvLock);
            if (m_pSndBuffer && (m_config.iSndBufSize > m_pSndBuffer->getCurrBufSize()))
                event |= SRT_EPOLL_OUT;
        }
        *(int32_t *)optval = event;
        optlen             = sizeof(int32_t);
        break;
    }

    case SRTO_SNDDATA:
        if (m_pSndBuffer)
            *(int32_t *)optval = m_pSndBuffer->getCurrBufSize();
        else
            *(int32_t *)optval = 0;
        optlen = sizeof(int32_t);
        break;

    case SRTO_RCVDATA:
        if (m_pRcvBuffer)
        {
            enterCS(m_RecvLock);
            *(int32_t *)optval = m_pRcvBuffer->getRcvDataSize();
            leaveCS(m_RecvLock);
        }
        else
            *(int32_t *)optval = 0;
        optlen = sizeof(int32_t);
        break;

    case SRTO_IPTTL:
        if (m_bOpened)
            *(int32_t *)optval = m_pSndQueue->getIpTTL();
        else
            *(int32_t *)optval = m_config.iIpTTL;
        optlen = sizeof(int32_t);
        break;

    case SRTO_IPTOS:
        if (m_bOpened)
            *(int32_t *)optval = m_pSndQueue->getIpToS();
        else
            *(int32_t *)optval = m_config.iIpToS;
        optlen = sizeof(int32_t);
        break;

    case SRTO_BINDTODEVICE:
#ifdef SRT_ENABLE_BINDTODEVICE
        if (optlen < IFNAMSIZ)
            throw CUDTException(MJ_NOTSUP, MN_INVAL, 0);

        if (m_bOpened && m_pSndQueue->getBind(((char*)optval), optlen))
        {
            optlen = strlen((char*)optval);
            break;
        }

        // Fallback: return from internal data
        optlen = (int)m_config.sBindToDevice.copy((char*)optval, (size_t)optlen - 1);
        ((char*)optval)[optlen] = '\0';
#else
        LOGC(smlog.Error, log << "SRTO_BINDTODEVICE is not supported on that platform");
        throw CUDTException(MJ_NOTSUP, MN_INVAL, 0);
#endif
        break;

    case SRTO_SENDER:
        *(bool *)optval = m_config.bDataSender;
        optlen             = sizeof(bool);
        break;

    case SRTO_TSBPDMODE:
        *(bool *)optval = m_config.bTSBPD;
        optlen             = sizeof(bool);
        break;

    case SRTO_LATENCY:
    case SRTO_RCVLATENCY:
        if (m_bConnected)
            *(int32_t *)optval = m_iTsbPdDelay_ms;
        else
            *(int32_t *)optval = m_config.iRcvLatency;
        optlen             = sizeof(int32_t);
        break;

    case SRTO_PEERLATENCY:
        if (m_bConnected)
            *(int32_t *)optval = m_iPeerTsbPdDelay_ms;
        else
            *(int32_t *)optval = m_config.iPeerLatency;

        optlen             = sizeof(int32_t);
        break;

    case SRTO_TLPKTDROP:
        if (m_bConnected)
            *(bool *)optval = m_bTLPktDrop;
        else
            *(bool *)optval = m_config.bTLPktDrop;

        optlen          = sizeof(bool);
        break;

    case SRTO_SNDDROPDELAY:
        *(int32_t *)optval = m_config.iSndDropDelay;
        optlen             = sizeof(int32_t);
        break;

    case SRTO_PBKEYLEN:
        if (m_pCryptoControl)
            *(int32_t *)optval = (int32_t) m_pCryptoControl->KeyLen(); // Running Key length.
        else
            *(int32_t *)optval = m_config.iSndCryptoKeyLen; // May be 0.
        optlen = sizeof(int32_t);
        break;

    case SRTO_KMSTATE:
        if (!m_pCryptoControl)
            *(int32_t *)optval = SRT_KM_S_UNSECURED;
        else if (m_config.bDataSender)
            *(int32_t *)optval = m_pCryptoControl->m_SndKmState;
        else
            *(int32_t *)optval = m_pCryptoControl->m_RcvKmState;
        optlen = sizeof(int32_t);
        break;

    case SRTO_SNDKMSTATE: // State imposed by Agent depending on PW and KMX
        if (m_pCryptoControl)
            *(int32_t *)optval = m_pCryptoControl->m_SndKmState;
        else
            *(int32_t *)optval = SRT_KM_S_UNSECURED;
        optlen = sizeof(int32_t);
        break;

    case SRTO_RCVKMSTATE: // State returned by Peer as informed during KMX
        if (m_pCryptoControl)
            *(int32_t *)optval = m_pCryptoControl->m_RcvKmState;
        else
            *(int32_t *)optval = SRT_KM_S_UNSECURED;
        optlen = sizeof(int32_t);
        break;

    case SRTO_LOSSMAXTTL:
        *(int32_t*)optval = m_config.iMaxReorderTolerance;
        optlen = sizeof(int32_t);
        break;

    case SRTO_NAKREPORT:
        *(bool *)optval = m_config.bRcvNakReport;
        optlen          = sizeof(bool);
        break;

    case SRTO_VERSION:
        *(int32_t *)optval = m_config.uSrtVersion;
        optlen             = sizeof(int32_t);
        break;

    case SRTO_PEERVERSION:
        *(int32_t *)optval = m_uPeerSrtVersion;
        optlen             = sizeof(int32_t);
        break;

    case SRTO_CONNTIMEO:
        *(int*)optval = (int) count_milliseconds(m_config.tdConnTimeOut);
        optlen        = sizeof(int);
        break;

    case SRTO_DRIFTTRACER:
        *(bool*)optval = m_config.bDriftTracer;
        optlen         = sizeof(bool);
        break;

    case SRTO_MINVERSION:
        *(uint32_t *)optval = m_config.uMinimumPeerSrtVersion;
        optlen              = sizeof(uint32_t);
        break;

    case SRTO_STREAMID:
        if (size_t(optlen) < m_config.sStreamName.size() + 1)
            throw CUDTException(MJ_NOTSUP, MN_INVAL, 0);

        optlen = (int)m_config.sStreamName.copy((char*)optval, (size_t)optlen - 1);
        ((char*)optval)[optlen] = '\0';
        break;

    case SRTO_CONGESTION:
        if (size_t(optlen) < m_config.sCongestion.size() + 1)
            throw CUDTException(MJ_NOTSUP, MN_INVAL, 0);

        optlen = (int)m_config.sCongestion.copy((char*)optval, (size_t)optlen - 1);
        ((char*)optval)[optlen] = '\0';
        break;

    case SRTO_MESSAGEAPI:
        optlen          = sizeof(bool);
        *(bool *)optval = m_config.bMessageAPI;
        break;

    case SRTO_PAYLOADSIZE:
        optlen         = sizeof(int);
        *(int *)optval = (int) payloadSize();
        break;

    case SRTO_KMREFRESHRATE:
        optlen = sizeof(int);
        *(int*)optval = (int)m_config.uKmRefreshRatePkt;
        break;

    case SRTO_KMPREANNOUNCE:
        optlen = sizeof(int);
        *(int*)optval = (int)m_config.uKmPreAnnouncePkt;
        break;

#if ENABLE_BONDING
    case SRTO_GROUPCONNECT:
        optlen        = sizeof (int);
        *(int*)optval = m_config.iGroupConnect;
        break;

    case SRTO_GROUPMINSTABLETIMEO:
        optlen = sizeof(int);
        *(int*)optval = (int)m_config.uMinStabilityTimeout_ms;
        break;

    case SRTO_GROUPTYPE:
        optlen         = sizeof (int);
        *(int*)optval = m_HSGroupType;
        break;
#endif

    case SRTO_ENFORCEDENCRYPTION:
        optlen          = sizeof(bool);
        *(bool *)optval = m_config.bEnforcedEnc;
        break;

    case SRTO_IPV6ONLY:
        optlen         = sizeof(int);
        *(int *)optval = m_config.iIpV6Only;
        break;

    case SRTO_PEERIDLETIMEO:
        *(int *)optval = m_config.iPeerIdleTimeout_ms;
        optlen         = sizeof(int);
        break;

    case SRTO_PACKETFILTER:
        if (size_t(optlen) < m_config.sPacketFilterConfig.size() + 1)
            throw CUDTException(MJ_NOTSUP, MN_INVAL, 0);

        optlen = (int)m_config.sPacketFilterConfig.copy((char*)optval, (size_t)optlen - 1);
        ((char*)optval)[optlen] = '\0';
        break;

    case SRTO_RETRANSMITALGO:
        *(int32_t *)optval = m_config.iRetransmitAlgo;
        optlen         = sizeof(int32_t);
        break;
#ifdef ENABLE_AEAD_API_PREVIEW
    case SRTO_CRYPTOMODE:
        if (m_pCryptoControl)
            *(int32_t*)optval = m_pCryptoControl->getCryptoMode();
        else
            *(int32_t*)optval = m_config.iCryptoMode;
        optlen = sizeof(int32_t);
        break;
#endif

    default:
        throw CUDTException(MJ_NOTSUP, MN_NONE, 0);
    }
}


#if ENABLE_BONDING
SRT_ERRNO srt::CUDT::applyMemberConfigObject(const SRT_SocketOptionObject& opt)
{
    SRT_SOCKOPT this_opt = SRTO_VERSION;
    for (size_t i = 0; i < opt.options.size(); ++i)
    {
        SRT_SocketOptionObject::SingleOption* o = opt.options[i];
        HLOGC(smlog.Debug, log << CONID() << "applyMemberConfigObject: OPTION @" << m_SocketID << " #" << o->option);
        this_opt = SRT_SOCKOPT(o->option);
        setOpt(this_opt, o->storage, o->length);
    }
    return SRT_SUCCESS;
}
#endif

bool srt::CUDT::setstreamid(SRTSOCKET u, const std::string &sid)
{
    CUDT *that = getUDTHandle(u);
    if (!that)
        return false;

    if (sid.size() > CSrtConfig::MAX_SID_LENGTH)
        return false;

    if (that->m_bConnected)
        return false;

    that->m_config.sStreamName.set(sid);
    return true;
}

string srt::CUDT::getstreamid(SRTSOCKET u)
{
    CUDT *that = getUDTHandle(u);
    if (!that)
        return "";

    return that->m_config.sStreamName.str();
}

// XXX REFACTOR: Make common code for CUDT constructor and clearData,
// possibly using CUDT::construct.
// Initial sequence number, loss, acknowledgement, etc.
void srt::CUDT::clearData()
{
    const size_t full_hdr_size = CPacket::UDP_HDR_SIZE - CPacket::HDR_SIZE;
    m_iMaxSRTPayloadSize = m_config.iMSS - full_hdr_size;
    HLOGC(cnlog.Debug, log << CONID() << "clearData: PAYLOAD SIZE: " << m_iMaxSRTPayloadSize);

    m_SndTimeWindow.initialize(full_hdr_size, m_iMaxSRTPayloadSize);
    m_RcvTimeWindow.initialize(full_hdr_size, m_iMaxSRTPayloadSize);

    m_iEXPCount  = 1;
    m_iBandwidth = 1; // pkts/sec
    // XXX use some constant for this 16
    m_iDeliveryRate     = 16;
    m_iByteDeliveryRate = 16 * m_iMaxSRTPayloadSize;
    m_iAckSeqNo         = 0;
    m_tsLastAckTime     = steady_clock::now();

    // trace information
    {
        ScopedLock stat_lock(m_StatsLock);

        m_stats.tsStartTime = steady_clock::now();
        m_stats.sndr.reset();
        m_stats.rcvr.reset();

        m_stats.tsLastSampleTime = steady_clock::now();
        m_stats.traceReorderDistance = 0;
        m_stats.sndDuration = m_stats.m_sndDurationTotal = 0;
    }

    // Resetting these data because this happens when agent isn't connected.
    m_bPeerTsbPd         = false;
    m_iPeerTsbPdDelay_ms = 0;

    // TSBPD as state should be set to FALSE here.
    // Only when the HSREQ handshake is exchanged,
    // should they be set to possibly true.
    m_bTsbPd         = false;
    m_bGroupTsbPd    = false;
    m_iTsbPdDelay_ms = m_config.iRcvLatency;
    m_bTLPktDrop     = m_config.bTLPktDrop;
    m_bPeerTLPktDrop = false;

    m_bPeerNakReport = false;

    m_bPeerRexmitFlag = false;

    m_RdvState           = CHandShake::RDV_INVALID;
    m_tsRcvPeerStartTime = steady_clock::time_point();
}

void srt::CUDT::open()
{
    ScopedLock cg(m_ConnectionLock);

    clearData();

    // structures for queue
    if (m_pSNode == NULL)
        m_pSNode = new CSNode;
    m_pSNode->m_pUDT      = this;
    m_pSNode->m_tsTimeStamp = steady_clock::now();
    m_pSNode->m_iHeapLoc  = -1;

    if (m_pRNode == NULL)
        m_pRNode = new CRNode;
    m_pRNode->m_pUDT      = this;
    m_pRNode->m_tsTimeStamp = steady_clock::now();
    m_pRNode->m_pPrev = m_pRNode->m_pNext = NULL;
    m_pRNode->m_bOnList                   = false;

    // Set initial values of smoothed RTT and RTT variance.
    m_iSRTT               = INITIAL_RTT;
    m_iRTTVar             = INITIAL_RTTVAR;
    m_bIsFirstRTTReceived = false;

    // set minimum NAK and EXP timeout to 300ms
    m_tdMinNakInterval = milliseconds_from(300);
    m_tdMinExpInterval = milliseconds_from(300);

    m_tdACKInterval = microseconds_from(COMM_SYN_INTERVAL_US);
    m_tdNAKInterval = m_tdMinNakInterval;

    const steady_clock::time_point currtime = steady_clock::now();
    m_tsLastRspTime.store(currtime);
    m_tsNextACKTime.store(currtime + m_tdACKInterval);
    m_tsNextNAKTime.store(currtime + m_tdNAKInterval);
    m_tsLastRspAckTime = currtime;
    m_tsLastSndTime.store(currtime);

#if ENABLE_BONDING
    m_tsUnstableSince   = steady_clock::time_point();
    m_tsFreshActivation = steady_clock::time_point();
    m_tsWarySince       = steady_clock::time_point();
#endif

    m_iReXmitCount   = 1;
    memset(&m_aSuppressedMsg, 0, sizeof m_aSuppressedMsg);
    m_iPktCount      = 0;
    m_iLightACKCount = 1;
    m_tsNextSendTime = steady_clock::time_point();
    m_tdSendTimeDiff = microseconds_from(0);

    // Now UDT is opened.
    m_bOpened = true;
}

void srt::CUDT::setListenState()
{
    ScopedLock cg(m_ConnectionLock);

    if (!m_bOpened)
        throw CUDTException(MJ_NOTSUP, MN_NONE, 0);

    if (m_bConnecting || m_bConnected)
        throw CUDTException(MJ_NOTSUP, MN_ISCONNECTED, 0);

    // listen can be called more than once
    if (m_bListening)
        return;

    // if there is already another socket listening on the same port
    if (m_pRcvQueue->setListener(this) < 0)
        throw CUDTException(MJ_NOTSUP, MN_BUSY, 0);

    m_bListening = true;
}

size_t srt::CUDT::fillSrtHandshake(uint32_t *aw_srtdata, size_t srtlen, int msgtype, int hs_version)
{
    if (srtlen < SRT_HS_E_SIZE)
    {
        LOGC(cnlog.Fatal,
             log << CONID() << "IPE: fillSrtHandshake: buffer too small: " << srtlen << " (expected: " << SRT_HS_E_SIZE << ")");
        return 0;
    }

    srtlen = SRT_HS_E_SIZE; // We use only that much space.

    memset((aw_srtdata), 0, sizeof(uint32_t) * srtlen);
    /* Current version (1.x.x) SRT handshake */
    aw_srtdata[SRT_HS_VERSION] = m_config.uSrtVersion; /* Required version */
    aw_srtdata[SRT_HS_FLAGS] |= SrtVersionCapabilities();

    switch (msgtype)
    {
    case SRT_CMD_HSREQ:
        return fillSrtHandshake_HSREQ((aw_srtdata), srtlen, hs_version);
    case SRT_CMD_HSRSP:
        return fillSrtHandshake_HSRSP((aw_srtdata), srtlen, hs_version);
    default:
        LOGC(cnlog.Fatal, log << CONID() << "IPE: fillSrtHandshake/sendSrtMsg called with value " << msgtype);
        return 0;
    }
}

size_t srt::CUDT::fillSrtHandshake_HSREQ(uint32_t *aw_srtdata, size_t /* srtlen - unused */, int hs_version)
{
    // INITIATOR sends HSREQ.

    // The TSBPD(SND|RCV) options are being set only if the TSBPD is set in the current agent.
    // The agent has a decisive power only in the range of RECEIVING the data, however it can
    // also influence the peer's latency. If agent doesn't set TSBPD mode, it doesn't send any
    // latency flags, although the peer might still want to do Rx with TSBPD. When agent sets
    // TsbPd mode, it defines latency values for Rx (itself) and Tx (peer's Rx). If peer does
    // not set TsbPd mode, it will simply ignore the proposed latency (PeerTsbPdDelay), although
    // if it has received the Rx latency as well, it must honor it and respond accordingly
    // (the latter is only in case of HSv5 and bidirectional connection).
    if (m_config.bTSBPD)
    {
        m_iTsbPdDelay_ms     = m_config.iRcvLatency;
        m_iPeerTsbPdDelay_ms = m_config.iPeerLatency;
        /*
         * Sent data is real-time, use Time-based Packet Delivery,
         * set option bit and configured delay
         */
        aw_srtdata[SRT_HS_FLAGS] |= SRT_OPT_TSBPDSND;

        if (hs_version < CUDT::HS_VERSION_SRT1)
        {
            // HSv4 - this uses only one value.
            aw_srtdata[SRT_HS_LATENCY] = SRT_HS_LATENCY_LEG::wrap(m_iPeerTsbPdDelay_ms);
        }
        else
        {
            // HSv5 - this will be understood only since this version when this exists.
            aw_srtdata[SRT_HS_LATENCY] = SRT_HS_LATENCY_SND::wrap(m_iPeerTsbPdDelay_ms);

            // And in the reverse direction.
            aw_srtdata[SRT_HS_FLAGS] |= SRT_OPT_TSBPDRCV;
            aw_srtdata[SRT_HS_LATENCY] |= SRT_HS_LATENCY_RCV::wrap(m_iTsbPdDelay_ms);

            // This wasn't there for HSv4, this setting is only for the receiver.
            // HSv5 is bidirectional, so every party is a receiver.

            if (m_bTLPktDrop)
                aw_srtdata[SRT_HS_FLAGS] |= SRT_OPT_TLPKTDROP;
        }
    }

    if (m_config.bRcvNakReport)
        aw_srtdata[SRT_HS_FLAGS] |= SRT_OPT_NAKREPORT;

    // I support SRT_OPT_REXMITFLG. Do you?
    aw_srtdata[SRT_HS_FLAGS] |= SRT_OPT_REXMITFLG;

    // Declare the API used. The flag is set for "stream" API because
    // the older versions will never set this flag, but all old SRT versions use message API.
    if (!m_config.bMessageAPI)
        aw_srtdata[SRT_HS_FLAGS] |= SRT_OPT_STREAM;

    HLOGC(cnlog.Debug,
          log << CONID() << "HSREQ/snd: LATENCY[SND:" << SRT_HS_LATENCY_SND::unwrap(aw_srtdata[SRT_HS_LATENCY])
              << " RCV:" << SRT_HS_LATENCY_RCV::unwrap(aw_srtdata[SRT_HS_LATENCY]) << "] FLAGS["
              << SrtFlagString(aw_srtdata[SRT_HS_FLAGS]) << "]");

    return 3;
}

size_t srt::CUDT::fillSrtHandshake_HSRSP(uint32_t *aw_srtdata, size_t /* srtlen - unused */, int hs_version)
{
    // Setting m_tsRcvPeerStartTime is done in processSrtMsg_HSREQ(), so
    // this condition will be skipped only if this function is called without
    // getting first received HSREQ. Doesn't look possible in both HSv4 and HSv5.
    if (is_zero(m_tsRcvPeerStartTime))
    {
        LOGC(cnlog.Fatal, log << CONID() << "IPE: fillSrtHandshake_HSRSP: m_tsRcvPeerStartTime NOT SET!");
        return 0;
    }

    // If Agent doesn't set TSBPD, it will not set the TSBPD flag back to the Peer.
    // The peer doesn't have be disturbed by it anyway.
    if (isOPT_TsbPd())
    {
        /*
         * We got and transposed peer start time (HandShake request timestamp),
         * we can support Timestamp-based Packet Delivery
         */
        aw_srtdata[SRT_HS_FLAGS] |= SRT_OPT_TSBPDRCV;

        if (hs_version < HS_VERSION_SRT1)
        {
            // HSv4 - this uses only one value
            aw_srtdata[SRT_HS_LATENCY] = SRT_HS_LATENCY_LEG::wrap(m_iTsbPdDelay_ms);
        }
        else
        {
            // HSv5 - this puts "agent's" latency into RCV field and "peer's" -
            // into SND field.
            aw_srtdata[SRT_HS_LATENCY] = SRT_HS_LATENCY_RCV::wrap(m_iTsbPdDelay_ms);
        }
    }
    else
    {
        HLOGC(cnlog.Debug, log << CONID() << "HSRSP/snd: TSBPD off, NOT responding TSBPDRCV flag.");
    }

    // Hsv5, only when peer has declared TSBPD mode.
    // The flag was already set, and the value already "maximized" in processSrtMsg_HSREQ().
    if (m_bPeerTsbPd && hs_version >= HS_VERSION_SRT1)
    {
        // HSv5 is bidirectional - so send the TSBPDSND flag, and place also the
        // peer's latency into SND field.
        aw_srtdata[SRT_HS_FLAGS] |= SRT_OPT_TSBPDSND;
        aw_srtdata[SRT_HS_LATENCY] |= SRT_HS_LATENCY_SND::wrap(m_iPeerTsbPdDelay_ms);

        HLOGC(cnlog.Debug,
              log << CONID()
                  << "HSRSP/snd: HSv5 peer uses TSBPD, responding TSBPDSND latency=" << m_iPeerTsbPdDelay_ms);
    }
    else
    {
        HLOGC(cnlog.Debug,
              log << CONID() << "HSRSP/snd: HSv" << (hs_version == CUDT::HS_VERSION_UDT4 ? 4 : 5)
                  << " with peer TSBPD=" << (m_bPeerTsbPd ? "on" : "off") << " - NOT responding TSBPDSND");
    }

    if (m_bTLPktDrop)
        aw_srtdata[SRT_HS_FLAGS] |= SRT_OPT_TLPKTDROP;

    if (m_config.bRcvNakReport)
    {
        // HSv5: Note that this setting is independent on the value of
        // m_bPeerNakReport, which represent this setting in the peer.

        aw_srtdata[SRT_HS_FLAGS] |= SRT_OPT_NAKREPORT;
        /*
         * NAK Report is so efficient at controlling bandwidth that sender TLPktDrop
         * is not needed. SRT 1.0.5 to 1.0.7 sender TLPktDrop combined with SRT 1.0
         * Timestamp-Based Packet Delivery was not well implemented and could drop
         * big I-Frame tail before sending once on low latency setups.
         * Disabling TLPktDrop in the receiver SRT Handshake Reply prevents the sender
         * from enabling Too-Late Packet Drop.
         */
        if (m_uPeerSrtVersion <= SrtVersion(1, 0, 7))
            aw_srtdata[SRT_HS_FLAGS] &= ~SRT_OPT_TLPKTDROP;
    }

    if (m_config.uSrtVersion >= SrtVersion(1, 2, 0))
    {
        if (!m_bPeerRexmitFlag)
        {
            // Peer does not request to use rexmit flag, if so,
            // we won't use as well.
            HLOGC(cnlog.Debug,
                  log << CONID() << "HSRSP/snd: AGENT understands REXMIT flag, but PEER DOES NOT. NOT setting.");
        }
        else
        {
            // Request that the rexmit bit be used as a part of msgno.
            aw_srtdata[SRT_HS_FLAGS] |= SRT_OPT_REXMITFLG;
            HLOGP(cnlog.Debug, "HSRSP/snd: AGENT UNDERSTANDS REXMIT flag and PEER reported that it does, too.");
        }
    }
    else
    {
        // Since this is now in the code, it can occur only in case when you change the
        // version specification in the build configuration.
        HLOGP(cnlog.Debug, "HSRSP/snd: AGENT DOES NOT UNDERSTAND REXMIT flag");
    }

    HLOGC(cnlog.Debug,
          log << CONID() << "HSRSP/snd: LATENCY[SND:" << SRT_HS_LATENCY_SND::unwrap(aw_srtdata[SRT_HS_LATENCY])
              << " RCV:" << SRT_HS_LATENCY_RCV::unwrap(aw_srtdata[SRT_HS_LATENCY]) << "] FLAGS["
              << SrtFlagString(aw_srtdata[SRT_HS_FLAGS]) << "]");

    return 3;
}

size_t srt::CUDT::prepareSrtHsMsg(int cmd, uint32_t *srtdata, size_t size)
{
    size_t srtlen = fillSrtHandshake(srtdata, size, cmd, handshakeVersion());
    HLOGC(cnlog.Debug, log << "CMD:" << MessageTypeStr(UMSG_EXT, cmd) << "(" << cmd << ") Len:"
                           << int(srtlen * sizeof(int32_t))
                           << " Version: " << SrtVersionString(srtdata[SRT_HS_VERSION])
                           << " Flags: " << srtdata[SRT_HS_FLAGS]
                           << " (" << SrtFlagString(srtdata[SRT_HS_FLAGS]) << ") sdelay:"
                           << srtdata[SRT_HS_LATENCY]);

    return srtlen;
}

void srt::CUDT::sendSrtMsg(int cmd, uint32_t *srtdata_in, size_t srtlen_in)
{
    CPacket srtpkt;
    int32_t srtcmd = (int32_t)cmd;

    SRT_STATIC_ASSERT(SRTDATA_MAXSIZE >= SRT_HS_E_SIZE, "SRT_CMD_MAXSZ is too small to hold all the data");
    // This will be effectively larger than SRT_HS_E_SIZE, but it will be also used for incoming data.
    uint32_t srtdata[SRTDATA_MAXSIZE];

    size_t srtlen = 0;

    if (cmd == SRT_CMD_REJECT)
    {
        // This is a value returned by processSrtMsg underlying layer, potentially
        // to be reported here. Should this happen, just send a rejection message.
        cmd                     = SRT_CMD_HSRSP;
        srtdata[SRT_HS_VERSION] = 0;
    }

    switch (cmd)
    {
    case SRT_CMD_HSREQ:
    case SRT_CMD_HSRSP:
        srtlen = prepareSrtHsMsg(cmd, srtdata, SRTDATA_MAXSIZE);
        break;

    case SRT_CMD_KMREQ: // Sender
    case SRT_CMD_KMRSP: // Receiver
        srtlen = srtlen_in;
        /* Msg already in network order
         * But CChannel:sendto will swap again (assuming 32-bit fields)
         * Pre-swap to cancel it.
         */
        HtoNLA(srtdata, srtdata_in, srtlen);
        m_pCryptoControl->updateKmState(cmd, srtlen); // <-- THIS function can't be moved to CUDT

        break;

    default:
        LOGC(cnlog.Error, log << "sndSrtMsg: IPE: cmd=" << cmd << " unsupported");
        break;
    }

    if (srtlen > 0)
    {
        /* srtpkt.pack will set message data in network order */
        srtpkt.pack(UMSG_EXT, &srtcmd, srtdata, srtlen * sizeof(int32_t));
        addressAndSend(srtpkt);
    }
}

size_t srt::CUDT::fillHsExtConfigString(uint32_t* pcmdspec, int cmd, const string& str)
{
    uint32_t* space = pcmdspec + 1;
    size_t wordsize         = (str.size() + 3) / 4;
    size_t aligned_bytesize = wordsize * 4;

    memset((space), 0, aligned_bytesize);
    memcpy((space), str.data(), str.size());
    // Preswap to little endian (in place due to possible padding zeros)
    HtoILA((space), space, wordsize);

    *pcmdspec = HS_CMDSPEC_CMD::wrap(cmd) | HS_CMDSPEC_SIZE::wrap((uint32_t) wordsize);

    return wordsize;
}

#if ENABLE_BONDING
// [[using locked(m_parent->m_ControlLock)]]
// [[using locked(s_UDTUnited.m_GlobControlLock)]]
size_t srt::CUDT::fillHsExtGroup(uint32_t* pcmdspec)
{
    SRT_ASSERT(m_parent->m_GroupOf != NULL);
    uint32_t* space = pcmdspec + 1;

    SRTSOCKET id = m_parent->m_GroupOf->id();
    SRT_GROUP_TYPE tp = m_parent->m_GroupOf->type();
    uint32_t flags = 0;

    // NOTE: this code remains as is for historical reasons.
    // The initial implementation stated that the peer id be
    // extracted so that it can be reported and possibly the
    // start time somehow encoded and written into the group
    // extension, but it was later seen not necessary. Therefore
    // this code remains, but now it's informational only.
#if ENABLE_HEAVY_LOGGING
    m_parent->m_GroupOf->debugMasterData(m_SocketID);
#endif

    // See CUDT::interpretGroup()

    uint32_t dataword = 0
        | SrtHSRequest::HS_GROUP_TYPE::wrap(tp)
        | SrtHSRequest::HS_GROUP_FLAGS::wrap(flags)
        | SrtHSRequest::HS_GROUP_WEIGHT::wrap(m_parent->m_GroupMemberData->weight);

    const uint32_t storedata [GRPD_E_SIZE] = { uint32_t(id), dataword };
    memcpy((space), storedata, sizeof storedata);

    const size_t ra_size = Size(storedata);
    *pcmdspec = HS_CMDSPEC_CMD::wrap(SRT_CMD_GROUP) | HS_CMDSPEC_SIZE::wrap(ra_size);

    return ra_size;
}
#endif

size_t srt::CUDT::fillHsExtKMREQ(uint32_t* pcmdspec, size_t ki)
{
    uint32_t* space = pcmdspec + 1;

    size_t msglen = m_pCryptoControl->getKmMsg_size(ki);
    // Make ra_size back in element unit
    // Add one extra word if the size isn't aligned to 32-bit.
    size_t ra_size = (msglen / sizeof(uint32_t)) + (msglen % sizeof(uint32_t) ? 1 : 0);

    // Store the CMD + SIZE in the next field
    *pcmdspec = HS_CMDSPEC_CMD::wrap(SRT_CMD_KMREQ) | HS_CMDSPEC_SIZE::wrap((uint32_t) ra_size);

    // Copy the key - do the endian inversion because another endian inversion
    // will be done for every control message before sending, and this KM message
    // is ALREADY in network order.
    const uint32_t* keydata = reinterpret_cast<const uint32_t*>(m_pCryptoControl->getKmMsg_data(ki));

    HLOGC(cnlog.Debug,
          log << CONID() << "createSrtHandshake: KMREQ: adding key #" << ki << " length=" << ra_size
              << " words (KmMsg_size=" << msglen << ")");
    // XXX INSECURE ": [" << FormatBinaryString((uint8_t*)keydata, msglen) << "]";

    // Yes, I know HtoNLA and NtoHLA do exactly the same operation, but I want
    // to be clear about the true intention.
    NtoHLA((space), keydata, ra_size);

    return ra_size;
}

size_t srt::CUDT::fillHsExtKMRSP(uint32_t* pcmdspec, const uint32_t* kmdata, size_t kmdata_wordsize)
{
    uint32_t* space = pcmdspec + 1;
    const uint32_t failure_kmrsp[] = {SRT_KM_S_UNSECURED};
    const uint32_t* keydata = 0;

    // Shift the starting point with the value of previously added block,
    // to start with the new one.

    size_t ra_size;

    if (kmdata_wordsize == 0)
    {
        LOGC(cnlog.Warn,
             log << CONID()
                 << "createSrtHandshake: Agent has PW, but Peer sent no KMREQ. Sending error KMRSP response");
        ra_size = 1;
        keydata = failure_kmrsp;

        // Update the KM state as well
        m_pCryptoControl->m_SndKmState = SRT_KM_S_NOSECRET;  // Agent has PW, but Peer won't decrypt
        m_pCryptoControl->m_RcvKmState = SRT_KM_S_UNSECURED; // Peer won't encrypt as well.
    }
    else
    {
        if (!kmdata)
        {
            m_RejectReason = SRT_REJ_IPE;
            LOGC(cnlog.Fatal, log << CONID() << "createSrtHandshake: IPE: srtkm_cmd=SRT_CMD_KMRSP and no kmdata!");
            return 0;
        }
        ra_size = kmdata_wordsize;
        keydata = reinterpret_cast<const uint32_t *>(kmdata);
    }

    *pcmdspec = HS_CMDSPEC_CMD::wrap(SRT_CMD_KMRSP) | HS_CMDSPEC_SIZE::wrap((uint32_t) ra_size);
    HLOGC(cnlog.Debug,
          log << CONID() << "createSrtHandshake: KMRSP: applying returned key length="
              << ra_size); // XXX INSECURE << " words: [" << FormatBinaryString((uint8_t*)kmdata,
                           // kmdata_wordsize*sizeof(uint32_t)) << "]";

    NtoHLA((space), keydata, ra_size);
    return ra_size;
}


// PREREQUISITE:
// pkt must be set the buffer and configured for UMSG_HANDSHAKE.
// Note that this function replaces also serialization for the HSv4.
bool srt::CUDT::createSrtHandshake(
        int             srths_cmd,
        int             srtkm_cmd,
        const uint32_t* kmdata,
        size_t          kmdata_wordsize, // IN WORDS, NOT BYTES!!!
        CPacket&        w_pkt,
        CHandShake&     w_hs)
{
    // This function might be called before the opposite version was recognized.
    // Check if the version is exactly 4 because this means that the peer has already
    // sent something - asynchronously, and usually in rendezvous - and we already know
    // that the peer is version 4. In this case, agent must behave as HSv4, til the end.
    if (m_ConnRes.m_iVersion == HS_VERSION_UDT4)
    {
        w_hs.m_iVersion = HS_VERSION_UDT4;
        w_hs.m_iType    = UDT_DGRAM;
        if (w_hs.m_extension)
        {
            // Should be impossible
            LOGC(cnlog.Error,
                 log << CONID() << "createSrtHandshake: IPE: EXTENSION SET WHEN peer reports version 4 - fixing...");
            w_hs.m_extension = false;
        }
    }
    else
    {
        w_hs.m_iType = 0; // Prepare it for flags
    }

    HLOGC(cnlog.Debug,
          log << CONID() << "createSrtHandshake: buf size=" << w_pkt.getLength()
              << " hsx=" << MessageTypeStr(UMSG_EXT, srths_cmd) << " kmx=" << MessageTypeStr(UMSG_EXT, srtkm_cmd)
              << " kmdata_wordsize=" << kmdata_wordsize << " version=" << w_hs.m_iVersion);

    // Once you are certain that the version is HSv5, set the enc type flags
    // to advertise pbkeylen. Otherwise make sure that the old interpretation
    // will correctly pick up the type field. PBKEYLEN should be advertized
    // regardless of what URQ stage the handshake is (note that in case of rendezvous
    // CONCLUSION might be the FIRST MESSAGE EVER RECEIVED by a party).
    if (w_hs.m_iVersion > HS_VERSION_UDT4)
    {
        // Check if there was a failure to receie HSREQ before trying to craft HSRSP.
        // If fillSrtHandshake_HSRSP catches the condition of m_tsRcvPeerStartTime == steady_clock::zero(),
        // it will return size 0, which will mess up with further extension procedures;
        // PREVENT THIS HERE.
        if (w_hs.m_iReqType == URQ_CONCLUSION && srths_cmd == SRT_CMD_HSRSP && is_zero(m_tsRcvPeerStartTime))
        {
            LOGC(cnlog.Error,
                 log << CONID()
                     << "createSrtHandshake: IPE (non-fatal): Attempting to craft HSRSP without received HSREQ. "
                        "BLOCKING extensions.");
            w_hs.m_extension = false;
        }

        // The situation when this function is called without requested extensions
        // is URQ_CONCLUSION in rendezvous mode in some of the transitions.
        // In this case for version 5 just clear the m_iType field, as it has
        // different meaning in HSv5 and contains extension flags.
        //
        // Keep 0 in the SRT_HSTYPE_HSFLAGS field, but still advertise PBKEYLEN
        // in the SRT_HSTYPE_ENCFLAGS field.
        w_hs.m_iType                  = SrtHSRequest::wrapFlags(false /*no magic in HSFLAGS*/, m_config.iSndCryptoKeyLen);

        IF_HEAVY_LOGGING(bool whether = m_config.iSndCryptoKeyLen != 0);
        HLOGC(cnlog.Debug,
              log << CONID() << "createSrtHandshake: " << (whether ? "" : "NOT ")
                  << " Advertising PBKEYLEN - value = " << m_config.iSndCryptoKeyLen);

        // Note: This is required only when sending a HS message without SRT extensions.
        // When this is to be sent with SRT extensions, then KMREQ will be attached here
        // and the PBKEYLEN will be extracted from it. If this is going to attach KMRSP
        // here, it's already too late (it should've been advertised before getting the first
        // handshake message with KMREQ).
    }
    else
    {
        w_hs.m_iType = UDT_DGRAM;
    }

    // values > URQ_CONCLUSION include also error types
    // if (w_hs.m_iVersion == HS_VERSION_UDT4 || w_hs.m_iReqType > URQ_CONCLUSION) <--- This condition was checked b4 and
    // it's only valid for caller-listener mode
    if (!w_hs.m_extension)
    {
        // Serialize only the basic handshake, if this is predicted for
        // Hsv4 peer or this is URQ_INDUCTION or URQ_WAVEAHAND.
        size_t hs_size = w_pkt.getLength();
        w_hs.store_to((w_pkt.m_pcData), (hs_size));
        w_pkt.setLength(hs_size);
        HLOGC(cnlog.Debug,
              log << CONID() << "createSrtHandshake: (no ext) size=" << hs_size << " data: " << w_hs.show());
        return true;
    }

    // Sanity check, applies to HSv5 only cases.
    if (srths_cmd == SRT_CMD_HSREQ && m_SrtHsSide == HSD_RESPONDER)
    {
        m_RejectReason = SRT_REJ_IPE;
        LOGC(cnlog.Fatal,
             log << CONID() << "IPE: SRT_CMD_HSREQ was requested to be sent in HSv5 by an INITIATOR side!");
        return false; // should cause rejection
    }

    ostringstream logext;
    logext << "HSX";

    // Install the SRT extensions
    w_hs.m_iType |= CHandShake::HS_EXT_HSREQ;

    bool have_sid = false;
    if (srths_cmd == SRT_CMD_HSREQ && !m_config.sStreamName.empty())
    {
        have_sid = true;
        w_hs.m_iType |= CHandShake::HS_EXT_CONFIG;
        logext << ",SID";
    }

    // If this is a response, we have also information
    // on the peer. If Peer is NOT filter capable, don't
    // put filter config, even if agent is capable.
    bool peer_filter_capable = true;
    if (srths_cmd == SRT_CMD_HSRSP)
    {
        if (m_sPeerPktFilterConfigString != "")
        {
            peer_filter_capable = true;
        }
        else if (IsSet(m_uPeerSrtFlags, SRT_OPT_FILTERCAP))
        {
            peer_filter_capable = true;
        }
        else
        {
            peer_filter_capable = false;
        }
    }

    // Now, if this is INITIATOR, then it has its
    // filter config already set, if configured, otherwise
    // it should not attach the filter config extension.

    // If this is a RESPONDER, then it has already received
    // the filter config string from the peer and therefore
    // possibly confronted with the contents of m_OPT_FECConfigString,
    // and if it decided to go with filter, it will be nonempty.
    bool have_filter  = false;
    if (peer_filter_capable && !m_config.sPacketFilterConfig.empty())
    {
        have_filter = true;
        w_hs.m_iType |= CHandShake::HS_EXT_CONFIG;
        logext << ",filter";
    }

    bool have_congctl = false;
    const string sm = m_config.sCongestion.str();
    if (sm != "" && sm != "live")
    {
        have_congctl = true;
        w_hs.m_iType |= CHandShake::HS_EXT_CONFIG;
        logext << ",CONGCTL";
    }

    bool have_kmreq   = false;
    // Prevent adding KMRSP only in case when BOTH:
    // - Agent has set no password
    // - no KMREQ has arrived from Peer
    // KMRSP must be always sent when:
    // - Agent set a password, Peer did not send KMREQ: Agent sets snd=NOSECRET.
    // - Agent set no password, but Peer sent KMREQ: Ageng sets rcv=NOSECRET.
    if (m_config.CryptoSecret.len > 0 || kmdata_wordsize > 0)
    {
        have_kmreq = true;
        w_hs.m_iType |= CHandShake::HS_EXT_KMREQ;
        logext << ",KMX";
    }

#if ENABLE_BONDING
    bool have_group = false;

    // Note: this is done without locking because we have the following possibilities:
    //
    // 1. Most positive: the group will be the same all the time up to the moment when we use it.
    // 2. The group will disappear when next time we try to use it having now have_group set true.
    //
    // Not possible that a group is NULL now but would appear later: the group must be either empty
    // or already set as valid at this time.
    //
    // If the 2nd possibility happens, then simply it means that the group has been closed during
    // the operation and the socket got this information updated in the meantime. This means that
    // it was an abnormal interrupt during the processing so the handshake process should be aborted
    // anyway, and that's what will be done.

    // LOCKING INFORMATION: accesing this field just for NULL check doesn't
    // hurt, even if this field could be dangling in the moment. This will be
    // followed by an additional check, done this time under lock, and there will
    // be no dangling pointers at this time.
    if (m_parent->m_GroupOf)
    {
        // Whatever group this socket belongs to, the information about
        // the group is always sent the same way with the handshake.
        have_group = true;
        w_hs.m_iType |= CHandShake::HS_EXT_CONFIG;
        logext << ",GROUP";
    }
#endif

    HLOGC(cnlog.Debug, log << CONID() << "createSrtHandshake: (ext: " << logext.str() << ") data: " << w_hs.show());

    // NOTE: The HSREQ is practically always required, although may happen
    // in future that CONCLUSION can be sent multiple times for a separate
    // stream encryption support, and this way it won't enclose HSREQ.
    // Also, KMREQ may occur multiple times.

    // So, initially store the UDT legacy handshake.
    size_t hs_size = w_pkt.getLength(), total_ra_size = (hs_size / sizeof(uint32_t)); // Maximum size of data
    w_hs.store_to((w_pkt.m_pcData), (hs_size));                                        // hs_size is updated

    size_t ra_size = hs_size / sizeof(int32_t);

    // Now attach the SRT handshake for HSREQ
    size_t    offset = ra_size;
    uint32_t *p      = reinterpret_cast<uint32_t *>(w_pkt.m_pcData);
    // NOTE: since this point, ra_size has a size in int32_t elements, NOT BYTES.

    // The first 4-byte item is the CMD/LENGTH spec.
    uint32_t *pcmdspec = p + offset; // Remember the location to be filled later, when we know the length
    ++offset;

    // Now use the original function to store the actual SRT_HS data
    // ra_size after that
    // NOTE: so far, ra_size is m_iMaxSRTPayloadSize expressed in number of elements.
    // WILL BE CHANGED HERE.
    ra_size   = fillSrtHandshake((p + offset), total_ra_size - offset, srths_cmd, HS_VERSION_SRT1);
    *pcmdspec = HS_CMDSPEC_CMD::wrap(srths_cmd) | HS_CMDSPEC_SIZE::wrap((uint32_t) ra_size);

    HLOGC(cnlog.Debug,
          log << CONID() << "createSrtHandshake: after HSREQ: offset=" << offset << " HSREQ size=" << ra_size
              << " space left: " << (total_ra_size - offset));

    // Use only in REQ phase and only if stream name is set
    if (have_sid)
    {
        // Now prepare the string with 4-byte alignment. The string size is limited
        // to half the payload size. Just a sanity check to not pack too much into
        // the conclusion packet.
        size_t size_limit = m_iMaxSRTPayloadSize / 2;

        if (m_config.sStreamName.size() >= size_limit)
        {
            m_RejectReason = SRT_REJ_ROGUE;
            LOGC(cnlog.Warn,
                 log << CONID() << "createSrtHandshake: stream id too long, limited to " << (size_limit - 1)
                     << " bytes");
            return false;
        }

        offset += ra_size + 1;
        ra_size = fillHsExtConfigString(p + offset - 1, SRT_CMD_SID, m_config.sStreamName.str());

        HLOGC(cnlog.Debug,
              log << CONID() << "createSrtHandshake: after SID [" << m_config.sStreamName.c_str()
                  << "] length=" << m_config.sStreamName.size() << " alignedln=" << (4 * ra_size)
                  << ": offset=" << offset << " SID size=" << ra_size << " space left: " << (total_ra_size - offset));
    }

    if (have_congctl)
    {
        // Pass the congctl to the other side as informational.
        // The other side should reject connection if it uses a different congctl.
        // The other side should also respond with the congctl it uses, if its non-default (for backward compatibility).

        offset += ra_size + 1;
        ra_size = fillHsExtConfigString(p + offset - 1, SRT_CMD_CONGESTION, sm);

        HLOGC(cnlog.Debug,
              log << CONID() << "createSrtHandshake: after CONGCTL [" << sm << "] length=" << sm.size()
                  << " alignedln=" << (4 * ra_size) << ": offset=" << offset << " CONGCTL size=" << ra_size
                  << " space left: " << (total_ra_size - offset));
    }

    if (have_filter)
    {
        offset += ra_size + 1;
        ra_size = fillHsExtConfigString(p + offset - 1, SRT_CMD_FILTER, m_config.sPacketFilterConfig.str());

        HLOGC(cnlog.Debug,
              log << CONID() << "createSrtHandshake: after filter [" << m_config.sPacketFilterConfig.c_str()
                  << "] length=" << m_config.sPacketFilterConfig.size() << " alignedln=" << (4 * ra_size) << ": offset="
                  << offset << " filter size=" << ra_size << " space left: " << (total_ra_size - offset));
    }

#if ENABLE_BONDING
    // Note that this will fire in both cases:
    // - When the group has been set by the user on a socket (or socket was created as a part of the group),
    //   and the handshake request is to be sent with informing the peer that this conenction belongs to a group
    // - When the agent received a HS request with a group, has created its mirror group on its side, and
    //   now sends the HS response to the peer, with ITS OWN group id (the mirror one).
    //
    // XXX Probably a condition should be checked here around the group type.
    // The time synchronization should be done only on any kind of parallel sending group.
    // Currently all groups are such groups (broadcast, backup, balancing), but it may
    // need to be changed for some other types.
    if (have_group)
    {
        // NOTE: See information about mutex ordering in api.h
        ScopedLock gdrg (uglobal().m_GlobControlLock);
        if (!m_parent->m_GroupOf)
        {
            // This may only happen if since last check of m_GroupOf pointer the socket was removed
            // from the group in the meantime, which can only happen due to that the group was closed.
            // In such a case it simply means that the handshake process was requested to be interrupted.
            LOGC(cnlog.Fatal, log << CONID() << "GROUP DISAPPEARED. Socket not capable of continuing HS");
            return false;
        }
        else
        {
            if (m_parent->m_GroupOf->closing())
            {
                m_RejectReason = SRT_REJ_IPE;
                LOGC(cnlog.Error,
                     log << CONID() << "createSrtHandshake: group is closing during the process, rejecting.");
                return false;
            }
            offset += ra_size + 1;
            ra_size = fillHsExtGroup(p + offset - 1);

            HLOGC(cnlog.Debug,
                  log << CONID() << "createSrtHandshake: after GROUP [" << sm << "] length=" << sm.size() << ": offset="
                      << offset << " GROUP size=" << ra_size << " space left: " << (total_ra_size - offset));
        }
    }
#endif

    // When encryption turned on
    if (have_kmreq)
    {
        HLOGC(cnlog.Debug,
              log << CONID() << "createSrtHandshake: "
                  << (m_config.CryptoSecret.len > 0 ? "Agent uses ENCRYPTION" : "Peer requires ENCRYPTION"));

        if (!m_pCryptoControl && (srtkm_cmd == SRT_CMD_KMREQ || srtkm_cmd == SRT_CMD_KMRSP))
        {
            m_RejectReason = SRT_REJ_IPE;
            LOGC(cnlog.Error,
                 log << CONID() << "createSrtHandshake: IPE: need to send KM, but CryptoControl does not exist."
                     << " Socket state: connected=" << boolalpha << m_bConnected << ", connecting=" << m_bConnecting
                     << ", broken=" << m_bBroken << ", closing=" << m_bClosing << ".");
            return false;
        }

        if (srtkm_cmd == SRT_CMD_KMREQ)
        {
            bool have_any_keys = false;
            for (size_t ki = 0; ki < 2; ++ki)
            {
                // Skip those that have expired
                if (!m_pCryptoControl->getKmMsg_needSend(ki, false))
                    continue;

                m_pCryptoControl->getKmMsg_markSent(ki, false);

                offset += ra_size + 1;
                ra_size = fillHsExtKMREQ(p + offset - 1, ki);

                have_any_keys = true;
            }

            if (!have_any_keys)
            {
                m_RejectReason = SRT_REJ_IPE;
                LOGC(cnlog.Error, log << CONID() << "createSrtHandshake: IPE: all keys have expired, no KM to send.");
                return false;
            }
        }
        else if (srtkm_cmd == SRT_CMD_KMRSP)
        {
            offset += ra_size + 1;
            ra_size = fillHsExtKMRSP(p + offset - 1, kmdata, kmdata_wordsize);
        }
        else
        {
            m_RejectReason = SRT_REJ_IPE;
            LOGC(cnlog.Fatal, log << CONID() << "createSrtHandshake: IPE: wrong value of srtkm_cmd: " << srtkm_cmd);
            return false;
        }
    }

    if (ra_size == 0)
    {
        // m_RejectReason is expected to be set by fillHsExtKMRSP(..) in this case.
        return false;
    }

    // ra_size + offset has a value in element unit.
    // Switch it again to byte unit.
    w_pkt.setLength((ra_size + offset) * sizeof(int32_t));

    HLOGC(cnlog.Debug,
          log << CONID() << "createSrtHandshake: filled HSv5 handshake flags: "
              << CHandShake::ExtensionFlagStr(w_hs.m_iType) << " length: " << w_pkt.getLength() << " bytes");

    return true;
}

template <class Integer>
static inline int FindExtensionBlock(Integer* begin, size_t total_length,
        size_t& w_out_len, Integer*& w_next_block)
{
    // Check if there's anything to process
    if (total_length == 0)
    {
        w_next_block = NULL;
        w_out_len    = 0;
        return SRT_CMD_NONE;
    }

    // This function extracts the block command from the block and its length.
    // The command value is returned as a function result.
    // The size of that command block is stored into w_out_len.
    // The beginning of the prospective next block is stored in w_next_block.

    // The caller must be aware that:
    // - exactly one element holds the block header (cmd+size), so the actual data are after this one.
    // - the returned size is the number of uint32_t elements since that first data element
    // - the remaining size should be manually calculated as total_length - 1 - w_out_len, or
    // simply, as w_next_block - begin.

    // Note that if the total_length is too short to extract the whole block, it will return
    // SRT_CMD_NONE. Note that total_length includes this first CMDSPEC word.
    //
    // When SRT_CMD_NONE is returned, it means that nothing has been extracted and nothing else
    // can be further extracted from this block.

    int    cmd  = HS_CMDSPEC_CMD::unwrap(*begin);
    size_t size = HS_CMDSPEC_SIZE::unwrap(*begin);

    if (size + 1 > total_length)
        return SRT_CMD_NONE;

    w_out_len = size;

    if (total_length == size + 1)
        w_next_block = NULL;
    else
        w_next_block = begin + 1 + size;

    return cmd;
}

// NOTE: the rule of order of arguments is broken here because this order
// serves better the logics and readability.
template <class Integer>
static inline bool NextExtensionBlock(Integer*& w_begin, Integer* next, size_t& w_length)
{
    if (!next)
        return false;

    w_length = w_length - (next - w_begin);
    w_begin  = next;
    return true;
}

void SrtExtractHandshakeExtensions(const char* bufbegin, size_t buflength,
        vector<SrtHandshakeExtension>& w_output)
{
    const uint32_t *begin = reinterpret_cast<const uint32_t *>(bufbegin + CHandShake::m_iContentSize);
    size_t    size  = buflength - CHandShake::m_iContentSize; // Due to previous cond check we grant it's >0
    const uint32_t *next  = 0;
    size_t    length   = size / sizeof(uint32_t);
    size_t    blocklen = 0;

    for (;;) // ONE SHOT, but continuable loop
    {
        const int cmd = FindExtensionBlock(begin, length, (blocklen), (next));

        if (cmd == SRT_CMD_NONE)
        {
            // End of blocks
            break;
        }

        w_output.push_back(SrtHandshakeExtension(cmd));

        SrtHandshakeExtension& ext = w_output.back();

        std::copy(begin+1, begin+blocklen+1, back_inserter(ext.contents));

        // Any other kind of message extracted. Search on.
        if (!NextExtensionBlock((begin), next, (length)))
            break;
    }
}

#if SRT_DEBUG_RTT
class RttTracer
{
public:
    RttTracer()
    {
    }

    ~RttTracer()
    {
        srt::sync::ScopedLock lck(m_mtx);
        m_fout.close();
    }

    void trace(const srt::sync::steady_clock::time_point& currtime,
               const std::string& event, int rtt_sample, int rttvar_sample,
               bool is_smoothed_rtt_reset, int64_t recvTotal,
               int smoothed_rtt, int rttvar)
    {
        srt::sync::ScopedLock lck(m_mtx);
        create_file();
        
        m_fout << srt::sync::FormatTimeSys(currtime) << ",";
        m_fout << srt::sync::FormatTime(currtime) << ",";
        m_fout << event << ",";
        m_fout << rtt_sample << ",";
        m_fout << rttvar_sample << ",";
        m_fout << is_smoothed_rtt_reset << ",";
        m_fout << recvTotal << ",";
        m_fout << smoothed_rtt << ",";
        m_fout << rttvar << "\n";
        m_fout.flush();
    }

private:
    void print_header()
    {
        m_fout << "Timepoint_SYST,Timepoint_STDY,Event,usRTTSample,"
                  "usRTTVarSample,IsSmoothedRTTReset,pktsRecvTotal,"
                  "usSmoothedRTT,usRTTVar\n";
    }

    void create_file()
    {
        if (m_fout.is_open())
            return;

        std::string str_tnow = srt::sync::FormatTimeSys(srt::sync::steady_clock::now());
        str_tnow.resize(str_tnow.size() - 7); // remove trailing ' [SYST]' part
        while (str_tnow.find(':') != std::string::npos) {
            str_tnow.replace(str_tnow.find(':'), 1, 1, '_');
        }
        const std::string fname = "rtt_trace_" + str_tnow + "_" + SRT_SYNC_CLOCK_STR + ".csv";
        m_fout.open(fname, std::ofstream::out);
        if (!m_fout)
            std::cerr << "IPE: Failed to open " << fname << "!!!\n";

        print_header();
    }

private:
    srt::sync::Mutex m_mtx;
    std::ofstream m_fout;
};

RttTracer s_rtt_trace;
#endif


bool srt::CUDT::processSrtMsg(const CPacket *ctrlpkt)
{
    uint32_t *srtdata = (uint32_t *)ctrlpkt->m_pcData;
    size_t    len     = ctrlpkt->getLength();
    int       etype   = ctrlpkt->getExtendedType();
    uint32_t  ts      = ctrlpkt->m_iTimeStamp;

    int res = SRT_CMD_NONE;

    HLOGC(cnlog.Debug,
          log << CONID() << "Dispatching message type=" << etype << " data length=" << (len / sizeof(int32_t)));
    switch (etype)
    {
    case SRT_CMD_HSREQ:
    {
        res = processSrtMsg_HSREQ(srtdata, len, ts, CUDT::HS_VERSION_UDT4);
        break;
    }
    case SRT_CMD_HSRSP:
    {
        res = processSrtMsg_HSRSP(srtdata, len, ts, CUDT::HS_VERSION_UDT4);
        break;
    }
    case SRT_CMD_KMREQ:
        // Special case when the data need to be processed here
        // and the appropriate message must be constructed for sending.
        // No further processing required
        {
            uint32_t srtdata_out[SRTDATA_MAXSIZE];
            size_t   len_out = 0;
            res = m_pCryptoControl->processSrtMsg_KMREQ(srtdata, len, CUDT::HS_VERSION_UDT4,
                    (srtdata_out), (len_out));
            if (res == SRT_CMD_KMRSP)
            {
                if (len_out == 1)
                {
                    if (m_config.bEnforcedEnc)
                    {
                        LOGC(cnlog.Warn,
                             log << CONID() << "KMREQ FAILURE: " << KmStateStr(SRT_KM_STATE(srtdata_out[0]))
                                 << " - rejecting per enforced encryption");
                        res = SRT_CMD_NONE;
                        break;
                    }
                    HLOGC(cnlog.Debug,
                          log << CONID()
                              << "MKREQ -> KMRSP FAILURE state: " << KmStateStr(SRT_KM_STATE(srtdata_out[0])));
                }
                else
                {
                    HLOGC(cnlog.Debug, log << CONID() << "KMREQ -> requested to send KMRSP length=" << len_out);
                }
                sendSrtMsg(SRT_CMD_KMRSP, srtdata_out, len_out);
            }
            // XXX Dead code. processSrtMsg_KMREQ now doesn't return any other value now.
            // Please review later.
            else
            {
                LOGC(cnlog.Warn, log << CONID() << "KMREQ failed to process the request - ignoring");
            }

            return true; // already done what's necessary
        }

    case SRT_CMD_KMRSP:
    {
        // KMRSP doesn't expect any following action
        m_pCryptoControl->processSrtMsg_KMRSP(srtdata, len, CUDT::HS_VERSION_UDT4);
        return true; // nothing to do
    }

    default:
        return false;
    }

    if (res == SRT_CMD_NONE)
        return true;

    // Send the message that the message handler requested.
    sendSrtMsg(res);

    return true;
}

int srt::CUDT::processSrtMsg_HSREQ(const uint32_t *srtdata, size_t bytelen, uint32_t ts, int hsv)
{
    // Set this start time in the beginning, regardless as to whether TSBPD is being
    // used or not. This must be done in the Initiator as well as Responder.

    /*
     * Compute peer StartTime in our time reference
     * This takes time zone, time drift into account.
     * Also includes current packet transit time (rtt/2)
     */
    m_tsRcvPeerStartTime = steady_clock::now() - microseconds_from(ts);
    // (in case of bonding group, this value will be OVERWRITTEN
    // later in CUDT::interpretGroup).

    // Prepare the initial runtime values of latency basing on the option values.
    // They are going to get the value fixed HERE.
    m_iTsbPdDelay_ms     = m_config.iRcvLatency;
    m_iPeerTsbPdDelay_ms = m_config.iPeerLatency;

    if (bytelen < SRT_CMD_HSREQ_MINSZ)
    {
        m_RejectReason = SRT_REJ_ROGUE;
        /* Packet smaller than minimum compatible packet size */
        LOGC(cnlog.Error, log << "HSREQ/rcv: cmd=" << SRT_CMD_HSREQ << "(HSREQ) len=" << bytelen << " invalid");
        return SRT_CMD_NONE;
    }

    LOGC(cnlog.Note, log << "HSREQ/rcv: cmd=" << SRT_CMD_HSREQ << "(HSREQ) len=" << bytelen
                         << hex << " vers=0x" << srtdata[SRT_HS_VERSION] << " opts=0x" << srtdata[SRT_HS_FLAGS]
                         << dec << " delay=" << SRT_HS_LATENCY_RCV::unwrap(srtdata[SRT_HS_LATENCY]));

    m_uPeerSrtVersion = srtdata[SRT_HS_VERSION];
    m_uPeerSrtFlags   = srtdata[SRT_HS_FLAGS];

    if (hsv == CUDT::HS_VERSION_UDT4)
    {
        if (m_uPeerSrtVersion >= SRT_VERSION_FEAT_HSv5)
        {
            m_RejectReason = SRT_REJ_ROGUE;
            LOGC(cnlog.Error,
                 log << CONID() << "HSREQ/rcv: With HSv4 version >= " << SrtVersionString(SRT_VERSION_FEAT_HSv5)
                     << " is not acceptable.");
            return SRT_CMD_REJECT;
        }
    }
    else
    {
        if (m_uPeerSrtVersion < SRT_VERSION_FEAT_HSv5)
        {
            m_RejectReason = SRT_REJ_ROGUE;
            LOGC(cnlog.Error,
                 log << CONID() << "HSREQ/rcv: With HSv5 version must be >= " << SrtVersionString(SRT_VERSION_FEAT_HSv5)
                     << " .");
            return SRT_CMD_REJECT;
        }
    }

    // Check also if the version satisfies the minimum required version
    if (m_uPeerSrtVersion < m_config.uMinimumPeerSrtVersion)
    {
        m_RejectReason = SRT_REJ_VERSION;
        LOGC(cnlog.Error,
             log << CONID() << "HSREQ/rcv: Peer version: " << SrtVersionString(m_uPeerSrtVersion)
                 << " is too old for requested: " << SrtVersionString(m_config.uMinimumPeerSrtVersion)
                 << " - REJECTING");
        return SRT_CMD_REJECT;
    }

    HLOGC(cnlog.Debug,
          log << CONID() << "HSREQ/rcv: PEER Version: " << SrtVersionString(m_uPeerSrtVersion)
              << " Flags: " << m_uPeerSrtFlags << "(" << SrtFlagString(m_uPeerSrtFlags)
              << ") Min req version:" << SrtVersionString(m_config.uMinimumPeerSrtVersion));

    m_bPeerRexmitFlag = IsSet(m_uPeerSrtFlags, SRT_OPT_REXMITFLG);
    HLOGC(cnlog.Debug, log << CONID() << "HSREQ/rcv: peer " << (m_bPeerRexmitFlag ? "UNDERSTANDS" : "DOES NOT UNDERSTAND") << " REXMIT flag");

    // Check if both use the same API type. Reject if not.
    bool peer_message_api = !IsSet(m_uPeerSrtFlags, SRT_OPT_STREAM);
    if (peer_message_api != m_config.bMessageAPI)
    {
        m_RejectReason = SRT_REJ_MESSAGEAPI;
        LOGC(cnlog.Error,
             log << CONID() << "HSREQ/rcv: Agent uses " << (m_config.bMessageAPI ? "MESSAGE" : "STREAM")
                 << " API, but the Peer declares " << (peer_message_api ? "MESSAGE" : "STREAM")
                 << " API. Not compatible transmission type, rejecting.");
        return SRT_CMD_REJECT;
    }

    SRT_STATIC_ASSERT(SRT_HS_E_SIZE == SRT_HS_LATENCY + 1, "Assuming latency is the last field");
    if (bytelen < (SRT_HS_E_SIZE * sizeof(uint32_t)))
    {
        // Handshake extension message includes VERSION, FLAGS and LATENCY
        // (3 x 32 bits). SRT v1.2.0 and earlier might supply shorter extension message,
        // without LATENCY fields.
        // It is acceptable, as long as the latency flags are not set on our side.
        //
        //  0 1 2 3 4 5 6 7 8 9 0 1 2 3 4 5 6 7 8 9 0 1 2 3 4 5 6 7 8 9 0 1
        // +-+-+-+-+-+-+-+-+-+-+-+-+-+-+-+-+-+-+-+-+-+-+-+-+-+-+-+-+-+-+-+-+
        // |                          SRT Version                          |
        // +-+-+-+-+-+-+-+-+-+-+-+-+-+-+-+-+-+-+-+-+-+-+-+-+-+-+-+-+-+-+-+-+
        // |                           SRT Flags                           |
        // +-+-+-+-+-+-+-+-+-+-+-+-+-+-+-+-+-+-+-+-+-+-+-+-+-+-+-+-+-+-+-+-+
        // |      Receiver TSBPD Delay     |       Sender TSBPD Delay      |
        // +-+-+-+-+-+-+-+-+-+-+-+-+-+-+-+-+-+-+-+-+-+-+-+-+-+-+-+-+-+-+-+-+
        if (IsSet(m_uPeerSrtFlags, SRT_OPT_TSBPDSND) || IsSet(m_uPeerSrtFlags, SRT_OPT_TSBPDRCV))
        {
            m_RejectReason = SRT_REJ_ROGUE;
            LOGC(cnlog.Error,
                 log << CONID()
                     << "HSREQ/rcv: Peer sent only VERSION + FLAGS HSREQ, but TSBPD flags are set. Rejecting.");
            return SRT_CMD_REJECT;
        }

        LOGC(cnlog.Warn,
             log << CONID() << "HSREQ/rcv: Peer sent only VERSION + FLAGS HSREQ, not getting any TSBPD settings.");
        // Don't process any further settings in this case. Turn off TSBPD, just for a case.
        m_bTsbPd     = false;
        m_bPeerTsbPd = false;
        return SRT_CMD_HSRSP;
    }

    const uint32_t latencystr = srtdata[SRT_HS_LATENCY];

    if (IsSet(m_uPeerSrtFlags, SRT_OPT_TSBPDSND))
    {
        // TimeStamp-based Packet Delivery feature enabled
        if (!isOPT_TsbPd())
        {
            LOGC(cnlog.Warn,
                 log << CONID() << "HSREQ/rcv: Agent did not set rcv-TSBPD - ignoring proposed latency from peer");

            // Note: also don't set the peer TSBPD flag HERE because
            // - in HSv4 it will be a sender, so it doesn't matter anyway
            // - in HSv5 if it's going to receive, the TSBPDRCV flag will define it.
        }
        else
        {
            int peer_decl_latency;
            if (hsv < CUDT::HS_VERSION_SRT1)
            {
                // In HSv4 there is only one value and this is the latency
                // that the sender peer proposes for the agent.
                peer_decl_latency = SRT_HS_LATENCY_LEG::unwrap(latencystr);
            }
            else
            {
                // In HSv5 there are latency declared for sending and receiving separately.

                // SRT_HS_LATENCY_SND is the value that the peer proposes to be the
                // value used by agent when receiving data. We take this as a local latency value.
                peer_decl_latency = SRT_HS_LATENCY_SND::unwrap(srtdata[SRT_HS_LATENCY]);
            }

            // Use the maximum latency out of latency from our settings and the latency
            // "proposed" by the peer.
            int maxdelay = std::max(m_iTsbPdDelay_ms, peer_decl_latency);
            HLOGC(cnlog.Debug,
                  log << CONID() << "HSREQ/rcv: LOCAL/RCV LATENCY: Agent:" << m_iTsbPdDelay_ms
                      << " Peer:" << peer_decl_latency << "  Selecting:" << maxdelay);
            m_iTsbPdDelay_ms = maxdelay;
            m_bTsbPd = true;
        }
    }
    else
    {
        std::string how_about_agent = isOPT_TsbPd() ? "BUT AGENT DOES" : "and nor does Agent";
        HLOGC(cnlog.Debug, log << CONID() << "HSREQ/rcv: Peer DOES NOT USE latency for sending - " << how_about_agent);
    }

    // This happens when the HSv5 RESPONDER receives the HSREQ message; it declares
    // that the peer INITIATOR will receive the data and informs about its predefined
    // latency. We need to maximize this with our setting of the peer's latency and
    // record as peer's latency, which will be then sent back with HSRSP.
    if (hsv > CUDT::HS_VERSION_UDT4 && IsSet(m_uPeerSrtFlags, SRT_OPT_TSBPDRCV))
    {
        // So, PEER uses TSBPD, set the flag.
        // NOTE: it doesn't matter, if AGENT uses TSBPD.
        m_bPeerTsbPd = true;

        // SRT_HS_LATENCY_RCV is the value that the peer declares as to be
        // used by it when receiving data. We take this as a peer's value,
        // and select the maximum of this one and our proposed latency for the peer.
        int peer_decl_latency = SRT_HS_LATENCY_RCV::unwrap(latencystr);
        int maxdelay          = std::max(m_iPeerTsbPdDelay_ms, peer_decl_latency);
        HLOGC(cnlog.Debug,
              log << CONID() << "HSREQ/rcv: PEER/RCV LATENCY: Agent:" << m_iPeerTsbPdDelay_ms
                  << " Peer:" << peer_decl_latency << " Selecting:" << maxdelay);
        m_iPeerTsbPdDelay_ms = maxdelay;
    }
    else
    {
        std::string how_about_agent = isOPT_TsbPd() ? "BUT AGENT DOES" : "and nor does Agent";
        HLOGC(cnlog.Debug,
              log << CONID() << "HSREQ/rcv: Peer DOES NOT USE latency for receiving - " << how_about_agent);
    }

    if (hsv > CUDT::HS_VERSION_UDT4)
    {
        // This is HSv5, do the same things as required for the sending party in HSv4,
        // as in HSv5 this can also be a sender.
        if (IsSet(m_uPeerSrtFlags, SRT_OPT_TLPKTDROP))
        {
            // Too late packets dropping feature supported
            m_bPeerTLPktDrop = true;
        }
        if (IsSet(m_uPeerSrtFlags, SRT_OPT_NAKREPORT))
        {
            // Peer will send Periodic NAK Reports
            m_bPeerNakReport = true;
        }
    }

    return SRT_CMD_HSRSP;
}

int srt::CUDT::processSrtMsg_HSRSP(const uint32_t *srtdata, size_t bytelen, uint32_t ts, int hsv)
{
    // XXX Check for mis-version
    // With HSv4 we accept only version less than 1.3.0
    if (hsv == CUDT::HS_VERSION_UDT4 && srtdata[SRT_HS_VERSION] >= SRT_VERSION_FEAT_HSv5)
    {
        LOGC(cnlog.Error, log << CONID() << "HSRSP/rcv: With HSv4 version >= 1.2.0 is not acceptable.");
        return SRT_CMD_NONE;
    }

    if (bytelen < SRT_CMD_HSRSP_MINSZ)
    {
        /* Packet smaller than minimum compatible packet size */
        LOGC(cnlog.Error, log << CONID() << "HSRSP/rcv: cmd=" << SRT_CMD_HSRSP << "(HSRSP) len=" << bytelen << " invalid");
        return SRT_CMD_NONE;
    }

    // Set this start time in the beginning, regardless as to whether TSBPD is being
    // used or not. This must be done in the Initiator as well as Responder. In case when
    // agent is sender only (HSv4) this value simply won't be used.

    /*
     * Compute peer StartTime in our time reference
     * This takes time zone, time drift into account.
     * Also includes current packet transit time (rtt/2)
     */

    if (is_zero(m_tsRcvPeerStartTime))
    {
        // Do not set this time when it's already set, which may be the case
        // if the agent has this value already "borrowed" from a master socket
        // that was in the group at the time when it was added.
        m_tsRcvPeerStartTime = steady_clock::now() - microseconds_from(ts);
        HLOGC(cnlog.Debug,
              log << CONID()
                  << "HSRSP/rcv: PEER START TIME not yet defined, setting: " << FormatTime(m_tsRcvPeerStartTime));
    }
    else
    {
        HLOGC(cnlog.Debug,
              log << CONID()
                  << "HSRSP/rcv: PEER START TIME already set (derived): " << FormatTime(m_tsRcvPeerStartTime));
    }

    m_uPeerSrtVersion = srtdata[SRT_HS_VERSION];
    m_uPeerSrtFlags   = srtdata[SRT_HS_FLAGS];

    HLOGC(cnlog.Debug, log << "HSRSP/rcv: Version: " << SrtVersionString(m_uPeerSrtVersion)
                           << " Flags: SND:" << setw(8) << setfill('0') << hex << m_uPeerSrtFlags
                           << setw(0) << " (" << SrtFlagString(m_uPeerSrtFlags) << ")");
    // Basic version check
    if (m_uPeerSrtVersion < m_config.uMinimumPeerSrtVersion)
    {
        m_RejectReason = SRT_REJ_VERSION;
        LOGC(cnlog.Error,
             log << CONID() << "HSRSP/rcv: Peer version: " << SrtVersionString(m_uPeerSrtVersion)
                 << " is too old for requested: " << SrtVersionString(m_config.uMinimumPeerSrtVersion)
                 << " - REJECTING");
        return SRT_CMD_REJECT;
    }

    if (hsv == CUDT::HS_VERSION_UDT4)
    {
        // The old HSv4 way: extract just one value and put it under peer.
        if (IsSet(m_uPeerSrtFlags, SRT_OPT_TSBPDRCV))
        {
            // TsbPd feature enabled
            m_bPeerTsbPd         = true;
            m_iPeerTsbPdDelay_ms = SRT_HS_LATENCY_LEG::unwrap(srtdata[SRT_HS_LATENCY]);
            HLOGC(cnlog.Debug,
                  log << CONID() << "HSRSP/rcv: LATENCY: Peer/snd:" << m_iPeerTsbPdDelay_ms
                      << " (Agent: declared:" << m_iTsbPdDelay_ms << " rcv:" << m_iTsbPdDelay_ms << ")");
        }
        // TSBPDSND isn't set in HSv4 by the RESPONDER, because HSv4 RESPONDER is always RECEIVER.
    }
    else
    {
        // HSv5 way: extract the receiver latency and sender latency, if used.

        // PEER WILL RECEIVE TSBPD == AGENT SHALL SEND TSBPD.
        if (IsSet(m_uPeerSrtFlags, SRT_OPT_TSBPDRCV))
        {
            // TsbPd feature enabled
            m_bPeerTsbPd         = true;
            m_iPeerTsbPdDelay_ms = SRT_HS_LATENCY_RCV::unwrap(srtdata[SRT_HS_LATENCY]);
            HLOGC(cnlog.Debug, log << CONID() << "HSRSP/rcv: LATENCY: Peer/snd:" << m_iPeerTsbPdDelay_ms << "ms");
        }
        else
        {
            HLOGC(cnlog.Debug, log << CONID() << "HSRSP/rcv: Peer (responder) DOES NOT USE latency");
        }

        // PEER WILL SEND TSBPD == AGENT SHALL RECEIVE TSBPD.
        if (IsSet(m_uPeerSrtFlags, SRT_OPT_TSBPDSND))
        {
            if (!isOPT_TsbPd())
            {
                LOGC(cnlog.Warn,
                     log << CONID()
                         << "HSRSP/rcv: BUG? Peer (responder) declares sending latency, but Agent turned off TSBPD.");
            }
            else
            {
                m_bTsbPd = true; // NOTE: in case of Group TSBPD receiving, this field will be SWITCHED TO m_bGroupTsbPd.
                // Take this value as a good deal. In case when the Peer did not "correct" the latency
                // because it has TSBPD turned off, just stay with the present value defined in options.
                m_iTsbPdDelay_ms = SRT_HS_LATENCY_SND::unwrap(srtdata[SRT_HS_LATENCY]);
                HLOGC(cnlog.Debug, log << CONID() << "HSRSP/rcv: LATENCY Agent/rcv: " << m_iTsbPdDelay_ms << "ms");
            }
        }
    }

    if ((m_config.uSrtVersion >= SrtVersion(1, 0, 5)) && IsSet(m_uPeerSrtFlags, SRT_OPT_TLPKTDROP))
    {
        // Too late packets dropping feature supported
        m_bPeerTLPktDrop = true;
    }

    if ((m_config.uSrtVersion >= SrtVersion(1, 1, 0)) && IsSet(m_uPeerSrtFlags, SRT_OPT_NAKREPORT))
    {
        // Peer will send Periodic NAK Reports
        m_bPeerNakReport = true;
    }

    if (m_config.uSrtVersion >= SrtVersion(1, 2, 0))
    {
        if (IsSet(m_uPeerSrtFlags, SRT_OPT_REXMITFLG))
        {
            // Peer will use REXMIT flag in packet retransmission.
            m_bPeerRexmitFlag = true;
            HLOGP(cnlog.Debug, "HSRSP/rcv: 1.2.0+ Agent understands REXMIT flag and so does peer.");
        }
        else
        {
            HLOGP(cnlog.Debug, "HSRSP/rcv: Agent understands REXMIT flag, but PEER DOES NOT");
        }
    }
    else
    {
        HLOGP(cnlog.Debug, "HSRSP/rcv: <1.2.0 Agent DOESN'T understand REXMIT flag");
    }

    handshakeDone();

    return SRT_CMD_NONE;
}

// This function is called only when the URQ_CONCLUSION handshake has been received from the peer.
bool srt::CUDT::interpretSrtHandshake(const CHandShake& hs,
                                 const CPacket&    hspkt,
                                 uint32_t*         out_data SRT_ATR_UNUSED,
                                 size_t*           pw_len)
{
    // Initialize pw_len to 0 to handle the unencrypted case
    if (pw_len)
        *pw_len = 0;

    // The version=0 statement as rejection is used only since HSv5.
    // The HSv4 sends the AGREEMENT handshake message with version=0, do not misinterpret it.
    if (m_ConnRes.m_iVersion > HS_VERSION_UDT4 && hs.m_iVersion == 0)
    {
        m_RejectReason = SRT_REJ_PEER;
        LOGC(cnlog.Error, log << CONID() << "HS VERSION = 0, meaning the handshake has been rejected.");
        return false;
    }

    if (hs.m_iVersion < HS_VERSION_SRT1)
    {
        if (m_config.uMinimumPeerSrtVersion && m_config.uMinimumPeerSrtVersion >= SRT_VERSION_FEAT_HSv5)
        {
            m_RejectReason = SRT_REJ_VERSION;
            // This means that a version with minimum 1.3.0 that features HSv5 is required,
            // hence all HSv4 clients should be rejected.
            LOGP(cnlog.Error, "interpretSrtHandshake: minimum peer version 1.3.0 (HSv5 only), rejecting HSv4 client");
            return false;
        }
        return true; // do nothing
    }

    // Anyway, check if the handshake contains any extra data.
    if (hspkt.getLength() <= CHandShake::m_iContentSize)
    {
        m_RejectReason = SRT_REJ_ROGUE;
        // This would mean that the handshake was at least HSv5, but somehow no extras were added.
        // Dismiss it then, however this has to be logged.
        LOGC(cnlog.Error, log << CONID() << "HS VERSION=" << hs.m_iVersion << " but no handshake extension found!");
        return false;
    }

    // We still believe it should work, let's check the flags.
    const int ext_flags = SrtHSRequest::SRT_HSTYPE_HSFLAGS::unwrap(hs.m_iType);
    if (ext_flags == 0)
    {
        m_RejectReason = SRT_REJ_ROGUE;
        LOGC(cnlog.Error,
             log << CONID() << "HS VERSION=" << hs.m_iVersion << " but no handshake extension flags are set!");
        return false;
    }

    HLOGC(cnlog.Debug,
          log << CONID() << "HS VERSION=" << hs.m_iVersion
              << " EXTENSIONS: " << CHandShake::ExtensionFlagStr(ext_flags));

    // Ok, now find the beginning of an int32_t array that follows the UDT handshake.
    uint32_t* p    = reinterpret_cast<uint32_t*>(hspkt.m_pcData + CHandShake::m_iContentSize);
    size_t    size = hspkt.getLength() - CHandShake::m_iContentSize; // Due to previous cond check we grant it's >0

    int hsreq_type_cmd SRT_ATR_UNUSED = SRT_CMD_NONE;

    if (IsSet(ext_flags, CHandShake::HS_EXT_HSREQ))
    {
        HLOGC(cnlog.Debug, log << CONID() << "interpretSrtHandshake: extracting HSREQ/RSP type extension");
        uint32_t *begin    = p;
        uint32_t *next     = 0;
        size_t    length   = size / sizeof(uint32_t);
        size_t    blocklen = 0;

        for (;;) // this is ONE SHOT LOOP
        {
            int cmd = FindExtensionBlock(begin, length, (blocklen), (next));

            size_t bytelen = blocklen * sizeof(uint32_t);

            if (cmd == SRT_CMD_HSREQ)
            {
                hsreq_type_cmd = cmd;
                // Set is the size as it should, then give it for interpretation for
                // the proper function.
                if (blocklen < SRT_HS_E_SIZE)
                {
                    m_RejectReason = SRT_REJ_ROGUE;
                    LOGC(cnlog.Error,
                         log << CONID() << "HS-ext HSREQ found but invalid size: " << bytelen
                             << " (expected: " << SRT_HS_E_SIZE << ")");
                    return false; // don't interpret
                }

                int rescmd = processSrtMsg_HSREQ(begin + 1, bytelen, hspkt.m_iTimeStamp, HS_VERSION_SRT1);
                // Interpreted? Then it should be responded with SRT_CMD_HSRSP.
                if (rescmd != SRT_CMD_HSRSP)
                {
                    // m_RejectReason already set
                    LOGC(cnlog.Error,
                         log << CONID() << "interpretSrtHandshake: process HSREQ returned unexpected value " << rescmd);
                    return false;
                }
                handshakeDone();
                // updateAfterSrtHandshake -> moved to postConnect and processRendezvous
            }
            else if (cmd == SRT_CMD_HSRSP)
            {
                hsreq_type_cmd = cmd;
                // Set is the size as it should, then give it for interpretation for
                // the proper function.
                if (blocklen < SRT_HS_E_SIZE)
                {
                    m_RejectReason = SRT_REJ_ROGUE;
                    LOGC(cnlog.Error,
                         log << CONID() << "HS-ext HSRSP found but invalid size: " << bytelen
                             << " (expected: " << SRT_HS_E_SIZE << ")");

                    return false; // don't interpret
                }

                int rescmd = processSrtMsg_HSRSP(begin + 1, bytelen, hspkt.m_iTimeStamp, HS_VERSION_SRT1);
                // Interpreted? Then it should be responded with SRT_CMD_NONE.
                // (nothing to be responded for HSRSP, unless there was some kinda problem)
                if (rescmd != SRT_CMD_NONE)
                {
                    // Just formally; the current code doesn't seem to return anything else
                    // (unless it's already set)
                    if (m_RejectReason == SRT_REJ_UNKNOWN)
                        m_RejectReason = SRT_REJ_ROGUE;
                    LOGC(cnlog.Error,
                         log << CONID() << "interpretSrtHandshake: process HSRSP returned unexpected value " << rescmd);
                    return false;
                }
                handshakeDone();
                // updateAfterSrtHandshake -> moved to postConnect and processRendezvous
            }
            else if (cmd == SRT_CMD_NONE)
            {
                m_RejectReason = SRT_REJ_ROGUE;
                LOGC(cnlog.Warn,
                     log << CONID() << "interpretSrtHandshake: no HSREQ/HSRSP block found in the handshake msg!");
                // This means that there can be no more processing done by FindExtensionBlock().
                // And we haven't found what we need - otherwise one of the above cases would pass
                // and lead to exit this loop immediately.
                return false;
            }
            else
            {
                // Any other kind of message extracted. Search on.
                length -= (next - begin);
                begin = next;
                if (begin)
                    continue;
            }

            break;
        }
    }

    HLOGC(cnlog.Debug, log << CONID() << "interpretSrtHandshake: HSREQ done, checking KMREQ");

    // Now check the encrypted

    bool encrypted = false;

    if (IsSet(ext_flags, CHandShake::HS_EXT_KMREQ))
    {
        HLOGC(cnlog.Debug, log << CONID() << "interpretSrtHandshake: extracting KMREQ/RSP type extension");

#ifdef SRT_ENABLE_ENCRYPTION
        if (!m_pCryptoControl->hasPassphrase())
        {
            if (m_config.bEnforcedEnc)
            {
                m_RejectReason = SRT_REJ_UNSECURE;
                LOGC(cnlog.Error,
                     log << CONID()
                         << "HS KMREQ: Peer declares encryption, but agent does not - rejecting per enforced "
                            "encryption");
                return false;
            }

            LOGC(cnlog.Warn,
                 log << CONID()
                     << "HS KMREQ: Peer declares encryption, but agent does not - still allowing connection.");

            // Still allow for connection, and allow Agent to send unencrypted stream to the peer.
            // Also normally allow the key to be processed; worst case it will send the failure response.
        }

        uint32_t *begin    = p;
        uint32_t *next     = 0;
        size_t    length   = size / sizeof(uint32_t);
        size_t    blocklen = 0;

        for (;;) // This is one shot loop, unless REPEATED by 'continue'.
        {
            int cmd = FindExtensionBlock(begin, length, (blocklen), (next));

            HLOGC(cnlog.Debug,
                  log << CONID() << "interpretSrtHandshake: found extension: (" << cmd << ") "
                      << MessageTypeStr(UMSG_EXT, cmd));

            size_t bytelen = blocklen * sizeof(uint32_t);
            if (cmd == SRT_CMD_KMREQ)
            {
                if (!out_data || !pw_len)
                {
                    m_RejectReason = SRT_REJ_IPE;
                    LOGC(cnlog.Fatal, log << CONID() << "IPE: HS/KMREQ extracted without passing target buffer!");
                    return false;
                }

                int res = m_pCryptoControl->processSrtMsg_KMREQ(begin + 1, bytelen, HS_VERSION_SRT1,
                            (out_data), (*pw_len));
                if (res != SRT_CMD_KMRSP)
                {
                    m_RejectReason = SRT_REJ_IPE;
                    // Something went wrong.
                    HLOGC(cnlog.Debug,
                          log << CONID() << "interpretSrtHandshake: IPE/EPE KMREQ processing failed - returned "
                              << res);
                    return false;
                }
                if (*pw_len == 1)
                {
#ifdef ENABLE_AEAD_API_PREVIEW
                    if (m_pCryptoControl->m_RcvKmState == SRT_KM_S_BADCRYPTOMODE)
                    {
                        // Cryptographic modes mismatch. Not acceptable at all.
                        m_RejectReason = SRT_REJ_CRYPTO;
                        LOGC(cnlog.Error,
                             log << CONID()
                                 << "interpretSrtHandshake: KMREQ result: Bad crypto mode - rejecting");
                        return false;
                    }
#endif

                    // This means that there was an abnormal encryption situation occurred.
                    // This is inacceptable in case of strict encryption.
                    if (m_config.bEnforcedEnc)
                    {
                        if (m_pCryptoControl->m_RcvKmState == SRT_KM_S_BADSECRET)
                        {
                            m_RejectReason = SRT_REJ_BADSECRET;
                        }
                        else
                        {
                            m_RejectReason = SRT_REJ_UNSECURE;
                        }
                        LOGC(cnlog.Error,
                             log << CONID()
                                 << "interpretSrtHandshake: KMREQ result abnornal - rejecting per enforced encryption");
                        return false;
                    }
                }
                encrypted = true;
            }
            else if (cmd == SRT_CMD_KMRSP)
            {
                int res = m_pCryptoControl->processSrtMsg_KMRSP(begin + 1, bytelen, HS_VERSION_SRT1);
                if (m_config.bEnforcedEnc && res == -1)
                {
                    if (m_pCryptoControl->m_SndKmState == SRT_KM_S_BADSECRET)
                        m_RejectReason = SRT_REJ_BADSECRET;
#ifdef ENABLE_AEAD_API_PREVIEW
                    else if (m_pCryptoControl->m_SndKmState == SRT_KM_S_BADCRYPTOMODE)
                        m_RejectReason = SRT_REJ_CRYPTO;
#endif
                    else
                        m_RejectReason = SRT_REJ_UNSECURE;
                    LOGC(cnlog.Error,
                         log << CONID() << "KMRSP failed - rejecting connection as per enforced encryption.");
                    return false;
                }
                encrypted = true;
            }
            else if (cmd == SRT_CMD_NONE)
            {
                m_RejectReason = SRT_REJ_ROGUE;
                LOGC(cnlog.Error, log << CONID() << "HS KMREQ expected - none found!");
                return false;
            }
            else
            {
                HLOGC(cnlog.Debug, log << CONID() << "interpretSrtHandshake: ... skipping " << MessageTypeStr(UMSG_EXT, cmd));
                if (NextExtensionBlock((begin), next, (length)))
                    continue;
            }

            break;
        }
#else
        // When encryption is not enabled at compile time, behave as if encryption wasn't set,
        // so accordingly to StrictEncryption flag.

        if (m_config.bEnforcedEnc)
        {
            m_RejectReason = SRT_REJ_UNSECURE;
            LOGC(cnlog.Error,
                 log << CONID()
                     << "HS KMREQ: Peer declares encryption, but agent didn't enable it at compile time - rejecting "
                        "per enforced encryption");
            return false;
        }

        LOGC(cnlog.Warn,
             log << CONID()
                 << "HS KMREQ: Peer declares encryption, but agent didn't enable it at compile time - still allowing "
                    "connection.");
        encrypted = true;
#endif
    }

    bool   have_congctl = false;
    bool   have_filter  = false;
    string agsm = m_config.sCongestion.str();
    if (agsm == "")
    {
        agsm = "live";
        m_config.sCongestion.set("live", 4);
    }

    bool have_group SRT_ATR_UNUSED = false;

    if (IsSet(ext_flags, CHandShake::HS_EXT_CONFIG))
    {
        HLOGC(cnlog.Debug, log << CONID() << "interpretSrtHandshake: extracting various CONFIG extensions");

        uint32_t *begin    = p;
        uint32_t *next     = 0;
        size_t    length   = size / sizeof(uint32_t);
        size_t    blocklen = 0;

        for (;;) // This is one shot loop, unless REPEATED by 'continue'.
        {
            int cmd = FindExtensionBlock(begin, length, (blocklen), (next));

            HLOGC(cnlog.Debug,
                  log << CONID() << "interpretSrtHandshake: found extension: (" << cmd << ") "
                      << MessageTypeStr(UMSG_EXT, cmd));

            const size_t bytelen = blocklen * sizeof(uint32_t);
            if (cmd == SRT_CMD_SID)
            {
                if (!bytelen || bytelen > CSrtConfig::MAX_SID_LENGTH)
                {
                    LOGC(cnlog.Error,
                         log << CONID() << "interpretSrtHandshake: STREAMID length " << bytelen << " is 0 or > "
                             << +CSrtConfig::MAX_SID_LENGTH << " - PROTOCOL ERROR, REJECTING");
                    return false;
                }
                // Copied through a cleared array. This is because the length is aligned to 4
                // where the padding is filled by zero bytes. For the case when the string is
                // exactly of a 4-divisible length, we make a big array with maximum allowed size
                // filled with zeros. Copying to this array should then copy either only the valid
                // characters of the string (if the length is divisible by 4), or the string with
                // padding zeros. In all these cases in the resulting array we should have all
                // subsequent characters of the string plus at least one '\0' at the end. This will
                // make it a perfect NUL-terminated string, to be used to initialize a string.
                char target[CSrtConfig::MAX_SID_LENGTH + 1];
                memset((target), 0, CSrtConfig::MAX_SID_LENGTH + 1);
                memcpy((target), begin + 1, bytelen);

                // Un-swap on big endian machines
                ItoHLA((uint32_t *)target, (uint32_t *)target, blocklen);

                // Determine the length by dropping all but one of terminal NUL characters.

                size_t targetlen = bytelen;
                for (size_t pos = bytelen - 1; pos != 0; --pos)
                {
                    if (target[pos])
                    {
                        // Found the first non-NUL character backwards
                        // So the length is pos+1
                        targetlen = pos + 1;
                        break;
                    }
                }

                m_config.sStreamName.set(target, targetlen);
                HLOGC(cnlog.Debug,
                      log << CONID() << "CONNECTOR'S REQUESTED SID [" << m_config.sStreamName.c_str()
                          << "] (bytelen=" << bytelen << " blocklen=" << blocklen << ")");
            }
            else if (cmd == SRT_CMD_CONGESTION)
            {
                if (have_congctl)
                {
                    m_RejectReason = SRT_REJ_ROGUE;
                    LOGC(cnlog.Error, log << CONID() << "CONGCTL BLOCK REPEATED!");
                    return false;
                }

                if (!bytelen || bytelen > CSrtConfig::MAX_CONG_LENGTH)
                {
                    LOGC(cnlog.Error,
                         log << CONID() << "interpretSrtHandshake: CONGESTION-control type length " << bytelen
                             << " is 0 or > " << +CSrtConfig::MAX_CONG_LENGTH << " - PROTOCOL ERROR, REJECTING");
                    return false;
                }
                // Declare that congctl has been received
                have_congctl = true;

                char target[CSrtConfig::MAX_CONG_LENGTH + 1];
                memset((target), 0, CSrtConfig::MAX_CONG_LENGTH + 1);
                memcpy((target), begin + 1, bytelen);
                // Un-swap on big endian machines
                ItoHLA((uint32_t *)target, (uint32_t *)target, blocklen);

                string sm = target;

                // As the congctl has been declared by the peer,
                // check if your congctl is compatible.
                // sm cannot be empty, but the agent's sm can be empty meaning live.
                if (sm != agsm)
                {
                    m_RejectReason = SRT_REJ_CONGESTION;
                    LOGC(cnlog.Error,
                         log << CONID() << "PEER'S CONGCTL '" << sm << "' does not match AGENT'S CONGCTL '" << agsm
                             << "'");
                    return false;
                }

                HLOGC(cnlog.Debug,
                      log << CONID() << "CONNECTOR'S CONGCTL [" << sm << "] (bytelen=" << bytelen
                          << " blocklen=" << blocklen << ")");
            }
            else if (cmd == SRT_CMD_FILTER)
            {
                if (have_filter)
                {
                    m_RejectReason = SRT_REJ_FILTER;
                    LOGC(cnlog.Error, log << CONID() << "FILTER BLOCK REPEATED!");
                    return false;
                }

                if (!bytelen || bytelen > CSrtConfig::MAX_PFILTER_LENGTH)
                {
                    LOGC(cnlog.Error,
                         log << CONID() << "interpretSrtHandshake: packet-filter type length " << bytelen
                             << " is 0 or > " << +CSrtConfig::MAX_PFILTER_LENGTH << " - PROTOCOL ERROR, REJECTING");
                    return false;
                }
                // Declare that filter has been received
                have_filter = true;

                char target[CSrtConfig::MAX_PFILTER_LENGTH + 1];
                memset((target), 0, CSrtConfig::MAX_PFILTER_LENGTH + 1);
                memcpy((target), begin + 1, bytelen);
                // Un-swap on big endian machines
                ItoHLA((uint32_t *)target, (uint32_t *)target, blocklen);

                string fltcfg = target;

                HLOGC(cnlog.Debug,
                      log << CONID() << "PEER'S FILTER CONFIG [" << fltcfg << "] (bytelen=" << bytelen
                          << " blocklen=" << blocklen << ")");

                if (!checkApplyFilterConfig(fltcfg))
                {
                    m_RejectReason = SRT_REJ_FILTER;
                    LOGC(cnlog.Error, log << CONID() << "PEER'S FILTER CONFIG [" << fltcfg << "] has been rejected");
                    return false;
                }
            }
#if ENABLE_BONDING
            else if ( cmd == SRT_CMD_GROUP )
            {
                // Note that this will fire in both cases:
                // - When receiving HS request from the Initiator, which belongs to a group, and agent must
                //   create the mirror group on his side (or join the existing one, if there's already
                //   a mirror group for that group ID).
                // - When receiving HS response from the Responder, with its mirror group ID, so the agent
                //   must put the group into his peer group data
                int32_t groupdata[GRPD_E_SIZE] = {};
                if (bytelen < GRPD_MIN_SIZE * GRPD_FIELD_SIZE || bytelen % GRPD_FIELD_SIZE)
                {
                    m_RejectReason = SRT_REJ_ROGUE;
                    LOGC(cnlog.Error, log << CONID() << "PEER'S GROUP wrong size: " << (bytelen/GRPD_FIELD_SIZE));
                    return false;
                }
                size_t groupdata_size = bytelen / GRPD_FIELD_SIZE;

                memcpy(groupdata, begin+1, bytelen);
                if (!interpretGroup(groupdata, groupdata_size, hsreq_type_cmd) )
                {
                    // m_RejectReason handled inside interpretGroup().
                    return false;
                }

                have_group = true;
                HLOGC(cnlog.Debug,
                      log << CONID() << "CONNECTOR'S PEER GROUP [" << groupdata[0] << "] (bytelen=" << bytelen
                          << " blocklen=" << blocklen << ")");
            }
#endif
            else if (cmd == SRT_CMD_NONE)
            {
                break;
            }
            else
            {
                // Found some block that is not interesting here. Skip this and get the next one.
                HLOGC(cnlog.Debug,
                      log << CONID() << "interpretSrtHandshake: ... skipping " << MessageTypeStr(UMSG_EXT, cmd));
            }

            if (!NextExtensionBlock((begin), next, (length)))
                break;
        }
    }

    // Post-checks
    // Check if peer declared encryption
    if (!encrypted && m_config.CryptoSecret.len > 0)
    {
        if (m_config.bEnforcedEnc)
        {
            m_RejectReason = SRT_REJ_UNSECURE;
            LOGC(cnlog.Error,
                 log << CONID()
                     << "HS EXT: Agent declares encryption, but Peer does not - rejecting connection per "
                        "enforced encryption.");
            return false;
        }

        LOGC(cnlog.Warn,
             log << CONID()
                 << "HS EXT: Agent declares encryption, but Peer does not (Agent can still receive unencrypted packets "
                    "from Peer).");

        // This is required so that the sender is still allowed to send data, when encryption is required,
        // just this will be for waste because the receiver won't decrypt them anyway.
        m_pCryptoControl->createFakeSndContext();
        m_pCryptoControl->m_SndKmState = SRT_KM_S_NOSECRET;  // Because Peer did not send KMX, though Agent has pw
        m_pCryptoControl->m_RcvKmState = SRT_KM_S_UNSECURED; // Because Peer has no PW, as has sent no KMREQ.
        return true;
    }

    // If agent has set some nondefault congctl, then congctl is expected from the peer.
    if (agsm != "live" && !have_congctl)
    {
        m_RejectReason = SRT_REJ_CONGESTION;
        LOGC(cnlog.Error,
             log << CONID() << "HS EXT: Agent uses '" << agsm
                 << "' congctl, but peer DID NOT DECLARE congctl (assuming 'live').");
        return false;
    }

#if ENABLE_BONDING
    // m_GroupOf and locking info: NULL check won't hurt here. If the group
    // was deleted in the meantime, it will be found out later anyway and result with error.
    if (m_SrtHsSide == HSD_INITIATOR && m_parent->m_GroupOf)
    {
        // XXX Later probably needs to check if this group REQUIRES the group
        // response. Currently this implements the bonding-category group, and this
        // always requires that the listener respond with the group id, otherwise
        // it probably DID NOT UNDERSTAND THE GROUP, so the connection should be rejected.
        if (!have_group)
        {
            m_RejectReason = SRT_REJ_GROUP;
            LOGC(cnlog.Error,
                 log << CONID()
                     << "HS EXT: agent is a group member, but the listener did not respond with group ID. Rejecting.");
            return false;
        }
    }
#endif

    // Ok, finished, for now.
    return true;
}

bool srt::CUDT::checkApplyFilterConfig(const std::string &confstr)
{
    SrtFilterConfig cfg;
    if (!ParseFilterConfig(confstr, (cfg)))
        return false;

    // Now extract the type, if present, and
    // check if you have this type of corrector available.
    if (!PacketFilter::correctConfig(cfg))
        return false;

    string thisconf = m_config.sPacketFilterConfig.str();

    // Now parse your own string, if you have it.
    if (thisconf != "")
    {
        // - for rendezvous, both must be exactly the same (it's unspecified, which will be the first one)
        if (m_config.bRendezvous && thisconf != confstr)
        {
            return false;
        }

        SrtFilterConfig mycfg;
        if (!ParseFilterConfig(thisconf, (mycfg)))
            return false;

        // Check only if both have set a filter of the same type.
        if (mycfg.type != cfg.type)
            return false;

        // If so, then:
        // - for caller-listener configuration, accept the listener version.
        if (m_SrtHsSide == HSD_INITIATOR)
        {
            // This is a caller, this should apply all parameters received
            // from the listener, forcefully.
            for (map<string, string>::iterator x = cfg.parameters.begin(); x != cfg.parameters.end(); ++x)
            {
                mycfg.parameters[x->first] = x->second;
            }
        }
        else
        {
            if (!CheckFilterCompat((mycfg), cfg))
                return false;
        }

        HLOGC(cnlog.Debug,
              log << CONID() << "checkApplyFilterConfig: param: LOCAL: " << Printable(mycfg.parameters)
                  << " FORGN: " << Printable(cfg.parameters));

        ostringstream myos;
        myos << mycfg.type;
        for (map<string, string>::iterator x = mycfg.parameters.begin(); x != mycfg.parameters.end(); ++x)
        {
            myos << "," << x->first << ":" << x->second;
        }

        m_config.sPacketFilterConfig.set(myos.str());

        HLOGC(cnlog.Debug, log << CONID() << "checkApplyFilterConfig: Effective config: " << thisconf);
    }
    else
    {
        // Take the foreign configuration as a good deal.
        HLOGC(cnlog.Debug, log << CONID() << "checkApplyFilterConfig: Good deal config: " << thisconf);
        m_config.sPacketFilterConfig.set(confstr);
    }

    // XXX Using less maximum payload size of IPv4 and IPv6; this is only about the payload size
    // for live.
    size_t efc_max_payload_size = SRT_LIVE_MAX_PLSIZE - cfg.extra_size;
    if (m_config.zExpPayloadSize > efc_max_payload_size)
    {
        LOGC(cnlog.Warn,
             log << CONID() << "Due to filter-required extra " << cfg.extra_size << " bytes, SRTO_PAYLOADSIZE fixed to "
                 << efc_max_payload_size << " bytes");
        m_config.zExpPayloadSize = efc_max_payload_size;
    }

    return true;
}

#if ENABLE_BONDING
bool srt::CUDT::interpretGroup(const int32_t groupdata[], size_t data_size SRT_ATR_UNUSED, int hsreq_type_cmd SRT_ATR_UNUSED)
{
    // `data_size` isn't checked because we believe it's checked earlier.
    // Also this code doesn't predict to get any other format than the official one,
    // so there are only data in two fields. Passing this argument is only left
    // for consistency and possibly changes in future.

    // We are granted these two fields do exist
    SRTSOCKET grpid = groupdata[GRPD_GROUPID];
    uint32_t gd = groupdata[GRPD_GROUPDATA];

    SRT_GROUP_TYPE gtp = SRT_GROUP_TYPE(SrtHSRequest::HS_GROUP_TYPE::unwrap(gd));
    int link_weight = SrtHSRequest::HS_GROUP_WEIGHT::unwrap(gd);
    uint32_t link_flags = SrtHSRequest::HS_GROUP_FLAGS::unwrap(gd);

    if (m_config.iGroupConnect == 0)
    {
        m_RejectReason = SRT_REJ_GROUP;
        LOGC(cnlog.Error, log << CONID() << "HS/GROUP: this socket is not allowed for group connect.");
        return false;
    }

    // This is called when the group type has come in the handshake is invalid.
    if (gtp >= SRT_GTYPE_E_END)
    {
        m_RejectReason = SRT_REJ_GROUP;
        LOGC(cnlog.Error,
             log << CONID() << "HS/GROUP: incorrect group type value " << gtp << " (max is " << SRT_GTYPE_E_END << ")");
        return false;
    }

    if ((grpid & SRTGROUP_MASK) == 0)
    {
        m_RejectReason = SRT_REJ_ROGUE;
        LOGC(cnlog.Error, log << CONID() << "HS/GROUP: socket ID passed as a group ID is not a group ID");
        return false;
    }

    // We have the group, now take appropriate action.
    // The redundancy group requires to make a mirror group
    // on this side, and the newly created socket should
    // be made belong to it.

#if ENABLE_HEAVY_LOGGING
    static const char* hs_side_name[] = {"draw", "initiator", "responder"};
    HLOGC(cnlog.Debug,
          log << CONID() << "interpretGroup: STATE: HsSide=" << hs_side_name[m_SrtHsSide]
              << " HS MSG: " << MessageTypeStr(UMSG_EXT, hsreq_type_cmd) << " $" << grpid << " type=" << gtp
              << " weight=" << link_weight << " flags=0x" << std::hex << link_flags);
#endif

    // XXX Here are two separate possibilities:
    //
    // 1. This is a HS request and this is a newly created socket not yet part of any group.
    // 2. This is a HS response and the group is the mirror group for the group to which the agent belongs; we need to pin the mirror group as peer group
    //
    // These two situations can be only distinguished by the HS side.
    if (m_SrtHsSide == HSD_DRAW)
    {
        m_RejectReason = SRT_REJ_IPE;
        LOGC(cnlog.Error,
             log << CONID()
                 << "IPE: interpretGroup: The HS side should have been already decided; it's still DRAW. Grouping "
                    "rejected.");
        return false;
    }

    ScopedLock guard_group_existence (uglobal().m_GlobControlLock);

    if (m_SrtHsSide == HSD_INITIATOR)
    {
        // This is a connection initiator that has requested the peer to make a
        // mirror group and join it, then respond its mirror group id. The
        // `grpid` variable contains this group ID; map this as your peer
        // group. If your group already has a peer group set, check if this is
        // the same id, otherwise the connection should be rejected.

        // So, first check the group of the current socket and see if a peer is set.
        CUDTGroup* pg = m_parent->m_GroupOf;
        if (!pg)
        {
            // This means that the responder has responded with a group membership,
            // but the initiator did not request any group membership presence.
            // Currently impossible situation.
            m_RejectReason = SRT_REJ_IPE;
            LOGC(cnlog.Error, log << CONID() << "IPE: HS/RSP: group membership responded, while not requested.");
            return false;
        }

        // Group existence is guarded, so we can now lock the group as well.
        ScopedLock gl(*pg->exp_groupLock());

        // Now we know the group exists, but it might still be closed
        if (pg->closing())
        {
            LOGC(cnlog.Error, log << CONID() << "HS/RSP: group was closed in the process, can't continue connecting");
            m_RejectReason = SRT_REJ_IPE;
            return false;
        }

        SRTSOCKET peer = pg->peerid();
        if (peer == -1)
        {
            // This is the first connection within this group, so this group
            // has just been informed about the peer membership. Accept it.
            pg->set_peerid(grpid);
            HLOGC(cnlog.Debug,
                  log << CONID() << "HS/RSP: group $" << pg->id() << " -> peer $" << pg->peerid()
                      << ", copying characteristic data");

            // The call to syncWithSocket is copying
            // some interesting data from the first connected
            // socket. This should be only done for the first successful connection.
            pg->syncWithSocket(*this, HSD_INITIATOR);
        }
        // Otherwise the peer id must be the same as existing, otherwise
        // this group is considered already bound to another peer group.
        // (Note that the peer group is peer-specific, and peer id numbers
        // may repeat among sockets connected to groups established on
        // different peers).
        else if (peer != grpid)
        {
            LOGC(cnlog.Error,
                 log << CONID() << "IPE: HS/RSP: group membership responded for peer $" << grpid
                     << " but the current socket's group $" << pg->id() << " has already a peer $" << peer);
            m_RejectReason = SRT_REJ_GROUP;
            return false;
        }
        else
        {
            HLOGC(cnlog.Debug,
                  log << CONID() << "HS/RSP: group $" << pg->id() << " ALREADY MAPPED to peer mirror $"
                      << pg->peerid());
        }
    }
    else
    {
        // This is a connection responder that has been requested to make a
        // mirror group and join it. Later on, the HS response will be sent
        // and its group ID will be added to the HS extensions as mirror group
        // ID to the peer.

        SRTSOCKET lgid = makeMePeerOf(grpid, gtp, link_flags);
        if (!lgid)
            return true; // already done

        if (lgid == -1)
        {
            // NOTE: This error currently isn't reported by makeMePeerOf,
            // so this is left to handle a possible error introduced in future.
            m_RejectReason = SRT_REJ_GROUP;
            return false; // error occurred
        }

        if (!m_parent->m_GroupOf)
        {
            // Strange, we just added it...
            m_RejectReason = SRT_REJ_IPE;
            LOGC(cnlog.Fatal, log << CONID() << "IPE: socket not in group after adding to it");
            return false;
        }

        groups::SocketData* f = m_parent->m_GroupMemberData;

        f->weight = link_weight;
        f->agent = m_parent->m_SelfAddr;
        f->peer = m_PeerAddr;
    }

    m_parent->m_GroupOf->debugGroup();

    // That's all. For specific things concerning group
    // types, this will be later.
    return true;
}
#endif

#if ENABLE_BONDING
// NOTE: This function is called only in one place and it's done
// exclusively on the listener side (HSD_RESPONDER, HSv5+).

// [[using locked(s_UDTUnited.m_GlobControlLock)]]
SRTSOCKET srt::CUDT::makeMePeerOf(SRTSOCKET peergroup, SRT_GROUP_TYPE gtp, uint32_t link_flags)
{
    // Note: This function will lock pg->m_GroupLock!

    CUDTSocket* s = m_parent;

    // Note that the socket being worked out here is about to be returned
    // from `srt_accept` call, and until this moment it will be inaccessible
    // for any other thread. It is then assumed that no other thread is accessing
    // it right now so there's no need to lock s->m_ControlLock.

    // Check if there exists a group that this one is a peer of.
    CUDTGroup* gp = uglobal().findPeerGroup_LOCKED(peergroup);
    bool was_empty = true;
    if (gp)
    {
        if (gp->type() != gtp)
        {
            LOGC(gmlog.Error,
                 log << CONID() << "HS: GROUP TYPE COLLISION: peer group=$" << peergroup << " type " << gtp
                     << " agent group=$" << gp->id() << " type" << gp->type());
            return -1;
        }

        HLOGC(gmlog.Debug, log << CONID() << "makeMePeerOf: group for peer=$" << peergroup << " found: $" << gp->id());

        if (!gp->groupEmpty())
            was_empty = false;
    }
    else
    {
        try
        {
            gp = &newGroup(gtp);
        }
        catch (...)
        {
            // Expected exceptions are only those referring to system resources
            return -1;
        }

        if (!gp->applyFlags(link_flags, m_SrtHsSide))
        {
            // Wrong settings. Must reject. Delete group.
            uglobal().deleteGroup_LOCKED(gp);
            return -1;
        }

        gp->set_peerid(peergroup);
        gp->deriveSettings(this);

        // This can only happen on a listener (it's only called on a site that is
        // HSD_RESPONDER), so it was a response for a groupwise connection.
        // Therefore such a group shall always be considered opened.
        gp->setOpen();

        HLOGC(gmlog.Debug,
              log << CONID() << "makeMePeerOf: no group has peer=$" << peergroup << " - creating new mirror group $"
                  << gp->id());
    }

    {
        ScopedLock glock (*gp->exp_groupLock());
        if (gp->closing())
        {
            HLOGC(gmlog.Debug, log << CONID() << "makeMePeerOf: group $" << gp->id() << " is being closed, can't process");
        }

        if (was_empty)
        {
            gp->syncWithSocket(s->core(), HSD_RESPONDER);
        }
    }

    // Setting non-blocking reading for group socket.
    s->core().m_config.bSynRecving = false;
    s->core().m_config.bSynSending = false;

    // Copy of addSocketToGroup. No idea how many parts could be common, not much.

    // Check if the socket already is in the group
    groups::SocketData* f;
    if (gp->contains(m_SocketID, (f)))
    {
        // XXX This is internal error. Report it, but continue
        // (A newly created socket from acceptAndRespond should not have any group membership yet)
        LOGC(gmlog.Error, log << CONID() << "IPE (non-fatal): the socket is in the group, but has no clue about it!");
        s->m_GroupOf         = gp;
        s->m_GroupMemberData = f;
        return 0;
    }

    s->m_GroupMemberData = gp->add(groups::prepareSocketData(s));
    s->m_GroupOf = gp;
    m_HSGroupType = gtp;

    // Record the remote address in the group data.

    return gp->id();
}

void srt::CUDT::synchronizeWithGroup(CUDTGroup* gp)
{
    ScopedLock gl (*gp->exp_groupLock());

    // We have blocked here the process of connecting a new
    // socket and adding anything new to the group, so no such
    // thing may happen in the meantime.
    steady_clock::time_point start_time, peer_start_time;

    start_time = m_stats.tsStartTime;
    peer_start_time = m_tsRcvPeerStartTime;

    if (!gp->applyGroupTime((start_time), (peer_start_time)))
    {
        HLOGC(gmlog.Debug,
              log << CONID() << "synchronizeWithGroup: ST=" << FormatTime(m_stats.tsStartTime) << " -> "
                  << FormatTime(start_time) << " PST=" << FormatTime(m_tsRcvPeerStartTime) << " -> "
                  << FormatTime(peer_start_time));
        m_stats.tsStartTime  = start_time;
        m_tsRcvPeerStartTime = peer_start_time;
    }
    else
    {
        // This was the first connected socket and it defined start time.
        HLOGC(gmlog.Debug,
              log << CONID() << "synchronizeWithGroup: ST=" << FormatTime(m_stats.tsStartTime)
                  << " PST=" << FormatTime(m_tsRcvPeerStartTime));
    }

    steady_clock::time_point rcv_buffer_time_base;
    bool rcv_buffer_wrap_period = false;
    steady_clock::duration rcv_buffer_udrift(0);
    if (m_bTsbPd && gp->getBufferTimeBase(this, (rcv_buffer_time_base), (rcv_buffer_wrap_period), (rcv_buffer_udrift)))
    {
        // We have at least one socket in the group, each socket should have
        // the value of the timebase set exactly THE SAME.

        // In case when we have the following situation:

        // - the existing link is before [LAST30] (so wrap period is off)
        // - the new link gets the timestamp from [LAST30] range
        // --> this will be recognized as entering the wrap period, next
        //     timebase will get added a segment to this value
        //
        // The only dangerous situations could be when one link gets
        // timestamps from the [FOLLOWING30] and the other in [FIRST30],
        // but between them there's a 30s distance, considered large enough
        // time to not fill a network window.
        enterCS(m_RecvLock);
        m_pRcvBuffer->applyGroupTime(rcv_buffer_time_base, rcv_buffer_wrap_period, m_iTsbPdDelay_ms * 1000, rcv_buffer_udrift);
        m_pRcvBuffer->setPeerRexmitFlag(m_bPeerRexmitFlag);
        leaveCS(m_RecvLock);

        HLOGC(gmlog.Debug, log << "AFTER HS: Set Rcv TsbPd mode: delay="
                << (m_iTsbPdDelay_ms/1000) << "." << (m_iTsbPdDelay_ms%1000)
                << "s GROUP TIME BASE: " << FormatTime(rcv_buffer_time_base)
                << " (" << (rcv_buffer_wrap_period ? "" : "NOT") << " WRAP PERIOD)");
    }
    else
    {
        HLOGC(gmlog.Debug,
              log << CONID() << "AFTER HS: (GROUP, but "
                  << (m_bTsbPd ? "FIRST SOCKET is initialized normally)" : "no TSBPD set)"));
        updateSrtRcvSettings();
    }

    // This function currently does nothing, just left for consistency
    // with updateAfterSrtHandshake().
    updateSrtSndSettings();

    // These are the values that are normally set initially by setters.
    int32_t snd_isn = m_iSndLastAck, rcv_isn = m_iRcvLastAck;
    if (!gp->applyGroupSequences(m_SocketID, (snd_isn), (rcv_isn)))
    {
        HLOGC(gmlog.Debug,
                log << CONID() << "synchronizeWithGroup: DERIVED ISN: RCV=%" << m_iRcvLastAck << " -> %" << rcv_isn
                << " (shift by " << CSeqNo::seqcmp(rcv_isn, m_iRcvLastAck) << ") SND=%" << m_iSndLastAck
                << " -> %" << snd_isn << " (shift by " << CSeqNo::seqcmp(snd_isn, m_iSndLastAck) << ")");
        setInitialRcvSeq(rcv_isn);
        setInitialSndSeq(snd_isn);
    }
    else
    {
        HLOGC(gmlog.Debug,
                log << CONID() << "synchronizeWithGroup: DEFINED ISN: RCV=%" << m_iRcvLastAck << " SND=%"
                << m_iSndLastAck);
    }
}
#endif

void srt::CUDT::startConnect(const sockaddr_any& serv_addr, int32_t forced_isn)
{
    ScopedLock cg (m_ConnectionLock);

    HLOGC(aclog.Debug, log << CONID() << "startConnect: -> " << serv_addr.str()
            << (m_config.bSynRecving ? " (SYNCHRONOUS)" : " (ASYNCHRONOUS)") << "...");

    if (!m_bOpened)
        throw CUDTException(MJ_NOTSUP, MN_NONE, 0);

    if (m_bListening)
        throw CUDTException(MJ_NOTSUP, MN_ISCONNECTED, 0);

    if (m_bConnecting || m_bConnected)
        throw CUDTException(MJ_NOTSUP, MN_ISCONNECTED, 0);

    // record peer/server address
    m_PeerAddr = serv_addr;

    // register this socket in the rendezvous queue
    // RendezevousQueue is used to temporarily store incoming handshake, non-rendezvous connections also require this
    // function
    steady_clock::duration ttl = m_config.tdConnTimeOut;

    if (m_config.bRendezvous)
        ttl *= 10;

    const steady_clock::time_point ttl_time = steady_clock::now() + ttl;
    m_pRcvQueue->registerConnector(m_SocketID, this, serv_addr, ttl_time);

    // The m_iType is used in the INDUCTION for nothing. This value is only regarded
    // in CONCLUSION handshake, however this must be created after the handshake version
    // is already known. UDT_DGRAM is the value that was the only valid in the old SRT
    // with HSv4 (it supported only live transmission), for HSv5 it will be changed to
    // handle handshake extension flags.
    m_ConnReq.m_iType = UDT_DGRAM;

    // Auto mode for Caller and in Rendezvous is equivalent to CIPHER_MODE_AES_CTR.
    if (m_config.iCryptoMode == CSrtConfig::CIPHER_MODE_AUTO)
        m_config.iCryptoMode = CSrtConfig::CIPHER_MODE_AES_CTR;

    // This is my current configuration
    if (m_config.bRendezvous)
    {
        // For rendezvous, use version 5 in the waveahand and the cookie.
        // In case when you get the version 4 waveahand, simply switch to
        // the legacy HSv4 rendezvous and this time send version 4 CONCLUSION.

        // The HSv4 client simply won't check the version nor the cookie and it
        // will be sending its waveahands with version 4. Only when the party
        // has sent version 5 waveahand should the agent continue with HSv5
        // rendezvous.
        m_ConnReq.m_iVersion = HS_VERSION_SRT1;
        // m_ConnReq.m_iVersion = HS_VERSION_UDT4; // <--- Change in order to do regression test.
        m_ConnReq.m_iReqType = URQ_WAVEAHAND;
        m_ConnReq.m_iCookie  = bake(serv_addr);

        // This will be also passed to a HSv4 rendezvous, but fortunately the old
        // SRT didn't read this field from URQ_WAVEAHAND message, only URQ_CONCLUSION.
        m_ConnReq.m_iType           = SrtHSRequest::wrapFlags(false /* no MAGIC here */, m_config.iSndCryptoKeyLen);
        IF_HEAVY_LOGGING(const bool whether = m_config.iSndCryptoKeyLen != 0);
        HLOGC(aclog.Debug,
              log << CONID() << "startConnect (rnd): " << (whether ? "" : "NOT ")
                  << " Advertising PBKEYLEN - value = " << m_config.iSndCryptoKeyLen);
        m_RdvState  = CHandShake::RDV_WAVING;
        m_SrtHsSide = HSD_DRAW; // initially not resolved.
    }
    else
    {
        // For caller-listener configuration, set the version 4 for INDUCTION
        // due to a serious problem in UDT code being also in the older SRT versions:
        // the listener peer simply sents the EXACT COPY of the caller's induction
        // handshake, except the cookie, which means that when the caller sents version 5,
        // the listener will respond with version 5, which is a false information. Therefore
        // HSv5 clients MUST send HS_VERSION_UDT4 from the caller, regardless of currently
        // supported handshake version.
        //
        // The HSv5 listener should only respond with INDUCTION with m_iVersion == HS_VERSION_SRT1.
        m_ConnReq.m_iVersion = HS_VERSION_UDT4;
        m_ConnReq.m_iReqType = URQ_INDUCTION;
        m_ConnReq.m_iCookie  = 0;
        m_RdvState           = CHandShake::RDV_INVALID;
    }

    m_ConnReq.m_iMSS            = m_config.iMSS;
    // Defined as the size of the receiver buffer in packets, unless
    // SRTO_FC has been set to a less value.
    m_ConnReq.m_iFlightFlagSize = m_config.flightCapacity();
    m_ConnReq.m_iID             = m_SocketID;
    CIPAddress::ntop(serv_addr, (m_ConnReq.m_piPeerIP));

    if (forced_isn == SRT_SEQNO_NONE)
    {
        forced_isn = generateISN();
        HLOGC(aclog.Debug, log << CONID() << "startConnect: ISN generated = " << forced_isn);
    }
    else
    {
        HLOGC(aclog.Debug, log << CONID() << "startConnect: ISN forced = " << forced_isn);
    }

    m_iISN = m_ConnReq.m_iISN = forced_isn;

    setInitialSndSeq(m_iISN);
    // Inform the server my configurations.
    CPacket reqpkt;
    reqpkt.setControl(UMSG_HANDSHAKE);
    reqpkt.allocate(m_iMaxSRTPayloadSize);
    // XXX NOTE: Now the memory for the payload part is allocated automatically,
    // and such allocated memory is also automatically deallocated in the
    // destructor. If you use CPacket::allocate, remember that you must not:
    // - delete this memory
    // - assign to m_pcData.
    // If you use only manual assignment to m_pCData, this is then manual
    // allocation and so it won't be deallocated in the destructor.
    //
    // (Desired would be to disallow modification of m_pcData outside the
    // control of methods.)

    // ID = 0, connection request
    reqpkt.m_iID = 0;

    size_t hs_size = m_iMaxSRTPayloadSize;
    m_ConnReq.store_to((reqpkt.m_pcData), (hs_size));

    // Note that CPacket::allocate() sets also the size
    // to the size of the allocated buffer, which not
    // necessarily is to be the size of the data.
    reqpkt.setLength(hs_size);

    const steady_clock::time_point tnow = steady_clock::now();
    m_SndLastAck2Time = tnow;
    setPacketTS(reqpkt, tnow);

    HLOGC(cnlog.Debug,
          log << CONID() << "CUDT::startConnect: REQ-TIME set HIGH (TimeStamp: " << reqpkt.m_iTimeStamp
              << "). SENDING HS: " << m_ConnReq.show());

    /*
     * Race condition if non-block connect response thread scheduled before we set m_bConnecting to true?
     * Connect response will be ignored and connecting will wait until timeout.
     * Maybe m_ConnectionLock handling problem? Not used in CUDT::connect(const CPacket& response)
     */
    m_tsLastReqTime = tnow;
    m_bConnecting = true;

    // At this point m_SourceAddr is probably default-any, but this function
    // now requires that the address be specified here because there will be
    // no possibility to do it at any next stage of sending.
    m_pSndQueue->sendto(serv_addr, reqpkt, m_SourceAddr);

    //
    ///
    ////  ---> CONTINUE TO: <PEER>.CUDT::processConnectRequest()
    ///        (Take the part under condition: hs.m_iReqType == URQ_INDUCTION)
    ////  <--- RETURN WHEN: m_pSndQueue->sendto() is called.
    ////  .... SKIP UNTIL m_pRcvQueue->recvfrom() HERE....
    ////       (the first "sendto" will not be called due to being too early)
    ///
    //

    //////////////////////////////////////////////////////
    // SYNCHRO BAR
    //////////////////////////////////////////////////////
    if (!m_config.bSynRecving)
    {
        HLOGC(cnlog.Debug, log << CONID() << "startConnect: ASYNC MODE DETECTED. Deferring the process to RcvQ:worker");
        return;
    }

    // Below this bar, rest of function maintains only and exclusively
    // the SYNCHRONOUS (blocking) connection process. 

    // Wait for the negotiated configurations from the peer side.

    // This packet only prepares the storage where we will read the
    // next incoming packet.
    CPacket response;
    response.setControl(UMSG_HANDSHAKE);
    response.allocate(m_iMaxSRTPayloadSize);

    CUDTException  e;
    EConnectStatus cst = CONN_CONTINUE;
    // This is a temporary place to store the DESTINATION IP from the incoming packet.
    // We can't record this address yet until the cookie-confirmation is done, for safety reasons.
    sockaddr_any use_source_adr(serv_addr.family());

    while (!m_bClosing)
    {
        const steady_clock::time_point local_tnow = steady_clock::now();
        const steady_clock::duration tdiff = local_tnow - m_tsLastReqTime.load();
        // avoid sending too many requests, at most 1 request per 250ms

        // SHORT VERSION:
        // The immediate first run of this loop WILL SKIP THIS PART, so
        // the processing really begins AFTER THIS CONDITION.
        //
        // Note that some procedures inside may set m_tsLastReqTime to 0,
        // which will result of this condition to trigger immediately in
        // the next iteration.
        if (count_milliseconds(tdiff) > 250)
        {
            HLOGC(cnlog.Debug,
                  log << CONID() << "startConnect: LOOP: time to send (" << count_milliseconds(tdiff)
                      << " > 250 ms). size=" << reqpkt.getLength());

            if (m_config.bRendezvous)
                reqpkt.m_iID = m_ConnRes.m_iID;

#if ENABLE_HEAVY_LOGGING
            {
                CHandShake debughs;
                debughs.load_from(reqpkt.m_pcData, reqpkt.getLength());
                HLOGC(cnlog.Debug,
                      log << CONID() << "startConnect: REQ-TIME HIGH."
                          << " cont/sending HS to peer: " << debughs.show());
            }
#endif

            m_tsLastReqTime = local_tnow;
            setPacketTS(reqpkt, local_tnow);
            m_pSndQueue->sendto(serv_addr, reqpkt, use_source_adr);
        }
        else
        {
            HLOGC(cnlog.Debug,
                  log << CONID() << "startConnect: LOOP: too early to send - " << count_milliseconds(tdiff)
                      << " < 250ms");
        }

        cst = CONN_CONTINUE;
        response.setLength(m_iMaxSRTPayloadSize);
        if (m_pRcvQueue->recvfrom(m_SocketID, (response)) > 0)
        {
            use_source_adr = response.udpDestAddr();

            HLOGC(cnlog.Debug, log << CONID() << "startConnect: got response for connect request");
            cst = processConnectResponse(response, &e);

            HLOGC(cnlog.Debug, log << CONID() << "startConnect: response processing result: " << ConnectStatusStr(cst));

            // Expected is that:
            // - the peer responded with URQ_INDUCTION + cookie. This above function
            //   should check that and craft the URQ_CONCLUSION handshake, in which
            //   case this function returns CONN_CONTINUE. As an extra action taken
            //   for that case, we set the SECURING mode if encryption requested,
            //   and serialize again the handshake, possibly together with HS extension
            //   blocks, if HSv5 peer responded. The serialized handshake will be then
            //   sent again, as the loop is repeated.
            // - the peer responded with URQ_CONCLUSION. This handshake was accepted
            //   as a connection, and for >= HSv5 the HS extension blocks have been
            //   also read and interpreted. In this case this function returns:
            //   - CONN_ACCEPT, if everything was correct - break this loop and return normally
            //   - CONN_REJECT in case of any problems with the delivered handshake
            //     (incorrect data or data conflict) - throw error exception
            // - the peer responded with any of URQ_ERROR_*.  - throw error exception
            //
            // The error exception should make the API connect() function fail, if blocking
            // or mark the failure for that socket in epoll, if non-blocking.

            if (cst == CONN_RENDEZVOUS)
            {
                // When this function returned CONN_RENDEZVOUS, this requires
                // very special processing for the Rendezvous-v5 algorithm. This MAY
                // involve also preparing a new handshake form, also interpreting the
                // SRT handshake extension and crafting SRT handshake extension for the
                // peer, which should be next sent. When this function returns CONN_CONTINUE,
                // it means that it has done all that was required, however none of the below
                // things has to be done (this function will do it by itself if needed).
                // Otherwise the handshake rolling can be interrupted and considered complete.
                cst = processRendezvous(&response, serv_addr, RST_OK, (reqpkt));
                if (cst == CONN_CONTINUE)
                    continue;

                HLOGC(cnlog.Debug,
                        log << CONID() << "startConnect: processRendezvous returned cst=" << ConnectStatusStr(cst));

                if (cst == CONN_REJECT)
                {
                    // Just in case it wasn't set, set this as a fallback
                    if (m_RejectReason == SRT_REJ_UNKNOWN)
                        m_RejectReason = SRT_REJ_ROGUE;

                    // rejection or erroneous code.
                    reqpkt.setLength(m_iMaxSRTPayloadSize);
                    reqpkt.setControl(UMSG_HANDSHAKE);
                    sendRendezvousRejection(serv_addr, (reqpkt));
                }
            }

            if (cst == CONN_REJECT)
            {
                HLOGC(cnlog.Debug,
                        log << CONID() << "startConnect: REJECTED by processConnectResponse - sending SHUTDOWN");
                sendCtrl(UMSG_SHUTDOWN);
            }

            if (cst != CONN_CONTINUE && cst != CONN_CONFUSED)
                break; // --> OUTSIDE-LOOP

            // IMPORTANT
            // [[using assert(m_pCryptoControl != nullptr)]];

            // new request/response should be sent out immediately on receiving a response
            HLOGC(cnlog.Debug,
                  log << CONID() << "startConnect: SYNC CONNECTION STATUS:" << ConnectStatusStr(cst)
                      << ", REQ-TIME: LOW.");
            m_tsLastReqTime = steady_clock::time_point();

            // Now serialize the handshake again to the existing buffer so that it's
            // then sent later in this loop.

            // First, set the size back to the original size, m_iMaxSRTPayloadSize because
            // this is the size of the originally allocated space. It might have been
            // shrunk by serializing the INDUCTION handshake (which was required before
            // sending this packet to the output queue) and therefore be too
            // small to store the CONCLUSION handshake (with HSv5 extensions).
            reqpkt.setLength(m_iMaxSRTPayloadSize);

            HLOGC(cnlog.Debug,
                  log << CONID() << "startConnect: creating HS CONCLUSION: buffer size=" << reqpkt.getLength());

            // NOTE: BUGFIX: SERIALIZE AGAIN.
            // The original UDT code didn't do it, so it was theoretically
            // turned into conclusion, but was sending still the original
            // induction handshake challenge message. It was working only
            // thanks to that simultaneously there were being sent handshake
            // messages from a separate thread (CSndQueue::worker) from
            // RendezvousQueue, this time serialized properly, which caused
            // that with blocking mode there was a kinda initial "drunk
            // passenger with taxi driver talk" until the RendezvousQueue sends
            // (when "the time comes") the right CONCLUSION handshake
            // challenge message.
            //
            // Now that this is fixed, the handshake messages from RendezvousQueue
            // are sent only when there is a rendezvous mode or non-blocking mode.
            if (!createSrtHandshake(SRT_CMD_HSREQ, SRT_CMD_KMREQ, 0, 0, (reqpkt), (m_ConnReq)))
            {
                LOGC(cnlog.Warn, log << CONID() << "createSrtHandshake failed - REJECTING.");
                cst = CONN_REJECT;
                break;
            }
            // These last 2 parameters designate the buffer, which is in use only for SRT_CMD_KMRSP.
            // If m_ConnReq.m_iVersion == HS_VERSION_UDT4, this function will do nothing,
            // except just serializing the UDT handshake.
            // The trick is that the HS challenge is with version HS_VERSION_UDT4, but the
            // listener should respond with HS_VERSION_SRT1, if it is HSv5 capable.
        }

        HLOGC(cnlog.Debug,
              log << CONID() << "startConnect: timeout from Q:recvfrom, looping again; cst=" << ConnectStatusStr(cst));

#if ENABLE_HEAVY_LOGGING
        // Non-fatal assertion
        if (cst == CONN_REJECT) // Might be returned by processRendezvous
        {
            LOGC(cnlog.Error,
                 log << CONID()
                     << "startConnect: IPE: cst=REJECT NOT EXPECTED HERE, the loop should've been interrupted!");
            break;
        }
#endif

        if (steady_clock::now() > ttl_time)
        {
            // timeout
            e = CUDTException(MJ_SETUP, MN_TIMEOUT, 0);
            m_RejectReason = SRT_REJ_TIMEOUT;
            HLOGC(cnlog.Debug,
                  log << CONID() << "startConnect: TTL time " << FormatTime(ttl_time) << " exceeded, TIMEOUT.");
            break;
        }
    }

    // <--- OUTSIDE-LOOP
    // Here will fall the break when not CONN_CONTINUE.
    // CONN_RENDEZVOUS is handled by processRendezvous.
    // CONN_ACCEPT will skip this and pass on.
    if (cst == CONN_REJECT)
    {
        e = CUDTException(MJ_SETUP, MN_REJECTED, 0);
    }

    if (e.getErrorCode() == 0)
    {
        if (m_bClosing)                                    // if the socket is closed before connection...
            e = CUDTException(MJ_SETUP, MN_CLOSED, 0);
        else if (m_ConnRes.m_iReqType > URQ_FAILURE_TYPES) // connection request rejected
        {
            m_RejectReason = RejectReasonForURQ(m_ConnRes.m_iReqType);
            e              = CUDTException(MJ_SETUP, MN_REJECTED, 0);
        }
        else if ((!m_config.bRendezvous) && (m_ConnRes.m_iISN != m_iISN)) // secuity check
            e = CUDTException(MJ_SETUP, MN_SECURITY, 0);
    }

    if (e.getErrorCode() != 0)
    {
        m_bConnecting = false;
        // The process is to be abnormally terminated, remove the connector
        // now because most likely no other processing part has done anything with it.
        m_pRcvQueue->removeConnector(m_SocketID);
        throw e;
    }

    HLOGC(cnlog.Debug,
          log << CONID() << "startConnect: handshake exchange succeeded. sourceIP=" << m_SourceAddr.str());

    // Parameters at the end.
    HLOGC(cnlog.Debug,
          log << CONID() << "startConnect: END. Parameters: mss=" << m_config.iMSS
              << " max-cwnd-size=" << m_CongCtl->cgWindowMaxSize() << " cwnd-size=" << m_CongCtl->cgWindowSize()
              << " rtt=" << m_iSRTT << " bw=" << m_iBandwidth);
}

// Asynchronous connection
EConnectStatus srt::CUDT::processAsyncConnectResponse(const CPacket &pkt) ATR_NOEXCEPT
{
    EConnectStatus cst = CONN_CONTINUE;
    CUDTException  e;

    ScopedLock cg(m_ConnectionLock);
    HLOGC(cnlog.Debug, log << CONID() << "processAsyncConnectResponse: got response for connect request, processing");
    cst = processConnectResponse(pkt, &e);

    HLOGC(cnlog.Debug,
          log << CONID() << "processAsyncConnectResponse: response processing result: " << ConnectStatusStr(cst)
              << "; REQ-TIME LOW to enforce immediate response");
    m_tsLastReqTime = steady_clock::time_point();

    return cst;
}

bool srt::CUDT::processAsyncConnectRequest(EReadStatus         rst,
                                      EConnectStatus      cst,
                                      const CPacket*      pResponse /*[[nullable]]*/,
                                      const sockaddr_any& serv_addr)
{
    // IMPORTANT!

    // This function is called, still asynchronously, but in the order
    // of call just after the call to the above processAsyncConnectResponse.
    // This should have got the original value returned from
    // processConnectResponse through processAsyncConnectResponse.

    CPacket request;
    request.setControl(UMSG_HANDSHAKE);
    request.allocate(m_iMaxSRTPayloadSize);
    const steady_clock::time_point now = steady_clock::now();
    setPacketTS(request, now);

    HLOGC(cnlog.Debug,
          log << CONID() << "processAsyncConnectRequest: REQ-TIME: HIGH. Should prevent too quick responses.");
    m_tsLastReqTime = now;
    // ID = 0, connection request
    request.m_iID = !m_config.bRendezvous ? 0 : m_ConnRes.m_iID;

    bool status = true;

    ScopedLock cg(m_ConnectionLock);
    if (!m_bOpened) // Check the socket has not been closed before already.
        return false;

    if (cst == CONN_RENDEZVOUS)
    {
        HLOGC(cnlog.Debug, log << CONID() << "processAsyncConnectRequest: passing to processRendezvous");
        cst = processRendezvous(pResponse, serv_addr, rst, (request));
        if (cst == CONN_ACCEPT)
        {
            HLOGC(cnlog.Debug,
                  log << CONID()
                      << "processAsyncConnectRequest: processRendezvous completed the process and responded by itself. "
                         "Done.");
            return true;
        }

        if (cst != CONN_CONTINUE)
        {
            // processRendezvous already set the reject reason
            LOGC(cnlog.Warn,
                 log << CONID()
                     << "processAsyncConnectRequest: REJECT reported from processRendezvous, not processing further.");

            if (m_RejectReason == SRT_REJ_UNKNOWN)
                m_RejectReason = SRT_REJ_ROGUE;

            sendRendezvousRejection(serv_addr, (request));
            status = false;
        }
    }
    else if (cst == CONN_REJECT)
    {
        // m_RejectReason already set at worker_ProcessAddressedPacket.
        LOGC(cnlog.Warn,
             log << CONID() << "processAsyncConnectRequest: REJECT reported from HS processing: "
                 << srt_rejectreason_str(m_RejectReason) << " - not processing further");
        // m_tsLastReqTime = steady_clock::time_point(); XXX ?
        return false;
    }
    else
    {
        // (this procedure will be also run for HSv4 rendezvous)
        HLOGC(cnlog.Debug,
              log << CONID() << "processAsyncConnectRequest: serializing HS: buffer size=" << request.getLength());
        if (!createSrtHandshake(SRT_CMD_HSREQ, SRT_CMD_KMREQ, 0, 0, (request), (m_ConnReq)))
        {
            // All 'false' returns from here are IPE-type, mostly "invalid argument" plus "all keys expired".
            LOGC(cnlog.Error,
                 log << CONID() << "IPE: processAsyncConnectRequest: createSrtHandshake failed, dismissing.");
            status = false;
        }
        else
        {
            HLOGC(cnlog.Debug,
                  log << CONID()
                      << "processAsyncConnectRequest: sending HS reqtype=" << RequestTypeStr(m_ConnReq.m_iReqType)
                      << " to socket " << request.m_iID << " size=" << request.getLength());
        }
    }

    if (!status)
    {
        return false;
        /* XXX Shouldn't it send a single response packet for the rejection?
        // Set the version to 0 as "handshake rejection" status and serialize it
        CHandShake zhs;
        size_t size = request.getLength();
        zhs.store_to((request.m_pcData), (size));
        request.setLength(size);
        */
    }

    HLOGC(cnlog.Debug,
          log << CONID() << "processAsyncConnectRequest: setting REQ-TIME HIGH, SENDING HS:" << m_ConnReq.show());
    m_tsLastReqTime = steady_clock::now();
    m_pSndQueue->sendto(serv_addr, request, m_SourceAddr);
    return status;
}

void srt::CUDT::sendRendezvousRejection(const sockaddr_any& serv_addr, CPacket& r_rsppkt)
{
    // We can reuse m_ConnReq because we are about to abandon the connection process.
    m_ConnReq.m_iReqType = URQFailure(m_RejectReason);

    // Assumed that r_rsppkt refers to a packet object that was already prepared
    // to be used for storing the handshake there.
    size_t size = r_rsppkt.getLength();
    m_ConnReq.store_to((r_rsppkt.m_pcData), (size));
    r_rsppkt.setLength(size);

    HLOGC(cnlog.Debug, log << CONID() << "sendRendezvousRejection: using code=" << m_ConnReq.m_iReqType
            << " for reject reason code " << m_RejectReason << " (" << srt_rejectreason_str(m_RejectReason) << ")");

    setPacketTS(r_rsppkt, steady_clock::now());
    m_pSndQueue->sendto(serv_addr, r_rsppkt, m_SourceAddr);
}

void srt::CUDT::cookieContest()
{
    if (m_SrtHsSide != HSD_DRAW)
        return;

    LOGC(cnlog.Debug,
         log << CONID() << "cookieContest: agent=" << m_ConnReq.m_iCookie << " peer=" << m_ConnRes.m_iCookie);

    // Here m_ConnReq.m_iCookie is a local cookie value sent in connection request to the peer.
    // m_ConnRes.m_iCookie is a cookie value sent by the peer in its connection request.
    if (m_ConnReq.m_iCookie == 0 || m_ConnRes.m_iCookie == 0)
    {
        // Note that it's virtually impossible that Agent's cookie is not ready, this
        // shall be considered IPE.
        // Not all cookies are ready, don't start the contest.
        return;
    }

    // INITIATOR/RESPONDER role is resolved by COOKIE CONTEST.
    //
    // The cookie contest must be repeated every time because it
    // may change the state at some point.
    // 
    // In SRT v1.4.3 and prior the below subtraction was performed in 32-bit arithmetic.
    // The result of subtraction can overflow 32-bits. 
    // Example
    // m_ConnReq.m_iCookie = -1480577720;
    // m_ConnRes.m_iCookie = 811599203;
    // int64_t llBetterCookie = -1480577720 - 811599203 = -2292176923 (FFFF FFFF 7760 27E5);
    // int32_t iBetterCookie  = 2002790373 (7760 27E5);
    // 
    // Now 64-bit arithmetic is used to calculate the actual result of subtraction.
    // The 31-st bit is then checked to check if the resulting is negative in 32-bit aritmetics.
    // This way the old contest behavior is preserved, and potential compiler optimisations are avoided.
    const int64_t contest = int64_t(m_ConnReq.m_iCookie) - int64_t(m_ConnRes.m_iCookie);

    if ((contest & 0xFFFFFFFF) == 0)
    {
        // DRAW! The only way to continue would be to force the
        // cookies to be regenerated and to start over. But it's
        // not worth a shot - this is an extremely rare case.
        // This can simply do reject so that it can be started again.

        // Pretend then that the cookie contest wasn't done so that
        // it's done again. Cookies are baked every time anew, however
        // the successful initial contest remains valid no matter how
        // cookies will change.

        m_SrtHsSide = HSD_DRAW;
        return;
    }

    if (contest & 0x80000000)
    {
        m_SrtHsSide = HSD_RESPONDER;
        return;
    }

    m_SrtHsSide = HSD_INITIATOR;
}

// This function should complete the data for KMX needed for an out-of-band
// handshake response. Possibilities are:
// - There's no KMX (including first responder's handshake in rendezvous). This writes 0 to w_kmdatasize.
// - The encryption status is failure. Respond with fail code and w_kmdatasize = 1.
// - The last KMX was successful. Respond with the original kmdata and their size in w_kmdatasize.
EConnectStatus srt::CUDT::craftKmResponse(uint32_t* aw_kmdata, size_t& w_kmdatasize)
{
    // If the last CONCLUSION message didn't contain the KMX extension, there's
    // no key recorded yet, so it can't be extracted. Mark this w_kmdatasize empty though.
    int hs_flags = SrtHSRequest::SRT_HSTYPE_HSFLAGS::unwrap(m_ConnRes.m_iType);
    if (IsSet(hs_flags, CHandShake::HS_EXT_KMREQ))
    {
        // m_pCryptoControl can be NULL if the socket has been closed already. See issue #2231.
        if (!m_pCryptoControl)
        {
            m_RejectReason = SRT_REJ_IPE;
            LOGC(cnlog.Error,
                 log << CONID() << "IPE: craftKmResponse needs to send KM, but CryptoControl does not exist."
                     << " Socket state: connected=" << boolalpha << m_bConnected << ", connecting=" << m_bConnecting
                     << ", broken=" << m_bBroken << ", opened " << m_bOpened << ", closing=" << m_bClosing << ".");
            return CONN_REJECT;
        }
        // This is a periodic handshake update, so you need to extract the KM data from the
        // first message, provided that it is there.
        size_t msgsize = m_pCryptoControl->getKmMsg_size(0);
        if (msgsize == 0)
        {
            switch (m_pCryptoControl->m_RcvKmState)
            {
                // If the KMX process ended up with a failure, the KMX is not recorded.
                // In this case as the KMRSP answer the "failure status" should be crafted.
            case SRT_KM_S_NOSECRET:
            case SRT_KM_S_BADSECRET:
                {
                    HLOGC(cnlog.Debug,
                          log << CONID() << "craftKmResponse: No KMX recorded, status = "
                              << KmStateStr(m_pCryptoControl->m_RcvKmState) << ". Respond it.");

                    // Just do the same thing as in CCryptoControl::processSrtMsg_KMREQ for that case,
                    // that is, copy the NOSECRET code into KMX message.
                    memcpy((aw_kmdata), &m_pCryptoControl->m_RcvKmState, sizeof(int32_t));
                    w_kmdatasize = 1;
                }
                break; // Treat as ACCEPT in general; might change to REJECT on enforced-encryption

            default:
                // Remaining values:
                // UNSECURED: should not fall here at all
                // SECURING: should not happen in HSv5
                // SECURED: should have received the recorded KMX correctly (getKmMsg_size(0) > 0)
                {
                    m_RejectReason = SRT_REJ_IPE;
                    // Remaining situations:
                    // - password only on this site: shouldn't be considered to be sent to a no-password site
                    LOGC(cnlog.Error,
                         log << CONID() << "craftKmResponse: IPE: PERIODIC HS: NO KMREQ RECORDED KMSTATE: RCV="
                             << KmStateStr(m_pCryptoControl->m_RcvKmState)
                             << " SND=" << KmStateStr(m_pCryptoControl->m_SndKmState));
                    return CONN_REJECT;
                }
                break;
            }
        }
        else
        {
            w_kmdatasize = msgsize / 4;
            if (msgsize > w_kmdatasize * 4)
            {
                // Sanity check
                LOGC(cnlog.Error, log << CONID() << "IPE: KMX data not aligned to 4 bytes! size=" << msgsize);
                memset((aw_kmdata + (w_kmdatasize * 4)), 0, msgsize - (w_kmdatasize * 4));
                ++w_kmdatasize;
            }

            HLOGC(cnlog.Debug,
                  log << CONID() << "craftKmResponse: getting KM DATA from the fore-recorded KMX from KMREQ, size="
                      << w_kmdatasize);
            memcpy((aw_kmdata), m_pCryptoControl->getKmMsg_data(0), msgsize);
        }
    }
    else
    {
        HLOGC(cnlog.Debug, log << CONID() << "craftKmResponse: no KMX flag - not extracting KM data for KMRSP");
        w_kmdatasize = 0;
    }

    return CONN_ACCEPT;
}

EConnectStatus srt::CUDT::processRendezvous(
    const CPacket* pResponse /*[[nullable]]*/, const sockaddr_any& serv_addr,
    EReadStatus rst, CPacket& w_reqpkt)
{
    if (m_RdvState == CHandShake::RDV_CONNECTED)
    {
        HLOGC(cnlog.Debug, log << CONID() << "processRendezvous: already in CONNECTED state.");
        return CONN_ACCEPT;
    }

    uint32_t kmdata[SRTDATA_MAXSIZE];
    size_t   kmdatasize = SRTDATA_MAXSIZE;

    cookieContest();

    // We know that the other side was contacted and the other side has sent
    // the handshake message - we know then both cookies. If it's a draw, it's
    // a very rare case of creating identical cookies.
    if (m_SrtHsSide == HSD_DRAW)
    {
        m_RejectReason = SRT_REJ_RDVCOOKIE;
        LOGC(cnlog.Error,
             log << CONID() << "COOKIE CONTEST UNRESOLVED: can't assign connection roles, please wait another minute.");
        return CONN_REJECT;
    }

    UDTRequestType rsp_type = URQ_FAILURE_TYPES; // just to track uninitialized errors

    // We can assume that the Handshake packet received here as 'response'
    // is already serialized in m_ConnRes. Check extra flags that are meaningful
    // for further processing here.

    int  ext_flags       = SrtHSRequest::SRT_HSTYPE_HSFLAGS::unwrap(m_ConnRes.m_iType);
    bool needs_extension = ext_flags != 0; // Initial value: received HS has extensions.
    bool needs_hsrsp;
    rendezvousSwitchState((rsp_type), (needs_extension), (needs_hsrsp));
    if (rsp_type > URQ_FAILURE_TYPES)
    {
        m_RejectReason = RejectReasonForURQ(rsp_type);
        HLOGC(cnlog.Debug,
              log << CONID()
                  << "processRendezvous: rejecting due to switch-state response: " << RequestTypeStr(rsp_type));
        return CONN_REJECT;
    }
    checkUpdateCryptoKeyLen("processRendezvous", m_ConnRes.m_iType);

    // We have three possibilities here as it comes to HSREQ extensions:

    // 1. The agent is loser in attention state, it sends EMPTY conclusion (without extensions)
    // 2. The agent is loser in initiated state, it interprets incoming HSREQ and creates HSRSP
    // 3. The agent is winner in attention or fine state, it sends HSREQ extension
    m_ConnReq.m_iReqType  = rsp_type;
    m_ConnReq.m_extension = needs_extension;

    // This must be done before prepareConnectionObjects(), because it sets ISN and m_iMaxSRTPayloadSize needed to create buffers.
    if (!applyResponseSettings(pResponse))
    {
        LOGC(cnlog.Error, log << CONID() << "processRendezvous: peer settings rejected");
        return CONN_REJECT;
    }

    // The CryptoControl must be created by the prepareConnectionObjects() before interpreting and creating HSv5 extensions
    // because the it will be used there.
    if (!prepareConnectionObjects(m_ConnRes, m_SrtHsSide, NULL) || !prepareBuffers(NULL))
    {
        // m_RejectReason already handled
        HLOGC(cnlog.Debug,
              log << CONID() << "processRendezvous: rejecting due to problems in prepareConnectionObjects.");
        return CONN_REJECT;
    }

    // Case 2.
    if (needs_hsrsp)
    {
        // This means that we have received HSREQ extension with the handshake, so we need to interpret
        // it and craft the response.
        if (rst == RST_OK)
        {
            // We have JUST RECEIVED packet in this session (not that this is called as periodic update).
            // Sanity check
            m_tsLastReqTime = steady_clock::time_point();
            if (!pResponse || pResponse->getLength() == size_t(-1))
            {
                m_RejectReason = SRT_REJ_IPE;
                LOGC(cnlog.Fatal,
                     log << CONID() << "IPE: rst=RST_OK, but the packet has set -1 length - REJECTING (REQ-TIME: LOW)");
                return CONN_REJECT;
            }

            if (!interpretSrtHandshake(m_ConnRes, *pResponse, kmdata, &kmdatasize))
            {
                HLOGC(cnlog.Debug,
                      log << CONID() << "processRendezvous: rejecting due to problems in interpretSrtHandshake REQ-TIME: LOW.");
                return CONN_REJECT;
            }

            updateAfterSrtHandshake(HS_VERSION_SRT1);

            // Pass on, inform about the shortened response-waiting period.
            HLOGC(cnlog.Debug, log << CONID() << "processRendezvous: setting REQ-TIME: LOW. Forced to respond immediately.");
        }
        else
        {
            // This is a repeated handshake, so you can't use the incoming data to
            // prepare data for createSrtHandshake. They have to be extracted from inside.
            EConnectStatus conn = craftKmResponse((kmdata), (kmdatasize));
            if (conn != CONN_ACCEPT)
                return conn;
        }

        // No matter the value of needs_extension, the extension is always needed
        // when HSREQ was interpreted (to store HSRSP extension).
        m_ConnReq.m_extension = true;

        HLOGC(cnlog.Debug,
              log << CONID()
                  << "processRendezvous: HSREQ extension ok, creating HSRSP response. kmdatasize=" << kmdatasize);

        w_reqpkt.setLength(m_iMaxSRTPayloadSize);
        if (!createSrtHandshake(SRT_CMD_HSRSP, SRT_CMD_KMRSP,
                    kmdata, kmdatasize,
                    (w_reqpkt), (m_ConnReq)))
        {
            HLOGC(cnlog.Debug,
                  log << CONID()
                      << "processRendezvous: rejecting due to problems in createSrtHandshake. REQ-TIME: LOW");
            m_tsLastReqTime = steady_clock::time_point();
            return CONN_REJECT;
        }

        // This means that it has received URQ_CONCLUSION with HSREQ, agent is then in RDV_FINE
        // state, it sends here URQ_CONCLUSION with HSREQ/KMREQ extensions and it awaits URQ_AGREEMENT.
        return CONN_CONTINUE;
    }

    // Special case: if URQ_AGREEMENT is to be sent, when this side is INITIATOR,
    // then it must have received HSRSP, so it must interpret it. Otherwise it would
    // end up with URQ_DONE, which means that it is the other side to interpret HSRSP.
    if (m_SrtHsSide == HSD_INITIATOR && m_ConnReq.m_iReqType == URQ_AGREEMENT)
    {
        // The same is done in CUDT::postConnect(), however this section will
        // not be done in case of rendezvous. The section in postConnect() is
        // predicted to run only in regular CALLER handling.

        if (rst != RST_OK || !pResponse || pResponse->getLength() == size_t(-1))
        {
            // Actually the -1 length would be an IPE, but it's likely that this was reported already.
            HLOGC(
                cnlog.Debug,
                log << CONID()
                    << "processRendezvous: no INCOMING packet, NOT interpreting extensions (relying on exising data)");
        }
        else
        {
            HLOGC(cnlog.Debug,
                  log << CONID() << "processRendezvous: INITIATOR, will send AGREEMENT - interpreting HSRSP extension");
            if (!interpretSrtHandshake(m_ConnRes, *pResponse, 0, 0))
            {
                // m_RejectReason is already set, so set the reqtype accordingly
                m_ConnReq.m_iReqType = URQFailure(m_RejectReason);
                return CONN_REJECT;
            }
        }
        // This should be false, make a kinda assert here.
        if (needs_extension)
        {
            LOGC(cnlog.Fatal,
                 log << CONID() << "IPE: INITIATOR responding AGREEMENT should declare no extensions to HS");
            m_ConnReq.m_extension = false;
        }
        updateAfterSrtHandshake(HS_VERSION_SRT1);
    }

    HLOGC(cnlog.Debug,
          log << CONID() << "processRendezvous: COOKIES Agent/Peer: " << m_ConnReq.m_iCookie << "/"
              << m_ConnRes.m_iCookie << " HSD:" << (m_SrtHsSide == HSD_INITIATOR ? "initiator" : "responder")
              << " STATE:" << CHandShake::RdvStateStr(m_RdvState) << " ...");

    if (rsp_type == URQ_DONE)
    {
        HLOGC(cnlog.Debug, log << CONID() << "... WON'T SEND any response, both sides considered connected");
    }
    else
    {
        HLOGC(cnlog.Debug,
              log << CONID() << "... WILL SEND " << RequestTypeStr(rsp_type) << " "
                  << (m_ConnReq.m_extension ? "with" : "without") << " SRT HS extensions");
    }

    // This marks the information for the serializer that
    // the SRT handshake extension is required.
    // Rest of the data will be filled together with
    // serialization.
    m_ConnReq.m_extension = needs_extension;

    w_reqpkt.setLength(m_iMaxSRTPayloadSize);
    if (m_RdvState == CHandShake::RDV_CONNECTED)
    {
        int cst = postConnect(pResponse, true, 0);
        if (cst == CONN_REJECT)
        {
            // m_RejectReason already set
            HLOGC(cnlog.Debug, log << CONID() << "processRendezvous: rejecting due to problems in postConnect.");
            return CONN_REJECT;
        }
    }

    // URQ_DONE or URQ_AGREEMENT can be the result if the state is RDV_CONNECTED.
    // If URQ_DONE, then there's nothing to be done, when URQ_AGREEMENT then return
    // CONN_CONTINUE to make the caller send again the contents if the packet buffer,
    // this time with URQ_AGREEMENT message, but still consider yourself connected.
    if (rsp_type == URQ_DONE)
    {
        HLOGC(cnlog.Debug, log << CONID() << "processRendezvous: rsp=DONE, reporting ACCEPT (nothing to respond)");
        return CONN_ACCEPT;
    }

    // createSrtHandshake moved here because if the above conditions are satisfied,
    // no response is going to be send, so nothing needs to be "created".

    // needs_extension here distinguishes between cases 1 and 3.
    // NOTE: in case when interpretSrtHandshake was run under the conditions above (to interpret HSRSP),
    // then createSrtHandshake below will create only empty AGREEMENT message.
    if (!createSrtHandshake(SRT_CMD_HSREQ, SRT_CMD_KMREQ, 0, 0,
                (w_reqpkt), (m_ConnReq)))
    {
        // m_RejectReason already set
        LOGC(cnlog.Warn, log << CONID() << "createSrtHandshake failed (IPE?), connection rejected. REQ-TIME: LOW");
        m_tsLastReqTime = steady_clock::time_point();
        return CONN_REJECT;
    }

    if (rsp_type == URQ_AGREEMENT && m_RdvState == CHandShake::RDV_CONNECTED)
    {
        // We are using our own serialization method (not the one called after
        // processConnectResponse, this is skipped in case when this function
        // is called), so we can also send this immediately. Agreement must be
        // sent just once and the party must switch into CONNECTED state - in
        // contrast to CONCLUSION messages, which should be sent in loop repeatedly.
        //
        // Even though in theory the AGREEMENT message sent just once may miss
        // the target (as normal thing in UDP), this is little probable to happen,
        // and this doesn't matter much because even if the other party doesn't
        // get AGREEMENT, but will get payload or KEEPALIVE messages, it will
        // turn into connected state as well. The AGREEMENT is rather kinda
        // catalyzer here and may turn the entity on the right track faster. When
        // AGREEMENT is missed, it may have kinda initial tearing.

        const steady_clock::time_point now = steady_clock::now();
        m_tsLastReqTime                    = now;
        setPacketTS(w_reqpkt, now);
        HLOGC(cnlog.Debug,
              log << CONID()
                  << "processRendezvous: rsp=AGREEMENT, reporting ACCEPT and sending just this one, REQ-TIME HIGH.");

        m_pSndQueue->sendto(serv_addr, w_reqpkt, m_SourceAddr);

        return CONN_ACCEPT;
    }

    if (rst == RST_OK)
    {
        // the request time must be updated so that the next handshake can be sent out immediately
        HLOGC(cnlog.Debug,
              log << "processRendezvous: rsp=" << RequestTypeStr(m_ConnReq.m_iReqType)
                  << " REQ-TIME: LOW to send immediately, consider yourself conencted");
        m_tsLastReqTime = steady_clock::time_point();
    }
    else
    {
        HLOGC(cnlog.Debug,
              log << CONID() << "processRendezvous: REQ-TIME: remains previous value, consider yourself connected");
    }
    return CONN_CONTINUE;
}

// [[using locked(m_ConnectionLock)]];
EConnectStatus srt::CUDT::processConnectResponse(const CPacket& response, CUDTException* eout) ATR_NOEXCEPT
{
    // NOTE: ASSUMED LOCK ON: m_ConnectionLock.

    // this is the 2nd half of a connection request. If the connection is setup successfully this returns 0.
    // Returned values:
    // - CONN_REJECT: there was some error when processing the response, connection should be rejected
    // - CONN_ACCEPT: the handshake is done and finished correctly
    // - CONN_CONTINUE: the induction handshake has been processed correctly, and expects CONCLUSION handshake

    if (!m_bConnecting)
        return CONN_REJECT;

    // This is required in HSv5 rendezvous, in which it should send the URQ_AGREEMENT message to
    // the peer, however switch to connected state.
    HLOGC(cnlog.Debug,
          log << CONID() << "processConnectResponse: TYPE:"
              << (response.isControl() ? MessageTypeStr(response.getType(), response.getExtendedType())
                                       : string("DATA")));
    // ConnectStatus res = CONN_REJECT; // used later for status - must be declared here due to goto POST_CONNECT.

    // For HSv4, the data sender is INITIATOR, and the data receiver is RESPONDER,
    // regardless of the connecting side affiliation. This will be changed for HSv5.
    bool          bidirectional = false;
    HandshakeSide hsd           = m_config.bDataSender ? HSD_INITIATOR : HSD_RESPONDER;
    // (defined here due to 'goto' below).

    // SRT peer may send the SRT handshake private message (type 0x7fff) before a keep-alive.

    // This condition is checked when the current agent is trying to do connect() in rendezvous mode,
    // but the peer was faster to send a handshake packet earlier. This makes it continue with connecting
    // process if the peer is already behaving as if the connection was already established.

    // This value will check either the initial value, which is less than SRT1, or
    // the value previously loaded to m_ConnReq during the previous handshake response.
    // For the initial form this value should not be checked.
    bool hsv5 = m_ConnRes.m_iVersion >= HS_VERSION_SRT1;

    if (m_config.bRendezvous &&
        (m_RdvState == CHandShake::RDV_CONNECTED   // somehow Rendezvous-v5 switched it to CONNECTED.
         || !response.isControl()                  // WAS A PAYLOAD PACKET.
         || (response.getType() == UMSG_KEEPALIVE) // OR WAS A UMSG_KEEPALIVE message.
         || (response.getType() == UMSG_EXT) // OR WAS a CONTROL packet of some extended type (i.e. any SRT specific)
         )
        // This may happen if this is an initial state in which the socket type was not yet set.
        // If this is a field that holds the response handshake record from the peer, this means that it wasn't received
        // yet. HSv5: added version check because in HSv5 the m_iType field has different meaning and it may be 0 in
        // case when the handshake does not carry SRT extensions.
        && (hsv5 || m_ConnRes.m_iType != UDT_UNDEFINED))
    {
        // a data packet or a keep-alive packet comes, which means the peer side is already connected
        // in this situation, the previously recorded response will be used
        // In HSv5 this situation is theoretically possible if this party has missed the URQ_AGREEMENT message.
        HLOGC(cnlog.Debug, log << CONID() << "processConnectResponse: already connected - pinning in");
        if (hsv5)
        {
            m_RdvState = CHandShake::RDV_CONNECTED;
        }

        return postConnect(&response, hsv5, eout);
    }

    if (!response.isControl(UMSG_HANDSHAKE))
    {
        m_RejectReason = SRT_REJ_ROGUE;
        if (!response.isControl())
        {
            LOGC(cnlog.Warn, log << CONID() << "processConnectResponse: received DATA while HANDSHAKE expected");
        }
        else
        {
            LOGC(cnlog.Error,
                 log << CONID()
                     << "processConnectResponse: CONFUSED: expected UMSG_HANDSHAKE as connection not yet established, "
                        "got: "
                     << MessageTypeStr(response.getType(), response.getExtendedType()));

            if (response.getType() == UMSG_SHUTDOWN)
            {
                LOGC(cnlog.Error,
                        log << CONID() << "processConnectResponse: UMSG_SHUTDOWN received, rejecting connection.");
                return CONN_REJECT;
            }
        }

        if (m_config.bRendezvous)
        {
            // In rendezvous mode we expect that both sides are known
            // to the service operator (unlike a listener, which may
            // operate connections from unknown sources). This means that
            // the connection process should be terminated anyway, on
            // whichever side it would happen.
            return CONN_REJECT;
        }

        return CONN_CONFUSED;
    }

    if (m_config.bRendezvous)
    {
        m_SourceAddr = response.udpDestAddr();
    }

    if (m_ConnRes.load_from(response.m_pcData, response.getLength()) == -1)
    {
        m_RejectReason = SRT_REJ_ROGUE;
        // Handshake data were too small to reach the Handshake structure. Reject.
        LOGC(cnlog.Error,
             log << CONID()
                 << "processConnectResponse: HANDSHAKE data buffer too small - possible blueboxing. Rejecting.");
        return CONN_REJECT;
    }

    HLOGC(cnlog.Debug, log << CONID() << "processConnectResponse: HS RECEIVED: " << m_ConnRes.show());
    if (m_ConnRes.m_iReqType >= URQ_FAILURE_TYPES)
    {
        m_RejectReason = RejectReasonForURQ(m_ConnRes.m_iReqType);
        LOGC(cnlog.Warn,
                log << CONID() << "processConnectResponse: rejecting per reception of a rejection HS response: "
                    << RequestTypeStr(m_ConnRes.m_iReqType));
        return CONN_REJECT;
    }

    if (size_t(m_ConnRes.m_iMSS) > CPacket::ETH_MAX_MTU_SIZE)
    {
        // Yes, we do abort to prevent buffer overrun. Set your MSS correctly
        // and you'll avoid problems.
        m_RejectReason = SRT_REJ_ROGUE;
        LOGC(cnlog.Fatal, log << CONID() << "MSS size " << m_config.iMSS << "exceeds MTU size!");
        return CONN_REJECT;
    }

    // (see createCrypter() call below)
    //
    // The CCryptoControl attached object must be created early
    // because it will be required to create a conclusion handshake in HSv5
    //
    if (m_config.bRendezvous)
    {
        // SANITY CHECK: A rendezvous socket should reject any caller requests (it's not a listener)
        if (m_ConnRes.m_iReqType == URQ_INDUCTION)
        {
            m_RejectReason = SRT_REJ_ROGUE;
            LOGC(cnlog.Error,
                 log << CONID()
                     << "processConnectResponse: Rendezvous-point received INDUCTION handshake (expected WAVEAHAND). "
                        "Rejecting.");
            return CONN_REJECT;
        }

        // The procedure for version 5 is completely different and changes the states
        // differently, so the old code will still maintain HSv4 the old way.

        if (m_ConnRes.m_iVersion > HS_VERSION_UDT4)
        {
            HLOGC(cnlog.Debug, log << CONID() << "processConnectResponse: Rendezvous HSv5 DETECTED.");
            return CONN_RENDEZVOUS; // --> will continue in CUDT::processRendezvous().
        }

        HLOGC(cnlog.Debug, log << CONID() << "processConnectResponse: Rendsezvous HSv4 DETECTED.");
        // So, here it has either received URQ_WAVEAHAND handshake message (while it should be in URQ_WAVEAHAND itself)
        // or it has received URQ_CONCLUSION/URQ_AGREEMENT message while this box has already sent URQ_WAVEAHAND to the
        // peer, and DID NOT send the URQ_CONCLUSION yet.

        if (m_ConnReq.m_iReqType == URQ_WAVEAHAND || m_ConnRes.m_iReqType == URQ_WAVEAHAND)
        {
            HLOGC(cnlog.Debug,
                  log << CONID() << "processConnectResponse: REQ-TIME LOW. got HS RDV. Agent state:"
                      << RequestTypeStr(m_ConnReq.m_iReqType) << " Peer HS:" << m_ConnRes.show());

            // Here we could have received WAVEAHAND or CONCLUSION.
            // For HSv4 simply switch to CONCLUSION for the sake of further handshake rolling.
            // For HSv5, make the cookie contest and basing on this decide, which party
            // should provide the HSREQ/KMREQ attachment.

           if (!createCrypter(hsd, false /* unidirectional */))
           {
               m_RejectReason = SRT_REJ_RESOURCE;
               m_ConnReq.m_iReqType = URQFailure(SRT_REJ_RESOURCE);
               // the request time must be updated so that the next handshake can be sent out immediately.
               m_tsLastReqTime = steady_clock::time_point();
               return CONN_REJECT;
           }

            m_ConnReq.m_iReqType = URQ_CONCLUSION;
            // the request time must be updated so that the next handshake can be sent out immediately.
            m_tsLastReqTime = steady_clock::time_point();
            return CONN_CONTINUE;
        }
        else
        {
            HLOGC(cnlog.Debug, log << CONID() << "processConnectResponse: Rendezvous HSv4 PAST waveahand");
        }
    }
    else
    {
        // set cookie
        if (m_ConnRes.m_iReqType == URQ_INDUCTION)
        {
            HLOGC(cnlog.Debug,
                  log << CONID() << "processConnectResponse: REQ-TIME LOW; got INDUCTION HS response (cookie:" << hex
                      << m_ConnRes.m_iCookie << " version:" << dec << m_ConnRes.m_iVersion
                      << "), sending CONCLUSION HS with this cookie");

            m_ConnReq.m_iCookie  = m_ConnRes.m_iCookie;
            m_ConnReq.m_iReqType = URQ_CONCLUSION;

            // Here test if the LISTENER has responded with version HS_VERSION_SRT1,
            // it means that it is HSv5 capable. It can still accept the HSv4 handshake.
            if (m_ConnRes.m_iVersion > HS_VERSION_UDT4)
            {
                const int hs_flags = SrtHSRequest::SRT_HSTYPE_HSFLAGS::unwrap(m_ConnRes.m_iType);

                if (hs_flags != SrtHSRequest::SRT_MAGIC_CODE)
                {
                    LOGC(cnlog.Warn,
                         log << CONID() << "processConnectResponse: Listener HSv5 did not set the SRT_MAGIC_CODE.");
                    m_RejectReason = SRT_REJ_ROGUE;
                    return CONN_REJECT;
                }

                checkUpdateCryptoKeyLen("processConnectResponse", m_ConnRes.m_iType);

                // This will catch HS_VERSION_SRT1 and any newer.
                // Set your highest version.
                m_ConnReq.m_iVersion = HS_VERSION_SRT1;
                // CONTROVERSIAL: use 0 as m_iType according to the meaning in HSv5.
                // The HSv4 client might not understand it, which means that agent
                // must switch itself to HSv4 rendezvous, and this time iType should
                // be set to UDT_DGRAM value.
                m_ConnReq.m_iType = 0;

                // This marks the information for the serializer that
                // the SRT handshake extension is required.
                // Rest of the data will be filled together with
                // serialization.
                m_ConnReq.m_extension = true;

                // For HSv5, the caller is INITIATOR and the listener is RESPONDER.
                // The m_config.bDataSender value should be completely ignored and the
                // connection is always bidirectional.
                bidirectional = true;
                hsd           = HSD_INITIATOR;
                m_SrtHsSide   = hsd;
            }

            m_tsLastReqTime = steady_clock::time_point();
            if (!createCrypter(hsd, bidirectional))
            {
                m_RejectReason = SRT_REJ_RESOURCE;
                return CONN_REJECT;
            }
            // NOTE: This setup sets URQ_CONCLUSION and appropriate data in the handshake structure.
            // The full handshake to be sent will be filled back in the caller function -- CUDT::startConnect().
            return CONN_CONTINUE;
        }
    }

    return postConnect(&response, false, eout);
}

bool srt::CUDT::applyResponseSettings(const CPacket* pHspkt /*[[nullable]]*/) ATR_NOEXCEPT
{
    if (!m_ConnRes.valid())
    {
        LOGC(cnlog.Error, log << CONID() << "applyResponseSettings: ROGUE HANDSHAKE - rejecting");
        m_RejectReason = SRT_REJ_ROGUE;
        return false;
    }

    // Re-configure according to the negotiated values.
    m_config.iMSS        = m_ConnRes.m_iMSS;

    const size_t full_hdr_size = CPacket::UDP_HDR_SIZE + CPacket::HDR_SIZE;
    m_iMaxSRTPayloadSize = m_config.iMSS - full_hdr_size;
    HLOGC(cnlog.Debug, log << CONID() << "applyResponseSettings: PAYLOAD SIZE: " << m_iMaxSRTPayloadSize);

    m_iFlowWindowSize    = m_ConnRes.m_iFlightFlagSize;
    const int udpsize    = m_config.iMSS - CPacket::UDP_HDR_SIZE;
    m_iMaxSRTPayloadSize = udpsize - CPacket::HDR_SIZE;
    m_iPeerISN           = m_ConnRes.m_iISN;

    setInitialRcvSeq(m_iPeerISN);

    m_iRcvCurrPhySeqNo = CSeqNo::decseq(m_ConnRes.m_iISN);
    m_PeerID           = m_ConnRes.m_iID;
    memcpy((m_piSelfIP), m_ConnRes.m_piPeerIP, sizeof m_piSelfIP);
    if (pHspkt)
        m_SourceAddr = pHspkt->udpDestAddr();

    HLOGC(cnlog.Debug,
          log << CONID() << "applyResponseSettings: HANSHAKE CONCLUDED. SETTING: payload-size=" << m_iMaxSRTPayloadSize
              << " mss=" << m_ConnRes.m_iMSS << " flw=" << m_ConnRes.m_iFlightFlagSize << " peer-ISN=" << m_ConnRes.m_iISN
              << " local-ISN=" << m_iISN
              << " peerID=" << m_ConnRes.m_iID
              << " sourceIP=" << m_SourceAddr.str());
    return true;
}

EConnectStatus srt::CUDT::postConnect(const CPacket* pResponse, bool rendezvous, CUDTException *eout) ATR_NOEXCEPT
{
    if (m_ConnRes.m_iVersion < HS_VERSION_SRT1)
        m_tsRcvPeerStartTime = steady_clock::time_point(); // will be set correctly in SRT HS.

    // This procedure isn't being executed in rendezvous because
    // in rendezvous it's completed before calling this function.
    if (!rendezvous)
    {
        HLOGC(cnlog.Debug, log << CONID() << boolalpha << "postConnect: packet:" << bool(pResponse) << " rendezvous:" << rendezvous);
        // The "local storage depleted" case shouldn't happen here, but
        // this is a theoretical path that needs prevention.
        bool ok = pResponse;
        if (!ok)
        {
            m_RejectReason = SRT_REJ_IPE;
            if (eout)
            {
                *eout = CUDTException(MJ_SETUP, MN_REJECTED, 0);
            }
            return CONN_REJECT;
        }

        // [[assert (pResponse != NULL)]];

        // NOTE: THIS function must be called before calling prepareConnectionObjects.
        // The reason why it's not part of prepareConnectionObjects is that the activities
        // done there are done SIMILAR way in acceptAndRespond, which also calls this
        // function. In fact, prepareConnectionObjects() represents the code that was
        // done separately in processConnectResponse() and acceptAndRespond(), so this way
        // this code is now common. Now acceptAndRespond() does "manually" something similar
        // to applyResponseSettings(), just a little bit differently. This SHOULD be made
        // common as a part of refactoring job, just needs a bit more time.
        //
        // Currently just this function must be called always BEFORE prepareConnectionObjects
        // everywhere except acceptAndRespond().
        ok = applyResponseSettings(pResponse);

        // This will actually be done also in rendezvous HSv4,
        // however in this case the HSREQ extension will not be attached,
        // so it will simply go the "old way".
        // (&&: skip if failed already)
        // Must be called before interpretSrtHandshake() to create the CryptoControl.
        ok = ok &&  prepareConnectionObjects(m_ConnRes, m_SrtHsSide, eout);

        // May happen that 'response' contains a data packet that was sent in rendezvous mode.
        // In this situation the interpretation of handshake was already done earlier.
        ok = ok && pResponse->isControl();
        ok = ok && interpretSrtHandshake(m_ConnRes, *pResponse, 0, 0);
        ok = ok && prepareBuffers(eout);

        if (!ok)
        {
            if (eout)
            {
                *eout = CUDTException(MJ_SETUP, MN_REJECTED, 0);
            }
            // m_RejectReason already set
            return CONN_REJECT;
        }
    }

    bool have_group = false;

    {
#if ENABLE_BONDING
        ScopedLock cl (uglobal().m_GlobControlLock);
        CUDTGroup* g = m_parent->m_GroupOf;
        if (g)
        {
            // This is the last moment when this can be done.
            // The updateAfterSrtHandshake call will copy the receiver
            // start time to the receiver buffer data, so the correct
            // value must be set before this happens.
            synchronizeWithGroup(g);
            have_group = true;
        }
#endif
    }

    if (!have_group)
    {
        // This function will be called internally inside
        // synchronizeWithGroup(). This is just more complicated.
        updateAfterSrtHandshake(m_ConnRes.m_iVersion);
    }

    CInfoBlock ib;
    ib.m_iIPversion = m_PeerAddr.family();
    CInfoBlock::convert(m_PeerAddr, ib.m_piIP);
    if (m_pCache->lookup(&ib) >= 0)
    {
        m_iSRTT      = ib.m_iSRTT;
        m_iRTTVar    = ib.m_iSRTT / 2;
        m_iBandwidth = ib.m_iBandwidth;
    }

#if SRT_DEBUG_RTT
    s_rtt_trace.trace(steady_clock::now(), "Connect", -1, -1,
                      m_bIsFirstRTTReceived, -1, m_iSRTT, m_iRTTVar);
#endif

    SRT_REJECT_REASON rr = setupCC();
    if (rr != SRT_REJ_UNKNOWN)
    {
        m_RejectReason = rr;
        return CONN_REJECT;
    }

    // And, I am connected too.
    m_bConnecting = false;

    // The lock on m_ConnectionLock should still be applied, but
    // the socket could have been started removal before this function
    // has started. Do a sanity check before you continue with the
    // connection process.
    CUDTSocket* s = uglobal().locateSocket(m_SocketID);
    if (s)
    {
        // The socket could be closed at this very moment.
        // Continue with removing the socket from the pending structures,
        // but prevent it from setting it as connected.
        m_bConnected  = true;

        // register this socket for receiving data packets
        m_pRNode->m_bOnList = true;
        m_pRcvQueue->setNewEntry(this);
    }

    // XXX Problem around CONN_CONFUSED!
    // If some too-eager packets were received from a listener
    // that thinks it's connected, but his last handshake was missed,
    // they are collected by CRcvQueue::storePktClone. The removeConnector
    // function will want to delete them all, so it would be nice
    // if these packets can be re-delivered. Of course the listener
    // should be prepared to resend them (as every packet can be lost
    // on UDP), but it's kinda overkill when we have them already and
    // can dispatch them.

    // Remove from rendezvous queue (in this particular case it's
    // actually removing the socket that undergoes asynchronous HS processing).
    // Removing at THIS point because since when setNewEntry is called,
    // the next iteration in the CRcvQueue::worker loop will be dispatching
    // packets normally, as within-connection, so the "connector" won't
    // play any role since this time.
    // The connector, however, must stay alive until the setNewEntry is called
    // because otherwise the packets that are coming for this socket before the
    // connection process is complete will be rejected as "attack", instead of
    // being enqueued for later pickup from the queue.
    m_pRcvQueue->removeConnector(m_SocketID);

    // Ok, no more things to be done as per "clear connecting state"
    if (!s)
    {
        LOGC(cnlog.Error, log << CONID() << "Connection broken in the process - socket closed");
        m_RejectReason = SRT_REJ_CLOSE;
        if (eout)
        {
            *eout = CUDTException(MJ_CONNECTION, MN_CONNLOST, 0);
        }
        return CONN_REJECT;
    }

    // copy address information of local node
    // the local port must be correctly assigned BEFORE CUDT::startConnect(),
    // otherwise if startConnect() fails, the multiplexer cannot be located
    // by garbage collection and will cause leak
    s->core().m_pSndQueue->m_pChannel->getSockAddr((s->m_SelfAddr));
    CIPAddress::pton((s->m_SelfAddr), s->core().m_piSelfIP, m_PeerAddr);

    //int token = -1;
#if ENABLE_BONDING
    {
        ScopedLock cl (uglobal().m_GlobControlLock);
        CUDTGroup* g = m_parent->m_GroupOf;
        if (g)
        {
            // XXX this might require another check of group type.
            // For redundancy group, at least, update the status in the group.

            // LEAVING as comment for historical reasons. Locking is here most
            // likely not necessary because the socket cannot be removed from the
            // group until the socket isn't removed, and this requires locking of
            // m_GlobControlLock. This should ensure that when m_GroupOf is
            // not NULL, m_GroupMemberData is also valid.
            // ScopedLock glock(g->m_GroupLock);

            HLOGC(cnlog.Debug, log << "group: Socket @" << m_parent->m_SocketID << " fresh connected, setting IDLE");

            groups::SocketData* gi       = m_parent->m_GroupMemberData;
            gi->sndstate   = SRT_GST_IDLE;
            gi->rcvstate   = SRT_GST_IDLE;
            gi->laststatus = SRTS_CONNECTED;
            //token = gi->token;
            g->setGroupConnected();
        }
    }
#endif

    s->m_Status = SRTS_CONNECTED;

    // acknowledde any waiting epolls to write
    uglobal().m_EPoll.update_events(m_SocketID, m_sPollID, SRT_EPOLL_CONNECT, true);

    CGlobEvent::triggerEvent();

/* XXX Likely it should NOT be called here for two reasons:

  - likely lots of mutexes are locked here so any
    API call from here might cause a deadlock
  - if called from an asynchronous connection process, it was
    already called from inside updateConnStatus
  - if called from startConnect (synchronous mode), it is even wrong.

    if (m_cbConnectHook)
    {
        CALLBACK_CALL(m_cbConnectHook, m_SocketID, SRT_SUCCESS, m_PeerAddr.get(), token);
    }

    */

    LOGC(cnlog.Note, log << CONID() << "Connection established to: " << m_PeerAddr.str());

    return CONN_ACCEPT;
}

void srt::CUDT::checkUpdateCryptoKeyLen(const char *loghdr SRT_ATR_UNUSED, int32_t typefield)
{
    int enc_flags = SrtHSRequest::SRT_HSTYPE_ENCFLAGS::unwrap(typefield);

    // potentially 0-7 values are possible.
    // When 0, don't change anything - it should rely on the value 0.
    // When 1, 5, 6, 7, this is kinda internal error - ignore.
    if (enc_flags >= 2 && enc_flags <= 4) // 2 = 128, 3 = 192, 4 = 256
    {
        int rcv_pbkeylen = SrtHSRequest::SRT_PBKEYLEN_BITS::wrap(enc_flags);
        if (m_config.iSndCryptoKeyLen == 0)
        {
            m_config.iSndCryptoKeyLen = rcv_pbkeylen;
            HLOGC(cnlog.Debug,
                  log << CONID() << loghdr
                      << ": PBKEYLEN adopted from advertised value: " << m_config.iSndCryptoKeyLen);
        }
        else if (m_config.iSndCryptoKeyLen != rcv_pbkeylen)
        {
            // Conflict. Use SRTO_SENDER flag to check if this side should accept
            // the enforcement, otherwise simply let it win.
            if (!m_config.bDataSender)
            {
                LOGC(cnlog.Warn,
                     log << CONID() << loghdr << ": PBKEYLEN conflict - OVERRIDDEN " << m_config.iSndCryptoKeyLen
                         << " by " << rcv_pbkeylen << " from PEER (as AGENT is not SRTO_SENDER)");
                m_config.iSndCryptoKeyLen = rcv_pbkeylen;
            }
            else
            {
                LOGC(cnlog.Warn,
                     log << CONID() << loghdr << ": PBKEYLEN conflict - keep " << m_config.iSndCryptoKeyLen
                         << "; peer-advertised PBKEYLEN " << rcv_pbkeylen << " rejected because Agent is SRTO_SENDER");
            }
        }
    }
    else if (enc_flags != 0)
    {
        LOGC(cnlog.Error, log << CONID() << loghdr << ": IPE: enc_flags outside allowed 2, 3, 4: " << enc_flags);
    }
    else
    {
        HLOGC(cnlog.Debug, log << CONID() << loghdr << ": No encryption flags found in type field: " << typefield);
    }
}

// Rendezvous
void srt::CUDT::rendezvousSwitchState(UDTRequestType& w_rsptype, bool& w_needs_extension, bool& w_needs_hsrsp)
{
    UDTRequestType req           = m_ConnRes.m_iReqType;
    int            hs_flags      = SrtHSRequest::SRT_HSTYPE_HSFLAGS::unwrap(m_ConnRes.m_iType);
    bool           has_extension = !!hs_flags; // it holds flags, if no flags, there are no extensions.

    const HandshakeSide &hsd = m_SrtHsSide;
    // Note important possibilities that are considered here:

    // 1. The serial arrangement. This happens when one party has missed the
    // URQ_WAVEAHAND message, it sent its own URQ_WAVEAHAND message, and then the
    // firstmost message it received from the peer is URQ_CONCLUSION, as a response
    // for agent's URQ_WAVEAHAND.
    //
    // In this case, Agent switches to RDV_FINE state and Peer switches to RDV_ATTENTION state.
    //
    // 2. The parallel arrangement. This happens when the URQ_WAVEAHAND message sent
    // by both parties are almost in a perfect synch (a rare, but possible case). In this
    // case, both parties receive one another's URQ_WAVEAHAND message and both switch to
    // RDV_ATTENTION state.
    //
    // It's not possible to predict neither which arrangement will happen, or which
    // party will be RDV_FINE in case when the serial arrangement has happened. What
    // will actually happen will depend on random conditions.
    //
    // No matter this randomity, we have a limited number of possible conditions:
    //
    // Stating that "agent" is the party that has received the URQ_WAVEAHAND in whatever
    // arrangement, we are certain, that "agent" switched to RDV_ATTENTION, and peer:
    //
    // - switched to RDV_ATTENTION state (so, both are in the same state independently)
    // - switched to RDV_FINE state (so, the message interchange is actually more-less sequenced)
    //
    // In particular, there's no possibility of a situation that both are in RDV_FINE state
    // because the agent can switch to RDV_FINE state only if it received URQ_CONCLUSION from
    // the peer, while the peer could not send URQ_CONCLUSION without switching off RDV_WAVING
    // (actually to RDV_ATTENTION). There's also no exit to RDV_FINE from RDV_ATTENTION.

    // DEFAULT STATEMENT: don't attach extensions to URQ_CONCLUSION, neither HSREQ nor HSRSP.
    w_needs_extension = false;
    w_needs_hsrsp     = false;

    string reason;

#if ENABLE_HEAVY_LOGGING

    HLOGC(cnlog.Debug, log << CONID() << "rendezvousSwitchState: HS: " << m_ConnRes.show());

    struct LogAtTheEnd
    {
        CHandShake::RendezvousState        ost;
        UDTRequestType                     orq;
        const CHandShake::RendezvousState &nst;
        const UDTRequestType &             nrq;
        bool &                             needext;
        bool &                             needrsp;
        string &                           reason;

        ~LogAtTheEnd()
        {
            HLOGC(cnlog.Debug,
                  log << "rendezvousSwitchState: STATE[" << CHandShake::RdvStateStr(ost) << "->"
                      << CHandShake::RdvStateStr(nst) << "] REQTYPE[" << RequestTypeStr(orq) << "->"
                      << RequestTypeStr(nrq) << "] "
                      << "ext:" << (needext ? (needrsp ? "HSRSP" : "HSREQ") : "NONE")
                      << (reason == "" ? string() : "reason:" + reason));
        }
    } l_logend = {m_RdvState, req, m_RdvState, w_rsptype, w_needs_extension, w_needs_hsrsp, reason};

#endif

    switch (m_RdvState)
    {
    case CHandShake::RDV_INVALID:
        return;

    case CHandShake::RDV_WAVING:
    {
        if (req == URQ_WAVEAHAND)
        {
            m_RdvState = CHandShake::RDV_ATTENTION;

            // NOTE: if this->isWinner(), attach HSREQ
            w_rsptype = URQ_CONCLUSION;
            if (hsd == HSD_INITIATOR)
                w_needs_extension = true;
            return;
        }

        if (req == URQ_CONCLUSION)
        {
            m_RdvState = CHandShake::RDV_FINE;
            w_rsptype   = URQ_CONCLUSION;

            w_needs_extension = true; // (see below - this needs to craft either HSREQ or HSRSP)
            // if this->isWinner(), then craft HSREQ for that response.
            // if this->isLoser(), then this packet should bring HSREQ, so craft HSRSP for the response.
            if (hsd == HSD_RESPONDER)
                w_needs_hsrsp = true;
            return;
        }
    }
        reason = "WAVING -> WAVEAHAND or CONCLUSION";
        break;

    case CHandShake::RDV_ATTENTION:
    {
        if (req == URQ_WAVEAHAND)
        {
            // This is only possible if the URQ_CONCLUSION sent to the peer
            // was lost on track. The peer is then simply unaware that the
            // agent has switched to ATTENTION state and continues sending
            // waveahands. In this case, just remain in ATTENTION state and
            // retry with URQ_CONCLUSION, as normally.
            w_rsptype = URQ_CONCLUSION;
            if (hsd == HSD_INITIATOR)
                w_needs_extension = true;
            return;
        }

        if (req == URQ_CONCLUSION)
        {
            // We have two possibilities here:
            //
            // WINNER (HSD_INITIATOR): send URQ_AGREEMENT
            if (hsd == HSD_INITIATOR)
            {
                // WINNER should get a response with HSRSP, otherwise this is kinda empty conclusion.
                // If no HSRSP attached, stay in this state.
                if (hs_flags == 0)
                {
                    HLOGC(cnlog.Debug,
                          log << CONID()
                              << "rendezvousSwitchState: {INITIATOR}[ATTENTION] awaits CONCLUSION+HSRSP, got "
                                 "CONCLUSION, remain in [ATTENTION]");
                    w_rsptype         = URQ_CONCLUSION;
                    w_needs_extension = true; // If you expect to receive HSRSP, continue sending HSREQ
                    return;
                }
                m_RdvState = CHandShake::RDV_CONNECTED;
                w_rsptype   = URQ_AGREEMENT;
                return;
            }

            // LOSER (HSD_RESPONDER): send URQ_CONCLUSION and attach HSRSP extension, then expect URQ_AGREEMENT
            if (hsd == HSD_RESPONDER)
            {
                // If no HSREQ attached, stay in this state.
                // (Although this seems completely impossible).
                if (hs_flags == 0)
                {
                    LOGC(cnlog.Warn,
                         log << CONID()
                             << "rendezvousSwitchState: (IPE!){RESPONDER}[ATTENTION] awaits CONCLUSION+HSREQ, got "
                                "CONCLUSION, remain in [ATTENTION]");
                    w_rsptype         = URQ_CONCLUSION;
                    w_needs_extension = false; // If you received WITHOUT extensions, respond WITHOUT extensions (wait
                                               // for the right message)
                    return;
                }
                m_RdvState       = CHandShake::RDV_INITIATED;
                w_rsptype         = URQ_CONCLUSION;
                w_needs_extension = true;
                w_needs_hsrsp     = true;
                return;
            }

            LOGC(cnlog.Error, log << CONID() << "RENDEZVOUS COOKIE DRAW! Cannot resolve to a valid state.");
            // Fallback for cookie draw
            m_RdvState = CHandShake::RDV_INVALID;
            w_rsptype   = URQFailure(SRT_REJ_RDVCOOKIE);
            return;
        }

        if (req == URQ_AGREEMENT)
        {
            // This means that the peer has received our URQ_CONCLUSION, but
            // the agent missed the peer's URQ_CONCLUSION (received only initial
            // URQ_WAVEAHAND).
            if (hsd == HSD_INITIATOR)
            {
                // In this case the missed URQ_CONCLUSION was sent without extensions,
                // whereas the peer received our URQ_CONCLUSION with HSREQ, and therefore
                // it sent URQ_AGREEMENT already with HSRSP. This isn't a problem for
                // us, we can go on with it, especially that the peer is already switched
                // into CHandShake::RDV_CONNECTED state.
                m_RdvState = CHandShake::RDV_CONNECTED;

                // Both sides are connected, no need to send anything anymore.
                w_rsptype = URQ_DONE;
                return;
            }

            if (hsd == HSD_RESPONDER)
            {
                // In this case the missed URQ_CONCLUSION was sent with extensions, so
                // we have to request this once again. Send URQ_CONCLUSION in order to
                // inform the other party that we need the conclusion message once again.
                // The ATTENTION state should be maintained.
                w_rsptype         = URQ_CONCLUSION;
                w_needs_extension = true;
                w_needs_hsrsp     = true;
                return;
            }
        }
    }
    reason = "ATTENTION -> WAVEAHAND(conclusion), CONCLUSION(agreement/conclusion), AGREEMENT (done/conclusion)";
    break;

    case CHandShake::RDV_FINE:
    {
        // In FINE state we can't receive URQ_WAVEAHAND because if the peer has already
        // sent URQ_CONCLUSION, it's already in CHandShake::RDV_ATTENTION, and in this state it can
        // only send URQ_CONCLUSION, whereas when it isn't in CHandShake::RDV_ATTENTION, it couldn't
        // have sent URQ_CONCLUSION, and if it didn't, the agent wouldn't be in CHandShake::RDV_FINE state.

        if (req == URQ_CONCLUSION)
        {
            // There's only one case when it should receive CONCLUSION in FINE state:
            // When it's the winner. If so, it should then contain HSREQ extension.
            // In case of loser, it shouldn't receive CONCLUSION at all - it should
            // receive AGREEMENT.

            // The winner case, received CONCLUSION + HSRSP - switch to CONNECTED and send AGREEMENT.
            // So, check first if HAS EXTENSION

            bool correct_switch = false;
            if (hsd == HSD_INITIATOR && !has_extension)
            {
                // Received REPEATED empty conclusion that has initially switched it into FINE state.
                // To exit FINE state we need the CONCLUSION message with HSRSP.
                HLOGC(cnlog.Debug,
                      log << CONID()
                          << "rendezvousSwitchState: {INITIATOR}[FINE] <CONCLUSION without HSRSP. Stay in [FINE], "
                             "await CONCLUSION+HSRSP");
            }
            else if (hsd == HSD_RESPONDER)
            {
                // In FINE state the RESPONDER expects only to be sent AGREEMENT.
                // It has previously received CONCLUSION in WAVING state and this has switched
                // it to FINE state. That CONCLUSION message should have contained extension,
                // so if this is a repeated CONCLUSION+HSREQ, it should be responded with
                // CONCLUSION+HSRSP.
                HLOGC(cnlog.Debug,
                      log << CONID()
                          << "rendezvousSwitchState: {RESPONDER}[FINE] <CONCLUSION. Stay in [FINE], await AGREEMENT");
            }
            else
            {
                correct_switch = true;
            }

            if (!correct_switch)
            {
                w_rsptype = URQ_CONCLUSION;
                // initiator should send HSREQ, responder HSRSP,
                // in both cases extension is needed
                w_needs_extension = true;
                w_needs_hsrsp     = hsd == HSD_RESPONDER;
                return;
            }

            m_RdvState = CHandShake::RDV_CONNECTED;
            w_rsptype   = URQ_AGREEMENT;
            return;
        }

        if (req == URQ_AGREEMENT)
        {
            // The loser case, the agreement was sent in response to conclusion that
            // already carried over the HSRSP extension.

            // There's a theoretical case when URQ_AGREEMENT can be received in case of
            // parallel arrangement, while the agent is already in CHandShake::RDV_CONNECTED state.
            // This will be dispatched in the main loop and discarded.

            m_RdvState = CHandShake::RDV_CONNECTED;
            w_rsptype   = URQ_DONE;
            return;
        }
    }

        reason = "FINE -> CONCLUSION(agreement), AGREEMENT(done)";
        break;
    case CHandShake::RDV_INITIATED:
    {
        // In this state we just wait for URQ_AGREEMENT, which should cause it to
        // switch to CONNECTED. No response required.
        if (req == URQ_AGREEMENT)
        {
            // No matter in which state we'd be, just switch to connected.
            if (m_RdvState == CHandShake::RDV_CONNECTED)
            {
                HLOGC(cnlog.Debug, log << CONID() << "<-- AGREEMENT: already connected");
            }
            else
            {
                HLOGC(cnlog.Debug, log << CONID() << "<-- AGREEMENT: switched to connected");
            }
            m_RdvState = CHandShake::RDV_CONNECTED;
            w_rsptype   = URQ_DONE;
            return;
        }

        if (req == URQ_CONCLUSION)
        {
            // Receiving conclusion in this state means that the other party
            // didn't get our conclusion, so send it again, the same as when
            // exiting the ATTENTION state.
            w_rsptype = URQ_CONCLUSION;
            if (hsd == HSD_RESPONDER)
            {
                HLOGC(cnlog.Debug,
                      log << CONID()
                          << "rendezvousSwitchState: {RESPONDER}[INITIATED] awaits AGREEMENT, "
                             "got CONCLUSION, sending CONCLUSION+HSRSP");
                w_needs_extension = true;
                w_needs_hsrsp     = true;
                return;
            }

            // Loser, initiated? This may only happen in parallel arrangement, where
            // the agent exchanges empty conclusion messages with the peer, simultaneously
            // exchanging HSREQ-HSRSP conclusion messages. Check if THIS message contained
            // HSREQ, and set responding HSRSP in that case.
            if (hs_flags == 0)
            {
                HLOGC(cnlog.Debug,
                      log << CONID()
                          << "rendezvousSwitchState: {INITIATOR}[INITIATED] awaits AGREEMENT, "
                             "got empty CONCLUSION, STILL RESPONDING CONCLUSION+HSRSP");
            }
            else
            {

                HLOGC(cnlog.Debug,
                      log << CONID()
                          << "rendezvousSwitchState: {INITIATOR}[INITIATED] awaits AGREEMENT, "
                             "got CONCLUSION+HSREQ, responding CONCLUSION+HSRSP");
            }
            w_needs_extension = true;
            w_needs_hsrsp     = true;
            return;
        }
    }

        reason = "INITIATED -> AGREEMENT(done)";
        break;

    case CHandShake::RDV_CONNECTED:
        // Do nothing. This theoretically should never happen.
        w_rsptype = URQ_DONE;
        return;
    }

    HLOGC(cnlog.Debug, log << CONID() << "rendezvousSwitchState: INVALID STATE TRANSITION, result: INVALID");
    // All others are treated as errors
    m_RdvState = CHandShake::RDV_WAVING;
    w_rsptype   = URQFailure(SRT_REJ_ROGUE);
}

/*
 * Timestamp-based Packet Delivery (TsbPd) thread
 * This thread runs only if TsbPd mode is enabled
 * Hold received packets until its time to 'play' them, at PktTimeStamp + TsbPdDelay.
 */
void * srt::CUDT::tsbpd(void* param)
{
    CUDT* self = (CUDT*)param;

    THREAD_STATE_INIT("SRT:TsbPd");

#if ENABLE_BONDING
    // Make the TSBPD thread a "client" of the group,
    // which will ensure that the group will not be physically
    // deleted until this thread exits.
    // NOTE: DO NOT LEAD TO EVER CANCEL THE THREAD!!!
    CUDTUnited::GroupKeeper gkeeper(self->uglobal(), self->m_parent);
#endif

    CUniqueSync recvdata_lcc (self->m_RecvLock, self->m_RecvDataCond);
    CSync tsbpd_cc(self->m_RcvTsbPdCond, recvdata_lcc.locker());

    self->m_bWakeOnRecv = true;
    while (!self->m_bClosing)
    {
        steady_clock::time_point tsNextDelivery; // Next packet delivery time
        bool                     rxready = false;
#if ENABLE_BONDING
        bool shall_update_group = false;
#endif

        INCREMENT_THREAD_ITERATIONS();

        enterCS(self->m_RcvBufferLock);
        const steady_clock::time_point tnow = steady_clock::now();

        self->m_pRcvBuffer->updRcvAvgDataSize(tnow);
        const srt::CRcvBuffer::PacketInfo info = self->m_pRcvBuffer->getFirstValidPacketInfo();

        const bool is_time_to_deliver = !is_zero(info.tsbpd_time) && (tnow >= info.tsbpd_time);
        tsNextDelivery = info.tsbpd_time;

#if ENABLE_HEAVY_LOGGING
        if (info.seqno == SRT_SEQNO_NONE)
        {
            HLOGC(tslog.Debug, log << self->CONID() << "sok/tsbpd: packet check: NO PACKETS");
        }
        else
        {
            HLOGC(tslog.Debug, log << self->CONID() << "sok/tsbpd: packet check: %"
                    << info.seqno << " T=" << FormatTime(tsNextDelivery)
                    << " diff-now-playtime=" << FormatDuration(tnow - tsNextDelivery)
                    << " ready=" << is_time_to_deliver
                    << " ondrop=" << info.seq_gap);
        }
#endif

        if (!self->m_bTLPktDrop)
        {
            rxready = !info.seq_gap && is_time_to_deliver;
        }
        else if (is_time_to_deliver)
        {
            rxready = true;
            if (info.seq_gap)
            {
                const int iDropCnt SRT_ATR_UNUSED = self->rcvDropTooLateUpTo(info.seqno);
#if ENABLE_BONDING
                shall_update_group = true;
#endif

#if ENABLE_LOGGING
                const int64_t timediff_us = count_microseconds(tnow - info.tsbpd_time);
#if ENABLE_HEAVY_LOGGING
                HLOGC(tslog.Debug,
                    log << self->CONID() << "tsbpd: DROPSEQ: up to seqno %" << CSeqNo::decseq(info.seqno) << " ("
                    << iDropCnt << " packets) playable at " << FormatTime(info.tsbpd_time) << " delayed "
                    << (timediff_us / 1000) << "." << std::setw(3) << std::setfill('0') << (timediff_us % 1000) << " ms");
#endif
                string why;
                if (self->frequentLogAllowed(FREQLOGFA_RCV_DROPPED, tnow, (why)))
                {
                    LOGC(brlog.Warn, log << self->CONID() << "RCV-DROPPED " << iDropCnt << " packet(s). Packet seqno %" << info.seqno
                            << " delayed for " << (timediff_us / 1000) << "." << std::setw(3) << std::setfill('0')
                            << (timediff_us % 1000) << " ms " << why);
                }
#if SRT_ENABLE_FREQUENT_LOG_TRACE
                else
                {
                    LOGC(brlog.Warn, log << "SUPPRESSED: RCV-DROPPED LOG: " << why);
                }
#endif
#endif

                tsNextDelivery = steady_clock::time_point(); // Ready to read, nothing to wait for.
            }
        }
        leaveCS(self->m_RcvBufferLock);

        if (rxready)
        {
            HLOGC(tslog.Debug,
                log << self->CONID() << "tsbpd: PLAYING PACKET seq=" << info.seqno << " (belated "
                << FormatDuration<DUNIT_MS>(steady_clock::now() - info.tsbpd_time) << ")");
            /*
             * There are packets ready to be delivered
             * signal a waiting "recv" call if there is any data available
             */
            if (self->m_config.bSynRecving)
            {
                recvdata_lcc.notify_one();
            }
            /*
             * Set EPOLL_IN to wakeup any thread waiting on epoll
             */
            self->uglobal().m_EPoll.update_events(self->m_SocketID, self->m_sPollID, SRT_EPOLL_IN, true);
#if ENABLE_BONDING
            // If this is NULL, it means:
            // - the socket never was a group member
            // - the socket was a group member, but:
            //    - was just removed as a part of closure
            //    - and will never be member of the group anymore

            // If this is not NULL, it means:
            // - This socket is currently member of the group
            // - This socket WAS a member of the group, though possibly removed from it already, BUT:
            //   - the group that this socket IS OR WAS member of is in the GroupKeeper
            //   - the GroupKeeper prevents the group from being deleted
            //   - it is then completely safe to access the group here,
            //     EVEN IF THE SOCKET THAT WAS ITS MEMBER IS BEING DELETED.

            // It is ensured that the group object exists here because GroupKeeper
            // keeps it busy, even if you just closed the socket, remove it as a member
            // or even the group is empty and was explicitly closed.
            if (gkeeper.group)
            {
                // Functions called below will lock m_GroupLock, which in hierarchy
                // lies after m_RecvLock. Must unlock m_RecvLock to be able to lock
                // m_GroupLock inside the calls.
                InvertedLock unrecv(self->m_RecvLock);
                // The current "APP reader" needs to simply decide as to whether
                // the next CUDTGroup::recv() call should return with no blocking or not.
                // When the group is read-ready, it should update its pollers as it sees fit.

                // NOTE: this call will set lock to m_IncludedGroup->m_GroupLock
                HLOGC(tslog.Debug, log << self->CONID() << "tsbpd: GROUP: checking if %" << info.seqno << " makes group readable");
                gkeeper.group->updateReadState(self->m_SocketID, info.seqno);

                if (shall_update_group)
                {
                    // A group may need to update the parallelly used idle links,
                    // should it have any. Pass the current socket position in order
                    // to skip it from the group loop.
                    // NOTE: SELF LOCKING.
                    gkeeper.group->updateLatestRcv(self->m_parent);
                }
            }
#endif
            CGlobEvent::triggerEvent();
            tsNextDelivery = steady_clock::time_point(); // Ready to read, nothing to wait for.
        }

        SRT_ATR_UNUSED bool wakeup_on_signal = true;

        // We may just briefly unlocked the m_RecvLock, so we need to check m_bClosing again to avoid deadlock.
        if (self->m_bClosing)
            break;

        if (!is_zero(tsNextDelivery))
        {
            IF_HEAVY_LOGGING(const steady_clock::duration timediff = tsNextDelivery - tnow);
            /*
             * Buffer at head of queue is not ready to play.
             * Schedule wakeup when it will be.
             */
            self->m_bWakeOnRecv = false;
            HLOGC(tslog.Debug,
                log << self->CONID() << "tsbpd: FUTURE PACKET seq=" << info.seqno
                << " T=" << FormatTime(tsNextDelivery) << " - waiting " << FormatDuration<DUNIT_MS>(timediff));
            THREAD_PAUSED();
            wakeup_on_signal = tsbpd_cc.wait_until(tsNextDelivery);
            THREAD_RESUMED();
        }
        else
        {
            /*
             * We have just signaled epoll; or
             * receive queue is empty; or
             * next buffer to deliver is not in receive queue (missing packet in sequence).
             *
             * Block until woken up by one of the following event:
             * - All ready-to-play packets have been pulled and EPOLL_IN cleared (then loop to block until next pkt time
             * if any)
             * - New buffers ACKed
             * - Closing the connection
             */
            HLOGC(tslog.Debug, log << self->CONID() << "tsbpd: no data, scheduling wakeup at ack");
            self->m_bWakeOnRecv = true;
            THREAD_PAUSED();
            tsbpd_cc.wait();
            THREAD_RESUMED();
        }

        HLOGC(tslog.Debug, log << self->CONID() << "tsbpd: WAKE UP [" << (wakeup_on_signal ? "signal" : "timeout") << "]!!! - "
                << "NOW=" << FormatTime(steady_clock::now()));
    }
    THREAD_EXIT();
    HLOGC(tslog.Debug, log << self->CONID() << "tsbpd: EXITING");
    return NULL;
}

int srt::CUDT::rcvDropTooLateUpTo(int seqno)
{
    // Make sure that it would not drop over m_iRcvCurrSeqNo, which may break senders.
    if (CSeqNo::seqcmp(seqno, CSeqNo::incseq(m_iRcvCurrSeqNo)) > 0)
        seqno = CSeqNo::incseq(m_iRcvCurrSeqNo);

    dropFromLossLists(SRT_SEQNO_NONE, CSeqNo::decseq(seqno));

    const int iDropCnt = m_pRcvBuffer->dropUpTo(seqno);
    if (iDropCnt > 0)
    {
        enterCS(m_StatsLock);
        // Estimate dropped bytes from average payload size.
        const uint64_t avgpayloadsz = m_pRcvBuffer->getRcvAvgPayloadSize();
        m_stats.rcvr.dropped.count(stats::BytesPackets(iDropCnt * avgpayloadsz, (uint32_t) iDropCnt));
        leaveCS(m_StatsLock);
    }
    return iDropCnt;
}

void srt::CUDT::setInitialRcvSeq(int32_t isn)
{
    m_iRcvLastAck = isn;
#ifdef ENABLE_LOGGING
    m_iDebugPrevLastAck = isn;
#endif
    m_iRcvLastAckAck = isn;
    m_iRcvCurrSeqNo = CSeqNo::decseq(isn);

    sync::ScopedLock rb(m_RcvBufferLock);
    if (m_pRcvBuffer)
    {
        if (!m_pRcvBuffer->empty())
        {
            LOGC(cnlog.Error, log << CONID() << "IPE: setInitialRcvSeq expected empty RCV buffer. Dropping all.");
            const int        iDropCnt     = m_pRcvBuffer->dropAll();
            const uint64_t   avgpayloadsz = m_pRcvBuffer->getRcvAvgPayloadSize();
            sync::ScopedLock sl(m_StatsLock);
            m_stats.rcvr.dropped.count(stats::BytesPackets(iDropCnt * avgpayloadsz, (uint32_t) iDropCnt));
        }

        m_pRcvBuffer->setStartSeqNo(isn);
    }
}

bool srt::CUDT::prepareConnectionObjects(const CHandShake &hs, HandshakeSide hsd, CUDTException *eout)
{
    // This will be lazily created due to being the common
    // code with HSv5 rendezvous, in which this will be run
    // in a little bit "randomly selected" moment, but must
    // be run once in the whole connection process.
    if (m_pCryptoControl)
    {
        HLOGC(rslog.Debug, log << CONID() << "prepareConnectionObjects: (lazy) already created.");
        return true;
    }

    // HSv5 is always bidirectional
    const bool bidirectional = (hs.m_iVersion > HS_VERSION_UDT4);

    // HSD_DRAW is received only if this side is listener.
    // If this side is caller with HSv5, HSD_INITIATOR should be passed.
    // If this is a rendezvous connection with HSv5, the handshake role
    // is taken from m_SrtHsSide field.
    if (hsd == HSD_DRAW)
    {
        if (bidirectional)
        {
            hsd = HSD_RESPONDER; // In HSv5, listener is always RESPONDER and caller always INITIATOR.
        }
        else
        {
            hsd = m_config.bDataSender ? HSD_INITIATOR : HSD_RESPONDER;
        }
    }

    if (!createCrypter(hsd, bidirectional)) // Make sure CC is created (lazy)
    {
        if (eout)
            *eout = CUDTException(MJ_SYSTEMRES, MN_MEMORY, 0);
        m_RejectReason = SRT_REJ_RESOURCE;
        return false;
    }

    return true;
}

bool srt::CUDT::prepareBuffers(CUDTException* eout)
{
    if (m_pSndBuffer)
    {
        HLOGC(rslog.Debug, log << CONID() << "prepareBuffers: (lazy) already created.");
        return true;
    }
    
    try
    {
        // CryptoControl has to be initialized and in case of RESPONDER the KM REQ must be processed (interpretSrtHandshake(..)) for the crypto mode to be deduced.
        const int authtag = (m_pCryptoControl && m_pCryptoControl->getCryptoMode() == CSrtConfig::CIPHER_MODE_AES_GCM) ? HAICRYPT_AUTHTAG_MAX : 0;

        SRT_ASSERT(m_iMaxSRTPayloadSize != 0);

        HLOGC(rslog.Debug, log << CONID() << "Creating buffers: snd-plsize=" << m_iMaxSRTPayloadSize
                << " snd-bufsize=" << 32
                << " authtag=" << authtag);

        m_pSndBuffer = new CSndBuffer(AF_INET, 32, m_iMaxSRTPayloadSize, authtag);
        SRT_ASSERT(m_iPeerISN != -1);
        m_pRcvBuffer = new srt::CRcvBuffer(m_iPeerISN, m_config.iRcvBufSize, m_pRcvQueue->m_pUnitQueue, m_config.bMessageAPI);
        // After introducing lite ACK, the sndlosslist may not be cleared in time, so it requires twice a space.
        m_pSndLossList = new CSndLossList(m_iFlowWindowSize * 2);
        m_pRcvLossList = new CRcvLossList(m_config.iFlightFlagSize);
    }
    catch (...)
    {
        // Simply reject.
        if (eout)
            *eout = CUDTException(MJ_SYSTEMRES, MN_MEMORY, 0);
        m_RejectReason = SRT_REJ_RESOURCE;
        return false;
    }
    return true;
}

void srt::CUDT::rewriteHandshakeData(const sockaddr_any& peer, CHandShake& w_hs)
{
    // this is a response handshake
    w_hs.m_iReqType        = URQ_CONCLUSION;
    w_hs.m_iMSS            = m_config.iMSS;
    w_hs.m_iFlightFlagSize = m_config.flightCapacity();
    w_hs.m_iID             = m_SocketID;

    if (w_hs.m_iVersion > HS_VERSION_UDT4)
    {
        // The version is agreed; this code is executed only in case
        // when AGENT is listener. In this case, conclusion response
        // must always contain HSv5 handshake extensions.
        w_hs.m_extension = true;
    }

    CIPAddress::ntop(peer, (w_hs.m_piPeerIP));
}

void srt::CUDT::acceptAndRespond(const sockaddr_any& agent, const sockaddr_any& peer, const CPacket& hspkt, CHandShake& w_hs)
{
    HLOGC(cnlog.Debug, log << CONID() << "acceptAndRespond: setting up data according to handshake");
#if ENABLE_BONDING
    // Keep the group alive for the lifetime of this function,
    // and do it BEFORE acquiring m_ConnectionLock to avoid
    // lock inversion.
    // This will check if a socket belongs to a group and if so
    // it will remember this group and keep it alive here.
    CUDTUnited::GroupKeeper group_keeper(uglobal(), m_parent);
#endif

    ScopedLock cg(m_ConnectionLock);

    m_tsRcvPeerStartTime = steady_clock::time_point(); // will be set correctly at SRT HS

    // Uses the smaller MSS between the peers
    m_config.iMSS = std::min(m_config.iMSS, w_hs.m_iMSS);

    const size_t full_hdr_size = CPacket::UDP_HDR_SIZE + CPacket::HDR_SIZE;
    m_iMaxSRTPayloadSize = m_config.iMSS - full_hdr_size;

    HLOGC(cnlog.Debug, log << CONID() << "acceptAndRespond: PAYLOAD SIZE: " << m_iMaxSRTPayloadSize);

    // exchange info for maximum flow window size
    m_iFlowWindowSize = w_hs.m_iFlightFlagSize;
    m_iPeerISN        = w_hs.m_iISN;
    setInitialRcvSeq(m_iPeerISN);
    m_iRcvCurrPhySeqNo = CSeqNo::decseq(w_hs.m_iISN);

    m_PeerID = w_hs.m_iID;

    // use peer's ISN and send it back for security check
    m_iISN = w_hs.m_iISN;

    setInitialSndSeq(m_iISN);
    m_SndLastAck2Time = steady_clock::now();

    // get local IP address and send the peer its IP address (because UDP cannot get local IP address)
    memcpy((m_piSelfIP), w_hs.m_piPeerIP, sizeof m_piSelfIP);
    m_parent->m_SelfAddr = agent;
    CIPAddress::pton((m_parent->m_SelfAddr), m_piSelfIP, peer);

    rewriteHandshakeData(peer, (w_hs));


    // Prepare all structures
    if (!prepareConnectionObjects(w_hs, HSD_DRAW, 0))
    {
        HLOGC(cnlog.Debug,
              log << CONID() << "acceptAndRespond: prepareConnectionObjects failed - responding with REJECT.");
        // If the SRT Handshake extension was provided and wasn't interpreted
        // correctly, the connection should be rejected.
        //
        // Respond with the rejection message and exit with exception
        // so that the caller will know that this new socket should be deleted.
        w_hs.m_iReqType = URQFailure(m_RejectReason);
        throw CUDTException(MJ_SETUP, MN_REJECTED, 0);
    }
    // Since now you can use m_pCryptoControl

    CInfoBlock ib;
    ib.m_iIPversion = peer.family();
    CInfoBlock::convert(peer, ib.m_piIP);
    if (m_pCache->lookup(&ib) >= 0)
    {
        m_iSRTT      = ib.m_iSRTT;
        m_iRTTVar    = ib.m_iSRTT / 2;
        m_iBandwidth = ib.m_iBandwidth;
    }

#if SRT_DEBUG_RTT
    s_rtt_trace.trace(steady_clock::now(), "Accept", -1, -1,
                      m_bIsFirstRTTReceived, -1, m_iSRTT, m_iRTTVar);
#endif

    m_PeerAddr = peer;

    // This should extract the HSREQ and KMREQ portion in the handshake packet.
    // This could still be a HSv4 packet and contain no such parts, which will leave
    // this entity as "non-SRT-handshaken", and await further HSREQ and KMREQ sent
    // as UMSG_EXT.
    uint32_t kmdata[SRTDATA_MAXSIZE];
    size_t   kmdatasize = SRTDATA_MAXSIZE;
    if (!interpretSrtHandshake(w_hs, hspkt, (kmdata), (&kmdatasize)))
    {
        HLOGC(cnlog.Debug,
              log << CONID() << "acceptAndRespond: interpretSrtHandshake failed - responding with REJECT.");
        // If the SRT Handshake extension was provided and wasn't interpreted
        // correctly, the connection should be rejected.
        //
        // Respond with the rejection message and return false from
        // this function so that the caller will know that this new
        // socket should be deleted.
        w_hs.m_iReqType = URQFailure(m_RejectReason);
        throw CUDTException(MJ_SETUP, MN_REJECTED, 0);
    }

    if (!prepareBuffers(NULL))
    {
        HLOGC(cnlog.Debug,
            log << CONID() << "acceptAndRespond: prepareConnectionObjects failed - responding with REJECT.");
        // If the SRT buffers failed to be allocated,
        // the connection must be rejected.
        //
        // Respond with the rejection message and exit with exception
        // so that the caller will know that this new socket should be deleted.
        w_hs.m_iReqType = URQFailure(m_RejectReason);
        throw CUDTException(MJ_SETUP, MN_REJECTED, 0);
    }

   // Synchronize the time NOW because the following function is about
   // to use the start time to pass it to the receiver buffer data.
    bool have_group = false;

    {
#if ENABLE_BONDING
        CUDTGroup* g = group_keeper.group;
        if (g)
        {
            // This is the last moment when this can be done.
            // The updateAfterSrtHandshake call will copy the receiver
            // start time to the receiver buffer data, so the correct
            // value must be set before this happens.
            synchronizeWithGroup(g);
            have_group = true;
        }
#endif
    }

    if (!have_group)
    {
        // This function will be called internally inside
        // synchronizeWithGroup(). This is just more complicated.
        updateAfterSrtHandshake(w_hs.m_iVersion);
    }

    SRT_REJECT_REASON rr = setupCC();
    // UNKNOWN used as a "no error" value
    if (rr != SRT_REJ_UNKNOWN)
    {
        w_hs.m_iReqType = URQFailure(rr);
        m_RejectReason = rr;
        throw CUDTException(MJ_SETUP, MN_REJECTED, 0);
    }

    // And of course, it is connected.
    m_bConnected = true;

    // Register this socket for receiving data packets.
    m_pRNode->m_bOnList = true;
    m_pRcvQueue->setNewEntry(this);

    // Save the handshake in m_ConnRes in case when needs repeating.
    m_ConnRes = w_hs;

    // Send the response to the peer, see listen() for more discussions
    // about this.
    // TODO: Here create CONCLUSION RESPONSE with:
    // - just the UDT handshake, if HS_VERSION_UDT4,
    // - if higher, the UDT handshake, the SRT HSRSP, the SRT KMRSP.
    size_t size = m_iMaxSRTPayloadSize;
    // Allocate the maximum possible memory for an SRT payload.
    // This is a maximum you can send once.
    CPacket response;
    response.setControl(UMSG_HANDSHAKE);
    response.allocate(size);

    // This will serialize the handshake according to its current form.
    HLOGC(cnlog.Debug,
          log << CONID()
              << "acceptAndRespond: creating CONCLUSION response (HSv5: with HSRSP/KMRSP) buffer size=" << size);
    if (!createSrtHandshake(SRT_CMD_HSRSP, SRT_CMD_KMRSP, kmdata, kmdatasize, (response), (w_hs)))
    {
        LOGC(cnlog.Error, log << CONID() << "acceptAndRespond: error creating handshake response");
        throw CUDTException(MJ_SETUP, MN_REJECTED, 0);
    }

    // We can safely assign it here stating that this has passed the cookie test.
    m_SourceAddr = hspkt.udpDestAddr();

#if ENABLE_HEAVY_LOGGING
    {
        // To make sure what REALLY is being sent, parse back the handshake
        // data that have been just written into the buffer.
        CHandShake debughs;
        debughs.load_from(response.m_pcData, response.getLength());
        HLOGC(cnlog.Debug,
              log << CONID() << "acceptAndRespond: sending HS from agent @"
                << debughs.m_iID << " to peer @" << response.m_iID
                << "HS:" << debughs.show()
                << " sourceIP=" << m_SourceAddr.str());
    }
#endif

    // NOTE: BLOCK THIS instruction in order to cause the final
    // handshake to be missed and cause the problem solved in PR #417.
    // When missed this message, the caller should not accept packets
    // coming as connected, but continue repeated handshake until finally
    // received the listener's handshake.
    addressAndSend((response));
}

bool srt::CUDT::frequentLogAllowed(size_t logid, const time_point& tnow, std::string& w_why)
{
#ifndef SRT_LOG_SLOWDOWN_FREQ_MS
#define SRT_LOG_SLOWDOWN_FREQ_MS 1000
#endif

    bool is_suppressed = IsSet(m_LogSlowDownExpired, BIT(logid));
    bool isnow = (m_tsLogSlowDown.load() + milliseconds_from(SRT_LOG_SLOWDOWN_FREQ_MS)) <= tnow;
    if (isnow)
    {
        // Theoretically this should prevent other calls of this function to take
        // set their values simultaneously, but if it happened that the time is
        // also set, this section will not fire for the other log, if it didn't do
        // the check yet.
        m_LogSlowDownExpired.store(uint8_t(BIT(logid))); // Clear all other bits

        // Note: it may happen that two threads could intermix one another between
        // the check and setting up, but this will at worst case set the slightly
        // later time again.
        m_tsLogSlowDown.store(tnow);

        is_suppressed = false;

        int supr = m_aSuppressedMsg[logid];

        if (supr > 0)
            w_why = Sprint("++SUPPRESSED: ", supr);
        m_aSuppressedMsg[logid] = 0;
    }
    else
    {
        w_why = Sprint("Too early - last one was ", FormatDuration<DUNIT_MS>(tnow - m_tsLogSlowDown.load()));
        // Set YOUR OWN bit, atomically.
        m_LogSlowDownExpired |= uint8_t(BIT(logid));
        ++m_aSuppressedMsg[logid];
    }

    return !is_suppressed;
}

// This function is required to be called when a caller receives an INDUCTION
// response from the listener and would like to create a CONCLUSION that includes
// the SRT handshake extension. This extension requires that the crypter object
// be created, but it's still too early for it to be completely configured.
// This function then precreates the object so that the handshake extension can
// be created, as this happens before the completion of the connection (and
// therefore configuration of the crypter object), which can only take place upon
// reception of CONCLUSION response from the listener.
bool srt::CUDT::createCrypter(HandshakeSide side, bool bidirectional)
{
    // Lazy initialization
    if (m_pCryptoControl)
        return true;

    // Write back this value, when it was just determined.
    m_SrtHsSide = side;

    m_pCryptoControl.reset(new CCryptoControl(m_SocketID));

    // XXX These below are a little bit controversial.
    // These data should probably be filled only upon
    // reception of the conclusion handshake - otherwise
    // they have outdated values.
    m_pCryptoControl->setCryptoSecret(m_config.CryptoSecret);

    if (bidirectional || m_config.bDataSender)
    {
        HLOGC(rslog.Debug, log << CONID() << "createCrypter: setting RCV/SND KeyLen=" << m_config.iSndCryptoKeyLen);
        m_pCryptoControl->setCryptoKeylen(m_config.iSndCryptoKeyLen);
    }

    return m_pCryptoControl->init(side, m_config, bidirectional);
}

SRT_REJECT_REASON srt::CUDT::setupCC()
{
    // Prepare configuration object,
    // Create the CCC object and configure it.

    // UDT also sets back the congestion window: ???
    // m_iCongestionWindow = m_pCC->m_dCWndSize;

    // XXX Not sure about that. May happen that AGENT wants
    // tsbpd mode, but PEER doesn't, even in bidirectional mode.
    // This way, the reception side should get precedense.
    // if (bidirectional || m_config.bDataSender || m_bTwoWayData)
    //    m_bPeerTsbPd = m_bTSBPD;

    // SrtCongestion will retrieve whatever parameters it needs
    // from *this.

    bool res = m_CongCtl.select(m_config.sCongestion.str());
    if (!res || !m_CongCtl.configure(this))
    {
        return SRT_REJ_CONGESTION;
    }

    // Configure filter module
    if (!m_config.sPacketFilterConfig.empty())
    {
        // This string, when nonempty, defines that the corrector shall be
        // configured. Otherwise it's left uninitialized.

        // At this point we state everything is checked and the appropriate
        // corrector type is already selected, so now create it.
        HLOGC(pflog.Debug, log << CONID() << "filter: Configuring: " << m_config.sPacketFilterConfig.c_str());
        bool status = true;
        try
        {
            // The filter configurer is build the way that allows to quit immediately
            // exit by exception, but the exception is meant for the filter only.
            status = m_PacketFilter.configure(this, m_pRcvQueue->m_pUnitQueue, m_config.sPacketFilterConfig.str());
        }
        catch (CUDTException& )
        {
            status = false;
        }

        if (!status)
            return SRT_REJ_FILTER;

        m_PktFilterRexmitLevel = m_PacketFilter.arqLevel();
    }
    else
    {
        // When we have no filter, ARQ should work in ALWAYS mode.
        m_PktFilterRexmitLevel = SRT_ARQ_ALWAYS;
    }

    // Override the value of minimum NAK interval, per SrtCongestion's wish.
    // When default 0 value is returned, the current value set by CUDT
    // is preserved.
    const steady_clock::duration min_nak = microseconds_from(m_CongCtl->minNAKInterval());
    if (min_nak != steady_clock::duration::zero())
        m_tdMinNakInterval = min_nak;

    // Update timers
    const steady_clock::time_point currtime = steady_clock::now();
    m_tsLastRspTime.store(currtime);
    m_tsNextACKTime.store(currtime + m_tdACKInterval);
    m_tsNextNAKTime.store(currtime + m_tdNAKInterval);
    m_tsLastRspAckTime = currtime;
    m_tsLastSndTime.store(currtime);

    HLOGC(rslog.Debug,
          log << CONID() << "setupCC: setting parameters: mss=" << m_config.iMSS << " maxCWNDSize/FlowWindowSize="
              << m_iFlowWindowSize << " rcvrate=" << m_iDeliveryRate << "p/s (" << m_iByteDeliveryRate << "B/S)"
              << " rtt=" << m_iSRTT << " bw=" << m_iBandwidth);

    if (!updateCC(TEV_INIT, EventVariant(TEV_INIT_RESET)))
    {
        LOGC(rslog.Error, log << CONID() << "setupCC: IPE: resrouces not yet initialized!");
        return SRT_REJ_IPE;
    }
    return SRT_REJ_UNKNOWN;
}

void srt::CUDT::considerLegacySrtHandshake(const steady_clock::time_point &timebase)
{
    // Do a fast pre-check first - this simply declares that agent uses HSv5
    // and the legacy SRT Handshake is not to be done. Second check is whether
    // agent is sender (=initiator in HSv4).
    if (!isOPT_TsbPd() || !m_config.bDataSender)
        return;

    if (m_iSndHsRetryCnt <= 0)
    {
        HLOGC(cnlog.Debug, log << CONID() << "Legacy HSREQ: not needed, expire counter=" << m_iSndHsRetryCnt);
        return;
    }

    const steady_clock::time_point now = steady_clock::now();
    if (!is_zero(timebase))
    {
        // Then this should be done only if it's the right time,
        // the TSBPD mode is on, and when the counter is "still rolling".
        /*
         * SRT Handshake with peer:
         * If...
         * - we want TsbPd mode; and
         * - we have not tried more than CSRTCC_MAXRETRY times (peer may not be SRT); and
         * - and did not get answer back from peer
         * - last sent handshake req should have been replied (RTT*1.5 elapsed); and
         * then (re-)send handshake request.
         */
        if (timebase > now) // too early
        {
            HLOGC(cnlog.Debug,
                  log << CONID() << "Legacy HSREQ: TOO EARLY, will still retry " << m_iSndHsRetryCnt << " times");
            return;
        }
    }
    // If 0 timebase, it means that this is the initial sending with the very first
    // payload packet sent. Send only if this is still set to maximum+1 value.
    else if (m_iSndHsRetryCnt < SRT_MAX_HSRETRY + 1)
    {
        HLOGC(cnlog.Debug,
              log << CONID() << "Legacy HSREQ: INITIAL, REPEATED, so not to be done. Will repeat on sending "
                  << m_iSndHsRetryCnt << " times");
        return;
    }

    HLOGC(cnlog.Debug,
          log << CONID() << "Legacy HSREQ: SENDING, will repeat " << m_iSndHsRetryCnt << " times if no response");
    m_iSndHsRetryCnt--;
    m_tsSndHsLastTime = now;
    sendSrtMsg(SRT_CMD_HSREQ);
}

void srt::CUDT::checkSndTimers()
{
    if (m_SrtHsSide == HSD_INITIATOR)
    {
        HLOGC(cnlog.Debug,
              log << CONID() << "checkSndTimers: HS SIDE: INITIATOR, considering legacy handshake with timebase");
        // Legacy method for HSREQ, only if initiator.
        considerLegacySrtHandshake(m_tsSndHsLastTime + microseconds_from(m_iSRTT * 3 / 2));
    }
    else
    {
        HLOGC(cnlog.Debug,
              log << CONID()
                  << "checkSndTimers: HS SIDE: " << (m_SrtHsSide == HSD_RESPONDER ? "RESPONDER" : "DRAW (IPE?)")
                  << " - not considering legacy handshake");
    }

    // Retransmit KM request after a timeout if there is no response (KM RSP).
    // Or send KM REQ in case of the HSv4.
    ScopedLock lck(m_ConnectionLock);
    if (m_pCryptoControl)
        m_pCryptoControl->sendKeysToPeer(this, SRTT());
}

void srt::CUDT::checkSndKMRefresh()
{
    // Do not apply the regenerated key to the to the receiver context.
    const bool bidir = false;
    if (m_pCryptoControl)
        m_pCryptoControl->regenCryptoKm(this, bidir);
}

void srt::CUDT::addressAndSend(CPacket& w_pkt)
{
    w_pkt.m_iID        = m_PeerID;
    setPacketTS(w_pkt, steady_clock::now());

    // NOTE: w_pkt isn't modified in this call,
    // just in CChannel::sendto it's modified in place
    // before sending for performance purposes,
    // and then modification is undone. Logically then
    // there's no modification here.
    m_pSndQueue->sendto(m_PeerAddr, w_pkt, m_SourceAddr);
}

// [[using maybe_locked(m_GlobControlLock, if called from breakSocket_LOCKED, usually from GC)]]
// [[using maybe_locked(m_parent->m_ControlLock, if called from srt_close())]]
bool srt::CUDT::closeInternal() ATR_NOEXCEPT
{
    // NOTE: this function is called from within the garbage collector thread.

    if (!m_bOpened)
    {
        return false;
    }

    // IMPORTANT:
    // This function may block indefinitely, if called for a socket
    // that has m_bBroken == false or m_bConnected == true.
    // If it is intended to forcefully close the socket, make sure
    // that it's in response to a broken connection.
    HLOGC(smlog.Debug, log << CONID() << "closing socket");

    if (m_config.Linger.l_onoff != 0)
    {
        const steady_clock::time_point entertime = steady_clock::now();

        HLOGC(smlog.Debug, log << CONID() << "... (linger)");
        while (!m_bBroken && m_bConnected && (m_pSndBuffer->getCurrBufSize() > 0) &&
               (steady_clock::now() - entertime < seconds_from(m_config.Linger.l_linger)))
        {
            // linger has been checked by previous close() call and has expired
            if (m_tsLingerExpiration >= entertime)
                break;

            if (!m_config.bSynSending)
            {
                // if this socket enables asynchronous sending, return immediately and let GC to close it later
                if (is_zero(m_tsLingerExpiration))
                    m_tsLingerExpiration = entertime + seconds_from(m_config.Linger.l_linger);

                HLOGC(smlog.Debug,
                      log << CONID() << "CUDT::close: linger-nonblocking, setting expire time T="
                          << FormatTime(m_tsLingerExpiration));

                return false;
            }

#ifndef _WIN32
            timespec ts;
            ts.tv_sec  = 0;
            ts.tv_nsec = 1000000;
            nanosleep(&ts, NULL);
#else
            Sleep(1);
#endif
        }
    }

    // remove this socket from the snd queue
    if (m_bConnected)
        m_pSndQueue->m_pSndUList->remove(this);

    /*
     * update_events below useless
     * removing usock for EPolls right after (update_usocks) clears it (in other HAI patch).
     *
     * What is in EPoll shall be the responsibility of the application, if it want local close event,
     * it would remove the socket from the EPoll after close.
     */

    // Make a copy under a lock because other thread might access it
    // at the same time.
    enterCS(uglobal().m_EPoll.m_EPollLock);
    set<int> epollid = m_sPollID;
    leaveCS(uglobal().m_EPoll.m_EPollLock);

    // trigger any pending IO events.
    HLOGC(smlog.Debug, log << CONID() << "close: SETTING ERR readiness on E" << Printable(epollid));
    uglobal().m_EPoll.update_events(m_SocketID, m_sPollID, SRT_EPOLL_ERR, true);
    // then remove itself from all epoll monitoring
    int no_events = 0;
    for (set<int>::iterator i = epollid.begin(); i != epollid.end(); ++i)
    {
        HLOGC(smlog.Debug, log << CONID() << "close: CLEARING subscription on E" << (*i));
        try
        {
            uglobal().m_EPoll.update_usock(*i, m_SocketID, &no_events);
        }
        catch (...)
        {
            // The goal of this loop is to remove all subscriptions in
            // the epoll system to this socket. If it's unsubscribed already,
            // that's even better.
        }
        HLOGC(smlog.Debug, log << CONID() << "close: removing E" << (*i) << " from back-subscribers");
    }

    // Not deleting elements from m_sPollID inside the loop because it invalidates
    // the control iterator of the loop. Instead, all will be removed at once.

    // IMPORTANT: there's theoretically little time between setting ERR readiness
    // and unsubscribing, however if there's an application waiting on this event,
    // it should be informed before this below instruction locks the epoll mutex.
    enterCS(uglobal().m_EPoll.m_EPollLock);
    m_sPollID.clear();
    leaveCS(uglobal().m_EPoll.m_EPollLock);

    // XXX What's this, could any of the above actions make it !m_bOpened?
    if (!m_bOpened)
    {
        return true;
    }

    // Inform the threads handler to stop.
    m_bClosing = true;

    HLOGC(smlog.Debug, log << CONID() << "CLOSING STATE. Acquiring connection lock");

    ScopedLock connectguard(m_ConnectionLock);

    // Signal the sender and recver if they are waiting for data.
    releaseSynch();

    HLOGC(smlog.Debug, log << CONID() << "CLOSING, removing from listener/connector");

    if (m_bListening)
    {
        m_bListening = false;
        m_pRcvQueue->removeListener(this);
    }
    else if (m_bConnecting)
    {
        m_pRcvQueue->removeConnector(m_SocketID);
    }

    if (m_bConnected)
    {
        if (!m_bShutdown)
        {
            HLOGC(smlog.Debug, log << CONID() << "CLOSING - sending SHUTDOWN to the peer @" << m_PeerID);
            sendCtrl(UMSG_SHUTDOWN);
        }

        // Store current connection information.
        CInfoBlock ib;
        ib.m_iIPversion = m_PeerAddr.family();
        CInfoBlock::convert(m_PeerAddr, ib.m_piIP);
        ib.m_iSRTT      = m_iSRTT;
        ib.m_iBandwidth = m_iBandwidth;
        m_pCache->update(&ib);

#if SRT_DEBUG_RTT
    s_rtt_trace.trace(steady_clock::now(), "Cache", -1, -1,
                      m_bIsFirstRTTReceived, -1, m_iSRTT, -1);
#endif

        m_bConnected = false;
    }

    HLOGC(smlog.Debug, log << CONID() << "CLOSING, joining send/receive threads");

    // waiting all send and recv calls to stop
    ScopedLock sendguard(m_SendLock);
    ScopedLock recvguard(m_RecvLock);

    // Locking m_RcvBufferLock to protect calling to m_pCryptoControl->decrypt((packet))
    // from the processData(...) function while resetting Crypto Control.
    enterCS(m_RcvBufferLock);
    if (m_pCryptoControl)
        m_pCryptoControl->close();

    m_pCryptoControl.reset();
    leaveCS(m_RcvBufferLock);

    m_uPeerSrtVersion        = SRT_VERSION_UNK;
    m_tsRcvPeerStartTime     = steady_clock::time_point();

    m_bOpened = false;

    return true;
}

int srt::CUDT::receiveBuffer(char *data, int len)
{
    if (!m_CongCtl->checkTransArgs(SrtCongestion::STA_BUFFER, SrtCongestion::STAD_RECV, data, len, SRT_MSGTTL_INF, false))
        throw CUDTException(MJ_NOTSUP, MN_INVALBUFFERAPI, 0);

    if (isOPT_TsbPd())
    {
        LOGP(arlog.Error, "recv: This function is not intended to be used in Live mode with TSBPD.");
        throw CUDTException(MJ_NOTSUP, MN_INVALBUFFERAPI, 0);
    }

    UniqueLock recvguard(m_RecvLock);

    if ((m_bBroken || m_bClosing) && !isRcvBufferReady())
    {
        if (m_bShutdown)
        {
            // For stream API, return 0 as a sign of EOF for transmission.
            // That's a bit controversial because theoretically the
            // UMSG_SHUTDOWN message may be lost as every UDP packet, although
            // another theory states that this will never happen because this
            // packet has a total size of 42 bytes and such packets are
            // declared as never dropped - but still, this is UDP so there's no
            // guarantee.

            // The most reliable way to inform the party that the transmission
            // has ended would be to send a single empty packet (that is,
            // a data packet that contains only an SRT header in the UDP
            // payload), which is a normal data packet that can undergo
            // normal sequence check and retransmission rules, so it's ensured
            // that this packet will be received. Receiving such a packet should
            // make this function return 0, potentially also without breaking
            // the connection and potentially also with losing no ability to
            // send some larger portion of data next time.
            HLOGC(arlog.Debug, log << CONID() << "STREAM API, SHUTDOWN: marking as EOF");
            return 0;
        }
        HLOGC(arlog.Debug,
              log << CONID() << (m_config.bMessageAPI ? "MESSAGE" : "STREAM") << " API, " << (m_bShutdown ? "" : "no")
                  << " SHUTDOWN. Reporting as BROKEN.");
        throw CUDTException(MJ_CONNECTION, MN_CONNLOST, 0);
    }

    CSync rcond  (m_RecvDataCond, recvguard);
    CSync tscond (m_RcvTsbPdCond, recvguard);
    if (!isRcvBufferReady())
    {
        if (!m_config.bSynRecving)
        {
            throw CUDTException(MJ_AGAIN, MN_RDAVAIL, 0);
        }

        // Kick TsbPd thread to schedule the next wakeup (if running)
        if (m_config.iRcvTimeOut < 0)
        {
            THREAD_PAUSED();
            while (stillConnected() && !isRcvBufferReady())
            {
                // Do not block forever, check connection status each 1 sec.
                rcond.wait_for(seconds_from(1));
            }
            THREAD_RESUMED();
        }
        else
        {
            const steady_clock::time_point exptime =
                steady_clock::now() + milliseconds_from(m_config.iRcvTimeOut);
            THREAD_PAUSED();
            while (stillConnected() && !isRcvBufferReady())
            {
                if (!rcond.wait_until(exptime)) // NOT means "not received a signal"
                    break; // timeout
            }
            THREAD_RESUMED();
        }
    }

    // throw an exception if not connected
    if (!m_bConnected)
        throw CUDTException(MJ_CONNECTION, MN_NOCONN, 0);

    if ((m_bBroken || m_bClosing) && !isRcvBufferReady())
    {
        // See at the beginning
        if (!m_config.bMessageAPI && m_bShutdown)
        {
            HLOGC(arlog.Debug, log << CONID() << "STREAM API, SHUTDOWN: marking as EOF");
            return 0;
        }
        HLOGC(arlog.Debug,
              log << CONID() << (m_config.bMessageAPI ? "MESSAGE" : "STREAM") << " API, " << (m_bShutdown ? "" : "no")
                  << " SHUTDOWN. Reporting as BROKEN.");

        throw CUDTException(MJ_CONNECTION, MN_CONNLOST, 0);
    }

    enterCS(m_RcvBufferLock);
    const int res = m_pRcvBuffer->readBuffer(data, len);
    leaveCS(m_RcvBufferLock);

    /* Kick TsbPd thread to schedule next wakeup (if running) */
    if (m_bTsbPd)
    {
        HLOGP(tslog.Debug, "Ping TSBPD thread to schedule wakeup");
        tscond.notify_one_locked(recvguard);
    }
    else
    {
        HLOGP(tslog.Debug, "NOT pinging TSBPD - not set");
    }

    if (!isRcvBufferReady())
    {
        // read is not available any more
        uglobal().m_EPoll.update_events(m_SocketID, m_sPollID, SRT_EPOLL_IN, false);
    }

    if ((res <= 0) && (m_config.iRcvTimeOut >= 0))
        throw CUDTException(MJ_AGAIN, MN_XMTIMEOUT, 0);

    return res;
}

// [[using maybe_locked(CUDTGroup::m_GroupLock, m_parent->m_GroupOf != NULL)]];
// [[using locked(m_SendLock)]];
int srt::CUDT::sndDropTooLate()
{
    if (!m_bPeerTLPktDrop)
        return 0;

    if (!m_config.bMessageAPI)
    {
        LOGC(aslog.Error, log << CONID() << "The SRTO_TLPKTDROP flag can only be used with message API.");
        throw CUDTException(MJ_NOTSUP, MN_INVALBUFFERAPI, 0);
    }

    const time_point tnow = steady_clock::now();
    const int buffdelay_ms = (int) count_milliseconds(m_pSndBuffer->getBufferingDelay(tnow));

    // high threshold (msec) at tsbpd_delay plus sender/receiver reaction time (2 * 10ms)
    // Minimum value must accommodate an I-Frame (~8 x average frame size)
    // >>need picture rate or app to set min treshold
    // >>using 1 sec for worse case 1 frame using all bit budget.
    // picture rate would be useful in auto SRT setting for min latency
    // XXX Make SRT_TLPKTDROP_MINTHRESHOLD_MS option-configurable
    const int threshold_ms = (m_config.iSndDropDelay >= 0)
        ? std::max(m_iPeerTsbPdDelay_ms + m_config.iSndDropDelay, +SRT_TLPKTDROP_MINTHRESHOLD_MS)
            + (2 * COMM_SYN_INTERVAL_US / 1000)
        : 0;

    if (threshold_ms == 0 || buffdelay_ms <= threshold_ms)
        return 0;

    // protect packet retransmission
    ScopedLock rcvlck(m_RecvAckLock);
    int dbytes;
    int32_t first_msgno;
    const int dpkts = m_pSndBuffer->dropLateData((dbytes), (first_msgno), tnow - milliseconds_from(threshold_ms));
    if (dpkts <= 0)
        return 0;

    m_iFlowWindowSize = m_iFlowWindowSize + dpkts;

    // If some packets were dropped update stats, socket state, loss list and the parent group if any.
    enterCS(m_StatsLock);
    m_stats.sndr.dropped.count(stats::BytesPackets((uint64_t) dbytes, (uint32_t) dpkts));
    leaveCS(m_StatsLock);

    IF_HEAVY_LOGGING(const int32_t realack = m_iSndLastDataAck);
    const int32_t fakeack = CSeqNo::incseq(m_iSndLastDataAck, dpkts);

    m_iSndLastAck     = fakeack;
    m_iSndLastDataAck = fakeack;

    const int32_t minlastack = CSeqNo::decseq(m_iSndLastDataAck);
    m_pSndLossList->removeUpTo(minlastack);
    /* If we dropped packets not yet sent, advance current position */
    // THIS MEANS: m_iSndCurrSeqNo = MAX(m_iSndCurrSeqNo, m_iSndLastDataAck-1)
    if (CSeqNo::seqcmp(m_iSndCurrSeqNo, minlastack) < 0)
    {
        m_iSndCurrSeqNo = minlastack;
    }

    HLOGC(qslog.Debug,
          log << CONID() << "SND-DROP: %(" << realack << "-" << m_iSndCurrSeqNo << ") n=" << dpkts << "pkt " << dbytes
              << "B, span=" << buffdelay_ms << " ms, FIRST #" << first_msgno);

#if ENABLE_BONDING
    // This is done with a presumption that the group
    // exists and if this is not NULL, it means that this
    // function was called with locked m_GroupLock, as sendmsg2
    // function was called from inside CUDTGroup::send, which
    // locks the whole function.
    //
    // XXX This is true only because all existing groups are managed
    // groups, that is, sockets cannot be added or removed from group
    // manually, nor can send/recv operation be done on a single socket
    // from the API call directly. This should be extra verified, if that
    // changes in the future.
    //
    if (m_parent->m_GroupOf)
    {
        // What's important is that the lock on GroupLock cannot be applied
        // here, both because it might be applied already, that is, according
        // to the condition defined at this function's header, it is applied
        // under this condition. Hence ackMessage can be defined as 100% locked.
        m_parent->m_GroupOf->ackMessage(first_msgno);
    }
#endif

    return dpkts;
}

int srt::CUDT::sendmsg(const char *data, int len, int msttl, bool inorder, int64_t srctime)
{
    SRT_MSGCTRL mctrl = srt_msgctrl_default;
    mctrl.msgttl      = msttl;
    mctrl.inorder     = inorder;
    mctrl.srctime     = srctime;
    return this->sendmsg2(data, len, (mctrl));
}

// [[using maybe_locked(CUDTGroup::m_GroupLock, m_parent->m_GroupOf != NULL)]]
// GroupLock is applied when this function is called from inside CUDTGroup::send,
// which is the only case when the m_parent->m_GroupOf is not NULL.
int srt::CUDT::sendmsg2(const char *data, int len, SRT_MSGCTRL& w_mctrl)
{
    // throw an exception if not connected
    if (m_bBroken || m_bClosing)
        throw CUDTException(MJ_CONNECTION, MN_CONNLOST, 0);
    else if (!m_bConnected || !m_CongCtl.ready())
        throw CUDTException(MJ_CONNECTION, MN_NOCONN, 0);

    if (len <= 0)
    {
        LOGC(aslog.Error, log << CONID() << "INVALID: Data size for sending declared with length: " << len);
        return 0;
    }

    if (w_mctrl.msgno != -1) // most unlikely, unless you use balancing groups
    {
        if (w_mctrl.msgno < 1 || w_mctrl.msgno > MSGNO_SEQ_MAX)
        {
            LOGC(aslog.Error,
                 log << CONID() << "INVALID forced msgno " << w_mctrl.msgno << ": can be -1 (trap) or <1..."
                     << MSGNO_SEQ_MAX << ">");
            throw CUDTException(MJ_NOTSUP, MN_INVAL);
        }
    }

    int  msttl   = w_mctrl.msgttl;
    bool inorder = w_mctrl.inorder;

    // Sendmsg isn't restricted to the congctl type, however the congctl
    // may want to have something to say here.
    // NOTE: SrtCongestion is also allowed to throw CUDTException() by itself!
    {
        SrtCongestion::TransAPI api = SrtCongestion::STA_MESSAGE;
        CodeMinor               mn  = MN_INVALMSGAPI;
        if (!m_config.bMessageAPI)
        {
            api = SrtCongestion::STA_BUFFER;
            mn  = MN_INVALBUFFERAPI;
        }

        if (!m_CongCtl->checkTransArgs(api, SrtCongestion::STAD_SEND, data, len, msttl, inorder))
            throw CUDTException(MJ_NOTSUP, mn, 0);
    }

    // NOTE: the length restrictions differ in STREAM API and in MESSAGE API:

    // - STREAM API:
    //   At least 1 byte free sending buffer space is needed
    //   (in practice, one unit buffer of 1456 bytes).
    //   This function will send as much as possible, and return
    //   how much was actually sent.

    // - MESSAGE API:
    //   At least so many bytes free in the sending buffer is needed,
    //   as the length of the data, otherwise this function will block
    //   or return MJ_AGAIN until this condition is satisfied. The EXACTLY
    //   such number of data will be then written out, and this function
    //   will effectively return either -1 (error) or the value of 'len'.
    //   This call will be also rejected from upside when trying to send
    //   out a message of a length that exceeds the total size of the sending
    //   buffer (configurable by SRTO_SNDBUF).

    if (m_config.bMessageAPI && len > int(m_config.iSndBufSize * m_iMaxSRTPayloadSize))
    {
        LOGC(aslog.Error,
             log << CONID() << "Message length (" << len << ") exceeds the size of sending buffer: "
                 << (m_config.iSndBufSize * m_iMaxSRTPayloadSize) << ". Use SRTO_SNDBUF if needed.");
        throw CUDTException(MJ_NOTSUP, MN_XSIZE, 0);
    }

    /* XXX
       This might be worth preserving for several occasions, but it
       must be at least conditional because it breaks backward compat.
    if (!m_pCryptoControl || !m_pCryptoControl->isSndEncryptionOK())
    {
        LOGC(aslog.Error, log << "Encryption is required, but the peer did not supply correct credentials. Sending
    rejected."); throw CUDTException(MJ_SETUP, MN_SECURITY, 0);
    }
    */

    UniqueLock sendguard(m_SendLock);

    if (m_pSndBuffer->getCurrBufSize() == 0)
    {
        // delay the EXP timer to avoid mis-fired timeout
        ScopedLock ack_lock(m_RecvAckLock);
        m_tsLastRspAckTime = steady_clock::now();
        m_iReXmitCount   = 1;
    }

    // sndDropTooLate(...) may lock m_RecvAckLock
    // to modify m_pSndBuffer and m_pSndLossList
    const int iPktsTLDropped SRT_ATR_UNUSED = sndDropTooLate();

    // For MESSAGE API the minimum outgoing buffer space required is
    // the size that can carry over the whole message as passed here.
    // Otherwise it is allowed to send less bytes.
    const int iNumPktsRequired = m_config.bMessageAPI ? m_pSndBuffer->countNumPacketsRequired(len) : 1;

    if (m_bTsbPd && iNumPktsRequired > 1)
    {
        LOGC(aslog.Error,
            log << CONID() << "Message length (" << len << ") can't fit into a single data packet ("
                << m_pSndBuffer->getMaxPacketLen() << " bytes max).");
        throw CUDTException(MJ_NOTSUP, MN_XSIZE, 0);
    }

    if (sndBuffersLeft() < iNumPktsRequired)
    {
        //>>We should not get here if SRT_ENABLE_TLPKTDROP
        // XXX Check if this needs to be removed, or put to an 'else' condition for m_bTLPktDrop.
        if (!m_config.bSynSending)
            throw CUDTException(MJ_AGAIN, MN_WRAVAIL, 0);

        {
            // wait here during a blocking sending
            UniqueLock sendblock_lock (m_SendBlockLock);

            if (m_config.iSndTimeOut < 0)
            {
                while (stillConnected() && sndBuffersLeft() < iNumPktsRequired && m_bPeerHealth)
                    m_SendBlockCond.wait(sendblock_lock);
            }
            else
            {
                const steady_clock::time_point exptime =
                    steady_clock::now() + milliseconds_from(m_config.iSndTimeOut);
                THREAD_PAUSED();
                while (stillConnected() && sndBuffersLeft() < iNumPktsRequired && m_bPeerHealth)
                {
                    if (!m_SendBlockCond.wait_until(sendblock_lock, exptime))
                        break;
                }
                THREAD_RESUMED();
            }
        }

        // check the connection status
        if (m_bBroken || m_bClosing)
            throw CUDTException(MJ_CONNECTION, MN_CONNLOST, 0);
        else if (!m_bConnected)
            throw CUDTException(MJ_CONNECTION, MN_NOCONN, 0);
        else if (!m_bPeerHealth)
        {
            m_bPeerHealth = true;
            throw CUDTException(MJ_PEERERROR);
        }

        /*
         * The code below is to return ETIMEOUT when blocking mode could not get free buffer in time.
         * If no free buffer available in non-blocking mode, we alredy returned. If buffer available,
         * we test twice if this code is outside the else section.
         * This fix move it in the else (blocking-mode) section
         */
        if (sndBuffersLeft() < iNumPktsRequired)
        {
            if (m_config.iSndTimeOut >= 0)
                throw CUDTException(MJ_AGAIN, MN_XMTIMEOUT, 0);

            // XXX This looks very weird here, however most likely
            // this will happen only in the following case, when
            // the above loop has been interrupted, which happens when:
            // 1. The buffers left gets enough for minlen - but this is excluded
            //    in the first condition here.
            // 2. In the case of sending timeout, the above loop was interrupted
            //    due to reaching timeout, but this is excluded by the second
            //    condition here
            // 3. The 'stillConnected()' or m_bPeerHealth condition is false, of which:
            //    - broken/closing status is checked and responded with CONNECTION/CONNLOST
            //    - not connected status is checked and responded with CONNECTION/NOCONN
            //    - m_bPeerHealth condition is checked and responded with PEERERROR
            //
            // ERGO: never happens?
            LOGC(aslog.Fatal,
                 log << CONID()
                     << "IPE: sendmsg: the loop exited, while not enough size, still connected, peer healthy. "
                        "Impossible.");

            return 0;
        }
    }

    // If the sender's buffer is empty,
    // record total time used for sending
    if (m_pSndBuffer->getCurrBufSize() == 0)
    {
        ScopedLock lock(m_StatsLock);
        m_stats.sndDurationCounter = steady_clock::now();
    }

    int size = len;
    if (!m_config.bMessageAPI)
    {
        // For STREAM API it's allowed to send less bytes than the given buffer.
        // Just return how many bytes were actually scheduled for writing.
        // XXX May be reasonable to add a flag that requires that the function
        // not return until the buffer is sent completely.
        size = min(len, sndBuffersLeft() * m_iMaxSRTPayloadSize);
    }

    {
        ScopedLock recvAckLock(m_RecvAckLock);
        // insert the user buffer into the sending list

        int32_t seqno = m_iSndNextSeqNo;
        IF_HEAVY_LOGGING(int32_t orig_seqno = seqno);
        IF_HEAVY_LOGGING(steady_clock::time_point ts_srctime =
                             steady_clock::time_point() + microseconds_from(w_mctrl.srctime));

#if ENABLE_BONDING
        // Check if seqno has been set, in case when this is a group sender.
        // If the sequence is from the past towards the "next sequence",
        // simply return the size, pretending that it has been sent.

        // NOTE: it's assumed that if this is a group member, then
        // an attempt to call srt_sendmsg2 has been rejected, and so
        // the pktseq field has been set by the internal group sender function.
        if (m_parent->m_GroupOf
                && w_mctrl.pktseq != SRT_SEQNO_NONE
                && m_iSndNextSeqNo != SRT_SEQNO_NONE)
        {
            if (CSeqNo::seqcmp(w_mctrl.pktseq, seqno) < 0)
            {
                HLOGC(aslog.Debug, log << CONID() << "sock:SENDING (NOT): group-req %" << w_mctrl.pktseq
                        << " OLDER THAN next expected %" << seqno << " - FAKE-SENDING.");
                return size;
            }
        }
#endif

        // Set this predicted next sequence to the control information.
        // It's the sequence of the FIRST (!) packet from all packets used to send
        // this buffer. Values from this field will be monotonic only if you always
        // have one packet per buffer (as it's in live mode).
        w_mctrl.pktseq = seqno;

        // Now seqno is the sequence to which it was scheduled
        // XXX Conversion from w_mctrl.srctime -> steady_clock::time_point need not be accurrate.
        HLOGC(aslog.Debug, log << CONID() << "buf:SENDING (BEFORE) srctime:"
                << (w_mctrl.srctime ? FormatTime(ts_srctime) : "none")
                << " DATA SIZE: " << size << " sched-SEQUENCE: " << seqno
                << " STAMP: " << BufferStamp(data, size));

        if (w_mctrl.srctime && w_mctrl.srctime < count_microseconds(m_stats.tsStartTime.time_since_epoch()))
        {
            LOGC(aslog.Error,
                log << CONID() << "Wrong source time was provided. Sending is rejected.");
            throw CUDTException(MJ_NOTSUP, MN_INVALMSGAPI);
        }

        if (w_mctrl.srctime && (!m_config.bMessageAPI || !m_bTsbPd))
        {
            HLOGC(
                aslog.Warn,
                log << CONID()
                    << "Source time can only be used with TSBPD and Message API enabled. Using default time instead.");
            w_mctrl.srctime = 0;
        }

        // w_mctrl.seqno is INPUT-OUTPUT value:
        // - INPUT: the current sequence number to be placed for the next scheduled packet
        // - OUTPUT: value of the sequence number to be put on the first packet at the next sendmsg2 call.
        // We need to supply to the output the value that was STAMPED ON THE PACKET,
        // which is seqno. In the output we'll get the next sequence number.
        m_pSndBuffer->addBuffer(data, size, (w_mctrl));
        m_iSndNextSeqNo = w_mctrl.pktseq;
        w_mctrl.pktseq = seqno;

        HLOGC(aslog.Debug, log << CONID() << "buf:SENDING srctime:" << FormatTime(ts_srctime)
              << " size=" << size << " #" << w_mctrl.msgno << " SCHED %" << orig_seqno
              << "(>> %" << seqno << ") !" << BufferStamp(data, size));

        if (sndBuffersLeft() < 1) // XXX Not sure if it should test if any space in the buffer, or as requried.
        {
            // write is not available any more
            uglobal().m_EPoll.update_events(m_SocketID, m_sPollID, SRT_EPOLL_OUT, false);
        }
    }

    // Insert this socket to the snd list if it is not on the list already.
    // m_pSndUList->pop may lock CSndUList::m_ListLock and then m_RecvAckLock
    m_pSndQueue->m_pSndUList->update(this, CSndUList::DONT_RESCHEDULE);

#ifdef SRT_ENABLE_ECN
    // IF there was a packet drop on the sender side, report congestion to the app.
    if (iPktsTLDropped > 0)
    {
        LOGC(aslog.Error, log << CONID() << "sendmsg2: CONGESTION; reporting error");
        throw CUDTException(MJ_AGAIN, MN_CONGESTION, 0);
    }
#endif /* SRT_ENABLE_ECN */

    HLOGC(aslog.Debug, log << CONID() << "sock:SENDING (END): success, size=" << size);
    return size;
}

int srt::CUDT::recv(char* data, int len)
{
    SRT_MSGCTRL mctrl = srt_msgctrl_default;
    return recvmsg2(data, len, (mctrl));
}

int srt::CUDT::recvmsg(char* data, int len, int64_t& srctime)
{
    SRT_MSGCTRL mctrl = srt_msgctrl_default;
    int res = recvmsg2(data, len, (mctrl));
    srctime = mctrl.srctime;
    return res;
}

// [[using maybe_locked(CUDTGroup::m_GroupLock, m_parent->m_GroupOf != NULL)]]
// GroupLock is applied when this function is called from inside CUDTGroup::recv,
// which is the only case when the m_parent->m_GroupOf is not NULL.
int srt::CUDT::recvmsg2(char* data, int len, SRT_MSGCTRL& w_mctrl)
{
    // Check if the socket is a member of a receiver group.
    // If so, then reading by receiveMessage is disallowed.

#if ENABLE_BONDING
    if (m_parent->m_GroupOf && m_parent->m_GroupOf->isGroupReceiver())
    {
        LOGP(arlog.Error, "recv*: This socket is a receiver group member. Use group ID, NOT socket ID.");
        throw CUDTException(MJ_NOTSUP, MN_INVALMSGAPI, 0);
    }
#endif

    if (!m_bConnected || !m_CongCtl.ready())
        throw CUDTException(MJ_CONNECTION, MN_NOCONN, 0);

    if (len <= 0)
    {
        LOGC(arlog.Error, log << CONID() << "Length of '" << len << "' supplied to srt_recvmsg.");
        throw CUDTException(MJ_NOTSUP, MN_INVAL, 0);
    }

    if (m_config.bMessageAPI)
        return receiveMessage(data, len, (w_mctrl));

    return receiveBuffer(data, len);
}

// [[using locked(m_RcvBufferLock)]]
size_t srt::CUDT::getAvailRcvBufferSizeNoLock() const
{
    return m_pRcvBuffer->getAvailSize(m_iRcvLastAck);
}

bool srt::CUDT::isRcvBufferReady() const
{
    ScopedLock lck(m_RcvBufferLock);
    return m_pRcvBuffer->isRcvDataReady(steady_clock::now());
}

bool srt::CUDT::isRcvBufferFull() const
{
    ScopedLock lck(m_RcvBufferLock);
    return m_pRcvBuffer->full();
}

bool srt::CUDT::isRcvBufferReadyNoLock() const
{
    return m_pRcvBuffer->isRcvDataReady(steady_clock::now());
}

// int by_exception: accepts values of CUDTUnited::ErrorHandling:
// - 0 - by return value
// - 1 - by exception
// - 2 - by abort (unused)
int srt::CUDT::receiveMessage(char* data, int len, SRT_MSGCTRL& w_mctrl, int by_exception)
{
    // Recvmsg isn't restricted to the congctl type, it's the most
    // basic method of passing the data. You can retrieve data as
    // they come in, however you need to match the size of the buffer.

    // Note: if by_exception = ERH_RETURN, this would still break it
    // by exception. The intention of by_exception isn't to prevent
    // exceptions here, but to intercept the erroneous situation should
    // it be handled by the caller in a less than general way. As this
    // is only used internally, we state that the problem that would be
    // handled by exception here should not happen, and in case if it does,
    // it's a bug to fix, so the exception is nothing wrong.
    if (!m_CongCtl->checkTransArgs(SrtCongestion::STA_MESSAGE, SrtCongestion::STAD_RECV, data, len, SRT_MSGTTL_INF, false))
        throw CUDTException(MJ_NOTSUP, MN_INVALMSGAPI, 0);

    UniqueLock recvguard (m_RecvLock);
    CSync tscond     (m_RcvTsbPdCond,  recvguard);

    /* XXX DEBUG STUFF - enable when required
       char charbool[2] = {'0', '1'};
       char ptrn [] = "RECVMSG/BEGIN BROKEN 1 CONN 1 CLOSING 1 SYNCR 1 NMSG                                ";
       int pos [] = {21, 28, 38, 46, 53};
       ptrn[pos[0]] = charbool[m_bBroken];
       ptrn[pos[1]] = charbool[m_bConnected];
       ptrn[pos[2]] = charbool[m_bClosing];
       ptrn[pos[3]] = charbool[m_config.m_bSynRecving];
       int wrtlen = sprintf(ptrn + pos[4], "%d", m_pRcvBuffer->getRcvMsgNum());
       strcpy(ptrn + pos[4] + wrtlen, "\n");
       fputs(ptrn, stderr);
    // */

    if (m_bBroken || m_bClosing)
    {
        HLOGC(arlog.Debug, log << CONID() << "receiveMessage: CONNECTION BROKEN - reading from recv buffer just for formality");
        enterCS(m_RcvBufferLock);
        const int res = (m_pRcvBuffer->isRcvDataReady(steady_clock::now()))
            ? m_pRcvBuffer->readMessage(data, len, &w_mctrl)
            : 0;
        leaveCS(m_RcvBufferLock);

        // Kick TsbPd thread to schedule next wakeup (if running)
        if (m_bTsbPd)
        {
            HLOGP(tslog.Debug, "Ping TSBPD thread to schedule wakeup");
            tscond.notify_one_locked(recvguard);
        }
        else
        {
            HLOGP(tslog.Debug, "NOT pinging TSBPD - not set");
        }

        if (!isRcvBufferReady())
        {
            // read is not available any more
            uglobal().m_EPoll.update_events(m_SocketID, m_sPollID, SRT_EPOLL_IN, false);
        }

        if (res == 0)
        {
            if (!m_config.bMessageAPI && m_bShutdown)
                return 0;
            // Forced to return error instead of throwing exception.
            if (!by_exception)
                return APIError(MJ_CONNECTION, MN_CONNLOST, 0);
            throw CUDTException(MJ_CONNECTION, MN_CONNLOST, 0);
        }
        else
            return res;
    }

    if (!m_config.bSynRecving)
    {
        HLOGC(arlog.Debug, log << CONID() << "receiveMessage: BEGIN ASYNC MODE. Going to extract payload size=" << len);
        enterCS(m_RcvBufferLock);
        const int res = (m_pRcvBuffer->isRcvDataReady(steady_clock::now()))
            ? m_pRcvBuffer->readMessage(data, len, &w_mctrl)
            : 0;
        leaveCS(m_RcvBufferLock);
        HLOGC(arlog.Debug, log << CONID() << "AFTER readMsg: (NON-BLOCKING) result=" << res);

        if (res == 0)
        {
            // read is not available any more
            // Kick TsbPd thread to schedule next wakeup (if running)
            if (m_bTsbPd)
            {
                HLOGP(arlog.Debug, "receiveMessage: nothing to read, kicking TSBPD, return AGAIN");
                tscond.notify_one_locked(recvguard);
            }
            else
            {
                HLOGP(arlog.Debug, "receiveMessage: nothing to read, return AGAIN");
            }

            // Shut up EPoll if no more messages in non-blocking mode
            uglobal().m_EPoll.update_events(m_SocketID, m_sPollID, SRT_EPOLL_IN, false);
            // Forced to return 0 instead of throwing exception, in case of AGAIN/READ
            if (!by_exception)
                return 0;
            throw CUDTException(MJ_AGAIN, MN_RDAVAIL, 0);
        }

        if (!isRcvBufferReady())
        {
            // Kick TsbPd thread to schedule next wakeup (if running)
            if (m_bTsbPd)
            {
                HLOGP(arlog.Debug, "receiveMessage: DATA READ, but nothing more - kicking TSBPD.");
                tscond.notify_one_locked(recvguard);
            }
            else
            {
                HLOGP(arlog.Debug, "receiveMessage: DATA READ, but nothing more");
            }

            // Shut up EPoll if no more messages in non-blocking mode
            uglobal().m_EPoll.update_events(m_SocketID, m_sPollID, SRT_EPOLL_IN, false);

            // After signaling the tsbpd for ready data, report the bandwidth.
#if ENABLE_HEAVY_LOGGING
            double bw = Bps2Mbps(int64_t(m_iBandwidth) * m_iMaxSRTPayloadSize );
            HLOGC(arlog.Debug, log << CONID() << "CURRENT BANDWIDTH: " << bw << "Mbps (" << m_iBandwidth << " buffers per second)");
#endif
        }
        return res;
    }

    HLOGC(arlog.Debug, log << CONID() << "receiveMessage: BEGIN SYNC MODE. Going to extract payload size max=" << len);

    int  res     = 0;
    bool timeout = false;
    // Do not block forever, check connection status each 1 sec.
    const steady_clock::duration recv_timeout = m_config.iRcvTimeOut < 0 ? seconds_from(1) : milliseconds_from(m_config.iRcvTimeOut);

    CSync recv_cond (m_RecvDataCond, recvguard);

    do
    {
        if (stillConnected() && !timeout && !m_pRcvBuffer->isRcvDataReady(steady_clock::now()))
        {
            /* Kick TsbPd thread to schedule next wakeup (if running) */
            if (m_bTsbPd)
            {
                // XXX Experimental, so just inform:
                // Check if the last check of isRcvDataReady has returned any "next time for a packet".
                // If so, then it means that TSBPD has fallen asleep only up to this time, so waking it up
                // would be "spurious". If a new packet comes ahead of the packet which's time is returned
                // in tstime (as TSBPD sleeps up to then), the procedure that receives it is responsible
                // of kicking TSBPD.
                // bool spurious = (tstime != 0);

                HLOGC(tslog.Debug, log << CONID() << "receiveMessage: KICK tsbpd");
                tscond.notify_one_locked(recvguard);
            }

            THREAD_PAUSED();
            do
            {
                // `wait_for(recv_timeout)` wouldn't be correct here. Waiting should be
                // only until the time that is now + timeout since the first moment
                // when this started, or sliced-waiting for 1 second, if timtout is
                // higher than this.
                const steady_clock::time_point exptime = steady_clock::now() + recv_timeout;

                HLOGC(tslog.Debug,
                      log << CONID() << "receiveMessage: fall asleep up to TS=" << FormatTime(exptime)
                          << " lock=" << (&m_RecvLock) << " cond=" << (&m_RecvDataCond));

                if (!recv_cond.wait_until(exptime))
                {
                    if (m_config.iRcvTimeOut >= 0) // otherwise it's "no timeout set"
                        timeout = true;
                    HLOGP(tslog.Debug,
                          "receiveMessage: DATA COND: EXPIRED -- checking connection conditions and rolling again");
                }
                else
                {
                    HLOGP(tslog.Debug, "receiveMessage: DATA COND: KICKED.");
                }
            } while (stillConnected() && !timeout && (!isRcvBufferReady()));
            THREAD_RESUMED();

            HLOGC(tslog.Debug,
                  log << CONID() << "receiveMessage: lock-waiting loop exited: stillConntected=" << stillConnected()
                      << " timeout=" << timeout << " data-ready=" << isRcvBufferReady());
        }

        /* XXX DEBUG STUFF - enable when required
        LOGC(arlog.Debug, "RECVMSG/GO-ON BROKEN " << m_bBroken << " CONN " << m_bConnected
                << " CLOSING " << m_bClosing << " TMOUT " << timeout
                << " NMSG " << m_pRcvBuffer->getRcvMsgNum());
                */

        enterCS(m_RcvBufferLock);
        res = m_pRcvBuffer->readMessage((data), len, &w_mctrl);
        leaveCS(m_RcvBufferLock);
        HLOGC(arlog.Debug, log << CONID() << "AFTER readMsg: (BLOCKING) result=" << res);

        if (m_bBroken || m_bClosing)
        {
            // Forced to return 0 instead of throwing exception.
            if (!by_exception)
                return APIError(MJ_CONNECTION, MN_CONNLOST, 0);
            if (!m_config.bMessageAPI && m_bShutdown)
                return 0;
            throw CUDTException(MJ_CONNECTION, MN_CONNLOST, 0);
        }
        else if (!m_bConnected)
        {
            // Forced to return -1 instead of throwing exception.
            if (!by_exception)
                return APIError(MJ_CONNECTION, MN_NOCONN, 0);
            throw CUDTException(MJ_CONNECTION, MN_NOCONN, 0);
        }
    } while ((res == 0) && !timeout);

    if (!isRcvBufferReady())
    {
        // Falling here means usually that res == 0 && timeout == true.
        // res == 0 would repeat the above loop, unless there was also a timeout.
        // timeout has interrupted the above loop, but with res > 0 this condition
        // wouldn't be satisfied.

        // read is not available any more

        // Kick TsbPd thread to schedule next wakeup (if running)
        if (m_bTsbPd)
        {
            HLOGP(tslog.Debug, "recvmsg: KICK tsbpd() (buffer empty)");
            tscond.notify_one_locked(recvguard);
        }

        // Shut up EPoll if no more messages in non-blocking mode
        uglobal().m_EPoll.update_events(m_SocketID, m_sPollID, SRT_EPOLL_IN, false);
    }

    // Unblock when required
    // LOGC(tslog.Debug, "RECVMSG/EXIT RES " << res << " RCVTIMEOUT");

    if ((res <= 0) && (m_config.iRcvTimeOut >= 0))
    {
        // Forced to return -1 instead of throwing exception.
        if (!by_exception)
            return APIError(MJ_AGAIN, MN_XMTIMEOUT, 0);
        throw CUDTException(MJ_AGAIN, MN_XMTIMEOUT, 0);
    }

    return res;
}

int64_t srt::CUDT::sendfile(fstream &ifs, int64_t &offset, int64_t size, int block)
{
    if (m_bBroken || m_bClosing)
        throw CUDTException(MJ_CONNECTION, MN_CONNLOST, 0);
    else if (!m_bConnected || !m_CongCtl.ready())
        throw CUDTException(MJ_CONNECTION, MN_NOCONN, 0);

    if (size <= 0 && size != -1)
        return 0;

    if (!m_CongCtl->checkTransArgs(SrtCongestion::STA_FILE, SrtCongestion::STAD_SEND, 0, size, SRT_MSGTTL_INF, false))
        throw CUDTException(MJ_NOTSUP, MN_INVALBUFFERAPI, 0);

    if (!m_pCryptoControl || !m_pCryptoControl->isSndEncryptionOK())
    {
        LOGC(aslog.Error,
             log << CONID()
                 << "Encryption is required, but the peer did not supply correct credentials. Sending rejected.");
        throw CUDTException(MJ_SETUP, MN_SECURITY, 0);
    }

    ScopedLock sendguard (m_SendLock);

    if (m_pSndBuffer->getCurrBufSize() == 0)
    {
        // delay the EXP timer to avoid mis-fired timeout
        ScopedLock ack_lock(m_RecvAckLock);
        m_tsLastRspAckTime = steady_clock::now();
        m_iReXmitCount   = 1;
    }

    // positioning...
    try
    {
        if (size == -1)
        {
            ifs.seekg(0, std::ios::end);
            size = ifs.tellg();
            if (offset > size)
                throw 0; // let it be caught below
        }

        // This will also set the position back to the beginning
        // in case when it was moved to the end for measuring the size.
        // This will also fail if the offset exceeds size, so measuring
        // the size can be skipped if not needed.
        ifs.seekg((streamoff)offset);
        if (!ifs.good())
            throw 0;
    }
    catch (...)
    {
        // XXX It would be nice to note that this is reported
        // by exception only if explicitly requested by setting
        // the exception flags in the stream. Here it's fixed so
        // that when this isn't set, the exception is "thrown manually".
        throw CUDTException(MJ_FILESYSTEM, MN_SEEKGFAIL);
    }

    int64_t tosend = size;
    int     unitsize;

    // sending block by block
    while (tosend > 0)
    {
        if (ifs.fail())
            throw CUDTException(MJ_FILESYSTEM, MN_WRITEFAIL);

        if (ifs.eof())
            break;

        unitsize = int((tosend >= block) ? block : tosend);

        {
            UniqueLock lock(m_SendBlockLock);

            THREAD_PAUSED();
            while (stillConnected() && (sndBuffersLeft() <= 0) && m_bPeerHealth)
                m_SendBlockCond.wait(lock);
            THREAD_RESUMED();
        }

        if (m_bBroken || m_bClosing)
            throw CUDTException(MJ_CONNECTION, MN_CONNLOST, 0);
        else if (!m_bConnected)
            throw CUDTException(MJ_CONNECTION, MN_NOCONN, 0);
        else if (!m_bPeerHealth)
        {
            // reset peer health status, once this error returns, the app should handle the situation at the peer side
            m_bPeerHealth = true;
            throw CUDTException(MJ_PEERERROR);
        }

        // record total time used for sending
        if (m_pSndBuffer->getCurrBufSize() == 0)
        {
            ScopedLock lock(m_StatsLock);
            m_stats.sndDurationCounter = steady_clock::now();
        }

        {
            ScopedLock        recvAckLock(m_RecvAckLock);
            const int64_t sentsize = m_pSndBuffer->addBufferFromFile(ifs, unitsize);

            if (sentsize > 0)
            {
                tosend -= sentsize;
                offset += sentsize;
            }

            if (sndBuffersLeft() <= 0)
            {
                // write is not available any more
                uglobal().m_EPoll.update_events(m_SocketID, m_sPollID, SRT_EPOLL_OUT, false);
            }
        }

        // insert this socket to snd list if it is not on the list yet
        m_pSndQueue->m_pSndUList->update(this, CSndUList::DONT_RESCHEDULE);
    }

    return size - tosend;
}

int64_t srt::CUDT::recvfile(fstream &ofs, int64_t &offset, int64_t size, int block)
{
    if (!m_bConnected || !m_CongCtl.ready())
        throw CUDTException(MJ_CONNECTION, MN_NOCONN, 0);
    else if ((m_bBroken || m_bClosing) && !isRcvBufferReady())
    {
        if (!m_config.bMessageAPI && m_bShutdown)
            return 0;
        throw CUDTException(MJ_CONNECTION, MN_CONNLOST, 0);
    }

    if (size <= 0)
        return 0;

    if (!m_CongCtl->checkTransArgs(SrtCongestion::STA_FILE, SrtCongestion::STAD_RECV, 0, size, SRT_MSGTTL_INF, false))
        throw CUDTException(MJ_NOTSUP, MN_INVALBUFFERAPI, 0);

    if (isOPT_TsbPd())
    {
        LOGC(arlog.Error,
             log << CONID() << "Reading from file is incompatible with TSBPD mode and would cause a deadlock");
        throw CUDTException(MJ_NOTSUP, MN_INVALBUFFERAPI, 0);
    }

    UniqueLock recvguard(m_RecvLock);

    // Well, actually as this works over a FILE (fstream), not just a stream,
    // the size can be measured anyway and predicted if setting the offset might
    // have a chance to work or not.

    // positioning...
    try
    {
        if (offset > 0)
        {
            // Don't do anything around here if the offset == 0, as this
            // is the default offset after opening. Whether this operation
            // is performed correctly, it highly depends on how the file
            // has been open. For example, if you want to overwrite parts
            // of an existing file, the file must exist, and the ios::trunc
            // flag must not be set. If the file is open for only ios::out,
            // then the file will be truncated since the offset position on
            // at the time when first written; if ios::in|ios::out, then
            // it won't be truncated, just overwritten.

            // What is required here is that if offset is 0, don't try to
            // change the offset because this might be impossible with
            // the current flag set anyway.

            // Also check the status and CAUSE exception manually because
            // you don't know, as well, whether the user has set exception
            // flags.

            ofs.seekp((streamoff)offset);
            if (!ofs.good())
                throw 0; // just to get caught :)
        }
    }
    catch (...)
    {
        // XXX It would be nice to note that this is reported
        // by exception only if explicitly requested by setting
        // the exception flags in the stream. For a case, when it's not,
        // an additional explicit throwing happens when failbit is set.
        throw CUDTException(MJ_FILESYSTEM, MN_SEEKPFAIL);
    }

    int64_t torecv   = size;
    int     unitsize = block;
    int     recvsize;

    // receiving... "recvfile" is always blocking
    while (torecv > 0)
    {
        if (ofs.fail())
        {
            // send the sender a signal so it will not be blocked forever
            int32_t err_code = CUDTException::EFILE;
            sendCtrl(UMSG_PEERERROR, &err_code);

            throw CUDTException(MJ_FILESYSTEM, MN_WRITEFAIL);
        }

        {
            CSync rcond (m_RecvDataCond, recvguard);

            THREAD_PAUSED();
            while (stillConnected() && !isRcvBufferReady())
                rcond.wait();
            THREAD_RESUMED();
        }

        if (!m_bConnected)
            throw CUDTException(MJ_CONNECTION, MN_NOCONN, 0);
        else if ((m_bBroken || m_bClosing) && !isRcvBufferReady())
        {
            if (!m_config.bMessageAPI && m_bShutdown)
                return 0;
            throw CUDTException(MJ_CONNECTION, MN_CONNLOST, 0);
        }

        unitsize = int((torecv > block) ? block : torecv);
        enterCS(m_RcvBufferLock);
        recvsize = m_pRcvBuffer->readBufferToFile(ofs, unitsize);
        leaveCS(m_RcvBufferLock);

        if (recvsize > 0)
        {
            torecv -= recvsize;
            offset += recvsize;
        }
    }

    if (!isRcvBufferReady())
    {
        // read is not available any more
        uglobal().m_EPoll.update_events(m_SocketID, m_sPollID, SRT_EPOLL_IN, false);
    }

    return size - torecv;
}

void srt::CUDT::bstats(CBytePerfMon *perf, bool clear, bool instantaneous)
{
    if (!m_bConnected)
        throw CUDTException(MJ_CONNECTION, MN_NOCONN, 0);
    if (m_bBroken || m_bClosing)
        throw CUDTException(MJ_CONNECTION, MN_CONNLOST, 0);

    const int pktHdrSize = CPacket::HDR_SIZE + CPacket::UDP_HDR_SIZE;
    {
        int32_t flight_span = getFlightSpan();

        ScopedLock statsguard(m_StatsLock);

        const steady_clock::time_point currtime = steady_clock::now();

        perf->msTimeStamp          = count_milliseconds(currtime - m_stats.tsStartTime);
        perf->pktSent              = m_stats.sndr.sent.trace.count();
        perf->pktSentUnique        = m_stats.sndr.sentUnique.trace.count();
        perf->pktRecv              = m_stats.rcvr.recvd.trace.count();
        perf->pktRecvUnique        = m_stats.rcvr.recvdUnique.trace.count();

        perf->pktSndLoss           = m_stats.sndr.lost.trace.count();
        perf->pktRcvLoss           = m_stats.rcvr.lost.trace.count();
        perf->pktRetrans           = m_stats.sndr.sentRetrans.trace.count();
        perf->pktRcvRetrans        = m_stats.rcvr.recvdRetrans.trace.count();
        perf->pktSentACK           = m_stats.rcvr.sentAck.trace.count();
        perf->pktRecvACK           = m_stats.sndr.recvdAck.trace.count();
        perf->pktSentNAK           = m_stats.rcvr.sentNak.trace.count();
        perf->pktRecvNAK           = m_stats.sndr.recvdNak.trace.count();
        perf->usSndDuration        = m_stats.sndDuration;
        perf->pktReorderDistance   = m_stats.traceReorderDistance;
        perf->pktReorderTolerance  = m_iReorderTolerance;
        perf->pktRcvAvgBelatedTime = m_stats.traceBelatedTime;
        perf->pktRcvBelated        = m_stats.rcvr.recvdBelated.trace.count();

        perf->pktSndFilterExtra  = m_stats.sndr.sentFilterExtra.trace.count();
        perf->pktRcvFilterExtra  = m_stats.rcvr.recvdFilterExtra.trace.count();
        perf->pktRcvFilterSupply = m_stats.rcvr.suppliedByFilter.trace.count();
        perf->pktRcvFilterLoss   = m_stats.rcvr.lossFilter.trace.count();

        /* perf byte counters include all headers (SRT+UDP+IP) */
        perf->byteSent       = m_stats.sndr.sent.trace.bytesWithHdr(pktHdrSize);
        perf->byteSentUnique = m_stats.sndr.sentUnique.trace.bytesWithHdr(pktHdrSize);
        perf->byteRecv       = m_stats.rcvr.recvd.trace.bytesWithHdr(pktHdrSize);
        perf->byteRecvUnique = m_stats.rcvr.recvdUnique.trace.bytesWithHdr(pktHdrSize);
        perf->byteRetrans    = m_stats.sndr.sentRetrans.trace.bytesWithHdr(pktHdrSize);
        perf->byteRcvLoss    = m_stats.rcvr.lost.trace.bytesWithHdr(pktHdrSize);

        perf->pktSndDrop  = m_stats.sndr.dropped.trace.count();
        perf->pktRcvDrop  = m_stats.rcvr.dropped.trace.count();
        perf->byteSndDrop = m_stats.sndr.dropped.trace.bytesWithHdr(pktHdrSize);
        perf->byteRcvDrop = m_stats.rcvr.dropped.trace.bytesWithHdr(pktHdrSize);
        perf->pktRcvUndecrypt  = m_stats.rcvr.undecrypted.trace.count();
        perf->byteRcvUndecrypt = m_stats.rcvr.undecrypted.trace.bytes();

        perf->pktSentTotal       = m_stats.sndr.sent.total.count();
        perf->pktSentUniqueTotal = m_stats.sndr.sentUnique.total.count();
        perf->pktRecvTotal       = m_stats.rcvr.recvd.total.count();
        perf->pktRecvUniqueTotal = m_stats.rcvr.recvdUnique.total.count();
        perf->pktSndLossTotal    = m_stats.sndr.lost.total.count();
        perf->pktRcvLossTotal    = m_stats.rcvr.lost.total.count();
        perf->pktRetransTotal    = m_stats.sndr.sentRetrans.total.count();
        perf->pktSentACKTotal    = m_stats.rcvr.sentAck.total.count();
        perf->pktRecvACKTotal    = m_stats.sndr.recvdAck.total.count();
        perf->pktSentNAKTotal    = m_stats.rcvr.sentNak.total.count();
        perf->pktRecvNAKTotal    = m_stats.sndr.recvdNak.total.count();
        perf->usSndDurationTotal = m_stats.m_sndDurationTotal;

        perf->byteSentTotal           = m_stats.sndr.sent.total.bytesWithHdr(pktHdrSize);
        perf->byteSentUniqueTotal     = m_stats.sndr.sentUnique.total.bytesWithHdr(pktHdrSize);
        perf->byteRecvTotal           = m_stats.rcvr.recvd.total.bytesWithHdr(pktHdrSize);
        perf->byteRecvUniqueTotal     = m_stats.rcvr.recvdUnique.total.bytesWithHdr(pktHdrSize);
        perf->byteRetransTotal        = m_stats.sndr.sentRetrans.total.bytesWithHdr(pktHdrSize);
        perf->pktSndFilterExtraTotal  = m_stats.sndr.sentFilterExtra.total.count();
        perf->pktRcvFilterExtraTotal  = m_stats.rcvr.recvdFilterExtra.total.count();
        perf->pktRcvFilterSupplyTotal = m_stats.rcvr.suppliedByFilter.total.count();
        perf->pktRcvFilterLossTotal   = m_stats.rcvr.lossFilter.total.count();

        perf->byteRcvLossTotal = m_stats.rcvr.lost.total.bytesWithHdr(pktHdrSize);
        perf->pktSndDropTotal  = m_stats.sndr.dropped.total.count();
        perf->pktRcvDropTotal  = m_stats.rcvr.dropped.total.count();
        // TODO: The payload is dropped. Probably header sizes should not be counted?
        perf->byteSndDropTotal = m_stats.sndr.dropped.total.bytesWithHdr(pktHdrSize);
        perf->byteRcvDropTotal = m_stats.rcvr.dropped.total.bytesWithHdr(pktHdrSize);
        perf->pktRcvUndecryptTotal  = m_stats.rcvr.undecrypted.total.count();
        perf->byteRcvUndecryptTotal = m_stats.rcvr.undecrypted.total.bytes();

        // TODO: The following class members must be protected with a different mutex, not the m_StatsLock.
        const double interval     = (double) count_microseconds(currtime - m_stats.tsLastSampleTime);
        perf->mbpsSendRate        = double(perf->byteSent) * 8.0 / interval;
        perf->mbpsRecvRate        = double(perf->byteRecv) * 8.0 / interval;
        perf->usPktSndPeriod      = (double) count_microseconds(m_tdSendInterval.load());
        perf->pktFlowWindow       = m_iFlowWindowSize.load();
        perf->pktCongestionWindow = m_iCongestionWindow;
        perf->pktFlightSize       = flight_span;
        perf->msRTT               = (double)m_iSRTT / 1000.0;
        perf->msSndTsbPdDelay     = m_bPeerTsbPd ? m_iPeerTsbPdDelay_ms : 0;
        perf->msRcvTsbPdDelay     = isOPT_TsbPd() ? m_iTsbPdDelay_ms : 0;
        perf->byteMSS             = m_config.iMSS;

        perf->mbpsMaxBW = m_config.llMaxBW > 0 ? Bps2Mbps(m_config.llMaxBW)
                        : m_CongCtl.ready()    ? Bps2Mbps(m_CongCtl->sndBandwidth())
                                                : 0;

        if (clear)
        {
            m_stats.sndr.resetTrace();
            m_stats.rcvr.resetTrace();

            m_stats.sndDuration = 0;
            m_stats.tsLastSampleTime = currtime;
        }
    }

    const int64_t availbw = m_iBandwidth == 1 ? m_RcvTimeWindow.getBandwidth() : m_iBandwidth.load();

    perf->mbpsBandwidth = Bps2Mbps(availbw * (m_iMaxSRTPayloadSize + pktHdrSize));

    if (tryEnterCS(m_ConnectionLock))
    {
        if (m_pSndBuffer)
        {
            if (instantaneous)
            {
                /* Get instant SndBuf instead of moving average for application-based Algorithm
                   (such as NAE) in need of fast reaction to network condition changes. */
                perf->pktSndBuf = m_pSndBuffer->getCurrBufSize((perf->byteSndBuf), (perf->msSndBuf));
            }
            else
            {
                perf->pktSndBuf = m_pSndBuffer->getAvgBufSize((perf->byteSndBuf), (perf->msSndBuf));
            }
            perf->byteSndBuf += (perf->pktSndBuf * pktHdrSize);
            perf->byteAvailSndBuf = (m_config.iSndBufSize - perf->pktSndBuf) * m_config.iMSS;
        }
        else
        {
            perf->byteAvailSndBuf = 0;
            perf->pktSndBuf  = 0;
            perf->byteSndBuf = 0;
            perf->msSndBuf   = 0;
        }

        if (m_pRcvBuffer)
        {
            ScopedLock lck(m_RcvBufferLock);
            perf->byteAvailRcvBuf = (int) getAvailRcvBufferSizeNoLock() * m_config.iMSS;
            if (instantaneous) // no need for historical API for Rcv side
            {
                perf->pktRcvBuf = m_pRcvBuffer->getRcvDataSize(perf->byteRcvBuf, perf->msRcvBuf);
            }
            else
            {
                perf->pktRcvBuf = m_pRcvBuffer->getRcvAvgDataSize(perf->byteRcvBuf, perf->msRcvBuf);
            }
        }
        else
        {
            perf->byteAvailRcvBuf = 0;
            perf->pktRcvBuf  = 0;
            perf->byteRcvBuf = 0;
            perf->msRcvBuf   = 0;
        }

        leaveCS(m_ConnectionLock);
    }
    else
    {
        perf->byteAvailSndBuf = 0;
        perf->byteAvailRcvBuf = 0;
        perf->pktSndBuf  = 0;
        perf->byteSndBuf = 0;
        perf->msSndBuf   = 0;
        perf->byteRcvBuf = 0;
        perf->msRcvBuf   = 0;
    }
}

bool srt::CUDT::updateCC(ETransmissionEvent evt, const EventVariant arg)
{
    // Special things that must be done HERE, not in SrtCongestion,
    // because it involves the input buffer in CUDT. It would be
    // slightly dangerous to give SrtCongestion access to it.

    // According to the rules, the congctl should be ready at the same
    // time when the sending buffer. For sanity check, check both first.
    if (!m_CongCtl.ready() || !m_pSndBuffer)
    {
        LOGC(rslog.Error,
             log << CONID() << "updateCC: CAN'T DO UPDATE - congctl " << (m_CongCtl.ready() ? "ready" : "NOT READY")
            << "; sending buffer " << (m_pSndBuffer ? "NOT CREATED" : "created"));

        return false;
    }

    HLOGC(rslog.Debug, log << CONID() << "updateCC: EVENT:" << TransmissionEventStr(evt));

    if (evt == TEV_INIT)
    {
        // only_input uses:
        // 0: in the beginning and when SRTO_MAXBW was changed
        // 1: SRTO_INPUTBW was changed
        // 2: SRTO_OHEADBW was changed
        EInitEvent only_input = arg.get<EventVariant::INIT>();
        // false = TEV_INIT_RESET: in the beginning, or when MAXBW was changed.

        if (only_input != TEV_INIT_RESET && m_config.llMaxBW)
        {
            HLOGC(rslog.Debug, log << CONID() << "updateCC/TEV_INIT: non-RESET stage and m_config.llMaxBW already set to " << m_config.llMaxBW);
            // Don't change
        }
        else // either m_config.llMaxBW == 0 or only_input == TEV_INIT_RESET
        {
            // Use the values:
            // - if SRTO_MAXBW is >0, use it.
            // - if SRTO_MAXBW == 0, use SRTO_INPUTBW + SRTO_OHEADBW
            // - if SRTO_INPUTBW == 0, pass 0 to requst in-buffer sampling
            // Bytes/s
            const int64_t bw = m_config.llMaxBW != 0 ? m_config.llMaxBW :                   // When used SRTO_MAXBW
                               m_config.llInputBW != 0 ? withOverhead(m_config.llInputBW) : // SRTO_INPUTBW + SRT_OHEADBW
                               0; // When both MAXBW and INPUTBW are 0, request in-buffer sampling

            // Note: setting bw == 0 uses BW_INFINITE value in LiveCC
            m_CongCtl->updateBandwidth(m_config.llMaxBW, bw);

            if (only_input == TEV_INIT_OHEADBW)
            {
                // On updated SRTO_OHEADBW don't change input rate.
                // This only influences the call to withOverhead().
            }
            else
            {
                // No need to calculate input rate if the bandwidth is set
                const bool disable_in_rate_calc = (bw != 0);
                m_pSndBuffer->resetInputRateSmpPeriod(disable_in_rate_calc);
            }

            HLOGC(rslog.Debug,
                  log << CONID() << "updateCC/TEV_INIT: updating BW=" << m_config.llMaxBW
                      << (only_input == TEV_INIT_RESET
                              ? " (UNCHANGED)"
                              : only_input == TEV_INIT_OHEADBW ? " (only Overhead)" : " (updated sampling rate)"));
        }
    }

    // This part is also required only by LiveCC, however not
    // moved there due to that it needs access to CSndBuffer.
    if (evt == TEV_ACK || evt == TEV_LOSSREPORT || evt == TEV_CHECKTIMER || evt == TEV_SYNC)
    {
        // Specific part done when MaxBW is set to 0 (auto) and InputBW is 0.
        // This requests internal input rate sampling.
        if (m_config.llMaxBW == 0 && m_config.llInputBW == 0)
        {
            // Get auto-calculated input rate, Bytes per second
            const int64_t inputbw = m_pSndBuffer->getInputRate();

            /*
             * On blocked transmitter (tx full) and until connection closes,
             * auto input rate falls to 0 but there may be still lot of packet to retransmit
             * Calling updateBandwidth with 0 sets maxBW to default BW_INFINITE (1 Gbps)
             * and sendrate skyrockets for retransmission.
             * Keep previously set maximum in that case (inputbw == 0).
             */
            if (inputbw >= 0)
                m_CongCtl->updateBandwidth(0, withOverhead(std::max(m_config.llMinInputBW, inputbw))); // Bytes/sec
        }
    }

    HLOGC(rslog.Debug, log << CONID() << "updateCC: emitting signal for EVENT:" << TransmissionEventStr(evt));

    // Now execute a congctl-defined action for that event.
    EmitSignal(evt, arg);

    // This should be done with every event except ACKACK and SEND/RECEIVE
    // After any action was done by the congctl, update the congestion window and sending interval.
    if (evt != TEV_ACKACK && evt != TEV_SEND && evt != TEV_RECEIVE)
    {
        // This part comes from original UDT.
        // NOTE: THESE things come from CCC class:
        // - m_dPktSndPeriod
        // - m_dCWndSize
        m_tdSendInterval    = microseconds_from((int64_t)m_CongCtl->pktSndPeriod_us());
        const double cgwindow = m_CongCtl->cgWindowSize();
        m_iCongestionWindow = cgwindow;
#if ENABLE_HEAVY_LOGGING
        HLOGC(rslog.Debug,
<<<<<<< HEAD
              log << CONID() << "updateCC: updated values from congctl: interval=" << FormatDuration<DUNIT_US>(m_tdSendInterval)
                  << " (cfg:" << m_CongCtl->pktSndPeriod_us() << "us) cgwindow="
                  << std::setprecision(3) << m_dCongestionWindow);
=======
              log << CONID() << "updateCC: updated values from congctl: interval=" << count_microseconds(m_tdSendInterval) << " us ("
                  << "tk (" << m_CongCtl->pktSndPeriod_us() << "us) cgwindow="
                  << std::setprecision(3) << cgwindow);
>>>>>>> 8b73dbc4
#endif
    }

    HLOGC(rslog.Debug, log << CONID() << "udpateCC: finished handling for EVENT:" << TransmissionEventStr(evt));

    return true;
}

void srt::CUDT::initSynch()
{
    setupMutex(m_SendBlockLock, "SendBlock");
    setupCond(m_SendBlockCond, "SendBlock");
    setupCond(m_RecvDataCond, "RecvData");
    setupMutex(m_SendLock, "Send");
    setupMutex(m_RecvLock, "Recv");
    setupMutex(m_RcvLossLock, "RcvLoss");
    setupMutex(m_RecvAckLock, "RecvAck");
    setupMutex(m_RcvBufferLock, "RcvBuffer");
    setupMutex(m_ConnectionLock, "Connection");
    setupMutex(m_StatsLock, "Stats");
    setupCond(m_RcvTsbPdCond, "RcvTsbPd");
}

void srt::CUDT::destroySynch()
{
    releaseMutex(m_SendBlockLock);

    // Just in case, signal the CV, on which some
    // other thread is possibly waiting, because a
    // process hanging on a pthread_cond_wait would
    // cause the call to destroy a CV hang up.
    m_SendBlockCond.notify_all();
    releaseCond(m_SendBlockCond);

    m_RecvDataCond.notify_all();
    releaseCond(m_RecvDataCond);
    releaseMutex(m_SendLock);
    releaseMutex(m_RecvLock);
    releaseMutex(m_RcvLossLock);
    releaseMutex(m_RecvAckLock);
    releaseMutex(m_RcvBufferLock);
    releaseMutex(m_ConnectionLock);
    releaseMutex(m_StatsLock);

    m_RcvTsbPdCond.notify_all();
    releaseCond(m_RcvTsbPdCond);
}

void srt::CUDT::releaseSynch()
{
    SRT_ASSERT(m_bClosing);
    // wake up user calls
    CSync::lock_notify_one(m_SendBlockCond, m_SendBlockLock);

    enterCS(m_SendLock);
    leaveCS(m_SendLock);

    // Awake tsbpd() and srt_recv*(..) threads for them to check m_bClosing.
    CSync::lock_notify_one(m_RecvDataCond, m_RecvLock);
    CSync::lock_notify_one(m_RcvTsbPdCond, m_RecvLock);

    // Azquiring m_RcvTsbPdStartupLock protects race in starting
    // the tsbpd() thread in CUDT::processData().
    // Wait for tsbpd() thread to finish.
    enterCS(m_RcvTsbPdStartupLock);
    if (m_RcvTsbPdThread.joinable())
    {
        m_RcvTsbPdThread.join();
    }
    leaveCS(m_RcvTsbPdStartupLock);

    // Acquiring the m_RecvLock it is assumed that both tsbpd()
    // and srt_recv*(..) threads will be aware about the state of m_bClosing.
    enterCS(m_RecvLock);
    leaveCS(m_RecvLock);
}


#if ENABLE_BONDING
void srt::CUDT::dropToGroupRecvBase()
{
    int32_t group_recv_base = SRT_SEQNO_NONE;
    if (m_parent->m_GroupOf)
    {
        // Check is first done before locking to avoid unnecessary
        // mutex locking. The condition for this field is that it
        // can be either never set, already reset, or ever set
        // and possibly dangling. The re-check after lock eliminates
        // the dangling case.
        ScopedLock glock (uglobal().m_GlobControlLock);

        // Note that getRcvBaseSeqNo() will lock m_GroupOf->m_GroupLock,
        // but this is an intended order.
        if (m_parent->m_GroupOf)
            group_recv_base = m_parent->m_GroupOf->getRcvBaseSeqNo();
    }
    if (group_recv_base == SRT_SEQNO_NONE)
        return;

    ScopedLock lck(m_RcvBufferLock);
    int cnt = rcvDropTooLateUpTo(CSeqNo::incseq(group_recv_base));
    if (cnt > 0)
    {
        HLOGC(grlog.Debug,
              log << CONID() << "dropToGroupRecvBase: dropped " << cnt << " packets before ACK: group_recv_base="
                  << group_recv_base << " m_iRcvLastAck=" << m_iRcvLastAck
                  << " m_iRcvCurrSeqNo=" << m_iRcvCurrSeqNo << " m_bTsbPd=" << m_bTsbPd);
    }
}
#endif

namespace srt {
#if ENABLE_HEAVY_LOGGING
static void DebugAck(string hdr, int prev, int ack)
{
    if (!prev)
    {
        HLOGC(xtlog.Debug, log << hdr << "ACK " << ack);
        return;
    }

    int diff = CSeqNo::seqoff(prev, ack);
    if (diff < 0)
    {
        HLOGC(xtlog.Debug, log << hdr << "ACK ERROR: " << prev << "-" << ack << "(diff " << diff << ")");
        return;
    }

    bool shorted = diff > 100; // sanity
    if (shorted)
        ack = CSeqNo::incseq(prev, 100);

    ostringstream ackv;
    for (; prev != ack; prev = CSeqNo::incseq(prev))
        ackv << prev << " ";
    if (shorted)
        ackv << "...";
    HLOGC(xtlog.Debug, log << hdr << "ACK (" << (diff + 1) << "): " << ackv.str() << ack);
}
#else
static inline void DebugAck(string, int, int) {}
#endif
}

void srt::CUDT::sendCtrl(UDTMessageType pkttype, const int32_t* lparam, void* rparam, int size)
{
    CPacket ctrlpkt;
    setPacketTS(ctrlpkt, steady_clock::now());

    int nbsent        = 0;

    switch (pkttype)
    {
    case UMSG_ACK: // 010 - Acknowledgement
    {
        nbsent = sendCtrlAck(ctrlpkt, size);
        break;
    }

    case UMSG_ACKACK: // 110 - Acknowledgement of Acknowledgement
        ctrlpkt.pack(pkttype, lparam);
        ctrlpkt.m_iID = m_PeerID;
        nbsent        = m_pSndQueue->sendto(m_PeerAddr, ctrlpkt, m_SourceAddr);

        break;

    case UMSG_LOSSREPORT: // 011 - Loss Report
    {
        // Explicitly defined lost sequences
        if (rparam)
        {
            int32_t *lossdata = (int32_t *)rparam;

            size_t bytes = sizeof(*lossdata) * size;
            ctrlpkt.pack(pkttype, NULL, lossdata, bytes);

            ctrlpkt.m_iID = m_PeerID;
            nbsent        = m_pSndQueue->sendto(m_PeerAddr, ctrlpkt, m_SourceAddr);

            enterCS(m_StatsLock);
            m_stats.rcvr.sentNak.count(1);
            leaveCS(m_StatsLock);
        }
        // Call with no arguments - get loss list from internal data.
        else if (m_pRcvLossList->getLossLength() > 0)
        {
            ScopedLock lock(m_RcvLossLock);
            // this is periodically NAK report; make sure NAK cannot be sent back too often

            // read loss list from the local receiver loss list
            int32_t *data = new int32_t[m_iMaxSRTPayloadSize / 4];
            int      losslen;
            m_pRcvLossList->getLossArray(data, losslen, m_iMaxSRTPayloadSize / 4);

            if (0 < losslen)
            {
                ctrlpkt.pack(pkttype, NULL, data, losslen * 4);
                ctrlpkt.m_iID = m_PeerID;
                nbsent        = m_pSndQueue->sendto(m_PeerAddr, ctrlpkt, m_SourceAddr);

                enterCS(m_StatsLock);
                m_stats.rcvr.sentNak.count(1);
                leaveCS(m_StatsLock);
            }

            delete[] data;
        }

        // update next NAK time, which should wait enough time for the retansmission, but not too long
        m_tdNAKInterval = microseconds_from(m_iSRTT + 4 * m_iRTTVar);

        // Fix the NAKreport period according to the congctl
        m_tdNAKInterval =
            microseconds_from(m_CongCtl->updateNAKInterval(count_microseconds(m_tdNAKInterval),
                                                                      m_RcvTimeWindow.getPktRcvSpeed(),
                                                                      m_pRcvLossList->getLossLength()));

        // This is necessary because a congctl need not wish to define
        // its own minimum interval, in which case the default one is used.
        if (m_tdNAKInterval < m_tdMinNakInterval)
            m_tdNAKInterval = m_tdMinNakInterval;

        break;
    }

    case UMSG_CGWARNING: // 100 - Congestion Warning
        ctrlpkt.pack(pkttype);
        ctrlpkt.m_iID = m_PeerID;
        nbsent        = m_pSndQueue->sendto(m_PeerAddr, ctrlpkt, m_SourceAddr);

        m_tsLastWarningTime = steady_clock::now();

        break;

    case UMSG_KEEPALIVE: // 001 - Keep-alive
        ctrlpkt.pack(pkttype);
        ctrlpkt.m_iID = m_PeerID;
        nbsent        = m_pSndQueue->sendto(m_PeerAddr, ctrlpkt, m_SourceAddr);

        break;

    case UMSG_HANDSHAKE: // 000 - Handshake
        ctrlpkt.pack(pkttype, NULL, rparam, sizeof(CHandShake));
        ctrlpkt.m_iID = m_PeerID;
        nbsent        = m_pSndQueue->sendto(m_PeerAddr, ctrlpkt, m_SourceAddr);

        break;

    case UMSG_SHUTDOWN: // 101 - Shutdown
        if (m_PeerID == 0) // Dont't send SHUTDOWN if we don't know peer ID.
            break;
        ctrlpkt.pack(pkttype);
        ctrlpkt.m_iID = m_PeerID;
        nbsent        = m_pSndQueue->sendto(m_PeerAddr, ctrlpkt, m_SourceAddr);

        break;

    case UMSG_DROPREQ: // 111 - Msg drop request
        ctrlpkt.pack(pkttype, lparam, rparam, 8);
        ctrlpkt.m_iID = m_PeerID;
        nbsent        = m_pSndQueue->sendto(m_PeerAddr, ctrlpkt, m_SourceAddr);

        break;

    case UMSG_PEERERROR: // 1000 - acknowledge the peer side a special error
        ctrlpkt.pack(pkttype, lparam);
        ctrlpkt.m_iID = m_PeerID;
        nbsent        = m_pSndQueue->sendto(m_PeerAddr, ctrlpkt, m_SourceAddr);

        break;

    case UMSG_EXT: // 0x7FFF - Resevered for future use
        break;

    default:
        break;
    }

    // Fix keepalive
    if (nbsent)
        m_tsLastSndTime.store(steady_clock::now());
}

bool srt::CUDT::getFirstNoncontSequence(int32_t& w_seq, string& w_log_reason)
{
    if (!m_pRcvBuffer)
    {
        LOGP(cnlog.Error, "IPE: ack can't be sent, buffer doesn't exist and no group membership");
        return false;
    }
    {
        ScopedLock buflock (m_RcvBufferLock);
        bool has_followers = m_pRcvBuffer->getContiguousEnd((w_seq));
        if (has_followers)
            w_log_reason = "first lost";
        else
            w_log_reason = "expected next";
    }

    return true;
}

int srt::CUDT::sendCtrlAck(CPacket& ctrlpkt, int size)
{
    SRT_ASSERT(ctrlpkt.getMsgTimeStamp() != 0);
    int nbsent = 0;
    int local_prevack = 0;
#if ENABLE_HEAVY_LOGGING
    struct SaveBack
    {
        int& target;
        const int& source;

        ~SaveBack() { target = source; }
    } l_saveback = { m_iDebugPrevLastAck, m_iRcvLastAck };
    (void)l_saveback; // kill compiler warning: unused variable `l_saveback` [-Wunused-variable]

    local_prevack = m_iDebugPrevLastAck;

#endif

    // NOTE: the below calls do locking on m_RcvBufferLock.
    // Hence up to the handling of lite ACK, the scoped lock is not applied.

    // The full ACK should be sent to indicate there is now available space in the RCV buffer
    // since the last full ACK. It should unblock the sender to proceed further.
    const bool bNeedFullAck = (m_bBufferWasFull && !isRcvBufferFull());
    int32_t ack;    // First unacknowledged packet sequence number (acknowledge up to ack).
    string reason; // just for "a reason" of giving particular % for ACK
    if (!getFirstNoncontSequence((ack), (reason)))
        return nbsent;

    if (m_iRcvLastAckAck == ack && !bNeedFullAck)
    {
        HLOGC(xtlog.Debug,      
                log << CONID() << "sendCtrl(UMSG_ACK): last ACK %" << ack << "(" << reason << ") == last ACKACK");     
        return nbsent;    
    }
    // send out a lite ACK
    // to save time on buffer processing and bandwidth/AS measurement, a lite ACK only feeds back an ACK number
    if (size == SEND_LITE_ACK && !bNeedFullAck)
    {
        ctrlpkt.pack(UMSG_ACK, NULL, &ack, size);
        ctrlpkt.m_iID = m_PeerID;
        nbsent = m_pSndQueue->sendto(m_PeerAddr, ctrlpkt, m_SourceAddr);
        DebugAck(CONID() + "sendCtrl(lite): ", local_prevack, ack);
        return nbsent;
    }

    // Lock the group existence until this function ends. This will be useful
    // also on other places.
#if ENABLE_BONDING
    CUDTUnited::GroupKeeper gkeeper (uglobal(), m_parent);
#endif

    // There are new received packets to acknowledge, update related information.
    /* tsbpd thread may also call ackData when skipping packet so protect code */
    UniqueLock bufflock(m_RcvBufferLock);

    // IF ack %> m_iRcvLastAck
    // There are new received packets to acknowledge, update related information.
    if (CSeqNo::seqcmp(ack, m_iRcvLastAck) > 0)
    {
        // Sanity check if the "selected ACK" points to a sequence
        // in the past for the buffer. This SHOULD NEVER HAPPEN because
        // on drop the loss records should have been removed, and the last received
        // sequence also can't be in the past towards the buffer.

        // NOTE: This problem has been observed when the packet sequence
        // was incorrectly removed from the receiver loss list. This should
        // then stay here as a condition in order to detect this problem,
        // should it happen in the future.
        if (CSeqNo::seqcmp(ack, m_pRcvBuffer->getStartSeqNo()) < 0)
        {
            LOGC(xtlog.Error,
                    log << CONID() << "sendCtrlAck: IPE: invalid ACK from %" << m_iRcvLastAck << " to %" << ack << " ("
                    << CSeqNo::seqoff(m_iRcvLastAck, ack) << " packets) buffer=%" << m_pRcvBuffer->getStartSeqNo());
        }
        else
        {
            HLOGC(xtlog.Debug,
                    log << CONID() << "sendCtrlAck: %" << m_iRcvLastAck << " -> %" << ack << " ("
                    << CSeqNo::seqoff(m_iRcvLastAck, ack) << " packets)");
        }

        m_iRcvLastAck = ack;

#if ENABLE_BONDING
        const int32_t group_read_seq = m_pRcvBuffer->getFirstReadablePacketInfo(steady_clock::now()).seqno;
#endif

        InvertedLock un_bufflock (m_RcvBufferLock);

#if ENABLE_BONDING
        // This actually should be done immediately after the ACK pointers were
        // updated in this socket, but it can't be done inside this function due
        // to being run under a lock.

        // At this moment no locks are applied. The only lock used so far
        // was m_RcvBufferLock, but this was lifed above. At this moment
        // it is safe to apply any locks here. This function is affined
        // to CRcvQueue::worker thread, so it is free to apply locks as
        // required in the defined order. At present we only need the lock
        // on m_GlobControlLock to prevent the group from being deleted
        // in the meantime
        if (m_parent->m_GroupOf)
        {
            // Check is first done before locking to avoid unnecessary
            // mutex locking. The condition for this field is that it
            // can be either never set, already reset, or ever set
            // and possibly dangling. The re-check after lock eliminates
            // the dangling case.
            ScopedLock glock (uglobal().m_GlobControlLock);

            // Note that updateLatestRcv will lock m_GroupOf->m_GroupLock,
            // but this is an intended order.
            if (m_parent->m_GroupOf)
            {
                // A group may need to update the parallelly used idle links,
                // should it have any. Pass the current socket position in order
                // to skip it from the group loop.
                m_parent->m_GroupOf->updateLatestRcv(m_parent);
            }
        }
#endif
        // Signalling m_RecvDataCond is not dane when TSBPD is on.
        // This signalling is done in file mode in order to keep the
        // API reader thread sleeping until there is a "bigger portion"
        // of data to read. In TSBPD mode this isn't done because every
        // packet has its individual delivery time and its readiness is signed
        // off by the TSBPD thread.
        HLOGC(xtlog.Debug,
              log << CONID() << "ACK: clip %" << m_iRcvLastAck << "-%" << ack << ", REVOKED "
                  << CSeqNo::seqoff(ack, m_iRcvLastAck) << " from RCV buffer");

        if (m_bTsbPd)
        {
            /*
               There's no need to update TSBPD in the wake-on-recv state
               from ACK because it is being done already in the receiver thread
               when a newly inserted packet caused provision of a new candidate
               that could be delivered soon. Also, this flag is only used in TSBPD
               mode and can be only set to true in the TSBPD thread.

            // Newly acknowledged data, signal TsbPD thread //
            CUniqueSync tslcc (m_RecvLock, m_RcvTsbPdCond);
            // m_bWakeOnRecv is protected by m_RecvLock in the tsbpd() thread
            if (m_bWakeOnRecv)
                tslcc.notify_one();

                */
        }
        else
        {
            {
                CUniqueSync rdcc (m_RecvLock, m_RecvDataCond);

                // Locks m_RcvBufferLock, which is unlocked above by InvertedLock un_bufflock.
                // Must check read-readiness under m_RecvLock to protect the epoll from concurrent changes in readBuffer()
                if (isRcvBufferReady())
                {
                    if (m_config.bSynRecving)
                    {
                        // signal a waiting "recv" call if there is any data available
                        rdcc.notify_one();
                    }
                    // acknowledge any waiting epolls to read
                    // fix SRT_EPOLL_IN event loss but rcvbuffer still have data：
                    // 1. user call receive/receivemessage(about line number:6482)
                    // 2. after read/receive, if rcvbuffer is empty, will set SRT_EPOLL_IN event to false
                    // 3. but if we do not do some lock work here, will cause some sync problems between threads:
                    //      (1) user thread: call receive/receivemessage
                    //      (2) user thread: read data
                    //      (3) user thread: no data in rcvbuffer, set SRT_EPOLL_IN event to false
                    //      (4) receive thread: receive data and set SRT_EPOLL_IN to true
                    //      (5) user thread: set SRT_EPOLL_IN to false
                    // 4. so , m_RecvLock must be used here to protect epoll event
                    uglobal().m_EPoll.update_events(m_SocketID, m_sPollID, SRT_EPOLL_IN, true);
                }
            }
#if ENABLE_BONDING
            if (group_read_seq != SRT_SEQNO_NONE && m_parent->m_GroupOf)
            {
                // See above explanation for double-checking
                ScopedLock glock (uglobal().m_GlobControlLock);

                if (m_parent->m_GroupOf)
                {
                    // The current "APP reader" needs to simply decide as to whether
                    // the next CUDTGroup::recv() call should return with no blocking or not.
                    // When the group is read-ready, it should update its pollers as it sees fit.
                    m_parent->m_GroupOf->updateReadState(m_SocketID, group_read_seq);
                }
            }
#endif
            CGlobEvent::triggerEvent();
        }
    }
    else if (ack == m_iRcvLastAck && !bNeedFullAck)
    {
        // If the ACK was just sent already AND elapsed time did not exceed RTT,
        if ((steady_clock::now() - m_tsLastAckTime) <
            (microseconds_from(m_iSRTT + 4 * m_iRTTVar)))
        {
            HLOGC(xtlog.Debug,
                  log << CONID() << "sendCtrl(UMSG_ACK): ACK %" << ack << " just sent - too early to repeat");
            return nbsent;
        }
    }
    else if (!bNeedFullAck)
    {
        // Not possible (m_iRcvCurrSeqNo+1 <% m_iRcvLastAck ?)
        LOGC(xtlog.Error, log << CONID() << "sendCtrl(UMSG_ACK): IPE: curr(" << reason << ") %"
                << ack << " <% last %" << m_iRcvLastAck);
        return nbsent;
    }

    // [[using assert( ack >= m_iRcvLastAck && is_periodic_ack ) ]];
    // [[using locked(m_RcvBufferLock)]];

    // Send out the ACK only if has not been received by the sender before
    if (CSeqNo::seqcmp(m_iRcvLastAck, m_iRcvLastAckAck) > 0 || bNeedFullAck)
    {
        // NOTE: The BSTATS feature turns on extra fields above size 6
        // also known as ACKD_TOTAL_SIZE_VER100.
        int32_t data[ACKD_TOTAL_SIZE];

        // Case you care, CAckNo::incack does exactly the same thing as
        // CSeqNo::incseq. Logically the ACK number is a different thing
        // than sequence number (it's a "journal" for ACK request-response,
        // and starts from 0, unlike sequence, which starts from a random
        // number), but still the numbers are from exactly the same domain.
        m_iAckSeqNo = CAckNo::incack(m_iAckSeqNo);
        data[ACKD_RCVLASTACK] = m_iRcvLastAck;
        data[ACKD_RTT] = m_iSRTT;
        data[ACKD_RTTVAR] = m_iRTTVar;
        data[ACKD_BUFFERLEFT] = (int) getAvailRcvBufferSizeNoLock();
        m_bBufferWasFull = data[ACKD_BUFFERLEFT] == 0;
        if (steady_clock::now() - m_tsLastAckTime > m_tdACKInterval)
        {
            int rcvRate;
            int ctrlsz = ACKD_TOTAL_SIZE_UDTBASE * ACKD_FIELD_SIZE; // Minimum required size

            data[ACKD_RCVSPEED] = m_RcvTimeWindow.getPktRcvSpeed((rcvRate));
            data[ACKD_BANDWIDTH] = m_RcvTimeWindow.getBandwidth();

            //>>Patch while incompatible (1.0.2) receiver floating around
            if (m_uPeerSrtVersion == SrtVersion(1, 0, 2))
            {
                data[ACKD_RCVRATE] = rcvRate;                                     // bytes/sec
                data[ACKD_XMRATE_VER102_ONLY] = data[ACKD_BANDWIDTH] * m_iMaxSRTPayloadSize; // bytes/sec
                ctrlsz = ACKD_FIELD_SIZE * ACKD_TOTAL_SIZE_VER102_ONLY;
            }
            else if (m_uPeerSrtVersion >= SrtVersion(1, 0, 3))
            {
                // Normal, currently expected version.
                data[ACKD_RCVRATE] = rcvRate; // bytes/sec
                ctrlsz = ACKD_FIELD_SIZE * ACKD_TOTAL_SIZE_VER101;
            }
            // ELSE: leave the buffer with ...UDTBASE size.

            ctrlpkt.pack(UMSG_ACK, &m_iAckSeqNo, data, ctrlsz);
            m_tsLastAckTime = steady_clock::now();
        }
        else
        {
            ctrlpkt.pack(UMSG_ACK, &m_iAckSeqNo, data, ACKD_FIELD_SIZE * ACKD_TOTAL_SIZE_SMALL);
        }

        ctrlpkt.m_iID = m_PeerID;
        setPacketTS(ctrlpkt, steady_clock::now());
        nbsent = m_pSndQueue->sendto(m_PeerAddr, ctrlpkt, m_SourceAddr);
        DebugAck(CONID() + "sendCtrl(UMSG_ACK): ", local_prevack, ack);

        m_ACKWindow.store(m_iAckSeqNo, m_iRcvLastAck);

        enterCS(m_StatsLock);
        m_stats.rcvr.sentAck.count(1);
        leaveCS(m_StatsLock);
    }
    else
    {
        HLOGC(xtlog.Debug, log << CONID() << "sendCtrl(UMSG_ACK): " << "ACK %" << m_iRcvLastAck
            << " <=%  ACKACK %" << m_iRcvLastAckAck << " - NOT SENDING ACK");
    }

    return nbsent;
}

void srt::CUDT::updateSndLossListOnACK(int32_t ackdata_seqno)
{
#if ENABLE_BONDING
    // This is for the call of CSndBuffer::getMsgNoAt that returns
    // this value as a notfound-trap.
    int32_t msgno_at_last_acked_seq = SRT_MSGNO_CONTROL;
    bool is_group = m_parent->m_GroupOf;
#endif

    // Update sender's loss list and acknowledge packets in the sender's buffer
    {
        // m_RecvAckLock protects sender's loss list and epoll
        ScopedLock ack_lock(m_RecvAckLock);

        const int offset = CSeqNo::seqoff(m_iSndLastDataAck, ackdata_seqno);
        // IF distance between m_iSndLastDataAck and ack is nonempty...
        if (offset <= 0)
            return;

        // update sending variables
        m_iSndLastDataAck = ackdata_seqno;

#if ENABLE_BONDING
        if (is_group)
        {
            // Get offset-1 because 'offset' points actually to past-the-end
            // of the sender buffer. We have already checked that offset is
            // at least 1.
            msgno_at_last_acked_seq = m_pSndBuffer->getMsgNoAt(offset-1);
            // Just keep this value prepared; it can't be updated exactly right
            // now because accessing the group needs some locks to be applied
            // with preserved the right locking order.
        }
#endif

        // remove any loss that predates 'ack' (not to be considered loss anymore)
        m_pSndLossList->removeUpTo(CSeqNo::decseq(m_iSndLastDataAck));

        // acknowledge the sending buffer (remove data that predate 'ack')
        m_pSndBuffer->ackData(offset);

        // acknowledde any waiting epolls to write
        uglobal().m_EPoll.update_events(m_SocketID, m_sPollID, SRT_EPOLL_OUT, true);
        CGlobEvent::triggerEvent();
    }

#if ENABLE_BONDING
    if (is_group)
    {
        // m_RecvAckLock is ordered AFTER m_GlobControlLock, so this can only
        // be done now that m_RecvAckLock is unlocked.
        ScopedLock glock (uglobal().m_GlobControlLock);
        if (m_parent->m_GroupOf)
        {
            HLOGC(inlog.Debug, log << CONID() << "ACK: acking group sender buffer for #" << msgno_at_last_acked_seq);

            // Guard access to m_iSndAckedMsgNo field
            // Note: This can't be done inside CUDTGroup::ackMessage
            // because this function is also called from CUDT::sndDropTooLate
            // called from CUDT::sendmsg2 called from CUDTGroup::send, which
            // applies the lock on m_GroupLock already.
            ScopedLock glk (*m_parent->m_GroupOf->exp_groupLock());

            // NOTE: ackMessage also accepts and ignores the trap representation
            // which is SRT_MSGNO_CONTROL.
            m_parent->m_GroupOf->ackMessage(msgno_at_last_acked_seq);
        }
    }
#endif

    // insert this socket to snd list if it is not on the list yet
    const steady_clock::time_point currtime = steady_clock::now();
    m_pSndQueue->m_pSndUList->update(this, CSndUList::DONT_RESCHEDULE, currtime);

    if (m_config.bSynSending)
    {
        CSync::lock_notify_one(m_SendBlockCond, m_SendBlockLock);
    }

    // record total time used for sending
    enterCS(m_StatsLock);
    m_stats.sndDuration += count_microseconds(currtime - m_stats.sndDurationCounter);
    m_stats.m_sndDurationTotal += count_microseconds(currtime - m_stats.sndDurationCounter);
    m_stats.sndDurationCounter = currtime;
    leaveCS(m_StatsLock);
}

void srt::CUDT::processCtrlAck(const CPacket &ctrlpkt, const steady_clock::time_point& currtime)
{
    const int32_t* ackdata       = (const int32_t*)ctrlpkt.m_pcData;
    const int32_t  ackdata_seqno = ackdata[ACKD_RCVLASTACK];

    // Check the value of ACK in case when it was some rogue peer
    if (ackdata_seqno < 0)
    {
        // This embraces all cases when the most significant bit is set,
        // as the variable is of a signed type. So, SRT_SEQNO_NONE is
        // included, but it also triggers for any other kind of invalid value.
        // This check MUST BE DONE before making any operation on this number.
        LOGC(inlog.Error, log << CONID() << "ACK: IPE/EPE: received invalid ACK value: " << ackdata_seqno
                << " " << std::hex << ackdata_seqno << " (IGNORED)");
        return;
    }

    const bool isLiteAck = ctrlpkt.getLength() == (size_t)SEND_LITE_ACK;
    HLOGC(inlog.Debug,
          log << CONID() << "ACK covers: " << m_iSndLastDataAck << " - " << ackdata_seqno << " [ACK=" << m_iSndLastAck
              << "]" << (isLiteAck ? "[LITE]" : "[FULL]"));

    updateSndLossListOnACK(ackdata_seqno);

    // Process a lite ACK
    if (isLiteAck)
    {
        ScopedLock ack_lock(m_RecvAckLock);
        if (CSeqNo::seqcmp(ackdata_seqno, m_iSndLastAck) >= 0)
        {
            m_iFlowWindowSize = m_iFlowWindowSize - CSeqNo::seqoff(m_iSndLastAck, ackdata_seqno);
            m_iSndLastAck = ackdata_seqno;

            m_tsLastRspAckTime = currtime;
            m_iReXmitCount         = 1; // Reset re-transmit count since last ACK
        }
        return;
    }

    // Decide to send ACKACK or not
    {
        // Sequence number of the ACK packet
        const int32_t ack_seqno = ctrlpkt.getAckSeqNo();

        // Send ACK acknowledgement (UMSG_ACKACK).
        // There can be less ACKACK packets in the stream, than the number of ACK packets.
        // Only send ACKACK every syn interval or if ACK packet with the sequence number
        // already acknowledged (with ACKACK) has come again, which probably means ACKACK was lost.
        if ((currtime - m_SndLastAck2Time > microseconds_from(COMM_SYN_INTERVAL_US)) || (ack_seqno == m_iSndLastAck2))
        {
            sendCtrl(UMSG_ACKACK, &ack_seqno);
            m_iSndLastAck2       = ack_seqno;
            m_SndLastAck2Time = currtime;
        }
    }

    //
    // Begin of the new code with TLPKTDROP.
    //

    // Protect packet retransmission
    {
        ScopedLock ack_lock(m_RecvAckLock);

        // Check the validation of the ack
        if (CSeqNo::seqcmp(ackdata_seqno, CSeqNo::incseq(m_iSndCurrSeqNo)) > 0)
        {
            // this should not happen: attack or bug
            LOGC(gglog.Error,
                    log << CONID() << "ATTACK/IPE: incoming ack seq " << ackdata_seqno << " exceeds current "
                    << m_iSndCurrSeqNo << " by " << (CSeqNo::seqoff(m_iSndCurrSeqNo, ackdata_seqno) - 1) << "!");
            m_bBroken        = true;
            m_iBrokenCounter = 0;
            return;
        }

    if (CSeqNo::seqcmp(ackdata_seqno, m_iSndLastAck) >= 0)
    {
        const int cwnd1   = std::min<int>(m_iFlowWindowSize, m_iCongestionWindow);
        const bool bWasStuck = cwnd1<= getFlightSpan();
        // Update Flow Window Size, must update before and together with m_iSndLastAck
        m_iFlowWindowSize = ackdata[ACKD_BUFFERLEFT];
        m_iSndLastAck     = ackdata_seqno;
        m_tsLastRspAckTime  = currtime;
        m_iReXmitCount    = 1; // Reset re-transmit count since last ACK

        const int cwnd    = std::min<int>(m_iFlowWindowSize, m_iCongestionWindow);
        if (bWasStuck && cwnd > getFlightSpan())
        {
            m_pSndQueue->m_pSndUList->update(this, CSndUList::DONT_RESCHEDULE);
            HLOGC(gglog.Debug,
                    log << CONID() << "processCtrlAck: could reschedule SND. iFlowWindowSize " << m_iFlowWindowSize
                    << " SPAN " << getFlightSpan() << " ackdataseqno %" << ackdata_seqno);
        }
    }

        /*
         * We must not ignore full ack received by peer
         * if data has been artificially acked by late packet drop.
         * Therefore, a distinct ack state is used for received Ack (iSndLastFullAck)
         * and ack position in send buffer (m_iSndLastDataAck).
         * Otherwise, when severe congestion causing packet drops (and m_iSndLastDataAck update)
         * occures, we drop received acks (as duplicates) and do not update stats like RTT,
         * which may go crazy and stay there, preventing proper stream recovery.
         */

        if (CSeqNo::seqoff(m_iSndLastFullAck, ackdata_seqno) <= 0)
        {
            // discard it if it is a repeated ACK
            return;
        }
        m_iSndLastFullAck = ackdata_seqno;
    }
    //
    // END of the new code with TLPKTDROP
    //
#if ENABLE_BONDING
    if (m_parent->m_GroupOf)
    {
        ScopedLock glock (uglobal().m_GlobControlLock);
        if (m_parent->m_GroupOf)
        {
            // Will apply m_GroupLock, ordered after m_GlobControlLock.
            // m_GlobControlLock is necessary for group existence.
            m_parent->m_GroupOf->updateWriteState();
        }
    }
#endif

    size_t acksize   = ctrlpkt.getLength(); // TEMPORARY VALUE FOR CHECKING
    bool   wrongsize = 0 != (acksize % ACKD_FIELD_SIZE);
    acksize          = acksize / ACKD_FIELD_SIZE; // ACTUAL VALUE

    if (wrongsize)
    {
        // Issue a log, but don't do anything but skipping the "odd" bytes from the payload.
        LOGC(inlog.Warn,
             log << CONID() << "Received UMSG_ACK payload is not evened up to 4-byte based field size - cutting to "
                 << acksize << " fields");
    }

    // Start with checking the base size.
    if (acksize < ACKD_TOTAL_SIZE_SMALL)
    {
        LOGC(inlog.Warn, log << CONID() << "Invalid ACK size " << acksize << " fields - less than minimum required!");
        // Ack is already interpreted, just skip further parts.
        return;
    }
    // This check covers fields up to ACKD_BUFFERLEFT.

    // Extract RTT estimate and RTTVar from the ACK packet.
    const int rtt    = ackdata[ACKD_RTT];
    const int rttvar = ackdata[ACKD_RTTVAR];

    // Update the values of smoothed RTT and the variation in RTT samples
    // on subsequent RTT estimates extracted from the ACK packets
    // (during transmission).
    if (m_bIsFirstRTTReceived)
    {
        // Suppose transmission is bidirectional if sender is also receiving
        // data packets.
        enterCS(m_StatsLock);
        const bool bPktsReceived = m_stats.rcvr.recvd.total.count() != 0;
        leaveCS(m_StatsLock);

        if (bPktsReceived)  // Transmission is bidirectional.
        {
            // RTT value extracted from the ACK packet (rtt) is already smoothed
            // RTT obtained at the receiver side. Apply EWMA anyway for the second
            // time on the sender side. Ignore initial values which might arrive
            // after the smoothed RTT on the sender side has been
            // reset to the very first RTT sample received from the receiver.
            // TODO: The case of bidirectional transmission requires further
            // improvements and testing. Double smoothing is applied here to be
            // consistent with the previous behavior.
            if (rtt != INITIAL_RTT || rttvar != INITIAL_RTTVAR)
            {
                int iSRTT = m_iSRTT.load(), iRTTVar = m_iRTTVar.load();
                iRTTVar = avg_iir<4>(iRTTVar, abs(rtt - iSRTT));
                iSRTT   = avg_iir<8>(iSRTT, rtt);
                m_iSRTT = iSRTT;
                m_iRTTVar = iRTTVar;
            }
        }
        else  // Transmission is unidirectional.
        {
            // Simply take the values of smoothed RTT and RTT variance from
            // the ACK packet.
            m_iSRTT   = rtt;
            m_iRTTVar = rttvar;
        }
    }
    // Reset the value of smoothed RTT to the first real RTT estimate extracted
    // from an ACK after initialization (at the beginning of transmission).
    // In case of resumed connection over the same network, the very first RTT
    // value sent within an ACK will be taken from cache and equal to previous
    // connection's final smoothed RTT value. The reception of such a value
    // will also trigger the smoothed RTT reset at the sender side.
    else if (rtt != INITIAL_RTT && rttvar != INITIAL_RTTVAR)
    {
        m_iSRTT               = rtt;
        m_iRTTVar             = rttvar;
        m_bIsFirstRTTReceived = true;
    }

#if SRT_DEBUG_RTT
    s_rtt_trace.trace(currtime, "ACK", rtt, rttvar, m_bIsFirstRTTReceived,
                      m_stats.recvTotal, m_iSRTT, m_iRTTVar);
#endif

    /* Version-dependent fields:
     * Original UDT (total size: ACKD_TOTAL_SIZE_SMALL):
     *   ACKD_RCVLASTACK
     *   ACKD_RTT
     *   ACKD_RTTVAR
     *   ACKD_BUFFERLEFT
     * Additional UDT fields, not always attached:
     *   ACKD_RCVSPEED
     *   ACKD_BANDWIDTH
     * SRT extension since v1.0.1:
     *   ACKD_RCVRATE
     * SRT extension in v1.0.2 only:
     *   ACKD_XMRATE_VER102_ONLY
     */

    if (acksize > ACKD_TOTAL_SIZE_SMALL)
    {
        // This means that ACKD_RCVSPEED and ACKD_BANDWIDTH fields are available.
        int pktps     = ackdata[ACKD_RCVSPEED];
        int bandwidth = ackdata[ACKD_BANDWIDTH];
        int bytesps;

        /* SRT v1.0.2 Bytes-based stats: bandwidth (pcData[ACKD_XMRATE_VER102_ONLY]) and delivery rate (pcData[ACKD_RCVRATE]) in
         * bytes/sec instead of pkts/sec */
        /* SRT v1.0.3 Bytes-based stats: only delivery rate (pcData[ACKD_RCVRATE]) in bytes/sec instead of pkts/sec */
        if (acksize > ACKD_TOTAL_SIZE_UDTBASE)
            bytesps = ackdata[ACKD_RCVRATE];
        else
            bytesps = pktps * m_iMaxSRTPayloadSize;

        m_iBandwidth        = avg_iir<8>(m_iBandwidth.load(), bandwidth);
        m_iDeliveryRate     = avg_iir<8>(m_iDeliveryRate.load(), pktps);
        m_iByteDeliveryRate = avg_iir<8>(m_iByteDeliveryRate.load(), bytesps);

        // Update Estimated Bandwidth and packet delivery rate
        // m_iRcvRate = m_iDeliveryRate;
        // ^^ This has been removed because with the SrtCongestion class
        // instead of reading the m_iRcvRate local field this will read
        // cudt->deliveryRate() instead.
    }

    updateCC(TEV_ACK, EventVariant(ackdata_seqno));

    enterCS(m_StatsLock);
    m_stats.sndr.recvdAck.count(1);
    leaveCS(m_StatsLock);
}

void srt::CUDT::processCtrlAckAck(const CPacket& ctrlpkt, const time_point& tsArrival)
{
    int32_t ack = 0;

    // Calculate RTT estimate on the receiver side based on ACK/ACKACK pair.
    const int rtt = m_ACKWindow.acknowledge(ctrlpkt.getAckSeqNo(), ack, tsArrival);

    if (rtt == -1)
    {
        if (ctrlpkt.getAckSeqNo() > (m_iAckSeqNo - static_cast<int>(ACK_WND_SIZE)) && ctrlpkt.getAckSeqNo() <= m_iAckSeqNo)
        {
            LOGC(inlog.Note,
                log << CONID() << "ACKACK out of order, skipping RTT calculation "
                << "(ACK number: " << ctrlpkt.getAckSeqNo() << ", last ACK sent: " << m_iAckSeqNo
                << ", RTT (EWMA): " << m_iSRTT << ")");
            return;
        }

        LOGC(inlog.Error,
             log << CONID() << "ACK record not found, can't estimate RTT "
                 << "(ACK number: " << ctrlpkt.getAckSeqNo() << ", last ACK sent: " << m_iAckSeqNo
                 << ", RTT (EWMA): " << m_iSRTT << ")");
        return;
    }

    if (rtt <= 0)
    {
        LOGC(inlog.Error,
            log << CONID() << "IPE: invalid RTT estimate " << rtt
            << ", possible time shift. Clock: " << SRT_SYNC_CLOCK_STR);
        return;
    }

    // If increasing delay is detected.
    //   sendCtrl(UMSG_CGWARNING);

    // Update the values of smoothed RTT and the variation in RTT samples
    // on subsequent RTT samples (during transmission).
    if (m_bIsFirstRTTReceived)
    {
        m_iRTTVar = avg_iir<4>(m_iRTTVar.load(), abs(rtt - m_iSRTT.load()));
        m_iSRTT   = avg_iir<8>(m_iSRTT.load(), rtt);
    }
    // Reset the value of smoothed RTT on the first RTT sample after initialization
    // (at the beginning of transmission).
    // In case of resumed connection over the same network, the initial RTT
    // value will be taken from cache and equal to previous connection's
    // final smoothed RTT value.
    else
    {
        m_iSRTT               = rtt;
        m_iRTTVar             = rtt / 2;
        m_bIsFirstRTTReceived = true;
    }

#if SRT_DEBUG_RTT
    s_rtt_trace.trace(tsArrival, "ACKACK", rtt, -1, m_bIsFirstRTTReceived,
                      -1, m_iSRTT, m_iRTTVar);
#endif

    updateCC(TEV_ACKACK, EventVariant(ack));

    // This function will put a lock on m_RecvLock by itself, as needed.
    // It must be done inside because this function reads the current time
    // and if waiting for the lock has caused a delay, the time will be
    // inaccurate. Additionally it won't lock if TSBPD mode is off, and
    // won't update anything. Note that if you set TSBPD mode and use
    // srt_recvfile (which doesn't make any sense), you'll have a deadlock.
    if (m_config.bDriftTracer)
    {
        const bool drift_updated SRT_ATR_UNUSED = m_pRcvBuffer->addRcvTsbPdDriftSample(ctrlpkt.getMsgTimeStamp(), tsArrival, rtt);
#if ENABLE_BONDING
        if (drift_updated && m_parent->m_GroupOf)
        {
            ScopedLock glock(uglobal().m_GlobControlLock);
            if (m_parent->m_GroupOf)
            {
                m_parent->m_GroupOf->synchronizeDrift(this);
            }
        }
#endif
    }

    // Update last ACK that has been received by the sender
    if (CSeqNo::seqcmp(ack, m_iRcvLastAckAck) > 0)
        m_iRcvLastAckAck = ack;
}

void srt::CUDT::processCtrlLossReport(const CPacket& ctrlpkt)
{
    const int32_t* losslist = (int32_t*)(ctrlpkt.m_pcData);
    const size_t   losslist_len = ctrlpkt.getLength() / 4;

    bool secure = true;

    // This variable is used in "normal" logs, so it may cause a warning
    // when logging is forcefully off.
    int32_t wrong_loss SRT_ATR_UNUSED = SRT_SEQNO_NONE;

    // protect packet retransmission
    {
        ScopedLock ack_lock(m_RecvAckLock);

        // decode loss list message and insert loss into the sender loss list
        for (int i = 0, n = (int)losslist_len; i < n; ++i)
        {
            // IF the loss is a range <LO, HI>
            if (IsSet(losslist[i], LOSSDATA_SEQNO_RANGE_FIRST))
            {
                // Then it's this is a <LO, HI> specification with HI in a consecutive cell.
                const int32_t losslist_lo = SEQNO_VALUE::unwrap(losslist[i]);
                const int32_t losslist_hi = losslist[i + 1];
                // <LO, HI> specification means that the consecutive cell has been already interpreted.
                ++i;

                HLOGC(inlog.Debug, log << CONID() << "received UMSG_LOSSREPORT: "
                                       << losslist_lo << "-" << losslist_hi
                                       << " (" << CSeqNo::seqlen(losslist_lo, losslist_hi) << " packets)...");

                if ((CSeqNo::seqcmp(losslist_lo, losslist_hi) > 0) ||
                    (CSeqNo::seqcmp(losslist_hi, m_iSndCurrSeqNo) > 0))
                {
                    // LO must not be greater than HI.
                    // HI must not be greater than the most recent sent seq.
                    LOGC(inlog.Warn, log << CONID() << "rcv LOSSREPORT rng " << losslist_lo << " - " << losslist_hi
                        << " with last sent " << m_iSndCurrSeqNo << " - DISCARDING");
                    secure = false;
                    wrong_loss = losslist_hi;
                    break;
                }

                int num = 0;
                // IF losslist_lo %>= m_iSndLastAck
                if (CSeqNo::seqcmp(losslist_lo, m_iSndLastAck) >= 0)
                {
                    HLOGC(inlog.Debug, log << CONID() << "LOSSREPORT: adding "
                        << losslist_lo << " - " << losslist_hi << " to loss list");
                    num = m_pSndLossList->insert(losslist_lo, losslist_hi);
                }
                // ELSE losslist_lo %< m_iSndLastAck
                else
                {
                    // This should be theoretically impossible because this would mean that
                    // the received packet loss report informs about the loss that predates
                    // the ACK sequence.
                    // However, this can happen in these situations:
                    // - if the packet reordering has caused the earlier sent LOSSREPORT will be
                    // delivered after later sent ACK. Whatever, ACK should be more important,
                    // so simply drop the part that predates ACK.
                    // - redundancy second link (ISN was screwed up initially, but late towards last sent)
                    // - initial DROPREQ was lost
                    // This just causes repeating DROPREQ, as when the receiver continues sending
                    // LOSSREPORT, it's probably UNAWARE OF THE SITUATION.
                    int32_t dropreq_hi = losslist_hi;
                    IF_HEAVY_LOGGING(const char* drop_type = "completely");

                    // IF losslist_hi %>= m_iSndLastAck
                    if (CSeqNo::seqcmp(losslist_hi, m_iSndLastAck) >= 0)
                    {
                        HLOGC(inlog.Debug, log << CONID() << "LOSSREPORT: adding "
                                << m_iSndLastAck << "[ACK] - " << losslist_hi << " to loss list");
                        num = m_pSndLossList->insert(m_iSndLastAck, losslist_hi);
                        dropreq_hi = CSeqNo::decseq(m_iSndLastAck);
                        IF_HEAVY_LOGGING(drop_type = "partially");
                    }

                    // In distinction to losslist, DROPREQ has always just one range,
                    // and the data are <LO, HI>, with no range bit.
                    int32_t seqpair[2] = { losslist_lo, dropreq_hi };
                    const int32_t no_msgno = 0; // We don't know.

                    // When this DROPREQ gets lost in UDP again, the receiver will do one of these:
                    // - repeatedly send LOSSREPORT (as per NAKREPORT), so this will happen again
                    // - finally give up rexmit request as per TLPKTDROP (DROPREQ should make
                    //   TSBPD wake up should it still wait for new packets to get ACK-ed)
                    HLOGC(inlog.Debug,
                          log << CONID() << "LOSSREPORT: " << drop_type << " IGNORED with SndLastAck=%" << m_iSndLastAck
                              << ": %" << losslist_lo << "-" << dropreq_hi << " - sending DROPREQ");
                    sendCtrl(UMSG_DROPREQ, &no_msgno, seqpair, sizeof(seqpair));
                }

                enterCS(m_StatsLock);
                m_stats.sndr.lost.count(num);
                leaveCS(m_StatsLock);
            }
            // ELSE the loss is a single seq
            else
            {
                // IF loss_seq %>= m_iSndLastAck
                if (CSeqNo::seqcmp(losslist[i], m_iSndLastAck) >= 0)
                {
                    if (CSeqNo::seqcmp(losslist[i], m_iSndCurrSeqNo) > 0)
                    {
                        LOGC(inlog.Warn, log << CONID() << "rcv LOSSREPORT pkt %" << losslist[i]
                                << " with last sent %" << m_iSndCurrSeqNo << " - DISCARDING");
                        // loss_seq must not be greater than the most recent sent seq
                        secure = false;
                        wrong_loss = losslist[i];
                        break;
                    }

                    HLOGC(inlog.Debug,
                            log << CONID() << "LOSSREPORT: adding %" << losslist[i] << " (1 packet) to loss list");
                    const int num = m_pSndLossList->insert(losslist[i], losslist[i]);

                    enterCS(m_StatsLock);
                    m_stats.sndr.lost.count(num);
                    leaveCS(m_StatsLock);
                }
                // ELSE loss_seq %< m_iSndLastAck
                else
                {
                    // In distinction to losslist, DROPREQ has always just one range,
                    // and the data are <LO, HI>, with no range bit.
                    int32_t seqpair[2] = { losslist[i], losslist[i] };
                    const int32_t no_msgno = 0; // We don't know.
                    HLOGC(inlog.Debug,
                            log << CONID() << "LOSSREPORT: IGNORED with SndLastAck=%" << m_iSndLastAck << ": %" << losslist[i]
                            << " - sending DROPREQ");
                    sendCtrl(UMSG_DROPREQ, &no_msgno, seqpair, sizeof(seqpair));
                }
            }
        }
    }

    updateCC(TEV_LOSSREPORT, EventVariant(losslist, losslist_len));

    if (!secure)
    {
        LOGC(inlog.Warn,
            log << CONID() << "out-of-band LOSSREPORT received; BUG or ATTACK - last sent %" << m_iSndCurrSeqNo
            << " vs loss %" << wrong_loss);
        // this should not happen: attack or bug
        m_bBroken = true;
        m_iBrokenCounter = 0;
        return;
    }

    // the lost packet (retransmission) should be sent out immediately
    m_pSndQueue->m_pSndUList->update(this, CSndUList::DONT_RESCHEDULE);

    enterCS(m_StatsLock);
    m_stats.sndr.recvdNak.count(1);
    leaveCS(m_StatsLock);
}

void srt::CUDT::processCtrlHS(const CPacket& ctrlpkt)
{
    CHandShake req;
    req.load_from(ctrlpkt.m_pcData, ctrlpkt.getLength());

    HLOGC(inlog.Debug, log << CONID() << "processCtrl: got HS: " << req.show());

    if ((req.m_iReqType > URQ_INDUCTION_TYPES) // acually it catches URQ_INDUCTION and URQ_ERROR_* symbols...???
        || (m_config.bRendezvous && (req.m_iReqType != URQ_AGREEMENT))) // rnd sends AGREEMENT in rsp to CONCLUSION
    {
        // The peer side has not received the handshake message, so it keeps querying
        // resend the handshake packet

        // This condition embraces cases when:
        // - this is normal accept() and URQ_INDUCTION was received
        // - this is rendezvous accept() and there's coming any kind of URQ except AGREEMENT (should be RENDEZVOUS
        // or CONCLUSION)
        // - this is any of URQ_ERROR_* - well...
        CHandShake initdata;
        initdata.m_iISN = m_iISN;
        initdata.m_iMSS = m_config.iMSS;
        initdata.m_iFlightFlagSize = m_config.iFlightFlagSize;

        // For rendezvous we do URQ_WAVEAHAND/URQ_CONCLUSION --> URQ_AGREEMENT.
        // For client-server we do URQ_INDUCTION --> URQ_CONCLUSION.
        initdata.m_iReqType = (!m_config.bRendezvous) ? URQ_CONCLUSION : URQ_AGREEMENT;
        initdata.m_iID = m_SocketID;

        uint32_t kmdata[SRTDATA_MAXSIZE];
        size_t   kmdatasize = SRTDATA_MAXSIZE;
        bool     have_hsreq = false;
        if (req.m_iVersion > HS_VERSION_UDT4)
        {
            initdata.m_iVersion = HS_VERSION_SRT1; // if I remember correctly, this is induction/listener...
            const int hs_flags = SrtHSRequest::SRT_HSTYPE_HSFLAGS::unwrap(m_ConnRes.m_iType);
            if (hs_flags != 0) // has SRT extensions
            {
                HLOGC(inlog.Debug,
                    log << CONID() << "processCtrl/HS: got HS reqtype=" << RequestTypeStr(req.m_iReqType)
                    << " WITH SRT ext");
                have_hsreq = interpretSrtHandshake(req, ctrlpkt, (kmdata), (&kmdatasize));
                if (!have_hsreq)
                {
                    initdata.m_iVersion = 0;
                    m_RejectReason = SRT_REJ_ROGUE;
                    initdata.m_iReqType = URQFailure(m_RejectReason);
                }
                else
                {
                    // Extensions are added only in case of CONCLUSION (not AGREEMENT).
                    // Actually what is expected here is that this may either process the
                    // belated-repeated handshake from a caller (and then it's CONCLUSION,
                    // and should be added with HSRSP/KMRSP), or it's a belated handshake
                    // of Rendezvous when it has already considered itself connected.
                    // Sanity check - according to the rules, there should be no such situation
                    if (m_config.bRendezvous && m_SrtHsSide == HSD_RESPONDER)
                    {
                        LOGC(inlog.Error,
                            log << CONID() << "processCtrl/HS: IPE???: RESPONDER should receive all its handshakes in "
                            "handshake phase.");
                    }

                    // The 'extension' flag will be set from this variable; set it to false
                    // in case when the AGREEMENT response is to be sent.
                    have_hsreq = initdata.m_iReqType == URQ_CONCLUSION;
                    HLOGC(inlog.Debug,
                        log << CONID() << "processCtrl/HS: processing ok, reqtype=" << RequestTypeStr(initdata.m_iReqType)
                        << " kmdatasize=" << kmdatasize);
                }
            }
            else
            {
                HLOGC(inlog.Debug, log << CONID() << "processCtrl/HS: got HS reqtype=" << RequestTypeStr(req.m_iReqType));
            }
        }
        else
        {
            initdata.m_iVersion = HS_VERSION_UDT4;
            kmdatasize = 0; // HSv4 doesn't add any extensions, no KMX
        }

        initdata.m_extension = have_hsreq;

        HLOGC(inlog.Debug,
            log << CONID() << "processCtrl: responding HS reqtype=" << RequestTypeStr(initdata.m_iReqType)
            << (have_hsreq ? " WITH SRT HS response extensions" : ""));

        CPacket response;
        response.setControl(UMSG_HANDSHAKE);
        response.allocate(m_iMaxSRTPayloadSize);

        // If createSrtHandshake failed, don't send anything. Actually it can only fail on IPE.
        // There is also no possible IPE condition in case of HSv4 - for this version it will always return true.
        enterCS(m_ConnectionLock);
        bool create_ok = createSrtHandshake(SRT_CMD_HSRSP, SRT_CMD_KMRSP, kmdata, kmdatasize, (response), (initdata));
        leaveCS(m_ConnectionLock);
        if (create_ok)
        {
            response.m_iID = m_PeerID;
            setPacketTS(response, steady_clock::now());
            const int nbsent = m_pSndQueue->sendto(m_PeerAddr, response, m_SourceAddr);
            if (nbsent)
            {
                m_tsLastSndTime.store(steady_clock::now());
            }
        }
    }
    else
    {
        HLOGC(inlog.Debug, log << CONID() << "processCtrl: ... not INDUCTION, not ERROR, not rendezvous - IGNORED.");
    }
}

void srt::CUDT::processCtrlDropReq(const CPacket& ctrlpkt)
{
    const int32_t* dropdata = (const int32_t*) ctrlpkt.m_pcData;

    {
        CUniqueSync rcvtscc (m_RecvLock, m_RcvTsbPdCond);
        // With both TLPktDrop and TsbPd enabled, a message always consists only of one packet.
        // It will be dropped as too late anyway. Not dropping it from the receiver buffer
        // in advance reduces false drops if the packet somehow manages to arrive.
        // Still remove the record from the loss list to cease further retransmission requests.
        if (!m_bTLPktDrop || !m_bTsbPd)
        {
            const bool using_rexmit_flag = m_bPeerRexmitFlag;
            ScopedLock rblock(m_RcvBufferLock);
            const int iDropCnt = m_pRcvBuffer->dropMessage(dropdata[0], dropdata[1], ctrlpkt.getMsgSeq(using_rexmit_flag), CRcvBuffer::KEEP_EXISTING);

            if (iDropCnt > 0)
            {
                ScopedLock lg (m_StatsLock);
                const steady_clock::time_point tnow = steady_clock::now();
                string why;
                if (frequentLogAllowed(FREQLOGFA_RCV_DROPPED, tnow, (why)))
                {
                    LOGC(brlog.Warn, log << CONID() << "RCV-DROPPED " << iDropCnt << " packet(s), seqno range %"
                            << dropdata[0] << "-%" << dropdata[1] << ", msgno " << ctrlpkt.getMsgSeq(using_rexmit_flag)
                            << " (SND DROP REQUEST). " << why);
                }
#if SRT_ENABLE_FREQUENT_LOG_TRACE
                else
                {
                    LOGC(brlog.Warn, log << "SUPPRESSED: RCV-DROPPED LOG: " << why);
                }
#endif

                // Estimate dropped bytes from average payload size.
                const uint64_t avgpayloadsz = m_pRcvBuffer->getRcvAvgPayloadSize();
                m_stats.rcvr.dropped.count(stats::BytesPackets(iDropCnt * avgpayloadsz, (uint32_t) iDropCnt));
            }
        }
        // When the drop request was received, it means that there are
        // packets for which there will never be ACK sent; if the TSBPD thread
        // is currently in the ACK-waiting state, it may never exit.
        if (m_bTsbPd)
        {
            // XXX Likely this is not necessary because:
            // 1. In the recv-waiting state, that is, when TSBPD thread
            //    sleeps forever, it will be woken up anyway on packet
            //    reception.
            // 2. If there are any packets in the buffer and the initial
            //    packet cell is empty (in which situation any drop could
            //    occur), TSBPD thread is sleeping timely, until the playtime
            //    of the first "drop up to" packet. Dropping changes nothing here.
            // 3. If the buffer is empty, there's nothing "to drop up to", so
            //    this function will not change anything in the buffer and so
            //    in the reception state as well.
            // 4. If the TSBPD thread is waiting until a play-ready packet is
            //    retrieved by the API call (in which case it is also sleeping
            //    forever until it's woken up by the API call), it may remain
            //    stalled forever, if the application isn't reading the play-ready
            //    packet. But this means that the application got stalled anyway.
            //    TSBPD when woken up could at best state that there's still a
            //    play-ready packet that is still not retrieved and fall back
            //    to sleep (forever).

            //HLOGP(inlog.Debug, "DROPREQ: signal TSBPD");
            //rcvtscc.notify_one();
        }
    }

    dropFromLossLists(dropdata[0], dropdata[1]);

    // If dropping ahead of the current largest sequence number,
    // move the recv seq number forward.
    if ((CSeqNo::seqcmp(dropdata[0], CSeqNo::incseq(m_iRcvCurrSeqNo)) <= 0)
        && (CSeqNo::seqcmp(dropdata[1], m_iRcvCurrSeqNo) > 0))
    {
        HLOGC(inlog.Debug, log << CONID() << "DROPREQ: dropping %"
            << dropdata[0] << "-" << dropdata[1] << " <-- set as current seq");
        m_iRcvCurrSeqNo = dropdata[1];
    }
    else
    {
        HLOGC(inlog.Debug, log << CONID() << "DROPREQ: dropping %"
            << dropdata[0] << "-" << dropdata[1] << " current %" << m_iRcvCurrSeqNo);
    }
}

void srt::CUDT::processCtrlShutdown()
{
    m_bShutdown = true;
    m_bClosing = true;
    m_bBroken = true;
    m_iBrokenCounter = 60;

    // This does the same as it would happen on connection timeout,
    // just we know about this state prematurely thanks to this message.
    updateBrokenConnection();
    completeBrokenConnectionDependencies(SRT_ECONNLOST); // LOCKS!
}

void srt::CUDT::processCtrlUserDefined(const CPacket& ctrlpkt)
{
    HLOGC(inlog.Debug, log << CONID() << "CONTROL EXT MSG RECEIVED:"
        << MessageTypeStr(ctrlpkt.getType(), ctrlpkt.getExtendedType())
        << ", value=" << ctrlpkt.getExtendedType());

    // This has currently two roles in SRT:
    // - HSv4 (legacy) handshake
    // - refreshed KMX (initial KMX is done still in the HS process in HSv5)
    const bool understood = processSrtMsg(&ctrlpkt);
    // CAREFUL HERE! This only means that this update comes from the UMSG_EXT
    // message received, REGARDLESS OF WHAT IT IS. This version doesn't mean
    // the handshake version, but the reason of calling this function.
    //
    // Fortunately, the only messages taken into account in this function
    // are HSREQ and HSRSP, which should *never* be interchanged when both
    // parties are HSv5.
    if (understood)
    {
        if (ctrlpkt.getExtendedType() == SRT_CMD_HSREQ || ctrlpkt.getExtendedType() == SRT_CMD_HSRSP)
        {
            updateAfterSrtHandshake(HS_VERSION_UDT4);
        }
    }
    else
    {
        updateCC(TEV_CUSTOM, EventVariant(&ctrlpkt));
    }
}

void srt::CUDT::processCtrl(const CPacket &ctrlpkt)
{
    // Just heard from the peer, reset the expiration count.
    m_iEXPCount = 1;
    const steady_clock::time_point currtime = steady_clock::now();
    m_tsLastRspTime = currtime;

    HLOGC(inlog.Debug,
          log << CONID() << "incoming UMSG:" << ctrlpkt.getType() << " ("
              << MessageTypeStr(ctrlpkt.getType(), ctrlpkt.getExtendedType()) << ") socket=%" << ctrlpkt.m_iID);

    switch (ctrlpkt.getType())
    {
    case UMSG_ACK: // 010 - Acknowledgement
        processCtrlAck(ctrlpkt, currtime);
        break;

    case UMSG_ACKACK: // 110 - Acknowledgement of Acknowledgement
        processCtrlAckAck(ctrlpkt, currtime);
        break;

    case UMSG_LOSSREPORT: // 011 - Loss Report
        processCtrlLossReport(ctrlpkt);
        break;

    case UMSG_CGWARNING: // 100 - Delay Warning
        // One way packet delay is increasing, so decrease the sending rate
        m_tdSendInterval = (m_tdSendInterval.load() * 1125) / 1000;
        // XXX Note as interesting fact: this is only prepared for handling,
        // but nothing in the code is sending this message. Probably predicted
        // for a custom congctl. There's a predicted place to call it under
        // UMSG_ACKACK handling, but it's commented out.

        break;

    case UMSG_KEEPALIVE: // 001 - Keep-alive
        processKeepalive(ctrlpkt, currtime);
        break;

    case UMSG_HANDSHAKE: // 000 - Handshake
        processCtrlHS(ctrlpkt);
        break;

    case UMSG_SHUTDOWN: // 101 - Shutdown
        processCtrlShutdown();
        break;

    case UMSG_DROPREQ: // 111 - Msg drop request
        processCtrlDropReq(ctrlpkt);
        break;

    case UMSG_PEERERROR: // 1000 - An error has happened to the peer side
        // int err_type = packet.getAddInfo();

        // currently only this error is signalled from the peer side
        // if recvfile() failes (e.g., due to disk fail), blcoked sendfile/send should return immediately
        // giving the app a chance to fix the issue
        m_bPeerHealth = false;

        break;

    case UMSG_EXT: // 0x7FFF - reserved and user defined messages
        processCtrlUserDefined(ctrlpkt);
        break;

    default:
        break;
    }
}

void srt::CUDT::updateSrtRcvSettings()
{
    // CHANGED: we need to apply the tsbpd delay only for socket TSBPD.
    // For Group TSBPD the buffer will have to deliver packets always on request
    // by sequence number, although the buffer will have to solve all the TSBPD
    // things internally anyway. Extracting by sequence number means only that
    // the packet can be retrieved from the buffer before its time to play comes
    // (unlike in normal situation when reading directly from socket), however
    // its time to play shall be properly defined.
    ScopedLock lock(m_RecvLock);

    // NOTE: remember to also update synchronizeWithGroup() if more settings are updated here.
    m_pRcvBuffer->setPeerRexmitFlag(m_bPeerRexmitFlag);

    // XXX m_bGroupTsbPd is ignored with SRT_ENABLE_APP_READER
    if (m_bTsbPd || m_bGroupTsbPd)
    {
        m_pRcvBuffer->setTsbPdMode(m_tsRcvPeerStartTime, false, milliseconds_from(m_iTsbPdDelay_ms));

        HLOGC(cnlog.Debug, log << "AFTER HS: Set Rcv TsbPd mode"
                << (m_bGroupTsbPd ? " (AS GROUP MEMBER)" : "")
                << ": delay=" << (m_iTsbPdDelay_ms / 1000) << "." << (m_iTsbPdDelay_ms % 1000)
                << "s RCV START: " << FormatTime(m_tsRcvPeerStartTime).c_str());
    }
    else
    {
        HLOGC(cnlog.Debug, log << CONID() << "AFTER HS: Rcv TsbPd mode not set");
    }
}

void srt::CUDT::updateSrtSndSettings()
{
    if (m_bPeerTsbPd)
    {
        /* We are TsbPd sender */
        // XXX Check what happened here.
        // m_iPeerTsbPdDelay_ms = m_CongCtl->getSndPeerTsbPdDelay();// + ((m_iSRTT + (4 * m_iRTTVar)) / 1000);
        /*
         * For sender to apply Too-Late Packet Drop
         * option (m_bTLPktDrop) must be enabled and receiving peer shall support it
         */
        HLOGC(cnlog.Debug, log << "AFTER HS: Set Snd TsbPd mode "
                << (m_bPeerTLPktDrop ? "with" : "without")
                << " TLPktDrop: delay=" << (m_iPeerTsbPdDelay_ms/1000) << "." << (m_iPeerTsbPdDelay_ms%1000)
                << "s START TIME: " << FormatTime(m_stats.tsStartTime).c_str());
    }
    else
    {
        HLOGC(cnlog.Debug, log << CONID() << "AFTER HS: Snd TsbPd mode not set");
    }
}

void srt::CUDT::updateAfterSrtHandshake(int hsv)
{
    HLOGC(cnlog.Debug, log << CONID() << "updateAfterSrtHandshake: HS version " << hsv);
    // This is blocked from being run in the "app reader" version because here
    // every socket does its TsbPd independently, just the sequence screwup is
    // done and the application reader sorts out packets by sequence numbers,
    // but only when they are signed off by TsbPd.

    // The only possibility here is one of these two:
    // - Agent is RESPONDER and it receives HSREQ.
    // - Agent is INITIATOR and it receives HSRSP.
    //
    // In HSv4, INITIATOR is sender and RESPONDER is receiver.
    // In HSv5, both are sender AND receiver.
    //
    // This function will be called only ONCE in this
    // instance, through either HSREQ or HSRSP.
#if ENABLE_HEAVY_LOGGING
    const char* hs_side[] = { "DRAW", "INITIATOR", "RESPONDER" };
#if ENABLE_BONDING
    string grpspec;

    if (m_parent->m_GroupOf)
    {
        ScopedLock glock (uglobal().m_GlobControlLock);
        grpspec = m_parent->m_GroupOf
            ? " group=$" + Sprint(m_parent->m_GroupOf->id())
            : string();
    }
#else
    const char* grpspec = "";
#endif

    HLOGC(cnlog.Debug,
          log << CONID() << "updateAfterSrtHandshake: version=" << m_ConnRes.m_iVersion
              << " side=" << hs_side[m_SrtHsSide] << grpspec);
#endif

    if (hsv > HS_VERSION_UDT4)
    {
        updateSrtRcvSettings();
        updateSrtSndSettings();
    }
    else if (m_SrtHsSide == HSD_INITIATOR)
    {
        // HSv4 INITIATOR is sender
        updateSrtSndSettings();
    }
    else
    {
        // HSv4 RESPONDER is receiver
        updateSrtRcvSettings();
    }
}

int srt::CUDT::packLostData(CPacket& w_packet)
{
    // protect m_iSndLastDataAck from updating by ACK processing
    UniqueLock ackguard(m_RecvAckLock);
    const steady_clock::time_point time_now = steady_clock::now();
    const steady_clock::time_point time_nak = time_now - microseconds_from(m_iSRTT - 4 * m_iRTTVar);

    while ((w_packet.m_iSeqNo = m_pSndLossList->popLostSeq()) >= 0)
    {
        // XXX See the note above the m_iSndLastDataAck declaration in core.h
        // This is the place where the important sequence numbers for
        // sender buffer are actually managed by this field here.
        const int offset = CSeqNo::seqoff(m_iSndLastDataAck, w_packet.m_iSeqNo);
        if (offset < 0)
        {
            // XXX Likely that this will never be executed because if the upper
            // sequence is not in the sender buffer, then most likely the loss 
            // was completely ignored.
            LOGC(qrlog.Error,
                 log << CONID() << "IPE/EPE: packLostData: LOST packet negative offset: seqoff(m_iSeqNo "
                     << w_packet.m_iSeqNo << ", m_iSndLastDataAck " << m_iSndLastDataAck << ")=" << offset
                     << ". Continue");

            // No matter whether this is right or not (maybe the attack case should be
            // considered, and some LOSSREPORT flood prevention), send the drop request
            // to the peer.
            int32_t seqpair[2] = {
                w_packet.m_iSeqNo,
                CSeqNo::decseq(m_iSndLastDataAck)
            };
            w_packet.m_iMsgNo = 0; // Message number is not known, setting all 32 bits to 0.

            HLOGC(qrlog.Debug,
                  log << CONID() << "PEER reported LOSS not from the sending buffer - requesting DROP: msg="
                      << MSGNO_SEQ::unwrap(w_packet.m_iMsgNo) << " SEQ:" << seqpair[0] << " - " << seqpair[1] << "("
                      << (-offset) << " packets)");

            sendCtrl(UMSG_DROPREQ, &w_packet.m_iMsgNo, seqpair, sizeof(seqpair));
            continue;
        }

        if (m_bPeerNakReport && m_config.iRetransmitAlgo != 0)
        {
            const steady_clock::time_point tsLastRexmit = m_pSndBuffer->getPacketRexmitTime(offset);
            if (tsLastRexmit >= time_nak)
            {
                HLOGC(qrlog.Debug, log << CONID() << "REXMIT: ignoring seqno "
                    << w_packet.m_iSeqNo << ", last rexmit " << (is_zero(tsLastRexmit) ? "never" : FormatTime(tsLastRexmit))
                    << " RTT=" << m_iSRTT << " RTTVar=" << m_iRTTVar
                    << " now=" << FormatTime(time_now));
                continue;
            }
        }

        typedef CSndBuffer::DropRange DropRange;

        DropRange buffer_drop;
        steady_clock::time_point tsOrigin;
        const int payload = m_pSndBuffer->readData(offset, (w_packet), (tsOrigin), (buffer_drop));
        if (payload == CSndBuffer::READ_DROP)
        {
            SRT_ASSERT(CSeqNo::seqoff(buffer_drop.seqno[DropRange::BEGIN], buffer_drop.seqno[DropRange::END]) >= 0);

            HLOGC(qrlog.Debug,
                  log << CONID() << "loss-reported packets expired in SndBuf - requesting DROP: #"
                      << buffer_drop.msgno << " %(" << buffer_drop.seqno[DropRange::BEGIN] << " - "
                      << buffer_drop.seqno[DropRange::END] << ")");
            sendCtrl(UMSG_DROPREQ, &buffer_drop.msgno, buffer_drop.seqno, sizeof(buffer_drop.seqno));

            // skip all dropped packets
            m_pSndLossList->removeUpTo(buffer_drop.seqno[DropRange::END]);
            m_iSndCurrSeqNo = CSeqNo::maxseq(m_iSndCurrSeqNo, buffer_drop.seqno[DropRange::END]);
            continue;
        }
        else if (payload == CSndBuffer::READ_NONE)
            continue;

        // The packet has been ecrypted, thus the authentication tag is expected to be stored
        // in the SND buffer as well right after the payload.
        if (m_pCryptoControl && m_pCryptoControl->getCryptoMode() == CSrtConfig::CIPHER_MODE_AES_GCM)
        {
            w_packet.setLength(w_packet.getLength() + HAICRYPT_AUTHTAG_MAX);
        }

        // At this point we no longer need the ACK lock,
        // because we are going to return from the function.
        // Therefore unlocking in order not to block other threads.
        ackguard.unlock();

        enterCS(m_StatsLock);
        m_stats.sndr.sentRetrans.count(payload);
        leaveCS(m_StatsLock);

        // Despite the contextual interpretation of packet.m_iMsgNo around
        // CSndBuffer::readData version 2 (version 1 doesn't return -1), in this particular
        // case we can be sure that this is exactly the value of PH_MSGNO as a bitset.
        // So, set here the rexmit flag if the peer understands it.
        if (m_bPeerRexmitFlag)
        {
            w_packet.m_iMsgNo |= PACKET_SND_REXMIT;
        }
        setDataPacketTS(w_packet, tsOrigin);

#ifdef ENABLE_MAXREXMITBW
        m_SndRexmitRate.addSample(time_now, 1, w_packet.getLength());
#endif

        return payload;
    }

    return 0;
}

#if SRT_DEBUG_TRACE_SND
class snd_logger
{
    typedef srt::sync::steady_clock steady_clock;

public:
    snd_logger() {}

    ~snd_logger()
    {
        ScopedLock lck(m_mtx);
        m_fout.close();
    }

    struct
    {
        typedef srt::sync::steady_clock steady_clock;
        long long usElapsed;
        steady_clock::time_point tsNow;
        int usSRTT;
        int usRTTVar;
        int msSndBuffSpan;
        int msTimespanTh;
        int msNextUniqueToSend;
        long long usElapsedLastDrop;
        bool canRexmit;
        int iPktSeqno;
        bool isRetransmitted;
    } state;

    void trace()
    {
        using namespace srt::sync;
        ScopedLock lck(m_mtx);
        create_file();

        m_fout << state.usElapsed << ",";
        m_fout << state.usSRTT << ",";
        m_fout << state.usRTTVar << ",";
        m_fout << state.msSndBuffSpan << ",";
        m_fout << state.msTimespanTh << ",";
        m_fout << state.msNextUniqueToSend << ",";
        m_fout << state.usElapsedLastDrop << ",";
        m_fout << state.canRexmit << ",";
        m_fout << state.iPktSeqno << ',';
        m_fout << state.isRetransmitted << '\n';

        m_fout.flush();
    }

private:
    void print_header()
    {
        m_fout << "usElapsed,usSRTT,usRTTVar,msSndBuffTimespan,msTimespanTh,msNextUniqueToSend,usDLastDrop,canRexmit,sndPktSeqno,isRexmit";
        m_fout << "\n";
    }

    void create_file()
    {
        if (m_fout.is_open())
            return;

        m_start_time = srt::sync::steady_clock::now();
        std::string str_tnow = srt::sync::FormatTimeSys(m_start_time);
        str_tnow.resize(str_tnow.size() - 7); // remove trailing ' [SYST]' part
        while (str_tnow.find(':') != std::string::npos)
        {
            str_tnow.replace(str_tnow.find(':'), 1, 1, '_');
        }
        const std::string fname = "snd_trace_" + str_tnow + ".csv";
        m_fout.open(fname, std::ofstream::out);
        if (!m_fout)
            std::cerr << "IPE: Failed to open " << fname << "!!!\n";

        print_header();
    }

private:
    srt::sync::Mutex                    m_mtx;
    std::ofstream                       m_fout;
    srt::sync::steady_clock::time_point m_start_time;
};

snd_logger g_snd_logger;
#endif // SRT_DEBUG_TRACE_SND

void srt::CUDT::setPacketTS(CPacket& p, const time_point& ts)
{
    enterCS(m_StatsLock);
    const time_point tsStart = m_stats.tsStartTime;
    leaveCS(m_StatsLock);
    p.m_iTimeStamp = makeTS(ts, tsStart);
}

void srt::CUDT::setDataPacketTS(CPacket& p, const time_point& ts)
{
    enterCS(m_StatsLock);
    const time_point tsStart = m_stats.tsStartTime;
    leaveCS(m_StatsLock);

    if (!m_bPeerTsbPd)
    {
        // If TSBPD is disabled, use the current time as the source (timestamp using the sending time).
        p.m_iTimeStamp = makeTS(steady_clock::now(), tsStart);
        return;
    }

    // TODO: Might be better for performance to ensure this condition is always false, and just use SRT_ASSERT here.
    if (ts < tsStart)
    {
        p.m_iTimeStamp = makeTS(steady_clock::now(), tsStart);
        LOGC(qslog.Warn,
            log << CONID() << "setPacketTS: reference time=" << FormatTime(ts)
            << " is in the past towards start time=" << FormatTime(tsStart)
            << " - setting NOW as reference time for the data packet");
        return;
    }

    // Use the provided source time for the timestamp.
    p.m_iTimeStamp = makeTS(ts, tsStart);
}

bool srt::CUDT::isRetransmissionAllowed(const time_point& tnow SRT_ATR_UNUSED)
{
    // Prioritization of original packets only applies to Live CC.
    if (!m_bPeerTLPktDrop || !m_config.bMessageAPI)
        return true;

    // TODO: lock sender buffer?
    const time_point tsNextPacket = m_pSndBuffer->peekNextOriginal();

#if SRT_DEBUG_TRACE_SND
    const int buffdelay_ms = count_milliseconds(m_pSndBuffer->getBufferingDelay(tnow));
    // If there is a small loss, still better to retransmit. If timespan is already big,
    // then consider sending original packets.
    const int threshold_ms_min = (2 * m_iSRTT + 4 * m_iRTTVar + COMM_SYN_INTERVAL_US) / 1000;
    const int msNextUniqueToSend = count_milliseconds(tnow - tsNextPacket) + m_iPeerTsbPdDelay_ms;

    g_snd_logger.state.tsNow = tnow;
    g_snd_logger.state.usElapsed = count_microseconds(tnow - m_stats.tsStartTime);
    g_snd_logger.state.usSRTT = m_iSRTT;
    g_snd_logger.state.usRTTVar = m_iRTTVar;
    g_snd_logger.state.msSndBuffSpan = buffdelay_ms;
    g_snd_logger.state.msTimespanTh = threshold_ms_min;
    g_snd_logger.state.msNextUniqueToSend = msNextUniqueToSend;
    g_snd_logger.state.usElapsedLastDrop = count_microseconds(tnow - m_tsLastTLDrop);
    g_snd_logger.state.canRexmit = false;
#endif

    if (tsNextPacket != time_point())
    {
        // Can send original packet, so just send it
        return false;
    }

#ifdef ENABLE_MAXREXMITBW
    m_SndRexmitRate.addSample(tnow, 0, 0); // Update the estimation.
    const int64_t iRexmitRateBps = m_SndRexmitRate.getRate();
    const int64_t iRexmitRateLimitBps = m_config.llMaxRexmitBW;
    if (iRexmitRateLimitBps >= 0 && iRexmitRateBps > iRexmitRateLimitBps)
    {
        // Too many retransmissions, so don't send anything.
        // TODO: When to wake up next time?
        return false;
    }
#endif

#if SRT_DEBUG_TRACE_SND
    g_snd_logger.state.canRexmit = true;
#endif
    return true;
}

bool srt::CUDT::packData(CPacket& w_packet, steady_clock::time_point& w_nexttime, sockaddr_any& w_src_addr)
{
    int payload = 0;
    bool probe = false;
    bool new_packet_packed = false;

    const steady_clock::time_point enter_time = steady_clock::now();

    w_nexttime = enter_time;

    if (!is_zero(m_tsNextSendTime) && enter_time > m_tsNextSendTime)
    {
        m_tdSendTimeDiff = m_tdSendTimeDiff.load() + (enter_time - m_tsNextSendTime);
    }

    ScopedLock connectguard(m_ConnectionLock);
    // If a closing action is done simultaneously, then
    // m_bOpened should already be false, and it's set
    // just before releasing this lock.
    //
    // If this lock is caught BEFORE the closing could
    // start the dissolving process, this process will
    // not be started until this function is finished.
    if (!m_bOpened)
        return false;

    payload = isRetransmissionAllowed(enter_time)
        ? packLostData((w_packet))
        : 0;

    IF_HEAVY_LOGGING(const char* reason); // The source of the data packet (normal/rexmit/filter)
    if (payload > 0)
    {
        IF_HEAVY_LOGGING(reason = "reXmit");
    }
    else if (m_PacketFilter &&
             m_PacketFilter.packControlPacket(m_iSndCurrSeqNo, m_pCryptoControl->getSndCryptoFlags(), (w_packet)))
    {
        HLOGC(qslog.Debug, log << CONID() << "filter: filter/CTL packet ready - packing instead of data.");
        payload        = (int) w_packet.getLength();
        IF_HEAVY_LOGGING(reason = "filter");

        // Stats
        ScopedLock lg(m_StatsLock);
        m_stats.sndr.sentFilterExtra.count(1);
    }
    else
    {
        if (!packUniqueData(w_packet))
        {
            m_tsNextSendTime = steady_clock::time_point();
            m_tdSendTimeDiff = steady_clock::duration();
            return false;
        }
        new_packet_packed = true;

        // every 16 (0xF) packets, a packet pair is sent
        if ((w_packet.m_iSeqNo & PUMASK_SEQNO_PROBE) == 0)
            probe = true;

        payload = (int) w_packet.getLength();
        IF_HEAVY_LOGGING(reason = "normal");
    }

    w_packet.m_iID = m_PeerID; // Set the destination SRT socket ID.

    if (new_packet_packed && m_PacketFilter)
    {
        HLOGC(qslog.Debug, log << CONID() << "filter: Feeding packet for source clip");
        m_PacketFilter.feedSource((w_packet));
    }

#if ENABLE_HEAVY_LOGGING // Required because of referring to MessageFlagStr()
    HLOGC(qslog.Debug,
          log << CONID() << "packData: " << reason << " packet seq=" << w_packet.m_iSeqNo << " (ACK=" << m_iSndLastAck
              << " ACKDATA=" << m_iSndLastDataAck << " MSG/FLAGS: " << w_packet.MessageFlagStr() << ")");
#endif

    // Fix keepalive
    m_tsLastSndTime.store(enter_time);

    considerLegacySrtHandshake(steady_clock::time_point());

    // WARNING: TEV_SEND is the only event that is reported from
    // the CSndQueue::worker thread. All others are reported from
    // CRcvQueue::worker. If you connect to this signal, make sure
    // that you are aware of prospective simultaneous access.
    updateCC(TEV_SEND, EventVariant(&w_packet));

    // XXX This was a blocked code also originally in UDT. Probably not required.
    // Left untouched for historical reasons.
    // Might be possible that it was because of that this is send from
    // different thread than the rest of the signals.
    // m_pSndTimeWindow->onPktSent(w_packet.m_iTimeStamp);

    enterCS(m_StatsLock);
    m_stats.sndr.sent.count(payload);
    if (new_packet_packed)
        m_stats.sndr.sentUnique.count(payload);
    leaveCS(m_StatsLock);

    const duration sendint = m_tdSendInterval;
    if (probe)
    {
        // sends out probing packet pair
        m_tsNextSendTime = enter_time;
        // Sending earlier, need to adjust the pace later on.
        m_tdSendTimeDiff = m_tdSendTimeDiff.load() - sendint;
        probe          = false;
    }
    else
    {
#if USE_BUSY_WAITING
        m_tsNextSendTime = enter_time + m_tdSendInterval.load();
#else
        const duration sendbrw = m_tdSendTimeDiff;

        if (sendbrw >= sendint)
        {
            // Send immediately
            m_tsNextSendTime = enter_time;

            // ATOMIC NOTE: this is the only thread that
            // modifies this field
            m_tdSendTimeDiff = sendbrw - sendint;
        }
        else
        {
            m_tsNextSendTime = enter_time + (sendint - sendbrw);
            m_tdSendTimeDiff = duration();
        }
#endif
    }
    HLOGC(qslog.Debug, log << "packData: Setting source address: " << m_SourceAddr.str());
    w_src_addr = m_SourceAddr;
    w_nexttime = m_tsNextSendTime;

    return payload >= 0; // XXX shouldn't be > 0 ? == 0 is only when buffer range exceeded.
}

bool srt::CUDT::packUniqueData(CPacket& w_packet)
{
    int current_sequence_number; // reflexing variable
    int kflg;
    time_point tsOrigin;
    int pld_size;

    {
        ScopedLock lkrack (m_RecvAckLock);
        // Check the congestion/flow window limit
        const int cwnd    = std::min<int>(m_iFlowWindowSize, m_iCongestionWindow);
        const int flightspan = getFlightSpan();
        if (cwnd <= flightspan)
        {
            HLOGC(qslog.Debug,
                    log << CONID() << "packUniqueData: CONGESTED: cwnd=min(" << m_iFlowWindowSize << "," << m_iCongestionWindow
                    << ")=" << cwnd << " seqlen=(" << m_iSndLastAck << "-" << m_iSndCurrSeqNo << ")=" << flightspan);
            return false;
        }

        // XXX Here it's needed to set kflg to msgno_bitset in the block stored in the
        // send buffer. This should be somehow avoided, the crypto flags should be set
        // together with encrypting, and the packet should be sent as is, when rexmitting.
        // It would be nice to research as to whether CSndBuffer::Block::m_iMsgNoBitset field
        // isn't a useless redundant state copy. If it is, then taking the flags here can be removed.
        kflg = m_pCryptoControl->getSndCryptoFlags();
        int pktskipseqno = 0;
        pld_size = m_pSndBuffer->readData((w_packet), (tsOrigin), kflg, (pktskipseqno));
        if (pktskipseqno)
        {
            // Some packets were skipped due to TTL expiry.
            m_iSndCurrSeqNo = CSeqNo::incseq(m_iSndCurrSeqNo, pktskipseqno);
            HLOGC(qslog.Debug, log << "packUniqueData: reading skipped " << pktskipseqno << " seq up to %" << m_iSndCurrSeqNo
                    << " due to TTL expiry");
        }

        if (pld_size == 0)
        {
            HLOGC(qslog.Debug, log << "packUniqueData: nothing extracted from the buffer");
            return false;
        }

        // A CHANGE. The sequence number is currently added to the packet
        // when scheduling, not when extracting. This is a inter-migration form,
        // only override extraction sequence with scheduling sequence in group mode.
        m_iSndCurrSeqNo = CSeqNo::incseq(m_iSndCurrSeqNo);
        current_sequence_number = m_iSndCurrSeqNo;
    }

#if ENABLE_BONDING
    // Fortunately the group itself isn't being accessed.
    if (m_parent->m_GroupOf)
    {
        const int packetspan = CSeqNo::seqoff(current_sequence_number, w_packet.m_iSeqNo);
        if (packetspan > 0)
        {
            // After increasing by 1, but being previously set as ISN-1, this should be == ISN,
            // if this is the very first packet to send.
            if (current_sequence_number == m_iISN)
            {
                // This is the very first packet to be sent; so there's nothing in
                // the sending buffer yet, and therefore we are in a situation as just
                // after connection. No packets in the buffer, no packets are sent,
                // no ACK to be awaited. We can screw up all the variables that are
                // initialized from ISN just after connection.
                LOGC(qslog.Note,
                     log << CONID() << "packUniqueData: Fixing EXTRACTION sequence " << current_sequence_number
                         << " from SCHEDULING sequence " << w_packet.m_iSeqNo << " for the first packet: DIFF="
                         << packetspan << " STAMP=" << BufferStamp(w_packet.m_pcData, w_packet.getLength()));
            }
            else
            {
                // There will be a serious data discrepancy between the agent and the peer.
                LOGC(qslog.Error,
                     log << CONID() << "IPE: packUniqueData: Fixing EXTRACTION sequence " << current_sequence_number
                         << " from SCHEDULING sequence " << w_packet.m_iSeqNo << " in the middle of transition: DIFF="
                         << packetspan << " STAMP=" << BufferStamp(w_packet.m_pcData, w_packet.getLength()));
            }

            // Additionally send the drop request to the peer so that it
            // won't stupidly request the packets to be retransmitted.
            // Don't do it if the difference isn't positive or exceeds the threshold.
            int32_t seqpair[2];
            seqpair[0]             = current_sequence_number;
            seqpair[1]             = CSeqNo::decseq(w_packet.m_iSeqNo);
            const int32_t no_msgno = 0;
            LOGC(qslog.Debug,
                 log << CONID() << "packUniqueData: Sending DROPREQ: SEQ: " << seqpair[0] << " - " << seqpair[1] << " ("
                     << packetspan << " packets)");
            sendCtrl(UMSG_DROPREQ, &no_msgno, seqpair, sizeof(seqpair));
            // In case when this message is lost, the peer will still get the
            // UMSG_DROPREQ message when the agent realizes that the requested
            // packet are not present in the buffer (preadte the send buffer).

            // Override extraction sequence with scheduling sequence.
            ScopedLock ackguard(m_RecvAckLock);
            m_iSndCurrSeqNo = w_packet.m_iSeqNo;
            m_iSndLastAck     = w_packet.m_iSeqNo;
            m_iSndLastDataAck = w_packet.m_iSeqNo;
            m_iSndLastFullAck = w_packet.m_iSeqNo;
            m_iSndLastAck2    = w_packet.m_iSeqNo;
        }
        else if (packetspan < 0)
        {
            LOGC(qslog.Error,
                 log << CONID() << "IPE: packData: SCHEDULING sequence " << w_packet.m_iSeqNo
                     << " is behind of EXTRACTION sequence " << current_sequence_number << ", dropping this packet: DIFF="
                     << packetspan << " STAMP=" << BufferStamp(w_packet.m_pcData, w_packet.getLength()));
            // XXX: Probably also change the socket state to broken?
            return false;
        }
    }
    else
#endif
    {
        HLOGC(qslog.Debug,
              log << CONID() << "packUniqueData: Applying EXTRACTION sequence " << current_sequence_number
                  << " over SCHEDULING sequence " << w_packet.m_iSeqNo << " for socket not in group:"
                  << " DIFF=" << CSeqNo::seqcmp(current_sequence_number, w_packet.m_iSeqNo)
                  << " STAMP=" << BufferStamp(w_packet.m_pcData, w_packet.getLength()));
        // Do this always when not in a group.
        w_packet.m_iSeqNo = current_sequence_number;
    }

    // Set missing fields before encrypting the packet, because those fields might be used for encryption.
    w_packet.m_iID = m_PeerID; // Destination SRT Socket ID
    setDataPacketTS(w_packet, tsOrigin);

    if (kflg != EK_NOENC)
    {
        // Note that the packet header must have a valid seqno set, as it is used as a counter for encryption.
        // Other fields of the data packet header (e.g. timestamp, destination socket ID) are not used for the counter.
        // Cypher may change packet length!
        if (m_pCryptoControl->encrypt((w_packet)) != ENCS_CLEAR)
        {
            // Encryption failed
            //>>Add stats for crypto failure
            LOGC(qslog.Warn, log << CONID() << "ENCRYPT FAILED - packet won't be sent, size=" << pld_size);
            return false;
        }

        checkSndKMRefresh();
    }

#if SRT_DEBUG_TRACE_SND
    g_snd_logger.state.iPktSeqno = w_packet.m_iSeqNo;
    g_snd_logger.state.isRetransmitted = w_packet.getRexmitFlag(); 
    g_snd_logger.trace();
#endif

    return true;
}

// This is a close request, but called from the
void srt::CUDT::processClose()
{
    sendCtrl(UMSG_SHUTDOWN);

    m_bShutdown      = true;
    m_bClosing       = true;
    m_bBroken        = true;
    m_iBrokenCounter = 60;

    HLOGP(smlog.Debug, "processClose: sent message and set flags");

    if (m_bTsbPd)
    {
        HLOGP(smlog.Debug, "processClose: lock-and-signal TSBPD");
        CSync::lock_notify_one(m_RcvTsbPdCond, m_RecvLock);
    }

    // Signal the sender and recver if they are waiting for data.
    releaseSynch();
    // Unblock any call so they learn the connection_broken error
    uglobal().m_EPoll.update_events(m_SocketID, m_sPollID, SRT_EPOLL_ERR, true);

    HLOGP(smlog.Debug, "processClose: triggering timer event to spread the bad news");
    CGlobEvent::triggerEvent();
}

void srt::CUDT::sendLossReport(const std::vector<std::pair<int32_t, int32_t> > &loss_seqs)
{
    vector<int32_t> seqbuffer;
    seqbuffer.reserve(2 * loss_seqs.size()); // pessimistic
    for (loss_seqs_t::const_iterator i = loss_seqs.begin(); i != loss_seqs.end(); ++i)
    {
        if (i->first == i->second)
        {
            seqbuffer.push_back(i->first);
            HLOGC(qrlog.Debug, log << "lost packet " << i->first << ": sending LOSSREPORT");
        }
        else
        {
            seqbuffer.push_back(i->first | LOSSDATA_SEQNO_RANGE_FIRST);
            seqbuffer.push_back(i->second);
            HLOGC(qrlog.Debug, log << "lost packets " << i->first << "-" << i->second
                    << " (" << (1 + CSeqNo::seqcmp(i->second, i->first)) << " packets): sending LOSSREPORT");
        }
    }

    if (!seqbuffer.empty())
    {
        sendCtrl(UMSG_LOSSREPORT, NULL, &seqbuffer[0], (int) seqbuffer.size());
    }
}


bool srt::CUDT::overrideSndSeqNo(int32_t seq)
{
    // This function is intended to be called from the socket
    // group management functions to synchronize the sequnece in
    // all sockes in the bonding group. THIS sequence given
    // here is the sequence TO BE STAMPED AT THE EXACTLY NEXT
    // sent payload. Therefore, screw up the ISN to exactly this
    // value, and the send sequence to the value one less - because
    // the m_iSndCurrSeqNo is increased by one immediately before
    // stamping it to the packet.

    // This function can only be called:
    // - from the operation on an idle socket in the socket group
    // - IMMEDIATELY after connection established and BEFORE the first payload
    // - The corresponding socket at the peer side must be also
    //   in this idle state!

    ScopedLock cg (m_RecvAckLock);

    // Both the scheduling and sending sequences should be fixed.
    // The new sequence normally should jump over several sequence numbers
    // towards what is currently in m_iSndCurrSeqNo.
    // Therefore it's not allowed that:
    // - the jump go backward: backward packets should be already there
    // - the jump go forward by a value larger than half the period: DISCREPANCY.
    const int diff = CSeqNo(seq) - CSeqNo(m_iSndCurrSeqNo);
    if (diff < 0 || diff > CSeqNo::m_iSeqNoTH)
    {
        LOGC(gslog.Error, log << CONID() << "IPE: Overriding with seq %" << seq << " DISCREPANCY against current %"
                << m_iSndCurrSeqNo << " and next sched %" << m_iSndNextSeqNo << " - diff=" << diff);
        return false;
    }

    //
    // The peer will have to do the same, as a reaction on perceived
    // packet loss. When it recognizes that this initial screwing up
    // has happened, it should simply ignore the loss and go on.
    // ISN isn't being changed here - it doesn't make much sense now.

    setInitialSndSeq(seq);

    // m_iSndCurrSeqNo will be most likely lower than m_iSndNextSeqNo because
    // the latter is ahead with the number of packets already scheduled, but
    // not yet sent.

    HLOGC(gslog.Debug,
          log << CONID() << "overrideSndSeqNo: sched-seq=" << m_iSndNextSeqNo << " send-seq=" << m_iSndCurrSeqNo
              << " (unchanged)");
    return true;
}

int srt::CUDT::checkLazySpawnTsbPdThread()
{
    const bool need_tsbpd = m_bTsbPd || m_bGroupTsbPd;

    if (need_tsbpd && !m_RcvTsbPdThread.joinable())
    {
        ScopedLock lock(m_RcvTsbPdStartupLock);

        if (m_bClosing) // Check again to protect join() in CUDT::releaseSync()
            return -1;

        HLOGP(qrlog.Debug, "Spawning Socket TSBPD thread");
#if ENABLE_HEAVY_LOGGING
        std::ostringstream tns1, tns2;
        // Take the last 2 ciphers from the socket ID.
        tns1 << setfill('0') << setw(2) << m_SocketID;
        std::string s = tns1.str();
        tns2 << "SRT:TsbPd:@" << s.substr(s.size()-2, 2);
        const string thname = tns2.str();
#else
        const string thname = "SRT:TsbPd";
#endif
        if (!StartThread(m_RcvTsbPdThread, CUDT::tsbpd, this, thname))
            return -1;
    }

    return 0;
}

CUDT::time_point srt::CUDT::getPktTsbPdTime(void*, const CPacket& packet)
{
    return m_pRcvBuffer->getPktTsbPdTime(packet.getMsgTimeStamp());
}

SRT_ATR_UNUSED static const char *const s_rexmitstat_str[] = {"ORIGINAL", "REXMITTED", "RXS-UNKNOWN"};

// [[using locked(m_RcvBufferLock)]]
int srt::CUDT::handleSocketPacketReception(const vector<CUnit*>& incoming, bool& w_new_inserted, time_point& w_next_tsbpd, bool& w_was_sent_in_order, CUDT::loss_seqs_t& w_srt_loss_seqs)
{
    bool excessive SRT_ATR_UNUSED = true; // stays true unless it was successfully added

    w_new_inserted = false;
    const int32_t bufseq = m_pRcvBuffer->getStartSeqNo();

    // Loop over all incoming packets that were filtered out.
    // In case when there is no filter, there's just one packet in 'incoming',
    // the one that came in the input of this function.
    for (vector<CUnit *>::const_iterator unitIt = incoming.begin(); unitIt != incoming.end() && !m_bBroken; ++unitIt)
    {
        CUnit *  u    = *unitIt;
        CPacket &rpkt = u->m_Packet;
        const int pktrexmitflag = m_bPeerRexmitFlag ? (rpkt.getRexmitFlag() ? 1 : 0) : 2;
        const bool retransmitted = pktrexmitflag == 1;

        bool adding_successful = true;

        const int32_t bufidx = CSeqNo::seqoff(bufseq, rpkt.m_iSeqNo);

        IF_HEAVY_LOGGING(const char *exc_type = "EXPECTED");

        // bufidx < 0: the packet is in the past for the buffer
        // seqno <% m_iRcvLastAck : the sequence may be within the buffer,
        // but if so, it is in the acknowledged-but-not-retrieved area.

        // NOTE: if we have a situation when there are any packets in the
        // acknowledged area, but they aren't retrieved, this area DOES NOT
        // contain any losses. So a packet in this area is at best a duplicate.

        // In case when a loss would be abandoned (TLPKTDROP), there must at
        // some point happen to be an empty first cell in the buffer, followed
        // somewhere by a valid packet. If this state is achieved at some point,
        // the acknowledgement sequence should be equal to the beginning of the
        // buffer. Then, when TSBPD decides to drop these initial empty cells,
        // we'll have: (m_iRcvLastAck <% buffer->getStartSeqNo()) - and in this
        // case (bufidx < 0) condition will be satisfied also for this case.
        //
        // The only case when bufidx > 0, but packet seq is <% m_iRcvLastAck
        // is when the packet sequence is within the initial contiguous area,
        // which never contains losses, so discarding this packet does not
        // discard a loss coverage, even if this were past ACK.

        if (bufidx < 0 || CSeqNo::seqcmp(rpkt.m_iSeqNo, m_iRcvLastAck) < 0)
        {
            time_point pts = getPktTsbPdTime(NULL, rpkt);

            enterCS(m_StatsLock);
            const double bltime = (double) CountIIR<uint64_t>(
                    uint64_t(m_stats.traceBelatedTime) * 1000,
                    count_microseconds(steady_clock::now() - pts), 0.2);

            m_stats.traceBelatedTime = bltime / 1000.0;
            m_stats.rcvr.recvdBelated.count(rpkt.getLength());
            leaveCS(m_StatsLock);
            HLOGC(qrlog.Debug,
                    log << CONID() << "RECEIVED: %" << rpkt.m_iSeqNo << " bufidx=" << bufidx << " (BELATED/"
                    << s_rexmitstat_str[pktrexmitflag] << ") with ACK %" << m_iRcvLastAck
                    << " FLAGS: " << rpkt.MessageFlagStr());
            continue;
        }

        if (bufidx >= int(m_pRcvBuffer->capacity()))
        {
            // This is already a sequence discrepancy. Probably there could be found
            // some way to make it continue reception by overriding the sequence and
            // make a kinda TLKPTDROP, but there has been found no reliable way to do this.
            if (m_bTsbPd && m_bTLPktDrop && m_pRcvBuffer->empty())
            {
                // Only in live mode. In File mode this shall not be possible
                // because the sender should stop sending in this situation.
                // In Live mode this means that there is a gap between the
                // lowest sequence in the empty buffer and the incoming sequence
                // that exceeds the buffer size. Receiving data in this situation
                // is no longer possible and this is a point of no return.

                LOGC(qrlog.Error, log << CONID() <<
                        "SEQUENCE DISCREPANCY. BREAKING CONNECTION."
                        " %" << rpkt.m_iSeqNo
                        << " buffer=(%" << bufseq
                        << ":%" << m_iRcvCurrSeqNo                   // -1 = size to last index
                        << "+%" << CSeqNo::incseq(bufseq, int(m_pRcvBuffer->capacity()) - 1)
                        << "), " << (m_pRcvBuffer->capacity() - bufidx + 1)
                        << " past max. Reception no longer possible. REQUESTING TO CLOSE.");

                return -2;
            }
            else
            {
                LOGC(qrlog.Warn, log << CONID() << "No room to store incoming packet seqno " << rpkt.m_iSeqNo
                        << ", insert offset " << bufidx << ". "
                        << m_pRcvBuffer->strFullnessState(m_iRcvLastAck, steady_clock::now())
                    );

                return -1;
            }
        }

        CRcvBuffer::InsertInfo info = m_pRcvBuffer->insert(u);

        // Remember this value in order to CHECK if there's a need
        // to request triggering TSBPD in case when TSBPD is in the
        // state of waiting forever and wants to know if there's any
        // possible time to wake up known earlier than that.

        // Note that in case of the "builtin group reader" (its own
        // buffer), there's no need to do it here because it has also
        // its own TSBPD thread.

        if (info.result == CRcvBuffer::InsertInfo::INSERTED)
        {
            // This may happen multiple times in the loop, so update only if earlier.
            if (w_next_tsbpd == time_point() || w_next_tsbpd > info.first_time)
                w_next_tsbpd = info.first_time;
            w_new_inserted = true;
        }
        const int buffer_add_result = int(info.result);

        if (buffer_add_result < 0)
        {
            // The insert() result is -1 if at the position evaluated from this packet's
            // sequence number there already is a packet.
            // So this packet is "redundant".
            IF_HEAVY_LOGGING(exc_type = "UNACKED");
            adding_successful = false;
        }
        else
        {
            IF_HEAVY_LOGGING(exc_type = "ACCEPTED");
            excessive = false;
            if (u->m_Packet.getMsgCryptoFlags() != EK_NOENC)
            {
                // TODO: reset and restore the timestamp if TSBPD is disabled.
                // Reset retransmission flag (must be excluded from GCM auth tag).
                u->m_Packet.setRexmitFlag(false);
                const EncryptionStatus rc = m_pCryptoControl ? m_pCryptoControl->decrypt((u->m_Packet)) : ENCS_NOTSUP;
                u->m_Packet.setRexmitFlag(retransmitted); // Recover the flag.

                if (rc != ENCS_CLEAR)
                {
                    adding_successful = false;
                    IF_HEAVY_LOGGING(exc_type = "UNDECRYPTED");

                    // If TSBPD is disabled, then SRT either operates in buffer mode, of in message API without a restriction
                    // of a single message packet. In that case just dropping a packet is not enough.
                    // In message mode the whole message has to be dropped.
                    // However, when decryption fails the message number in the packet cannot be trusted.
                    // The packet has to be removed from the RCV buffer based on that pkt sequence number,
                    // and the sequence number itself must go into the RCV loss list.
                    // See issue ##2626.
                    SRT_ASSERT(m_bTsbPd);

                    // Drop the packet from the receiver buffer.
                    // The packet was added to the buffer based on the sequence number, therefore sequence number should be used to drop it from the buffer.
                    // A drawback is that it would prevent a valid packet with the same sequence number, if it happens to arrive later, to end up in the buffer.
                    const int iDropCnt = m_pRcvBuffer->dropMessage(u->m_Packet.getSeqNo(), u->m_Packet.getSeqNo(), SRT_MSGNO_NONE, CRcvBuffer::DROP_EXISTING);

                    const steady_clock::time_point tnow = steady_clock::now();
                    ScopedLock lg(m_StatsLock);
                    m_stats.rcvr.dropped.count(stats::BytesPackets(iDropCnt * rpkt.getLength(), iDropCnt));
                    m_stats.rcvr.undecrypted.count(stats::BytesPackets(rpkt.getLength(), 1));
                    string why;
                    if (frequentLogAllowed(FREQLOGFA_ENCRYPTION_FAILURE, tnow, (why)))
                    {
                        LOGC(qrlog.Warn, log << CONID() << "Decryption failed (seqno %" << u->m_Packet.getSeqNo() << "), dropped "
                            << iDropCnt << ". pktRcvUndecryptTotal=" << m_stats.rcvr.undecrypted.total.count() << "." << why);
                    }
#if SRT_ENABLE_FREQUENT_LOG_TRACE
                    else
                    {

                        LOGC(qrlog.Warn, log << "SUPPRESSED: Decryption failed LOG: " << why);
                    }
#endif
                }
            }
            else if (m_pCryptoControl && m_pCryptoControl->getCryptoMode() == CSrtConfig::CIPHER_MODE_AES_GCM)
            {
                // Unencrypted packets are not allowed.
                const int iDropCnt = m_pRcvBuffer->dropMessage(u->m_Packet.getSeqNo(), u->m_Packet.getSeqNo(), SRT_MSGNO_NONE, CRcvBuffer::DROP_EXISTING);

                const steady_clock::time_point tnow = steady_clock::now();
                ScopedLock lg(m_StatsLock);
                m_stats.rcvr.dropped.count(stats::BytesPackets(iDropCnt* rpkt.getLength(), iDropCnt));
                m_stats.rcvr.undecrypted.count(stats::BytesPackets(rpkt.getLength(), 1));
                string why;
                if (frequentLogAllowed(FREQLOGFA_ENCRYPTION_FAILURE, tnow, (why)))
                {
                    LOGC(qrlog.Warn, log << CONID() << "Packet not encrypted (seqno %" << u->m_Packet.getSeqNo() << "), dropped "
                        << iDropCnt << ". pktRcvUndecryptTotal=" << m_stats.rcvr.undecrypted.total.count() << ".");
                }
            }
        }

        if (adding_successful)
        {
            ScopedLock statslock(m_StatsLock);
            m_stats.rcvr.recvdUnique.count(u->m_Packet.getLength());
        }

#if ENABLE_HEAVY_LOGGING
        std::ostringstream expectspec;
        if (excessive)
            expectspec << "EXCESSIVE(" << exc_type << ")";
        else
            expectspec << "ACCEPTED";

        std::ostringstream bufinfo;

        if (m_pRcvBuffer)
        {
            // XXX Fix this when the end of contiguous region detection is added.
            const int ackidx = std::max(0, CSeqNo::seqoff(m_pRcvBuffer->getStartSeqNo(), m_iRcvLastAck));

            bufinfo << " BUF.s=" << m_pRcvBuffer->capacity()
                << " avail=" << (int(m_pRcvBuffer->capacity()) - ackidx)
                << " buffer=(%" << bufseq
                << ":%" << m_iRcvCurrSeqNo                   // -1 = size to last index
                << "+%" << CSeqNo::incseq(bufseq, int(m_pRcvBuffer->capacity()) - 1)
                << ")";
        }

        // Empty buffer info in case of groupwise receiver.
        // There's no way to obtain this information here.

        LOGC(qrlog.Debug, log << CONID() << "RECEIVED: %" << rpkt.m_iSeqNo
                << bufinfo.str()
                << " RSL=" << expectspec.str()
                << " SN=" << s_rexmitstat_str[pktrexmitflag]
                << " FLAGS: "
                << rpkt.MessageFlagStr());
#endif

        // Decryption should have made the crypto flags EK_NOENC.
        // Otherwise it's an error.
        if (adding_successful)
        {
            HLOGC(qrlog.Debug,
                      log << CONID()
                          << "CONTIGUITY CHECK: sequence distance: " << CSeqNo::seqoff(m_iRcvCurrSeqNo, rpkt.m_iSeqNo));

            if (CSeqNo::seqcmp(rpkt.m_iSeqNo, CSeqNo::incseq(m_iRcvCurrSeqNo)) > 0) // Loss detection.
            {
                int32_t seqlo = CSeqNo::incseq(m_iRcvCurrSeqNo);
                int32_t seqhi = CSeqNo::decseq(rpkt.m_iSeqNo);
                w_srt_loss_seqs.push_back(make_pair(seqlo, seqhi));
                HLOGC(qrlog.Debug, log << "pkt/LOSS DETECTED: %" << seqlo << " - %" << seqhi);
            }
        }

        // Update the current largest sequence number that has been received.
        // Or it is a retransmitted packet, remove it from receiver loss list.
        if (CSeqNo::seqcmp(rpkt.m_iSeqNo, m_iRcvCurrSeqNo) > 0)
        {
            m_iRcvCurrSeqNo = rpkt.m_iSeqNo; // Latest possible received
        }
        else
        {
            unlose(rpkt); // was BELATED or RETRANSMITTED
            w_was_sent_in_order &= 0 != pktrexmitflag;
        }
    }

    return 0;
}

int srt::CUDT::processData(CUnit* in_unit)
{
    if (m_bClosing)
        return -1;

    CPacket &packet = in_unit->m_Packet;

    // Just heard from the peer, reset the expiration count.
    m_iEXPCount = 1;
    m_tsLastRspTime.store(steady_clock::now());


    // We are receiving data, start tsbpd thread if TsbPd is enabled
    if (-1 == checkLazySpawnTsbPdThread())
    {
        return -1;
    }

    const int pktrexmitflag = m_bPeerRexmitFlag ? (packet.getRexmitFlag() ? 1 : 0) : 2;
    const bool retransmitted = pktrexmitflag == 1;
#if ENABLE_HEAVY_LOGGING
    string                   rexmit_reason;
#endif

    if (retransmitted)
    {
        // This packet was retransmitted
        enterCS(m_StatsLock);
        m_stats.rcvr.recvdRetrans.count(packet.getLength());
        leaveCS(m_StatsLock);

#if ENABLE_HEAVY_LOGGING
        // Check if packet was retransmitted on request or on ack timeout
        // Search the sequence in the loss record.
        rexmit_reason = " by ";
        ScopedLock lock(m_RcvLossLock);
        if (!m_pRcvLossList->find(packet.m_iSeqNo, packet.m_iSeqNo))
            rexmit_reason += "BLIND";
        else
            rexmit_reason += "NAKREPORT";
#endif
    }

#if ENABLE_HEAVY_LOGGING
   {
       steady_clock::duration tsbpddelay = milliseconds_from(m_iTsbPdDelay_ms); // (value passed to CRcvBuffer::setRcvTsbPdMode)

       // It's easier to remove the latency factor from this value than to add a function
       // that exposes the details basing on which this value is calculated.
       steady_clock::time_point pts = m_pRcvBuffer->getPktTsbPdTime(packet.getMsgTimeStamp());
       steady_clock::time_point ets = pts - tsbpddelay;

       HLOGC(qrlog.Debug, log << CONID() << "processData: RECEIVED DATA: size=" << packet.getLength()
           << " seq=" << packet.getSeqNo()
           // XXX FIX IT. OTS should represent the original sending time, but it's relative.
           //<< " OTS=" << FormatTime(packet.getMsgTimeStamp())
           << " ETS=" << FormatTime(ets)
           << " PTS=" << FormatTime(pts));
   }
#endif

    updateCC(TEV_RECEIVE, EventVariant(&packet));
    ++m_iPktCount;

    const int pktsz = (int) packet.getLength();
    // Update time information
    // XXX Note that this adds the byte size of a packet
    // of which we don't yet know as to whether this has
    // carried out some useful data or some excessive data
    // that will be later discarded.
    // FIXME: before adding this on the rcv time window,
    // make sure that this packet isn't going to be
    // effectively discarded, as repeated retransmission,
    // for example, burdens the link, but doesn't better the speed.
    m_RcvTimeWindow.onPktArrival(pktsz);

    // Probe the packet pair if needed.
    // Conditions and any extra data required for the packet
    // this function will extract and test as needed.

    const bool unordered = CSeqNo::seqcmp(packet.m_iSeqNo, m_iRcvCurrSeqNo) <= 0;

    // Retransmitted and unordered packets do not provide expected measurement.
    // We expect the 16th and 17th packet to be sent regularly,
    // otherwise measurement must be rejected.
    m_RcvTimeWindow.probeArrival(packet, unordered || retransmitted);

    enterCS(m_StatsLock);
    m_stats.rcvr.recvd.count(pktsz);
    leaveCS(m_StatsLock);

    loss_seqs_t                             filter_loss_seqs;
    loss_seqs_t                             srt_loss_seqs;
    vector<CUnit *>                         incoming;
    bool                                    was_sent_in_order          = true;

    // If the peer doesn't understand REXMIT flag, send rexmit request
    // always immediately.
    int initial_loss_ttl = 0;
    if (m_bPeerRexmitFlag)
        initial_loss_ttl = m_iReorderTolerance;

    // Track packet loss in statistics early, because a packet filter (e.g. FEC) might recover it later on,
    // supply the missing packet(s), and the loss will no longer be visible for the code that follows.
    if (packet.getMsgSeq(m_bPeerRexmitFlag) != SRT_MSGNO_CONTROL) // disregard filter-control packets, their seq may mean nothing
    {
        const int diff = CSeqNo::seqoff(m_iRcvCurrPhySeqNo, packet.m_iSeqNo);
        // Difference between these two sequence numbers is expected to be:
        // 0 - duplicated last packet (theory only)
        // 1 - subsequent packet (alright)
        // <0 - belated or recovered packet
        // >1 - jump over a packet loss (loss = seqdiff-1)
        if (diff > 1)
        {
            const int loss = diff - 1; // loss is all that is above diff == 1

            ScopedLock lg(m_StatsLock);
            const uint64_t avgpayloadsz = m_pRcvBuffer->getRcvAvgPayloadSize();
            m_stats.rcvr.lost.count(stats::BytesPackets(loss * avgpayloadsz, (uint32_t) loss));

            HLOGC(qrlog.Debug,
                  log << CONID() << "LOSS STATS: n=" << loss << " SEQ: [" << CSeqNo::incseq(m_iRcvCurrPhySeqNo) << " "
                      << CSeqNo::decseq(packet.m_iSeqNo) << "]");
        }

        if (diff > 0)
        {
            // Record if it was further than latest
            m_iRcvCurrPhySeqNo = packet.m_iSeqNo;
        }
    }

    // [[using locked()]];  // (NOTHING locked)

#if ENABLE_BONDING
    // Switch to RUNNING even if there was a discrepancy, unless
    // it was long way forward.
    // XXX Important: This code is in the dead function defaultPacketArrival
    // but normally it should be called here regardless if the packet was
    // accepted or rejected because if it was belated it may result in a
    // "runaway train" problem as the IDLE links are being updated the base
    // reception sequence pointer stating that this link is not receiving.
    if (m_parent->m_GroupOf)
    {
        ScopedLock protect_group_existence (uglobal().m_GlobControlLock);
        groups::SocketData* gi = m_parent->m_GroupMemberData;

        // This check is needed as after getting the lock the socket
        // could be potentially removed. It is however granted that as long
        // as gi is non-NULL iterator, the group does exist and it does contain
        // this socket as member (that is, 'gi' cannot be a dangling pointer).
        if (gi != NULL)
        {
            if (gi->rcvstate < SRT_GST_RUNNING) // PENDING or IDLE, tho PENDING is unlikely
            {
                HLOGC(qrlog.Debug,
                      log << CONID() << "processData: IN-GROUP rcv state transition " << srt_log_grp_state[gi->rcvstate]
                          << " -> RUNNING.");
                gi->rcvstate = SRT_GST_RUNNING;
            }
            else
            {
                HLOGC(qrlog.Debug,
                      log << CONID() << "processData: IN-GROUP rcv state transition NOT DONE - state:"
                          << srt_log_grp_state[gi->rcvstate]);
            }
        }
    }
#endif

    // NULL time by default
    time_point next_tsbpd_avail;
    bool new_inserted = false;

    if (m_PacketFilter)
    {
        // Stuff this data into the filter
        m_PacketFilter.receive(in_unit, (incoming), (filter_loss_seqs));
        HLOGC(qrlog.Debug,
              log << CONID() << "(FILTER) fed data, received " << incoming.size() << " pkts, " << Printable(filter_loss_seqs)
                  << " loss to report, "
                  << (m_PktFilterRexmitLevel == SRT_ARQ_ALWAYS ? "FIND & REPORT LOSSES YOURSELF"
                                                               : "REPORT ONLY THOSE"));
    }
    else
    {
        // Stuff in just one packet that has come in.
        incoming.push_back(in_unit);
    }

    {
        // Start of offset protected section
        // Prevent TsbPd thread from modifying Ack position while adding data
        // offset from RcvLastAck in RcvBuffer must remain valid between seqoff() and addData()
        UniqueLock recvbuf_acklock(m_RcvBufferLock);
        // Needed for possibly check for needsQuickACK.
        const bool incoming_belated = (CSeqNo::seqcmp(in_unit->m_Packet.m_iSeqNo, m_pRcvBuffer->getStartSeqNo()) < 0);

        const int res = handleSocketPacketReception(incoming,
                (new_inserted),
                (next_tsbpd_avail),
                (was_sent_in_order),
                (srt_loss_seqs));

        if (res == -2)
        {
            // This is a scoped lock with AckLock, but for the moment
            // when processClose() is called this lock must be taken out,
            // otherwise this will cause a deadlock. We don't need this
            // lock anymore, and at 'return' it will be unlocked anyway.
            recvbuf_acklock.unlock();
            processClose();

            return -1;
        }

        if (res == -1)
        {
            return -1;
        }

        if (!srt_loss_seqs.empty())
        {
            ScopedLock lock(m_RcvLossLock);

            HLOGC(qrlog.Debug,
                  log << CONID() << "processData: RECORDING LOSS: " << Printable(srt_loss_seqs)
                      << " tolerance=" << initial_loss_ttl);

            for (loss_seqs_t::iterator i = srt_loss_seqs.begin(); i != srt_loss_seqs.end(); ++i)
            {
                m_pRcvLossList->insert(i->first, i->second);
                if (initial_loss_ttl)
                {
                    // The LOSSREPORT will be sent after initial_loss_ttl.
                    m_FreshLoss.push_back(CRcvFreshLoss(i->first, i->second, initial_loss_ttl));
                }
            }
        }

        // This is moved earlier after introducing filter because it shouldn't
        // be executed in case when the packet was rejected by the receiver buffer.
        // However now the 'excessive' condition may be true also in case when
        // a truly non-excessive packet has been received, just it has been temporarily
        // stored for better times by the filter module. This way 'excessive' is also true,
        // although the old condition that a packet with a newer sequence number has arrived
        // or arrived out of order may still be satisfied.
        if (!incoming_belated && was_sent_in_order)
        {
            // Basing on some special case in the packet, it might be required
            // to enforce sending ACK immediately (earlier than normally after
            // a given period).
            if (m_CongCtl->needsQuickACK(packet))
            {
                m_tsNextACKTime.store(steady_clock::now());
            }
        }

        if (!new_inserted)
        {
            return -1;
        }
    } // End of recvbuf_acklock

    if (m_bClosing)
    {
        // RcvQueue worker thread can call processData while closing (or close while processData)
        // This race condition exists in the UDT design but the protection against TsbPd thread
        // (with AckLock) and decryption enlarged the probability window.
        // Application can crash deep in decrypt stack since crypto context is deleted in close.
        // RcvQueue worker thread will not necessarily be deleted with this connection as it can be
        // used by others (socket multiplexer).
        return -1;
    }

    // 1. This is set to true in case when TSBPD during the last check
    // has seen no packet candidate to ever deliver, hence it needs
    // an update on that. Note that this is also false if TSBPD thread
    // isn't running.
    // 2. If next_tsbpd_avail is set, it means that in the buffer there is
    // a new packet that precedes the previously earliest available packet.
    // This means that if TSBPD was sleeping up to the time of this earliest
    // delivery (after drop), this time we have received a packet to be delivered
    // earlier than that, so we need to notify TSBPD immediately so that it
    // updates this itself, not sleep until the previously set time.

    // The meaning of m_bWakeOnRecv:
    // - m_bWakeOnRecv is set by TSBPD thread and means that it wishes to be woken up
    //   on every received packet. Hence we signal always if a new packet was inserted.
    // - even if TSBPD doesn't wish to be woken up on every reception (because it sleeps
    //   until the play time of the next deliverable packet), it will be woken up when
    //   next_tsbpd_avail is set because it means this time is earlier than the time until
    //   which TSBPD sleeps, so it must be woken up prematurely. It might be more performant
    //   to simply update the sleeping end time of TSBPD, but there's no way to do it, so
    //   we simply wake TSBPD up and count on that it will update its sleeping settings.

    //   XXX Consider: as CUniqueSync locks m_RecvLock, it means that the next instruction
    //   gets run only when TSBPD falls asleep again. Might be a good idea to record the
    //   TSBPD end sleeping time - as an alternative to m_bWakeOnRecv - and after locking
    //   a mutex check this time again and compare it against next_tsbpd_avail; might be
    //   that if this difference is smaller than "dirac" (could be hard to reliably compare
    //   this time, unless it's set from this very value), there's no need to wake the TSBPD
    //   thread because it will wake up on time requirement at the right time anyway.
    if (m_bTsbPd && ((m_bWakeOnRecv && new_inserted) || next_tsbpd_avail != time_point()))
    {
        HLOGC(qrlog.Debug, log << "processData: will SIGNAL TSBPD for socket. WakeOnRecv=" << m_bWakeOnRecv
                << " new_inserted=" << new_inserted << " next_tsbpd_avail=" << FormatTime(next_tsbpd_avail));
        CUniqueSync tsbpd_cc(m_RecvLock, m_RcvTsbPdCond);
        tsbpd_cc.notify_all();
    }

    if (incoming.empty())
    {
        // Treat as excessive. This is when a filter cumulates packets
        // until the loss is rebuilt, or eats up a filter control packet
        return -1;
    }

    if (!srt_loss_seqs.empty())
    {
        const bool report_recorded_loss = !m_PacketFilter || m_PktFilterRexmitLevel == SRT_ARQ_ALWAYS;
        if (!initial_loss_ttl && report_recorded_loss)
        {
            HLOGC(qrlog.Debug, log << CONID() << "WILL REPORT LOSSES (SRT): " << Printable(srt_loss_seqs));
            sendLossReport(srt_loss_seqs);
        }

        // This should not be required with the new receiver buffer because
        // signalling happens on every packet reception, if it has changed the
        // earliest packet position.
        /*
        if (m_bTsbPd)
        {
            HLOGC(qrlog.Debug, log << CONID() << "loss: signaling TSBPD cond");
            CSync::lock_notify_one(m_RcvTsbPdCond, m_RecvLock);
        }
        else
        {
            HLOGC(qrlog.Debug, log << CONID() << "loss: socket is not TSBPD, not signaling");
        }
         */
    }

    // Separately report loss records of those reported by a filter.
    // ALWAYS report whatever has been reported back by a filter. Note that
    // the filter never reports anything when rexmit fallback level is ALWAYS or NEVER.
    // With ALWAYS only those are reported that were recorded here by SRT.
    // With NEVER, nothing is to be reported.
    if (!filter_loss_seqs.empty())
    {
        HLOGC(qrlog.Debug, log << CONID() << "WILL REPORT LOSSES (filter): " << Printable(filter_loss_seqs));
        sendLossReport(filter_loss_seqs);

        // XXX unsure as to whether this should change anything in the TSBPD conditions.
        // Might be that this trigger is not necessary.
        if (m_bTsbPd)
        {
            HLOGC(qrlog.Debug, log << CONID() << "loss: signaling TSBPD cond");
            CSync::lock_notify_one(m_RcvTsbPdCond, m_RecvLock);
        }
    }

    // Now review the list of FreshLoss to see if there's any "old enough" to send UMSG_LOSSREPORT to it.

    // PERFORMANCE CONSIDERATIONS:
    // This list is quite inefficient as a data type and finding the candidate to send UMSG_LOSSREPORT
    // is linear time. On the other hand, there are some special cases that are important for performance:
    // - only the first (plus some following) could have had TTL drown to 0
    // - the only (little likely) possibility that the next-to-first record has TTL=0 is when there was
    //   a loss range split (due to dropFromLossLists() of one sequence)
    // - first found record with TTL>0 means end of "ready to LOSSREPORT" records
    // So:
    // All you have to do is:
    //  - start with first element and continue with next elements, as long as they have TTL=0
    //    If so, send the loss report and remove this element.
    //  - Since the first element that has TTL>0, iterate until the end of container and decrease TTL.
    //
    // This will be efficient becase the loop to increment one field (without any condition check)
    // can be quite well optimized.

    vector<int32_t> lossdata;
    {
        ScopedLock lg(m_RcvLossLock);

        // XXX There was a mysterious crash around m_FreshLoss. When the initial_loss_ttl is 0
        // (that is, "belated loss report" feature is off), don't even touch m_FreshLoss.
        if (initial_loss_ttl && !m_FreshLoss.empty())
        {
            deque<CRcvFreshLoss>::iterator i = m_FreshLoss.begin();

            // Phase 1: take while TTL <= 0.
            // There can be more than one record with the same TTL, if it has happened before
            // that there was an 'unlost' (@c dropFromLossLists) sequence that has split one detected loss
            // into two records.
            for (; i != m_FreshLoss.end() && i->ttl <= 0; ++i)
            {
                HLOGC(qrlog.Debug, log << "Packet seq " << i->seq[0] << "-" << i->seq[1]
                        << " (" << (CSeqNo::seqoff(i->seq[0], i->seq[1]) + 1) << " packets) considered lost - sending LOSSREPORT");
                addLossRecord(lossdata, i->seq[0], i->seq[1]);
            }

            // Remove elements that have been processed and prepared for lossreport.
            if (i != m_FreshLoss.begin())
            {
                m_FreshLoss.erase(m_FreshLoss.begin(), i);
                i = m_FreshLoss.begin();
            }

            if (m_FreshLoss.empty())
            {
                HLOGP(qrlog.Debug, "NO MORE FRESH LOSS RECORDS.");
            }
            else
            {
                HLOGC(qrlog.Debug, log << "STILL " << m_FreshLoss.size() << " FRESH LOSS RECORDS, FIRST: "
                        << i->seq[0] << "-" << i->seq[1]
                        << " (" << (1 + CSeqNo::seqoff(i->seq[0], i->seq[1])) << ") TTL: " << i->ttl);
            }

            // Phase 2: rest of the records should have TTL decreased.
            for (; i != m_FreshLoss.end(); ++i)
                --i->ttl;
        }
    }
    if (!lossdata.empty())
    {
        sendCtrl(UMSG_LOSSREPORT, NULL, &lossdata[0], (int) lossdata.size());
    }

    // was_sent_in_order means either of:
    // - packet was sent in order (first if branch above)
    // - packet was sent as old, but was a retransmitted packet

    if (m_bPeerRexmitFlag && was_sent_in_order)
    {
        ++m_iConsecOrderedDelivery;
        if (m_iConsecOrderedDelivery >= 50)
        {
            m_iConsecOrderedDelivery = 0;
            if (m_iReorderTolerance > 0)
            {
                m_iReorderTolerance--;
                enterCS(m_StatsLock);
                m_stats.traceReorderDistance--;
                leaveCS(m_StatsLock);
                HLOGC(qrlog.Debug, log << "ORDERED DELIVERY of 50 packets in a row - decreasing tolerance to "
                        << m_iReorderTolerance);
            }
        }
    }

    return 0;
}

#if ENABLE_BONDING

// NOTE: this is updated from the value of m_iRcvLastAck,
// which might be past the buffer and potentially cause setting
// the value to the last received and re-requiring retransmission.
// Worst case is that there could be a few packets to tear the transmission
// even more (as there will be likely no time to recover them), but
// if the transmission was already torn in the previously active link
// this shouldn't be a problem that these packets won't be recovered
// after activating the second link, although will be retried this way.
void srt::CUDT::updateIdleLinkFrom(CUDT* source)
{
    int bufseq;
    {
        ScopedLock lg (m_RcvBufferLock);
        bufseq = source->m_pRcvBuffer->getStartSeqNo();
    }
    ScopedLock lg (m_RecvLock);

    if (!m_pRcvBuffer->empty())
    {
        HLOGC(grlog.Debug, log << "grp: NOT updating rcv-seq in @" << m_SocketID << ": receiver buffer not empty");
        return;
    }

    int32_t new_last_rcv = source->m_iRcvLastAck;

    if (CSeqNo::seqcmp(new_last_rcv, bufseq) < 0)
    {
        // Emergency check whether the last ACK was behind the
        // buffer. This may happen when TSBPD dropped empty cells.
        // This may cause that the newly activated link may derive
        // these empty cells which will never be recovered.
        new_last_rcv = bufseq;
    }

    // if (new_last_rcv <=% m_iRcvCurrSeqNo)
    if (CSeqNo::seqcmp(new_last_rcv, m_iRcvCurrSeqNo) <= 0)
    {
        // Reject the change because that would shift the reception pointer backwards.
        HLOGC(grlog.Debug, log << "grp: NOT updating rcv-seq in @" << m_SocketID
                << ": backward setting rejected: %" << m_iRcvCurrSeqNo
                << " -> %" << new_last_rcv);
        return;
    }

    HLOGC(grlog.Debug, log << "grp: updating rcv-seq in @" << m_SocketID
            << " from @" << source->m_SocketID << ": %" << new_last_rcv);
    setInitialRcvSeq(new_last_rcv);
}

#endif

/// This function is called when a packet has arrived, which was behind the current
/// received sequence - that is, belated or retransmitted. Try to remove the packet
/// from both loss records: the general loss record and the fresh loss record.
///
/// Additionally, check - if supported by the peer - whether the "latecoming" packet
/// has been sent due to retransmission or due to reordering, by checking the rexmit
/// support flag and rexmit flag itself. If this packet was surely ORIGINALLY SENT
/// it means that the current network connection suffers of packet reordering. This
/// way try to introduce a dynamic tolerance by calculating the difference between
/// the current packet reception sequence and this packet's sequence. This value
/// will be set to the tolerance value, which means that later packet retransmission
/// will not be required immediately, but only after receiving N next packets that
/// do not include the lacking packet.
/// The tolerance is not increased infinitely - it's bordered by iMaxReorderTolerance.
/// This value can be set in options - SRT_LOSSMAXTTL.
void srt::CUDT::unlose(const CPacket &packet)
{
    ScopedLock lg(m_RcvLossLock);
    int32_t sequence = packet.m_iSeqNo;
    m_pRcvLossList->remove(sequence);

    // Rest of this code concerns only the "belated lossreport" feature.

    bool has_increased_tolerance = false;
    bool was_reordered           = false;

    if (m_bPeerRexmitFlag)
    {
        // If the peer understands the REXMIT flag, it means that the REXMIT flag is contained
        // in the PH_MSGNO field.

        // The packet is considered coming originally (just possibly out of order), if REXMIT
        // flag is NOT set.
        was_reordered = !packet.getRexmitFlag();
        if (was_reordered)
        {
            HLOGC(qrlog.Debug, log << "received out-of-band packet %" << sequence);

            const int seqdiff = abs(CSeqNo::seqcmp(m_iRcvCurrSeqNo, packet.m_iSeqNo));
            enterCS(m_StatsLock);
            m_stats.traceReorderDistance = max(seqdiff, m_stats.traceReorderDistance);
            leaveCS(m_StatsLock);
            if (seqdiff > m_iReorderTolerance)
            {
                const int new_tolerance = min(seqdiff, m_config.iMaxReorderTolerance);
                HLOGC(qrlog.Debug, log << "Belated by " << seqdiff << " seqs - Reorder tolerance "
                        << (new_tolerance == m_iReorderTolerance ? "REMAINS with " : "increased to ") << new_tolerance);
                m_iReorderTolerance = new_tolerance;
                has_increased_tolerance =
                    true; // Yes, even if reorder tolerance is already at maximum - this prevents decreasing tolerance.
            }
        }
        else
        {
            HLOGC(qrlog.Debug, log << CONID() << "received reXmitted packet seq=" << sequence);
        }
    }
    else
    {
        HLOGC(qrlog.Debug, log << "received reXmitted or belated packet seq " << sequence << " (distinction not supported by peer)");
    }

    // Don't do anything if "belated loss report" feature is not used.
    // In that case the FreshLoss list isn't being filled in at all, the
    // loss report is sent directly.
    // Note that this condition blocks two things being done in this function:
    // - remove given sequence from the fresh loss record
    //   (in this case it's empty anyway)
    // - decrease current reorder tolerance based on whether packets come in order
    //   (current reorder tolerance is 0 anyway)
    if (m_bPeerRexmitFlag == 0 || m_iReorderTolerance == 0)
        return;

    int had_ttl = 0;
    if (CRcvFreshLoss::removeOne((m_FreshLoss), sequence, (&had_ttl)))
    {
        HLOGC(qrlog.Debug, log << "sequence " << sequence << " removed from belated lossreport record");
    }

    if (was_reordered)
    {
        m_iConsecOrderedDelivery = 0;
        if (has_increased_tolerance)
        {
            m_iConsecEarlyDelivery = 0; // reset counter
        }
        else if (had_ttl > 2)
        {
            ++m_iConsecEarlyDelivery; // otherwise, and if it arrived quite earlier, increase counter
            HLOGC(qrlog.Debug, log << "... arrived at TTL " << had_ttl << " case " << m_iConsecEarlyDelivery);

            // After 10 consecutive
            if (m_iConsecEarlyDelivery >= 10)
            {
                m_iConsecEarlyDelivery = 0;
                if (m_iReorderTolerance > 0)
                {
                    m_iReorderTolerance--;
                    enterCS(m_StatsLock);
                    m_stats.traceReorderDistance--;
                    leaveCS(m_StatsLock);
                    HLOGC(qrlog.Debug, log << "... reached " << m_iConsecEarlyDelivery
                            << " times - decreasing tolerance to " << m_iReorderTolerance);
                }
            }
        }
        // If hasn't increased tolerance, but the packet appeared at TTL less than 2, do nothing.
    }
}

void srt::CUDT::dropFromLossLists(int32_t from, int32_t to)
{
    ScopedLock lg(m_RcvLossLock);

    IF_HEAVY_LOGGING(bool autodetected = false);
    int32_t begin SRT_ATR_UNUSED;
    if (from == SRT_SEQNO_NONE)
    {
        begin = m_pRcvLossList->removeUpTo(to);
        IF_HEAVY_LOGGING(autodetected = true);
    }
    else
    {
        begin = from;
        m_pRcvLossList->remove(from, to);
    }

#if ENABLE_HEAVY_LOGGING
    ostringstream range;
    if (begin == SRT_SEQNO_NONE)
    {
        range << "no";
    }
    else
    {
        int off = CSeqNo::seqoff(begin, to);
        if (off < 0)
        {
            range << "WEIRD NUMBER OF";
        }
        else
        {
            range << (off + 1);
        }
    }

    static const char* const beginwhere[2] = {"explicit", "detected"};

    const char* const reqtype = (from == SRT_SEQNO_NONE) ? "TLPKTDROP" : "DROPREQ";

    HLOGC(qrlog.Debug, log << CONID() << "DROP PER " << reqtype << " %" << begin
            << "[" << beginwhere[1*autodetected] << "]-" << to << " ("
            << range.str() << " packets)");
#endif

    if (m_bPeerRexmitFlag == 0 || m_iReorderTolerance == 0)
        return;

    // All code below concerns only "belated lossreport" feature.

    // It's highly unlikely that this is waiting to send a belated UMSG_LOSSREPORT,
    // so treat it rather as a sanity check.

    // It's enough to check if the first element of the list starts with a sequence older than 'to'.
    // If not, just do nothing.

    size_t delete_index = 0;
    for (size_t i = 0; i < m_FreshLoss.size(); ++i)
    {
        CRcvFreshLoss::Emod result = m_FreshLoss[i].revoke(from, to);
        switch (result)
        {
        case CRcvFreshLoss::DELETE:
            delete_index = i + 1; // PAST THE END
            continue;             // There may be further ranges that are included in this one, so check on.

        case CRcvFreshLoss::NONE:
        case CRcvFreshLoss::STRIPPED:
            break; // THIS BREAKS ONLY 'switch', not 'for'!

        case CRcvFreshLoss::SPLIT:; // This function never returns it. It's only a compiler shut-up.
        }

        break; // Now this breaks also FOR.
    }

    m_FreshLoss.erase(m_FreshLoss.begin(),
                      m_FreshLoss.begin() + delete_index); // with delete_index == 0 will do nothing
}

// This function, as the name states, should bake a new cookie.
int32_t srt::CUDT::bake(const sockaddr_any& addr, int32_t current_cookie, int correction)
{
    static unsigned int distractor = 0;
    unsigned int        rollover   = distractor + 10;

    for (;;)
    {
        // SYN cookie
        char clienthost[NI_MAXHOST];
        char clientport[NI_MAXSERV];
        getnameinfo(addr.get(),
                    addr.size(),
                    clienthost,
                    sizeof(clienthost),
                    clientport,
                    sizeof(clientport),
                    NI_NUMERICHOST | NI_NUMERICSERV);
        int64_t timestamp = (count_microseconds(steady_clock::now() - m_stats.tsStartTime) / 60000000) + distractor +
                            correction; // secret changes every one minute
        stringstream cookiestr;
        cookiestr << clienthost << ":" << clientport << ":" << timestamp;
        union {
            unsigned char cookie[16];
            int32_t       cookie_val;
        };
        CMD5::compute(cookiestr.str().c_str(), cookie);

        if (cookie_val != current_cookie)
            return cookie_val;

        ++distractor;

        // This is just to make the loop formally breakable,
        // but this is virtually impossible to happen.
        if (distractor == rollover)
            return cookie_val;
    }
}

// XXX This is quite a mystery, why this function has a return value
// and what the purpose for it was. There's just one call of this
// function in the whole code and in that call the return value is
// ignored. Actually this call happens in the CRcvQueue::worker thread,
// where it makes a response for incoming UDP packet that might be
// a connection request. Should any error occur in this process, there
// is no way to "report error" that happened here. Basing on that
// these values in original UDT code were quite like the values
// for m_iReqType, they have been changed to URQ_* symbols, which
// may mean that the intent for the return value was to send this
// value back as a control packet back to the connector.
//
// This function is run when the CRcvQueue object is reading packets
// from the multiplexer (@c CRcvQueue::worker_RetrieveUnit) and the
// target socket ID is 0.
//
// XXX Make this function return EConnectStatus enum type (extend if needed),
// and this will be directly passed to the caller.

// [[using locked(m_pRcvQueue->m_LSLock)]];
int srt::CUDT::processConnectRequest(const sockaddr_any& addr, CPacket& packet)
{
    // XXX ASSUMPTIONS:
    // [[using assert(packet.m_iID == 0)]]

    HLOGC(cnlog.Debug, log << CONID() << "processConnectRequest: received a connection request");

    if (m_bClosing)
    {
        m_RejectReason = SRT_REJ_CLOSE;
        HLOGC(cnlog.Debug, log << CONID() << "processConnectRequest: ... NOT. Rejecting because closing.");
        return m_RejectReason;
    }

    /*
     * Closing a listening socket only set bBroken
     * If a connect packet is received while closing it gets through
     * processing and crashes later.
     */
    if (m_bBroken)
    {
        m_RejectReason = SRT_REJ_CLOSE;
        HLOGC(cnlog.Debug, log << CONID() << "processConnectRequest: ... NOT. Rejecting because broken.");
        return m_RejectReason;
    }
    // When CHandShake::m_iContentSize is used in log, the file fails to link!
    size_t exp_len = CHandShake::m_iContentSize;

    // NOTE!!! Old version of SRT code checks if the size of the HS packet
    // is EQUAL to the above CHandShake::m_iContentSize.

    // Changed to < exp_len because we actually need that the packet
    // be at least of a size for handshake, although it may contain
    // more data, depending on what's inside.
    if (packet.getLength() < exp_len)
    {
        m_RejectReason = SRT_REJ_ROGUE;
        HLOGC(cnlog.Debug,
              log << CONID() << "processConnectRequest: ... NOT. Wrong size: " << packet.getLength()
                  << " (expected: " << exp_len << ")");
        return m_RejectReason;
    }

    // Dunno why the original UDT4 code only MUCH LATER was checking if the packet was UMSG_HANDSHAKE.
    // It doesn't seem to make sense to deserialize it into the handshake structure if we are not
    // sure that the packet contains the handshake at all!
    if (!packet.isControl(UMSG_HANDSHAKE))
    {
        m_RejectReason = SRT_REJ_ROGUE;
        LOGC(cnlog.Error,
             log << CONID() << "processConnectRequest: the packet received as handshake is not a handshake message");
        return m_RejectReason;
    }

    CHandShake hs;
    hs.load_from(packet.m_pcData, packet.getLength());

    // XXX MOST LIKELY this hs should be now copied into m_ConnRes field, which holds
    // the handshake structure sent from the peer (no matter the role or mode).
    // This should simplify the createSrtHandshake() function which can this time
    // simply write the crafted handshake structure into m_ConnReq, which needs no
    // participation of the local handshake and passing it as a parameter through
    // newConnection() -> acceptAndRespond() -> createSrtHandshake(). This is also
    // required as a source of the peer's information used in processing in other
    // structures.

    int32_t cookie_val = bake(addr);

    HLOGC(cnlog.Debug, log << CONID() << "processConnectRequest: new cookie: " << hex << cookie_val);

    // Remember the incoming destination address here and use it as a source
    // address when responding. It's not possible to record this address yet
    // because this happens still in the frames of the listener socket. Only
    // when processing switches to the newly spawned accepted socket can the
    // address be recorded in its m_SourceAddr field.
    sockaddr_any use_source_addr = packet.udpDestAddr();

    // REQUEST:INDUCTION.
    // Set a cookie, a target ID, and send back the same as
    // RESPONSE:INDUCTION.
    if (hs.m_iReqType == URQ_INDUCTION)
    {
        HLOGC(cnlog.Debug,
              log << CONID() << "processConnectRequest: received type=induction, sending back with cookie+socket");

        // XXX That looks weird - the calculated md5 sum out of the given host/port/timestamp
        // is 16 bytes long, but CHandShake::m_iCookie has 4 bytes. This then effectively copies
        // only the first 4 bytes. Moreover, it's dangerous on some platforms because the char
        // array need not be aligned to int32_t - changed to union in a hope that using int32_t
        // inside a union will enforce whole union to be aligned to int32_t.
        hs.m_iCookie = cookie_val;
        packet.m_iID = hs.m_iID;

        // Ok, now's the time. The listener sets here the version 5 handshake,
        // even though the request was 4. This is because the old client would
        // simply return THE SAME version, not even looking into it, giving the
        // listener false impression as if it supported version 5.
        //
        // If the caller was really HSv4, it will simply ignore the version 5 in INDUCTION;
        // it will respond with CONCLUSION, but with its own set version, which is version 4.
        //
        // If the caller was really HSv5, it will RECOGNIZE this version 5 in INDUCTION, so
        // it will respond with version 5 when sending CONCLUSION.

        hs.m_iVersion = HS_VERSION_SRT1;

        // Additionally, set this field to a MAGIC value. This field isn't used during INDUCTION
        // by HSv4 client, HSv5 client can use it to additionally verify that this is a HSv5 listener.
        // In this field we also advertise the PBKEYLEN value. When 0, it's considered not advertised.
        hs.m_iType = SrtHSRequest::wrapFlags(true /*put SRT_MAGIC_CODE in HSFLAGS*/, m_config.iSndCryptoKeyLen);
        bool whether SRT_ATR_UNUSED = m_config.iSndCryptoKeyLen != 0;
        HLOGC(cnlog.Debug,
              log << CONID() << "processConnectRequest: " << (whether ? "" : "NOT ")
                  << " Advertising PBKEYLEN - value = " << m_config.iSndCryptoKeyLen);

        size_t size = packet.getLength();
        hs.store_to((packet.m_pcData), (size));
        setPacketTS(packet, steady_clock::now());

        // Display the HS before sending it to peer
        HLOGC(cnlog.Debug, log << CONID() << "processConnectRequest: SENDING HS (i): " << hs.show());

        m_pSndQueue->sendto(addr, packet, use_source_addr);
        return SRT_REJ_UNKNOWN; // EXCEPTION: this is a "no-error" code.
    }

    // Otherwise this should be REQUEST:CONCLUSION.
    // Should then come with the correct cookie that was
    // set in the above INDUCTION, in the HS_VERSION_SRT1
    // should also contain extra data.

    if (!hs.valid())
    {
        LOGC(cnlog.Error, log << CONID() << "processConnectRequest: ROGUE HS RECEIVED. Rejecting");
        m_RejectReason = SRT_REJ_ROGUE;
        return SRT_REJ_ROGUE;
    }

    HLOGC(cnlog.Debug,
          log << CONID() << "processConnectRequest: received type=" << RequestTypeStr(hs.m_iReqType)
              << " - checking cookie...");
    if (hs.m_iCookie != cookie_val)
    {
        cookie_val = bake(addr, cookie_val, -1); // SHOULD generate an earlier, distracted cookie

        if (hs.m_iCookie != cookie_val)
        {
            m_RejectReason = SRT_REJ_RDVCOOKIE;
            HLOGC(cnlog.Debug, log << CONID() << "processConnectRequest: ...wrong cookie " << hex << cookie_val << ". Ignoring.");
            return m_RejectReason;
        }

        HLOGC(cnlog.Debug, log << CONID() << "processConnectRequest: ... correct (FIXED) cookie. Proceeding.");
    }
    else
    {
        HLOGC(cnlog.Debug, log << CONID() << "processConnectRequest: ... correct (ORIGINAL) cookie. Proceeding.");
    }

    int32_t id = hs.m_iID;

    // HANDSHAKE: The old client sees the version that does not match HS_VERSION_UDT4 (5).
    // In this case it will respond with URQ_ERROR_REJECT. Rest of the data are the same
    // as in the handshake request. When this message is received, the connector side should
    // switch itself to the version number HS_VERSION_UDT4 and continue the old way (that is,
    // continue sending URQ_INDUCTION, but this time with HS_VERSION_UDT4).

    bool accepted_hs = true;

    if (hs.m_iVersion == HS_VERSION_SRT1)
    {
        // No further check required.
        // The m_iType contains handshake extension flags.
    }
    else if (hs.m_iVersion == HS_VERSION_UDT4)
    {
        // In UDT, and so in older SRT version, the hs.m_iType field should contain
        // the socket type, although SRT only allowed this field to be UDT_DGRAM.
        // Older SRT version contained that value in a field, but now that this can
        // only contain UDT_DGRAM the field itself has been abandoned.
        // For the sake of any old client that reports version 4 handshake, interpret
        // this hs.m_iType field as a socket type and check if it's UDT_DGRAM.

        // Note that in HSv5 hs.m_iType contains extension flags.
        if (hs.m_iType != UDT_DGRAM)
        {
            m_RejectReason = SRT_REJ_ROGUE;
            accepted_hs    = false;
        }
    }
    else
    {
        // Unsupported version
        // (NOTE: This includes "version=0" which is a rejection flag).
        m_RejectReason = SRT_REJ_VERSION;
        accepted_hs    = false;
    }

    if (!accepted_hs)
    {
        HLOGC(cnlog.Debug,
              log << CONID() << "processConnectRequest: version/type mismatch. Sending REJECT code:" << m_RejectReason
                  << " MSG: " << srt_rejectreason_str(m_RejectReason));
        // mismatch, reject the request
        hs.m_iReqType = URQFailure(m_RejectReason);
        size_t size   = CHandShake::m_iContentSize;
        hs.store_to((packet.m_pcData), (size));
        packet.m_iID        = id;
        setPacketTS(packet, steady_clock::now());
        HLOGC(cnlog.Debug, log << CONID() << "processConnectRequest: SENDING HS (e): " << hs.show());
        m_pSndQueue->sendto(addr, packet, use_source_addr);
    }
    else
    {
        // IMPORTANT!!!
        // If the newConnection() detects there is already a socket connection associated with the remote peer,
        // it returns the socket via `acpu`, and the `result` returned is 0.
        // Else if a new connection is successfully created, the conclusion handshake response
        // is sent by the function itself (it calls the acceptAndRespond(..)), the `acpu` remains null, the `result` is 1.
        int error  = SRT_REJ_UNKNOWN;
        CUDT* acpu = NULL;
        int result = uglobal().newConnection(m_SocketID, addr, packet, (hs), (error), (acpu));

        // This is listener - m_RejectReason need not be set
        // because listener has no functionality of giving the app
        // insight into rejected callers.

        // --->
        //        (global.) CUDTUnited::updateListenerMux
        //        (new Socket.) CUDT::acceptAndRespond
        if (result == -1)
        {
            hs.m_iReqType = URQFailure(error);
            LOGC(cnlog.Warn, log << "processConnectRequest: rsp(REJECT): " << hs.m_iReqType << " - " << srt_rejectreason_str(error));
        }

        // The `acpu` not NULL means connection exists, the `result` should be 0. It is not checked here though.
        // The `newConnection(..)` only sends response for newly created connection.
        // The connection already exists (no new connection has been created, no response sent).
        // Send the conclusion response manually here in case the peer has missed the first one.
        // The value  `result` here should be 0.
        if (acpu)
        {
            // This is an existing connection, so the handshake is only needed
            // because of the rule that every handshake request must be covered
            // by the handshake response. It wouldn't be good to call interpretSrtHandshake
            // here because the data from the handshake have been already interpreted
            // and recorded. We just need to craft a response.
            HLOGC(cnlog.Debug,
                  log << CONID() << "processConnectRequest: sending REPEATED handshake response req="
                      << RequestTypeStr(hs.m_iReqType));

            // Rewrite already updated previously data in acceptAndRespond
            acpu->rewriteHandshakeData(acpu->m_PeerAddr, (hs));

            uint32_t kmdata[SRTDATA_MAXSIZE];
            size_t   kmdatasize = SRTDATA_MAXSIZE;
            EConnectStatus conn = CONN_ACCEPT;

            if (hs.m_iVersion >= HS_VERSION_SRT1)
            {
                // Always attach extension.
                hs.m_extension = true;
                conn = acpu->craftKmResponse((kmdata), (kmdatasize));
            }
            else
            {
                kmdatasize = 0;
            }

            if (conn != CONN_ACCEPT)
                return conn;

            packet.setLength(m_iMaxSRTPayloadSize);
            if (!acpu->createSrtHandshake(SRT_CMD_HSRSP, SRT_CMD_KMRSP,
                        kmdata, kmdatasize,
                        (packet), (hs)))
            {
                HLOGC(cnlog.Debug,
                      log << CONID() << "processConnectRequest: rejecting due to problems in createSrtHandshake.");
                result        = -1; // enforce fallthrough for the below condition!
                hs.m_iReqType = URQFailure(m_RejectReason == SRT_REJ_UNKNOWN ? int(SRT_REJ_IPE) : m_RejectReason.load());
            }
            else
            {
                // Send the crafted handshake
                HLOGC(cnlog.Debug, log << CONID() << "processConnectRequest: SENDING (repeated) HS (a): " << hs.show());
                acpu->addressAndSend((packet));
            }
        }

        if (result == 1)
        {
            // BUG! There is no need to update write-readiness on the listener socket once new connection is accepted.
            // Only read-readiness has to be updated, but it is done so in the newConnection(..) function.
            // See PR #1831 and issue #1667.
            HLOGC(cnlog.Debug,
                  log << CONID() << "processConnectRequest: accepted connection, updating epoll to write-ready");

            // New connection has been accepted or an existing one has been found. Update epoll write-readiness.
            // a new connection has been created, enable epoll for write
            // Note: not using SRT_EPOLL_CONNECT symbol because this is a procedure
            // executed for the accepted socket.
            uglobal().m_EPoll.update_events(m_SocketID, m_sPollID, SRT_EPOLL_OUT, true);
        }
        else if (result == -1)
        {
            // The new connection failed
            // or the connection already existed, but manually sending the HS response above has failed.
            // HSv4: Send the SHUTDOWN message to the peer (see PR #2010) in order to disallow the peer to connect.
            //       The HSv4 clients do not interpret the error handshake response correctly.
            // HSv5: Send a handshake with an error code (hs.m_iReqType set earlier) to the peer.
            if (hs.m_iVersion < HS_VERSION_SRT1)
            {
                HLOGC(cnlog.Debug, log << CONID() << "processConnectRequest: HSv4 caller, sending SHUTDOWN after rejection with "
                        << RequestTypeStr(hs.m_iReqType));
                CPacket rsp;
                setPacketTS((rsp), steady_clock::now());
                rsp.pack(UMSG_SHUTDOWN);
                rsp.m_iID = m_PeerID;
                m_pSndQueue->sendto(addr, rsp, use_source_addr);
            }
            else
            {
                HLOGC(cnlog.Debug,
                        log << CONID() << "processConnectRequest: sending ABNORMAL handshake info req="
                        << RequestTypeStr(hs.m_iReqType));
                size_t size = CHandShake::m_iContentSize;
                hs.store_to((packet.m_pcData), (size));
                packet.setLength(size);
                packet.m_iID = id;
                setPacketTS(packet, steady_clock::now());
                HLOGC(cnlog.Debug, log << CONID() << "processConnectRequest: SENDING HS (a): " << hs.show());
                m_pSndQueue->sendto(addr, packet, use_source_addr);
            }
        }
    }
    LOGC(cnlog.Note, log << CONID() << "listen ret: " << hs.m_iReqType << " - " << RequestTypeStr(hs.m_iReqType));

    return RejectReasonForURQ(hs.m_iReqType);
}

void srt::CUDT::addLossRecord(std::vector<int32_t> &lr, int32_t lo, int32_t hi)
{
    if (lo == hi)
        lr.push_back(lo);
    else
    {
        lr.push_back(lo | LOSSDATA_SEQNO_RANGE_FIRST);
        lr.push_back(hi);
    }
}

int srt::CUDT::checkACKTimer(const steady_clock::time_point &currtime)
{
    int because_decision = BECAUSE_NO_REASON;
    if (currtime > m_tsNextACKTime.load()  // ACK time has come
                                  // OR the number of sent packets since last ACK has reached
                                  // the congctl-defined value of ACK Interval
                                  // (note that none of the builtin congctls defines ACK Interval)
        || (m_CongCtl->ACKMaxPackets() > 0 && m_iPktCount >= m_CongCtl->ACKMaxPackets()))
    {
        // ACK timer expired or ACK interval is reached
        sendCtrl(UMSG_ACK);

        const steady_clock::duration ack_interval = m_CongCtl->ACKTimeout_us() > 0
            ? microseconds_from(m_CongCtl->ACKTimeout_us())
            : m_tdACKInterval;
        m_tsNextACKTime.store(currtime + ack_interval);

        m_iPktCount      = 0;
        m_iLightACKCount = 1;
        because_decision = BECAUSE_ACK;
    }

    // Or the transfer rate is so high that the number of packets
    // have reached the value of SelfClockInterval * LightACKCount before
    // the time has come according to m_tsNextACKTime. In this case a "lite ACK"
    // is sent, which doesn't contain statistical data and nothing more
    // than just the ACK number. The "fat ACK" packets will be still sent
    // normally according to the timely rules.
    else if (m_iPktCount >= SELF_CLOCK_INTERVAL * m_iLightACKCount)
    {
        // send a "light" ACK
        sendCtrl(UMSG_ACK, NULL, NULL, SEND_LITE_ACK);
        ++m_iLightACKCount;
        because_decision = BECAUSE_LITEACK;
    }

    return because_decision;
}

int srt::CUDT::checkNAKTimer(const steady_clock::time_point& currtime)
{
    // XXX The problem with working NAKREPORT with SRT_ARQ_ONREQ
    // is not that it would be inappropriate, but because it's not
    // implemented. The reason for it is that the structure of the
    // loss list container (m_pRcvLossList) is such that it is expected
    // that the loss records are ordered by sequence numbers (so
    // that two ranges sticking together are merged in place).
    // Unfortunately in case of SRT_ARQ_ONREQ losses must be recorded
    // as before, but they should not be reported, until confirmed
    // by the filter. By this reason they appear often out of order
    // and for adding them properly the loss list container wasn't
    // prepared. This then requires some more effort to implement.
    if (!m_config.bRcvNakReport || m_PktFilterRexmitLevel != SRT_ARQ_ALWAYS)
        return BECAUSE_NO_REASON;

    /*
     * m_config.bRcvNakReport enables NAK reports for SRT.
     * Retransmission based on timeout is bandwidth consuming,
     * not knowing what to retransmit when the only NAK sent by receiver is lost,
     * all packets past last ACK are retransmitted (rexmitMethod() == SRM_FASTREXMIT).
     */
    enterCS(m_RcvLossLock);
    const int loss_len = m_pRcvLossList->getLossLength();
    leaveCS(m_RcvLossLock);

    SRT_ASSERT(loss_len >= 0);
    int debug_decision = BECAUSE_NO_REASON;

    if (loss_len > 0)
    {
        if (currtime <= m_tsNextNAKTime.load())
            return BECAUSE_NO_REASON; // wait for next NAK time

        sendCtrl(UMSG_LOSSREPORT);
        debug_decision = BECAUSE_NAKREPORT;
    }

    m_tsNextNAKTime.store(currtime + m_tdNAKInterval);
    return debug_decision;
}

bool srt::CUDT::checkExpTimer(const steady_clock::time_point& currtime, int check_reason SRT_ATR_UNUSED)
{
    // VERY HEAVY LOGGING
#if ENABLE_HEAVY_LOGGING & 1
    static const char* const decisions [] = {
        "ACK",
        "LITE-ACK",
        "NAKREPORT"
    };

    string decision = "NOTHING";
    if (check_reason)
    {
        ostringstream decd;
        decision = "";
        for (int i = 0; i < LAST_BECAUSE_BIT; ++i)
        {
            int flag = 1 << i;
            if (check_reason & flag)
                decd << decisions[i] << " ";
        }
        decision = decd.str();
    }
    HLOGC(xtlog.Debug, log << CONID() << "checkTimer: ACTIVITIES PERFORMED: " << decision);
#endif

    // In UDT the m_bUserDefinedRTO and m_iRTO were in CCC class.
    // There's nothing in the original code that alters these values.

    steady_clock::time_point next_exp_time;
    if (m_CongCtl->RTO())
    {
        next_exp_time = m_tsLastRspTime.load() + microseconds_from(m_CongCtl->RTO());
    }
    else
    {
        steady_clock::duration exp_timeout =
            microseconds_from(m_iEXPCount * (m_iSRTT + 4 * m_iRTTVar) + COMM_SYN_INTERVAL_US);
        if (exp_timeout < (m_iEXPCount * m_tdMinExpInterval))
            exp_timeout = m_iEXPCount * m_tdMinExpInterval;
        next_exp_time = m_tsLastRspTime.load() + exp_timeout;
    }

    if (currtime <= next_exp_time && !m_bBreakAsUnstable)
        return false;

    // ms -> us
    const int PEER_IDLE_TMO_US = m_config.iPeerIdleTimeout_ms * 1000;
    // Haven't received any information from the peer, is it dead?!
    // timeout: at least 16 expirations and must be greater than 5 seconds
    time_point last_rsp_time = m_tsLastRspTime.load();
    if (m_bBreakAsUnstable || ((m_iEXPCount > COMM_RESPONSE_MAX_EXP) &&
        (currtime - last_rsp_time > microseconds_from(PEER_IDLE_TMO_US))))
    {
        //
        // Connection is broken.
        // UDT does not signal any information about this instead of to stop quietly.
        // Application will detect this when it calls any UDT methods next time.
        //
        HLOGC(xtlog.Debug,
              log << CONID() << "CONNECTION EXPIRED after " << FormatDuration<DUNIT_MS>(currtime - last_rsp_time) << " - BREAKING");
        m_bClosing       = true;
        m_bBroken        = true;
        m_iBrokenCounter = 30;

        // update snd U list to remove this socket
        m_pSndQueue->m_pSndUList->update(this, CSndUList::DO_RESCHEDULE);

        updateBrokenConnection();
        completeBrokenConnectionDependencies(SRT_ECONNLOST); // LOCKS!

        return true;
    }

    HLOGC(xtlog.Debug,
          log << CONID() << "EXP TIMER: count=" << m_iEXPCount << "/" << (+COMM_RESPONSE_MAX_EXP)
              << " elapsed=" << (count_microseconds(currtime - last_rsp_time)) << "/" << (+PEER_IDLE_TMO_US) << "us");

    ++m_iEXPCount;

    /*
     * (keepalive fix)
     * duB:
     * It seems there is confusion of the direction of the Response here.
     * lastRspTime is supposed to be when receiving (data/ctrl) from peer
     * as shown in processCtrl and processData,
     * Here we set because we sent something?
     *
     * Disabling this code that prevent quick reconnection when peer disappear
     */
    // Reset last response time since we've just sent a heart-beat.
    // (fixed) m_tsLastRspTime = currtime_tk;

    return false;
}

void srt::CUDT::checkRexmitTimer(const steady_clock::time_point& currtime)
{
    // Check if HSv4 should be retransmitted, and if KM_REQ should be resent if the side is INITIATOR.
    checkSndTimers();

    // There are two algorithms of blind packet retransmission: LATEREXMIT and FASTREXMIT.
    //
    // LATEREXMIT is only used with FileCC.
    // The RTO is triggered when some time has passed since the last ACK from
    // the receiver, while there is still some unacknowledged data in the sender's buffer,
    // and the loss list is empty at the moment of RTO (nothing to retransmit yet).
    //
    // FASTREXMIT is only used with LiveCC.
    // The RTO is triggered if the receiver is not configured to send periodic NAK reports,
    // when some time has passed since the last ACK from the receiver,
    // while there is still some unacknowledged data in the sender's buffer.
    //
    // In case the above conditions are met, the unacknowledged packets
    // in the sender's buffer will be added to the SND loss list and retransmitted.
    //

    {
        ScopedLock ack_lock(m_RecvAckLock);
        const uint64_t rtt_syn = (m_iSRTT + 4 * m_iRTTVar + 2 * COMM_SYN_INTERVAL_US);
        const uint64_t exp_int_us = (m_iReXmitCount * rtt_syn + COMM_SYN_INTERVAL_US);

        if (currtime <= (m_tsLastRspAckTime + microseconds_from(exp_int_us)))
            return;
    }

    // If there is no unacknowledged data in the sending buffer,
    // then there is nothing to retransmit.
    if (m_pSndBuffer->getCurrBufSize() <= 0)
        return;

    const bool is_laterexmit = m_CongCtl->rexmitMethod() == SrtCongestion::SRM_LATEREXMIT; // FileCC
    const bool is_fastrexmit = m_CongCtl->rexmitMethod() == SrtCongestion::SRM_FASTREXMIT; // LiveCC

    // If the receiver will send periodic NAK reports, then FASTREXMIT (live) is inactive.
    // TODO: Probably some method of "blind rexmit" MUST BE DONE, when TLPKTDROP is off.
    if (is_fastrexmit && m_bPeerNakReport)
        return;

    // Schedule a retransmission IF:
    // - there are packets in flight (getFlightSpan() > 0);
    // - in case of LATEREXMIT (File Mode): the sender loss list is empty
    //   (the receiver didn't send any LOSSREPORT, or LOSSREPORT was lost on track).
    // - in case of FASTREXMIT (Live Mode): the RTO (rtt_syn) was triggered, therefore
    //   schedule unacknowledged packets for retransmission regardless of the loss list emptiness.
    if (getFlightSpan() > 0 && (!is_laterexmit || m_pSndLossList->getLossLength() == 0))
    {
        // Sender: Insert all the packets sent after last received acknowledgement into the sender loss list.
        ScopedLock acklock(m_RecvAckLock); // Protect packet retransmission
        // Resend all unacknowledged packets on timeout, but only if there is no packet in the loss list
        const int32_t csn = m_iSndCurrSeqNo;
        const int     num = m_pSndLossList->insert(m_iSndLastAck, csn);
        if (num > 0)
        {
            enterCS(m_StatsLock);
            m_stats.sndr.lost.count(num);
            leaveCS(m_StatsLock);

            HLOGC(xtlog.Debug,
                  log << CONID() << "ENFORCED " << (is_laterexmit ? "LATEREXMIT" : "FASTREXMIT")
                      << " by ACK-TMOUT (scheduling): " << CSeqNo::incseq(m_iSndLastAck) << "-" << csn << " ("
                      << CSeqNo::seqoff(m_iSndLastAck, csn) << " packets)");
        }
    }

    ++m_iReXmitCount;

    const ECheckTimerStage stage = is_fastrexmit ? TEV_CHT_FASTREXMIT : TEV_CHT_REXMIT;
    updateCC(TEV_CHECKTIMER, EventVariant(stage));

    // schedule sending if not scheduled already
    m_pSndQueue->m_pSndUList->update(this, CSndUList::DONT_RESCHEDULE);
}

void srt::CUDT::checkTimers()
{
    // update CC parameters
    updateCC(TEV_CHECKTIMER, EventVariant(TEV_CHT_INIT));

    const steady_clock::time_point currtime = steady_clock::now();

    // This is a very heavy log, unblock only for temporary debugging!
#if 0
    HLOGC(xtlog.Debug, log << CONID() << "checkTimers: nextacktime=" << FormatTime(m_tsNextACKTime)
        << " AckInterval=" << m_iACKInterval
        << " pkt-count=" << m_iPktCount << " liteack-count=" << m_iLightACKCount);
#endif

    // Check if it is time to send ACK
    int debug_decision = checkACKTimer(currtime);

    // Check if it is time to send a loss report
    debug_decision |= checkNAKTimer(currtime);

    // Check if the connection is expired
    if (checkExpTimer(currtime, debug_decision))
        return;

    // Check if FAST or LATE packet retransmission is required
    checkRexmitTimer(currtime);

    if (currtime > m_tsLastSndTime.load() + microseconds_from(COMM_KEEPALIVE_PERIOD_US))
    {
        sendCtrl(UMSG_KEEPALIVE);
#if ENABLE_BONDING
        if (m_parent->m_GroupOf)
        {
            ScopedLock glock (uglobal().m_GlobControlLock);
            if (m_parent->m_GroupOf)
            {
                // Pass socket ID because it's about changing group socket data
                m_parent->m_GroupOf->internalKeepalive(m_parent->m_GroupMemberData);
                // NOTE: GroupLock is unnecessary here because the only data read and
                // modified is the target of the iterator from m_GroupMemberData. The
                // iterator will be valid regardless of any container modifications.
            }
        }
#endif
        HLOGP(xtlog.Debug, "KEEPALIVE");
    }
}

void srt::CUDT::updateBrokenConnection()
{
    m_bClosing = true;
    releaseSynch();
    // app can call any UDT API to learn the connection_broken error
    uglobal().m_EPoll.update_events(m_SocketID, m_sPollID, SRT_EPOLL_IN | SRT_EPOLL_OUT | SRT_EPOLL_ERR, true);
    CGlobEvent::triggerEvent();
}

void srt::CUDT::completeBrokenConnectionDependencies(int errorcode)
{
    int token = -1;

#if ENABLE_BONDING
    bool pending_broken = false;
    {
        ScopedLock guard_group_existence (uglobal().m_GlobControlLock);
        if (m_parent->m_GroupOf)
        {
            token = m_parent->m_GroupMemberData->token;
            if (m_parent->m_GroupMemberData->sndstate == SRT_GST_PENDING)
            {
                HLOGC(gmlog.Debug, log << CONID() << "updateBrokenConnection: a pending link was broken - will be removed");
                pending_broken = true;
            }
            else
            {
                HLOGC(gmlog.Debug,
                      log << CONID() << "updateBrokenConnection: state="
                          << CUDTGroup::StateStr(m_parent->m_GroupMemberData->sndstate)
                          << " a used link was broken - not closing automatically");
            }

            m_parent->m_GroupMemberData->sndstate = SRT_GST_BROKEN;
            m_parent->m_GroupMemberData->rcvstate = SRT_GST_BROKEN;
        }
    }
#endif

    if (m_cbConnectHook)
    {
        CALLBACK_CALL(m_cbConnectHook, m_SocketID, errorcode, m_PeerAddr.get(), token);
    }

#if ENABLE_BONDING
    {
        // Lock GlobControlLock in order to make sure that
        // the state if the socket having the group and the
        // existence of the group will not be changed during
        // the operation. The attempt of group deletion will
        // have to wait until this operation completes.
        ScopedLock lock(uglobal().m_GlobControlLock);
        CUDTGroup* pg = m_parent->m_GroupOf;
        if (pg)
        {
            // Bound to one call because this requires locking
            pg->updateFailedLink();
        }
    }

    // Sockets that never succeeded to connect must be deleted
    // explicitly, otherwise they will never be deleted.
    if (pending_broken)
    {
        // XXX This somehow can cause a deadlock
        // uglobal()->close(m_parent);
        LOGC(smlog.Debug, log << "updateBrokenConnection...: BROKEN SOCKET @" << m_SocketID << " - CLOSING, to be removed from group.");
        m_parent->setBrokenClosed();
    }
#endif
}

void srt::CUDT::addEPoll(const int eid)
{
    enterCS(uglobal().m_EPoll.m_EPollLock);
    m_sPollID.insert(eid);
    leaveCS(uglobal().m_EPoll.m_EPollLock);

    if (!stillConnected())
        return;

    enterCS(m_RecvLock);
    if (isRcvBufferReady())
    {
        uglobal().m_EPoll.update_events(m_SocketID, m_sPollID, SRT_EPOLL_IN, true);
    }
    leaveCS(m_RecvLock);

    if (m_config.iSndBufSize > m_pSndBuffer->getCurrBufSize())
    {
        uglobal().m_EPoll.update_events(m_SocketID, m_sPollID, SRT_EPOLL_OUT, true);
    }
}

void srt::CUDT::removeEPollEvents(const int eid)
{
    // clear IO events notifications;
    // since this happens after the epoll ID has been removed, they cannot be set again
    set<int> remove;
    remove.insert(eid);
    uglobal().m_EPoll.update_events(m_SocketID, remove, SRT_EPOLL_IN | SRT_EPOLL_OUT, false);
}

void srt::CUDT::removeEPollID(const int eid)
{
    enterCS(uglobal().m_EPoll.m_EPollLock);
    m_sPollID.erase(eid);
    leaveCS(uglobal().m_EPoll.m_EPollLock);
}

void srt::CUDT::ConnectSignal(ETransmissionEvent evt, EventSlot sl)
{
    if (evt >= TEV_E_SIZE)
        return; // sanity check

    m_Slots[evt].push_back(sl);
}

void srt::CUDT::DisconnectSignal(ETransmissionEvent evt)
{
    if (evt >= TEV_E_SIZE)
        return; // sanity check

    m_Slots[evt].clear();
}

void srt::CUDT::EmitSignal(ETransmissionEvent tev, EventVariant var)
{
    for (std::vector<EventSlot>::iterator i = m_Slots[tev].begin(); i != m_Slots[tev].end(); ++i)
    {
        i->emit(tev, var);
    }
}

int srt::CUDT::getsndbuffer(SRTSOCKET u, size_t *blocks, size_t *bytes)
{
    CUDTSocket *s = uglobal().locateSocket(u);
    if (!s)
        return -1;

    CSndBuffer *b = s->core().m_pSndBuffer;

    if (!b)
        return -1;

    int bytecount, timespan;
    int count = b->getCurrBufSize((bytecount), (timespan));

    if (blocks)
        *blocks = count;

    if (bytes)
        *bytes = bytecount;

    return std::abs(timespan);
}

int srt::CUDT::rejectReason(SRTSOCKET u)
{
    CUDTSocket* s = uglobal().locateSocket(u);
    if (!s)
        return SRT_REJ_UNKNOWN;

    return s->core().m_RejectReason;
}

int srt::CUDT::rejectReason(SRTSOCKET u, int value)
{
    CUDTSocket* s = uglobal().locateSocket(u);
    if (!s)
        return APIError(MJ_NOTSUP, MN_SIDINVAL);

    if (value < SRT_REJC_PREDEFINED)
        return APIError(MJ_NOTSUP, MN_INVAL);

    s->core().m_RejectReason = value;
    return 0;
}

int64_t srt::CUDT::socketStartTime(SRTSOCKET u)
{
    CUDTSocket* s = uglobal().locateSocket(u);
    if (!s)
        return APIError(MJ_NOTSUP, MN_SIDINVAL);

    return count_microseconds(s->core().m_stats.tsStartTime.time_since_epoch());
}

bool srt::CUDT::runAcceptHook(CUDT *acore, const sockaddr* peer, const CHandShake& hs, const CPacket& hspkt)
{
    // Prepare the information for the hook.

    // We need streamid.
    char target[CSrtConfig::MAX_SID_LENGTH + 1];
    memset((target), 0, CSrtConfig::MAX_SID_LENGTH + 1);

    // Just for a case, check the length.
    // This wasn't done before, and we could risk memory crash.
    // In case of error, this will remain unset and the empty
    // string will be passed as streamid.

    int ext_flags = SrtHSRequest::SRT_HSTYPE_HSFLAGS::unwrap(hs.m_iType);

#if ENABLE_BONDING
    bool have_group = false;
    SRT_GROUP_TYPE gt = SRT_GTYPE_UNDEFINED;
#endif

    // This tests if there are any extensions.
    if (hspkt.getLength() > CHandShake::m_iContentSize + 4 && IsSet(ext_flags, CHandShake::HS_EXT_CONFIG))
    {
        uint32_t *begin = reinterpret_cast<uint32_t *>(hspkt.m_pcData + CHandShake::m_iContentSize);
        size_t    size  = hspkt.getLength() - CHandShake::m_iContentSize; // Due to previous cond check we grant it's >0
        uint32_t *next  = 0;
        size_t    length   = size / sizeof(uint32_t);
        size_t    blocklen = 0;

        for (;;) // ONE SHOT, but continuable loop
        {
            int cmd = FindExtensionBlock(begin, length, (blocklen), (next));

            const size_t bytelen = blocklen * sizeof(uint32_t);

            if (cmd == SRT_CMD_SID)
            {
                if (!bytelen || bytelen > CSrtConfig::MAX_SID_LENGTH)
                {
                    LOGC(cnlog.Error,
                         log << CONID() << "interpretSrtHandshake: STREAMID length " << bytelen << " is 0 or > "
                             << +CSrtConfig::MAX_SID_LENGTH << " - PROTOCOL ERROR, REJECTING");
                    return false;
                }
                // See comment at CUDT::interpretSrtHandshake().
                memcpy((target), begin + 1, bytelen);

                // Un-swap on big endian machines
                ItoHLA(((uint32_t *)target), (uint32_t *)target, blocklen);
            }
#if ENABLE_BONDING
            else if (cmd == SRT_CMD_GROUP)
            {
                uint32_t* groupdata = begin + 1;
                have_group = true; // Even if parse error happes
                if (bytelen / sizeof(int32_t) >= GRPD_E_SIZE)
                {
                    uint32_t gd = groupdata[GRPD_GROUPDATA];
                    gt = SRT_GROUP_TYPE(SrtHSRequest::HS_GROUP_TYPE::unwrap(gd));
                }
            }
#endif
            else if (cmd == SRT_CMD_NONE)
            {
                // End of blocks
                break;
            }

            // Any other kind of message extracted. Search on.
            if (!NextExtensionBlock((begin), next, (length)))
                break;
        }
    }

#if ENABLE_BONDING
    if (have_group && acore->m_config.iGroupConnect == 0)
    {
        HLOGC(cnlog.Debug,
              log << CONID() << "runAcceptHook: REJECTING connection WITHOUT calling the hook - groups not allowed");
        return false;
    }

    // Update the groupconnect flag
    acore->m_config.iGroupConnect = have_group ? 1 : 0;
    acore->m_HSGroupType = gt;
#endif

    // Set the default value
    acore->m_RejectReason = SRT_REJX_FALLBACK;
    try
    {
        int result = CALLBACK_CALL(m_cbAcceptHook, acore->m_SocketID, hs.m_iVersion, peer, target);
        if (result == -1)
            return false;
    }
    catch (...)
    {
        LOGP(cnlog.Warn, "runAcceptHook: hook interrupted by exception");
        return false;
    }

    acore->m_RejectReason = SRT_REJ_UNKNOWN;
    return true;
}

void srt::CUDT::processKeepalive(const CPacket& ctrlpkt, const time_point& tsArrival)
{
    // Here can be handled some protocol definition
    // for extra data sent through keepalive.

#if ENABLE_BONDING
    if (m_parent->m_GroupOf)
    {
        // Lock GlobControlLock in order to make sure that
        // the state if the socket having the group and the
        // existence of the group will not be changed during
        // the operation. The attempt of group deletion will
        // have to wait until this operation completes.
        ScopedLock lock(uglobal().m_GlobControlLock);
        CUDTGroup* pg = m_parent->m_GroupOf;
        if (pg)
        {
            // Whether anything is to be done with this socket
            // about the fact that keepalive arrived, let the
            // group handle it
            pg->processKeepalive(m_parent->m_GroupMemberData);
        }
    }
#endif

    ScopedLock lck(m_RcvBufferLock);
    m_pRcvBuffer->updateTsbPdTimeBase(ctrlpkt.getMsgTimeStamp());
    if (m_config.bDriftTracer)
        m_pRcvBuffer->addRcvTsbPdDriftSample(ctrlpkt.getMsgTimeStamp(), tsArrival, -1);
}<|MERGE_RESOLUTION|>--- conflicted
+++ resolved
@@ -7734,15 +7734,9 @@
         m_iCongestionWindow = cgwindow;
 #if ENABLE_HEAVY_LOGGING
         HLOGC(rslog.Debug,
-<<<<<<< HEAD
               log << CONID() << "updateCC: updated values from congctl: interval=" << FormatDuration<DUNIT_US>(m_tdSendInterval)
                   << " (cfg:" << m_CongCtl->pktSndPeriod_us() << "us) cgwindow="
-                  << std::setprecision(3) << m_dCongestionWindow);
-=======
-              log << CONID() << "updateCC: updated values from congctl: interval=" << count_microseconds(m_tdSendInterval) << " us ("
-                  << "tk (" << m_CongCtl->pktSndPeriod_us() << "us) cgwindow="
                   << std::setprecision(3) << cgwindow);
->>>>>>> 8b73dbc4
 #endif
     }
 
