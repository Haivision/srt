/*
 * SRT - Secure, Reliable, Transport
 * Copyright (c) 2018 Haivision Systems Inc.
 *
 * This Source Code Form is subject to the terms of the Mozilla Public
 * License, v. 2.0. If a copy of the MPL was not distributed with this
 * file, You can obtain one at http://mozilla.org/MPL/2.0/.
 *
 */

/*****************************************************************************
Copyright (c) 2001 - 2011, The Board of Trustees of the University of Illinois.
All rights reserved.

Redistribution and use in source and binary forms, with or without
modification, are permitted provided that the following conditions are
met:

* Redistributions of source code must retain the above
  copyright notice, this list of conditions and the
  following disclaimer.

* Redistributions in binary form must reproduce the
  above copyright notice, this list of conditions
  and the following disclaimer in the documentation
  and/or other materials provided with the distribution.

* Neither the name of the University of Illinois
  nor the names of its contributors may be used to
  endorse or promote products derived from this
  software without specific prior written permission.

THIS SOFTWARE IS PROVIDED BY THE COPYRIGHT HOLDERS AND CONTRIBUTORS "AS
IS" AND ANY EXPRESS OR IMPLIED WARRANTIES, INCLUDING, BUT NOT LIMITED TO,
THE IMPLIED WARRANTIES OF MERCHANTABILITY AND FITNESS FOR A PARTICULAR
PURPOSE ARE DISCLAIMED. IN NO EVENT SHALL THE COPYRIGHT OWNER OR
CONTRIBUTORS BE LIABLE FOR ANY DIRECT, INDIRECT, INCIDENTAL, SPECIAL,
EXEMPLARY, OR CONSEQUENTIAL DAMAGES (INCLUDING, BUT NOT LIMITED TO,
PROCUREMENT OF SUBSTITUTE GOODS OR SERVICES; LOSS OF USE, DATA, OR
PROFITS; OR BUSINESS INTERRUPTION) HOWEVER CAUSED AND ON ANY THEORY OF
LIABILITY, WHETHER IN CONTRACT, STRICT LIABILITY, OR TORT (INCLUDING
NEGLIGENCE OR OTHERWISE) ARISING IN ANY WAY OUT OF THE USE OF THIS
SOFTWARE, EVEN IF ADVISED OF THE POSSIBILITY OF SUCH DAMAGE.
*****************************************************************************/

/*****************************************************************************
written by
   Yunhong Gu, last updated 02/28/2012
modified by
   Haivision Systems Inc.
*****************************************************************************/

#include "platform_sys.h"

// Linux specific
#ifdef SRT_ENABLE_BINDTODEVICE
#include <linux/if.h>
#endif

#include <cmath>
#include <sstream>
#include <algorithm>
#include <iterator>
#include "srt.h"
#include "access_control.h" // Required for SRT_REJX_FALLBACK
#include "queue.h"
#include "api.h"
#include "core.h"
#include "logging.h"
#include "crypto.h"
#include "logging_api.h" // Required due to containing extern srt_logger_config
#include "logger_defs.h"

#if !HAVE_CXX11
// for pthread_once
#include <pthread.h>
#endif

// Again, just in case when some "smart guy" provided such a global macro
#ifdef min
#undef min
#endif
#ifdef max
#undef max
#endif

using namespace std;
using namespace srt;
using namespace srt::sync;
using namespace srt_logging;

const SRTSOCKET UDT::INVALID_SOCK = srt::CUDT::INVALID_SOCK;
const int       UDT::ERROR        = srt::CUDT::ERROR;

//#define SRT_CMD_HSREQ       1           /* SRT Handshake Request (sender) */
#define SRT_CMD_HSREQ_MINSZ 8 /* Minumum Compatible (1.x.x) packet size (bytes) */
#define SRT_CMD_HSREQ_SZ 12   /* Current version packet size */
#if SRT_CMD_HSREQ_SZ > SRT_CMD_MAXSZ
#error SRT_CMD_MAXSZ too small
#endif
/*      Handshake Request (Network Order)
        0[31..0]:   SRT version     SRT_DEF_VERSION
        1[31..0]:   Options         0 [ | SRT_OPT_TSBPDSND ][ | SRT_OPT_HAICRYPT ]
        2[31..16]:  TsbPD resv      0
        2[15..0]:   TsbPD delay     [0..60000] msec
*/

//#define SRT_CMD_HSRSP       2           /* SRT Handshake Response (receiver) */
#define SRT_CMD_HSRSP_MINSZ 8 /* Minumum Compatible (1.x.x) packet size (bytes) */
#define SRT_CMD_HSRSP_SZ 12   /* Current version packet size */
#if SRT_CMD_HSRSP_SZ > SRT_CMD_MAXSZ
#error SRT_CMD_MAXSZ too small
#endif
/*      Handshake Response (Network Order)
        0[31..0]:   SRT version     SRT_DEF_VERSION
        1[31..0]:   Options         0 [ | SRT_OPT_TSBPDRCV [| SRT_OPT_TLPKTDROP ]][ | SRT_OPT_HAICRYPT]
                                      [ | SRT_OPT_NAKREPORT ] [ | SRT_OPT_REXMITFLG ]
        2[31..16]:  TsbPD resv      0
        2[15..0]:   TsbPD delay     [0..60000] msec
*/

extern const SRT_SOCKOPT srt_post_opt_list [SRT_SOCKOPT_NPOST] = {
    SRTO_SNDSYN,
    SRTO_RCVSYN,
    SRTO_LINGER,
    SRTO_SNDTIMEO,
    SRTO_RCVTIMEO,
    SRTO_MAXBW,
    SRTO_INPUTBW,
    SRTO_MININPUTBW,
    SRTO_OHEADBW,
    SRTO_SNDDROPDELAY,
    SRTO_DRIFTTRACER,
    SRTO_LOSSMAXTTL
};

const int32_t
    SRTO_R_PREBIND = BIT(0), //< cannot be modified after srt_bind()
    SRTO_R_PRE = BIT(1),     //< cannot be modified after connection is established
    SRTO_POST_SPEC = BIT(2); //< executes some action after setting the option


namespace srt
{

struct SrtOptionAction
{
    int flags[SRTO_E_SIZE];
    std::map<SRT_SOCKOPT, std::string> private_default;
    SrtOptionAction()
    {
        // Set everything to 0 to clear all flags
        // When an option isn't present here, it means that:
        // * it is not settable, or
        // * the option is POST (non-restricted)
        // * it has no post-actions
        // The post-action may be defined independently on restrictions.
        memset(flags, 0, sizeof flags);

        flags[SRTO_MSS]                = SRTO_R_PREBIND;
        flags[SRTO_FC]                 = SRTO_R_PRE;
        flags[SRTO_SNDBUF]             = SRTO_R_PREBIND;
        flags[SRTO_RCVBUF]             = SRTO_R_PREBIND;
        flags[SRTO_UDP_SNDBUF]         = SRTO_R_PREBIND;
        flags[SRTO_UDP_RCVBUF]         = SRTO_R_PREBIND;
        flags[SRTO_RENDEZVOUS]         = SRTO_R_PRE;
        flags[SRTO_REUSEADDR]          = SRTO_R_PREBIND;
        flags[SRTO_MAXBW]              = SRTO_POST_SPEC;
        flags[SRTO_SENDER]             = SRTO_R_PRE;
        flags[SRTO_TSBPDMODE]          = SRTO_R_PRE;
        flags[SRTO_LATENCY]            = SRTO_R_PRE;
        flags[SRTO_INPUTBW]            = SRTO_POST_SPEC;
        flags[SRTO_MININPUTBW]         = SRTO_POST_SPEC;
        flags[SRTO_OHEADBW]            = SRTO_POST_SPEC;
        flags[SRTO_PASSPHRASE]         = SRTO_R_PRE;
        flags[SRTO_PBKEYLEN]           = SRTO_R_PRE;
        flags[SRTO_IPTTL]              = SRTO_R_PREBIND;
        flags[SRTO_IPTOS]              = SRTO_R_PREBIND;
        flags[SRTO_TLPKTDROP]          = SRTO_R_PRE;
        flags[SRTO_SNDDROPDELAY]       = SRTO_POST_SPEC;
        flags[SRTO_NAKREPORT]          = SRTO_R_PRE;
        flags[SRTO_VERSION]            = SRTO_R_PRE;
        flags[SRTO_CONNTIMEO]          = SRTO_R_PRE;
        flags[SRTO_LOSSMAXTTL]         = SRTO_POST_SPEC;
        flags[SRTO_RCVLATENCY]         = SRTO_R_PRE;
        flags[SRTO_PEERLATENCY]        = SRTO_R_PRE;
        flags[SRTO_MINVERSION]         = SRTO_R_PRE;
        flags[SRTO_STREAMID]           = SRTO_R_PRE;
        flags[SRTO_CONGESTION]         = SRTO_R_PRE;
        flags[SRTO_MESSAGEAPI]         = SRTO_R_PRE;
        flags[SRTO_PAYLOADSIZE]        = SRTO_R_PRE;
        flags[SRTO_TRANSTYPE]          = SRTO_R_PREBIND;
        flags[SRTO_KMREFRESHRATE]      = SRTO_R_PRE;
        flags[SRTO_KMPREANNOUNCE]      = SRTO_R_PRE;
        flags[SRTO_ENFORCEDENCRYPTION] = SRTO_R_PRE;
        flags[SRTO_IPV6ONLY]           = SRTO_R_PREBIND;
        flags[SRTO_PEERIDLETIMEO]      = SRTO_R_PRE;
#ifdef SRT_ENABLE_BINDTODEVICE
        flags[SRTO_BINDTODEVICE]       = SRTO_R_PREBIND;
#endif
#if ENABLE_BONDING
        flags[SRTO_GROUPCONNECT]       = SRTO_R_PRE;
        flags[SRTO_GROUPMINSTABLETIMEO]= SRTO_R_PRE;
#endif
        flags[SRTO_PACKETFILTER]       = SRTO_R_PRE;
        flags[SRTO_RETRANSMITALGO]     = SRTO_R_PRE;
#ifdef ENABLE_AEAD_API_PREVIEW
        flags[SRTO_CRYPTOMODE]         = SRTO_R_PRE;
#endif

        // For "private" options (not derived from the listener
        // socket by an accepted socket) provide below private_default
        // to which these options will be reset after blindly
        // copying the option object from the listener socket.
        // Note that this option cannot have runtime-dependent
        // default value, like options affected by SRTO_TRANSTYPE.

        // Options may be of different types, but this value should be only
        // used as a source of the value. For example, in case of int64_t you'd
        // have to place here a string of 8 characters. It should be copied
        // always in the hardware order, as this is what will be directly
        // passed to a setting function.
        private_default[SRTO_STREAMID] = string();
    }
};

const SrtOptionAction s_sockopt_action;

} // namespace srt

#if HAVE_CXX11

CUDTUnited& srt::CUDT::uglobal()
{
    static CUDTUnited instance;
    return instance;
}

#else // !HAVE_CXX11

static pthread_once_t s_UDTUnitedOnce = PTHREAD_ONCE_INIT;

static CUDTUnited *getInstance()
{
    static CUDTUnited instance;
    return &instance;
}

CUDTUnited& srt::CUDT::uglobal()
{
    // We don't want lock each time, pthread_once can be faster than mutex.
    pthread_once(&s_UDTUnitedOnce, reinterpret_cast<void (*)()>(getInstance));
    return *getInstance();
}

#endif

void srt::CUDT::construct()
{
    m_pSndBuffer           = NULL;
    m_pRcvBuffer           = NULL;
    m_pSndLossList         = NULL;
    m_pRcvLossList         = NULL;
    m_iReorderTolerance    = 0;
    // How many times so far the packet considered lost has been received
    // before TTL expires.
    m_iConsecEarlyDelivery   = 0; 
    m_iConsecOrderedDelivery = 0;

    m_pSndQueue = NULL;
    m_pRcvQueue = NULL;
    m_pSNode    = NULL;
    m_pRNode    = NULL;

    // Will be reset to 0 for HSv5, this value is important for HSv4.
    m_iSndHsRetryCnt = SRT_MAX_HSRETRY + 1;

    m_PeerID              = 0;
    m_bOpened             = false;
    m_bListening          = false;
    m_bConnecting         = false;
    m_bConnected          = false;
    m_bClosing            = false;
    m_bShutdown           = false;
    m_bBroken             = false;
    m_bBreakAsUnstable    = false;
    // TODO: m_iBrokenCounter should be still set to some default.
    m_bPeerHealth         = true;
    m_RejectReason        = SRT_REJ_UNKNOWN;
    m_tsLastReqTime.store(steady_clock::time_point());
    m_SrtHsSide           = HSD_DRAW;
    m_uPeerSrtVersion     = 0;  // Not defined until connected.
    m_iTsbPdDelay_ms      = 0;
    m_iPeerTsbPdDelay_ms  = 0;
    m_bPeerTsbPd          = false;
    m_bTsbPd              = false;
    m_bWakeOnRecv         = false;
    m_bGroupTsbPd         = false;
    m_bPeerTLPktDrop      = false;

    // Initilize mutex and condition variables.
    initSynch();

    // TODO: Uncomment when the callback is implemented.
    // m_cbPacketArrival.set(this, &CUDT::defaultPacketArrival);
}

srt::CUDT::CUDT(CUDTSocket* parent)
    : m_parent(parent)
#ifdef ENABLE_MAXREXMITBW
    , m_SndRexmitRate(sync::steady_clock::now())
#endif
    , m_iISN(-1)
    , m_iPeerISN(-1)
{
    construct();

    (void)SRT_DEF_VERSION;

    // Runtime fields
#if ENABLE_BONDING
    m_HSGroupType           = SRT_GTYPE_UNDEFINED;
#endif
    m_bTLPktDrop            = true; // Too-late Packet Drop

    m_pCache = NULL;
    // This is in order to set it ANY kind of initial value, however
    // this value should not be used when not connected and should be
    // updated in the handshake. When this value is 0, it means that
    // packets shall not be sent, as the other party doesn't have a
    // room to receive and store it. Therefore this value should be
    // overridden before any sending happens.
    m_iFlowWindowSize = 0;

}

srt::CUDT::CUDT(CUDTSocket* parent, const CUDT& ancestor)
    : m_parent(parent)
#ifdef ENABLE_MAXREXMITBW
    , m_SndRexmitRate(sync::steady_clock::now())
#endif
    , m_iISN(-1)
    , m_iPeerISN(-1)
{
    construct();

    // XXX Consider all below fields (except m_bReuseAddr) to be put
    // into a separate class for easier copying.

    m_config            = ancestor.m_config;
    // Reset values that shall not be derived to default ones.
    // These declarations should be consistent with SRTO_R_PRIVATE flag.
    for (size_t i = 0; i < Size(s_sockopt_action.flags); ++i)
    {
        const string* pdef = map_getp(s_sockopt_action.private_default, SRT_SOCKOPT(i));
        if (pdef)
        {
            try
            {
                // Ignore errors here - this is a development-time granted
                // value, not user-provided value.
                m_config.set(SRT_SOCKOPT(i), pdef->data(), (int) pdef->size());
            }
            catch (...)
            {
                LOGC(gglog.Error, log << "IPE: failed to set a declared default option!");
            }
        }
    }

    m_SrtHsSide         = ancestor.m_SrtHsSide; // actually it sets it to HSD_RESPONDER
    m_bTLPktDrop        = ancestor.m_bTLPktDrop;
    m_iReorderTolerance = m_config.iMaxReorderTolerance;  // Initialize with maximum value

    // Runtime
    m_pCache = ancestor.m_pCache;
}

srt::CUDT::~CUDT()
{
    // release mutex/condtion variables
    destroySynch();

    // destroy the data structures
    delete m_pSndBuffer;
    delete m_pRcvBuffer;
    delete m_pSndLossList;
    delete m_pRcvLossList;
    delete m_pSNode;
    delete m_pRNode;
}

void srt::CUDT::setOpt(SRT_SOCKOPT optName, const void* optval, int optlen)
{
    if (m_bBroken || m_bClosing)
        throw CUDTException(MJ_CONNECTION, MN_CONNLOST, 0);

    // Match check (confirm optName as index for s_sockopt_action)
    if (int(optName) < 0 || int(optName) >= int(SRTO_E_SIZE))
        throw CUDTException(MJ_NOTSUP, MN_INVAL, 0);

    // Restriction check
    const int oflags = s_sockopt_action.flags[optName];

    ScopedLock cg (m_ConnectionLock);
    ScopedLock sendguard (m_SendLock);
    ScopedLock recvguard (m_RecvLock);

    HLOGC(aclog.Debug,
          log << CONID() << "OPTION: #" << optName << " value:" << FormatBinaryString((uint8_t*)optval, optlen));

    if (IsSet(oflags, SRTO_R_PREBIND) && m_bOpened)
        throw CUDTException(MJ_NOTSUP, MN_ISBOUND, 0);

    if (IsSet(oflags, SRTO_R_PRE) && (m_bConnected || m_bConnecting || m_bListening))
        throw CUDTException(MJ_NOTSUP, MN_ISCONNECTED, 0);

    // Option execution. If this returns -1, there's no such option.
    const int status = m_config.set(optName, optval, optlen);
    if (status == -1)
    {
        LOGC(aclog.Error, log << CONID() << "OPTION: #" << optName << " UNKNOWN");
        throw CUDTException(MJ_NOTSUP, MN_INVAL, 0);
    }

    // Post-action, if applicable
    if (IsSet(oflags, SRTO_POST_SPEC) && m_bConnected)
    {
        switch (optName)
        {
        case SRTO_MAXBW:
            updateCC(TEV_INIT, EventVariant(TEV_INIT_RESET));
            break;

        case SRTO_INPUTBW:
        case SRTO_MININPUTBW:
            updateCC(TEV_INIT, EventVariant(TEV_INIT_INPUTBW));
            break;

        case SRTO_OHEADBW:
            updateCC(TEV_INIT, EventVariant(TEV_INIT_OHEADBW));
            break;

        case SRTO_LOSSMAXTTL:
            m_iReorderTolerance = m_config.iMaxReorderTolerance;

        default: break;
        }
    }
}

void srt::CUDT::getOpt(SRT_SOCKOPT optName, void *optval, int &optlen)
{
    ScopedLock cg(m_ConnectionLock);

    switch (optName)
    {
    case SRTO_MSS:
        *(int *)optval = m_config.iMSS;
        optlen         = sizeof(int);
        break;

    case SRTO_SNDSYN:
        *(bool *)optval = m_config.bSynSending;
        optlen          = sizeof(bool);
        break;

    case SRTO_RCVSYN:
        *(bool *)optval = m_config.bSynRecving;
        optlen          = sizeof(bool);
        break;

    case SRTO_ISN:
        *(int *)optval = m_iISN;
        optlen         = sizeof(int);
        break;

    case SRTO_FC:
        *(int *)optval = m_config.iFlightFlagSize;
        optlen         = sizeof(int);
        break;

    case SRTO_SNDBUF:
        *(int *)optval = m_config.iSndBufSize * (m_config.iMSS - CPacket::UDP_HDR_SIZE);
        optlen         = sizeof(int);
        break;

    case SRTO_RCVBUF:
        *(int *)optval = m_config.iRcvBufSize * (m_config.iMSS - CPacket::UDP_HDR_SIZE);
        optlen         = sizeof(int);
        break;

    case SRTO_LINGER:
        if (optlen < (int)(sizeof(linger)))
            throw CUDTException(MJ_NOTSUP, MN_INVAL, 0);

        *(linger *)optval = m_config.Linger;
        optlen            = sizeof(linger);
        break;

    case SRTO_UDP_SNDBUF:
        *(int *)optval = m_config.iUDPSndBufSize;
        optlen         = sizeof(int);
        break;

    case SRTO_UDP_RCVBUF:
        *(int *)optval = m_config.iUDPRcvBufSize;
        optlen         = sizeof(int);
        break;

    case SRTO_RENDEZVOUS:
        *(bool *)optval = m_config.bRendezvous;
        optlen          = sizeof(bool);
        break;

    case SRTO_SNDTIMEO:
        *(int *)optval = m_config.iSndTimeOut;
        optlen         = sizeof(int);
        break;

    case SRTO_RCVTIMEO:
        *(int *)optval = m_config.iRcvTimeOut;
        optlen         = sizeof(int);
        break;

    case SRTO_REUSEADDR:
        *(bool *)optval = m_config.bReuseAddr;
        optlen          = sizeof(bool);
        break;

    case SRTO_MAXBW:
        if (size_t(optlen) < sizeof(m_config.llMaxBW))
            throw CUDTException(MJ_NOTSUP, MN_INVAL, 0);
        *(int64_t *)optval = m_config.llMaxBW;
        optlen             = sizeof(int64_t);
        break;

    case SRTO_INPUTBW:
        if (size_t(optlen) < sizeof(m_config.llInputBW))
            throw CUDTException(MJ_NOTSUP, MN_INVAL, 0);
       *(int64_t*)optval = m_config.llInputBW;
       optlen            = sizeof(int64_t);
       break;

    case SRTO_MININPUTBW:
        if (size_t(optlen) < sizeof (m_config.llMinInputBW))
            throw CUDTException(MJ_NOTSUP, MN_INVAL, 0);
        *(int64_t*)optval = m_config.llMinInputBW;
        optlen            = sizeof(int64_t);
        break;

    case SRTO_OHEADBW:
        *(int32_t *)optval = m_config.iOverheadBW;
        optlen = sizeof(int32_t);
        break;

    case SRTO_STATE:
        *(int32_t *)optval = uglobal().getStatus(m_SocketID);
        optlen             = sizeof(int32_t);
        break;

    case SRTO_EVENT:
    {
        int32_t event = 0;
        if (m_bBroken)
            event |= SRT_EPOLL_ERR;
        else
        {
            enterCS(m_RecvLock);
            if (m_pRcvBuffer && isRcvBufferReady())
                event |= SRT_EPOLL_IN;
            leaveCS(m_RecvLock);
            if (m_pSndBuffer && (m_config.iSndBufSize > m_pSndBuffer->getCurrBufSize()))
                event |= SRT_EPOLL_OUT;
        }
        *(int32_t *)optval = event;
        optlen             = sizeof(int32_t);
        break;
    }

    case SRTO_SNDDATA:
        if (m_pSndBuffer)
            *(int32_t *)optval = m_pSndBuffer->getCurrBufSize();
        else
            *(int32_t *)optval = 0;
        optlen = sizeof(int32_t);
        break;

    case SRTO_RCVDATA:
        if (m_pRcvBuffer)
        {
            enterCS(m_RecvLock);
            *(int32_t *)optval = m_pRcvBuffer->getRcvDataSize();
            leaveCS(m_RecvLock);
        }
        else
            *(int32_t *)optval = 0;
        optlen = sizeof(int32_t);
        break;

    case SRTO_IPTTL:
        if (m_bOpened)
            *(int32_t *)optval = m_pSndQueue->getIpTTL();
        else
            *(int32_t *)optval = m_config.iIpTTL;
        optlen = sizeof(int32_t);
        break;

    case SRTO_IPTOS:
        if (m_bOpened)
            *(int32_t *)optval = m_pSndQueue->getIpToS();
        else
            *(int32_t *)optval = m_config.iIpToS;
        optlen = sizeof(int32_t);
        break;

    case SRTO_BINDTODEVICE:
#ifdef SRT_ENABLE_BINDTODEVICE
        if (optlen < IFNAMSIZ)
            throw CUDTException(MJ_NOTSUP, MN_INVAL, 0);

        if (m_bOpened && m_pSndQueue->getBind(((char*)optval), optlen))
        {
            optlen = strlen((char*)optval);
            break;
        }

        // Fallback: return from internal data
        optlen = (int)m_config.sBindToDevice.copy((char*)optval, (size_t)optlen - 1);
        ((char*)optval)[optlen] = '\0';
#else
        LOGC(smlog.Error, log << "SRTO_BINDTODEVICE is not supported on that platform");
        throw CUDTException(MJ_NOTSUP, MN_INVAL, 0);
#endif
        break;

    case SRTO_SENDER:
        *(bool *)optval = m_config.bDataSender;
        optlen             = sizeof(bool);
        break;

    case SRTO_TSBPDMODE:
        *(bool *)optval = m_config.bTSBPD;
        optlen             = sizeof(bool);
        break;

    case SRTO_LATENCY:
    case SRTO_RCVLATENCY:
        if (m_bConnected)
            *(int32_t *)optval = m_iTsbPdDelay_ms;
        else
            *(int32_t *)optval = m_config.iRcvLatency;
        optlen             = sizeof(int32_t);
        break;

    case SRTO_PEERLATENCY:
        if (m_bConnected)
            *(int32_t *)optval = m_iPeerTsbPdDelay_ms;
        else
            *(int32_t *)optval = m_config.iPeerLatency;

        optlen             = sizeof(int32_t);
        break;

    case SRTO_TLPKTDROP:
        if (m_bConnected)
            *(bool *)optval = m_bTLPktDrop;
        else
            *(bool *)optval = m_config.bTLPktDrop;

        optlen          = sizeof(bool);
        break;

    case SRTO_SNDDROPDELAY:
        *(int32_t *)optval = m_config.iSndDropDelay;
        optlen             = sizeof(int32_t);
        break;

    case SRTO_PBKEYLEN:
        if (m_pCryptoControl)
            *(int32_t *)optval = (int32_t) m_pCryptoControl->KeyLen(); // Running Key length.
        else
            *(int32_t *)optval = m_config.iSndCryptoKeyLen; // May be 0.
        optlen = sizeof(int32_t);
        break;

    case SRTO_KMSTATE:
        if (!m_pCryptoControl)
            *(int32_t *)optval = SRT_KM_S_UNSECURED;
        else if (m_config.bDataSender)
            *(int32_t *)optval = m_pCryptoControl->m_SndKmState;
        else
            *(int32_t *)optval = m_pCryptoControl->m_RcvKmState;
        optlen = sizeof(int32_t);
        break;

    case SRTO_SNDKMSTATE: // State imposed by Agent depending on PW and KMX
        if (m_pCryptoControl)
            *(int32_t *)optval = m_pCryptoControl->m_SndKmState;
        else
            *(int32_t *)optval = SRT_KM_S_UNSECURED;
        optlen = sizeof(int32_t);
        break;

    case SRTO_RCVKMSTATE: // State returned by Peer as informed during KMX
        if (m_pCryptoControl)
            *(int32_t *)optval = m_pCryptoControl->m_RcvKmState;
        else
            *(int32_t *)optval = SRT_KM_S_UNSECURED;
        optlen = sizeof(int32_t);
        break;

    case SRTO_LOSSMAXTTL:
        *(int32_t*)optval = m_config.iMaxReorderTolerance;
        optlen = sizeof(int32_t);
        break;

    case SRTO_NAKREPORT:
        *(bool *)optval = m_config.bRcvNakReport;
        optlen          = sizeof(bool);
        break;

    case SRTO_VERSION:
        *(int32_t *)optval = m_config.uSrtVersion;
        optlen             = sizeof(int32_t);
        break;

    case SRTO_PEERVERSION:
        *(int32_t *)optval = m_uPeerSrtVersion;
        optlen             = sizeof(int32_t);
        break;

    case SRTO_CONNTIMEO:
        *(int*)optval = (int) count_milliseconds(m_config.tdConnTimeOut);
        optlen        = sizeof(int);
        break;

    case SRTO_DRIFTTRACER:
        *(bool*)optval = m_config.bDriftTracer;
        optlen         = sizeof(bool);
        break;

    case SRTO_MINVERSION:
        *(uint32_t *)optval = m_config.uMinimumPeerSrtVersion;
        optlen              = sizeof(uint32_t);
        break;

    case SRTO_STREAMID:
        if (size_t(optlen) < m_config.sStreamName.size() + 1)
            throw CUDTException(MJ_NOTSUP, MN_INVAL, 0);

        optlen = (int)m_config.sStreamName.copy((char*)optval, (size_t)optlen - 1);
        ((char*)optval)[optlen] = '\0';
        break;

    case SRTO_CONGESTION:
        if (size_t(optlen) < m_config.sCongestion.size() + 1)
            throw CUDTException(MJ_NOTSUP, MN_INVAL, 0);

        optlen = (int)m_config.sCongestion.copy((char*)optval, (size_t)optlen - 1);
        ((char*)optval)[optlen] = '\0';
        break;

    case SRTO_MESSAGEAPI:
        optlen          = sizeof(bool);
        *(bool *)optval = m_config.bMessageAPI;
        break;

    case SRTO_PAYLOADSIZE:
        optlen         = sizeof(int);
        *(int *)optval = (int) m_config.zExpPayloadSize;
        break;

    case SRTO_KMREFRESHRATE:
        optlen = sizeof(int);
        *(int*)optval = (int)m_config.uKmRefreshRatePkt;
        break;

    case SRTO_KMPREANNOUNCE:
        optlen = sizeof(int);
        *(int*)optval = (int)m_config.uKmPreAnnouncePkt;
        break;

#if ENABLE_BONDING
    case SRTO_GROUPCONNECT:
        optlen        = sizeof (int);
        *(int*)optval = m_config.iGroupConnect;
        break;

    case SRTO_GROUPMINSTABLETIMEO:
        optlen = sizeof(int);
        *(int*)optval = (int)m_config.uMinStabilityTimeout_ms;
        break;

    case SRTO_GROUPTYPE:
        optlen         = sizeof (int);
        *(int*)optval = m_HSGroupType;
        break;
#endif

    case SRTO_ENFORCEDENCRYPTION:
        optlen          = sizeof(bool);
        *(bool *)optval = m_config.bEnforcedEnc;
        break;

    case SRTO_IPV6ONLY:
        optlen         = sizeof(int);
        *(int *)optval = m_config.iIpV6Only;
        break;

    case SRTO_PEERIDLETIMEO:
        *(int *)optval = m_config.iPeerIdleTimeout_ms;
        optlen         = sizeof(int);
        break;

    case SRTO_PACKETFILTER:
        if (size_t(optlen) < m_config.sPacketFilterConfig.size() + 1)
            throw CUDTException(MJ_NOTSUP, MN_INVAL, 0);

        optlen = (int)m_config.sPacketFilterConfig.copy((char*)optval, (size_t)optlen - 1);
        ((char*)optval)[optlen] = '\0';
        break;

    case SRTO_RETRANSMITALGO:
        *(int32_t *)optval = m_config.iRetransmitAlgo;
        optlen         = sizeof(int32_t);
        break;
#ifdef ENABLE_AEAD_API_PREVIEW
    case SRTO_CRYPTOMODE:
        if (m_pCryptoControl)
            *(int32_t*)optval = m_pCryptoControl->getCryptoMode();
        else
            *(int32_t*)optval = m_config.iCryptoMode;
        optlen = sizeof(int32_t);
        break;
#endif

    default:
        throw CUDTException(MJ_NOTSUP, MN_NONE, 0);
    }
}


#if ENABLE_BONDING
SRT_ERRNO srt::CUDT::applyMemberConfigObject(const SRT_SocketOptionObject& opt)
{
    SRT_SOCKOPT this_opt = SRTO_VERSION;
    for (size_t i = 0; i < opt.options.size(); ++i)
    {
        SRT_SocketOptionObject::SingleOption* o = opt.options[i];
        HLOGC(smlog.Debug, log << CONID() << "applyMemberConfigObject: OPTION @" << m_SocketID << " #" << o->option);
        this_opt = SRT_SOCKOPT(o->option);
        setOpt(this_opt, o->storage, o->length);
    }
    return SRT_SUCCESS;
}
#endif

bool srt::CUDT::setstreamid(SRTSOCKET u, const std::string &sid)
{
    CUDT *that = getUDTHandle(u);
    if (!that)
        return false;

    if (sid.size() > CSrtConfig::MAX_SID_LENGTH)
        return false;

    if (that->m_bConnected)
        return false;

    that->m_config.sStreamName.set(sid);
    return true;
}

string srt::CUDT::getstreamid(SRTSOCKET u)
{
    CUDT *that = getUDTHandle(u);
    if (!that)
        return "";

    return that->m_config.sStreamName.str();
}

// XXX REFACTOR: Make common code for CUDT constructor and clearData,
// possibly using CUDT::construct.
// Initial sequence number, loss, acknowledgement, etc.
void srt::CUDT::clearData()
{
    m_iMaxSRTPayloadSize = m_config.iMSS - CPacket::UDP_HDR_SIZE - CPacket::HDR_SIZE;
    HLOGC(cnlog.Debug, log << CONID() << "clearData: PAYLOAD SIZE: " << m_iMaxSRTPayloadSize);

    m_iEXPCount  = 1;
    m_iBandwidth = 1; // pkts/sec
    // XXX use some constant for this 16
    m_iDeliveryRate     = 16;
    m_iByteDeliveryRate = 16 * m_iMaxSRTPayloadSize;
    m_iAckSeqNo         = 0;
    m_tsLastAckTime     = steady_clock::now();

    // trace information
    {
        ScopedLock stat_lock(m_StatsLock);

        m_stats.tsStartTime = steady_clock::now();
        m_stats.sndr.reset();
        m_stats.rcvr.reset();

        m_stats.tsLastSampleTime = steady_clock::now();
        m_stats.traceReorderDistance = 0;
        m_stats.sndDuration = m_stats.m_sndDurationTotal = 0;
    }

    // Resetting these data because this happens when agent isn't connected.
    m_bPeerTsbPd         = false;
    m_iPeerTsbPdDelay_ms = 0;

    // TSBPD as state should be set to FALSE here.
    // Only when the HSREQ handshake is exchanged,
    // should they be set to possibly true.
    m_bTsbPd         = false;
    m_bGroupTsbPd    = false;
    m_iTsbPdDelay_ms = m_config.iRcvLatency;
    m_bTLPktDrop     = m_config.bTLPktDrop;
    m_bPeerTLPktDrop = false;

    m_bPeerNakReport = false;

    m_bPeerRexmitFlag = false;

    m_RdvState           = CHandShake::RDV_INVALID;
    m_tsRcvPeerStartTime = steady_clock::time_point();
}

void srt::CUDT::open()
{
    ScopedLock cg(m_ConnectionLock);

    clearData();

    // structures for queue
    if (m_pSNode == NULL)
        m_pSNode = new CSNode;
    m_pSNode->m_pUDT      = this;
    m_pSNode->m_tsTimeStamp = steady_clock::now();
    m_pSNode->m_iHeapLoc  = -1;

    if (m_pRNode == NULL)
        m_pRNode = new CRNode;
    m_pRNode->m_pUDT      = this;
    m_pRNode->m_tsTimeStamp = steady_clock::now();
    m_pRNode->m_pPrev = m_pRNode->m_pNext = NULL;
    m_pRNode->m_bOnList                   = false;

    // Set initial values of smoothed RTT and RTT variance.
    m_iSRTT               = INITIAL_RTT;
    m_iRTTVar             = INITIAL_RTTVAR;
    m_bIsFirstRTTReceived = false;

    // set minimum NAK and EXP timeout to 300ms
    m_tdMinNakInterval = milliseconds_from(300);
    m_tdMinExpInterval = milliseconds_from(300);

    m_tdACKInterval = microseconds_from(COMM_SYN_INTERVAL_US);
    m_tdNAKInterval = m_tdMinNakInterval;

    const steady_clock::time_point currtime = steady_clock::now();
    m_tsLastRspTime.store(currtime);
    m_tsNextACKTime.store(currtime + m_tdACKInterval);
    m_tsNextNAKTime.store(currtime + m_tdNAKInterval);
    m_tsLastRspAckTime = currtime;
    m_tsLastSndTime.store(currtime);

#if ENABLE_BONDING
    m_tsUnstableSince   = steady_clock::time_point();
    m_tsFreshActivation = steady_clock::time_point();
    m_tsWarySince       = steady_clock::time_point();
#endif

    m_iReXmitCount   = 1;
    m_iPktCount      = 0;
    m_iLightACKCount = 1;
    m_tsNextSendTime = steady_clock::time_point();
    m_tdSendTimeDiff = microseconds_from(0);

    // Now UDT is opened.
    m_bOpened = true;
}

void srt::CUDT::setListenState()
{
    ScopedLock cg(m_ConnectionLock);

    if (!m_bOpened)
        throw CUDTException(MJ_NOTSUP, MN_NONE, 0);

    if (m_bConnecting || m_bConnected)
        throw CUDTException(MJ_NOTSUP, MN_ISCONNECTED, 0);

    // listen can be called more than once
    if (m_bListening)
        return;

    // if there is already another socket listening on the same port
    if (m_pRcvQueue->setListener(this) < 0)
        throw CUDTException(MJ_NOTSUP, MN_BUSY, 0);

    m_bListening = true;
}

size_t srt::CUDT::fillSrtHandshake(uint32_t *aw_srtdata, size_t srtlen, int msgtype, int hs_version)
{
    if (srtlen < SRT_HS_E_SIZE)
    {
        LOGC(cnlog.Fatal,
             log << CONID() << "IPE: fillSrtHandshake: buffer too small: " << srtlen << " (expected: " << SRT_HS_E_SIZE << ")");
        return 0;
    }

    srtlen = SRT_HS_E_SIZE; // We use only that much space.

    memset((aw_srtdata), 0, sizeof(uint32_t) * srtlen);
    /* Current version (1.x.x) SRT handshake */
    aw_srtdata[SRT_HS_VERSION] = m_config.uSrtVersion; /* Required version */
    aw_srtdata[SRT_HS_FLAGS] |= SrtVersionCapabilities();

    switch (msgtype)
    {
    case SRT_CMD_HSREQ:
        return fillSrtHandshake_HSREQ((aw_srtdata), srtlen, hs_version);
    case SRT_CMD_HSRSP:
        return fillSrtHandshake_HSRSP((aw_srtdata), srtlen, hs_version);
    default:
        LOGC(cnlog.Fatal, log << CONID() << "IPE: fillSrtHandshake/sendSrtMsg called with value " << msgtype);
        return 0;
    }
}

size_t srt::CUDT::fillSrtHandshake_HSREQ(uint32_t *aw_srtdata, size_t /* srtlen - unused */, int hs_version)
{
    // INITIATOR sends HSREQ.

    // The TSBPD(SND|RCV) options are being set only if the TSBPD is set in the current agent.
    // The agent has a decisive power only in the range of RECEIVING the data, however it can
    // also influence the peer's latency. If agent doesn't set TSBPD mode, it doesn't send any
    // latency flags, although the peer might still want to do Rx with TSBPD. When agent sets
    // TsbPd mode, it defines latency values for Rx (itself) and Tx (peer's Rx). If peer does
    // not set TsbPd mode, it will simply ignore the proposed latency (PeerTsbPdDelay), although
    // if it has received the Rx latency as well, it must honor it and respond accordingly
    // (the latter is only in case of HSv5 and bidirectional connection).
    if (m_config.bTSBPD)
    {
        m_iTsbPdDelay_ms     = m_config.iRcvLatency;
        m_iPeerTsbPdDelay_ms = m_config.iPeerLatency;
        /*
         * Sent data is real-time, use Time-based Packet Delivery,
         * set option bit and configured delay
         */
        aw_srtdata[SRT_HS_FLAGS] |= SRT_OPT_TSBPDSND;

        if (hs_version < CUDT::HS_VERSION_SRT1)
        {
            // HSv4 - this uses only one value.
            aw_srtdata[SRT_HS_LATENCY] = SRT_HS_LATENCY_LEG::wrap(m_iPeerTsbPdDelay_ms);
        }
        else
        {
            // HSv5 - this will be understood only since this version when this exists.
            aw_srtdata[SRT_HS_LATENCY] = SRT_HS_LATENCY_SND::wrap(m_iPeerTsbPdDelay_ms);

            // And in the reverse direction.
            aw_srtdata[SRT_HS_FLAGS] |= SRT_OPT_TSBPDRCV;
            aw_srtdata[SRT_HS_LATENCY] |= SRT_HS_LATENCY_RCV::wrap(m_iTsbPdDelay_ms);

            // This wasn't there for HSv4, this setting is only for the receiver.
            // HSv5 is bidirectional, so every party is a receiver.

            if (m_bTLPktDrop)
                aw_srtdata[SRT_HS_FLAGS] |= SRT_OPT_TLPKTDROP;
        }
    }

    if (m_config.bRcvNakReport)
        aw_srtdata[SRT_HS_FLAGS] |= SRT_OPT_NAKREPORT;

    // I support SRT_OPT_REXMITFLG. Do you?
    aw_srtdata[SRT_HS_FLAGS] |= SRT_OPT_REXMITFLG;

    // Declare the API used. The flag is set for "stream" API because
    // the older versions will never set this flag, but all old SRT versions use message API.
    if (!m_config.bMessageAPI)
        aw_srtdata[SRT_HS_FLAGS] |= SRT_OPT_STREAM;

    HLOGC(cnlog.Debug,
          log << CONID() << "HSREQ/snd: LATENCY[SND:" << SRT_HS_LATENCY_SND::unwrap(aw_srtdata[SRT_HS_LATENCY])
              << " RCV:" << SRT_HS_LATENCY_RCV::unwrap(aw_srtdata[SRT_HS_LATENCY]) << "] FLAGS["
              << SrtFlagString(aw_srtdata[SRT_HS_FLAGS]) << "]");

    return 3;
}

size_t srt::CUDT::fillSrtHandshake_HSRSP(uint32_t *aw_srtdata, size_t /* srtlen - unused */, int hs_version)
{
    // Setting m_tsRcvPeerStartTime is done in processSrtMsg_HSREQ(), so
    // this condition will be skipped only if this function is called without
    // getting first received HSREQ. Doesn't look possible in both HSv4 and HSv5.
    if (is_zero(m_tsRcvPeerStartTime))
    {
        LOGC(cnlog.Fatal, log << CONID() << "IPE: fillSrtHandshake_HSRSP: m_tsRcvPeerStartTime NOT SET!");
        return 0;
    }

    // If Agent doesn't set TSBPD, it will not set the TSBPD flag back to the Peer.
    // The peer doesn't have be disturbed by it anyway.
    if (isOPT_TsbPd())
    {
        /*
         * We got and transposed peer start time (HandShake request timestamp),
         * we can support Timestamp-based Packet Delivery
         */
        aw_srtdata[SRT_HS_FLAGS] |= SRT_OPT_TSBPDRCV;

        if (hs_version < HS_VERSION_SRT1)
        {
            // HSv4 - this uses only one value
            aw_srtdata[SRT_HS_LATENCY] = SRT_HS_LATENCY_LEG::wrap(m_iTsbPdDelay_ms);
        }
        else
        {
            // HSv5 - this puts "agent's" latency into RCV field and "peer's" -
            // into SND field.
            aw_srtdata[SRT_HS_LATENCY] = SRT_HS_LATENCY_RCV::wrap(m_iTsbPdDelay_ms);
        }
    }
    else
    {
        HLOGC(cnlog.Debug, log << CONID() << "HSRSP/snd: TSBPD off, NOT responding TSBPDRCV flag.");
    }

    // Hsv5, only when peer has declared TSBPD mode.
    // The flag was already set, and the value already "maximized" in processSrtMsg_HSREQ().
    if (m_bPeerTsbPd && hs_version >= HS_VERSION_SRT1)
    {
        // HSv5 is bidirectional - so send the TSBPDSND flag, and place also the
        // peer's latency into SND field.
        aw_srtdata[SRT_HS_FLAGS] |= SRT_OPT_TSBPDSND;
        aw_srtdata[SRT_HS_LATENCY] |= SRT_HS_LATENCY_SND::wrap(m_iPeerTsbPdDelay_ms);

        HLOGC(cnlog.Debug,
              log << CONID()
                  << "HSRSP/snd: HSv5 peer uses TSBPD, responding TSBPDSND latency=" << m_iPeerTsbPdDelay_ms);
    }
    else
    {
        HLOGC(cnlog.Debug,
              log << CONID() << "HSRSP/snd: HSv" << (hs_version == CUDT::HS_VERSION_UDT4 ? 4 : 5)
                  << " with peer TSBPD=" << (m_bPeerTsbPd ? "on" : "off") << " - NOT responding TSBPDSND");
    }

    if (m_bTLPktDrop)
        aw_srtdata[SRT_HS_FLAGS] |= SRT_OPT_TLPKTDROP;

    if (m_config.bRcvNakReport)
    {
        // HSv5: Note that this setting is independent on the value of
        // m_bPeerNakReport, which represent this setting in the peer.

        aw_srtdata[SRT_HS_FLAGS] |= SRT_OPT_NAKREPORT;
        /*
         * NAK Report is so efficient at controlling bandwidth that sender TLPktDrop
         * is not needed. SRT 1.0.5 to 1.0.7 sender TLPktDrop combined with SRT 1.0
         * Timestamp-Based Packet Delivery was not well implemented and could drop
         * big I-Frame tail before sending once on low latency setups.
         * Disabling TLPktDrop in the receiver SRT Handshake Reply prevents the sender
         * from enabling Too-Late Packet Drop.
         */
        if (m_uPeerSrtVersion <= SrtVersion(1, 0, 7))
            aw_srtdata[SRT_HS_FLAGS] &= ~SRT_OPT_TLPKTDROP;
    }

    if (m_config.uSrtVersion >= SrtVersion(1, 2, 0))
    {
        if (!m_bPeerRexmitFlag)
        {
            // Peer does not request to use rexmit flag, if so,
            // we won't use as well.
            HLOGC(cnlog.Debug,
                  log << CONID() << "HSRSP/snd: AGENT understands REXMIT flag, but PEER DOES NOT. NOT setting.");
        }
        else
        {
            // Request that the rexmit bit be used as a part of msgno.
            aw_srtdata[SRT_HS_FLAGS] |= SRT_OPT_REXMITFLG;
            HLOGP(cnlog.Debug, "HSRSP/snd: AGENT UNDERSTANDS REXMIT flag and PEER reported that it does, too.");
        }
    }
    else
    {
        // Since this is now in the code, it can occur only in case when you change the
        // version specification in the build configuration.
        HLOGP(cnlog.Debug, "HSRSP/snd: AGENT DOES NOT UNDERSTAND REXMIT flag");
    }

    HLOGC(cnlog.Debug,
          log << CONID() << "HSRSP/snd: LATENCY[SND:" << SRT_HS_LATENCY_SND::unwrap(aw_srtdata[SRT_HS_LATENCY])
              << " RCV:" << SRT_HS_LATENCY_RCV::unwrap(aw_srtdata[SRT_HS_LATENCY]) << "] FLAGS["
              << SrtFlagString(aw_srtdata[SRT_HS_FLAGS]) << "]");

    return 3;
}

size_t srt::CUDT::prepareSrtHsMsg(int cmd, uint32_t *srtdata, size_t size)
{
    size_t srtlen = fillSrtHandshake(srtdata, size, cmd, handshakeVersion());
    HLOGC(cnlog.Debug, log << "CMD:" << MessageTypeStr(UMSG_EXT, cmd) << "(" << cmd << ") Len:"
                           << int(srtlen * sizeof(int32_t))
                           << " Version: " << SrtVersionString(srtdata[SRT_HS_VERSION])
                           << " Flags: " << srtdata[SRT_HS_FLAGS]
                           << " (" << SrtFlagString(srtdata[SRT_HS_FLAGS]) << ") sdelay:"
                           << srtdata[SRT_HS_LATENCY]);

    return srtlen;
}

void srt::CUDT::sendSrtMsg(int cmd, uint32_t *srtdata_in, size_t srtlen_in)
{
    CPacket srtpkt;
    int32_t srtcmd = (int32_t)cmd;

    SRT_STATIC_ASSERT(SRTDATA_MAXSIZE >= SRT_HS_E_SIZE, "SRT_CMD_MAXSZ is too small to hold all the data");
    // This will be effectively larger than SRT_HS_E_SIZE, but it will be also used for incoming data.
    uint32_t srtdata[SRTDATA_MAXSIZE];

    size_t srtlen = 0;

    if (cmd == SRT_CMD_REJECT)
    {
        // This is a value returned by processSrtMsg underlying layer, potentially
        // to be reported here. Should this happen, just send a rejection message.
        cmd                     = SRT_CMD_HSRSP;
        srtdata[SRT_HS_VERSION] = 0;
    }

    switch (cmd)
    {
    case SRT_CMD_HSREQ:
    case SRT_CMD_HSRSP:
        srtlen = prepareSrtHsMsg(cmd, srtdata, SRTDATA_MAXSIZE);
        break;

    case SRT_CMD_KMREQ: // Sender
    case SRT_CMD_KMRSP: // Receiver
        srtlen = srtlen_in;
        /* Msg already in network order
         * But CChannel:sendto will swap again (assuming 32-bit fields)
         * Pre-swap to cancel it.
         */
        HtoNLA(srtdata, srtdata_in, srtlen);
        m_pCryptoControl->updateKmState(cmd, srtlen); // <-- THIS function can't be moved to CUDT

        break;

    default:
        LOGC(cnlog.Error, log << "sndSrtMsg: IPE: cmd=" << cmd << " unsupported");
        break;
    }

    if (srtlen > 0)
    {
        /* srtpkt.pack will set message data in network order */
        srtpkt.pack(UMSG_EXT, &srtcmd, srtdata, srtlen * sizeof(int32_t));
        addressAndSend(srtpkt);
    }
}

size_t srt::CUDT::fillHsExtConfigString(uint32_t* pcmdspec, int cmd, const string& str)
{
    uint32_t* space = pcmdspec + 1;
    size_t wordsize         = (str.size() + 3) / 4;
    size_t aligned_bytesize = wordsize * 4;

    memset((space), 0, aligned_bytesize);
    memcpy((space), str.data(), str.size());
    // Preswap to little endian (in place due to possible padding zeros)
    HtoILA((space), space, wordsize);

    *pcmdspec = HS_CMDSPEC_CMD::wrap(cmd) | HS_CMDSPEC_SIZE::wrap((uint32_t) wordsize);

    return wordsize;
}

#if ENABLE_BONDING
// [[using locked(m_parent->m_ControlLock)]]
// [[using locked(s_UDTUnited.m_GlobControlLock)]]
size_t srt::CUDT::fillHsExtGroup(uint32_t* pcmdspec)
{
    SRT_ASSERT(m_parent->m_GroupOf != NULL);
    uint32_t* space = pcmdspec + 1;

    SRTSOCKET id = m_parent->m_GroupOf->id();
    SRT_GROUP_TYPE tp = m_parent->m_GroupOf->type();
    uint32_t flags = 0;

    // NOTE: this code remains as is for historical reasons.
    // The initial implementation stated that the peer id be
    // extracted so that it can be reported and possibly the
    // start time somehow encoded and written into the group
    // extension, but it was later seen not necessary. Therefore
    // this code remains, but now it's informational only.
#if ENABLE_HEAVY_LOGGING
    m_parent->m_GroupOf->debugMasterData(m_SocketID);
#endif

    // See CUDT::interpretGroup()

    uint32_t dataword = 0
        | SrtHSRequest::HS_GROUP_TYPE::wrap(tp)
        | SrtHSRequest::HS_GROUP_FLAGS::wrap(flags)
        | SrtHSRequest::HS_GROUP_WEIGHT::wrap(m_parent->m_GroupMemberData->weight);

    const uint32_t storedata [GRPD_E_SIZE] = { uint32_t(id), dataword };
    memcpy((space), storedata, sizeof storedata);

    const size_t ra_size = Size(storedata);
    *pcmdspec = HS_CMDSPEC_CMD::wrap(SRT_CMD_GROUP) | HS_CMDSPEC_SIZE::wrap(ra_size);

    return ra_size;
}
#endif

size_t srt::CUDT::fillHsExtKMREQ(uint32_t* pcmdspec, size_t ki)
{
    uint32_t* space = pcmdspec + 1;

    size_t msglen = m_pCryptoControl->getKmMsg_size(ki);
    // Make ra_size back in element unit
    // Add one extra word if the size isn't aligned to 32-bit.
    size_t ra_size = (msglen / sizeof(uint32_t)) + (msglen % sizeof(uint32_t) ? 1 : 0);

    // Store the CMD + SIZE in the next field
    *pcmdspec = HS_CMDSPEC_CMD::wrap(SRT_CMD_KMREQ) | HS_CMDSPEC_SIZE::wrap((uint32_t) ra_size);

    // Copy the key - do the endian inversion because another endian inversion
    // will be done for every control message before sending, and this KM message
    // is ALREADY in network order.
    const uint32_t* keydata = reinterpret_cast<const uint32_t*>(m_pCryptoControl->getKmMsg_data(ki));

    HLOGC(cnlog.Debug,
          log << CONID() << "createSrtHandshake: KMREQ: adding key #" << ki << " length=" << ra_size
              << " words (KmMsg_size=" << msglen << ")");
    // XXX INSECURE ": [" << FormatBinaryString((uint8_t*)keydata, msglen) << "]";

    // Yes, I know HtoNLA and NtoHLA do exactly the same operation, but I want
    // to be clear about the true intention.
    NtoHLA((space), keydata, ra_size);

    return ra_size;
}

size_t srt::CUDT::fillHsExtKMRSP(uint32_t* pcmdspec, const uint32_t* kmdata, size_t kmdata_wordsize)
{
    uint32_t* space = pcmdspec + 1;
    const uint32_t failure_kmrsp[] = {SRT_KM_S_UNSECURED};
    const uint32_t* keydata = 0;

    // Shift the starting point with the value of previously added block,
    // to start with the new one.

    size_t ra_size;

    if (kmdata_wordsize == 0)
    {
        LOGC(cnlog.Warn,
             log << CONID()
                 << "createSrtHandshake: Agent has PW, but Peer sent no KMREQ. Sending error KMRSP response");
        ra_size = 1;
        keydata = failure_kmrsp;

        // Update the KM state as well
        m_pCryptoControl->m_SndKmState = SRT_KM_S_NOSECRET;  // Agent has PW, but Peer won't decrypt
        m_pCryptoControl->m_RcvKmState = SRT_KM_S_UNSECURED; // Peer won't encrypt as well.
    }
    else
    {
        if (!kmdata)
        {
            m_RejectReason = SRT_REJ_IPE;
            LOGC(cnlog.Fatal, log << CONID() << "createSrtHandshake: IPE: srtkm_cmd=SRT_CMD_KMRSP and no kmdata!");
            return 0;
        }
        ra_size = kmdata_wordsize;
        keydata = reinterpret_cast<const uint32_t *>(kmdata);
    }

    *pcmdspec = HS_CMDSPEC_CMD::wrap(SRT_CMD_KMRSP) | HS_CMDSPEC_SIZE::wrap((uint32_t) ra_size);
    HLOGC(cnlog.Debug,
          log << CONID() << "createSrtHandshake: KMRSP: applying returned key length="
              << ra_size); // XXX INSECURE << " words: [" << FormatBinaryString((uint8_t*)kmdata,
                           // kmdata_wordsize*sizeof(uint32_t)) << "]";

    NtoHLA((space), keydata, ra_size);
    return ra_size;
}


// PREREQUISITE:
// pkt must be set the buffer and configured for UMSG_HANDSHAKE.
// Note that this function replaces also serialization for the HSv4.
bool srt::CUDT::createSrtHandshake(
        int             srths_cmd,
        int             srtkm_cmd,
        const uint32_t* kmdata,
        size_t          kmdata_wordsize, // IN WORDS, NOT BYTES!!!
        CPacket&        w_pkt,
        CHandShake&     w_hs)
{
    // This function might be called before the opposite version was recognized.
    // Check if the version is exactly 4 because this means that the peer has already
    // sent something - asynchronously, and usually in rendezvous - and we already know
    // that the peer is version 4. In this case, agent must behave as HSv4, til the end.
    if (m_ConnRes.m_iVersion == HS_VERSION_UDT4)
    {
        w_hs.m_iVersion = HS_VERSION_UDT4;
        w_hs.m_iType    = UDT_DGRAM;
        if (w_hs.m_extension)
        {
            // Should be impossible
            LOGC(cnlog.Error,
                 log << CONID() << "createSrtHandshake: IPE: EXTENSION SET WHEN peer reports version 4 - fixing...");
            w_hs.m_extension = false;
        }
    }
    else
    {
        w_hs.m_iType = 0; // Prepare it for flags
    }

    HLOGC(cnlog.Debug,
          log << CONID() << "createSrtHandshake: buf size=" << w_pkt.getLength()
              << " hsx=" << MessageTypeStr(UMSG_EXT, srths_cmd) << " kmx=" << MessageTypeStr(UMSG_EXT, srtkm_cmd)
              << " kmdata_wordsize=" << kmdata_wordsize << " version=" << w_hs.m_iVersion);

    // Once you are certain that the version is HSv5, set the enc type flags
    // to advertise pbkeylen. Otherwise make sure that the old interpretation
    // will correctly pick up the type field. PBKEYLEN should be advertized
    // regardless of what URQ stage the handshake is (note that in case of rendezvous
    // CONCLUSION might be the FIRST MESSAGE EVER RECEIVED by a party).
    if (w_hs.m_iVersion > HS_VERSION_UDT4)
    {
        // Check if there was a failure to receie HSREQ before trying to craft HSRSP.
        // If fillSrtHandshake_HSRSP catches the condition of m_tsRcvPeerStartTime == steady_clock::zero(),
        // it will return size 0, which will mess up with further extension procedures;
        // PREVENT THIS HERE.
        if (w_hs.m_iReqType == URQ_CONCLUSION && srths_cmd == SRT_CMD_HSRSP && is_zero(m_tsRcvPeerStartTime))
        {
            LOGC(cnlog.Error,
                 log << CONID()
                     << "createSrtHandshake: IPE (non-fatal): Attempting to craft HSRSP without received HSREQ. "
                        "BLOCKING extensions.");
            w_hs.m_extension = false;
        }

        // The situation when this function is called without requested extensions
        // is URQ_CONCLUSION in rendezvous mode in some of the transitions.
        // In this case for version 5 just clear the m_iType field, as it has
        // different meaning in HSv5 and contains extension flags.
        //
        // Keep 0 in the SRT_HSTYPE_HSFLAGS field, but still advertise PBKEYLEN
        // in the SRT_HSTYPE_ENCFLAGS field.
        w_hs.m_iType                  = SrtHSRequest::wrapFlags(false /*no magic in HSFLAGS*/, m_config.iSndCryptoKeyLen);

        IF_HEAVY_LOGGING(bool whether = m_config.iSndCryptoKeyLen != 0);
        HLOGC(cnlog.Debug,
              log << CONID() << "createSrtHandshake: " << (whether ? "" : "NOT ")
                  << " Advertising PBKEYLEN - value = " << m_config.iSndCryptoKeyLen);

        // Note: This is required only when sending a HS message without SRT extensions.
        // When this is to be sent with SRT extensions, then KMREQ will be attached here
        // and the PBKEYLEN will be extracted from it. If this is going to attach KMRSP
        // here, it's already too late (it should've been advertised before getting the first
        // handshake message with KMREQ).
    }
    else
    {
        w_hs.m_iType = UDT_DGRAM;
    }

    // values > URQ_CONCLUSION include also error types
    // if (w_hs.m_iVersion == HS_VERSION_UDT4 || w_hs.m_iReqType > URQ_CONCLUSION) <--- This condition was checked b4 and
    // it's only valid for caller-listener mode
    if (!w_hs.m_extension)
    {
        // Serialize only the basic handshake, if this is predicted for
        // Hsv4 peer or this is URQ_INDUCTION or URQ_WAVEAHAND.
        size_t hs_size = w_pkt.getLength();
        w_hs.store_to((w_pkt.m_pcData), (hs_size));
        w_pkt.setLength(hs_size);
        HLOGC(cnlog.Debug,
              log << CONID() << "createSrtHandshake: (no ext) size=" << hs_size << " data: " << w_hs.show());
        return true;
    }

    // Sanity check, applies to HSv5 only cases.
    if (srths_cmd == SRT_CMD_HSREQ && m_SrtHsSide == HSD_RESPONDER)
    {
        m_RejectReason = SRT_REJ_IPE;
        LOGC(cnlog.Fatal,
             log << CONID() << "IPE: SRT_CMD_HSREQ was requested to be sent in HSv5 by an INITIATOR side!");
        return false; // should cause rejection
    }

    ostringstream logext;
    logext << "HSX";

    // Install the SRT extensions
    w_hs.m_iType |= CHandShake::HS_EXT_HSREQ;

    bool have_sid = false;
    if (srths_cmd == SRT_CMD_HSREQ && !m_config.sStreamName.empty())
    {
        have_sid = true;
        w_hs.m_iType |= CHandShake::HS_EXT_CONFIG;
        logext << ",SID";
    }

    // If this is a response, we have also information
    // on the peer. If Peer is NOT filter capable, don't
    // put filter config, even if agent is capable.
    bool peer_filter_capable = true;
    if (srths_cmd == SRT_CMD_HSRSP)
    {
        if (m_sPeerPktFilterConfigString != "")
        {
            peer_filter_capable = true;
        }
        else if (IsSet(m_uPeerSrtFlags, SRT_OPT_FILTERCAP))
        {
            peer_filter_capable = true;
        }
        else
        {
            peer_filter_capable = false;
        }
    }

    // Now, if this is INITIATOR, then it has its
    // filter config already set, if configured, otherwise
    // it should not attach the filter config extension.

    // If this is a RESPONDER, then it has already received
    // the filter config string from the peer and therefore
    // possibly confronted with the contents of m_OPT_FECConfigString,
    // and if it decided to go with filter, it will be nonempty.
    bool have_filter  = false;
    if (peer_filter_capable && !m_config.sPacketFilterConfig.empty())
    {
        have_filter = true;
        w_hs.m_iType |= CHandShake::HS_EXT_CONFIG;
        logext << ",filter";
    }

    bool have_congctl = false;
    const string sm = m_config.sCongestion.str();
    if (sm != "" && sm != "live")
    {
        have_congctl = true;
        w_hs.m_iType |= CHandShake::HS_EXT_CONFIG;
        logext << ",CONGCTL";
    }

    bool have_kmreq   = false;
    // Prevent adding KMRSP only in case when BOTH:
    // - Agent has set no password
    // - no KMREQ has arrived from Peer
    // KMRSP must be always sent when:
    // - Agent set a password, Peer did not send KMREQ: Agent sets snd=NOSECRET.
    // - Agent set no password, but Peer sent KMREQ: Ageng sets rcv=NOSECRET.
    if (m_config.CryptoSecret.len > 0 || kmdata_wordsize > 0)
    {
        have_kmreq = true;
        w_hs.m_iType |= CHandShake::HS_EXT_KMREQ;
        logext << ",KMX";
    }

#if ENABLE_BONDING
    bool have_group = false;

    // Note: this is done without locking because we have the following possibilities:
    //
    // 1. Most positive: the group will be the same all the time up to the moment when we use it.
    // 2. The group will disappear when next time we try to use it having now have_group set true.
    //
    // Not possible that a group is NULL now but would appear later: the group must be either empty
    // or already set as valid at this time.
    //
    // If the 2nd possibility happens, then simply it means that the group has been closed during
    // the operation and the socket got this information updated in the meantime. This means that
    // it was an abnormal interrupt during the processing so the handshake process should be aborted
    // anyway, and that's what will be done.

    // LOCKING INFORMATION: accesing this field just for NULL check doesn't
    // hurt, even if this field could be dangling in the moment. This will be
    // followed by an additional check, done this time under lock, and there will
    // be no dangling pointers at this time.
    if (m_parent->m_GroupOf)
    {
        // Whatever group this socket belongs to, the information about
        // the group is always sent the same way with the handshake.
        have_group = true;
        w_hs.m_iType |= CHandShake::HS_EXT_CONFIG;
        logext << ",GROUP";
    }
#endif

    HLOGC(cnlog.Debug, log << CONID() << "createSrtHandshake: (ext: " << logext.str() << ") data: " << w_hs.show());

    // NOTE: The HSREQ is practically always required, although may happen
    // in future that CONCLUSION can be sent multiple times for a separate
    // stream encryption support, and this way it won't enclose HSREQ.
    // Also, KMREQ may occur multiple times.

    // So, initially store the UDT legacy handshake.
    size_t hs_size = w_pkt.getLength(), total_ra_size = (hs_size / sizeof(uint32_t)); // Maximum size of data
    w_hs.store_to((w_pkt.m_pcData), (hs_size));                                        // hs_size is updated

    size_t ra_size = hs_size / sizeof(int32_t);

    // Now attach the SRT handshake for HSREQ
    size_t    offset = ra_size;
    uint32_t *p      = reinterpret_cast<uint32_t *>(w_pkt.m_pcData);
    // NOTE: since this point, ra_size has a size in int32_t elements, NOT BYTES.

    // The first 4-byte item is the CMD/LENGTH spec.
    uint32_t *pcmdspec = p + offset; // Remember the location to be filled later, when we know the length
    ++offset;

    // Now use the original function to store the actual SRT_HS data
    // ra_size after that
    // NOTE: so far, ra_size is m_iMaxSRTPayloadSize expressed in number of elements.
    // WILL BE CHANGED HERE.
    ra_size   = fillSrtHandshake((p + offset), total_ra_size - offset, srths_cmd, HS_VERSION_SRT1);
    *pcmdspec = HS_CMDSPEC_CMD::wrap(srths_cmd) | HS_CMDSPEC_SIZE::wrap((uint32_t) ra_size);

    HLOGC(cnlog.Debug,
          log << CONID() << "createSrtHandshake: after HSREQ: offset=" << offset << " HSREQ size=" << ra_size
              << " space left: " << (total_ra_size - offset));

    // Use only in REQ phase and only if stream name is set
    if (have_sid)
    {
        // Now prepare the string with 4-byte alignment. The string size is limited
        // to half the payload size. Just a sanity check to not pack too much into
        // the conclusion packet.
        size_t size_limit = m_iMaxSRTPayloadSize / 2;

        if (m_config.sStreamName.size() >= size_limit)
        {
            m_RejectReason = SRT_REJ_ROGUE;
            LOGC(cnlog.Warn,
                 log << CONID() << "createSrtHandshake: stream id too long, limited to " << (size_limit - 1)
                     << " bytes");
            return false;
        }

        offset += ra_size + 1;
        ra_size = fillHsExtConfigString(p + offset - 1, SRT_CMD_SID, m_config.sStreamName.str());

        HLOGC(cnlog.Debug,
              log << CONID() << "createSrtHandshake: after SID [" << m_config.sStreamName.c_str()
                  << "] length=" << m_config.sStreamName.size() << " alignedln=" << (4 * ra_size)
                  << ": offset=" << offset << " SID size=" << ra_size << " space left: " << (total_ra_size - offset));
    }

    if (have_congctl)
    {
        // Pass the congctl to the other side as informational.
        // The other side should reject connection if it uses a different congctl.
        // The other side should also respond with the congctl it uses, if its non-default (for backward compatibility).

        offset += ra_size + 1;
        ra_size = fillHsExtConfigString(p + offset - 1, SRT_CMD_CONGESTION, sm);

        HLOGC(cnlog.Debug,
              log << CONID() << "createSrtHandshake: after CONGCTL [" << sm << "] length=" << sm.size()
                  << " alignedln=" << (4 * ra_size) << ": offset=" << offset << " CONGCTL size=" << ra_size
                  << " space left: " << (total_ra_size - offset));
    }

    if (have_filter)
    {
        offset += ra_size + 1;
        ra_size = fillHsExtConfigString(p + offset - 1, SRT_CMD_FILTER, m_config.sPacketFilterConfig.str());

        HLOGC(cnlog.Debug,
              log << CONID() << "createSrtHandshake: after filter [" << m_config.sPacketFilterConfig.c_str()
                  << "] length=" << m_config.sPacketFilterConfig.size() << " alignedln=" << (4 * ra_size) << ": offset="
                  << offset << " filter size=" << ra_size << " space left: " << (total_ra_size - offset));
    }

#if ENABLE_BONDING
    // Note that this will fire in both cases:
    // - When the group has been set by the user on a socket (or socket was created as a part of the group),
    //   and the handshake request is to be sent with informing the peer that this conenction belongs to a group
    // - When the agent received a HS request with a group, has created its mirror group on its side, and
    //   now sends the HS response to the peer, with ITS OWN group id (the mirror one).
    //
    // XXX Probably a condition should be checked here around the group type.
    // The time synchronization should be done only on any kind of parallel sending group.
    // Currently all groups are such groups (broadcast, backup, balancing), but it may
    // need to be changed for some other types.
    if (have_group)
    {
        // NOTE: See information about mutex ordering in api.h
        ScopedLock gdrg (uglobal().m_GlobControlLock);
        if (!m_parent->m_GroupOf)
        {
            // This may only happen if since last check of m_GroupOf pointer the socket was removed
            // from the group in the meantime, which can only happen due to that the group was closed.
            // In such a case it simply means that the handshake process was requested to be interrupted.
            LOGC(cnlog.Fatal, log << CONID() << "GROUP DISAPPEARED. Socket not capable of continuing HS");
            return false;
        }
        else
        {
            if (m_parent->m_GroupOf->closing())
            {
                m_RejectReason = SRT_REJ_IPE;
                LOGC(cnlog.Error,
                     log << CONID() << "createSrtHandshake: group is closing during the process, rejecting.");
                return false;
            }
            offset += ra_size + 1;
            ra_size = fillHsExtGroup(p + offset - 1);

            HLOGC(cnlog.Debug,
                  log << CONID() << "createSrtHandshake: after GROUP [" << sm << "] length=" << sm.size() << ": offset="
                      << offset << " GROUP size=" << ra_size << " space left: " << (total_ra_size - offset));
        }
    }
#endif

    // When encryption turned on
    if (have_kmreq)
    {
        HLOGC(cnlog.Debug,
              log << CONID() << "createSrtHandshake: "
                  << (m_config.CryptoSecret.len > 0 ? "Agent uses ENCRYPTION" : "Peer requires ENCRYPTION"));

        if (!m_pCryptoControl && (srtkm_cmd == SRT_CMD_KMREQ || srtkm_cmd == SRT_CMD_KMRSP))
        {
            m_RejectReason = SRT_REJ_IPE;
            LOGC(cnlog.Error,
                 log << CONID() << "createSrtHandshake: IPE: need to send KM, but CryptoControl does not exist."
                     << " Socket state: connected=" << boolalpha << m_bConnected << ", connecting=" << m_bConnecting
                     << ", broken=" << m_bBroken << ", closing=" << m_bClosing << ".");
            return false;
        }

        if (srtkm_cmd == SRT_CMD_KMREQ)
        {
            bool have_any_keys = false;
            for (size_t ki = 0; ki < 2; ++ki)
            {
                // Skip those that have expired
                if (!m_pCryptoControl->getKmMsg_needSend(ki, false))
                    continue;

                m_pCryptoControl->getKmMsg_markSent(ki, false);

                offset += ra_size + 1;
                ra_size = fillHsExtKMREQ(p + offset - 1, ki);

                have_any_keys = true;
            }

            if (!have_any_keys)
            {
                m_RejectReason = SRT_REJ_IPE;
                LOGC(cnlog.Error, log << CONID() << "createSrtHandshake: IPE: all keys have expired, no KM to send.");
                return false;
            }
        }
        else if (srtkm_cmd == SRT_CMD_KMRSP)
        {
            offset += ra_size + 1;
            ra_size = fillHsExtKMRSP(p + offset - 1, kmdata, kmdata_wordsize);
        }
        else
        {
            m_RejectReason = SRT_REJ_IPE;
            LOGC(cnlog.Fatal, log << CONID() << "createSrtHandshake: IPE: wrong value of srtkm_cmd: " << srtkm_cmd);
            return false;
        }
    }

    if (ra_size == 0)
    {
        // m_RejectReason is expected to be set by fillHsExtKMRSP(..) in this case.
        return false;
    }

    // ra_size + offset has a value in element unit.
    // Switch it again to byte unit.
    w_pkt.setLength((ra_size + offset) * sizeof(int32_t));

    HLOGC(cnlog.Debug,
          log << CONID() << "createSrtHandshake: filled HSv5 handshake flags: "
              << CHandShake::ExtensionFlagStr(w_hs.m_iType) << " length: " << w_pkt.getLength() << " bytes");

    return true;
}

template <class Integer>
static inline int FindExtensionBlock(Integer* begin, size_t total_length,
        size_t& w_out_len, Integer*& w_next_block)
{
    // Check if there's anything to process
    if (total_length == 0)
    {
        w_next_block = NULL;
        w_out_len    = 0;
        return SRT_CMD_NONE;
    }

    // This function extracts the block command from the block and its length.
    // The command value is returned as a function result.
    // The size of that command block is stored into w_out_len.
    // The beginning of the prospective next block is stored in w_next_block.

    // The caller must be aware that:
    // - exactly one element holds the block header (cmd+size), so the actual data are after this one.
    // - the returned size is the number of uint32_t elements since that first data element
    // - the remaining size should be manually calculated as total_length - 1 - w_out_len, or
    // simply, as w_next_block - begin.

    // Note that if the total_length is too short to extract the whole block, it will return
    // SRT_CMD_NONE. Note that total_length includes this first CMDSPEC word.
    //
    // When SRT_CMD_NONE is returned, it means that nothing has been extracted and nothing else
    // can be further extracted from this block.

    int    cmd  = HS_CMDSPEC_CMD::unwrap(*begin);
    size_t size = HS_CMDSPEC_SIZE::unwrap(*begin);

    if (size + 1 > total_length)
        return SRT_CMD_NONE;

    w_out_len = size;

    if (total_length == size + 1)
        w_next_block = NULL;
    else
        w_next_block = begin + 1 + size;

    return cmd;
}

// NOTE: the rule of order of arguments is broken here because this order
// serves better the logics and readability.
template <class Integer>
static inline bool NextExtensionBlock(Integer*& w_begin, Integer* next, size_t& w_length)
{
    if (!next)
        return false;

    w_length = w_length - (next - w_begin);
    w_begin  = next;
    return true;
}

void SrtExtractHandshakeExtensions(const char* bufbegin, size_t buflength,
        vector<SrtHandshakeExtension>& w_output)
{
    const uint32_t *begin = reinterpret_cast<const uint32_t *>(bufbegin + CHandShake::m_iContentSize);
    size_t    size  = buflength - CHandShake::m_iContentSize; // Due to previous cond check we grant it's >0
    const uint32_t *next  = 0;
    size_t    length   = size / sizeof(uint32_t);
    size_t    blocklen = 0;

    for (;;) // ONE SHOT, but continuable loop
    {
        const int cmd = FindExtensionBlock(begin, length, (blocklen), (next));

        if (cmd == SRT_CMD_NONE)
        {
            // End of blocks
            break;
        }

        w_output.push_back(SrtHandshakeExtension(cmd));

        SrtHandshakeExtension& ext = w_output.back();

        std::copy(begin+1, begin+blocklen+1, back_inserter(ext.contents));

        // Any other kind of message extracted. Search on.
        if (!NextExtensionBlock((begin), next, (length)))
            break;
    }
}

#if SRT_DEBUG_RTT
class RttTracer
{
public:
    RttTracer()
    {
    }

    ~RttTracer()
    {
        srt::sync::ScopedLock lck(m_mtx);
        m_fout.close();
    }

    void trace(const srt::sync::steady_clock::time_point& currtime,
               const std::string& event, int rtt_sample, int rttvar_sample,
               bool is_smoothed_rtt_reset, int64_t recvTotal,
               int smoothed_rtt, int rttvar)
    {
        srt::sync::ScopedLock lck(m_mtx);
        create_file();
        
        m_fout << srt::sync::FormatTimeSys(currtime) << ",";
        m_fout << srt::sync::FormatTime(currtime) << ",";
        m_fout << event << ",";
        m_fout << rtt_sample << ",";
        m_fout << rttvar_sample << ",";
        m_fout << is_smoothed_rtt_reset << ",";
        m_fout << recvTotal << ",";
        m_fout << smoothed_rtt << ",";
        m_fout << rttvar << "\n";
        m_fout.flush();
    }

private:
    void print_header()
    {
        m_fout << "Timepoint_SYST,Timepoint_STDY,Event,usRTTSample,"
                  "usRTTVarSample,IsSmoothedRTTReset,pktsRecvTotal,"
                  "usSmoothedRTT,usRTTVar\n";
    }

    void create_file()
    {
        if (m_fout.is_open())
            return;

        std::string str_tnow = srt::sync::FormatTimeSys(srt::sync::steady_clock::now());
        str_tnow.resize(str_tnow.size() - 7); // remove trailing ' [SYST]' part
        while (str_tnow.find(':') != std::string::npos) {
            str_tnow.replace(str_tnow.find(':'), 1, 1, '_');
        }
        const std::string fname = "rtt_trace_" + str_tnow + "_" + SRT_SYNC_CLOCK_STR + ".csv";
        m_fout.open(fname, std::ofstream::out);
        if (!m_fout)
            std::cerr << "IPE: Failed to open " << fname << "!!!\n";

        print_header();
    }

private:
    srt::sync::Mutex m_mtx;
    std::ofstream m_fout;
};

RttTracer s_rtt_trace;
#endif


bool srt::CUDT::processSrtMsg(const CPacket *ctrlpkt)
{
    uint32_t *srtdata = (uint32_t *)ctrlpkt->m_pcData;
    size_t    len     = ctrlpkt->getLength();
    int       etype   = ctrlpkt->getExtendedType();
    uint32_t  ts      = ctrlpkt->m_iTimeStamp;

    int res = SRT_CMD_NONE;

    HLOGC(cnlog.Debug,
          log << CONID() << "Dispatching message type=" << etype << " data length=" << (len / sizeof(int32_t)));
    switch (etype)
    {
    case SRT_CMD_HSREQ:
    {
        res = processSrtMsg_HSREQ(srtdata, len, ts, CUDT::HS_VERSION_UDT4);
        break;
    }
    case SRT_CMD_HSRSP:
    {
        res = processSrtMsg_HSRSP(srtdata, len, ts, CUDT::HS_VERSION_UDT4);
        break;
    }
    case SRT_CMD_KMREQ:
        // Special case when the data need to be processed here
        // and the appropriate message must be constructed for sending.
        // No further processing required
        {
            uint32_t srtdata_out[SRTDATA_MAXSIZE];
            size_t   len_out = 0;
            res = m_pCryptoControl->processSrtMsg_KMREQ(srtdata, len, CUDT::HS_VERSION_UDT4,
                    (srtdata_out), (len_out));
            if (res == SRT_CMD_KMRSP)
            {
                if (len_out == 1)
                {
                    if (m_config.bEnforcedEnc)
                    {
                        LOGC(cnlog.Warn,
                             log << CONID() << "KMREQ FAILURE: " << KmStateStr(SRT_KM_STATE(srtdata_out[0]))
                                 << " - rejecting per enforced encryption");
                        res = SRT_CMD_NONE;
                        break;
                    }
                    HLOGC(cnlog.Debug,
                          log << CONID()
                              << "MKREQ -> KMRSP FAILURE state: " << KmStateStr(SRT_KM_STATE(srtdata_out[0])));
                }
                else
                {
                    HLOGC(cnlog.Debug, log << CONID() << "KMREQ -> requested to send KMRSP length=" << len_out);
                }
                sendSrtMsg(SRT_CMD_KMRSP, srtdata_out, len_out);
            }
            // XXX Dead code. processSrtMsg_KMREQ now doesn't return any other value now.
            // Please review later.
            else
            {
                LOGC(cnlog.Warn, log << CONID() << "KMREQ failed to process the request - ignoring");
            }

            return true; // already done what's necessary
        }

    case SRT_CMD_KMRSP:
    {
        // KMRSP doesn't expect any following action
        m_pCryptoControl->processSrtMsg_KMRSP(srtdata, len, CUDT::HS_VERSION_UDT4);
        return true; // nothing to do
    }

    default:
        return false;
    }

    if (res == SRT_CMD_NONE)
        return true;

    // Send the message that the message handler requested.
    sendSrtMsg(res);

    return true;
}

int srt::CUDT::processSrtMsg_HSREQ(const uint32_t *srtdata, size_t bytelen, uint32_t ts, int hsv)
{
    // Set this start time in the beginning, regardless as to whether TSBPD is being
    // used or not. This must be done in the Initiator as well as Responder.

    /*
     * Compute peer StartTime in our time reference
     * This takes time zone, time drift into account.
     * Also includes current packet transit time (rtt/2)
     */
    m_tsRcvPeerStartTime = steady_clock::now() - microseconds_from(ts);
    // (in case of bonding group, this value will be OVERWRITTEN
    // later in CUDT::interpretGroup).

    // Prepare the initial runtime values of latency basing on the option values.
    // They are going to get the value fixed HERE.
    m_iTsbPdDelay_ms     = m_config.iRcvLatency;
    m_iPeerTsbPdDelay_ms = m_config.iPeerLatency;

    if (bytelen < SRT_CMD_HSREQ_MINSZ)
    {
        m_RejectReason = SRT_REJ_ROGUE;
        /* Packet smaller than minimum compatible packet size */
        LOGC(cnlog.Error, log << "HSREQ/rcv: cmd=" << SRT_CMD_HSREQ << "(HSREQ) len=" << bytelen << " invalid");
        return SRT_CMD_NONE;
    }

    LOGC(cnlog.Note, log << "HSREQ/rcv: cmd=" << SRT_CMD_HSREQ << "(HSREQ) len=" << bytelen
                         << hex << " vers=0x" << srtdata[SRT_HS_VERSION] << " opts=0x" << srtdata[SRT_HS_FLAGS]
                         << dec << " delay=" << SRT_HS_LATENCY_RCV::unwrap(srtdata[SRT_HS_LATENCY]));

    m_uPeerSrtVersion = srtdata[SRT_HS_VERSION];
    m_uPeerSrtFlags   = srtdata[SRT_HS_FLAGS];

    if (hsv == CUDT::HS_VERSION_UDT4)
    {
        if (m_uPeerSrtVersion >= SRT_VERSION_FEAT_HSv5)
        {
            m_RejectReason = SRT_REJ_ROGUE;
            LOGC(cnlog.Error,
                 log << CONID() << "HSREQ/rcv: With HSv4 version >= " << SrtVersionString(SRT_VERSION_FEAT_HSv5)
                     << " is not acceptable.");
            return SRT_CMD_REJECT;
        }
    }
    else
    {
        if (m_uPeerSrtVersion < SRT_VERSION_FEAT_HSv5)
        {
            m_RejectReason = SRT_REJ_ROGUE;
            LOGC(cnlog.Error,
                 log << CONID() << "HSREQ/rcv: With HSv5 version must be >= " << SrtVersionString(SRT_VERSION_FEAT_HSv5)
                     << " .");
            return SRT_CMD_REJECT;
        }
    }

    // Check also if the version satisfies the minimum required version
    if (m_uPeerSrtVersion < m_config.uMinimumPeerSrtVersion)
    {
        m_RejectReason = SRT_REJ_VERSION;
        LOGC(cnlog.Error,
             log << CONID() << "HSREQ/rcv: Peer version: " << SrtVersionString(m_uPeerSrtVersion)
                 << " is too old for requested: " << SrtVersionString(m_config.uMinimumPeerSrtVersion)
                 << " - REJECTING");
        return SRT_CMD_REJECT;
    }

    HLOGC(cnlog.Debug,
          log << CONID() << "HSREQ/rcv: PEER Version: " << SrtVersionString(m_uPeerSrtVersion)
              << " Flags: " << m_uPeerSrtFlags << "(" << SrtFlagString(m_uPeerSrtFlags)
              << ") Min req version:" << SrtVersionString(m_config.uMinimumPeerSrtVersion));

    m_bPeerRexmitFlag = IsSet(m_uPeerSrtFlags, SRT_OPT_REXMITFLG);
    HLOGC(cnlog.Debug, log << CONID() << "HSREQ/rcv: peer " << (m_bPeerRexmitFlag ? "UNDERSTANDS" : "DOES NOT UNDERSTAND") << " REXMIT flag");

    // Check if both use the same API type. Reject if not.
    bool peer_message_api = !IsSet(m_uPeerSrtFlags, SRT_OPT_STREAM);
    if (peer_message_api != m_config.bMessageAPI)
    {
        m_RejectReason = SRT_REJ_MESSAGEAPI;
        LOGC(cnlog.Error,
             log << CONID() << "HSREQ/rcv: Agent uses " << (m_config.bMessageAPI ? "MESSAGE" : "STREAM")
                 << " API, but the Peer declares " << (peer_message_api ? "MESSAGE" : "STREAM")
                 << " API. Not compatible transmission type, rejecting.");
        return SRT_CMD_REJECT;
    }

    SRT_STATIC_ASSERT(SRT_HS_E_SIZE == SRT_HS_LATENCY + 1, "Assuming latency is the last field");
    if (bytelen < (SRT_HS_E_SIZE * sizeof(uint32_t)))
    {
        // Handshake extension message includes VERSION, FLAGS and LATENCY
        // (3 x 32 bits). SRT v1.2.0 and earlier might supply shorter extension message,
        // without LATENCY fields.
        // It is acceptable, as long as the latency flags are not set on our side.
        //
        //  0 1 2 3 4 5 6 7 8 9 0 1 2 3 4 5 6 7 8 9 0 1 2 3 4 5 6 7 8 9 0 1
        // +-+-+-+-+-+-+-+-+-+-+-+-+-+-+-+-+-+-+-+-+-+-+-+-+-+-+-+-+-+-+-+-+
        // |                          SRT Version                          |
        // +-+-+-+-+-+-+-+-+-+-+-+-+-+-+-+-+-+-+-+-+-+-+-+-+-+-+-+-+-+-+-+-+
        // |                           SRT Flags                           |
        // +-+-+-+-+-+-+-+-+-+-+-+-+-+-+-+-+-+-+-+-+-+-+-+-+-+-+-+-+-+-+-+-+
        // |      Receiver TSBPD Delay     |       Sender TSBPD Delay      |
        // +-+-+-+-+-+-+-+-+-+-+-+-+-+-+-+-+-+-+-+-+-+-+-+-+-+-+-+-+-+-+-+-+
        if (IsSet(m_uPeerSrtFlags, SRT_OPT_TSBPDSND) || IsSet(m_uPeerSrtFlags, SRT_OPT_TSBPDRCV))
        {
            m_RejectReason = SRT_REJ_ROGUE;
            LOGC(cnlog.Error,
                 log << CONID()
                     << "HSREQ/rcv: Peer sent only VERSION + FLAGS HSREQ, but TSBPD flags are set. Rejecting.");
            return SRT_CMD_REJECT;
        }

        LOGC(cnlog.Warn,
             log << CONID() << "HSREQ/rcv: Peer sent only VERSION + FLAGS HSREQ, not getting any TSBPD settings.");
        // Don't process any further settings in this case. Turn off TSBPD, just for a case.
        m_bTsbPd     = false;
        m_bPeerTsbPd = false;
        return SRT_CMD_HSRSP;
    }

    const uint32_t latencystr = srtdata[SRT_HS_LATENCY];

    if (IsSet(m_uPeerSrtFlags, SRT_OPT_TSBPDSND))
    {
        // TimeStamp-based Packet Delivery feature enabled
        if (!isOPT_TsbPd())
        {
            LOGC(cnlog.Warn,
                 log << CONID() << "HSREQ/rcv: Agent did not set rcv-TSBPD - ignoring proposed latency from peer");

            // Note: also don't set the peer TSBPD flag HERE because
            // - in HSv4 it will be a sender, so it doesn't matter anyway
            // - in HSv5 if it's going to receive, the TSBPDRCV flag will define it.
        }
        else
        {
            int peer_decl_latency;
            if (hsv < CUDT::HS_VERSION_SRT1)
            {
                // In HSv4 there is only one value and this is the latency
                // that the sender peer proposes for the agent.
                peer_decl_latency = SRT_HS_LATENCY_LEG::unwrap(latencystr);
            }
            else
            {
                // In HSv5 there are latency declared for sending and receiving separately.

                // SRT_HS_LATENCY_SND is the value that the peer proposes to be the
                // value used by agent when receiving data. We take this as a local latency value.
                peer_decl_latency = SRT_HS_LATENCY_SND::unwrap(srtdata[SRT_HS_LATENCY]);
            }

            // Use the maximum latency out of latency from our settings and the latency
            // "proposed" by the peer.
            int maxdelay = std::max(m_iTsbPdDelay_ms, peer_decl_latency);
            HLOGC(cnlog.Debug,
                  log << CONID() << "HSREQ/rcv: LOCAL/RCV LATENCY: Agent:" << m_iTsbPdDelay_ms
                      << " Peer:" << peer_decl_latency << "  Selecting:" << maxdelay);
            m_iTsbPdDelay_ms = maxdelay;
            m_bTsbPd = true;
        }
    }
    else
    {
        std::string how_about_agent = isOPT_TsbPd() ? "BUT AGENT DOES" : "and nor does Agent";
        HLOGC(cnlog.Debug, log << CONID() << "HSREQ/rcv: Peer DOES NOT USE latency for sending - " << how_about_agent);
    }

    // This happens when the HSv5 RESPONDER receives the HSREQ message; it declares
    // that the peer INITIATOR will receive the data and informs about its predefined
    // latency. We need to maximize this with our setting of the peer's latency and
    // record as peer's latency, which will be then sent back with HSRSP.
    if (hsv > CUDT::HS_VERSION_UDT4 && IsSet(m_uPeerSrtFlags, SRT_OPT_TSBPDRCV))
    {
        // So, PEER uses TSBPD, set the flag.
        // NOTE: it doesn't matter, if AGENT uses TSBPD.
        m_bPeerTsbPd = true;

        // SRT_HS_LATENCY_RCV is the value that the peer declares as to be
        // used by it when receiving data. We take this as a peer's value,
        // and select the maximum of this one and our proposed latency for the peer.
        int peer_decl_latency = SRT_HS_LATENCY_RCV::unwrap(latencystr);
        int maxdelay          = std::max(m_iPeerTsbPdDelay_ms, peer_decl_latency);
        HLOGC(cnlog.Debug,
              log << CONID() << "HSREQ/rcv: PEER/RCV LATENCY: Agent:" << m_iPeerTsbPdDelay_ms
                  << " Peer:" << peer_decl_latency << " Selecting:" << maxdelay);
        m_iPeerTsbPdDelay_ms = maxdelay;
    }
    else
    {
        std::string how_about_agent = isOPT_TsbPd() ? "BUT AGENT DOES" : "and nor does Agent";
        HLOGC(cnlog.Debug,
              log << CONID() << "HSREQ/rcv: Peer DOES NOT USE latency for receiving - " << how_about_agent);
    }

    if (hsv > CUDT::HS_VERSION_UDT4)
    {
        // This is HSv5, do the same things as required for the sending party in HSv4,
        // as in HSv5 this can also be a sender.
        if (IsSet(m_uPeerSrtFlags, SRT_OPT_TLPKTDROP))
        {
            // Too late packets dropping feature supported
            m_bPeerTLPktDrop = true;
        }
        if (IsSet(m_uPeerSrtFlags, SRT_OPT_NAKREPORT))
        {
            // Peer will send Periodic NAK Reports
            m_bPeerNakReport = true;
        }
    }

    return SRT_CMD_HSRSP;
}

int srt::CUDT::processSrtMsg_HSRSP(const uint32_t *srtdata, size_t bytelen, uint32_t ts, int hsv)
{
    // XXX Check for mis-version
    // With HSv4 we accept only version less than 1.3.0
    if (hsv == CUDT::HS_VERSION_UDT4 && srtdata[SRT_HS_VERSION] >= SRT_VERSION_FEAT_HSv5)
    {
        LOGC(cnlog.Error, log << CONID() << "HSRSP/rcv: With HSv4 version >= 1.2.0 is not acceptable.");
        return SRT_CMD_NONE;
    }

    if (bytelen < SRT_CMD_HSRSP_MINSZ)
    {
        /* Packet smaller than minimum compatible packet size */
        LOGC(cnlog.Error, log << CONID() << "HSRSP/rcv: cmd=" << SRT_CMD_HSRSP << "(HSRSP) len=" << bytelen << " invalid");
        return SRT_CMD_NONE;
    }

    // Set this start time in the beginning, regardless as to whether TSBPD is being
    // used or not. This must be done in the Initiator as well as Responder. In case when
    // agent is sender only (HSv4) this value simply won't be used.

    /*
     * Compute peer StartTime in our time reference
     * This takes time zone, time drift into account.
     * Also includes current packet transit time (rtt/2)
     */

    if (is_zero(m_tsRcvPeerStartTime))
    {
        // Do not set this time when it's already set, which may be the case
        // if the agent has this value already "borrowed" from a master socket
        // that was in the group at the time when it was added.
        m_tsRcvPeerStartTime = steady_clock::now() - microseconds_from(ts);
        HLOGC(cnlog.Debug,
              log << CONID()
                  << "HSRSP/rcv: PEER START TIME not yet defined, setting: " << FormatTime(m_tsRcvPeerStartTime));
    }
    else
    {
        HLOGC(cnlog.Debug,
              log << CONID()
                  << "HSRSP/rcv: PEER START TIME already set (derived): " << FormatTime(m_tsRcvPeerStartTime));
    }

    m_uPeerSrtVersion = srtdata[SRT_HS_VERSION];
    m_uPeerSrtFlags   = srtdata[SRT_HS_FLAGS];

    HLOGC(cnlog.Debug, log << "HSRSP/rcv: Version: " << SrtVersionString(m_uPeerSrtVersion)
                           << " Flags: SND:" << setw(8) << setfill('0') << hex << m_uPeerSrtFlags
                           << setw(0) << " (" << SrtFlagString(m_uPeerSrtFlags) << ")");
    // Basic version check
    if (m_uPeerSrtVersion < m_config.uMinimumPeerSrtVersion)
    {
        m_RejectReason = SRT_REJ_VERSION;
        LOGC(cnlog.Error,
             log << CONID() << "HSRSP/rcv: Peer version: " << SrtVersionString(m_uPeerSrtVersion)
                 << " is too old for requested: " << SrtVersionString(m_config.uMinimumPeerSrtVersion)
                 << " - REJECTING");
        return SRT_CMD_REJECT;
    }

    if (hsv == CUDT::HS_VERSION_UDT4)
    {
        // The old HSv4 way: extract just one value and put it under peer.
        if (IsSet(m_uPeerSrtFlags, SRT_OPT_TSBPDRCV))
        {
            // TsbPd feature enabled
            m_bPeerTsbPd         = true;
            m_iPeerTsbPdDelay_ms = SRT_HS_LATENCY_LEG::unwrap(srtdata[SRT_HS_LATENCY]);
            HLOGC(cnlog.Debug,
                  log << CONID() << "HSRSP/rcv: LATENCY: Peer/snd:" << m_iPeerTsbPdDelay_ms
                      << " (Agent: declared:" << m_iTsbPdDelay_ms << " rcv:" << m_iTsbPdDelay_ms << ")");
        }
        // TSBPDSND isn't set in HSv4 by the RESPONDER, because HSv4 RESPONDER is always RECEIVER.
    }
    else
    {
        // HSv5 way: extract the receiver latency and sender latency, if used.

        // PEER WILL RECEIVE TSBPD == AGENT SHALL SEND TSBPD.
        if (IsSet(m_uPeerSrtFlags, SRT_OPT_TSBPDRCV))
        {
            // TsbPd feature enabled
            m_bPeerTsbPd         = true;
            m_iPeerTsbPdDelay_ms = SRT_HS_LATENCY_RCV::unwrap(srtdata[SRT_HS_LATENCY]);
            HLOGC(cnlog.Debug, log << CONID() << "HSRSP/rcv: LATENCY: Peer/snd:" << m_iPeerTsbPdDelay_ms << "ms");
        }
        else
        {
            HLOGC(cnlog.Debug, log << CONID() << "HSRSP/rcv: Peer (responder) DOES NOT USE latency");
        }

        // PEER WILL SEND TSBPD == AGENT SHALL RECEIVE TSBPD.
        if (IsSet(m_uPeerSrtFlags, SRT_OPT_TSBPDSND))
        {
            if (!isOPT_TsbPd())
            {
                LOGC(cnlog.Warn,
                     log << CONID()
                         << "HSRSP/rcv: BUG? Peer (responder) declares sending latency, but Agent turned off TSBPD.");
            }
            else
            {
                m_bTsbPd = true; // NOTE: in case of Group TSBPD receiving, this field will be SWITCHED TO m_bGroupTsbPd.
                // Take this value as a good deal. In case when the Peer did not "correct" the latency
                // because it has TSBPD turned off, just stay with the present value defined in options.
                m_iTsbPdDelay_ms = SRT_HS_LATENCY_SND::unwrap(srtdata[SRT_HS_LATENCY]);
                HLOGC(cnlog.Debug, log << CONID() << "HSRSP/rcv: LATENCY Agent/rcv: " << m_iTsbPdDelay_ms << "ms");
            }
        }
    }

    if ((m_config.uSrtVersion >= SrtVersion(1, 0, 5)) && IsSet(m_uPeerSrtFlags, SRT_OPT_TLPKTDROP))
    {
        // Too late packets dropping feature supported
        m_bPeerTLPktDrop = true;
    }

    if ((m_config.uSrtVersion >= SrtVersion(1, 1, 0)) && IsSet(m_uPeerSrtFlags, SRT_OPT_NAKREPORT))
    {
        // Peer will send Periodic NAK Reports
        m_bPeerNakReport = true;
    }

    if (m_config.uSrtVersion >= SrtVersion(1, 2, 0))
    {
        if (IsSet(m_uPeerSrtFlags, SRT_OPT_REXMITFLG))
        {
            // Peer will use REXMIT flag in packet retransmission.
            m_bPeerRexmitFlag = true;
            HLOGP(cnlog.Debug, "HSRSP/rcv: 1.2.0+ Agent understands REXMIT flag and so does peer.");
        }
        else
        {
            HLOGP(cnlog.Debug, "HSRSP/rcv: Agent understands REXMIT flag, but PEER DOES NOT");
        }
    }
    else
    {
        HLOGP(cnlog.Debug, "HSRSP/rcv: <1.2.0 Agent DOESN'T understand REXMIT flag");
    }

    handshakeDone();

    return SRT_CMD_NONE;
}

// This function is called only when the URQ_CONCLUSION handshake has been received from the peer.
bool srt::CUDT::interpretSrtHandshake(const CHandShake& hs,
                                 const CPacket&    hspkt,
                                 uint32_t*         out_data SRT_ATR_UNUSED,
                                 size_t*           pw_len)
{
    // Initialize pw_len to 0 to handle the unencrypted case
    if (pw_len)
        *pw_len = 0;

    // The version=0 statement as rejection is used only since HSv5.
    // The HSv4 sends the AGREEMENT handshake message with version=0, do not misinterpret it.
    if (m_ConnRes.m_iVersion > HS_VERSION_UDT4 && hs.m_iVersion == 0)
    {
        m_RejectReason = SRT_REJ_PEER;
        LOGC(cnlog.Error, log << CONID() << "HS VERSION = 0, meaning the handshake has been rejected.");
        return false;
    }

    if (hs.m_iVersion < HS_VERSION_SRT1)
    {
        if (m_config.uMinimumPeerSrtVersion && m_config.uMinimumPeerSrtVersion >= SRT_VERSION_FEAT_HSv5)
        {
            m_RejectReason = SRT_REJ_VERSION;
            // This means that a version with minimum 1.3.0 that features HSv5 is required,
            // hence all HSv4 clients should be rejected.
            LOGP(cnlog.Error, "interpretSrtHandshake: minimum peer version 1.3.0 (HSv5 only), rejecting HSv4 client");
            return false;
        }
        return true; // do nothing
    }

    // Anyway, check if the handshake contains any extra data.
    if (hspkt.getLength() <= CHandShake::m_iContentSize)
    {
        m_RejectReason = SRT_REJ_ROGUE;
        // This would mean that the handshake was at least HSv5, but somehow no extras were added.
        // Dismiss it then, however this has to be logged.
        LOGC(cnlog.Error, log << CONID() << "HS VERSION=" << hs.m_iVersion << " but no handshake extension found!");
        return false;
    }

    // We still believe it should work, let's check the flags.
    const int ext_flags = SrtHSRequest::SRT_HSTYPE_HSFLAGS::unwrap(hs.m_iType);
    if (ext_flags == 0)
    {
        m_RejectReason = SRT_REJ_ROGUE;
        LOGC(cnlog.Error,
             log << CONID() << "HS VERSION=" << hs.m_iVersion << " but no handshake extension flags are set!");
        return false;
    }

    HLOGC(cnlog.Debug,
          log << CONID() << "HS VERSION=" << hs.m_iVersion
              << " EXTENSIONS: " << CHandShake::ExtensionFlagStr(ext_flags));

    // Ok, now find the beginning of an int32_t array that follows the UDT handshake.
    uint32_t* p    = reinterpret_cast<uint32_t*>(hspkt.m_pcData + CHandShake::m_iContentSize);
    size_t    size = hspkt.getLength() - CHandShake::m_iContentSize; // Due to previous cond check we grant it's >0

    int hsreq_type_cmd SRT_ATR_UNUSED = SRT_CMD_NONE;

    if (IsSet(ext_flags, CHandShake::HS_EXT_HSREQ))
    {
        HLOGC(cnlog.Debug, log << CONID() << "interpretSrtHandshake: extracting HSREQ/RSP type extension");
        uint32_t *begin    = p;
        uint32_t *next     = 0;
        size_t    length   = size / sizeof(uint32_t);
        size_t    blocklen = 0;

        for (;;) // this is ONE SHOT LOOP
        {
            int cmd = FindExtensionBlock(begin, length, (blocklen), (next));

            size_t bytelen = blocklen * sizeof(uint32_t);

            if (cmd == SRT_CMD_HSREQ)
            {
                hsreq_type_cmd = cmd;
                // Set is the size as it should, then give it for interpretation for
                // the proper function.
                if (blocklen < SRT_HS_E_SIZE)
                {
                    m_RejectReason = SRT_REJ_ROGUE;
                    LOGC(cnlog.Error,
                         log << CONID() << "HS-ext HSREQ found but invalid size: " << bytelen
                             << " (expected: " << SRT_HS_E_SIZE << ")");
                    return false; // don't interpret
                }

                int rescmd = processSrtMsg_HSREQ(begin + 1, bytelen, hspkt.m_iTimeStamp, HS_VERSION_SRT1);
                // Interpreted? Then it should be responded with SRT_CMD_HSRSP.
                if (rescmd != SRT_CMD_HSRSP)
                {
                    // m_RejectReason already set
                    LOGC(cnlog.Error,
                         log << CONID() << "interpretSrtHandshake: process HSREQ returned unexpected value " << rescmd);
                    return false;
                }
                handshakeDone();
                // updateAfterSrtHandshake -> moved to postConnect and processRendezvous
            }
            else if (cmd == SRT_CMD_HSRSP)
            {
                hsreq_type_cmd = cmd;
                // Set is the size as it should, then give it for interpretation for
                // the proper function.
                if (blocklen < SRT_HS_E_SIZE)
                {
                    m_RejectReason = SRT_REJ_ROGUE;
                    LOGC(cnlog.Error,
                         log << CONID() << "HS-ext HSRSP found but invalid size: " << bytelen
                             << " (expected: " << SRT_HS_E_SIZE << ")");

                    return false; // don't interpret
                }

                int rescmd = processSrtMsg_HSRSP(begin + 1, bytelen, hspkt.m_iTimeStamp, HS_VERSION_SRT1);
                // Interpreted? Then it should be responded with SRT_CMD_NONE.
                // (nothing to be responded for HSRSP, unless there was some kinda problem)
                if (rescmd != SRT_CMD_NONE)
                {
                    // Just formally; the current code doesn't seem to return anything else
                    // (unless it's already set)
                    if (m_RejectReason == SRT_REJ_UNKNOWN)
                        m_RejectReason = SRT_REJ_ROGUE;
                    LOGC(cnlog.Error,
                         log << CONID() << "interpretSrtHandshake: process HSRSP returned unexpected value " << rescmd);
                    return false;
                }
                handshakeDone();
                // updateAfterSrtHandshake -> moved to postConnect and processRendezvous
            }
            else if (cmd == SRT_CMD_NONE)
            {
                m_RejectReason = SRT_REJ_ROGUE;
                LOGC(cnlog.Warn,
                     log << CONID() << "interpretSrtHandshake: no HSREQ/HSRSP block found in the handshake msg!");
                // This means that there can be no more processing done by FindExtensionBlock().
                // And we haven't found what we need - otherwise one of the above cases would pass
                // and lead to exit this loop immediately.
                return false;
            }
            else
            {
                // Any other kind of message extracted. Search on.
                length -= (next - begin);
                begin = next;
                if (begin)
                    continue;
            }

            break;
        }
    }

    HLOGC(cnlog.Debug, log << CONID() << "interpretSrtHandshake: HSREQ done, checking KMREQ");

    // Now check the encrypted

    bool encrypted = false;

    if (IsSet(ext_flags, CHandShake::HS_EXT_KMREQ))
    {
        HLOGC(cnlog.Debug, log << CONID() << "interpretSrtHandshake: extracting KMREQ/RSP type extension");

#ifdef SRT_ENABLE_ENCRYPTION
        if (!m_pCryptoControl->hasPassphrase())
        {
            if (m_config.bEnforcedEnc)
            {
                m_RejectReason = SRT_REJ_UNSECURE;
                LOGC(cnlog.Error,
                     log << CONID()
                         << "HS KMREQ: Peer declares encryption, but agent does not - rejecting per enforced "
                            "encryption");
                return false;
            }

            LOGC(cnlog.Warn,
                 log << CONID()
                     << "HS KMREQ: Peer declares encryption, but agent does not - still allowing connection.");

            // Still allow for connection, and allow Agent to send unencrypted stream to the peer.
            // Also normally allow the key to be processed; worst case it will send the failure response.
        }

        uint32_t *begin    = p;
        uint32_t *next     = 0;
        size_t    length   = size / sizeof(uint32_t);
        size_t    blocklen = 0;

        for (;;) // This is one shot loop, unless REPEATED by 'continue'.
        {
            int cmd = FindExtensionBlock(begin, length, (blocklen), (next));

            HLOGC(cnlog.Debug,
                  log << CONID() << "interpretSrtHandshake: found extension: (" << cmd << ") "
                      << MessageTypeStr(UMSG_EXT, cmd));

            size_t bytelen = blocklen * sizeof(uint32_t);
            if (cmd == SRT_CMD_KMREQ)
            {
                if (!out_data || !pw_len)
                {
                    m_RejectReason = SRT_REJ_IPE;
                    LOGC(cnlog.Fatal, log << CONID() << "IPE: HS/KMREQ extracted without passing target buffer!");
                    return false;
                }

                int res = m_pCryptoControl->processSrtMsg_KMREQ(begin + 1, bytelen, HS_VERSION_SRT1,
                            (out_data), (*pw_len));
                if (res != SRT_CMD_KMRSP)
                {
                    m_RejectReason = SRT_REJ_IPE;
                    // Something went wrong.
                    HLOGC(cnlog.Debug,
                          log << CONID() << "interpretSrtHandshake: IPE/EPE KMREQ processing failed - returned "
                              << res);
                    return false;
                }
                if (*pw_len == 1)
                {
#ifdef ENABLE_AEAD_API_PREVIEW
                    if (m_pCryptoControl->m_RcvKmState == SRT_KM_S_BADCRYPTOMODE)
                    {
                        // Cryptographic modes mismatch. Not acceptable at all.
                        m_RejectReason = SRT_REJ_CRYPTO;
                        LOGC(cnlog.Error,
                             log << CONID()
                                 << "interpretSrtHandshake: KMREQ result: Bad crypto mode - rejecting");
                        return false;
                    }
#endif

                    // This means that there was an abnormal encryption situation occurred.
                    // This is inacceptable in case of strict encryption.
                    if (m_config.bEnforcedEnc)
                    {
                        if (m_pCryptoControl->m_RcvKmState == SRT_KM_S_BADSECRET)
                        {
                            m_RejectReason = SRT_REJ_BADSECRET;
                        }
                        else
                        {
                            m_RejectReason = SRT_REJ_UNSECURE;
                        }
                        LOGC(cnlog.Error,
                             log << CONID()
                                 << "interpretSrtHandshake: KMREQ result abnornal - rejecting per enforced encryption");
                        return false;
                    }
                }
                encrypted = true;
            }
            else if (cmd == SRT_CMD_KMRSP)
            {
                int res = m_pCryptoControl->processSrtMsg_KMRSP(begin + 1, bytelen, HS_VERSION_SRT1);
                if (m_config.bEnforcedEnc && res == -1)
                {
                    if (m_pCryptoControl->m_SndKmState == SRT_KM_S_BADSECRET)
                        m_RejectReason = SRT_REJ_BADSECRET;
#ifdef ENABLE_AEAD_API_PREVIEW
                    else if (m_pCryptoControl->m_SndKmState == SRT_KM_S_BADCRYPTOMODE)
                        m_RejectReason = SRT_REJ_CRYPTO;
#endif
                    else
                        m_RejectReason = SRT_REJ_UNSECURE;
                    LOGC(cnlog.Error,
                         log << CONID() << "KMRSP failed - rejecting connection as per enforced encryption.");
                    return false;
                }
                encrypted = true;
            }
            else if (cmd == SRT_CMD_NONE)
            {
                m_RejectReason = SRT_REJ_ROGUE;
                LOGC(cnlog.Error, log << CONID() << "HS KMREQ expected - none found!");
                return false;
            }
            else
            {
                HLOGC(cnlog.Debug, log << CONID() << "interpretSrtHandshake: ... skipping " << MessageTypeStr(UMSG_EXT, cmd));
                if (NextExtensionBlock((begin), next, (length)))
                    continue;
            }

            break;
        }
#else
        // When encryption is not enabled at compile time, behave as if encryption wasn't set,
        // so accordingly to StrictEncryption flag.

        if (m_config.bEnforcedEnc)
        {
            m_RejectReason = SRT_REJ_UNSECURE;
            LOGC(cnlog.Error,
                 log << CONID()
                     << "HS KMREQ: Peer declares encryption, but agent didn't enable it at compile time - rejecting "
                        "per enforced encryption");
            return false;
        }

        LOGC(cnlog.Warn,
             log << CONID()
                 << "HS KMREQ: Peer declares encryption, but agent didn't enable it at compile time - still allowing "
                    "connection.");
        encrypted = true;
#endif
    }

    bool   have_congctl = false;
    bool   have_filter  = false;
    string agsm = m_config.sCongestion.str();
    if (agsm == "")
    {
        agsm = "live";
        m_config.sCongestion.set("live", 4);
    }

    bool have_group SRT_ATR_UNUSED = false;

    if (IsSet(ext_flags, CHandShake::HS_EXT_CONFIG))
    {
        HLOGC(cnlog.Debug, log << CONID() << "interpretSrtHandshake: extracting various CONFIG extensions");

        uint32_t *begin    = p;
        uint32_t *next     = 0;
        size_t    length   = size / sizeof(uint32_t);
        size_t    blocklen = 0;

        for (;;) // This is one shot loop, unless REPEATED by 'continue'.
        {
            int cmd = FindExtensionBlock(begin, length, (blocklen), (next));

            HLOGC(cnlog.Debug,
                  log << CONID() << "interpretSrtHandshake: found extension: (" << cmd << ") "
                      << MessageTypeStr(UMSG_EXT, cmd));

            const size_t bytelen = blocklen * sizeof(uint32_t);
            if (cmd == SRT_CMD_SID)
            {
                if (!bytelen || bytelen > CSrtConfig::MAX_SID_LENGTH)
                {
                    LOGC(cnlog.Error,
                         log << CONID() << "interpretSrtHandshake: STREAMID length " << bytelen << " is 0 or > "
                             << +CSrtConfig::MAX_SID_LENGTH << " - PROTOCOL ERROR, REJECTING");
                    return false;
                }
                // Copied through a cleared array. This is because the length is aligned to 4
                // where the padding is filled by zero bytes. For the case when the string is
                // exactly of a 4-divisible length, we make a big array with maximum allowed size
                // filled with zeros. Copying to this array should then copy either only the valid
                // characters of the string (if the length is divisible by 4), or the string with
                // padding zeros. In all these cases in the resulting array we should have all
                // subsequent characters of the string plus at least one '\0' at the end. This will
                // make it a perfect NUL-terminated string, to be used to initialize a string.
                char target[CSrtConfig::MAX_SID_LENGTH + 1];
                memset((target), 0, CSrtConfig::MAX_SID_LENGTH + 1);
                memcpy((target), begin + 1, bytelen);

                // Un-swap on big endian machines
                ItoHLA((uint32_t *)target, (uint32_t *)target, blocklen);

                m_config.sStreamName.set(target, strlen(target));
                HLOGC(cnlog.Debug,
                      log << CONID() << "CONNECTOR'S REQUESTED SID [" << m_config.sStreamName.c_str()
                          << "] (bytelen=" << bytelen << " blocklen=" << blocklen << ")");
            }
            else if (cmd == SRT_CMD_CONGESTION)
            {
                if (have_congctl)
                {
                    m_RejectReason = SRT_REJ_ROGUE;
                    LOGC(cnlog.Error, log << CONID() << "CONGCTL BLOCK REPEATED!");
                    return false;
                }

                if (!bytelen || bytelen > CSrtConfig::MAX_CONG_LENGTH)
                {
                    LOGC(cnlog.Error,
                         log << CONID() << "interpretSrtHandshake: CONGESTION-control type length " << bytelen
                             << " is 0 or > " << +CSrtConfig::MAX_CONG_LENGTH << " - PROTOCOL ERROR, REJECTING");
                    return false;
                }
                // Declare that congctl has been received
                have_congctl = true;

                char target[CSrtConfig::MAX_CONG_LENGTH + 1];
                memset((target), 0, CSrtConfig::MAX_CONG_LENGTH + 1);
                memcpy((target), begin + 1, bytelen);
                // Un-swap on big endian machines
                ItoHLA((uint32_t *)target, (uint32_t *)target, blocklen);

                string sm = target;

                // As the congctl has been declared by the peer,
                // check if your congctl is compatible.
                // sm cannot be empty, but the agent's sm can be empty meaning live.
                if (sm != agsm)
                {
                    m_RejectReason = SRT_REJ_CONGESTION;
                    LOGC(cnlog.Error,
                         log << CONID() << "PEER'S CONGCTL '" << sm << "' does not match AGENT'S CONGCTL '" << agsm
                             << "'");
                    return false;
                }

                HLOGC(cnlog.Debug,
                      log << CONID() << "CONNECTOR'S CONGCTL [" << sm << "] (bytelen=" << bytelen
                          << " blocklen=" << blocklen << ")");
            }
            else if (cmd == SRT_CMD_FILTER)
            {
                if (have_filter)
                {
                    m_RejectReason = SRT_REJ_FILTER;
                    LOGC(cnlog.Error, log << CONID() << "FILTER BLOCK REPEATED!");
                    return false;
                }

                if (!bytelen || bytelen > CSrtConfig::MAX_PFILTER_LENGTH)
                {
                    LOGC(cnlog.Error,
                         log << CONID() << "interpretSrtHandshake: packet-filter type length " << bytelen
                             << " is 0 or > " << +CSrtConfig::MAX_PFILTER_LENGTH << " - PROTOCOL ERROR, REJECTING");
                    return false;
                }
                // Declare that filter has been received
                have_filter = true;

                char target[CSrtConfig::MAX_PFILTER_LENGTH + 1];
                memset((target), 0, CSrtConfig::MAX_PFILTER_LENGTH + 1);
                memcpy((target), begin + 1, bytelen);
                // Un-swap on big endian machines
                ItoHLA((uint32_t *)target, (uint32_t *)target, blocklen);

                string fltcfg = target;

                HLOGC(cnlog.Debug,
                      log << CONID() << "PEER'S FILTER CONFIG [" << fltcfg << "] (bytelen=" << bytelen
                          << " blocklen=" << blocklen << ")");

                if (!checkApplyFilterConfig(fltcfg))
                {
                    m_RejectReason = SRT_REJ_FILTER;
                    LOGC(cnlog.Error, log << CONID() << "PEER'S FILTER CONFIG [" << fltcfg << "] has been rejected");
                    return false;
                }
            }
#if ENABLE_BONDING
            else if ( cmd == SRT_CMD_GROUP )
            {
                // Note that this will fire in both cases:
                // - When receiving HS request from the Initiator, which belongs to a group, and agent must
                //   create the mirror group on his side (or join the existing one, if there's already
                //   a mirror group for that group ID).
                // - When receiving HS response from the Responder, with its mirror group ID, so the agent
                //   must put the group into his peer group data
                int32_t groupdata[GRPD_E_SIZE] = {};
                if (bytelen < GRPD_MIN_SIZE * GRPD_FIELD_SIZE || bytelen % GRPD_FIELD_SIZE)
                {
                    m_RejectReason = SRT_REJ_ROGUE;
                    LOGC(cnlog.Error, log << CONID() << "PEER'S GROUP wrong size: " << (bytelen/GRPD_FIELD_SIZE));
                    return false;
                }
                size_t groupdata_size = bytelen / GRPD_FIELD_SIZE;

                memcpy(groupdata, begin+1, bytelen);
                if (!interpretGroup(groupdata, groupdata_size, hsreq_type_cmd) )
                {
                    // m_RejectReason handled inside interpretGroup().
                    return false;
                }

                have_group = true;
                HLOGC(cnlog.Debug,
                      log << CONID() << "CONNECTOR'S PEER GROUP [" << groupdata[0] << "] (bytelen=" << bytelen
                          << " blocklen=" << blocklen << ")");
            }
#endif
            else if (cmd == SRT_CMD_NONE)
            {
                break;
            }
            else
            {
                // Found some block that is not interesting here. Skip this and get the next one.
                HLOGC(cnlog.Debug,
                      log << CONID() << "interpretSrtHandshake: ... skipping " << MessageTypeStr(UMSG_EXT, cmd));
            }

            if (!NextExtensionBlock((begin), next, (length)))
                break;
        }
    }

    // Post-checks
    // Check if peer declared encryption
    if (!encrypted && m_config.CryptoSecret.len > 0)
    {
        if (m_config.bEnforcedEnc)
        {
            m_RejectReason = SRT_REJ_UNSECURE;
            LOGC(cnlog.Error,
                 log << CONID()
                     << "HS EXT: Agent declares encryption, but Peer does not - rejecting connection per "
                        "enforced encryption.");
            return false;
        }

        LOGC(cnlog.Warn,
             log << CONID()
                 << "HS EXT: Agent declares encryption, but Peer does not (Agent can still receive unencrypted packets "
                    "from Peer).");

        // This is required so that the sender is still allowed to send data, when encryption is required,
        // just this will be for waste because the receiver won't decrypt them anyway.
        m_pCryptoControl->createFakeSndContext();
        m_pCryptoControl->m_SndKmState = SRT_KM_S_NOSECRET;  // Because Peer did not send KMX, though Agent has pw
        m_pCryptoControl->m_RcvKmState = SRT_KM_S_UNSECURED; // Because Peer has no PW, as has sent no KMREQ.
        return true;
    }

    // If agent has set some nondefault congctl, then congctl is expected from the peer.
    if (agsm != "live" && !have_congctl)
    {
        m_RejectReason = SRT_REJ_CONGESTION;
        LOGC(cnlog.Error,
             log << CONID() << "HS EXT: Agent uses '" << agsm
                 << "' congctl, but peer DID NOT DECLARE congctl (assuming 'live').");
        return false;
    }

#if ENABLE_BONDING
    // m_GroupOf and locking info: NULL check won't hurt here. If the group
    // was deleted in the meantime, it will be found out later anyway and result with error.
    if (m_SrtHsSide == HSD_INITIATOR && m_parent->m_GroupOf)
    {
        // XXX Later probably needs to check if this group REQUIRES the group
        // response. Currently this implements the bonding-category group, and this
        // always requires that the listener respond with the group id, otherwise
        // it probably DID NOT UNDERSTAND THE GROUP, so the connection should be rejected.
        if (!have_group)
        {
            m_RejectReason = SRT_REJ_GROUP;
            LOGC(cnlog.Error,
                 log << CONID()
                     << "HS EXT: agent is a group member, but the listener did not respond with group ID. Rejecting.");
            return false;
        }
    }
#endif

    // Ok, finished, for now.
    return true;
}

bool srt::CUDT::checkApplyFilterConfig(const std::string &confstr)
{
    SrtFilterConfig cfg;
    if (!ParseFilterConfig(confstr, (cfg)))
        return false;

    // Now extract the type, if present, and
    // check if you have this type of corrector available.
    if (!PacketFilter::correctConfig(cfg))
        return false;

    string thisconf = m_config.sPacketFilterConfig.str();

    // Now parse your own string, if you have it.
    if (thisconf != "")
    {
        // - for rendezvous, both must be exactly the same (it's unspecified, which will be the first one)
        if (m_config.bRendezvous && thisconf != confstr)
        {
            return false;
        }

        SrtFilterConfig mycfg;
        if (!ParseFilterConfig(thisconf, (mycfg)))
            return false;

        // Check only if both have set a filter of the same type.
        if (mycfg.type != cfg.type)
            return false;

        // If so, then:
        // - for caller-listener configuration, accept the listener version.
        if (m_SrtHsSide == HSD_INITIATOR)
        {
            // This is a caller, this should apply all parameters received
            // from the listener, forcefully.
            for (map<string, string>::iterator x = cfg.parameters.begin(); x != cfg.parameters.end(); ++x)
            {
                mycfg.parameters[x->first] = x->second;
            }
        }
        else
        {
            if (!CheckFilterCompat((mycfg), cfg))
                return false;
        }

        HLOGC(cnlog.Debug,
              log << CONID() << "checkApplyFilterConfig: param: LOCAL: " << Printable(mycfg.parameters)
                  << " FORGN: " << Printable(cfg.parameters));

        ostringstream myos;
        myos << mycfg.type;
        for (map<string, string>::iterator x = mycfg.parameters.begin(); x != mycfg.parameters.end(); ++x)
        {
            myos << "," << x->first << ":" << x->second;
        }

        m_config.sPacketFilterConfig.set(myos.str());

        HLOGC(cnlog.Debug, log << CONID() << "checkApplyFilterConfig: Effective config: " << thisconf);
    }
    else
    {
        // Take the foreign configuration as a good deal.
        HLOGC(cnlog.Debug, log << CONID() << "checkApplyFilterConfig: Good deal config: " << thisconf);
        m_config.sPacketFilterConfig.set(confstr);
    }

    size_t efc_max_payload_size = SRT_LIVE_MAX_PLSIZE - cfg.extra_size;
    if (m_config.zExpPayloadSize > efc_max_payload_size)
    {
        LOGC(cnlog.Warn,
             log << CONID() << "Due to filter-required extra " << cfg.extra_size << " bytes, SRTO_PAYLOADSIZE fixed to "
                 << efc_max_payload_size << " bytes");
        m_config.zExpPayloadSize = efc_max_payload_size;
    }

    return true;
}

#if ENABLE_BONDING
bool srt::CUDT::interpretGroup(const int32_t groupdata[], size_t data_size SRT_ATR_UNUSED, int hsreq_type_cmd SRT_ATR_UNUSED)
{
    // `data_size` isn't checked because we believe it's checked earlier.
    // Also this code doesn't predict to get any other format than the official one,
    // so there are only data in two fields. Passing this argument is only left
    // for consistency and possibly changes in future.

    // We are granted these two fields do exist
    SRTSOCKET grpid = groupdata[GRPD_GROUPID];
    uint32_t gd = groupdata[GRPD_GROUPDATA];

    SRT_GROUP_TYPE gtp = SRT_GROUP_TYPE(SrtHSRequest::HS_GROUP_TYPE::unwrap(gd));
    int link_weight = SrtHSRequest::HS_GROUP_WEIGHT::unwrap(gd);
    uint32_t link_flags = SrtHSRequest::HS_GROUP_FLAGS::unwrap(gd);

    if (m_config.iGroupConnect == 0)
    {
        m_RejectReason = SRT_REJ_GROUP;
        LOGC(cnlog.Error, log << CONID() << "HS/GROUP: this socket is not allowed for group connect.");
        return false;
    }

    // This is called when the group type has come in the handshake is invalid.
    if (gtp >= SRT_GTYPE_E_END)
    {
        m_RejectReason = SRT_REJ_GROUP;
        LOGC(cnlog.Error,
             log << CONID() << "HS/GROUP: incorrect group type value " << gtp << " (max is " << SRT_GTYPE_E_END << ")");
        return false;
    }

    if ((grpid & SRTGROUP_MASK) == 0)
    {
        m_RejectReason = SRT_REJ_ROGUE;
        LOGC(cnlog.Error, log << CONID() << "HS/GROUP: socket ID passed as a group ID is not a group ID");
        return false;
    }

    // We have the group, now take appropriate action.
    // The redundancy group requires to make a mirror group
    // on this side, and the newly created socket should
    // be made belong to it.

#if ENABLE_HEAVY_LOGGING
    static const char* hs_side_name[] = {"draw", "initiator", "responder"};
    HLOGC(cnlog.Debug,
          log << CONID() << "interpretGroup: STATE: HsSide=" << hs_side_name[m_SrtHsSide]
              << " HS MSG: " << MessageTypeStr(UMSG_EXT, hsreq_type_cmd) << " $" << grpid << " type=" << gtp
              << " weight=" << link_weight << " flags=0x" << std::hex << link_flags);
#endif

    // XXX Here are two separate possibilities:
    //
    // 1. This is a HS request and this is a newly created socket not yet part of any group.
    // 2. This is a HS response and the group is the mirror group for the group to which the agent belongs; we need to pin the mirror group as peer group
    //
    // These two situations can be only distinguished by the HS side.
    if (m_SrtHsSide == HSD_DRAW)
    {
        m_RejectReason = SRT_REJ_IPE;
        LOGC(cnlog.Error,
             log << CONID()
                 << "IPE: interpretGroup: The HS side should have been already decided; it's still DRAW. Grouping "
                    "rejected.");
        return false;
    }

    ScopedLock guard_group_existence (uglobal().m_GlobControlLock);

    if (m_SrtHsSide == HSD_INITIATOR)
    {
        // This is a connection initiator that has requested the peer to make a
        // mirror group and join it, then respond its mirror group id. The
        // `grpid` variable contains this group ID; map this as your peer
        // group. If your group already has a peer group set, check if this is
        // the same id, otherwise the connection should be rejected.

        // So, first check the group of the current socket and see if a peer is set.
        CUDTGroup* pg = m_parent->m_GroupOf;
        if (!pg)
        {
            // This means that the responder has responded with a group membership,
            // but the initiator did not request any group membership presence.
            // Currently impossible situation.
            m_RejectReason = SRT_REJ_IPE;
            LOGC(cnlog.Error, log << CONID() << "IPE: HS/RSP: group membership responded, while not requested.");
            return false;
        }

        // Group existence is guarded, so we can now lock the group as well.
        ScopedLock gl(*pg->exp_groupLock());

        // Now we know the group exists, but it might still be closed
        if (pg->closing())
        {
            LOGC(cnlog.Error, log << CONID() << "HS/RSP: group was closed in the process, can't continue connecting");
            m_RejectReason = SRT_REJ_IPE;
            return false;
        }

        SRTSOCKET peer = pg->peerid();
        if (peer == -1)
        {
            // This is the first connection within this group, so this group
            // has just been informed about the peer membership. Accept it.
            pg->set_peerid(grpid);
            HLOGC(cnlog.Debug,
                  log << CONID() << "HS/RSP: group $" << pg->id() << " -> peer $" << pg->peerid()
                      << ", copying characteristic data");

            // The call to syncWithSocket is copying
            // some interesting data from the first connected
            // socket. This should be only done for the first successful connection.
            pg->syncWithSocket(*this, HSD_INITIATOR);
        }
        // Otherwise the peer id must be the same as existing, otherwise
        // this group is considered already bound to another peer group.
        // (Note that the peer group is peer-specific, and peer id numbers
        // may repeat among sockets connected to groups established on
        // different peers).
        else if (peer != grpid)
        {
            LOGC(cnlog.Error,
                 log << CONID() << "IPE: HS/RSP: group membership responded for peer $" << grpid
                     << " but the current socket's group $" << pg->id() << " has already a peer $" << peer);
            m_RejectReason = SRT_REJ_GROUP;
            return false;
        }
        else
        {
            HLOGC(cnlog.Debug,
                  log << CONID() << "HS/RSP: group $" << pg->id() << " ALREADY MAPPED to peer mirror $"
                      << pg->peerid());
        }
    }
    else
    {
        // This is a connection responder that has been requested to make a
        // mirror group and join it. Later on, the HS response will be sent
        // and its group ID will be added to the HS extensions as mirror group
        // ID to the peer.

        SRTSOCKET lgid = makeMePeerOf(grpid, gtp, link_flags);
        if (!lgid)
            return true; // already done

        if (lgid == -1)
        {
            // NOTE: This error currently isn't reported by makeMePeerOf,
            // so this is left to handle a possible error introduced in future.
            m_RejectReason = SRT_REJ_GROUP;
            return false; // error occurred
        }

        if (!m_parent->m_GroupOf)
        {
            // Strange, we just added it...
            m_RejectReason = SRT_REJ_IPE;
            LOGC(cnlog.Fatal, log << CONID() << "IPE: socket not in group after adding to it");
            return false;
        }

        groups::SocketData* f = m_parent->m_GroupMemberData;

        f->weight = link_weight;
        f->agent = m_parent->m_SelfAddr;
        f->peer = m_PeerAddr;
    }

    m_parent->m_GroupOf->debugGroup();

    // That's all. For specific things concerning group
    // types, this will be later.
    return true;
}
#endif

#if ENABLE_BONDING
// NOTE: This function is called only in one place and it's done
// exclusively on the listener side (HSD_RESPONDER, HSv5+).

// [[using locked(s_UDTUnited.m_GlobControlLock)]]
SRTSOCKET srt::CUDT::makeMePeerOf(SRTSOCKET peergroup, SRT_GROUP_TYPE gtp, uint32_t link_flags)
{
    // Note: This function will lock pg->m_GroupLock!

    CUDTSocket* s = m_parent;

    // Note that the socket being worked out here is about to be returned
    // from `srt_accept` call, and until this moment it will be inaccessible
    // for any other thread. It is then assumed that no other thread is accessing
    // it right now so there's no need to lock s->m_ControlLock.

    // Check if there exists a group that this one is a peer of.
    CUDTGroup* gp = uglobal().findPeerGroup_LOCKED(peergroup);
    bool was_empty = true;
    if (gp)
    {
        if (gp->type() != gtp)
        {
            LOGC(gmlog.Error,
                 log << CONID() << "HS: GROUP TYPE COLLISION: peer group=$" << peergroup << " type " << gtp
                     << " agent group=$" << gp->id() << " type" << gp->type());
            return -1;
        }

        HLOGC(gmlog.Debug, log << CONID() << "makeMePeerOf: group for peer=$" << peergroup << " found: $" << gp->id());

        if (!gp->groupEmpty())
            was_empty = false;
    }
    else
    {
        try
        {
            gp = &newGroup(gtp);
        }
        catch (...)
        {
            // Expected exceptions are only those referring to system resources
            return -1;
        }

        if (!gp->applyFlags(link_flags, m_SrtHsSide))
        {
            // Wrong settings. Must reject. Delete group.
            uglobal().deleteGroup_LOCKED(gp);
            return -1;
        }

        gp->set_peerid(peergroup);
        gp->deriveSettings(this);

        // This can only happen on a listener (it's only called on a site that is
        // HSD_RESPONDER), so it was a response for a groupwise connection.
        // Therefore such a group shall always be considered opened.
        gp->setOpen();

        HLOGC(gmlog.Debug,
              log << CONID() << "makeMePeerOf: no group has peer=$" << peergroup << " - creating new mirror group $"
                  << gp->id());
    }

    {
        ScopedLock glock (*gp->exp_groupLock());
        if (gp->closing())
        {
            HLOGC(gmlog.Debug, log << CONID() << "makeMePeerOf: group $" << gp->id() << " is being closed, can't process");
        }

        if (was_empty)
        {
            gp->syncWithSocket(s->core(), HSD_RESPONDER);
        }
    }

    // Setting non-blocking reading for group socket.
    s->core().m_config.bSynRecving = false;
    s->core().m_config.bSynSending = false;

    // Copy of addSocketToGroup. No idea how many parts could be common, not much.

    // Check if the socket already is in the group
    groups::SocketData* f;
    if (gp->contains(m_SocketID, (f)))
    {
        // XXX This is internal error. Report it, but continue
        // (A newly created socket from acceptAndRespond should not have any group membership yet)
        LOGC(gmlog.Error, log << CONID() << "IPE (non-fatal): the socket is in the group, but has no clue about it!");
        s->m_GroupOf         = gp;
        s->m_GroupMemberData = f;
        return 0;
    }

    s->m_GroupMemberData = gp->add(groups::prepareSocketData(s));
    s->m_GroupOf = gp;
    m_HSGroupType = gtp;

    // Record the remote address in the group data.

    return gp->id();
}

void srt::CUDT::synchronizeWithGroup(CUDTGroup* gp)
{
    ScopedLock gl (*gp->exp_groupLock());

    // We have blocked here the process of connecting a new
    // socket and adding anything new to the group, so no such
    // thing may happen in the meantime.
    steady_clock::time_point start_time, peer_start_time;

    start_time = m_stats.tsStartTime;
    peer_start_time = m_tsRcvPeerStartTime;

    if (!gp->applyGroupTime((start_time), (peer_start_time)))
    {
        HLOGC(gmlog.Debug,
              log << CONID() << "synchronizeWithGroup: ST=" << FormatTime(m_stats.tsStartTime) << " -> "
                  << FormatTime(start_time) << " PST=" << FormatTime(m_tsRcvPeerStartTime) << " -> "
                  << FormatTime(peer_start_time));
        m_stats.tsStartTime  = start_time;
        m_tsRcvPeerStartTime = peer_start_time;
    }
    else
    {
        // This was the first connected socket and it defined start time.
        HLOGC(gmlog.Debug,
              log << CONID() << "synchronizeWithGroup: ST=" << FormatTime(m_stats.tsStartTime)
                  << " PST=" << FormatTime(m_tsRcvPeerStartTime));
    }

    steady_clock::time_point rcv_buffer_time_base;
    bool rcv_buffer_wrap_period = false;
    steady_clock::duration rcv_buffer_udrift(0);
    if (m_bTsbPd && gp->getBufferTimeBase(this, (rcv_buffer_time_base), (rcv_buffer_wrap_period), (rcv_buffer_udrift)))
    {
        // We have at least one socket in the group, each socket should have
        // the value of the timebase set exactly THE SAME.

        // In case when we have the following situation:

        // - the existing link is before [LAST30] (so wrap period is off)
        // - the new link gets the timestamp from [LAST30] range
        // --> this will be recognized as entering the wrap period, next
        //     timebase will get added a segment to this value
        //
        // The only dangerous situations could be when one link gets
        // timestamps from the [FOLLOWING30] and the other in [FIRST30],
        // but between them there's a 30s distance, considered large enough
        // time to not fill a network window.
        enterCS(m_RecvLock);
        m_pRcvBuffer->applyGroupTime(rcv_buffer_time_base, rcv_buffer_wrap_period, m_iTsbPdDelay_ms * 1000, rcv_buffer_udrift);
        m_pRcvBuffer->setPeerRexmitFlag(m_bPeerRexmitFlag);
        leaveCS(m_RecvLock);

        HLOGC(gmlog.Debug, log << "AFTER HS: Set Rcv TsbPd mode: delay="
                << (m_iTsbPdDelay_ms/1000) << "." << (m_iTsbPdDelay_ms%1000)
                << "s GROUP TIME BASE: " << FormatTime(rcv_buffer_time_base)
                << " (" << (rcv_buffer_wrap_period ? "" : "NOT") << " WRAP PERIOD)");
    }
    else
    {
        HLOGC(gmlog.Debug,
              log << CONID() << "AFTER HS: (GROUP, but "
                  << (m_bTsbPd ? "FIRST SOCKET is initialized normally)" : "no TSBPD set)"));
        updateSrtRcvSettings();
    }

    // This function currently does nothing, just left for consistency
    // with updateAfterSrtHandshake().
    updateSrtSndSettings();

    // These are the values that are normally set initially by setters.
    int32_t snd_isn = m_iSndLastAck, rcv_isn = m_iRcvLastAck;
    if (!gp->applyGroupSequences(m_SocketID, (snd_isn), (rcv_isn)))
    {
        HLOGC(gmlog.Debug,
                log << CONID() << "synchronizeWithGroup: DERIVED ISN: RCV=%" << m_iRcvLastAck << " -> %" << rcv_isn
                << " (shift by " << CSeqNo::seqcmp(rcv_isn, m_iRcvLastAck) << ") SND=%" << m_iSndLastAck
                << " -> %" << snd_isn << " (shift by " << CSeqNo::seqcmp(snd_isn, m_iSndLastAck) << ")");
        setInitialRcvSeq(rcv_isn);
        setInitialSndSeq(snd_isn);
    }
    else
    {
        HLOGC(gmlog.Debug,
                log << CONID() << "synchronizeWithGroup: DEFINED ISN: RCV=%" << m_iRcvLastAck << " SND=%"
                << m_iSndLastAck);
    }
}
#endif

void srt::CUDT::startConnect(const sockaddr_any& serv_addr, int32_t forced_isn)
{
    ScopedLock cg (m_ConnectionLock);

    HLOGC(aclog.Debug, log << CONID() << "startConnect: -> " << serv_addr.str()
            << (m_config.bSynRecving ? " (SYNCHRONOUS)" : " (ASYNCHRONOUS)") << "...");

    if (!m_bOpened)
        throw CUDTException(MJ_NOTSUP, MN_NONE, 0);

    if (m_bListening)
        throw CUDTException(MJ_NOTSUP, MN_ISCONNECTED, 0);

    if (m_bConnecting || m_bConnected)
        throw CUDTException(MJ_NOTSUP, MN_ISCONNECTED, 0);

    // record peer/server address
    m_PeerAddr = serv_addr;

    // register this socket in the rendezvous queue
    // RendezevousQueue is used to temporarily store incoming handshake, non-rendezvous connections also require this
    // function
    steady_clock::duration ttl = m_config.tdConnTimeOut;

    if (m_config.bRendezvous)
        ttl *= 10;

    const steady_clock::time_point ttl_time = steady_clock::now() + ttl;
    m_pRcvQueue->registerConnector(m_SocketID, this, serv_addr, ttl_time);

    // The m_iType is used in the INDUCTION for nothing. This value is only regarded
    // in CONCLUSION handshake, however this must be created after the handshake version
    // is already known. UDT_DGRAM is the value that was the only valid in the old SRT
    // with HSv4 (it supported only live transmission), for HSv5 it will be changed to
    // handle handshake extension flags.
    m_ConnReq.m_iType = UDT_DGRAM;

    // Auto mode for Caller and in Rendezvous is equivalent to CIPHER_MODE_AES_CTR.
    if (m_config.iCryptoMode == CSrtConfig::CIPHER_MODE_AUTO)
        m_config.iCryptoMode = CSrtConfig::CIPHER_MODE_AES_CTR;

    // This is my current configuration
    if (m_config.bRendezvous)
    {
        // For rendezvous, use version 5 in the waveahand and the cookie.
        // In case when you get the version 4 waveahand, simply switch to
        // the legacy HSv4 rendezvous and this time send version 4 CONCLUSION.

        // The HSv4 client simply won't check the version nor the cookie and it
        // will be sending its waveahands with version 4. Only when the party
        // has sent version 5 waveahand should the agent continue with HSv5
        // rendezvous.
        m_ConnReq.m_iVersion = HS_VERSION_SRT1;
        // m_ConnReq.m_iVersion = HS_VERSION_UDT4; // <--- Change in order to do regression test.
        m_ConnReq.m_iReqType = URQ_WAVEAHAND;
        m_ConnReq.m_iCookie  = bake(serv_addr);

        // This will be also passed to a HSv4 rendezvous, but fortunately the old
        // SRT didn't read this field from URQ_WAVEAHAND message, only URQ_CONCLUSION.
        m_ConnReq.m_iType           = SrtHSRequest::wrapFlags(false /* no MAGIC here */, m_config.iSndCryptoKeyLen);
        IF_HEAVY_LOGGING(const bool whether = m_config.iSndCryptoKeyLen != 0);
        HLOGC(aclog.Debug,
              log << CONID() << "startConnect (rnd): " << (whether ? "" : "NOT ")
                  << " Advertising PBKEYLEN - value = " << m_config.iSndCryptoKeyLen);
        m_RdvState  = CHandShake::RDV_WAVING;
        m_SrtHsSide = HSD_DRAW; // initially not resolved.
    }
    else
    {
        // For caller-listener configuration, set the version 4 for INDUCTION
        // due to a serious problem in UDT code being also in the older SRT versions:
        // the listener peer simply sents the EXACT COPY of the caller's induction
        // handshake, except the cookie, which means that when the caller sents version 5,
        // the listener will respond with version 5, which is a false information. Therefore
        // HSv5 clients MUST send HS_VERSION_UDT4 from the caller, regardless of currently
        // supported handshake version.
        //
        // The HSv5 listener should only respond with INDUCTION with m_iVersion == HS_VERSION_SRT1.
        m_ConnReq.m_iVersion = HS_VERSION_UDT4;
        m_ConnReq.m_iReqType = URQ_INDUCTION;
        m_ConnReq.m_iCookie  = 0;
        m_RdvState           = CHandShake::RDV_INVALID;
    }

    m_ConnReq.m_iMSS            = m_config.iMSS;
    // Defined as the size of the receiver buffer in packets, unless
    // SRTO_FC has been set to a less value.
    m_ConnReq.m_iFlightFlagSize = m_config.flightCapacity();
    m_ConnReq.m_iID             = m_SocketID;
    CIPAddress::ntop(serv_addr, (m_ConnReq.m_piPeerIP));

    if (forced_isn == SRT_SEQNO_NONE)
    {
        forced_isn = generateISN();
        HLOGC(aclog.Debug, log << CONID() << "startConnect: ISN generated = " << forced_isn);
    }
    else
    {
        HLOGC(aclog.Debug, log << CONID() << "startConnect: ISN forced = " << forced_isn);
    }

    m_iISN = m_ConnReq.m_iISN = forced_isn;

    setInitialSndSeq(m_iISN);

    // Inform the server my configurations.
    CPacket reqpkt;
    reqpkt.setControl(UMSG_HANDSHAKE);
    reqpkt.allocate(m_iMaxSRTPayloadSize);
    // XXX NOTE: Now the memory for the payload part is allocated automatically,
    // and such allocated memory is also automatically deallocated in the
    // destructor. If you use CPacket::allocate, remember that you must not:
    // - delete this memory
    // - assign to m_pcData.
    // If you use only manual assignment to m_pCData, this is then manual
    // allocation and so it won't be deallocated in the destructor.
    //
    // (Desired would be to disallow modification of m_pcData outside the
    // control of methods.)

    // ID = 0, connection request
    reqpkt.m_iID = 0;

    size_t hs_size = m_iMaxSRTPayloadSize;
    m_ConnReq.store_to((reqpkt.m_pcData), (hs_size));

    // Note that CPacket::allocate() sets also the size
    // to the size of the allocated buffer, which not
    // necessarily is to be the size of the data.
    reqpkt.setLength(hs_size);

    const steady_clock::time_point tnow = steady_clock::now();
    m_SndLastAck2Time = tnow;
    setPacketTS(reqpkt, tnow);

    HLOGC(cnlog.Debug,
          log << CONID() << "CUDT::startConnect: REQ-TIME set HIGH (TimeStamp: " << reqpkt.m_iTimeStamp
              << "). SENDING HS: " << m_ConnReq.show());

    /*
     * Race condition if non-block connect response thread scheduled before we set m_bConnecting to true?
     * Connect response will be ignored and connecting will wait until timeout.
     * Maybe m_ConnectionLock handling problem? Not used in CUDT::connect(const CPacket& response)
     */
    m_tsLastReqTime = tnow;
    m_bConnecting = true;

    // At this point m_SourceAddr is probably default-any, but this function
    // now requires that the address be specified here because there will be
    // no possibility to do it at any next stage of sending.
    m_pSndQueue->sendto(serv_addr, reqpkt, m_SourceAddr);

    //
    ///
    ////  ---> CONTINUE TO: <PEER>.CUDT::processConnectRequest()
    ///        (Take the part under condition: hs.m_iReqType == URQ_INDUCTION)
    ////  <--- RETURN WHEN: m_pSndQueue->sendto() is called.
    ////  .... SKIP UNTIL m_pRcvQueue->recvfrom() HERE....
    ////       (the first "sendto" will not be called due to being too early)
    ///
    //

    //////////////////////////////////////////////////////
    // SYNCHRO BAR
    //////////////////////////////////////////////////////
    if (!m_config.bSynRecving)
    {
        HLOGC(cnlog.Debug, log << CONID() << "startConnect: ASYNC MODE DETECTED. Deferring the process to RcvQ:worker");
        return;
    }

    // Below this bar, rest of function maintains only and exclusively
    // the SYNCHRONOUS (blocking) connection process. 

    // Wait for the negotiated configurations from the peer side.

    // This packet only prepares the storage where we will read the
    // next incoming packet.
    CPacket response;
    response.setControl(UMSG_HANDSHAKE);
    response.allocate(m_iMaxSRTPayloadSize);

    CUDTException  e;
    EConnectStatus cst = CONN_CONTINUE;
    // This is a temporary place to store the DESTINATION IP from the incoming packet.
    // We can't record this address yet until the cookie-confirmation is done, for safety reasons.
    sockaddr_any use_source_adr(serv_addr.family());

    while (!m_bClosing)
    {
        const steady_clock::time_point local_tnow = steady_clock::now();
        const steady_clock::duration tdiff = local_tnow - m_tsLastReqTime.load();
        // avoid sending too many requests, at most 1 request per 250ms

        // SHORT VERSION:
        // The immediate first run of this loop WILL SKIP THIS PART, so
        // the processing really begins AFTER THIS CONDITION.
        //
        // Note that some procedures inside may set m_tsLastReqTime to 0,
        // which will result of this condition to trigger immediately in
        // the next iteration.
        if (count_milliseconds(tdiff) > 250)
        {
            HLOGC(cnlog.Debug,
                  log << CONID() << "startConnect: LOOP: time to send (" << count_milliseconds(tdiff)
                      << " > 250 ms). size=" << reqpkt.getLength());

            if (m_config.bRendezvous)
                reqpkt.m_iID = m_ConnRes.m_iID;

#if ENABLE_HEAVY_LOGGING
            {
                CHandShake debughs;
                debughs.load_from(reqpkt.m_pcData, reqpkt.getLength());
                HLOGC(cnlog.Debug,
                      log << CONID() << "startConnect: REQ-TIME HIGH."
                          << " cont/sending HS to peer: " << debughs.show());
            }
#endif

            m_tsLastReqTime = local_tnow;
            setPacketTS(reqpkt, local_tnow);
            m_pSndQueue->sendto(serv_addr, reqpkt, use_source_adr);
        }
        else
        {
            HLOGC(cnlog.Debug,
                  log << CONID() << "startConnect: LOOP: too early to send - " << count_milliseconds(tdiff)
                      << " < 250ms");
        }

        cst = CONN_CONTINUE;
        response.setLength(m_iMaxSRTPayloadSize);
        if (m_pRcvQueue->recvfrom(m_SocketID, (response)) > 0)
        {
            use_source_adr = response.udpDestAddr();

            HLOGC(cnlog.Debug, log << CONID() << "startConnect: got response for connect request");
            cst = processConnectResponse(response, &e);

            HLOGC(cnlog.Debug, log << CONID() << "startConnect: response processing result: " << ConnectStatusStr(cst));

            // Expected is that:
            // - the peer responded with URQ_INDUCTION + cookie. This above function
            //   should check that and craft the URQ_CONCLUSION handshake, in which
            //   case this function returns CONN_CONTINUE. As an extra action taken
            //   for that case, we set the SECURING mode if encryption requested,
            //   and serialize again the handshake, possibly together with HS extension
            //   blocks, if HSv5 peer responded. The serialized handshake will be then
            //   sent again, as the loop is repeated.
            // - the peer responded with URQ_CONCLUSION. This handshake was accepted
            //   as a connection, and for >= HSv5 the HS extension blocks have been
            //   also read and interpreted. In this case this function returns:
            //   - CONN_ACCEPT, if everything was correct - break this loop and return normally
            //   - CONN_REJECT in case of any problems with the delivered handshake
            //     (incorrect data or data conflict) - throw error exception
            // - the peer responded with any of URQ_ERROR_*.  - throw error exception
            //
            // The error exception should make the API connect() function fail, if blocking
            // or mark the failure for that socket in epoll, if non-blocking.

            if (cst == CONN_RENDEZVOUS)
            {
                // When this function returned CONN_RENDEZVOUS, this requires
                // very special processing for the Rendezvous-v5 algorithm. This MAY
                // involve also preparing a new handshake form, also interpreting the
                // SRT handshake extension and crafting SRT handshake extension for the
                // peer, which should be next sent. When this function returns CONN_CONTINUE,
                // it means that it has done all that was required, however none of the below
                // things has to be done (this function will do it by itself if needed).
                // Otherwise the handshake rolling can be interrupted and considered complete.
                cst = processRendezvous(&response, serv_addr, RST_OK, (reqpkt));
                if (cst == CONN_CONTINUE)
                    continue;

                HLOGC(cnlog.Debug,
                        log << CONID() << "startConnect: processRendezvous returned cst=" << ConnectStatusStr(cst));

                if (cst == CONN_REJECT)
                {
                    // Just in case it wasn't set, set this as a fallback
                    if (m_RejectReason == SRT_REJ_UNKNOWN)
                        m_RejectReason = SRT_REJ_ROGUE;

                    // rejection or erroneous code.
                    reqpkt.setLength(m_iMaxSRTPayloadSize);
                    reqpkt.setControl(UMSG_HANDSHAKE);
                    sendRendezvousRejection(serv_addr, (reqpkt));
                }
            }

            if (cst == CONN_REJECT)
            {
                HLOGC(cnlog.Debug,
                        log << CONID() << "startConnect: REJECTED by processConnectResponse - sending SHUTDOWN");
                sendCtrl(UMSG_SHUTDOWN);
            }

            if (cst != CONN_CONTINUE && cst != CONN_CONFUSED)
                break; // --> OUTSIDE-LOOP

            // IMPORTANT
            // [[using assert(m_pCryptoControl != nullptr)]];

            // new request/response should be sent out immediately on receiving a response
            HLOGC(cnlog.Debug,
                  log << CONID() << "startConnect: SYNC CONNECTION STATUS:" << ConnectStatusStr(cst)
                      << ", REQ-TIME: LOW.");
            m_tsLastReqTime = steady_clock::time_point();

            // Now serialize the handshake again to the existing buffer so that it's
            // then sent later in this loop.

            // First, set the size back to the original size, m_iMaxSRTPayloadSize because
            // this is the size of the originally allocated space. It might have been
            // shrunk by serializing the INDUCTION handshake (which was required before
            // sending this packet to the output queue) and therefore be too
            // small to store the CONCLUSION handshake (with HSv5 extensions).
            reqpkt.setLength(m_iMaxSRTPayloadSize);

            HLOGC(cnlog.Debug,
                  log << CONID() << "startConnect: creating HS CONCLUSION: buffer size=" << reqpkt.getLength());

            // NOTE: BUGFIX: SERIALIZE AGAIN.
            // The original UDT code didn't do it, so it was theoretically
            // turned into conclusion, but was sending still the original
            // induction handshake challenge message. It was working only
            // thanks to that simultaneously there were being sent handshake
            // messages from a separate thread (CSndQueue::worker) from
            // RendezvousQueue, this time serialized properly, which caused
            // that with blocking mode there was a kinda initial "drunk
            // passenger with taxi driver talk" until the RendezvousQueue sends
            // (when "the time comes") the right CONCLUSION handshake
            // challenge message.
            //
            // Now that this is fixed, the handshake messages from RendezvousQueue
            // are sent only when there is a rendezvous mode or non-blocking mode.
            if (!createSrtHandshake(SRT_CMD_HSREQ, SRT_CMD_KMREQ, 0, 0, (reqpkt), (m_ConnReq)))
            {
                LOGC(cnlog.Warn, log << CONID() << "createSrtHandshake failed - REJECTING.");
                cst = CONN_REJECT;
                break;
            }
            // These last 2 parameters designate the buffer, which is in use only for SRT_CMD_KMRSP.
            // If m_ConnReq.m_iVersion == HS_VERSION_UDT4, this function will do nothing,
            // except just serializing the UDT handshake.
            // The trick is that the HS challenge is with version HS_VERSION_UDT4, but the
            // listener should respond with HS_VERSION_SRT1, if it is HSv5 capable.
        }

        HLOGC(cnlog.Debug,
              log << CONID() << "startConnect: timeout from Q:recvfrom, looping again; cst=" << ConnectStatusStr(cst));

#if ENABLE_HEAVY_LOGGING
        // Non-fatal assertion
        if (cst == CONN_REJECT) // Might be returned by processRendezvous
        {
            LOGC(cnlog.Error,
                 log << CONID()
                     << "startConnect: IPE: cst=REJECT NOT EXPECTED HERE, the loop should've been interrupted!");
            break;
        }
#endif

        if (steady_clock::now() > ttl_time)
        {
            // timeout
            e = CUDTException(MJ_SETUP, MN_TIMEOUT, 0);
            m_RejectReason = SRT_REJ_TIMEOUT;
            HLOGC(cnlog.Debug,
                  log << CONID() << "startConnect: TTL time " << FormatTime(ttl_time) << " exceeded, TIMEOUT.");
            break;
        }
    }

    // <--- OUTSIDE-LOOP
    // Here will fall the break when not CONN_CONTINUE.
    // CONN_RENDEZVOUS is handled by processRendezvous.
    // CONN_ACCEPT will skip this and pass on.
    if (cst == CONN_REJECT)
    {
        e = CUDTException(MJ_SETUP, MN_REJECTED, 0);
    }

    if (e.getErrorCode() == 0)
    {
        if (m_bClosing)                                    // if the socket is closed before connection...
            e = CUDTException(MJ_SETUP, MN_CLOSED, 0);
        else if (m_ConnRes.m_iReqType > URQ_FAILURE_TYPES) // connection request rejected
        {
            m_RejectReason = RejectReasonForURQ(m_ConnRes.m_iReqType);
            e              = CUDTException(MJ_SETUP, MN_REJECTED, 0);
        }
        else if ((!m_config.bRendezvous) && (m_ConnRes.m_iISN != m_iISN)) // secuity check
            e = CUDTException(MJ_SETUP, MN_SECURITY, 0);
    }

    if (e.getErrorCode() != 0)
    {
        m_bConnecting = false;
        // The process is to be abnormally terminated, remove the connector
        // now because most likely no other processing part has done anything with it.
        m_pRcvQueue->removeConnector(m_SocketID);
        throw e;
    }

    HLOGC(cnlog.Debug,
          log << CONID() << "startConnect: handshake exchange succeeded. sourceIP=" << m_SourceAddr.str());

    // Parameters at the end.
    HLOGC(cnlog.Debug,
          log << CONID() << "startConnect: END. Parameters: mss=" << m_config.iMSS
              << " max-cwnd-size=" << m_CongCtl->cgWindowMaxSize() << " cwnd-size=" << m_CongCtl->cgWindowSize()
              << " rtt=" << m_iSRTT << " bw=" << m_iBandwidth);
}

// Asynchronous connection
EConnectStatus srt::CUDT::processAsyncConnectResponse(const CPacket &pkt) ATR_NOEXCEPT
{
    EConnectStatus cst = CONN_CONTINUE;
    CUDTException  e;

    ScopedLock cg(m_ConnectionLock);
    HLOGC(cnlog.Debug, log << CONID() << "processAsyncConnectResponse: got response for connect request, processing");
    cst = processConnectResponse(pkt, &e);

    HLOGC(cnlog.Debug,
          log << CONID() << "processAsyncConnectResponse: response processing result: " << ConnectStatusStr(cst)
              << "; REQ-TIME LOW to enforce immediate response");
    m_tsLastReqTime = steady_clock::time_point();

    return cst;
}

bool srt::CUDT::processAsyncConnectRequest(EReadStatus         rst,
                                      EConnectStatus      cst,
                                      const CPacket*      pResponse /*[[nullable]]*/,
                                      const sockaddr_any& serv_addr)
{
    // IMPORTANT!

    // This function is called, still asynchronously, but in the order
    // of call just after the call to the above processAsyncConnectResponse.
    // This should have got the original value returned from
    // processConnectResponse through processAsyncConnectResponse.

    CPacket request;
    request.setControl(UMSG_HANDSHAKE);
    request.allocate(m_iMaxSRTPayloadSize);
    const steady_clock::time_point now = steady_clock::now();
    setPacketTS(request, now);

    HLOGC(cnlog.Debug,
          log << CONID() << "processAsyncConnectRequest: REQ-TIME: HIGH. Should prevent too quick responses.");
    m_tsLastReqTime = now;
    // ID = 0, connection request
    request.m_iID = !m_config.bRendezvous ? 0 : m_ConnRes.m_iID;

    bool status = true;

    ScopedLock cg(m_ConnectionLock);
    if (!m_bOpened) // Check the socket has not been closed before already.
        return false;

    if (cst == CONN_RENDEZVOUS)
    {
        HLOGC(cnlog.Debug, log << CONID() << "processAsyncConnectRequest: passing to processRendezvous");
        cst = processRendezvous(pResponse, serv_addr, rst, (request));
        if (cst == CONN_ACCEPT)
        {
            HLOGC(cnlog.Debug,
                  log << CONID()
                      << "processAsyncConnectRequest: processRendezvous completed the process and responded by itself. "
                         "Done.");
            return true;
        }

        if (cst != CONN_CONTINUE)
        {
            // processRendezvous already set the reject reason
            LOGC(cnlog.Warn,
                 log << CONID()
                     << "processAsyncConnectRequest: REJECT reported from processRendezvous, not processing further.");

            if (m_RejectReason == SRT_REJ_UNKNOWN)
                m_RejectReason = SRT_REJ_ROGUE;

            sendRendezvousRejection(serv_addr, (request));
            status = false;
        }
    }
    else if (cst == CONN_REJECT)
    {
        // m_RejectReason already set at worker_ProcessAddressedPacket.
        LOGC(cnlog.Warn,
             log << CONID() << "processAsyncConnectRequest: REJECT reported from HS processing: "
                 << srt_rejectreason_str(m_RejectReason) << " - not processing further");
        // m_tsLastReqTime = steady_clock::time_point(); XXX ?
        return false;
    }
    else
    {
        // (this procedure will be also run for HSv4 rendezvous)
        HLOGC(cnlog.Debug,
              log << CONID() << "processAsyncConnectRequest: serializing HS: buffer size=" << request.getLength());
        if (!createSrtHandshake(SRT_CMD_HSREQ, SRT_CMD_KMREQ, 0, 0, (request), (m_ConnReq)))
        {
            // All 'false' returns from here are IPE-type, mostly "invalid argument" plus "all keys expired".
            LOGC(cnlog.Error,
                 log << CONID() << "IPE: processAsyncConnectRequest: createSrtHandshake failed, dismissing.");
            status = false;
        }
        else
        {
            HLOGC(cnlog.Debug,
                  log << CONID()
                      << "processAsyncConnectRequest: sending HS reqtype=" << RequestTypeStr(m_ConnReq.m_iReqType)
                      << " to socket " << request.m_iID << " size=" << request.getLength());
        }
    }

    if (!status)
    {
        return false;
        /* XXX Shouldn't it send a single response packet for the rejection?
        // Set the version to 0 as "handshake rejection" status and serialize it
        CHandShake zhs;
        size_t size = request.getLength();
        zhs.store_to((request.m_pcData), (size));
        request.setLength(size);
        */
    }

    HLOGC(cnlog.Debug,
          log << CONID() << "processAsyncConnectRequest: setting REQ-TIME HIGH, SENDING HS:" << m_ConnReq.show());
    m_tsLastReqTime = steady_clock::now();
    m_pSndQueue->sendto(serv_addr, request, m_SourceAddr);
    return status;
}

void srt::CUDT::sendRendezvousRejection(const sockaddr_any& serv_addr, CPacket& r_rsppkt)
{
    // We can reuse m_ConnReq because we are about to abandon the connection process.
    m_ConnReq.m_iReqType = URQFailure(m_RejectReason);

    // Assumed that r_rsppkt refers to a packet object that was already prepared
    // to be used for storing the handshake there.
    size_t size = r_rsppkt.getLength();
    m_ConnReq.store_to((r_rsppkt.m_pcData), (size));
    r_rsppkt.setLength(size);

    HLOGC(cnlog.Debug, log << CONID() << "sendRendezvousRejection: using code=" << m_ConnReq.m_iReqType
            << " for reject reason code " << m_RejectReason << " (" << srt_rejectreason_str(m_RejectReason) << ")");

    setPacketTS(r_rsppkt, steady_clock::now());
    m_pSndQueue->sendto(serv_addr, r_rsppkt, m_SourceAddr);
}

void srt::CUDT::cookieContest()
{
    if (m_SrtHsSide != HSD_DRAW)
        return;

    LOGC(cnlog.Debug,
         log << CONID() << "cookieContest: agent=" << m_ConnReq.m_iCookie << " peer=" << m_ConnRes.m_iCookie);

    // Here m_ConnReq.m_iCookie is a local cookie value sent in connection request to the peer.
    // m_ConnRes.m_iCookie is a cookie value sent by the peer in its connection request.
    if (m_ConnReq.m_iCookie == 0 || m_ConnRes.m_iCookie == 0)
    {
        // Note that it's virtually impossible that Agent's cookie is not ready, this
        // shall be considered IPE.
        // Not all cookies are ready, don't start the contest.
        return;
    }

    // INITIATOR/RESPONDER role is resolved by COOKIE CONTEST.
    //
    // The cookie contest must be repeated every time because it
    // may change the state at some point.
    // 
    // In SRT v1.4.3 and prior the below subtraction was performed in 32-bit arithmetic.
    // The result of subtraction can overflow 32-bits. 
    // Example
    // m_ConnReq.m_iCookie = -1480577720;
    // m_ConnRes.m_iCookie = 811599203;
    // int64_t llBetterCookie = -1480577720 - 811599203 = -2292176923 (FFFF FFFF 7760 27E5);
    // int32_t iBetterCookie  = 2002790373 (7760 27E5);
    // 
    // Now 64-bit arithmetic is used to calculate the actual result of subtraction.
    // The 31-st bit is then checked to check if the resulting is negative in 32-bit aritmetics.
    // This way the old contest behavior is preserved, and potential compiler optimisations are avoided.
    const int64_t contest = int64_t(m_ConnReq.m_iCookie) - int64_t(m_ConnRes.m_iCookie);

    if ((contest & 0xFFFFFFFF) == 0)
    {
        // DRAW! The only way to continue would be to force the
        // cookies to be regenerated and to start over. But it's
        // not worth a shot - this is an extremely rare case.
        // This can simply do reject so that it can be started again.

        // Pretend then that the cookie contest wasn't done so that
        // it's done again. Cookies are baked every time anew, however
        // the successful initial contest remains valid no matter how
        // cookies will change.

        m_SrtHsSide = HSD_DRAW;
        return;
    }

    if (contest & 0x80000000)
    {
        m_SrtHsSide = HSD_RESPONDER;
        return;
    }

    m_SrtHsSide = HSD_INITIATOR;
}

// This function should complete the data for KMX needed for an out-of-band
// handshake response. Possibilities are:
// - There's no KMX (including first responder's handshake in rendezvous). This writes 0 to w_kmdatasize.
// - The encryption status is failure. Respond with fail code and w_kmdatasize = 1.
// - The last KMX was successful. Respond with the original kmdata and their size in w_kmdatasize.
EConnectStatus srt::CUDT::craftKmResponse(uint32_t* aw_kmdata, size_t& w_kmdatasize)
{
    // If the last CONCLUSION message didn't contain the KMX extension, there's
    // no key recorded yet, so it can't be extracted. Mark this w_kmdatasize empty though.
    int hs_flags = SrtHSRequest::SRT_HSTYPE_HSFLAGS::unwrap(m_ConnRes.m_iType);
    if (IsSet(hs_flags, CHandShake::HS_EXT_KMREQ))
    {
        // m_pCryptoControl can be NULL if the socket has been closed already. See issue #2231.
        if (!m_pCryptoControl)
        {
            m_RejectReason = SRT_REJ_IPE;
            LOGC(cnlog.Error,
                 log << CONID() << "IPE: craftKmResponse needs to send KM, but CryptoControl does not exist."
                     << " Socket state: connected=" << boolalpha << m_bConnected << ", connecting=" << m_bConnecting
                     << ", broken=" << m_bBroken << ", opened " << m_bOpened << ", closing=" << m_bClosing << ".");
            return CONN_REJECT;
        }
        // This is a periodic handshake update, so you need to extract the KM data from the
        // first message, provided that it is there.
        size_t msgsize = m_pCryptoControl->getKmMsg_size(0);
        if (msgsize == 0)
        {
            switch (m_pCryptoControl->m_RcvKmState)
            {
                // If the KMX process ended up with a failure, the KMX is not recorded.
                // In this case as the KMRSP answer the "failure status" should be crafted.
            case SRT_KM_S_NOSECRET:
            case SRT_KM_S_BADSECRET:
                {
                    HLOGC(cnlog.Debug,
                          log << CONID() << "craftKmResponse: No KMX recorded, status = "
                              << KmStateStr(m_pCryptoControl->m_RcvKmState) << ". Respond it.");

                    // Just do the same thing as in CCryptoControl::processSrtMsg_KMREQ for that case,
                    // that is, copy the NOSECRET code into KMX message.
                    memcpy((aw_kmdata), &m_pCryptoControl->m_RcvKmState, sizeof(int32_t));
                    w_kmdatasize = 1;
                }
                break; // Treat as ACCEPT in general; might change to REJECT on enforced-encryption

            default:
                // Remaining values:
                // UNSECURED: should not fall here at all
                // SECURING: should not happen in HSv5
                // SECURED: should have received the recorded KMX correctly (getKmMsg_size(0) > 0)
                {
                    m_RejectReason = SRT_REJ_IPE;
                    // Remaining situations:
                    // - password only on this site: shouldn't be considered to be sent to a no-password site
                    LOGC(cnlog.Error,
                         log << CONID() << "craftKmResponse: IPE: PERIODIC HS: NO KMREQ RECORDED KMSTATE: RCV="
                             << KmStateStr(m_pCryptoControl->m_RcvKmState)
                             << " SND=" << KmStateStr(m_pCryptoControl->m_SndKmState));
                    return CONN_REJECT;
                }
                break;
            }
        }
        else
        {
            w_kmdatasize = msgsize / 4;
            if (msgsize > w_kmdatasize * 4)
            {
                // Sanity check
                LOGC(cnlog.Error, log << CONID() << "IPE: KMX data not aligned to 4 bytes! size=" << msgsize);
                memset((aw_kmdata + (w_kmdatasize * 4)), 0, msgsize - (w_kmdatasize * 4));
                ++w_kmdatasize;
            }

            HLOGC(cnlog.Debug,
                  log << CONID() << "craftKmResponse: getting KM DATA from the fore-recorded KMX from KMREQ, size="
                      << w_kmdatasize);
            memcpy((aw_kmdata), m_pCryptoControl->getKmMsg_data(0), msgsize);
        }
    }
    else
    {
        HLOGC(cnlog.Debug, log << CONID() << "craftKmResponse: no KMX flag - not extracting KM data for KMRSP");
        w_kmdatasize = 0;
    }

    return CONN_ACCEPT;
}

EConnectStatus srt::CUDT::processRendezvous(
    const CPacket* pResponse /*[[nullable]]*/, const sockaddr_any& serv_addr,
    EReadStatus rst, CPacket& w_reqpkt)
{
    if (m_RdvState == CHandShake::RDV_CONNECTED)
    {
        HLOGC(cnlog.Debug, log << CONID() << "processRendezvous: already in CONNECTED state.");
        return CONN_ACCEPT;
    }

    uint32_t kmdata[SRTDATA_MAXSIZE];
    size_t   kmdatasize = SRTDATA_MAXSIZE;

    cookieContest();

    // We know that the other side was contacted and the other side has sent
    // the handshake message - we know then both cookies. If it's a draw, it's
    // a very rare case of creating identical cookies.
    if (m_SrtHsSide == HSD_DRAW)
    {
        m_RejectReason = SRT_REJ_RDVCOOKIE;
        LOGC(cnlog.Error,
             log << CONID() << "COOKIE CONTEST UNRESOLVED: can't assign connection roles, please wait another minute.");
        return CONN_REJECT;
    }

    UDTRequestType rsp_type = URQ_FAILURE_TYPES; // just to track uninitialized errors

    // We can assume that the Handshake packet received here as 'response'
    // is already serialized in m_ConnRes. Check extra flags that are meaningful
    // for further processing here.

    int  ext_flags       = SrtHSRequest::SRT_HSTYPE_HSFLAGS::unwrap(m_ConnRes.m_iType);
    bool needs_extension = ext_flags != 0; // Initial value: received HS has extensions.
    bool needs_hsrsp;
    rendezvousSwitchState((rsp_type), (needs_extension), (needs_hsrsp));
    if (rsp_type > URQ_FAILURE_TYPES)
    {
        m_RejectReason = RejectReasonForURQ(rsp_type);
        HLOGC(cnlog.Debug,
              log << CONID()
                  << "processRendezvous: rejecting due to switch-state response: " << RequestTypeStr(rsp_type));
        return CONN_REJECT;
    }
    checkUpdateCryptoKeyLen("processRendezvous", m_ConnRes.m_iType);

    // We have three possibilities here as it comes to HSREQ extensions:

    // 1. The agent is loser in attention state, it sends EMPTY conclusion (without extensions)
    // 2. The agent is loser in initiated state, it interprets incoming HSREQ and creates HSRSP
    // 3. The agent is winner in attention or fine state, it sends HSREQ extension
    m_ConnReq.m_iReqType  = rsp_type;
    m_ConnReq.m_extension = needs_extension;

    // This must be done before prepareConnectionObjects(), because it sets ISN and m_iMaxSRTPayloadSize needed to create buffers.
    if (!applyResponseSettings(pResponse))
    {
        LOGC(cnlog.Error, log << CONID() << "processRendezvous: rogue peer");
        return CONN_REJECT;
    }

    // The CryptoControl must be created by the prepareConnectionObjects() before interpreting and creating HSv5 extensions
    // because the it will be used there.
    if (!prepareConnectionObjects(m_ConnRes, m_SrtHsSide, NULL) || !prepareBuffers(NULL))
    {
        // m_RejectReason already handled
        HLOGC(cnlog.Debug,
              log << CONID() << "processRendezvous: rejecting due to problems in prepareConnectionObjects.");
        return CONN_REJECT;
    }

    // Case 2.
    if (needs_hsrsp)
    {
        // This means that we have received HSREQ extension with the handshake, so we need to interpret
        // it and craft the response.
        if (rst == RST_OK)
        {
            // We have JUST RECEIVED packet in this session (not that this is called as periodic update).
            // Sanity check
            m_tsLastReqTime = steady_clock::time_point();
            if (!pResponse || pResponse->getLength() == size_t(-1))
            {
                m_RejectReason = SRT_REJ_IPE;
                LOGC(cnlog.Fatal,
                     log << CONID() << "IPE: rst=RST_OK, but the packet has set -1 length - REJECTING (REQ-TIME: LOW)");
                return CONN_REJECT;
            }

            if (!interpretSrtHandshake(m_ConnRes, *pResponse, kmdata, &kmdatasize))
            {
                HLOGC(cnlog.Debug,
                      log << CONID() << "processRendezvous: rejecting due to problems in interpretSrtHandshake REQ-TIME: LOW.");
                return CONN_REJECT;
            }

            updateAfterSrtHandshake(HS_VERSION_SRT1);

            // Pass on, inform about the shortened response-waiting period.
            HLOGC(cnlog.Debug, log << CONID() << "processRendezvous: setting REQ-TIME: LOW. Forced to respond immediately.");
        }
        else
        {
            // This is a repeated handshake, so you can't use the incoming data to
            // prepare data for createSrtHandshake. They have to be extracted from inside.
            EConnectStatus conn = craftKmResponse((kmdata), (kmdatasize));
            if (conn != CONN_ACCEPT)
                return conn;
        }

        // No matter the value of needs_extension, the extension is always needed
        // when HSREQ was interpreted (to store HSRSP extension).
        m_ConnReq.m_extension = true;

        HLOGC(cnlog.Debug,
              log << CONID()
                  << "processRendezvous: HSREQ extension ok, creating HSRSP response. kmdatasize=" << kmdatasize);

        w_reqpkt.setLength(m_iMaxSRTPayloadSize);
        if (!createSrtHandshake(SRT_CMD_HSRSP, SRT_CMD_KMRSP,
                    kmdata, kmdatasize,
                    (w_reqpkt), (m_ConnReq)))
        {
            HLOGC(cnlog.Debug,
                  log << CONID()
                      << "processRendezvous: rejecting due to problems in createSrtHandshake. REQ-TIME: LOW");
            m_tsLastReqTime = steady_clock::time_point();
            return CONN_REJECT;
        }

        // This means that it has received URQ_CONCLUSION with HSREQ, agent is then in RDV_FINE
        // state, it sends here URQ_CONCLUSION with HSREQ/KMREQ extensions and it awaits URQ_AGREEMENT.
        return CONN_CONTINUE;
    }

    // Special case: if URQ_AGREEMENT is to be sent, when this side is INITIATOR,
    // then it must have received HSRSP, so it must interpret it. Otherwise it would
    // end up with URQ_DONE, which means that it is the other side to interpret HSRSP.
    if (m_SrtHsSide == HSD_INITIATOR && m_ConnReq.m_iReqType == URQ_AGREEMENT)
    {
        // The same is done in CUDT::postConnect(), however this section will
        // not be done in case of rendezvous. The section in postConnect() is
        // predicted to run only in regular CALLER handling.

        if (rst != RST_OK || !pResponse || pResponse->getLength() == size_t(-1))
        {
            // Actually the -1 length would be an IPE, but it's likely that this was reported already.
            HLOGC(
                cnlog.Debug,
                log << CONID()
                    << "processRendezvous: no INCOMING packet, NOT interpreting extensions (relying on exising data)");
        }
        else
        {
            HLOGC(cnlog.Debug,
                  log << CONID() << "processRendezvous: INITIATOR, will send AGREEMENT - interpreting HSRSP extension");
            if (!interpretSrtHandshake(m_ConnRes, *pResponse, 0, 0))
            {
                // m_RejectReason is already set, so set the reqtype accordingly
                m_ConnReq.m_iReqType = URQFailure(m_RejectReason);
                return CONN_REJECT;
            }
        }
        // This should be false, make a kinda assert here.
        if (needs_extension)
        {
            LOGC(cnlog.Fatal,
                 log << CONID() << "IPE: INITIATOR responding AGREEMENT should declare no extensions to HS");
            m_ConnReq.m_extension = false;
        }
        updateAfterSrtHandshake(HS_VERSION_SRT1);
    }

    HLOGC(cnlog.Debug,
          log << CONID() << "processRendezvous: COOKIES Agent/Peer: " << m_ConnReq.m_iCookie << "/"
              << m_ConnRes.m_iCookie << " HSD:" << (m_SrtHsSide == HSD_INITIATOR ? "initiator" : "responder")
              << " STATE:" << CHandShake::RdvStateStr(m_RdvState) << " ...");

    if (rsp_type == URQ_DONE)
    {
        HLOGC(cnlog.Debug, log << CONID() << "... WON'T SEND any response, both sides considered connected");
    }
    else
    {
        HLOGC(cnlog.Debug,
              log << CONID() << "... WILL SEND " << RequestTypeStr(rsp_type) << " "
                  << (m_ConnReq.m_extension ? "with" : "without") << " SRT HS extensions");
    }

    // This marks the information for the serializer that
    // the SRT handshake extension is required.
    // Rest of the data will be filled together with
    // serialization.
    m_ConnReq.m_extension = needs_extension;

    w_reqpkt.setLength(m_iMaxSRTPayloadSize);
    if (m_RdvState == CHandShake::RDV_CONNECTED)
    {
        int cst = postConnect(pResponse, true, 0);
        if (cst == CONN_REJECT)
        {
            // m_RejectReason already set
            HLOGC(cnlog.Debug, log << CONID() << "processRendezvous: rejecting due to problems in postConnect.");
            return CONN_REJECT;
        }
    }

    // URQ_DONE or URQ_AGREEMENT can be the result if the state is RDV_CONNECTED.
    // If URQ_DONE, then there's nothing to be done, when URQ_AGREEMENT then return
    // CONN_CONTINUE to make the caller send again the contents if the packet buffer,
    // this time with URQ_AGREEMENT message, but still consider yourself connected.
    if (rsp_type == URQ_DONE)
    {
        HLOGC(cnlog.Debug, log << CONID() << "processRendezvous: rsp=DONE, reporting ACCEPT (nothing to respond)");
        return CONN_ACCEPT;
    }

    // createSrtHandshake moved here because if the above conditions are satisfied,
    // no response is going to be send, so nothing needs to be "created".

    // needs_extension here distinguishes between cases 1 and 3.
    // NOTE: in case when interpretSrtHandshake was run under the conditions above (to interpret HSRSP),
    // then createSrtHandshake below will create only empty AGREEMENT message.
    if (!createSrtHandshake(SRT_CMD_HSREQ, SRT_CMD_KMREQ, 0, 0,
                (w_reqpkt), (m_ConnReq)))
    {
        // m_RejectReason already set
        LOGC(cnlog.Warn, log << CONID() << "createSrtHandshake failed (IPE?), connection rejected. REQ-TIME: LOW");
        m_tsLastReqTime = steady_clock::time_point();
        return CONN_REJECT;
    }

    if (rsp_type == URQ_AGREEMENT && m_RdvState == CHandShake::RDV_CONNECTED)
    {
        // We are using our own serialization method (not the one called after
        // processConnectResponse, this is skipped in case when this function
        // is called), so we can also send this immediately. Agreement must be
        // sent just once and the party must switch into CONNECTED state - in
        // contrast to CONCLUSION messages, which should be sent in loop repeatedly.
        //
        // Even though in theory the AGREEMENT message sent just once may miss
        // the target (as normal thing in UDP), this is little probable to happen,
        // and this doesn't matter much because even if the other party doesn't
        // get AGREEMENT, but will get payload or KEEPALIVE messages, it will
        // turn into connected state as well. The AGREEMENT is rather kinda
        // catalyzer here and may turn the entity on the right track faster. When
        // AGREEMENT is missed, it may have kinda initial tearing.

        const steady_clock::time_point now = steady_clock::now();
        m_tsLastReqTime                    = now;
        setPacketTS(w_reqpkt, now);
        HLOGC(cnlog.Debug,
              log << CONID()
                  << "processRendezvous: rsp=AGREEMENT, reporting ACCEPT and sending just this one, REQ-TIME HIGH.");

        m_pSndQueue->sendto(serv_addr, w_reqpkt, m_SourceAddr);

        return CONN_ACCEPT;
    }

    if (rst == RST_OK)
    {
        // the request time must be updated so that the next handshake can be sent out immediately
        HLOGC(cnlog.Debug,
              log << "processRendezvous: rsp=" << RequestTypeStr(m_ConnReq.m_iReqType)
                  << " REQ-TIME: LOW to send immediately, consider yourself conencted");
        m_tsLastReqTime = steady_clock::time_point();
    }
    else
    {
        HLOGC(cnlog.Debug,
              log << CONID() << "processRendezvous: REQ-TIME: remains previous value, consider yourself connected");
    }
    return CONN_CONTINUE;
}

// [[using locked(m_ConnectionLock)]];
EConnectStatus srt::CUDT::processConnectResponse(const CPacket& response, CUDTException* eout) ATR_NOEXCEPT
{
    // NOTE: ASSUMED LOCK ON: m_ConnectionLock.

    // this is the 2nd half of a connection request. If the connection is setup successfully this returns 0.
    // Returned values:
    // - CONN_REJECT: there was some error when processing the response, connection should be rejected
    // - CONN_ACCEPT: the handshake is done and finished correctly
    // - CONN_CONTINUE: the induction handshake has been processed correctly, and expects CONCLUSION handshake

    if (!m_bConnecting)
        return CONN_REJECT;

    // This is required in HSv5 rendezvous, in which it should send the URQ_AGREEMENT message to
    // the peer, however switch to connected state.
    HLOGC(cnlog.Debug,
          log << CONID() << "processConnectResponse: TYPE:"
              << (response.isControl() ? MessageTypeStr(response.getType(), response.getExtendedType())
                                       : string("DATA")));
    // ConnectStatus res = CONN_REJECT; // used later for status - must be declared here due to goto POST_CONNECT.

    // For HSv4, the data sender is INITIATOR, and the data receiver is RESPONDER,
    // regardless of the connecting side affiliation. This will be changed for HSv5.
    bool          bidirectional = false;
    HandshakeSide hsd           = m_config.bDataSender ? HSD_INITIATOR : HSD_RESPONDER;
    // (defined here due to 'goto' below).

    // SRT peer may send the SRT handshake private message (type 0x7fff) before a keep-alive.

    // This condition is checked when the current agent is trying to do connect() in rendezvous mode,
    // but the peer was faster to send a handshake packet earlier. This makes it continue with connecting
    // process if the peer is already behaving as if the connection was already established.

    // This value will check either the initial value, which is less than SRT1, or
    // the value previously loaded to m_ConnReq during the previous handshake response.
    // For the initial form this value should not be checked.
    bool hsv5 = m_ConnRes.m_iVersion >= HS_VERSION_SRT1;

    if (m_config.bRendezvous &&
        (m_RdvState == CHandShake::RDV_CONNECTED   // somehow Rendezvous-v5 switched it to CONNECTED.
         || !response.isControl()                  // WAS A PAYLOAD PACKET.
         || (response.getType() == UMSG_KEEPALIVE) // OR WAS A UMSG_KEEPALIVE message.
         || (response.getType() == UMSG_EXT) // OR WAS a CONTROL packet of some extended type (i.e. any SRT specific)
         )
        // This may happen if this is an initial state in which the socket type was not yet set.
        // If this is a field that holds the response handshake record from the peer, this means that it wasn't received
        // yet. HSv5: added version check because in HSv5 the m_iType field has different meaning and it may be 0 in
        // case when the handshake does not carry SRT extensions.
        && (hsv5 || m_ConnRes.m_iType != UDT_UNDEFINED))
    {
        // a data packet or a keep-alive packet comes, which means the peer side is already connected
        // in this situation, the previously recorded response will be used
        // In HSv5 this situation is theoretically possible if this party has missed the URQ_AGREEMENT message.
        HLOGC(cnlog.Debug, log << CONID() << "processConnectResponse: already connected - pinning in");
        if (hsv5)
        {
            m_RdvState = CHandShake::RDV_CONNECTED;
        }

        return postConnect(&response, hsv5, eout);
    }

    if (!response.isControl(UMSG_HANDSHAKE))
    {
        m_RejectReason = SRT_REJ_ROGUE;
        if (!response.isControl())
        {
            LOGC(cnlog.Warn, log << CONID() << "processConnectResponse: received DATA while HANDSHAKE expected");
        }
        else
        {
            LOGC(cnlog.Error,
                 log << CONID()
                     << "processConnectResponse: CONFUSED: expected UMSG_HANDSHAKE as connection not yet established, "
                        "got: "
                     << MessageTypeStr(response.getType(), response.getExtendedType()));

            if (response.getType() == UMSG_SHUTDOWN)
            {
                LOGC(cnlog.Error,
                        log << CONID() << "processConnectResponse: UMSG_SHUTDOWN received, rejecting connection.");
                return CONN_REJECT;
            }
        }

        if (m_config.bRendezvous)
        {
            // In rendezvous mode we expect that both sides are known
            // to the service operator (unlike a listener, which may
            // operate connections from unknown sources). This means that
            // the connection process should be terminated anyway, on
            // whichever side it would happen.
            return CONN_REJECT;
        }

        return CONN_CONFUSED;
    }

    if (m_config.bRendezvous)
    {
        m_SourceAddr = response.udpDestAddr();
    }

    if (m_ConnRes.load_from(response.m_pcData, response.getLength()) == -1)
    {
        m_RejectReason = SRT_REJ_ROGUE;
        // Handshake data were too small to reach the Handshake structure. Reject.
        LOGC(cnlog.Error,
             log << CONID()
                 << "processConnectResponse: HANDSHAKE data buffer too small - possible blueboxing. Rejecting.");
        return CONN_REJECT;
    }

    HLOGC(cnlog.Debug, log << CONID() << "processConnectResponse: HS RECEIVED: " << m_ConnRes.show());
    if (m_ConnRes.m_iReqType >= URQ_FAILURE_TYPES)
    {
        m_RejectReason = RejectReasonForURQ(m_ConnRes.m_iReqType);
        LOGC(cnlog.Warn,
                log << CONID() << "processConnectResponse: rejecting per reception of a rejection HS response: "
                    << RequestTypeStr(m_ConnRes.m_iReqType));
        return CONN_REJECT;
    }

    if (size_t(m_ConnRes.m_iMSS) > CPacket::ETH_MAX_MTU_SIZE)
    {
        // Yes, we do abort to prevent buffer overrun. Set your MSS correctly
        // and you'll avoid problems.
        m_RejectReason = SRT_REJ_ROGUE;
        LOGC(cnlog.Fatal, log << CONID() << "MSS size " << m_config.iMSS << "exceeds MTU size!");
        return CONN_REJECT;
    }

    // (see createCrypter() call below)
    //
    // The CCryptoControl attached object must be created early
    // because it will be required to create a conclusion handshake in HSv5
    //
    if (m_config.bRendezvous)
    {
        // SANITY CHECK: A rendezvous socket should reject any caller requests (it's not a listener)
        if (m_ConnRes.m_iReqType == URQ_INDUCTION)
        {
            m_RejectReason = SRT_REJ_ROGUE;
            LOGC(cnlog.Error,
                 log << CONID()
                     << "processConnectResponse: Rendezvous-point received INDUCTION handshake (expected WAVEAHAND). "
                        "Rejecting.");
            return CONN_REJECT;
        }

        // The procedure for version 5 is completely different and changes the states
        // differently, so the old code will still maintain HSv4 the old way.

        if (m_ConnRes.m_iVersion > HS_VERSION_UDT4)
        {
            HLOGC(cnlog.Debug, log << CONID() << "processConnectResponse: Rendezvous HSv5 DETECTED.");
            return CONN_RENDEZVOUS; // --> will continue in CUDT::processRendezvous().
        }

        HLOGC(cnlog.Debug, log << CONID() << "processConnectResponse: Rendsezvous HSv4 DETECTED.");
        // So, here it has either received URQ_WAVEAHAND handshake message (while it should be in URQ_WAVEAHAND itself)
        // or it has received URQ_CONCLUSION/URQ_AGREEMENT message while this box has already sent URQ_WAVEAHAND to the
        // peer, and DID NOT send the URQ_CONCLUSION yet.

        if (m_ConnReq.m_iReqType == URQ_WAVEAHAND || m_ConnRes.m_iReqType == URQ_WAVEAHAND)
        {
            HLOGC(cnlog.Debug,
                  log << CONID() << "processConnectResponse: REQ-TIME LOW. got HS RDV. Agent state:"
                      << RequestTypeStr(m_ConnReq.m_iReqType) << " Peer HS:" << m_ConnRes.show());

            // Here we could have received WAVEAHAND or CONCLUSION.
            // For HSv4 simply switch to CONCLUSION for the sake of further handshake rolling.
            // For HSv5, make the cookie contest and basing on this decide, which party
            // should provide the HSREQ/KMREQ attachment.

           if (!createCrypter(hsd, false /* unidirectional */))
           {
               m_RejectReason = SRT_REJ_RESOURCE;
               m_ConnReq.m_iReqType = URQFailure(SRT_REJ_RESOURCE);
               // the request time must be updated so that the next handshake can be sent out immediately.
               m_tsLastReqTime = steady_clock::time_point();
               return CONN_REJECT;
           }

            m_ConnReq.m_iReqType = URQ_CONCLUSION;
            // the request time must be updated so that the next handshake can be sent out immediately.
            m_tsLastReqTime = steady_clock::time_point();
            return CONN_CONTINUE;
        }
        else
        {
            HLOGC(cnlog.Debug, log << CONID() << "processConnectResponse: Rendezvous HSv4 PAST waveahand");
        }
    }
    else
    {
        // set cookie
        if (m_ConnRes.m_iReqType == URQ_INDUCTION)
        {
            HLOGC(cnlog.Debug,
                  log << CONID() << "processConnectResponse: REQ-TIME LOW; got INDUCTION HS response (cookie:" << hex
                      << m_ConnRes.m_iCookie << " version:" << dec << m_ConnRes.m_iVersion
                      << "), sending CONCLUSION HS with this cookie");

            m_ConnReq.m_iCookie  = m_ConnRes.m_iCookie;
            m_ConnReq.m_iReqType = URQ_CONCLUSION;

            // Here test if the LISTENER has responded with version HS_VERSION_SRT1,
            // it means that it is HSv5 capable. It can still accept the HSv4 handshake.
            if (m_ConnRes.m_iVersion > HS_VERSION_UDT4)
            {
                const int hs_flags = SrtHSRequest::SRT_HSTYPE_HSFLAGS::unwrap(m_ConnRes.m_iType);

                if (hs_flags != SrtHSRequest::SRT_MAGIC_CODE)
                {
                    LOGC(cnlog.Warn,
                         log << CONID() << "processConnectResponse: Listener HSv5 did not set the SRT_MAGIC_CODE.");
                    m_RejectReason = SRT_REJ_ROGUE;
                    return CONN_REJECT;
                }

                checkUpdateCryptoKeyLen("processConnectResponse", m_ConnRes.m_iType);

                // This will catch HS_VERSION_SRT1 and any newer.
                // Set your highest version.
                m_ConnReq.m_iVersion = HS_VERSION_SRT1;
                // CONTROVERSIAL: use 0 as m_iType according to the meaning in HSv5.
                // The HSv4 client might not understand it, which means that agent
                // must switch itself to HSv4 rendezvous, and this time iType should
                // be set to UDT_DGRAM value.
                m_ConnReq.m_iType = 0;

                // This marks the information for the serializer that
                // the SRT handshake extension is required.
                // Rest of the data will be filled together with
                // serialization.
                m_ConnReq.m_extension = true;

                // For HSv5, the caller is INITIATOR and the listener is RESPONDER.
                // The m_config.bDataSender value should be completely ignored and the
                // connection is always bidirectional.
                bidirectional = true;
                hsd           = HSD_INITIATOR;
                m_SrtHsSide   = hsd;
            }

            m_tsLastReqTime = steady_clock::time_point();
            if (!createCrypter(hsd, bidirectional))
            {
                m_RejectReason = SRT_REJ_RESOURCE;
                return CONN_REJECT;
            }
            // NOTE: This setup sets URQ_CONCLUSION and appropriate data in the handshake structure.
            // The full handshake to be sent will be filled back in the caller function -- CUDT::startConnect().
            return CONN_CONTINUE;
        }
    }

    return postConnect(&response, false, eout);
}

bool srt::CUDT::applyResponseSettings(const CPacket* pHspkt /*[[nullable]]*/) ATR_NOEXCEPT
{
    if (!m_ConnRes.valid())
    {
        LOGC(cnlog.Error, log << CONID() << "applyResponseSettings: ROGUE HANDSHAKE - rejecting");
        m_RejectReason = SRT_REJ_ROGUE;
        return false;
    }

    // Re-configure according to the negotiated values.
    m_config.iMSS        = m_ConnRes.m_iMSS;
    m_iFlowWindowSize    = m_ConnRes.m_iFlightFlagSize;
    const int udpsize    = m_config.iMSS - CPacket::UDP_HDR_SIZE;
    m_iMaxSRTPayloadSize = udpsize - CPacket::HDR_SIZE;
    m_iPeerISN           = m_ConnRes.m_iISN;

    setInitialRcvSeq(m_iPeerISN);

    m_iRcvCurrPhySeqNo = CSeqNo::decseq(m_ConnRes.m_iISN);
    m_PeerID           = m_ConnRes.m_iID;
    memcpy((m_piSelfIP), m_ConnRes.m_piPeerIP, sizeof m_piSelfIP);
    if (pHspkt)
        m_SourceAddr = pHspkt->udpDestAddr();

    HLOGC(cnlog.Debug,
          log << CONID() << "applyResponseSettings: HANSHAKE CONCLUDED. SETTING: payload-size=" << m_iMaxSRTPayloadSize
              << " mss=" << m_ConnRes.m_iMSS << " flw=" << m_ConnRes.m_iFlightFlagSize << " peer-ISN=" << m_ConnRes.m_iISN
              << " local-ISN=" << m_iISN
              << " peerID=" << m_ConnRes.m_iID
              << " sourceIP=" << m_SourceAddr.str());
    return true;
}

EConnectStatus srt::CUDT::postConnect(const CPacket* pResponse, bool rendezvous, CUDTException *eout) ATR_NOEXCEPT
{
    if (m_ConnRes.m_iVersion < HS_VERSION_SRT1)
        m_tsRcvPeerStartTime = steady_clock::time_point(); // will be set correctly in SRT HS.

    // This procedure isn't being executed in rendezvous because
    // in rendezvous it's completed before calling this function.
    if (!rendezvous)
    {
        HLOGC(cnlog.Debug, log << CONID() << boolalpha << "postConnect: packet:" << bool(pResponse) << " rendezvous:" << rendezvous);
        // The "local storage depleted" case shouldn't happen here, but
        // this is a theoretical path that needs prevention.
        bool ok = pResponse;
        if (!ok)
        {
            m_RejectReason = SRT_REJ_IPE;
            if (eout)
            {
                *eout = CUDTException(MJ_SETUP, MN_REJECTED, 0);
            }
            return CONN_REJECT;
        }

        // [[assert (pResponse != NULL)]];

        // NOTE: THIS function must be called before calling prepareConnectionObjects.
        // The reason why it's not part of prepareConnectionObjects is that the activities
        // done there are done SIMILAR way in acceptAndRespond, which also calls this
        // function. In fact, prepareConnectionObjects() represents the code that was
        // done separately in processConnectResponse() and acceptAndRespond(), so this way
        // this code is now common. Now acceptAndRespond() does "manually" something similar
        // to applyResponseSettings(), just a little bit differently. This SHOULD be made
        // common as a part of refactoring job, just needs a bit more time.
        //
        // Currently just this function must be called always BEFORE prepareConnectionObjects
        // everywhere except acceptAndRespond().
        ok = applyResponseSettings(pResponse);

        // This will actually be done also in rendezvous HSv4,
        // however in this case the HSREQ extension will not be attached,
        // so it will simply go the "old way".
        // (&&: skip if failed already)
        // Must be called before interpretSrtHandshake() to create the CryptoControl.
        ok = ok &&  prepareConnectionObjects(m_ConnRes, m_SrtHsSide, eout);

        // May happen that 'response' contains a data packet that was sent in rendezvous mode.
        // In this situation the interpretation of handshake was already done earlier.
        ok = ok && pResponse->isControl();
        ok = ok && interpretSrtHandshake(m_ConnRes, *pResponse, 0, 0);
        ok = ok && prepareBuffers(eout);

        if (!ok)
        {
            if (eout)
            {
                *eout = CUDTException(MJ_SETUP, MN_REJECTED, 0);
            }
            // m_RejectReason already set
            return CONN_REJECT;
        }
    }

    bool have_group = false;

    {
#if ENABLE_BONDING
        ScopedLock cl (uglobal().m_GlobControlLock);
        CUDTGroup* g = m_parent->m_GroupOf;
        if (g)
        {
            // This is the last moment when this can be done.
            // The updateAfterSrtHandshake call will copy the receiver
            // start time to the receiver buffer data, so the correct
            // value must be set before this happens.
            synchronizeWithGroup(g);
            have_group = true;
        }
#endif
    }

    if (!have_group)
    {
        // This function will be called internally inside
        // synchronizeWithGroup(). This is just more complicated.
        updateAfterSrtHandshake(m_ConnRes.m_iVersion);
    }

    CInfoBlock ib;
    ib.m_iIPversion = m_PeerAddr.family();
    CInfoBlock::convert(m_PeerAddr, ib.m_piIP);
    if (m_pCache->lookup(&ib) >= 0)
    {
        m_iSRTT      = ib.m_iSRTT;
        m_iRTTVar    = ib.m_iSRTT / 2;
        m_iBandwidth = ib.m_iBandwidth;
    }

#if SRT_DEBUG_RTT
    s_rtt_trace.trace(steady_clock::now(), "Connect", -1, -1,
                      m_bIsFirstRTTReceived, -1, m_iSRTT, m_iRTTVar);
#endif

    SRT_REJECT_REASON rr = setupCC();
    if (rr != SRT_REJ_UNKNOWN)
    {
        m_RejectReason = rr;
        return CONN_REJECT;
    }

    // And, I am connected too.
    m_bConnecting = false;

    // The lock on m_ConnectionLock should still be applied, but
    // the socket could have been started removal before this function
    // has started. Do a sanity check before you continue with the
    // connection process.
    CUDTSocket* s = uglobal().locateSocket(m_SocketID);
    if (s)
    {
        // The socket could be closed at this very moment.
        // Continue with removing the socket from the pending structures,
        // but prevent it from setting it as connected.
        m_bConnected  = true;

        // register this socket for receiving data packets
        m_pRNode->m_bOnList = true;
        m_pRcvQueue->setNewEntry(this);
    }

    // XXX Problem around CONN_CONFUSED!
    // If some too-eager packets were received from a listener
    // that thinks it's connected, but his last handshake was missed,
    // they are collected by CRcvQueue::storePktClone. The removeConnector
    // function will want to delete them all, so it would be nice
    // if these packets can be re-delivered. Of course the listener
    // should be prepared to resend them (as every packet can be lost
    // on UDP), but it's kinda overkill when we have them already and
    // can dispatch them.

    // Remove from rendezvous queue (in this particular case it's
    // actually removing the socket that undergoes asynchronous HS processing).
    // Removing at THIS point because since when setNewEntry is called,
    // the next iteration in the CRcvQueue::worker loop will be dispatching
    // packets normally, as within-connection, so the "connector" won't
    // play any role since this time.
    // The connector, however, must stay alive until the setNewEntry is called
    // because otherwise the packets that are coming for this socket before the
    // connection process is complete will be rejected as "attack", instead of
    // being enqueued for later pickup from the queue.
    m_pRcvQueue->removeConnector(m_SocketID);

    // Ok, no more things to be done as per "clear connecting state"
    if (!s)
    {
        LOGC(cnlog.Error, log << CONID() << "Connection broken in the process - socket closed");
        m_RejectReason = SRT_REJ_CLOSE;
        if (eout)
        {
            *eout = CUDTException(MJ_CONNECTION, MN_CONNLOST, 0);
        }
        return CONN_REJECT;
    }

    // copy address information of local node
    // the local port must be correctly assigned BEFORE CUDT::startConnect(),
    // otherwise if startConnect() fails, the multiplexer cannot be located
    // by garbage collection and will cause leak
    s->core().m_pSndQueue->m_pChannel->getSockAddr((s->m_SelfAddr));
    CIPAddress::pton((s->m_SelfAddr), s->core().m_piSelfIP, m_PeerAddr);

    //int token = -1;
#if ENABLE_BONDING
    {
        ScopedLock cl (uglobal().m_GlobControlLock);
        CUDTGroup* g = m_parent->m_GroupOf;
        if (g)
        {
            // XXX this might require another check of group type.
            // For redundancy group, at least, update the status in the group.

            // LEAVING as comment for historical reasons. Locking is here most
            // likely not necessary because the socket cannot be removed from the
            // group until the socket isn't removed, and this requires locking of
            // m_GlobControlLock. This should ensure that when m_GroupOf is
            // not NULL, m_GroupMemberData is also valid.
            // ScopedLock glock(g->m_GroupLock);

            HLOGC(cnlog.Debug, log << "group: Socket @" << m_parent->m_SocketID << " fresh connected, setting IDLE");

            groups::SocketData* gi       = m_parent->m_GroupMemberData;
            gi->sndstate   = SRT_GST_IDLE;
            gi->rcvstate   = SRT_GST_IDLE;
            gi->laststatus = SRTS_CONNECTED;
            //token = gi->token;
            g->setGroupConnected();
        }
    }
#endif

    s->m_Status = SRTS_CONNECTED;

    // acknowledde any waiting epolls to write
    uglobal().m_EPoll.update_events(m_SocketID, m_sPollID, SRT_EPOLL_CONNECT, true);

    CGlobEvent::triggerEvent();

/* XXX Likely it should NOT be called here for two reasons:

  - likely lots of mutexes are locked here so any
    API call from here might cause a deadlock
  - if called from an asynchronous connection process, it was
    already called from inside updateConnStatus
  - if called from startConnect (synchronous mode), it is even wrong.

    if (m_cbConnectHook)
    {
        CALLBACK_CALL(m_cbConnectHook, m_SocketID, SRT_SUCCESS, m_PeerAddr.get(), token);
    }

    */

    LOGC(cnlog.Note, log << CONID() << "Connection established to: " << m_PeerAddr.str());

    return CONN_ACCEPT;
}

void srt::CUDT::checkUpdateCryptoKeyLen(const char *loghdr SRT_ATR_UNUSED, int32_t typefield)
{
    int enc_flags = SrtHSRequest::SRT_HSTYPE_ENCFLAGS::unwrap(typefield);

    // potentially 0-7 values are possible.
    // When 0, don't change anything - it should rely on the value 0.
    // When 1, 5, 6, 7, this is kinda internal error - ignore.
    if (enc_flags >= 2 && enc_flags <= 4) // 2 = 128, 3 = 192, 4 = 256
    {
        int rcv_pbkeylen = SrtHSRequest::SRT_PBKEYLEN_BITS::wrap(enc_flags);
        if (m_config.iSndCryptoKeyLen == 0)
        {
            m_config.iSndCryptoKeyLen = rcv_pbkeylen;
            HLOGC(cnlog.Debug,
                  log << CONID() << loghdr
                      << ": PBKEYLEN adopted from advertised value: " << m_config.iSndCryptoKeyLen);
        }
        else if (m_config.iSndCryptoKeyLen != rcv_pbkeylen)
        {
            // Conflict. Use SRTO_SENDER flag to check if this side should accept
            // the enforcement, otherwise simply let it win.
            if (!m_config.bDataSender)
            {
                LOGC(cnlog.Warn,
                     log << CONID() << loghdr << ": PBKEYLEN conflict - OVERRIDDEN " << m_config.iSndCryptoKeyLen
                         << " by " << rcv_pbkeylen << " from PEER (as AGENT is not SRTO_SENDER)");
                m_config.iSndCryptoKeyLen = rcv_pbkeylen;
            }
            else
            {
                LOGC(cnlog.Warn,
                     log << CONID() << loghdr << ": PBKEYLEN conflict - keep " << m_config.iSndCryptoKeyLen
                         << "; peer-advertised PBKEYLEN " << rcv_pbkeylen << " rejected because Agent is SRTO_SENDER");
            }
        }
    }
    else if (enc_flags != 0)
    {
        LOGC(cnlog.Error, log << CONID() << loghdr << ": IPE: enc_flags outside allowed 2, 3, 4: " << enc_flags);
    }
    else
    {
        HLOGC(cnlog.Debug, log << CONID() << loghdr << ": No encryption flags found in type field: " << typefield);
    }
}

// Rendezvous
void srt::CUDT::rendezvousSwitchState(UDTRequestType& w_rsptype, bool& w_needs_extension, bool& w_needs_hsrsp)
{
    UDTRequestType req           = m_ConnRes.m_iReqType;
    int            hs_flags      = SrtHSRequest::SRT_HSTYPE_HSFLAGS::unwrap(m_ConnRes.m_iType);
    bool           has_extension = !!hs_flags; // it holds flags, if no flags, there are no extensions.

    const HandshakeSide &hsd = m_SrtHsSide;
    // Note important possibilities that are considered here:

    // 1. The serial arrangement. This happens when one party has missed the
    // URQ_WAVEAHAND message, it sent its own URQ_WAVEAHAND message, and then the
    // firstmost message it received from the peer is URQ_CONCLUSION, as a response
    // for agent's URQ_WAVEAHAND.
    //
    // In this case, Agent switches to RDV_FINE state and Peer switches to RDV_ATTENTION state.
    //
    // 2. The parallel arrangement. This happens when the URQ_WAVEAHAND message sent
    // by both parties are almost in a perfect synch (a rare, but possible case). In this
    // case, both parties receive one another's URQ_WAVEAHAND message and both switch to
    // RDV_ATTENTION state.
    //
    // It's not possible to predict neither which arrangement will happen, or which
    // party will be RDV_FINE in case when the serial arrangement has happened. What
    // will actually happen will depend on random conditions.
    //
    // No matter this randomity, we have a limited number of possible conditions:
    //
    // Stating that "agent" is the party that has received the URQ_WAVEAHAND in whatever
    // arrangement, we are certain, that "agent" switched to RDV_ATTENTION, and peer:
    //
    // - switched to RDV_ATTENTION state (so, both are in the same state independently)
    // - switched to RDV_FINE state (so, the message interchange is actually more-less sequenced)
    //
    // In particular, there's no possibility of a situation that both are in RDV_FINE state
    // because the agent can switch to RDV_FINE state only if it received URQ_CONCLUSION from
    // the peer, while the peer could not send URQ_CONCLUSION without switching off RDV_WAVING
    // (actually to RDV_ATTENTION). There's also no exit to RDV_FINE from RDV_ATTENTION.

    // DEFAULT STATEMENT: don't attach extensions to URQ_CONCLUSION, neither HSREQ nor HSRSP.
    w_needs_extension = false;
    w_needs_hsrsp     = false;

    string reason;

#if ENABLE_HEAVY_LOGGING

    HLOGC(cnlog.Debug, log << CONID() << "rendezvousSwitchState: HS: " << m_ConnRes.show());

    struct LogAtTheEnd
    {
        CHandShake::RendezvousState        ost;
        UDTRequestType                     orq;
        const CHandShake::RendezvousState &nst;
        const UDTRequestType &             nrq;
        bool &                             needext;
        bool &                             needrsp;
        string &                           reason;

        ~LogAtTheEnd()
        {
            HLOGC(cnlog.Debug,
                  log << "rendezvousSwitchState: STATE[" << CHandShake::RdvStateStr(ost) << "->"
                      << CHandShake::RdvStateStr(nst) << "] REQTYPE[" << RequestTypeStr(orq) << "->"
                      << RequestTypeStr(nrq) << "] "
                      << "ext:" << (needext ? (needrsp ? "HSRSP" : "HSREQ") : "NONE")
                      << (reason == "" ? string() : "reason:" + reason));
        }
    } l_logend = {m_RdvState, req, m_RdvState, w_rsptype, w_needs_extension, w_needs_hsrsp, reason};

#endif

    switch (m_RdvState)
    {
    case CHandShake::RDV_INVALID:
        return;

    case CHandShake::RDV_WAVING:
    {
        if (req == URQ_WAVEAHAND)
        {
            m_RdvState = CHandShake::RDV_ATTENTION;

            // NOTE: if this->isWinner(), attach HSREQ
            w_rsptype = URQ_CONCLUSION;
            if (hsd == HSD_INITIATOR)
                w_needs_extension = true;
            return;
        }

        if (req == URQ_CONCLUSION)
        {
            m_RdvState = CHandShake::RDV_FINE;
            w_rsptype   = URQ_CONCLUSION;

            w_needs_extension = true; // (see below - this needs to craft either HSREQ or HSRSP)
            // if this->isWinner(), then craft HSREQ for that response.
            // if this->isLoser(), then this packet should bring HSREQ, so craft HSRSP for the response.
            if (hsd == HSD_RESPONDER)
                w_needs_hsrsp = true;
            return;
        }
    }
        reason = "WAVING -> WAVEAHAND or CONCLUSION";
        break;

    case CHandShake::RDV_ATTENTION:
    {
        if (req == URQ_WAVEAHAND)
        {
            // This is only possible if the URQ_CONCLUSION sent to the peer
            // was lost on track. The peer is then simply unaware that the
            // agent has switched to ATTENTION state and continues sending
            // waveahands. In this case, just remain in ATTENTION state and
            // retry with URQ_CONCLUSION, as normally.
            w_rsptype = URQ_CONCLUSION;
            if (hsd == HSD_INITIATOR)
                w_needs_extension = true;
            return;
        }

        if (req == URQ_CONCLUSION)
        {
            // We have two possibilities here:
            //
            // WINNER (HSD_INITIATOR): send URQ_AGREEMENT
            if (hsd == HSD_INITIATOR)
            {
                // WINNER should get a response with HSRSP, otherwise this is kinda empty conclusion.
                // If no HSRSP attached, stay in this state.
                if (hs_flags == 0)
                {
                    HLOGC(cnlog.Debug,
                          log << CONID()
                              << "rendezvousSwitchState: {INITIATOR}[ATTENTION] awaits CONCLUSION+HSRSP, got "
                                 "CONCLUSION, remain in [ATTENTION]");
                    w_rsptype         = URQ_CONCLUSION;
                    w_needs_extension = true; // If you expect to receive HSRSP, continue sending HSREQ
                    return;
                }
                m_RdvState = CHandShake::RDV_CONNECTED;
                w_rsptype   = URQ_AGREEMENT;
                return;
            }

            // LOSER (HSD_RESPONDER): send URQ_CONCLUSION and attach HSRSP extension, then expect URQ_AGREEMENT
            if (hsd == HSD_RESPONDER)
            {
                // If no HSREQ attached, stay in this state.
                // (Although this seems completely impossible).
                if (hs_flags == 0)
                {
                    LOGC(cnlog.Warn,
                         log << CONID()
                             << "rendezvousSwitchState: (IPE!){RESPONDER}[ATTENTION] awaits CONCLUSION+HSREQ, got "
                                "CONCLUSION, remain in [ATTENTION]");
                    w_rsptype         = URQ_CONCLUSION;
                    w_needs_extension = false; // If you received WITHOUT extensions, respond WITHOUT extensions (wait
                                               // for the right message)
                    return;
                }
                m_RdvState       = CHandShake::RDV_INITIATED;
                w_rsptype         = URQ_CONCLUSION;
                w_needs_extension = true;
                w_needs_hsrsp     = true;
                return;
            }

            LOGC(cnlog.Error, log << CONID() << "RENDEZVOUS COOKIE DRAW! Cannot resolve to a valid state.");
            // Fallback for cookie draw
            m_RdvState = CHandShake::RDV_INVALID;
            w_rsptype   = URQFailure(SRT_REJ_RDVCOOKIE);
            return;
        }

        if (req == URQ_AGREEMENT)
        {
            // This means that the peer has received our URQ_CONCLUSION, but
            // the agent missed the peer's URQ_CONCLUSION (received only initial
            // URQ_WAVEAHAND).
            if (hsd == HSD_INITIATOR)
            {
                // In this case the missed URQ_CONCLUSION was sent without extensions,
                // whereas the peer received our URQ_CONCLUSION with HSREQ, and therefore
                // it sent URQ_AGREEMENT already with HSRSP. This isn't a problem for
                // us, we can go on with it, especially that the peer is already switched
                // into CHandShake::RDV_CONNECTED state.
                m_RdvState = CHandShake::RDV_CONNECTED;

                // Both sides are connected, no need to send anything anymore.
                w_rsptype = URQ_DONE;
                return;
            }

            if (hsd == HSD_RESPONDER)
            {
                // In this case the missed URQ_CONCLUSION was sent with extensions, so
                // we have to request this once again. Send URQ_CONCLUSION in order to
                // inform the other party that we need the conclusion message once again.
                // The ATTENTION state should be maintained.
                w_rsptype         = URQ_CONCLUSION;
                w_needs_extension = true;
                w_needs_hsrsp     = true;
                return;
            }
        }
    }
    reason = "ATTENTION -> WAVEAHAND(conclusion), CONCLUSION(agreement/conclusion), AGREEMENT (done/conclusion)";
    break;

    case CHandShake::RDV_FINE:
    {
        // In FINE state we can't receive URQ_WAVEAHAND because if the peer has already
        // sent URQ_CONCLUSION, it's already in CHandShake::RDV_ATTENTION, and in this state it can
        // only send URQ_CONCLUSION, whereas when it isn't in CHandShake::RDV_ATTENTION, it couldn't
        // have sent URQ_CONCLUSION, and if it didn't, the agent wouldn't be in CHandShake::RDV_FINE state.

        if (req == URQ_CONCLUSION)
        {
            // There's only one case when it should receive CONCLUSION in FINE state:
            // When it's the winner. If so, it should then contain HSREQ extension.
            // In case of loser, it shouldn't receive CONCLUSION at all - it should
            // receive AGREEMENT.

            // The winner case, received CONCLUSION + HSRSP - switch to CONNECTED and send AGREEMENT.
            // So, check first if HAS EXTENSION

            bool correct_switch = false;
            if (hsd == HSD_INITIATOR && !has_extension)
            {
                // Received REPEATED empty conclusion that has initially switched it into FINE state.
                // To exit FINE state we need the CONCLUSION message with HSRSP.
                HLOGC(cnlog.Debug,
                      log << CONID()
                          << "rendezvousSwitchState: {INITIATOR}[FINE] <CONCLUSION without HSRSP. Stay in [FINE], "
                             "await CONCLUSION+HSRSP");
            }
            else if (hsd == HSD_RESPONDER)
            {
                // In FINE state the RESPONDER expects only to be sent AGREEMENT.
                // It has previously received CONCLUSION in WAVING state and this has switched
                // it to FINE state. That CONCLUSION message should have contained extension,
                // so if this is a repeated CONCLUSION+HSREQ, it should be responded with
                // CONCLUSION+HSRSP.
                HLOGC(cnlog.Debug,
                      log << CONID()
                          << "rendezvousSwitchState: {RESPONDER}[FINE] <CONCLUSION. Stay in [FINE], await AGREEMENT");
            }
            else
            {
                correct_switch = true;
            }

            if (!correct_switch)
            {
                w_rsptype = URQ_CONCLUSION;
                // initiator should send HSREQ, responder HSRSP,
                // in both cases extension is needed
                w_needs_extension = true;
                w_needs_hsrsp     = hsd == HSD_RESPONDER;
                return;
            }

            m_RdvState = CHandShake::RDV_CONNECTED;
            w_rsptype   = URQ_AGREEMENT;
            return;
        }

        if (req == URQ_AGREEMENT)
        {
            // The loser case, the agreement was sent in response to conclusion that
            // already carried over the HSRSP extension.

            // There's a theoretical case when URQ_AGREEMENT can be received in case of
            // parallel arrangement, while the agent is already in CHandShake::RDV_CONNECTED state.
            // This will be dispatched in the main loop and discarded.

            m_RdvState = CHandShake::RDV_CONNECTED;
            w_rsptype   = URQ_DONE;
            return;
        }
    }

        reason = "FINE -> CONCLUSION(agreement), AGREEMENT(done)";
        break;
    case CHandShake::RDV_INITIATED:
    {
        // In this state we just wait for URQ_AGREEMENT, which should cause it to
        // switch to CONNECTED. No response required.
        if (req == URQ_AGREEMENT)
        {
            // No matter in which state we'd be, just switch to connected.
            if (m_RdvState == CHandShake::RDV_CONNECTED)
            {
                HLOGC(cnlog.Debug, log << CONID() << "<-- AGREEMENT: already connected");
            }
            else
            {
                HLOGC(cnlog.Debug, log << CONID() << "<-- AGREEMENT: switched to connected");
            }
            m_RdvState = CHandShake::RDV_CONNECTED;
            w_rsptype   = URQ_DONE;
            return;
        }

        if (req == URQ_CONCLUSION)
        {
            // Receiving conclusion in this state means that the other party
            // didn't get our conclusion, so send it again, the same as when
            // exiting the ATTENTION state.
            w_rsptype = URQ_CONCLUSION;
            if (hsd == HSD_RESPONDER)
            {
                HLOGC(cnlog.Debug,
                      log << CONID()
                          << "rendezvousSwitchState: {RESPONDER}[INITIATED] awaits AGREEMENT, "
                             "got CONCLUSION, sending CONCLUSION+HSRSP");
                w_needs_extension = true;
                w_needs_hsrsp     = true;
                return;
            }

            // Loser, initiated? This may only happen in parallel arrangement, where
            // the agent exchanges empty conclusion messages with the peer, simultaneously
            // exchanging HSREQ-HSRSP conclusion messages. Check if THIS message contained
            // HSREQ, and set responding HSRSP in that case.
            if (hs_flags == 0)
            {
                HLOGC(cnlog.Debug,
                      log << CONID()
                          << "rendezvousSwitchState: {INITIATOR}[INITIATED] awaits AGREEMENT, "
                             "got empty CONCLUSION, STILL RESPONDING CONCLUSION+HSRSP");
            }
            else
            {

                HLOGC(cnlog.Debug,
                      log << CONID()
                          << "rendezvousSwitchState: {INITIATOR}[INITIATED] awaits AGREEMENT, "
                             "got CONCLUSION+HSREQ, responding CONCLUSION+HSRSP");
            }
            w_needs_extension = true;
            w_needs_hsrsp     = true;
            return;
        }
    }

        reason = "INITIATED -> AGREEMENT(done)";
        break;

    case CHandShake::RDV_CONNECTED:
        // Do nothing. This theoretically should never happen.
        w_rsptype = URQ_DONE;
        return;
    }

    HLOGC(cnlog.Debug, log << CONID() << "rendezvousSwitchState: INVALID STATE TRANSITION, result: INVALID");
    // All others are treated as errors
    m_RdvState = CHandShake::RDV_WAVING;
    w_rsptype   = URQFailure(SRT_REJ_ROGUE);
}

/*
 * Timestamp-based Packet Delivery (TsbPd) thread
 * This thread runs only if TsbPd mode is enabled
 * Hold received packets until its time to 'play' them, at PktTimeStamp + TsbPdDelay.
 */
void * srt::CUDT::tsbpd(void* param)
{
    CUDT* self = (CUDT*)param;

    THREAD_STATE_INIT("SRT:TsbPd");

#if ENABLE_BONDING
    // Make the TSBPD thread a "client" of the group,
    // which will ensure that the group will not be physically
    // deleted until this thread exits.
    // NOTE: DO NOT LEAD TO EVER CANCEL THE THREAD!!!
    CUDTUnited::GroupKeeper gkeeper(self->uglobal(), self->m_parent);
#endif

    CUniqueSync recvdata_lcc (self->m_RecvLock, self->m_RecvDataCond);
    CSync tsbpd_cc(self->m_RcvTsbPdCond, recvdata_lcc.locker());

    self->m_bWakeOnRecv = true;
    while (!self->m_bClosing)
    {
        steady_clock::time_point tsNextDelivery; // Next packet delivery time
        bool                     rxready = false;
#if ENABLE_BONDING
        bool shall_update_group = false;
#endif

        INCREMENT_THREAD_ITERATIONS();

        enterCS(self->m_RcvBufferLock);
        const steady_clock::time_point tnow = steady_clock::now();

        self->m_pRcvBuffer->updRcvAvgDataSize(tnow);
        const srt::CRcvBuffer::PacketInfo info = self->m_pRcvBuffer->getFirstValidPacketInfo();

        const bool is_time_to_deliver = !is_zero(info.tsbpd_time) && (tnow >= info.tsbpd_time);
        tsNextDelivery = info.tsbpd_time;

#if ENABLE_HEAVY_LOGGING
        if (info.seqno == SRT_SEQNO_NONE)
        {
            HLOGC(tslog.Debug, log << self->CONID() << "sok/tsbpd: packet check: NO PACKETS");
        }
        else
        {
            HLOGC(tslog.Debug, log << self->CONID() << "sok/tsbpd: packet check: %"
                    << info.seqno << " T=" << FormatTime(tsNextDelivery)
                    << " diff-now-playtime=" << FormatDuration(tnow - tsNextDelivery)
                    << " ready=" << is_time_to_deliver
                    << " ondrop=" << info.seq_gap);
        }
#endif

        if (!self->m_bTLPktDrop)
        {
            rxready = !info.seq_gap && is_time_to_deliver;
        }
        else if (is_time_to_deliver)
        {
            rxready = true;
            if (info.seq_gap)
            {
                const int iDropCnt SRT_ATR_UNUSED = self->rcvDropTooLateUpTo(info.seqno);
#if ENABLE_BONDING
                shall_update_group = true;
#endif

#if ENABLE_LOGGING
                const int64_t timediff_us = count_microseconds(tnow - info.tsbpd_time);
#if ENABLE_HEAVY_LOGGING
                HLOGC(tslog.Debug,
                    log << self->CONID() << "tsbpd: DROPSEQ: up to seqno %" << CSeqNo::decseq(info.seqno) << " ("
                    << iDropCnt << " packets) playable at " << FormatTime(info.tsbpd_time) << " delayed "
                    << (timediff_us / 1000) << "." << std::setw(3) << std::setfill('0') << (timediff_us % 1000) << " ms");
#endif
                LOGC(brlog.Warn, log << self->CONID() << "RCV-DROPPED " << iDropCnt << " packet(s). Packet seqno %" << info.seqno
                    << " delayed for " << (timediff_us / 1000) << "." << std::setw(3) << std::setfill('0')
                    << (timediff_us % 1000) << " ms");
#endif

                tsNextDelivery = steady_clock::time_point(); // Ready to read, nothing to wait for.
            }
        }
        leaveCS(self->m_RcvBufferLock);

        if (rxready)
        {
            HLOGC(tslog.Debug,
                log << self->CONID() << "tsbpd: PLAYING PACKET seq=" << info.seqno << " (belated "
                << FormatDuration<DUNIT_MS>(steady_clock::now() - info.tsbpd_time) << ")");
            /*
             * There are packets ready to be delivered
             * signal a waiting "recv" call if there is any data available
             */
            if (self->m_config.bSynRecving)
            {
                recvdata_lcc.notify_one();
            }
            /*
             * Set EPOLL_IN to wakeup any thread waiting on epoll
             */
            self->uglobal().m_EPoll.update_events(self->m_SocketID, self->m_sPollID, SRT_EPOLL_IN, true);
#if ENABLE_BONDING
            // If this is NULL, it means:
            // - the socket never was a group member
            // - the socket was a group member, but:
            //    - was just removed as a part of closure
            //    - and will never be member of the group anymore

            // If this is not NULL, it means:
            // - This socket is currently member of the group
            // - This socket WAS a member of the group, though possibly removed from it already, BUT:
            //   - the group that this socket IS OR WAS member of is in the GroupKeeper
            //   - the GroupKeeper prevents the group from being deleted
            //   - it is then completely safe to access the group here,
            //     EVEN IF THE SOCKET THAT WAS ITS MEMBER IS BEING DELETED.

            // It is ensured that the group object exists here because GroupKeeper
            // keeps it busy, even if you just closed the socket, remove it as a member
            // or even the group is empty and was explicitly closed.
            if (gkeeper.group)
            {
                // Functions called below will lock m_GroupLock, which in hierarchy
                // lies after m_RecvLock. Must unlock m_RecvLock to be able to lock
                // m_GroupLock inside the calls.
                InvertedLock unrecv(self->m_RecvLock);
                // The current "APP reader" needs to simply decide as to whether
                // the next CUDTGroup::recv() call should return with no blocking or not.
                // When the group is read-ready, it should update its pollers as it sees fit.

                // NOTE: this call will set lock to m_IncludedGroup->m_GroupLock
                HLOGC(tslog.Debug, log << self->CONID() << "tsbpd: GROUP: checking if %" << info.seqno << " makes group readable");
                gkeeper.group->updateReadState(self->m_SocketID, info.seqno);

                if (shall_update_group)
                {
                    // A group may need to update the parallelly used idle links,
                    // should it have any. Pass the current socket position in order
                    // to skip it from the group loop.
                    // NOTE: SELF LOCKING.
                    gkeeper.group->updateLatestRcv(self->m_parent);
                }
            }
#endif
            CGlobEvent::triggerEvent();
            tsNextDelivery = steady_clock::time_point(); // Ready to read, nothing to wait for.
        }

<<<<<<< HEAD
        SRT_ATR_UNUSED bool wakeup_on_signal = true;
=======
        // We may just briefly unlocked the m_RecvLock, so we need to check m_bClosing again to avoid deadlock.
        if (self->m_bClosing)
            break;
>>>>>>> 09f35c0f

        if (!is_zero(tsNextDelivery))
        {
            IF_HEAVY_LOGGING(const steady_clock::duration timediff = tsNextDelivery - tnow);
            /*
             * Buffer at head of queue is not ready to play.
             * Schedule wakeup when it will be.
             */
            self->m_bWakeOnRecv = false;
            HLOGC(tslog.Debug,
                log << self->CONID() << "tsbpd: FUTURE PACKET seq=" << info.seqno
                << " T=" << FormatTime(tsNextDelivery) << " - waiting " << FormatDuration<DUNIT_MS>(timediff));
            THREAD_PAUSED();
            wakeup_on_signal = tsbpd_cc.wait_until(tsNextDelivery);
            THREAD_RESUMED();
        }
        else
        {
            /*
             * We have just signaled epoll; or
             * receive queue is empty; or
             * next buffer to deliver is not in receive queue (missing packet in sequence).
             *
             * Block until woken up by one of the following event:
             * - All ready-to-play packets have been pulled and EPOLL_IN cleared (then loop to block until next pkt time
             * if any)
             * - New buffers ACKed
             * - Closing the connection
             */
            HLOGC(tslog.Debug, log << self->CONID() << "tsbpd: no data, scheduling wakeup at ack");
            self->m_bWakeOnRecv = true;
            THREAD_PAUSED();
            tsbpd_cc.wait();
            THREAD_RESUMED();
        }

        HLOGC(tslog.Debug, log << self->CONID() << "tsbpd: WAKE UP [" << (wakeup_on_signal ? "signal" : "timeout") << "]!!! - "
                << "NOW=" << FormatTime(steady_clock::now()));
    }
    THREAD_EXIT();
    HLOGC(tslog.Debug, log << self->CONID() << "tsbpd: EXITING");
    return NULL;
}

int srt::CUDT::rcvDropTooLateUpTo(int seqno)
{
    // Make sure that it would not drop over m_iRcvCurrSeqNo, which may break senders.
    if (CSeqNo::seqcmp(seqno, CSeqNo::incseq(m_iRcvCurrSeqNo)) > 0)
        seqno = CSeqNo::incseq(m_iRcvCurrSeqNo);

    dropFromLossLists(SRT_SEQNO_NONE, CSeqNo::decseq(seqno));

    const int iDropCnt = m_pRcvBuffer->dropUpTo(seqno);
    if (iDropCnt > 0)
    {
        enterCS(m_StatsLock);
        // Estimate dropped bytes from average payload size.
        const uint64_t avgpayloadsz = m_pRcvBuffer->getRcvAvgPayloadSize();
        m_stats.rcvr.dropped.count(stats::BytesPackets(iDropCnt * avgpayloadsz, (uint32_t) iDropCnt));
        leaveCS(m_StatsLock);
    }
    return iDropCnt;
}

void srt::CUDT::setInitialRcvSeq(int32_t isn)
{
    m_iRcvLastAck = isn;
#ifdef ENABLE_LOGGING
    m_iDebugPrevLastAck = isn;
#endif
    m_iRcvLastAckAck = isn;
    m_iRcvCurrSeqNo = CSeqNo::decseq(isn);

    sync::ScopedLock rb(m_RcvBufferLock);
    if (m_pRcvBuffer)
    {
        if (!m_pRcvBuffer->empty())
        {
            LOGC(cnlog.Error, log << CONID() << "IPE: setInitialRcvSeq expected empty RCV buffer. Dropping all.");
            const int        iDropCnt     = m_pRcvBuffer->dropAll();
            const uint64_t   avgpayloadsz = m_pRcvBuffer->getRcvAvgPayloadSize();
            sync::ScopedLock sl(m_StatsLock);
            m_stats.rcvr.dropped.count(stats::BytesPackets(iDropCnt * avgpayloadsz, (uint32_t) iDropCnt));
        }

        m_pRcvBuffer->setStartSeqNo(isn);
    }
}

bool srt::CUDT::prepareConnectionObjects(const CHandShake &hs, HandshakeSide hsd, CUDTException *eout)
{
    // This will be lazily created due to being the common
    // code with HSv5 rendezvous, in which this will be run
    // in a little bit "randomly selected" moment, but must
    // be run once in the whole connection process.
    if (m_pCryptoControl)
    {
        HLOGC(rslog.Debug, log << CONID() << "prepareConnectionObjects: (lazy) already created.");
        return true;
    }

    // HSv5 is always bidirectional
    const bool bidirectional = (hs.m_iVersion > HS_VERSION_UDT4);

    // HSD_DRAW is received only if this side is listener.
    // If this side is caller with HSv5, HSD_INITIATOR should be passed.
    // If this is a rendezvous connection with HSv5, the handshake role
    // is taken from m_SrtHsSide field.
    if (hsd == HSD_DRAW)
    {
        if (bidirectional)
        {
            hsd = HSD_RESPONDER; // In HSv5, listener is always RESPONDER and caller always INITIATOR.
        }
        else
        {
            hsd = m_config.bDataSender ? HSD_INITIATOR : HSD_RESPONDER;
        }
    }

    if (!createCrypter(hsd, bidirectional)) // Make sure CC is created (lazy)
    {
        if (eout)
            *eout = CUDTException(MJ_SYSTEMRES, MN_MEMORY, 0);
        m_RejectReason = SRT_REJ_RESOURCE;
        return false;
    }

    return true;
}

bool srt::CUDT::prepareBuffers(CUDTException* eout)
{
    if (m_pSndBuffer)
    {
        HLOGC(rslog.Debug, log << CONID() << "prepareBuffers: (lazy) already created.");
        return true;
    }
    
    try
    {
        // CryptoControl has to be initialized and in case of RESPONDER the KM REQ must be processed (interpretSrtHandshake(..)) for the crypto mode to be deduced.
        const int authtag = (m_pCryptoControl && m_pCryptoControl->getCryptoMode() == CSrtConfig::CIPHER_MODE_AES_GCM) ? HAICRYPT_AUTHTAG_MAX : 0;
        m_pSndBuffer = new CSndBuffer(32, m_iMaxSRTPayloadSize, authtag);
        SRT_ASSERT(m_iPeerISN != -1);
        m_pRcvBuffer = new srt::CRcvBuffer(m_iPeerISN, m_config.iRcvBufSize, m_pRcvQueue->m_pUnitQueue, m_config.bMessageAPI);
        // After introducing lite ACK, the sndlosslist may not be cleared in time, so it requires twice a space.
        m_pSndLossList = new CSndLossList(m_iFlowWindowSize * 2);
        m_pRcvLossList = new CRcvLossList(m_config.iFlightFlagSize);
    }
    catch (...)
    {
        // Simply reject.
        if (eout)
            *eout = CUDTException(MJ_SYSTEMRES, MN_MEMORY, 0);
        m_RejectReason = SRT_REJ_RESOURCE;
        return false;
    }
    return true;
}

void srt::CUDT::rewriteHandshakeData(const sockaddr_any& peer, CHandShake& w_hs)
{
    // this is a response handshake
    w_hs.m_iReqType        = URQ_CONCLUSION;
    w_hs.m_iMSS            = m_config.iMSS;
    w_hs.m_iFlightFlagSize = m_config.flightCapacity();
    w_hs.m_iID             = m_SocketID;

    if (w_hs.m_iVersion > HS_VERSION_UDT4)
    {
        // The version is agreed; this code is executed only in case
        // when AGENT is listener. In this case, conclusion response
        // must always contain HSv5 handshake extensions.
        w_hs.m_extension = true;
    }

    CIPAddress::ntop(peer, (w_hs.m_piPeerIP));
}

void srt::CUDT::acceptAndRespond(const sockaddr_any& agent, const sockaddr_any& peer, const CPacket& hspkt, CHandShake& w_hs)
{
    HLOGC(cnlog.Debug, log << CONID() << "acceptAndRespond: setting up data according to handshake");

    ScopedLock cg(m_ConnectionLock);

    m_tsRcvPeerStartTime = steady_clock::time_point(); // will be set correctly at SRT HS

    // Uses the smaller MSS between the peers
    m_config.iMSS = std::min(m_config.iMSS, w_hs.m_iMSS);

    // exchange info for maximum flow window size
    m_iFlowWindowSize = w_hs.m_iFlightFlagSize;
    m_iPeerISN        = w_hs.m_iISN;
    setInitialRcvSeq(m_iPeerISN);
    m_iRcvCurrPhySeqNo = CSeqNo::decseq(w_hs.m_iISN);

    m_PeerID = w_hs.m_iID;

    // use peer's ISN and send it back for security check
    m_iISN = w_hs.m_iISN;

    setInitialSndSeq(m_iISN);
    m_SndLastAck2Time = steady_clock::now();

    // get local IP address and send the peer its IP address (because UDP cannot get local IP address)
    memcpy((m_piSelfIP), w_hs.m_piPeerIP, sizeof m_piSelfIP);
    m_parent->m_SelfAddr = agent;
    CIPAddress::pton((m_parent->m_SelfAddr), m_piSelfIP, peer);

    rewriteHandshakeData(peer, (w_hs));

    int udpsize          = m_config.iMSS - CPacket::UDP_HDR_SIZE;
    m_iMaxSRTPayloadSize = udpsize - CPacket::HDR_SIZE;
    HLOGC(cnlog.Debug, log << CONID() << "acceptAndRespond: PAYLOAD SIZE: " << m_iMaxSRTPayloadSize);

    // Prepare all structures
    if (!prepareConnectionObjects(w_hs, HSD_DRAW, 0))
    {
        HLOGC(cnlog.Debug,
              log << CONID() << "acceptAndRespond: prepareConnectionObjects failed - responding with REJECT.");
        // If the SRT Handshake extension was provided and wasn't interpreted
        // correctly, the connection should be rejected.
        //
        // Respond with the rejection message and exit with exception
        // so that the caller will know that this new socket should be deleted.
        w_hs.m_iReqType = URQFailure(m_RejectReason);
        throw CUDTException(MJ_SETUP, MN_REJECTED, 0);
    }
    // Since now you can use m_pCryptoControl

    CInfoBlock ib;
    ib.m_iIPversion = peer.family();
    CInfoBlock::convert(peer, ib.m_piIP);
    if (m_pCache->lookup(&ib) >= 0)
    {
        m_iSRTT      = ib.m_iSRTT;
        m_iRTTVar    = ib.m_iSRTT / 2;
        m_iBandwidth = ib.m_iBandwidth;
    }

#if SRT_DEBUG_RTT
    s_rtt_trace.trace(steady_clock::now(), "Accept", -1, -1,
                      m_bIsFirstRTTReceived, -1, m_iSRTT, m_iRTTVar);
#endif

    m_PeerAddr = peer;

    // This should extract the HSREQ and KMREQ portion in the handshake packet.
    // This could still be a HSv4 packet and contain no such parts, which will leave
    // this entity as "non-SRT-handshaken", and await further HSREQ and KMREQ sent
    // as UMSG_EXT.
    uint32_t kmdata[SRTDATA_MAXSIZE];
    size_t   kmdatasize = SRTDATA_MAXSIZE;
    if (!interpretSrtHandshake(w_hs, hspkt, (kmdata), (&kmdatasize)))
    {
        HLOGC(cnlog.Debug,
              log << CONID() << "acceptAndRespond: interpretSrtHandshake failed - responding with REJECT.");
        // If the SRT Handshake extension was provided and wasn't interpreted
        // correctly, the connection should be rejected.
        //
        // Respond with the rejection message and return false from
        // this function so that the caller will know that this new
        // socket should be deleted.
        w_hs.m_iReqType = URQFailure(m_RejectReason);
        throw CUDTException(MJ_SETUP, MN_REJECTED, 0);
    }

    if (!prepareBuffers(NULL))
    {
        HLOGC(cnlog.Debug,
            log << CONID() << "acceptAndRespond: prepareConnectionObjects failed - responding with REJECT.");
        // If the SRT buffers failed to be allocated,
        // the connection must be rejected.
        //
        // Respond with the rejection message and exit with exception
        // so that the caller will know that this new socket should be deleted.
        w_hs.m_iReqType = URQFailure(m_RejectReason);
        throw CUDTException(MJ_SETUP, MN_REJECTED, 0);
    }

   // Synchronize the time NOW because the following function is about
   // to use the start time to pass it to the receiver buffer data.
    bool have_group = false;

    {
#if ENABLE_BONDING
        ScopedLock cl (uglobal().m_GlobControlLock);
        CUDTGroup* g = m_parent->m_GroupOf;
        if (g)
        {
            // This is the last moment when this can be done.
            // The updateAfterSrtHandshake call will copy the receiver
            // start time to the receiver buffer data, so the correct
            // value must be set before this happens.
            synchronizeWithGroup(g);
            have_group = true;
        }
#endif
    }

    if (!have_group)
    {
        // This function will be called internally inside
        // synchronizeWithGroup(). This is just more complicated.
        updateAfterSrtHandshake(w_hs.m_iVersion);
    }

    SRT_REJECT_REASON rr = setupCC();
    // UNKNOWN used as a "no error" value
    if (rr != SRT_REJ_UNKNOWN)
    {
        w_hs.m_iReqType = URQFailure(rr);
        m_RejectReason = rr;
        throw CUDTException(MJ_SETUP, MN_REJECTED, 0);
    }

    // And of course, it is connected.
    m_bConnected = true;

    // Register this socket for receiving data packets.
    m_pRNode->m_bOnList = true;
    m_pRcvQueue->setNewEntry(this);

    // Save the handshake in m_ConnRes in case when needs repeating.
    m_ConnRes = w_hs;

    // Send the response to the peer, see listen() for more discussions
    // about this.
    // TODO: Here create CONCLUSION RESPONSE with:
    // - just the UDT handshake, if HS_VERSION_UDT4,
    // - if higher, the UDT handshake, the SRT HSRSP, the SRT KMRSP.
    size_t size = m_iMaxSRTPayloadSize;
    // Allocate the maximum possible memory for an SRT payload.
    // This is a maximum you can send once.
    CPacket response;
    response.setControl(UMSG_HANDSHAKE);
    response.allocate(size);

    // This will serialize the handshake according to its current form.
    HLOGC(cnlog.Debug,
          log << CONID()
              << "acceptAndRespond: creating CONCLUSION response (HSv5: with HSRSP/KMRSP) buffer size=" << size);
    if (!createSrtHandshake(SRT_CMD_HSRSP, SRT_CMD_KMRSP, kmdata, kmdatasize, (response), (w_hs)))
    {
        LOGC(cnlog.Error, log << CONID() << "acceptAndRespond: error creating handshake response");
        throw CUDTException(MJ_SETUP, MN_REJECTED, 0);
    }

    // We can safely assign it here stating that this has passed the cookie test.
    m_SourceAddr = hspkt.udpDestAddr();

#if ENABLE_HEAVY_LOGGING
    {
        // To make sure what REALLY is being sent, parse back the handshake
        // data that have been just written into the buffer.
        CHandShake debughs;
        debughs.load_from(response.m_pcData, response.getLength());
        HLOGC(cnlog.Debug,
              log << CONID() << "acceptAndRespond: sending HS from agent @"
                << debughs.m_iID << " to peer @" << response.m_iID
                << "HS:" << debughs.show()
                << " sourceIP=" << m_SourceAddr.str());
    }
#endif

    // NOTE: BLOCK THIS instruction in order to cause the final
    // handshake to be missed and cause the problem solved in PR #417.
    // When missed this message, the caller should not accept packets
    // coming as connected, but continue repeated handshake until finally
    // received the listener's handshake.
    addressAndSend((response));
}

bool srt::CUDT::frequentLogAllowed(const time_point& tnow) const
{
#ifndef SRT_LOG_SLOWDOWN_FREQ_MS
#define SRT_LOG_SLOWDOWN_FREQ_MS 1000
#endif

    return (m_tsLogSlowDown + milliseconds_from(SRT_LOG_SLOWDOWN_FREQ_MS)) <= tnow;
}

// This function is required to be called when a caller receives an INDUCTION
// response from the listener and would like to create a CONCLUSION that includes
// the SRT handshake extension. This extension requires that the crypter object
// be created, but it's still too early for it to be completely configured.
// This function then precreates the object so that the handshake extension can
// be created, as this happens before the completion of the connection (and
// therefore configuration of the crypter object), which can only take place upon
// reception of CONCLUSION response from the listener.
bool srt::CUDT::createCrypter(HandshakeSide side, bool bidirectional)
{
    // Lazy initialization
    if (m_pCryptoControl)
        return true;

    // Write back this value, when it was just determined.
    m_SrtHsSide = side;

    m_pCryptoControl.reset(new CCryptoControl(m_SocketID));

    // XXX These below are a little bit controversial.
    // These data should probably be filled only upon
    // reception of the conclusion handshake - otherwise
    // they have outdated values.
    m_pCryptoControl->setCryptoSecret(m_config.CryptoSecret);

    if (bidirectional || m_config.bDataSender)
    {
        HLOGC(rslog.Debug, log << CONID() << "createCrypter: setting RCV/SND KeyLen=" << m_config.iSndCryptoKeyLen);
        m_pCryptoControl->setCryptoKeylen(m_config.iSndCryptoKeyLen);
    }

    return m_pCryptoControl->init(side, m_config, bidirectional);
}

SRT_REJECT_REASON srt::CUDT::setupCC()
{
    // Prepare configuration object,
    // Create the CCC object and configure it.

    // UDT also sets back the congestion window: ???
    // m_dCongestionWindow = m_pCC->m_dCWndSize;

    // XXX Not sure about that. May happen that AGENT wants
    // tsbpd mode, but PEER doesn't, even in bidirectional mode.
    // This way, the reception side should get precedense.
    // if (bidirectional || m_config.bDataSender || m_bTwoWayData)
    //    m_bPeerTsbPd = m_bTSBPD;

    // SrtCongestion will retrieve whatever parameters it needs
    // from *this.

    bool res = m_CongCtl.select(m_config.sCongestion.str());
    if (!res || !m_CongCtl.configure(this))
    {
        return SRT_REJ_CONGESTION;
    }

    // Configure filter module
    if (!m_config.sPacketFilterConfig.empty())
    {
        // This string, when nonempty, defines that the corrector shall be
        // configured. Otherwise it's left uninitialized.

        // At this point we state everything is checked and the appropriate
        // corrector type is already selected, so now create it.
        HLOGC(pflog.Debug, log << CONID() << "filter: Configuring: " << m_config.sPacketFilterConfig.c_str());
        bool status = true;
        try
        {
            // The filter configurer is build the way that allows to quit immediately
            // exit by exception, but the exception is meant for the filter only.
            status = m_PacketFilter.configure(this, m_pRcvQueue->m_pUnitQueue, m_config.sPacketFilterConfig.str());
        }
        catch (CUDTException& )
        {
            status = false;
        }

        if (!status)
            return SRT_REJ_FILTER;

        m_PktFilterRexmitLevel = m_PacketFilter.arqLevel();
    }
    else
    {
        // When we have no filter, ARQ should work in ALWAYS mode.
        m_PktFilterRexmitLevel = SRT_ARQ_ALWAYS;
    }

    // Override the value of minimum NAK interval, per SrtCongestion's wish.
    // When default 0 value is returned, the current value set by CUDT
    // is preserved.
    const steady_clock::duration min_nak = microseconds_from(m_CongCtl->minNAKInterval());
    if (min_nak != steady_clock::duration::zero())
        m_tdMinNakInterval = min_nak;

    // Update timers
    const steady_clock::time_point currtime = steady_clock::now();
    m_tsLastRspTime.store(currtime);
    m_tsNextACKTime.store(currtime + m_tdACKInterval);
    m_tsNextNAKTime.store(currtime + m_tdNAKInterval);
    m_tsLastRspAckTime = currtime;
    m_tsLastSndTime.store(currtime);

    HLOGC(rslog.Debug,
          log << CONID() << "setupCC: setting parameters: mss=" << m_config.iMSS << " maxCWNDSize/FlowWindowSize="
              << m_iFlowWindowSize << " rcvrate=" << m_iDeliveryRate << "p/s (" << m_iByteDeliveryRate << "B/S)"
              << " rtt=" << m_iSRTT << " bw=" << m_iBandwidth);

    if (!updateCC(TEV_INIT, EventVariant(TEV_INIT_RESET)))
    {
        LOGC(rslog.Error, log << CONID() << "setupCC: IPE: resrouces not yet initialized!");
        return SRT_REJ_IPE;
    }
    return SRT_REJ_UNKNOWN;
}

void srt::CUDT::considerLegacySrtHandshake(const steady_clock::time_point &timebase)
{
    // Do a fast pre-check first - this simply declares that agent uses HSv5
    // and the legacy SRT Handshake is not to be done. Second check is whether
    // agent is sender (=initiator in HSv4).
    if (!isOPT_TsbPd() || !m_config.bDataSender)
        return;

    if (m_iSndHsRetryCnt <= 0)
    {
        HLOGC(cnlog.Debug, log << CONID() << "Legacy HSREQ: not needed, expire counter=" << m_iSndHsRetryCnt);
        return;
    }

    const steady_clock::time_point now = steady_clock::now();
    if (!is_zero(timebase))
    {
        // Then this should be done only if it's the right time,
        // the TSBPD mode is on, and when the counter is "still rolling".
        /*
         * SRT Handshake with peer:
         * If...
         * - we want TsbPd mode; and
         * - we have not tried more than CSRTCC_MAXRETRY times (peer may not be SRT); and
         * - and did not get answer back from peer
         * - last sent handshake req should have been replied (RTT*1.5 elapsed); and
         * then (re-)send handshake request.
         */
        if (timebase > now) // too early
        {
            HLOGC(cnlog.Debug,
                  log << CONID() << "Legacy HSREQ: TOO EARLY, will still retry " << m_iSndHsRetryCnt << " times");
            return;
        }
    }
    // If 0 timebase, it means that this is the initial sending with the very first
    // payload packet sent. Send only if this is still set to maximum+1 value.
    else if (m_iSndHsRetryCnt < SRT_MAX_HSRETRY + 1)
    {
        HLOGC(cnlog.Debug,
              log << CONID() << "Legacy HSREQ: INITIAL, REPEATED, so not to be done. Will repeat on sending "
                  << m_iSndHsRetryCnt << " times");
        return;
    }

    HLOGC(cnlog.Debug,
          log << CONID() << "Legacy HSREQ: SENDING, will repeat " << m_iSndHsRetryCnt << " times if no response");
    m_iSndHsRetryCnt--;
    m_tsSndHsLastTime = now;
    sendSrtMsg(SRT_CMD_HSREQ);
}

void srt::CUDT::checkSndTimers()
{
    if (m_SrtHsSide == HSD_INITIATOR)
    {
        HLOGC(cnlog.Debug,
              log << CONID() << "checkSndTimers: HS SIDE: INITIATOR, considering legacy handshake with timebase");
        // Legacy method for HSREQ, only if initiator.
        considerLegacySrtHandshake(m_tsSndHsLastTime + microseconds_from(m_iSRTT * 3 / 2));
    }
    else
    {
        HLOGC(cnlog.Debug,
              log << CONID()
                  << "checkSndTimers: HS SIDE: " << (m_SrtHsSide == HSD_RESPONDER ? "RESPONDER" : "DRAW (IPE?)")
                  << " - not considering legacy handshake");
    }

    // Retransmit KM request after a timeout if there is no response (KM RSP).
    // Or send KM REQ in case of the HSv4.
    ScopedLock lck(m_ConnectionLock);
    if (m_pCryptoControl)
        m_pCryptoControl->sendKeysToPeer(this, SRTT());
}

void srt::CUDT::checkSndKMRefresh()
{
    // Do not apply the regenerated key to the to the receiver context.
    const bool bidir = false;
    if (m_pCryptoControl)
        m_pCryptoControl->regenCryptoKm(this, bidir);
}

void srt::CUDT::addressAndSend(CPacket& w_pkt)
{
    w_pkt.m_iID        = m_PeerID;
    setPacketTS(w_pkt, steady_clock::now());

    // NOTE: w_pkt isn't modified in this call,
    // just in CChannel::sendto it's modified in place
    // before sending for performance purposes,
    // and then modification is undone. Logically then
    // there's no modification here.
    m_pSndQueue->sendto(m_PeerAddr, w_pkt, m_SourceAddr);
}

// [[using maybe_locked(m_GlobControlLock, if called from GC)]]
bool srt::CUDT::closeInternal()
{
    // NOTE: this function is called from within the garbage collector thread.

    if (!m_bOpened)
    {
        return false;
    }

    // IMPORTANT:
    // This function may block indefinitely, if called for a socket
    // that has m_bBroken == false or m_bConnected == true.
    // If it is intended to forcefully close the socket, make sure
    // that it's in response to a broken connection.
    HLOGC(smlog.Debug, log << CONID() << "closing socket");

    if (m_config.Linger.l_onoff != 0)
    {
        const steady_clock::time_point entertime = steady_clock::now();

        HLOGC(smlog.Debug, log << CONID() << "... (linger)");
        while (!m_bBroken && m_bConnected && (m_pSndBuffer->getCurrBufSize() > 0) &&
               (steady_clock::now() - entertime < seconds_from(m_config.Linger.l_linger)))
        {
            // linger has been checked by previous close() call and has expired
            if (m_tsLingerExpiration >= entertime)
                break;

            if (!m_config.bSynSending)
            {
                // if this socket enables asynchronous sending, return immediately and let GC to close it later
                if (is_zero(m_tsLingerExpiration))
                    m_tsLingerExpiration = entertime + seconds_from(m_config.Linger.l_linger);

                HLOGC(smlog.Debug,
                      log << CONID() << "CUDT::close: linger-nonblocking, setting expire time T="
                          << FormatTime(m_tsLingerExpiration));

                return false;
            }

#ifndef _WIN32
            timespec ts;
            ts.tv_sec  = 0;
            ts.tv_nsec = 1000000;
            nanosleep(&ts, NULL);
#else
            Sleep(1);
#endif
        }
    }

    // remove this socket from the snd queue
    if (m_bConnected)
        m_pSndQueue->m_pSndUList->remove(this);

    /*
     * update_events below useless
     * removing usock for EPolls right after (update_usocks) clears it (in other HAI patch).
     *
     * What is in EPoll shall be the responsibility of the application, if it want local close event,
     * it would remove the socket from the EPoll after close.
     */

    // Make a copy under a lock because other thread might access it
    // at the same time.
    enterCS(uglobal().m_EPoll.m_EPollLock);
    set<int> epollid = m_sPollID;
    leaveCS(uglobal().m_EPoll.m_EPollLock);

    // trigger any pending IO events.
    HLOGC(smlog.Debug, log << CONID() << "close: SETTING ERR readiness on E" << Printable(epollid));
    uglobal().m_EPoll.update_events(m_SocketID, m_sPollID, SRT_EPOLL_ERR, true);
    // then remove itself from all epoll monitoring
    int no_events = 0;
    for (set<int>::iterator i = epollid.begin(); i != epollid.end(); ++i)
    {
        HLOGC(smlog.Debug, log << CONID() << "close: CLEARING subscription on E" << (*i));
        try
        {
            uglobal().m_EPoll.update_usock(*i, m_SocketID, &no_events);
        }
        catch (...)
        {
            // The goal of this loop is to remove all subscriptions in
            // the epoll system to this socket. If it's unsubscribed already,
            // that's even better.
        }
        HLOGC(smlog.Debug, log << CONID() << "close: removing E" << (*i) << " from back-subscribers");
    }

    // Not deleting elements from m_sPollID inside the loop because it invalidates
    // the control iterator of the loop. Instead, all will be removed at once.

    // IMPORTANT: there's theoretically little time between setting ERR readiness
    // and unsubscribing, however if there's an application waiting on this event,
    // it should be informed before this below instruction locks the epoll mutex.
    enterCS(uglobal().m_EPoll.m_EPollLock);
    m_sPollID.clear();
    leaveCS(uglobal().m_EPoll.m_EPollLock);

    // XXX What's this, could any of the above actions make it !m_bOpened?
    if (!m_bOpened)
    {
        return true;
    }

    // Inform the threads handler to stop.
    m_bClosing = true;

    HLOGC(smlog.Debug, log << CONID() << "CLOSING STATE. Acquiring connection lock");

    ScopedLock connectguard(m_ConnectionLock);

    // Signal the sender and recver if they are waiting for data.
    releaseSynch();

    HLOGC(smlog.Debug, log << CONID() << "CLOSING, removing from listener/connector");

    if (m_bListening)
    {
        m_bListening = false;
        m_pRcvQueue->removeListener(this);
    }
    else if (m_bConnecting)
    {
        m_pRcvQueue->removeConnector(m_SocketID);
    }

    if (m_bConnected)
    {
        if (!m_bShutdown)
        {
            HLOGC(smlog.Debug, log << CONID() << "CLOSING - sending SHUTDOWN to the peer @" << m_PeerID);
            sendCtrl(UMSG_SHUTDOWN);
        }

        // Store current connection information.
        CInfoBlock ib;
        ib.m_iIPversion = m_PeerAddr.family();
        CInfoBlock::convert(m_PeerAddr, ib.m_piIP);
        ib.m_iSRTT      = m_iSRTT;
        ib.m_iBandwidth = m_iBandwidth;
        m_pCache->update(&ib);

#if SRT_DEBUG_RTT
    s_rtt_trace.trace(steady_clock::now(), "Cache", -1, -1,
                      m_bIsFirstRTTReceived, -1, m_iSRTT, -1);
#endif

        m_bConnected = false;
    }

    HLOGC(smlog.Debug, log << CONID() << "CLOSING, joining send/receive threads");

    // waiting all send and recv calls to stop
    ScopedLock sendguard(m_SendLock);
    ScopedLock recvguard(m_RecvLock);

    // Locking m_RcvBufferLock to protect calling to m_pCryptoControl->decrypt((packet))
    // from the processData(...) function while resetting Crypto Control.
    enterCS(m_RcvBufferLock);
    if (m_pCryptoControl)
        m_pCryptoControl->close();

    m_pCryptoControl.reset();
    leaveCS(m_RcvBufferLock);

    m_uPeerSrtVersion        = SRT_VERSION_UNK;
    m_tsRcvPeerStartTime     = steady_clock::time_point();

    m_bOpened = false;

    return true;
}

int srt::CUDT::receiveBuffer(char *data, int len)
{
    if (!m_CongCtl->checkTransArgs(SrtCongestion::STA_BUFFER, SrtCongestion::STAD_RECV, data, len, SRT_MSGTTL_INF, false))
        throw CUDTException(MJ_NOTSUP, MN_INVALBUFFERAPI, 0);

    if (isOPT_TsbPd())
    {
        LOGP(arlog.Error, "recv: This function is not intended to be used in Live mode with TSBPD.");
        throw CUDTException(MJ_NOTSUP, MN_INVALBUFFERAPI, 0);
    }

    UniqueLock recvguard(m_RecvLock);

    if ((m_bBroken || m_bClosing) && !isRcvBufferReady())
    {
        if (m_bShutdown)
        {
            // For stream API, return 0 as a sign of EOF for transmission.
            // That's a bit controversial because theoretically the
            // UMSG_SHUTDOWN message may be lost as every UDP packet, although
            // another theory states that this will never happen because this
            // packet has a total size of 42 bytes and such packets are
            // declared as never dropped - but still, this is UDP so there's no
            // guarantee.

            // The most reliable way to inform the party that the transmission
            // has ended would be to send a single empty packet (that is,
            // a data packet that contains only an SRT header in the UDP
            // payload), which is a normal data packet that can undergo
            // normal sequence check and retransmission rules, so it's ensured
            // that this packet will be received. Receiving such a packet should
            // make this function return 0, potentially also without breaking
            // the connection and potentially also with losing no ability to
            // send some larger portion of data next time.
            HLOGC(arlog.Debug, log << CONID() << "STREAM API, SHUTDOWN: marking as EOF");
            return 0;
        }
        HLOGC(arlog.Debug,
              log << CONID() << (m_config.bMessageAPI ? "MESSAGE" : "STREAM") << " API, " << (m_bShutdown ? "" : "no")
                  << " SHUTDOWN. Reporting as BROKEN.");
        throw CUDTException(MJ_CONNECTION, MN_CONNLOST, 0);
    }

    CSync rcond  (m_RecvDataCond, recvguard);
    CSync tscond (m_RcvTsbPdCond, recvguard);
    if (!isRcvBufferReady())
    {
        if (!m_config.bSynRecving)
        {
            throw CUDTException(MJ_AGAIN, MN_RDAVAIL, 0);
        }

        // Kick TsbPd thread to schedule next wakeup (if running)
        if (m_config.iRcvTimeOut < 0)
        {
            THREAD_PAUSED();
            while (stillConnected() && !isRcvBufferReady())
            {
                // Do not block forever, check connection status each 1 sec.
                rcond.wait_for(seconds_from(1));
            }
            THREAD_RESUMED();
        }
        else
        {
            const steady_clock::time_point exptime =
                steady_clock::now() + milliseconds_from(m_config.iRcvTimeOut);
            THREAD_PAUSED();
            while (stillConnected() && !isRcvBufferReady())
            {
                if (!rcond.wait_until(exptime)) // NOT means "not received a signal"
                    break; // timeout
            }
            THREAD_RESUMED();
        }
    }

    // throw an exception if not connected
    if (!m_bConnected)
        throw CUDTException(MJ_CONNECTION, MN_NOCONN, 0);

    if ((m_bBroken || m_bClosing) && !isRcvBufferReady())
    {
        // See at the beginning
        if (!m_config.bMessageAPI && m_bShutdown)
        {
            HLOGC(arlog.Debug, log << CONID() << "STREAM API, SHUTDOWN: marking as EOF");
            return 0;
        }
        HLOGC(arlog.Debug,
              log << CONID() << (m_config.bMessageAPI ? "MESSAGE" : "STREAM") << " API, " << (m_bShutdown ? "" : "no")
                  << " SHUTDOWN. Reporting as BROKEN.");

        throw CUDTException(MJ_CONNECTION, MN_CONNLOST, 0);
    }

    enterCS(m_RcvBufferLock);
    const int res = m_pRcvBuffer->readBuffer(data, len);
    leaveCS(m_RcvBufferLock);

    /* Kick TsbPd thread to schedule next wakeup (if running) */
    if (m_bTsbPd)
    {
        HLOGP(tslog.Debug, "Ping TSBPD thread to schedule wakeup");
        tscond.notify_one_locked(recvguard);
    }
    else
    {
        HLOGP(tslog.Debug, "NOT pinging TSBPD - not set");
    }

    if (!isRcvBufferReady())
    {
        // read is not available any more
        uglobal().m_EPoll.update_events(m_SocketID, m_sPollID, SRT_EPOLL_IN, false);
    }

    if ((res <= 0) && (m_config.iRcvTimeOut >= 0))
        throw CUDTException(MJ_AGAIN, MN_XMTIMEOUT, 0);

    return res;
}

// [[using maybe_locked(CUDTGroup::m_GroupLock, m_parent->m_GroupOf != NULL)]];
// [[using locked(m_SendLock)]];
int srt::CUDT::sndDropTooLate()
{
    if (!m_bPeerTLPktDrop)
        return 0;

    if (!m_config.bMessageAPI)
    {
        LOGC(aslog.Error, log << CONID() << "The SRTO_TLPKTDROP flag can only be used with message API.");
        throw CUDTException(MJ_NOTSUP, MN_INVALBUFFERAPI, 0);
    }

    const time_point tnow = steady_clock::now();
    const int buffdelay_ms = (int) count_milliseconds(m_pSndBuffer->getBufferingDelay(tnow));

    // high threshold (msec) at tsbpd_delay plus sender/receiver reaction time (2 * 10ms)
    // Minimum value must accommodate an I-Frame (~8 x average frame size)
    // >>need picture rate or app to set min treshold
    // >>using 1 sec for worse case 1 frame using all bit budget.
    // picture rate would be useful in auto SRT setting for min latency
    // XXX Make SRT_TLPKTDROP_MINTHRESHOLD_MS option-configurable
    const int threshold_ms = (m_config.iSndDropDelay >= 0)
        ? std::max(m_iPeerTsbPdDelay_ms + m_config.iSndDropDelay, +SRT_TLPKTDROP_MINTHRESHOLD_MS)
            + (2 * COMM_SYN_INTERVAL_US / 1000)
        : 0;

    if (threshold_ms == 0 || buffdelay_ms <= threshold_ms)
        return 0;

    // protect packet retransmission
    ScopedLock rcvlck(m_RecvAckLock);
    int dbytes;
    int32_t first_msgno;
    const int dpkts = m_pSndBuffer->dropLateData((dbytes), (first_msgno), tnow - milliseconds_from(threshold_ms));
    if (dpkts <= 0)
        return 0;

    // If some packets were dropped update stats, socket state, loss list and the parent group if any.
    enterCS(m_StatsLock);
    m_stats.sndr.dropped.count(dbytes);;
    leaveCS(m_StatsLock);

    IF_HEAVY_LOGGING(const int32_t realack = m_iSndLastDataAck);
    const int32_t fakeack = CSeqNo::incseq(m_iSndLastDataAck, dpkts);

    m_iSndLastAck     = fakeack;
    m_iSndLastDataAck = fakeack;

    const int32_t minlastack = CSeqNo::decseq(m_iSndLastDataAck);
    m_pSndLossList->removeUpTo(minlastack);
    /* If we dropped packets not yet sent, advance current position */
    // THIS MEANS: m_iSndCurrSeqNo = MAX(m_iSndCurrSeqNo, m_iSndLastDataAck-1)
    if (CSeqNo::seqcmp(m_iSndCurrSeqNo, minlastack) < 0)
    {
        m_iSndCurrSeqNo = minlastack;
    }

    HLOGC(aslog.Debug,
          log << CONID() << "SND-DROP: %(" << realack << "-" << m_iSndCurrSeqNo << ") n=" << dpkts << "pkt " << dbytes
              << "B, span=" << buffdelay_ms << " ms, FIRST #" << first_msgno);

#if ENABLE_BONDING
    // This is done with a presumption that the group
    // exists and if this is not NULL, it means that this
    // function was called with locked m_GroupLock, as sendmsg2
    // function was called from inside CUDTGroup::send, which
    // locks the whole function.
    //
    // XXX This is true only because all existing groups are managed
    // groups, that is, sockets cannot be added or removed from group
    // manually, nor can send/recv operation be done on a single socket
    // from the API call directly. This should be extra verified, if that
    // changes in the future.
    //
    if (m_parent->m_GroupOf)
    {
        // What's important is that the lock on GroupLock cannot be applied
        // here, both because it might be applied already, that is, according
        // to the condition defined at this function's header, it is applied
        // under this condition. Hence ackMessage can be defined as 100% locked.
        m_parent->m_GroupOf->ackMessage(first_msgno);
    }
#endif

    return dpkts;
}

int srt::CUDT::sendmsg(const char *data, int len, int msttl, bool inorder, int64_t srctime)
{
    SRT_MSGCTRL mctrl = srt_msgctrl_default;
    mctrl.msgttl      = msttl;
    mctrl.inorder     = inorder;
    mctrl.srctime     = srctime;
    return this->sendmsg2(data, len, (mctrl));
}

// [[using maybe_locked(CUDTGroup::m_GroupLock, m_parent->m_GroupOf != NULL)]]
// GroupLock is applied when this function is called from inside CUDTGroup::send,
// which is the only case when the m_parent->m_GroupOf is not NULL.
int srt::CUDT::sendmsg2(const char *data, int len, SRT_MSGCTRL& w_mctrl)
{
    // throw an exception if not connected
    if (m_bBroken || m_bClosing)
        throw CUDTException(MJ_CONNECTION, MN_CONNLOST, 0);
    else if (!m_bConnected || !m_CongCtl.ready())
        throw CUDTException(MJ_CONNECTION, MN_NOCONN, 0);

    if (len <= 0)
    {
        LOGC(aslog.Error, log << CONID() << "INVALID: Data size for sending declared with length: " << len);
        return 0;
    }

    if (w_mctrl.msgno != -1) // most unlikely, unless you use balancing groups
    {
        if (w_mctrl.msgno < 1 || w_mctrl.msgno > MSGNO_SEQ_MAX)
        {
            LOGC(aslog.Error,
                 log << CONID() << "INVALID forced msgno " << w_mctrl.msgno << ": can be -1 (trap) or <1..."
                     << MSGNO_SEQ_MAX << ">");
            throw CUDTException(MJ_NOTSUP, MN_INVAL);
        }
    }

    int  msttl   = w_mctrl.msgttl;
    bool inorder = w_mctrl.inorder;

    // Sendmsg isn't restricted to the congctl type, however the congctl
    // may want to have something to say here.
    // NOTE: SrtCongestion is also allowed to throw CUDTException() by itself!
    {
        SrtCongestion::TransAPI api = SrtCongestion::STA_MESSAGE;
        CodeMinor               mn  = MN_INVALMSGAPI;
        if (!m_config.bMessageAPI)
        {
            api = SrtCongestion::STA_BUFFER;
            mn  = MN_INVALBUFFERAPI;
        }

        if (!m_CongCtl->checkTransArgs(api, SrtCongestion::STAD_SEND, data, len, msttl, inorder))
            throw CUDTException(MJ_NOTSUP, mn, 0);
    }

    // NOTE: the length restrictions differ in STREAM API and in MESSAGE API:

    // - STREAM API:
    //   At least 1 byte free sending buffer space is needed
    //   (in practice, one unit buffer of 1456 bytes).
    //   This function will send as much as possible, and return
    //   how much was actually sent.

    // - MESSAGE API:
    //   At least so many bytes free in the sending buffer is needed,
    //   as the length of the data, otherwise this function will block
    //   or return MJ_AGAIN until this condition is satisfied. The EXACTLY
    //   such number of data will be then written out, and this function
    //   will effectively return either -1 (error) or the value of 'len'.
    //   This call will be also rejected from upside when trying to send
    //   out a message of a length that exceeds the total size of the sending
    //   buffer (configurable by SRTO_SNDBUF).

    if (m_config.bMessageAPI && len > int(m_config.iSndBufSize * m_iMaxSRTPayloadSize))
    {
        LOGC(aslog.Error,
             log << CONID() << "Message length (" << len << ") exceeds the size of sending buffer: "
                 << (m_config.iSndBufSize * m_iMaxSRTPayloadSize) << ". Use SRTO_SNDBUF if needed.");
        throw CUDTException(MJ_NOTSUP, MN_XSIZE, 0);
    }

    /* XXX
       This might be worth preserving for several occasions, but it
       must be at least conditional because it breaks backward compat.
    if (!m_pCryptoControl || !m_pCryptoControl->isSndEncryptionOK())
    {
        LOGC(aslog.Error, log << "Encryption is required, but the peer did not supply correct credentials. Sending
    rejected."); throw CUDTException(MJ_SETUP, MN_SECURITY, 0);
    }
    */

    UniqueLock sendguard(m_SendLock);

    if (m_pSndBuffer->getCurrBufSize() == 0)
    {
        // delay the EXP timer to avoid mis-fired timeout
        ScopedLock ack_lock(m_RecvAckLock);
        m_tsLastRspAckTime = steady_clock::now();
        m_iReXmitCount   = 1;
    }

    // sndDropTooLate(...) may lock m_RecvAckLock
    // to modify m_pSndBuffer and m_pSndLossList
    const int iPktsTLDropped SRT_ATR_UNUSED = sndDropTooLate();

    // For MESSAGE API the minimum outgoing buffer space required is
    // the size that can carry over the whole message as passed here.
    // Otherwise it is allowed to send less bytes.
    const int iNumPktsRequired = m_config.bMessageAPI ? m_pSndBuffer->countNumPacketsRequired(len) : 1;

    if (m_bTsbPd && iNumPktsRequired > 1)
    {
        LOGC(aslog.Error,
            log << CONID() << "Message length (" << len << ") can't fit into a single data packet ("
                << m_pSndBuffer->getMaxPacketLen() << " bytes max).");
        throw CUDTException(MJ_NOTSUP, MN_XSIZE, 0);
    }

    if (sndBuffersLeft() < iNumPktsRequired)
    {
        //>>We should not get here if SRT_ENABLE_TLPKTDROP
        // XXX Check if this needs to be removed, or put to an 'else' condition for m_bTLPktDrop.
        if (!m_config.bSynSending)
            throw CUDTException(MJ_AGAIN, MN_WRAVAIL, 0);

        {
            // wait here during a blocking sending
            UniqueLock sendblock_lock (m_SendBlockLock);

            if (m_config.iSndTimeOut < 0)
            {
                while (stillConnected() && sndBuffersLeft() < iNumPktsRequired && m_bPeerHealth)
                    m_SendBlockCond.wait(sendblock_lock);
            }
            else
            {
                const steady_clock::time_point exptime =
                    steady_clock::now() + milliseconds_from(m_config.iSndTimeOut);
                THREAD_PAUSED();
                while (stillConnected() && sndBuffersLeft() < iNumPktsRequired && m_bPeerHealth)
                {
                    if (!m_SendBlockCond.wait_until(sendblock_lock, exptime))
                        break;
                }
                THREAD_RESUMED();
            }
        }

        // check the connection status
        if (m_bBroken || m_bClosing)
            throw CUDTException(MJ_CONNECTION, MN_CONNLOST, 0);
        else if (!m_bConnected)
            throw CUDTException(MJ_CONNECTION, MN_NOCONN, 0);
        else if (!m_bPeerHealth)
        {
            m_bPeerHealth = true;
            throw CUDTException(MJ_PEERERROR);
        }

        /*
         * The code below is to return ETIMEOUT when blocking mode could not get free buffer in time.
         * If no free buffer available in non-blocking mode, we alredy returned. If buffer available,
         * we test twice if this code is outside the else section.
         * This fix move it in the else (blocking-mode) section
         */
        if (sndBuffersLeft() < iNumPktsRequired)
        {
            if (m_config.iSndTimeOut >= 0)
                throw CUDTException(MJ_AGAIN, MN_XMTIMEOUT, 0);

            // XXX This looks very weird here, however most likely
            // this will happen only in the following case, when
            // the above loop has been interrupted, which happens when:
            // 1. The buffers left gets enough for minlen - but this is excluded
            //    in the first condition here.
            // 2. In the case of sending timeout, the above loop was interrupted
            //    due to reaching timeout, but this is excluded by the second
            //    condition here
            // 3. The 'stillConnected()' or m_bPeerHealth condition is false, of which:
            //    - broken/closing status is checked and responded with CONNECTION/CONNLOST
            //    - not connected status is checked and responded with CONNECTION/NOCONN
            //    - m_bPeerHealth condition is checked and responded with PEERERROR
            //
            // ERGO: never happens?
            LOGC(aslog.Fatal,
                 log << CONID()
                     << "IPE: sendmsg: the loop exited, while not enough size, still connected, peer healthy. "
                        "Impossible.");

            return 0;
        }
    }

    // If the sender's buffer is empty,
    // record total time used for sending
    if (m_pSndBuffer->getCurrBufSize() == 0)
    {
        ScopedLock lock(m_StatsLock);
        m_stats.sndDurationCounter = steady_clock::now();
    }

    int size = len;
    if (!m_config.bMessageAPI)
    {
        // For STREAM API it's allowed to send less bytes than the given buffer.
        // Just return how many bytes were actually scheduled for writing.
        // XXX May be reasonable to add a flag that requires that the function
        // not return until the buffer is sent completely.
        size = min(len, sndBuffersLeft() * m_iMaxSRTPayloadSize);
    }

    {
        ScopedLock recvAckLock(m_RecvAckLock);
        // insert the user buffer into the sending list

        int32_t seqno = m_iSndNextSeqNo;
        IF_HEAVY_LOGGING(int32_t orig_seqno = seqno);
        IF_HEAVY_LOGGING(steady_clock::time_point ts_srctime =
                             steady_clock::time_point() + microseconds_from(w_mctrl.srctime));

#if ENABLE_BONDING
        // Check if seqno has been set, in case when this is a group sender.
        // If the sequence is from the past towards the "next sequence",
        // simply return the size, pretending that it has been sent.

        // NOTE: it's assumed that if this is a group member, then
        // an attempt to call srt_sendmsg2 has been rejected, and so
        // the pktseq field has been set by the internal group sender function.
        if (m_parent->m_GroupOf
                && w_mctrl.pktseq != SRT_SEQNO_NONE
                && m_iSndNextSeqNo != SRT_SEQNO_NONE)
        {
            if (CSeqNo::seqcmp(w_mctrl.pktseq, seqno) < 0)
            {
                HLOGC(aslog.Debug, log << CONID() << "sock:SENDING (NOT): group-req %" << w_mctrl.pktseq
                        << " OLDER THAN next expected %" << seqno << " - FAKE-SENDING.");
                return size;
            }
        }
#endif

        // Set this predicted next sequence to the control information.
        // It's the sequence of the FIRST (!) packet from all packets used to send
        // this buffer. Values from this field will be monotonic only if you always
        // have one packet per buffer (as it's in live mode).
        w_mctrl.pktseq = seqno;

        // Now seqno is the sequence to which it was scheduled
        // XXX Conversion from w_mctrl.srctime -> steady_clock::time_point need not be accurrate.
        HLOGC(aslog.Debug, log << CONID() << "buf:SENDING (BEFORE) srctime:"
                << (w_mctrl.srctime ? FormatTime(ts_srctime) : "none")
                << " DATA SIZE: " << size << " sched-SEQUENCE: " << seqno
                << " STAMP: " << BufferStamp(data, size));

        if (w_mctrl.srctime && w_mctrl.srctime < count_microseconds(m_stats.tsStartTime.time_since_epoch()))
        {
            LOGC(aslog.Error,
                log << CONID() << "Wrong source time was provided. Sending is rejected.");
            throw CUDTException(MJ_NOTSUP, MN_INVALMSGAPI);
        }

        if (w_mctrl.srctime && (!m_config.bMessageAPI || !m_bTsbPd))
        {
            HLOGC(
                aslog.Warn,
                log << CONID()
                    << "Source time can only be used with TSBPD and Message API enabled. Using default time instead.");
            w_mctrl.srctime = 0;
        }

        // w_mctrl.seqno is INPUT-OUTPUT value:
        // - INPUT: the current sequence number to be placed for the next scheduled packet
        // - OUTPUT: value of the sequence number to be put on the first packet at the next sendmsg2 call.
        // We need to supply to the output the value that was STAMPED ON THE PACKET,
        // which is seqno. In the output we'll get the next sequence number.
        m_pSndBuffer->addBuffer(data, size, (w_mctrl));
        m_iSndNextSeqNo = w_mctrl.pktseq;
        w_mctrl.pktseq = seqno;

        HLOGC(aslog.Debug, log << CONID() << "buf:SENDING srctime:" << FormatTime(ts_srctime)
              << " size=" << size << " #" << w_mctrl.msgno << " SCHED %" << orig_seqno
              << "(>> %" << seqno << ") !" << BufferStamp(data, size));

        if (sndBuffersLeft() < 1) // XXX Not sure if it should test if any space in the buffer, or as requried.
        {
            // write is not available any more
            uglobal().m_EPoll.update_events(m_SocketID, m_sPollID, SRT_EPOLL_OUT, false);
        }
    }

    // Insert this socket to the snd list if it is not on the list already.
    // m_pSndUList->pop may lock CSndUList::m_ListLock and then m_RecvAckLock
    m_pSndQueue->m_pSndUList->update(this, CSndUList::DONT_RESCHEDULE);

#ifdef SRT_ENABLE_ECN
    // IF there was a packet drop on the sender side, report congestion to the app.
    if (iPktsTLDropped > 0)
    {
        LOGC(aslog.Error, log << CONID() << "sendmsg2: CONGESTION; reporting error");
        throw CUDTException(MJ_AGAIN, MN_CONGESTION, 0);
    }
#endif /* SRT_ENABLE_ECN */

    HLOGC(aslog.Debug, log << CONID() << "sock:SENDING (END): success, size=" << size);
    return size;
}

int srt::CUDT::recv(char* data, int len)
{
    SRT_MSGCTRL mctrl = srt_msgctrl_default;
    return recvmsg2(data, len, (mctrl));
}

int srt::CUDT::recvmsg(char* data, int len, int64_t& srctime)
{
    SRT_MSGCTRL mctrl = srt_msgctrl_default;
    int res = recvmsg2(data, len, (mctrl));
    srctime = mctrl.srctime;
    return res;
}

// [[using maybe_locked(CUDTGroup::m_GroupLock, m_parent->m_GroupOf != NULL)]]
// GroupLock is applied when this function is called from inside CUDTGroup::recv,
// which is the only case when the m_parent->m_GroupOf is not NULL.
int srt::CUDT::recvmsg2(char* data, int len, SRT_MSGCTRL& w_mctrl)
{
    // Check if the socket is a member of a receiver group.
    // If so, then reading by receiveMessage is disallowed.

#if ENABLE_BONDING
    if (m_parent->m_GroupOf && m_parent->m_GroupOf->isGroupReceiver())
    {
        LOGP(arlog.Error, "recv*: This socket is a receiver group member. Use group ID, NOT socket ID.");
        throw CUDTException(MJ_NOTSUP, MN_INVALMSGAPI, 0);
    }
#endif

    if (!m_bConnected || !m_CongCtl.ready())
        throw CUDTException(MJ_CONNECTION, MN_NOCONN, 0);

    if (len <= 0)
    {
        LOGC(arlog.Error, log << CONID() << "Length of '" << len << "' supplied to srt_recvmsg.");
        throw CUDTException(MJ_NOTSUP, MN_INVAL, 0);
    }

    if (m_config.bMessageAPI)
        return receiveMessage(data, len, (w_mctrl));

    return receiveBuffer(data, len);
}

// [[using locked(m_RcvBufferLock)]]
size_t srt::CUDT::getAvailRcvBufferSizeNoLock() const
{
    return m_pRcvBuffer->getAvailSize(m_iRcvLastAck);
}

bool srt::CUDT::isRcvBufferReady() const
{
    ScopedLock lck(m_RcvBufferLock);
    return m_pRcvBuffer->isRcvDataReady(steady_clock::now());
}

bool srt::CUDT::isRcvBufferReadyNoLock() const
{
    return m_pRcvBuffer->isRcvDataReady(steady_clock::now());
}

// int by_exception: accepts values of CUDTUnited::ErrorHandling:
// - 0 - by return value
// - 1 - by exception
// - 2 - by abort (unused)
int srt::CUDT::receiveMessage(char* data, int len, SRT_MSGCTRL& w_mctrl, int by_exception)
{
    // Recvmsg isn't restricted to the congctl type, it's the most
    // basic method of passing the data. You can retrieve data as
    // they come in, however you need to match the size of the buffer.

    // Note: if by_exception = ERH_RETURN, this would still break it
    // by exception. The intention of by_exception isn't to prevent
    // exceptions here, but to intercept the erroneous situation should
    // it be handled by the caller in a less than general way. As this
    // is only used internally, we state that the problem that would be
    // handled by exception here should not happen, and in case if it does,
    // it's a bug to fix, so the exception is nothing wrong.
    if (!m_CongCtl->checkTransArgs(SrtCongestion::STA_MESSAGE, SrtCongestion::STAD_RECV, data, len, SRT_MSGTTL_INF, false))
        throw CUDTException(MJ_NOTSUP, MN_INVALMSGAPI, 0);

    UniqueLock recvguard (m_RecvLock);
    CSync tscond     (m_RcvTsbPdCond,  recvguard);

    /* XXX DEBUG STUFF - enable when required
       char charbool[2] = {'0', '1'};
       char ptrn [] = "RECVMSG/BEGIN BROKEN 1 CONN 1 CLOSING 1 SYNCR 1 NMSG                                ";
       int pos [] = {21, 28, 38, 46, 53};
       ptrn[pos[0]] = charbool[m_bBroken];
       ptrn[pos[1]] = charbool[m_bConnected];
       ptrn[pos[2]] = charbool[m_bClosing];
       ptrn[pos[3]] = charbool[m_config.m_bSynRecving];
       int wrtlen = sprintf(ptrn + pos[4], "%d", m_pRcvBuffer->getRcvMsgNum());
       strcpy(ptrn + pos[4] + wrtlen, "\n");
       fputs(ptrn, stderr);
    // */

    if (m_bBroken || m_bClosing)
    {
        HLOGC(arlog.Debug, log << CONID() << "receiveMessage: CONNECTION BROKEN - reading from recv buffer just for formality");
        enterCS(m_RcvBufferLock);
        const int res = (m_pRcvBuffer->isRcvDataReady(steady_clock::now()))
            ? m_pRcvBuffer->readMessage(data, len, &w_mctrl)
            : 0;
        leaveCS(m_RcvBufferLock);

        // Kick TsbPd thread to schedule next wakeup (if running)
        if (m_bTsbPd)
        {
            HLOGP(tslog.Debug, "Ping TSBPD thread to schedule wakeup");
            tscond.notify_one_locked(recvguard);
        }
        else
        {
            HLOGP(tslog.Debug, "NOT pinging TSBPD - not set");
        }

        if (!isRcvBufferReady())
        {
            // read is not available any more
            uglobal().m_EPoll.update_events(m_SocketID, m_sPollID, SRT_EPOLL_IN, false);
        }

        if (res == 0)
        {
            if (!m_config.bMessageAPI && m_bShutdown)
                return 0;
            // Forced to return error instead of throwing exception.
            if (!by_exception)
                return APIError(MJ_CONNECTION, MN_CONNLOST, 0);
            throw CUDTException(MJ_CONNECTION, MN_CONNLOST, 0);
        }
        else
            return res;
    }

    if (!m_config.bSynRecving)
    {
        HLOGC(arlog.Debug, log << CONID() << "receiveMessage: BEGIN ASYNC MODE. Going to extract payload size=" << len);
        enterCS(m_RcvBufferLock);
        const int res = (m_pRcvBuffer->isRcvDataReady(steady_clock::now()))
            ? m_pRcvBuffer->readMessage(data, len, &w_mctrl)
            : 0;
        leaveCS(m_RcvBufferLock);
        HLOGC(arlog.Debug, log << CONID() << "AFTER readMsg: (NON-BLOCKING) result=" << res);

        if (res == 0)
        {
            // read is not available any more
            // Kick TsbPd thread to schedule next wakeup (if running)
            if (m_bTsbPd)
            {
                HLOGP(arlog.Debug, "receiveMessage: nothing to read, kicking TSBPD, return AGAIN");
                tscond.notify_one_locked(recvguard);
            }
            else
            {
                HLOGP(arlog.Debug, "receiveMessage: nothing to read, return AGAIN");
            }

            // Shut up EPoll if no more messages in non-blocking mode
            uglobal().m_EPoll.update_events(m_SocketID, m_sPollID, SRT_EPOLL_IN, false);
            // Forced to return 0 instead of throwing exception, in case of AGAIN/READ
            if (!by_exception)
                return 0;
            throw CUDTException(MJ_AGAIN, MN_RDAVAIL, 0);
        }

        if (!isRcvBufferReady())
        {
            // Kick TsbPd thread to schedule next wakeup (if running)
            if (m_bTsbPd)
            {
                HLOGP(arlog.Debug, "receiveMessage: DATA READ, but nothing more - kicking TSBPD.");
                tscond.notify_one_locked(recvguard);
            }
            else
            {
                HLOGP(arlog.Debug, "receiveMessage: DATA READ, but nothing more");
            }

            // Shut up EPoll if no more messages in non-blocking mode
            uglobal().m_EPoll.update_events(m_SocketID, m_sPollID, SRT_EPOLL_IN, false);

            // After signaling the tsbpd for ready data, report the bandwidth.
#if ENABLE_HEAVY_LOGGING
            double bw = Bps2Mbps(int64_t(m_iBandwidth) * m_iMaxSRTPayloadSize );
            HLOGC(arlog.Debug, log << CONID() << "CURRENT BANDWIDTH: " << bw << "Mbps (" << m_iBandwidth << " buffers per second)");
#endif
        }
        return res;
    }

    HLOGC(arlog.Debug, log << CONID() << "receiveMessage: BEGIN SYNC MODE. Going to extract payload size max=" << len);

    int  res     = 0;
    bool timeout = false;
    // Do not block forever, check connection status each 1 sec.
    const steady_clock::duration recv_timeout = m_config.iRcvTimeOut < 0 ? seconds_from(1) : milliseconds_from(m_config.iRcvTimeOut);

    CSync recv_cond (m_RecvDataCond, recvguard);

    do
    {
        if (stillConnected() && !timeout && !m_pRcvBuffer->isRcvDataReady(steady_clock::now()))
        {
            /* Kick TsbPd thread to schedule next wakeup (if running) */
            if (m_bTsbPd)
            {
                // XXX Experimental, so just inform:
                // Check if the last check of isRcvDataReady has returned any "next time for a packet".
                // If so, then it means that TSBPD has fallen asleep only up to this time, so waking it up
                // would be "spurious". If a new packet comes ahead of the packet which's time is returned
                // in tstime (as TSBPD sleeps up to then), the procedure that receives it is responsible
                // of kicking TSBPD.
                // bool spurious = (tstime != 0);

                HLOGC(tslog.Debug, log << CONID() << "receiveMessage: KICK tsbpd");
                tscond.notify_one_locked(recvguard);
            }

            THREAD_PAUSED();
            do
            {
                // `wait_for(recv_timeout)` wouldn't be correct here. Waiting should be
                // only until the time that is now + timeout since the first moment
                // when this started, or sliced-waiting for 1 second, if timtout is
                // higher than this.
                const steady_clock::time_point exptime = steady_clock::now() + recv_timeout;

                HLOGC(tslog.Debug,
                      log << CONID() << "receiveMessage: fall asleep up to TS=" << FormatTime(exptime)
                          << " lock=" << (&m_RecvLock) << " cond=" << (&m_RecvDataCond));

                if (!recv_cond.wait_until(exptime))
                {
                    if (m_config.iRcvTimeOut >= 0) // otherwise it's "no timeout set"
                        timeout = true;
                    HLOGP(tslog.Debug,
                          "receiveMessage: DATA COND: EXPIRED -- checking connection conditions and rolling again");
                }
                else
                {
                    HLOGP(tslog.Debug, "receiveMessage: DATA COND: KICKED.");
                }
            } while (stillConnected() && !timeout && (!isRcvBufferReady()));
            THREAD_RESUMED();

            HLOGC(tslog.Debug,
                  log << CONID() << "receiveMessage: lock-waiting loop exited: stillConntected=" << stillConnected()
                      << " timeout=" << timeout << " data-ready=" << isRcvBufferReady());
        }

        /* XXX DEBUG STUFF - enable when required
        LOGC(arlog.Debug, "RECVMSG/GO-ON BROKEN " << m_bBroken << " CONN " << m_bConnected
                << " CLOSING " << m_bClosing << " TMOUT " << timeout
                << " NMSG " << m_pRcvBuffer->getRcvMsgNum());
                */

        enterCS(m_RcvBufferLock);
        res = m_pRcvBuffer->readMessage((data), len, &w_mctrl);
        leaveCS(m_RcvBufferLock);
        HLOGC(arlog.Debug, log << CONID() << "AFTER readMsg: (BLOCKING) result=" << res);

        if (m_bBroken || m_bClosing)
        {
            // Forced to return 0 instead of throwing exception.
            if (!by_exception)
                return APIError(MJ_CONNECTION, MN_CONNLOST, 0);
            if (!m_config.bMessageAPI && m_bShutdown)
                return 0;
            throw CUDTException(MJ_CONNECTION, MN_CONNLOST, 0);
        }
        else if (!m_bConnected)
        {
            // Forced to return -1 instead of throwing exception.
            if (!by_exception)
                return APIError(MJ_CONNECTION, MN_NOCONN, 0);
            throw CUDTException(MJ_CONNECTION, MN_NOCONN, 0);
        }
    } while ((res == 0) && !timeout);

    if (!isRcvBufferReady())
    {
        // Falling here means usually that res == 0 && timeout == true.
        // res == 0 would repeat the above loop, unless there was also a timeout.
        // timeout has interrupted the above loop, but with res > 0 this condition
        // wouldn't be satisfied.

        // read is not available any more

        // Kick TsbPd thread to schedule next wakeup (if running)
        if (m_bTsbPd)
        {
            HLOGP(tslog.Debug, "recvmsg: KICK tsbpd() (buffer empty)");
            tscond.notify_one_locked(recvguard);
        }

        // Shut up EPoll if no more messages in non-blocking mode
        uglobal().m_EPoll.update_events(m_SocketID, m_sPollID, SRT_EPOLL_IN, false);
    }

    // Unblock when required
    // LOGC(tslog.Debug, "RECVMSG/EXIT RES " << res << " RCVTIMEOUT");

    if ((res <= 0) && (m_config.iRcvTimeOut >= 0))
    {
        // Forced to return -1 instead of throwing exception.
        if (!by_exception)
            return APIError(MJ_AGAIN, MN_XMTIMEOUT, 0);
        throw CUDTException(MJ_AGAIN, MN_XMTIMEOUT, 0);
    }

    return res;
}

int64_t srt::CUDT::sendfile(fstream &ifs, int64_t &offset, int64_t size, int block)
{
    if (m_bBroken || m_bClosing)
        throw CUDTException(MJ_CONNECTION, MN_CONNLOST, 0);
    else if (!m_bConnected || !m_CongCtl.ready())
        throw CUDTException(MJ_CONNECTION, MN_NOCONN, 0);

    if (size <= 0 && size != -1)
        return 0;

    if (!m_CongCtl->checkTransArgs(SrtCongestion::STA_FILE, SrtCongestion::STAD_SEND, 0, size, SRT_MSGTTL_INF, false))
        throw CUDTException(MJ_NOTSUP, MN_INVALBUFFERAPI, 0);

    if (!m_pCryptoControl || !m_pCryptoControl->isSndEncryptionOK())
    {
        LOGC(aslog.Error,
             log << CONID()
                 << "Encryption is required, but the peer did not supply correct credentials. Sending rejected.");
        throw CUDTException(MJ_SETUP, MN_SECURITY, 0);
    }

    ScopedLock sendguard (m_SendLock);

    if (m_pSndBuffer->getCurrBufSize() == 0)
    {
        // delay the EXP timer to avoid mis-fired timeout
        ScopedLock ack_lock(m_RecvAckLock);
        m_tsLastRspAckTime = steady_clock::now();
        m_iReXmitCount   = 1;
    }

    // positioning...
    try
    {
        if (size == -1)
        {
            ifs.seekg(0, std::ios::end);
            size = ifs.tellg();
            if (offset > size)
                throw 0; // let it be caught below
        }

        // This will also set the position back to the beginning
        // in case when it was moved to the end for measuring the size.
        // This will also fail if the offset exceeds size, so measuring
        // the size can be skipped if not needed.
        ifs.seekg((streamoff)offset);
        if (!ifs.good())
            throw 0;
    }
    catch (...)
    {
        // XXX It would be nice to note that this is reported
        // by exception only if explicitly requested by setting
        // the exception flags in the stream. Here it's fixed so
        // that when this isn't set, the exception is "thrown manually".
        throw CUDTException(MJ_FILESYSTEM, MN_SEEKGFAIL);
    }

    int64_t tosend = size;
    int     unitsize;

    // sending block by block
    while (tosend > 0)
    {
        if (ifs.fail())
            throw CUDTException(MJ_FILESYSTEM, MN_WRITEFAIL);

        if (ifs.eof())
            break;

        unitsize = int((tosend >= block) ? block : tosend);

        {
            UniqueLock lock(m_SendBlockLock);

            THREAD_PAUSED();
            while (stillConnected() && (sndBuffersLeft() <= 0) && m_bPeerHealth)
                m_SendBlockCond.wait(lock);
            THREAD_RESUMED();
        }

        if (m_bBroken || m_bClosing)
            throw CUDTException(MJ_CONNECTION, MN_CONNLOST, 0);
        else if (!m_bConnected)
            throw CUDTException(MJ_CONNECTION, MN_NOCONN, 0);
        else if (!m_bPeerHealth)
        {
            // reset peer health status, once this error returns, the app should handle the situation at the peer side
            m_bPeerHealth = true;
            throw CUDTException(MJ_PEERERROR);
        }

        // record total time used for sending
        if (m_pSndBuffer->getCurrBufSize() == 0)
        {
            ScopedLock lock(m_StatsLock);
            m_stats.sndDurationCounter = steady_clock::now();
        }

        {
            ScopedLock        recvAckLock(m_RecvAckLock);
            const int64_t sentsize = m_pSndBuffer->addBufferFromFile(ifs, unitsize);

            if (sentsize > 0)
            {
                tosend -= sentsize;
                offset += sentsize;
            }

            if (sndBuffersLeft() <= 0)
            {
                // write is not available any more
                uglobal().m_EPoll.update_events(m_SocketID, m_sPollID, SRT_EPOLL_OUT, false);
            }
        }

        // insert this socket to snd list if it is not on the list yet
        m_pSndQueue->m_pSndUList->update(this, CSndUList::DONT_RESCHEDULE);
    }

    return size - tosend;
}

int64_t srt::CUDT::recvfile(fstream &ofs, int64_t &offset, int64_t size, int block)
{
    if (!m_bConnected || !m_CongCtl.ready())
        throw CUDTException(MJ_CONNECTION, MN_NOCONN, 0);
    else if ((m_bBroken || m_bClosing) && !isRcvBufferReady())
    {
        if (!m_config.bMessageAPI && m_bShutdown)
            return 0;
        throw CUDTException(MJ_CONNECTION, MN_CONNLOST, 0);
    }

    if (size <= 0)
        return 0;

    if (!m_CongCtl->checkTransArgs(SrtCongestion::STA_FILE, SrtCongestion::STAD_RECV, 0, size, SRT_MSGTTL_INF, false))
        throw CUDTException(MJ_NOTSUP, MN_INVALBUFFERAPI, 0);

    if (isOPT_TsbPd())
    {
        LOGC(arlog.Error,
             log << CONID() << "Reading from file is incompatible with TSBPD mode and would cause a deadlock");
        throw CUDTException(MJ_NOTSUP, MN_INVALBUFFERAPI, 0);
    }

    UniqueLock recvguard(m_RecvLock);

    // Well, actually as this works over a FILE (fstream), not just a stream,
    // the size can be measured anyway and predicted if setting the offset might
    // have a chance to work or not.

    // positioning...
    try
    {
        if (offset > 0)
        {
            // Don't do anything around here if the offset == 0, as this
            // is the default offset after opening. Whether this operation
            // is performed correctly, it highly depends on how the file
            // has been open. For example, if you want to overwrite parts
            // of an existing file, the file must exist, and the ios::trunc
            // flag must not be set. If the file is open for only ios::out,
            // then the file will be truncated since the offset position on
            // at the time when first written; if ios::in|ios::out, then
            // it won't be truncated, just overwritten.

            // What is required here is that if offset is 0, don't try to
            // change the offset because this might be impossible with
            // the current flag set anyway.

            // Also check the status and CAUSE exception manually because
            // you don't know, as well, whether the user has set exception
            // flags.

            ofs.seekp((streamoff)offset);
            if (!ofs.good())
                throw 0; // just to get caught :)
        }
    }
    catch (...)
    {
        // XXX It would be nice to note that this is reported
        // by exception only if explicitly requested by setting
        // the exception flags in the stream. For a case, when it's not,
        // an additional explicit throwing happens when failbit is set.
        throw CUDTException(MJ_FILESYSTEM, MN_SEEKPFAIL);
    }

    int64_t torecv   = size;
    int     unitsize = block;
    int     recvsize;

    // receiving... "recvfile" is always blocking
    while (torecv > 0)
    {
        if (ofs.fail())
        {
            // send the sender a signal so it will not be blocked forever
            int32_t err_code = CUDTException::EFILE;
            sendCtrl(UMSG_PEERERROR, &err_code);

            throw CUDTException(MJ_FILESYSTEM, MN_WRITEFAIL);
        }

        {
            CSync rcond (m_RecvDataCond, recvguard);

            THREAD_PAUSED();
            while (stillConnected() && !isRcvBufferReady())
                rcond.wait();
            THREAD_RESUMED();
        }

        if (!m_bConnected)
            throw CUDTException(MJ_CONNECTION, MN_NOCONN, 0);
        else if ((m_bBroken || m_bClosing) && !isRcvBufferReady())
        {
            if (!m_config.bMessageAPI && m_bShutdown)
                return 0;
            throw CUDTException(MJ_CONNECTION, MN_CONNLOST, 0);
        }

        unitsize = int((torecv > block) ? block : torecv);
        enterCS(m_RcvBufferLock);
        recvsize = m_pRcvBuffer->readBufferToFile(ofs, unitsize);
        leaveCS(m_RcvBufferLock);

        if (recvsize > 0)
        {
            torecv -= recvsize;
            offset += recvsize;
        }
    }

    if (!isRcvBufferReady())
    {
        // read is not available any more
        uglobal().m_EPoll.update_events(m_SocketID, m_sPollID, SRT_EPOLL_IN, false);
    }

    return size - torecv;
}

void srt::CUDT::bstats(CBytePerfMon *perf, bool clear, bool instantaneous)
{
    if (!m_bConnected)
        throw CUDTException(MJ_CONNECTION, MN_NOCONN, 0);
    if (m_bBroken || m_bClosing)
        throw CUDTException(MJ_CONNECTION, MN_CONNLOST, 0);

    const int pktHdrSize = CPacket::HDR_SIZE + CPacket::UDP_HDR_SIZE;
    {
        ScopedLock statsguard(m_StatsLock);

        const steady_clock::time_point currtime = steady_clock::now();

        perf->msTimeStamp          = count_milliseconds(currtime - m_stats.tsStartTime);
        perf->pktSent              = m_stats.sndr.sent.trace.count();
        perf->pktSentUnique        = m_stats.sndr.sentUnique.trace.count();
        perf->pktRecv              = m_stats.rcvr.recvd.trace.count();
        perf->pktRecvUnique        = m_stats.rcvr.recvdUnique.trace.count();

        perf->pktSndLoss           = m_stats.sndr.lost.trace.count();
        perf->pktRcvLoss           = m_stats.rcvr.lost.trace.count();
        perf->pktRetrans           = m_stats.sndr.sentRetrans.trace.count();
        perf->pktRcvRetrans        = m_stats.rcvr.recvdRetrans.trace.count();
        perf->pktSentACK           = m_stats.rcvr.sentAck.trace.count();
        perf->pktRecvACK           = m_stats.sndr.recvdAck.trace.count();
        perf->pktSentNAK           = m_stats.rcvr.sentNak.trace.count();
        perf->pktRecvNAK           = m_stats.sndr.recvdNak.trace.count();
        perf->usSndDuration        = m_stats.sndDuration;
        perf->pktReorderDistance   = m_stats.traceReorderDistance;
        perf->pktReorderTolerance  = m_iReorderTolerance;
        perf->pktRcvAvgBelatedTime = m_stats.traceBelatedTime;
        perf->pktRcvBelated        = m_stats.rcvr.recvdBelated.trace.count();

        perf->pktSndFilterExtra  = m_stats.sndr.sentFilterExtra.trace.count();
        perf->pktRcvFilterExtra  = m_stats.rcvr.recvdFilterExtra.trace.count();
        perf->pktRcvFilterSupply = m_stats.rcvr.suppliedByFilter.trace.count();
        perf->pktRcvFilterLoss   = m_stats.rcvr.lossFilter.trace.count();

        /* perf byte counters include all headers (SRT+UDP+IP) */
        perf->byteSent       = m_stats.sndr.sent.trace.bytesWithHdr();
        perf->byteSentUnique = m_stats.sndr.sentUnique.trace.bytesWithHdr();
        perf->byteRecv       = m_stats.rcvr.recvd.trace.bytesWithHdr();
        perf->byteRecvUnique = m_stats.rcvr.recvdUnique.trace.bytesWithHdr();
        perf->byteRetrans    = m_stats.sndr.sentRetrans.trace.bytesWithHdr();
        perf->byteRcvLoss    = m_stats.rcvr.lost.trace.bytesWithHdr();

        perf->pktSndDrop  = m_stats.sndr.dropped.trace.count();
        perf->pktRcvDrop  = m_stats.rcvr.dropped.trace.count();
        perf->byteSndDrop = m_stats.sndr.dropped.trace.bytesWithHdr();
        perf->byteRcvDrop = m_stats.rcvr.dropped.trace.bytesWithHdr();
        perf->pktRcvUndecrypt  = m_stats.rcvr.undecrypted.trace.count();
        perf->byteRcvUndecrypt = m_stats.rcvr.undecrypted.trace.bytes();

        perf->pktSentTotal       = m_stats.sndr.sent.total.count();
        perf->pktSentUniqueTotal = m_stats.sndr.sentUnique.total.count();
        perf->pktRecvTotal       = m_stats.rcvr.recvd.total.count();
        perf->pktRecvUniqueTotal = m_stats.rcvr.recvdUnique.total.count();
        perf->pktSndLossTotal    = m_stats.sndr.lost.total.count();
        perf->pktRcvLossTotal    = m_stats.rcvr.lost.total.count();
        perf->pktRetransTotal    = m_stats.sndr.sentRetrans.total.count();
        perf->pktSentACKTotal    = m_stats.rcvr.sentAck.total.count();
        perf->pktRecvACKTotal    = m_stats.sndr.recvdAck.total.count();
        perf->pktSentNAKTotal    = m_stats.rcvr.sentNak.total.count();
        perf->pktRecvNAKTotal    = m_stats.sndr.recvdNak.total.count();
        perf->usSndDurationTotal = m_stats.m_sndDurationTotal;

        perf->byteSentTotal           = m_stats.sndr.sent.total.bytesWithHdr();
        perf->byteSentUniqueTotal     = m_stats.sndr.sentUnique.total.bytesWithHdr();
        perf->byteRecvTotal           = m_stats.rcvr.recvd.total.bytesWithHdr();
        perf->byteRecvUniqueTotal     = m_stats.rcvr.recvdUnique.total.bytesWithHdr();
        perf->byteRetransTotal        = m_stats.sndr.sentRetrans.total.bytesWithHdr();
        perf->pktSndFilterExtraTotal  = m_stats.sndr.sentFilterExtra.total.count();
        perf->pktRcvFilterExtraTotal  = m_stats.rcvr.recvdFilterExtra.total.count();
        perf->pktRcvFilterSupplyTotal = m_stats.rcvr.suppliedByFilter.total.count();
        perf->pktRcvFilterLossTotal   = m_stats.rcvr.lossFilter.total.count();

        perf->byteRcvLossTotal = m_stats.rcvr.lost.total.bytesWithHdr();
        perf->pktSndDropTotal  = m_stats.sndr.dropped.total.count();
        perf->pktRcvDropTotal  = m_stats.rcvr.dropped.total.count();
        // TODO: The payload is dropped. Probably header sizes should not be counted?
        perf->byteSndDropTotal = m_stats.sndr.dropped.total.bytesWithHdr();
        perf->byteRcvDropTotal = m_stats.rcvr.dropped.total.bytesWithHdr();
        perf->pktRcvUndecryptTotal  = m_stats.rcvr.undecrypted.total.count();
        perf->byteRcvUndecryptTotal = m_stats.rcvr.undecrypted.total.bytes();

        // TODO: The following class members must be protected with a different mutex, not the m_StatsLock.
        const double interval     = (double) count_microseconds(currtime - m_stats.tsLastSampleTime);
        perf->mbpsSendRate        = double(perf->byteSent) * 8.0 / interval;
        perf->mbpsRecvRate        = double(perf->byteRecv) * 8.0 / interval;
        perf->usPktSndPeriod      = (double) count_microseconds(m_tdSendInterval.load());
        perf->pktFlowWindow       = m_iFlowWindowSize.load();
        perf->pktCongestionWindow = (int)m_dCongestionWindow;
        perf->pktFlightSize       = getFlightSpan();
        perf->msRTT               = (double)m_iSRTT / 1000.0;
        perf->msSndTsbPdDelay     = m_bPeerTsbPd ? m_iPeerTsbPdDelay_ms : 0;
        perf->msRcvTsbPdDelay     = isOPT_TsbPd() ? m_iTsbPdDelay_ms : 0;
        perf->byteMSS             = m_config.iMSS;

        perf->mbpsMaxBW = m_config.llMaxBW > 0 ? Bps2Mbps(m_config.llMaxBW)
                        : m_CongCtl.ready()    ? Bps2Mbps(m_CongCtl->sndBandwidth())
                                                : 0;

        if (clear)
        {
            m_stats.sndr.resetTrace();
            m_stats.rcvr.resetTrace();

            m_stats.sndDuration = 0;
            m_stats.tsLastSampleTime = currtime;
        }
    }

    const int64_t availbw = m_iBandwidth == 1 ? m_RcvTimeWindow.getBandwidth() : m_iBandwidth.load();

    perf->mbpsBandwidth = Bps2Mbps(availbw * (m_iMaxSRTPayloadSize + pktHdrSize));

    if (tryEnterCS(m_ConnectionLock))
    {
        if (m_pSndBuffer)
        {
            if (instantaneous)
            {
                /* Get instant SndBuf instead of moving average for application-based Algorithm
                   (such as NAE) in need of fast reaction to network condition changes. */
                perf->pktSndBuf = m_pSndBuffer->getCurrBufSize((perf->byteSndBuf), (perf->msSndBuf));
            }
            else
            {
                perf->pktSndBuf = m_pSndBuffer->getAvgBufSize((perf->byteSndBuf), (perf->msSndBuf));
            }
            perf->byteSndBuf += (perf->pktSndBuf * pktHdrSize);
            perf->byteAvailSndBuf = (m_config.iSndBufSize - perf->pktSndBuf) * m_config.iMSS;
        }
        else
        {
            perf->byteAvailSndBuf = 0;
            perf->pktSndBuf  = 0;
            perf->byteSndBuf = 0;
            perf->msSndBuf   = 0;
        }

        if (m_pRcvBuffer)
        {
            ScopedLock lck(m_RcvBufferLock);
            perf->byteAvailRcvBuf = (int) getAvailRcvBufferSizeNoLock() * m_config.iMSS;
            if (instantaneous) // no need for historical API for Rcv side
            {
                perf->pktRcvBuf = m_pRcvBuffer->getRcvDataSize(perf->byteRcvBuf, perf->msRcvBuf);
            }
            else
            {
                perf->pktRcvBuf = m_pRcvBuffer->getRcvAvgDataSize(perf->byteRcvBuf, perf->msRcvBuf);
            }
        }
        else
        {
            perf->byteAvailRcvBuf = 0;
            perf->pktRcvBuf  = 0;
            perf->byteRcvBuf = 0;
            perf->msRcvBuf   = 0;
        }

        leaveCS(m_ConnectionLock);
    }
    else
    {
        perf->byteAvailSndBuf = 0;
        perf->byteAvailRcvBuf = 0;
        perf->pktSndBuf  = 0;
        perf->byteSndBuf = 0;
        perf->msSndBuf   = 0;
        perf->byteRcvBuf = 0;
        perf->msRcvBuf   = 0;
    }
}

bool srt::CUDT::updateCC(ETransmissionEvent evt, const EventVariant arg)
{
    // Special things that must be done HERE, not in SrtCongestion,
    // because it involves the input buffer in CUDT. It would be
    // slightly dangerous to give SrtCongestion access to it.

    // According to the rules, the congctl should be ready at the same
    // time when the sending buffer. For sanity check, check both first.
    if (!m_CongCtl.ready() || !m_pSndBuffer)
    {
        LOGC(rslog.Error,
             log << CONID() << "updateCC: CAN'T DO UPDATE - congctl " << (m_CongCtl.ready() ? "ready" : "NOT READY")
            << "; sending buffer " << (m_pSndBuffer ? "NOT CREATED" : "created"));

        return false;
    }

    HLOGC(rslog.Debug, log << CONID() << "updateCC: EVENT:" << TransmissionEventStr(evt));

    if (evt == TEV_INIT)
    {
        // only_input uses:
        // 0: in the beginning and when SRTO_MAXBW was changed
        // 1: SRTO_INPUTBW was changed
        // 2: SRTO_OHEADBW was changed
        EInitEvent only_input = arg.get<EventVariant::INIT>();
        // false = TEV_INIT_RESET: in the beginning, or when MAXBW was changed.

        if (only_input != TEV_INIT_RESET && m_config.llMaxBW)
        {
            HLOGC(rslog.Debug, log << CONID() << "updateCC/TEV_INIT: non-RESET stage and m_config.llMaxBW already set to " << m_config.llMaxBW);
            // Don't change
        }
        else // either m_config.llMaxBW == 0 or only_input == TEV_INIT_RESET
        {
            // Use the values:
            // - if SRTO_MAXBW is >0, use it.
            // - if SRTO_MAXBW == 0, use SRTO_INPUTBW + SRTO_OHEADBW
            // - if SRTO_INPUTBW == 0, pass 0 to requst in-buffer sampling
            // Bytes/s
            const int64_t bw = m_config.llMaxBW != 0 ? m_config.llMaxBW :                   // When used SRTO_MAXBW
                               m_config.llInputBW != 0 ? withOverhead(m_config.llInputBW) : // SRTO_INPUTBW + SRT_OHEADBW
                               0; // When both MAXBW and INPUTBW are 0, request in-buffer sampling

            // Note: setting bw == 0 uses BW_INFINITE value in LiveCC
            m_CongCtl->updateBandwidth(m_config.llMaxBW, bw);

            if (only_input == TEV_INIT_OHEADBW)
            {
                // On updated SRTO_OHEADBW don't change input rate.
                // This only influences the call to withOverhead().
            }
            else
            {
                // No need to calculate input rate if the bandwidth is set
                const bool disable_in_rate_calc = (bw != 0);
                m_pSndBuffer->resetInputRateSmpPeriod(disable_in_rate_calc);
            }

            HLOGC(rslog.Debug,
                  log << CONID() << "updateCC/TEV_INIT: updating BW=" << m_config.llMaxBW
                      << (only_input == TEV_INIT_RESET
                              ? " (UNCHANGED)"
                              : only_input == TEV_INIT_OHEADBW ? " (only Overhead)" : " (updated sampling rate)"));
        }
    }

    // This part is also required only by LiveCC, however not
    // moved there due to that it needs access to CSndBuffer.
    if (evt == TEV_ACK || evt == TEV_LOSSREPORT || evt == TEV_CHECKTIMER || evt == TEV_SYNC)
    {
        // Specific part done when MaxBW is set to 0 (auto) and InputBW is 0.
        // This requests internal input rate sampling.
        if (m_config.llMaxBW == 0 && m_config.llInputBW == 0)
        {
            // Get auto-calculated input rate, Bytes per second
            const int64_t inputbw = m_pSndBuffer->getInputRate();

            /*
             * On blocked transmitter (tx full) and until connection closes,
             * auto input rate falls to 0 but there may be still lot of packet to retransmit
             * Calling updateBandwidth with 0 sets maxBW to default BW_INFINITE (1 Gbps)
             * and sendrate skyrockets for retransmission.
             * Keep previously set maximum in that case (inputbw == 0).
             */
            if (inputbw >= 0)
                m_CongCtl->updateBandwidth(0, withOverhead(std::max(m_config.llMinInputBW, inputbw))); // Bytes/sec
        }
    }

    HLOGC(rslog.Debug, log << CONID() << "updateCC: emitting signal for EVENT:" << TransmissionEventStr(evt));

    // Now execute a congctl-defined action for that event.
    EmitSignal(evt, arg);

    // This should be done with every event except ACKACK and SEND/RECEIVE
    // After any action was done by the congctl, update the congestion window and sending interval.
    if (evt != TEV_ACKACK && evt != TEV_SEND && evt != TEV_RECEIVE)
    {
        // This part comes from original UDT.
        // NOTE: THESE things come from CCC class:
        // - m_dPktSndPeriod
        // - m_dCWndSize
        m_tdSendInterval    = microseconds_from((int64_t)m_CongCtl->pktSndPeriod_us());
        m_dCongestionWindow = m_CongCtl->cgWindowSize();
#if ENABLE_HEAVY_LOGGING
        HLOGC(rslog.Debug,
              log << CONID() << "updateCC: updated values from congctl: interval=" << FormatDuration<DUNIT_US>(m_tdSendInterval)
                  << " (cfg:" << m_CongCtl->pktSndPeriod_us() << "us) cgwindow="
                  << std::setprecision(3) << m_dCongestionWindow);
#endif
    }

    HLOGC(rslog.Debug, log << CONID() << "udpateCC: finished handling for EVENT:" << TransmissionEventStr(evt));

    return true;
}

void srt::CUDT::initSynch()
{
    setupMutex(m_SendBlockLock, "SendBlock");
    setupCond(m_SendBlockCond, "SendBlock");
    setupCond(m_RecvDataCond, "RecvData");
    setupMutex(m_SendLock, "Send");
    setupMutex(m_RecvLock, "Recv");
    setupMutex(m_RcvLossLock, "RcvLoss");
    setupMutex(m_RecvAckLock, "RecvAck");
    setupMutex(m_RcvBufferLock, "RcvBuffer");
    setupMutex(m_ConnectionLock, "Connection");
    setupMutex(m_StatsLock, "Stats");
    setupCond(m_RcvTsbPdCond, "RcvTsbPd");
}

void srt::CUDT::destroySynch()
{
    releaseMutex(m_SendBlockLock);

    // Just in case, signal the CV, on which some
    // other thread is possibly waiting, because a
    // process hanging on a pthread_cond_wait would
    // cause the call to destroy a CV hang up.
    m_SendBlockCond.notify_all();
    releaseCond(m_SendBlockCond);

    m_RecvDataCond.notify_all();
    releaseCond(m_RecvDataCond);
    releaseMutex(m_SendLock);
    releaseMutex(m_RecvLock);
    releaseMutex(m_RcvLossLock);
    releaseMutex(m_RecvAckLock);
    releaseMutex(m_RcvBufferLock);
    releaseMutex(m_ConnectionLock);
    releaseMutex(m_StatsLock);

    m_RcvTsbPdCond.notify_all();
    releaseCond(m_RcvTsbPdCond);
}

void srt::CUDT::releaseSynch()
{
    SRT_ASSERT(m_bClosing);
    // wake up user calls
    CSync::lock_notify_one(m_SendBlockCond, m_SendBlockLock);

    enterCS(m_SendLock);
    leaveCS(m_SendLock);

    // Awake tsbpd() and srt_recv*(..) threads for them to check m_bClosing.
    CSync::lock_notify_one(m_RecvDataCond, m_RecvLock);
    CSync::lock_notify_one(m_RcvTsbPdCond, m_RecvLock);

    // Azquiring m_RcvTsbPdStartupLock protects race in starting
    // the tsbpd() thread in CUDT::processData().
    // Wait for tsbpd() thread to finish.
    enterCS(m_RcvTsbPdStartupLock);
    if (m_RcvTsbPdThread.joinable())
    {
        m_RcvTsbPdThread.join();
    }
    leaveCS(m_RcvTsbPdStartupLock);

    // Acquiring the m_RecvLock it is assumed that both tsbpd()
    // and srt_recv*(..) threads will be aware about the state of m_bClosing.
    enterCS(m_RecvLock);
    leaveCS(m_RecvLock);
}


#if ENABLE_BONDING
void srt::CUDT::dropToGroupRecvBase()
{
    int32_t group_recv_base = SRT_SEQNO_NONE;
    if (m_parent->m_GroupOf)
    {
        // Check is first done before locking to avoid unnecessary
        // mutex locking. The condition for this field is that it
        // can be either never set, already reset, or ever set
        // and possibly dangling. The re-check after lock eliminates
        // the dangling case.
        ScopedLock glock (uglobal().m_GlobControlLock);

        // Note that getRcvBaseSeqNo() will lock m_GroupOf->m_GroupLock,
        // but this is an intended order.
        if (m_parent->m_GroupOf)
            group_recv_base = m_parent->m_GroupOf->getRcvBaseSeqNo();
    }
    if (group_recv_base == SRT_SEQNO_NONE)
        return;

    ScopedLock lck(m_RcvBufferLock);
    int cnt = rcvDropTooLateUpTo(CSeqNo::incseq(group_recv_base));
    if (cnt > 0)
    {
        HLOGC(grlog.Debug,
              log << CONID() << "dropToGroupRecvBase: dropped " << cnt << " packets before ACK: group_recv_base="
                  << group_recv_base << " m_iRcvLastAck=" << m_iRcvLastAck
                  << " m_iRcvCurrSeqNo=" << m_iRcvCurrSeqNo << " m_bTsbPd=" << m_bTsbPd);
    }
}
#endif

namespace srt {
#if ENABLE_HEAVY_LOGGING
static void DebugAck(string hdr, int prev, int ack)
{
    if (!prev)
    {
        HLOGC(xtlog.Debug, log << hdr << "ACK " << ack);
        return;
    }

    int diff = CSeqNo::seqoff(prev, ack);
    if (diff < 0)
    {
        HLOGC(xtlog.Debug, log << hdr << "ACK ERROR: " << prev << "-" << ack << "(diff " << diff << ")");
        return;
    }

    bool shorted = diff > 100; // sanity
    if (shorted)
        ack = CSeqNo::incseq(prev, 100);

    ostringstream ackv;
    for (; prev != ack; prev = CSeqNo::incseq(prev))
        ackv << prev << " ";
    if (shorted)
        ackv << "...";
    HLOGC(xtlog.Debug, log << hdr << "ACK (" << (diff + 1) << "): " << ackv.str() << ack);
}
#else
static inline void DebugAck(string, int, int) {}
#endif
}

void srt::CUDT::sendCtrl(UDTMessageType pkttype, const int32_t* lparam, void* rparam, int size)
{
    CPacket ctrlpkt;
    setPacketTS(ctrlpkt, steady_clock::now());

    int nbsent        = 0;

    switch (pkttype)
    {
    case UMSG_ACK: // 010 - Acknowledgement
    {
        nbsent = sendCtrlAck(ctrlpkt, size);
        break;
    }

    case UMSG_ACKACK: // 110 - Acknowledgement of Acknowledgement
        ctrlpkt.pack(pkttype, lparam);
        ctrlpkt.m_iID = m_PeerID;
        nbsent        = m_pSndQueue->sendto(m_PeerAddr, ctrlpkt, m_SourceAddr);

        break;

    case UMSG_LOSSREPORT: // 011 - Loss Report
    {
        // Explicitly defined lost sequences
        if (rparam)
        {
            int32_t *lossdata = (int32_t *)rparam;

            size_t bytes = sizeof(*lossdata) * size;
            ctrlpkt.pack(pkttype, NULL, lossdata, bytes);

            ctrlpkt.m_iID = m_PeerID;
            nbsent        = m_pSndQueue->sendto(m_PeerAddr, ctrlpkt, m_SourceAddr);

            enterCS(m_StatsLock);
            m_stats.rcvr.sentNak.count(1);
            leaveCS(m_StatsLock);
        }
        // Call with no arguments - get loss list from internal data.
        else if (m_pRcvLossList->getLossLength() > 0)
        {
            ScopedLock lock(m_RcvLossLock);
            // this is periodically NAK report; make sure NAK cannot be sent back too often

            // read loss list from the local receiver loss list
            int32_t *data = new int32_t[m_iMaxSRTPayloadSize / 4];
            int      losslen;
            m_pRcvLossList->getLossArray(data, losslen, m_iMaxSRTPayloadSize / 4);

            if (0 < losslen)
            {
                ctrlpkt.pack(pkttype, NULL, data, losslen * 4);
                ctrlpkt.m_iID = m_PeerID;
                nbsent        = m_pSndQueue->sendto(m_PeerAddr, ctrlpkt, m_SourceAddr);

                enterCS(m_StatsLock);
                m_stats.rcvr.sentNak.count(1);
                leaveCS(m_StatsLock);
            }

            delete[] data;
        }

        // update next NAK time, which should wait enough time for the retansmission, but not too long
        m_tdNAKInterval = microseconds_from(m_iSRTT + 4 * m_iRTTVar);

        // Fix the NAKreport period according to the congctl
        m_tdNAKInterval =
            microseconds_from(m_CongCtl->updateNAKInterval(count_microseconds(m_tdNAKInterval),
                                                                      m_RcvTimeWindow.getPktRcvSpeed(),
                                                                      m_pRcvLossList->getLossLength()));

        // This is necessary because a congctl need not wish to define
        // its own minimum interval, in which case the default one is used.
        if (m_tdNAKInterval < m_tdMinNakInterval)
            m_tdNAKInterval = m_tdMinNakInterval;

        break;
    }

    case UMSG_CGWARNING: // 100 - Congestion Warning
        ctrlpkt.pack(pkttype);
        ctrlpkt.m_iID = m_PeerID;
        nbsent        = m_pSndQueue->sendto(m_PeerAddr, ctrlpkt, m_SourceAddr);

        m_tsLastWarningTime = steady_clock::now();

        break;

    case UMSG_KEEPALIVE: // 001 - Keep-alive
        ctrlpkt.pack(pkttype);
        ctrlpkt.m_iID = m_PeerID;
        nbsent        = m_pSndQueue->sendto(m_PeerAddr, ctrlpkt, m_SourceAddr);

        break;

    case UMSG_HANDSHAKE: // 000 - Handshake
        ctrlpkt.pack(pkttype, NULL, rparam, sizeof(CHandShake));
        ctrlpkt.m_iID = m_PeerID;
        nbsent        = m_pSndQueue->sendto(m_PeerAddr, ctrlpkt, m_SourceAddr);

        break;

    case UMSG_SHUTDOWN: // 101 - Shutdown
        if (m_PeerID == 0) // Dont't send SHUTDOWN if we don't know peer ID.
            break;
        ctrlpkt.pack(pkttype);
        ctrlpkt.m_iID = m_PeerID;
        nbsent        = m_pSndQueue->sendto(m_PeerAddr, ctrlpkt, m_SourceAddr);

        break;

    case UMSG_DROPREQ: // 111 - Msg drop request
        ctrlpkt.pack(pkttype, lparam, rparam, 8);
        ctrlpkt.m_iID = m_PeerID;
        nbsent        = m_pSndQueue->sendto(m_PeerAddr, ctrlpkt, m_SourceAddr);

        break;

    case UMSG_PEERERROR: // 1000 - acknowledge the peer side a special error
        ctrlpkt.pack(pkttype, lparam);
        ctrlpkt.m_iID = m_PeerID;
        nbsent        = m_pSndQueue->sendto(m_PeerAddr, ctrlpkt, m_SourceAddr);

        break;

    case UMSG_EXT: // 0x7FFF - Resevered for future use
        break;

    default:
        break;
    }

    // Fix keepalive
    if (nbsent)
        m_tsLastSndTime.store(steady_clock::now());
}

bool srt::CUDT::getFirstNoncontSequence(int32_t& w_seq, string& w_log_reason)
{
    if (!m_pRcvBuffer)
    {
        LOGP(cnlog.Error, "IPE: ack can't be sent, buffer doesn't exist and no group membership");
        return false;
    }
    {
        ScopedLock buflock (m_RcvBufferLock);
        bool has_followers = m_pRcvBuffer->getContiguousEnd((w_seq));
        if (has_followers)
            w_log_reason = "first lost";
        else
            w_log_reason = "expected next";
    }

    return true;
}

int srt::CUDT::sendCtrlAck(CPacket& ctrlpkt, int size)
{
    SRT_ASSERT(ctrlpkt.getMsgTimeStamp() != 0);
    int nbsent = 0;
    int local_prevack = 0;
#if ENABLE_HEAVY_LOGGING
    struct SaveBack
    {
        int& target;
        const int& source;

        ~SaveBack() { target = source; }
    } l_saveback = { m_iDebugPrevLastAck, m_iRcvLastAck };
    (void)l_saveback; // kill compiler warning: unused variable `l_saveback` [-Wunused-variable]

    local_prevack = m_iDebugPrevLastAck;

#endif
    string reason; // just for "a reason" of giving particular % for ACK

<<<<<<< HEAD
=======
#if ENABLE_BONDING
    dropToGroupRecvBase();
#endif

    // The TSBPD thread may change the first lost sequence record (TLPKTDROP).
    // To avoid it the m_RcvBufferLock has to be acquired.
    UniqueLock bufflock(m_RcvBufferLock);
    // The full ACK should be sent to indicate there is now available space in the RCV buffer
    // since the last full ACK. It should unblock the sender to proceed further.
    const bool bNeedFullAck = (m_bBufferWasFull && getAvailRcvBufferSizeNoLock() > 0);
>>>>>>> 09f35c0f
    int32_t ack;    // First unacknowledged packet sequence number (acknowledge up to ack).
    if (!getFirstNoncontSequence((ack), (reason)))
        return nbsent;

    if (m_iRcvLastAckAck == ack && !bNeedFullAck)
    {
        HLOGC(xtlog.Debug,      
                log << CONID() << "sendCtrl(UMSG_ACK): last ACK %" << ack << "(" << reason << ") == last ACKACK");     
        return nbsent;    
    }
    // send out a lite ACK
    // to save time on buffer processing and bandwidth/AS measurement, a lite ACK only feeds back an ACK number
    if (size == SEND_LITE_ACK && !bNeedFullAck)
    {
        ctrlpkt.pack(UMSG_ACK, NULL, &ack, size);
        ctrlpkt.m_iID = m_PeerID;
        nbsent = m_pSndQueue->sendto(m_PeerAddr, ctrlpkt, m_SourceAddr);
        DebugAck(CONID() + "sendCtrl(lite): ", local_prevack, ack);
        return nbsent;
    }

    // Lock the group existence until this function ends. This will be useful
    // also on other places.
#if ENABLE_BONDING
    CUDTUnited::GroupKeeper gkeeper (uglobal(), m_parent);
#endif

    // There are new received packets to acknowledge, update related information.
    /* tsbpd thread may also call ackData when skipping packet so protect code */
    UniqueLock bufflock(m_RcvBufferLock);

    // IF ack %> m_iRcvLastAck
    // There are new received packets to acknowledge, update related information.
    if (CSeqNo::seqcmp(ack, m_iRcvLastAck) > 0)
    {
        // Sanity check if the "selected ACK" points to a sequence
        // in the past for the buffer. This SHOULD NEVER HAPPEN because
        // on drop the loss records should have been removed, and the last received
        // sequence also can't be in the past towards the buffer.

        // NOTE: This problem has been observed when the packet sequence
        // was incorrectly removed from the receiver loss list. This should
        // then stay here as a condition in order to detect this problem,
        // should it happen in the future.
        if (CSeqNo::seqcmp(ack, m_pRcvBuffer->getStartSeqNo()) < 0)
        {
            LOGC(xtlog.Error,
                    log << CONID() << "sendCtrlAck: IPE: invalid ACK from %" << m_iRcvLastAck << " to %" << ack << " ("
                    << CSeqNo::seqoff(m_iRcvLastAck, ack) << " packets) buffer=%" << m_pRcvBuffer->getStartSeqNo());
        }
        else
        {
            HLOGC(xtlog.Debug,
                    log << CONID() << "sendCtrlAck: %" << m_iRcvLastAck << " -> %" << ack << " ("
                    << CSeqNo::seqoff(m_iRcvLastAck, ack) << " packets)");
        }

        m_iRcvLastAck = ack;

#if ENABLE_BONDING
        const int32_t group_read_seq = m_pRcvBuffer->getFirstReadablePacketInfo(steady_clock::now()).seqno;
#endif

        InvertedLock un_bufflock (m_RcvBufferLock);

#if ENABLE_BONDING
        // This actually should be done immediately after the ACK pointers were
        // updated in this socket, but it can't be done inside this function due
        // to being run under a lock.

        // At this moment no locks are applied. The only lock used so far
        // was m_RcvBufferLock, but this was lifed above. At this moment
        // it is safe to apply any locks here. This function is affined
        // to CRcvQueue::worker thread, so it is free to apply locks as
        // required in the defined order. At present we only need the lock
        // on m_GlobControlLock to prevent the group from being deleted
        // in the meantime
        if (m_parent->m_GroupOf)
        {
            // Check is first done before locking to avoid unnecessary
            // mutex locking. The condition for this field is that it
            // can be either never set, already reset, or ever set
            // and possibly dangling. The re-check after lock eliminates
            // the dangling case.
            ScopedLock glock (uglobal().m_GlobControlLock);

            // Note that updateLatestRcv will lock m_GroupOf->m_GroupLock,
            // but this is an intended order.
            if (m_parent->m_GroupOf)
            {
                // A group may need to update the parallelly used idle links,
                // should it have any. Pass the current socket position in order
                // to skip it from the group loop.
                m_parent->m_GroupOf->updateLatestRcv(m_parent);
            }
        }
#endif
        // Signalling m_RecvDataCond is not dane when TSBPD is on.
        // This signalling is done in file mode in order to keep the
        // API reader thread sleeping until there is a "bigger portion"
        // of data to read. In TSBPD mode this isn't done because every
        // packet has its individual delivery time and its readiness is signed
        // off by the TSBPD thread.
        HLOGC(xtlog.Debug,
              log << CONID() << "ACK: clip %" << m_iRcvLastAck << "-%" << ack << ", REVOKED "
                  << CSeqNo::seqoff(ack, m_iRcvLastAck) << " from RCV buffer");

        if (m_bTsbPd)
        {
            /*
               There's no need to update TSBPD in the wake-on-recv state
               from ACK because it is being done already in the receiver thread
               when a newly inserted packet caused provision of a new candidate
               that could be delivered soon. Also, this flag is only used in TSBPD
               mode and can be only set to true in the TSBPD thread.

            // Newly acknowledged data, signal TsbPD thread //
            CUniqueSync tslcc (m_RecvLock, m_RcvTsbPdCond);
            // m_bWakeOnRecv is protected by m_RecvLock in the tsbpd() thread
            if (m_bWakeOnRecv)
                tslcc.notify_one();

                */
        }
        else
        {
            {
                CUniqueSync rdcc (m_RecvLock, m_RecvDataCond);

                // Locks m_RcvBufferLock, which is unlocked above by InvertedLock un_bufflock.
                // Must check read-readiness under m_RecvLock to protect the epoll from concurrent changes in readBuffer()
                if (isRcvBufferReady())
                {
                    if (m_config.bSynRecving)
                    {
                        // signal a waiting "recv" call if there is any data available
                        rdcc.notify_one();
                    }
                    // acknowledge any waiting epolls to read
                    // fix SRT_EPOLL_IN event loss but rcvbuffer still have data：
                    // 1. user call receive/receivemessage(about line number:6482)
                    // 2. after read/receive, if rcvbuffer is empty, will set SRT_EPOLL_IN event to false
                    // 3. but if we do not do some lock work here, will cause some sync problems between threads:
                    //      (1) user thread: call receive/receivemessage
                    //      (2) user thread: read data
                    //      (3) user thread: no data in rcvbuffer, set SRT_EPOLL_IN event to false
                    //      (4) receive thread: receive data and set SRT_EPOLL_IN to true
                    //      (5) user thread: set SRT_EPOLL_IN to false
                    // 4. so , m_RecvLock must be used here to protect epoll event
                    uglobal().m_EPoll.update_events(m_SocketID, m_sPollID, SRT_EPOLL_IN, true);
                }
            }
#if ENABLE_BONDING
            if (group_read_seq != SRT_SEQNO_NONE && m_parent->m_GroupOf)
            {
                // See above explanation for double-checking
                ScopedLock glock (uglobal().m_GlobControlLock);

                if (m_parent->m_GroupOf)
                {
                    // The current "APP reader" needs to simply decide as to whether
                    // the next CUDTGroup::recv() call should return with no blocking or not.
                    // When the group is read-ready, it should update its pollers as it sees fit.
                    m_parent->m_GroupOf->updateReadState(m_SocketID, group_read_seq);
                }
            }
#endif
            CGlobEvent::triggerEvent();
        }
    }
    else if (ack == m_iRcvLastAck && !bNeedFullAck)
    {
        // If the ACK was just sent already AND elapsed time did not exceed RTT,
        if ((steady_clock::now() - m_tsLastAckTime) <
            (microseconds_from(m_iSRTT + 4 * m_iRTTVar)))
        {
            HLOGC(xtlog.Debug,
                  log << CONID() << "sendCtrl(UMSG_ACK): ACK %" << ack << " just sent - too early to repeat");
            return nbsent;
        }
    }
    else if (!bNeedFullAck)
    {
        // Not possible (m_iRcvCurrSeqNo+1 <% m_iRcvLastAck ?)
        LOGC(xtlog.Error, log << CONID() << "sendCtrl(UMSG_ACK): IPE: curr(" << reason << ") %"
                << ack << " <% last %" << m_iRcvLastAck);
        return nbsent;
    }

    // [[using assert( ack >= m_iRcvLastAck && is_periodic_ack ) ]];
    // [[using locked(m_RcvBufferLock)]];

    // Send out the ACK only if has not been received by the sender before
    if (CSeqNo::seqcmp(m_iRcvLastAck, m_iRcvLastAckAck) > 0 || bNeedFullAck)
    {
        // NOTE: The BSTATS feature turns on extra fields above size 6
        // also known as ACKD_TOTAL_SIZE_VER100.
        int32_t data[ACKD_TOTAL_SIZE];

        // Case you care, CAckNo::incack does exactly the same thing as
        // CSeqNo::incseq. Logically the ACK number is a different thing
        // than sequence number (it's a "journal" for ACK request-response,
        // and starts from 0, unlike sequence, which starts from a random
        // number), but still the numbers are from exactly the same domain.
        m_iAckSeqNo = CAckNo::incack(m_iAckSeqNo);
        data[ACKD_RCVLASTACK] = m_iRcvLastAck;
        data[ACKD_RTT] = m_iSRTT;
        data[ACKD_RTTVAR] = m_iRTTVar;
        data[ACKD_BUFFERLEFT] = (int) getAvailRcvBufferSizeNoLock();
        m_bBufferWasFull = data[ACKD_BUFFERLEFT] == 0;
        if (steady_clock::now() - m_tsLastAckTime > m_tdACKInterval)
        {
            int rcvRate;
            int ctrlsz = ACKD_TOTAL_SIZE_UDTBASE * ACKD_FIELD_SIZE; // Minimum required size

            data[ACKD_RCVSPEED] = m_RcvTimeWindow.getPktRcvSpeed((rcvRate));
            data[ACKD_BANDWIDTH] = m_RcvTimeWindow.getBandwidth();

            //>>Patch while incompatible (1.0.2) receiver floating around
            if (m_uPeerSrtVersion == SrtVersion(1, 0, 2))
            {
                data[ACKD_RCVRATE] = rcvRate;                                     // bytes/sec
                data[ACKD_XMRATE_VER102_ONLY] = data[ACKD_BANDWIDTH] * m_iMaxSRTPayloadSize; // bytes/sec
                ctrlsz = ACKD_FIELD_SIZE * ACKD_TOTAL_SIZE_VER102_ONLY;
            }
            else if (m_uPeerSrtVersion >= SrtVersion(1, 0, 3))
            {
                // Normal, currently expected version.
                data[ACKD_RCVRATE] = rcvRate; // bytes/sec
                ctrlsz = ACKD_FIELD_SIZE * ACKD_TOTAL_SIZE_VER101;
            }
            // ELSE: leave the buffer with ...UDTBASE size.

            ctrlpkt.pack(UMSG_ACK, &m_iAckSeqNo, data, ctrlsz);
            m_tsLastAckTime = steady_clock::now();
        }
        else
        {
            ctrlpkt.pack(UMSG_ACK, &m_iAckSeqNo, data, ACKD_FIELD_SIZE * ACKD_TOTAL_SIZE_SMALL);
        }

        ctrlpkt.m_iID = m_PeerID;
        setPacketTS(ctrlpkt, steady_clock::now());
        nbsent = m_pSndQueue->sendto(m_PeerAddr, ctrlpkt, m_SourceAddr);
        DebugAck(CONID() + "sendCtrl(UMSG_ACK): ", local_prevack, ack);

        m_ACKWindow.store(m_iAckSeqNo, m_iRcvLastAck);

        enterCS(m_StatsLock);
        m_stats.rcvr.sentAck.count(1);
        leaveCS(m_StatsLock);
    }
    else
    {
        HLOGC(xtlog.Debug, log << CONID() << "sendCtrl(UMSG_ACK): " << "ACK %" << m_iRcvLastAck
            << " <=%  ACKACK %" << m_iRcvLastAckAck << " - NOT SENDING ACK");
    }

    return nbsent;
}

void srt::CUDT::updateSndLossListOnACK(int32_t ackdata_seqno)
{
#if ENABLE_BONDING
    // This is for the call of CSndBuffer::getMsgNoAt that returns
    // this value as a notfound-trap.
    int32_t msgno_at_last_acked_seq = SRT_MSGNO_CONTROL;
    bool is_group = m_parent->m_GroupOf;
#endif

    // Update sender's loss list and acknowledge packets in the sender's buffer
    {
        // m_RecvAckLock protects sender's loss list and epoll
        ScopedLock ack_lock(m_RecvAckLock);

        const int offset = CSeqNo::seqoff(m_iSndLastDataAck, ackdata_seqno);
        // IF distance between m_iSndLastDataAck and ack is nonempty...
        if (offset <= 0)
            return;

        // update sending variables
        m_iSndLastDataAck = ackdata_seqno;

#if ENABLE_BONDING
        if (is_group)
        {
            // Get offset-1 because 'offset' points actually to past-the-end
            // of the sender buffer. We have already checked that offset is
            // at least 1.
            msgno_at_last_acked_seq = m_pSndBuffer->getMsgNoAt(offset-1);
            // Just keep this value prepared; it can't be updated exactly right
            // now because accessing the group needs some locks to be applied
            // with preserved the right locking order.
        }
#endif

        // remove any loss that predates 'ack' (not to be considered loss anymore)
        m_pSndLossList->removeUpTo(CSeqNo::decseq(m_iSndLastDataAck));

        // acknowledge the sending buffer (remove data that predate 'ack')
        m_pSndBuffer->ackData(offset);

        // acknowledde any waiting epolls to write
        uglobal().m_EPoll.update_events(m_SocketID, m_sPollID, SRT_EPOLL_OUT, true);
        CGlobEvent::triggerEvent();
    }

#if ENABLE_BONDING
    if (is_group)
    {
        // m_RecvAckLock is ordered AFTER m_GlobControlLock, so this can only
        // be done now that m_RecvAckLock is unlocked.
        ScopedLock glock (uglobal().m_GlobControlLock);
        if (m_parent->m_GroupOf)
        {
            HLOGC(inlog.Debug, log << CONID() << "ACK: acking group sender buffer for #" << msgno_at_last_acked_seq);

            // Guard access to m_iSndAckedMsgNo field
            // Note: This can't be done inside CUDTGroup::ackMessage
            // because this function is also called from CUDT::sndDropTooLate
            // called from CUDT::sendmsg2 called from CUDTGroup::send, which
            // applies the lock on m_GroupLock already.
            ScopedLock glk (*m_parent->m_GroupOf->exp_groupLock());

            // NOTE: ackMessage also accepts and ignores the trap representation
            // which is SRT_MSGNO_CONTROL.
            m_parent->m_GroupOf->ackMessage(msgno_at_last_acked_seq);
        }
    }
#endif

    // insert this socket to snd list if it is not on the list yet
    const steady_clock::time_point currtime = steady_clock::now();
    m_pSndQueue->m_pSndUList->update(this, CSndUList::DONT_RESCHEDULE, currtime);

    if (m_config.bSynSending)
    {
        CSync::lock_notify_one(m_SendBlockCond, m_SendBlockLock);
    }

    // record total time used for sending
    enterCS(m_StatsLock);
    m_stats.sndDuration += count_microseconds(currtime - m_stats.sndDurationCounter);
    m_stats.m_sndDurationTotal += count_microseconds(currtime - m_stats.sndDurationCounter);
    m_stats.sndDurationCounter = currtime;
    leaveCS(m_StatsLock);
}

void srt::CUDT::processCtrlAck(const CPacket &ctrlpkt, const steady_clock::time_point& currtime)
{
    const int32_t* ackdata       = (const int32_t*)ctrlpkt.m_pcData;
    const int32_t  ackdata_seqno = ackdata[ACKD_RCVLASTACK];

    // Check the value of ACK in case when it was some rogue peer
    if (ackdata_seqno < 0)
    {
        // This embraces all cases when the most significant bit is set,
        // as the variable is of a signed type. So, SRT_SEQNO_NONE is
        // included, but it also triggers for any other kind of invalid value.
        // This check MUST BE DONE before making any operation on this number.
        LOGC(inlog.Error, log << CONID() << "ACK: IPE/EPE: received invalid ACK value: " << ackdata_seqno
                << " " << std::hex << ackdata_seqno << " (IGNORED)");
        return;
    }

    const bool isLiteAck = ctrlpkt.getLength() == (size_t)SEND_LITE_ACK;
    HLOGC(inlog.Debug,
          log << CONID() << "ACK covers: " << m_iSndLastDataAck << " - " << ackdata_seqno << " [ACK=" << m_iSndLastAck
              << "]" << (isLiteAck ? "[LITE]" : "[FULL]"));

    updateSndLossListOnACK(ackdata_seqno);

    // Process a lite ACK
    if (isLiteAck)
    {
        if (CSeqNo::seqcmp(ackdata_seqno, m_iSndLastAck) >= 0)
        {
            ScopedLock ack_lock(m_RecvAckLock);
            m_iFlowWindowSize = m_iFlowWindowSize - CSeqNo::seqoff(m_iSndLastAck, ackdata_seqno);
            m_iSndLastAck = ackdata_seqno;

            m_tsLastRspAckTime = currtime;
            m_iReXmitCount         = 1; // Reset re-transmit count since last ACK
        }
        return;
    }

    // Decide to send ACKACK or not
    {
        // Sequence number of the ACK packet
        const int32_t ack_seqno = ctrlpkt.getAckSeqNo();

        // Send ACK acknowledgement (UMSG_ACKACK).
        // There can be less ACKACK packets in the stream, than the number of ACK packets.
        // Only send ACKACK every syn interval or if ACK packet with the sequence number
        // already acknowledged (with ACKACK) has come again, which probably means ACKACK was lost.
        if ((currtime - m_SndLastAck2Time > microseconds_from(COMM_SYN_INTERVAL_US)) || (ack_seqno == m_iSndLastAck2))
        {
            sendCtrl(UMSG_ACKACK, &ack_seqno);
            m_iSndLastAck2       = ack_seqno;
            m_SndLastAck2Time = currtime;
        }
    }

    //
    // Begin of the new code with TLPKTDROP.
    //

    // Protect packet retransmission
    {
        ScopedLock ack_lock(m_RecvAckLock);

        // Check the validation of the ack
        if (CSeqNo::seqcmp(ackdata_seqno, CSeqNo::incseq(m_iSndCurrSeqNo)) > 0)
        {
            // this should not happen: attack or bug
            LOGC(gglog.Error,
                    log << CONID() << "ATTACK/IPE: incoming ack seq " << ackdata_seqno << " exceeds current "
                    << m_iSndCurrSeqNo << " by " << (CSeqNo::seqoff(m_iSndCurrSeqNo, ackdata_seqno) - 1) << "!");
            m_bBroken        = true;
            m_iBrokenCounter = 0;
            return;
        }

    if (CSeqNo::seqcmp(ackdata_seqno, m_iSndLastAck) >= 0)
    {
        const int cwnd1   = std::min(int(m_iFlowWindowSize), int(m_dCongestionWindow));
        const bool bWasStuck = cwnd1<= getFlightSpan();
        // Update Flow Window Size, must update before and together with m_iSndLastAck
        m_iFlowWindowSize = ackdata[ACKD_BUFFERLEFT];
        m_iSndLastAck     = ackdata_seqno;
        m_tsLastRspAckTime  = currtime;
        m_iReXmitCount    = 1; // Reset re-transmit count since last ACK

        const int cwnd    = std::min(int(m_iFlowWindowSize), int(m_dCongestionWindow));
        if (bWasStuck && cwnd > getFlightSpan())
        {
            m_pSndQueue->m_pSndUList->update(this, CSndUList::DONT_RESCHEDULE);
            HLOGC(gglog.Debug,
                    log << CONID() << "processCtrlAck: could reschedule SND. iFlowWindowSize " << m_iFlowWindowSize
                    << " SPAN " << getFlightSpan() << " ackdataseqno %" << ackdata_seqno);
        }
    }

        /*
         * We must not ignore full ack received by peer
         * if data has been artificially acked by late packet drop.
         * Therefore, a distinct ack state is used for received Ack (iSndLastFullAck)
         * and ack position in send buffer (m_iSndLastDataAck).
         * Otherwise, when severe congestion causing packet drops (and m_iSndLastDataAck update)
         * occures, we drop received acks (as duplicates) and do not update stats like RTT,
         * which may go crazy and stay there, preventing proper stream recovery.
         */

        if (CSeqNo::seqoff(m_iSndLastFullAck, ackdata_seqno) <= 0)
        {
            // discard it if it is a repeated ACK
            return;
        }
        m_iSndLastFullAck = ackdata_seqno;
    }
    //
    // END of the new code with TLPKTDROP
    //
#if ENABLE_BONDING
    if (m_parent->m_GroupOf)
    {
        ScopedLock glock (uglobal().m_GlobControlLock);
        if (m_parent->m_GroupOf)
        {
            // Will apply m_GroupLock, ordered after m_GlobControlLock.
            // m_GlobControlLock is necessary for group existence.
            m_parent->m_GroupOf->updateWriteState();
        }
    }
#endif

    size_t acksize   = ctrlpkt.getLength(); // TEMPORARY VALUE FOR CHECKING
    bool   wrongsize = 0 != (acksize % ACKD_FIELD_SIZE);
    acksize          = acksize / ACKD_FIELD_SIZE; // ACTUAL VALUE

    if (wrongsize)
    {
        // Issue a log, but don't do anything but skipping the "odd" bytes from the payload.
        LOGC(inlog.Warn,
             log << CONID() << "Received UMSG_ACK payload is not evened up to 4-byte based field size - cutting to "
                 << acksize << " fields");
    }

    // Start with checking the base size.
    if (acksize < ACKD_TOTAL_SIZE_SMALL)
    {
        LOGC(inlog.Warn, log << CONID() << "Invalid ACK size " << acksize << " fields - less than minimum required!");
        // Ack is already interpreted, just skip further parts.
        return;
    }
    // This check covers fields up to ACKD_BUFFERLEFT.

    // Extract RTT estimate and RTTVar from the ACK packet.
    const int rtt    = ackdata[ACKD_RTT];
    const int rttvar = ackdata[ACKD_RTTVAR];

    // Update the values of smoothed RTT and the variation in RTT samples
    // on subsequent RTT estimates extracted from the ACK packets
    // (during transmission).
    if (m_bIsFirstRTTReceived)
    {
        // Suppose transmission is bidirectional if sender is also receiving
        // data packets.
        enterCS(m_StatsLock);
        const bool bPktsReceived = m_stats.rcvr.recvd.total.count() != 0;
        leaveCS(m_StatsLock);

        if (bPktsReceived)  // Transmission is bidirectional.
        {
            // RTT value extracted from the ACK packet (rtt) is already smoothed
            // RTT obtained at the receiver side. Apply EWMA anyway for the second
            // time on the sender side. Ignore initial values which might arrive
            // after the smoothed RTT on the sender side has been
            // reset to the very first RTT sample received from the receiver.
            // TODO: The case of bidirectional transmission requires further
            // improvements and testing. Double smoothing is applied here to be
            // consistent with the previous behavior.
            if (rtt != INITIAL_RTT || rttvar != INITIAL_RTTVAR)
            {
                int iSRTT = m_iSRTT.load(), iRTTVar = m_iRTTVar.load();
                iRTTVar = avg_iir<4>(iRTTVar, abs(rtt - iSRTT));
                iSRTT   = avg_iir<8>(iSRTT, rtt);
                m_iSRTT = iSRTT;
                m_iRTTVar = iRTTVar;
            }
        }
        else  // Transmission is unidirectional.
        {
            // Simply take the values of smoothed RTT and RTT variance from
            // the ACK packet.
            m_iSRTT   = rtt;
            m_iRTTVar = rttvar;
        }
    }
    // Reset the value of smoothed RTT to the first real RTT estimate extracted
    // from an ACK after initialization (at the beginning of transmission).
    // In case of resumed connection over the same network, the very first RTT
    // value sent within an ACK will be taken from cache and equal to previous
    // connection's final smoothed RTT value. The reception of such a value
    // will also trigger the smoothed RTT reset at the sender side.
    else if (rtt != INITIAL_RTT && rttvar != INITIAL_RTTVAR)
    {
        m_iSRTT               = rtt;
        m_iRTTVar             = rttvar;
        m_bIsFirstRTTReceived = true;
    }

#if SRT_DEBUG_RTT
    s_rtt_trace.trace(currtime, "ACK", rtt, rttvar, m_bIsFirstRTTReceived,
                      m_stats.recvTotal, m_iSRTT, m_iRTTVar);
#endif

    /* Version-dependent fields:
     * Original UDT (total size: ACKD_TOTAL_SIZE_SMALL):
     *   ACKD_RCVLASTACK
     *   ACKD_RTT
     *   ACKD_RTTVAR
     *   ACKD_BUFFERLEFT
     * Additional UDT fields, not always attached:
     *   ACKD_RCVSPEED
     *   ACKD_BANDWIDTH
     * SRT extension since v1.0.1:
     *   ACKD_RCVRATE
     * SRT extension in v1.0.2 only:
     *   ACKD_XMRATE_VER102_ONLY
     */

    if (acksize > ACKD_TOTAL_SIZE_SMALL)
    {
        // This means that ACKD_RCVSPEED and ACKD_BANDWIDTH fields are available.
        int pktps     = ackdata[ACKD_RCVSPEED];
        int bandwidth = ackdata[ACKD_BANDWIDTH];
        int bytesps;

        /* SRT v1.0.2 Bytes-based stats: bandwidth (pcData[ACKD_XMRATE_VER102_ONLY]) and delivery rate (pcData[ACKD_RCVRATE]) in
         * bytes/sec instead of pkts/sec */
        /* SRT v1.0.3 Bytes-based stats: only delivery rate (pcData[ACKD_RCVRATE]) in bytes/sec instead of pkts/sec */
        if (acksize > ACKD_TOTAL_SIZE_UDTBASE)
            bytesps = ackdata[ACKD_RCVRATE];
        else
            bytesps = pktps * m_iMaxSRTPayloadSize;

        m_iBandwidth        = avg_iir<8>(m_iBandwidth.load(), bandwidth);
        m_iDeliveryRate     = avg_iir<8>(m_iDeliveryRate.load(), pktps);
        m_iByteDeliveryRate = avg_iir<8>(m_iByteDeliveryRate.load(), bytesps);

        // Update Estimated Bandwidth and packet delivery rate
        // m_iRcvRate = m_iDeliveryRate;
        // ^^ This has been removed because with the SrtCongestion class
        // instead of reading the m_iRcvRate local field this will read
        // cudt->deliveryRate() instead.
    }

    updateCC(TEV_ACK, EventVariant(ackdata_seqno));

    enterCS(m_StatsLock);
    m_stats.sndr.recvdAck.count(1);
    leaveCS(m_StatsLock);
}

void srt::CUDT::processCtrlAckAck(const CPacket& ctrlpkt, const time_point& tsArrival)
{
    int32_t ack = 0;

    // Calculate RTT estimate on the receiver side based on ACK/ACKACK pair.
    const int rtt = m_ACKWindow.acknowledge(ctrlpkt.getAckSeqNo(), ack, tsArrival);

    if (rtt == -1)
    {
        if (ctrlpkt.getAckSeqNo() > (m_iAckSeqNo - static_cast<int>(ACK_WND_SIZE)) && ctrlpkt.getAckSeqNo() <= m_iAckSeqNo)
        {
            LOGC(inlog.Note,
                log << CONID() << "ACKACK out of order, skipping RTT calculation "
                << "(ACK number: " << ctrlpkt.getAckSeqNo() << ", last ACK sent: " << m_iAckSeqNo
                << ", RTT (EWMA): " << m_iSRTT << ")");
            return;
        }

        LOGC(inlog.Error,
             log << CONID() << "ACK record not found, can't estimate RTT "
                 << "(ACK number: " << ctrlpkt.getAckSeqNo() << ", last ACK sent: " << m_iAckSeqNo
                 << ", RTT (EWMA): " << m_iSRTT << ")");
        return;
    }

    if (rtt <= 0)
    {
        LOGC(inlog.Error,
            log << CONID() << "IPE: invalid RTT estimate " << rtt
            << ", possible time shift. Clock: " << SRT_SYNC_CLOCK_STR);
        return;
    }

    // If increasing delay is detected.
    //   sendCtrl(UMSG_CGWARNING);

    // Update the values of smoothed RTT and the variation in RTT samples
    // on subsequent RTT samples (during transmission).
    if (m_bIsFirstRTTReceived)
    {
        m_iRTTVar = avg_iir<4>(m_iRTTVar.load(), abs(rtt - m_iSRTT.load()));
        m_iSRTT   = avg_iir<8>(m_iSRTT.load(), rtt);
    }
    // Reset the value of smoothed RTT on the first RTT sample after initialization
    // (at the beginning of transmission).
    // In case of resumed connection over the same network, the initial RTT
    // value will be taken from cache and equal to previous connection's
    // final smoothed RTT value.
    else
    {
        m_iSRTT               = rtt;
        m_iRTTVar             = rtt / 2;
        m_bIsFirstRTTReceived = true;
    }

#if SRT_DEBUG_RTT
    s_rtt_trace.trace(tsArrival, "ACKACK", rtt, -1, m_bIsFirstRTTReceived,
                      -1, m_iSRTT, m_iRTTVar);
#endif

    updateCC(TEV_ACKACK, EventVariant(ack));

    // This function will put a lock on m_RecvLock by itself, as needed.
    // It must be done inside because this function reads the current time
    // and if waiting for the lock has caused a delay, the time will be
    // inaccurate. Additionally it won't lock if TSBPD mode is off, and
    // won't update anything. Note that if you set TSBPD mode and use
    // srt_recvfile (which doesn't make any sense), you'll have a deadlock.
    if (m_config.bDriftTracer)
    {
        const bool drift_updated SRT_ATR_UNUSED = m_pRcvBuffer->addRcvTsbPdDriftSample(ctrlpkt.getMsgTimeStamp(), tsArrival, rtt);
#if ENABLE_BONDING
        if (drift_updated && m_parent->m_GroupOf)
        {
            ScopedLock glock(uglobal().m_GlobControlLock);
            if (m_parent->m_GroupOf)
            {
                m_parent->m_GroupOf->synchronizeDrift(this);
            }
        }
#endif
    }

    // Update last ACK that has been received by the sender
    if (CSeqNo::seqcmp(ack, m_iRcvLastAckAck) > 0)
        m_iRcvLastAckAck = ack;
}

void srt::CUDT::processCtrlLossReport(const CPacket& ctrlpkt)
{
    const int32_t* losslist = (int32_t*)(ctrlpkt.m_pcData);
    const size_t   losslist_len = ctrlpkt.getLength() / 4;

    bool secure = true;

    // This variable is used in "normal" logs, so it may cause a warning
    // when logging is forcefully off.
    int32_t wrong_loss SRT_ATR_UNUSED = SRT_SEQNO_NONE;

    // protect packet retransmission
    {
        ScopedLock ack_lock(m_RecvAckLock);

        // decode loss list message and insert loss into the sender loss list
        for (int i = 0, n = (int)losslist_len; i < n; ++i)
        {
            // IF the loss is a range <LO, HI>
            if (IsSet(losslist[i], LOSSDATA_SEQNO_RANGE_FIRST))
            {
                // Then it's this is a <LO, HI> specification with HI in a consecutive cell.
                const int32_t losslist_lo = SEQNO_VALUE::unwrap(losslist[i]);
                const int32_t losslist_hi = losslist[i + 1];
                // <LO, HI> specification means that the consecutive cell has been already interpreted.
                ++i;

                HLOGC(inlog.Debug, log << CONID() << "received UMSG_LOSSREPORT: "
                                       << losslist_lo << "-" << losslist_hi
                                       << " (" << CSeqNo::seqlen(losslist_lo, losslist_hi) << " packets)...");

                if ((CSeqNo::seqcmp(losslist_lo, losslist_hi) > 0) ||
                    (CSeqNo::seqcmp(losslist_hi, m_iSndCurrSeqNo) > 0))
                {
                    // LO must not be greater than HI.
                    // HI must not be greater than the most recent sent seq.
                    LOGC(inlog.Warn, log << CONID() << "rcv LOSSREPORT rng " << losslist_lo << " - " << losslist_hi
                        << " with last sent " << m_iSndCurrSeqNo << " - DISCARDING");
                    secure = false;
                    wrong_loss = losslist_hi;
                    break;
                }

                int num = 0;
                // IF losslist_lo %>= m_iSndLastAck
                if (CSeqNo::seqcmp(losslist_lo, m_iSndLastAck) >= 0)
                {
                    HLOGC(inlog.Debug, log << CONID() << "LOSSREPORT: adding "
                        << losslist_lo << " - " << losslist_hi << " to loss list");
                    num = m_pSndLossList->insert(losslist_lo, losslist_hi);
                }
                // ELSE losslist_lo %< m_iSndLastAck
                else
                {
                    // This should be theoretically impossible because this would mean that
                    // the received packet loss report informs about the loss that predates
                    // the ACK sequence.
                    // However, this can happen in these situations:
                    // - if the packet reordering has caused the earlier sent LOSSREPORT will be
                    // delivered after later sent ACK. Whatever, ACK should be more important,
                    // so simply drop the part that predates ACK.
                    // - redundancy second link (ISN was screwed up initially, but late towards last sent)
                    // - initial DROPREQ was lost
                    // This just causes repeating DROPREQ, as when the receiver continues sending
                    // LOSSREPORT, it's probably UNAWARE OF THE SITUATION.
                    int32_t dropreq_hi = losslist_hi;
                    IF_HEAVY_LOGGING(const char* drop_type = "completely");

                    // IF losslist_hi %>= m_iSndLastAck
                    if (CSeqNo::seqcmp(losslist_hi, m_iSndLastAck) >= 0)
                    {
                        HLOGC(inlog.Debug, log << CONID() << "LOSSREPORT: adding "
                                << m_iSndLastAck << "[ACK] - " << losslist_hi << " to loss list");
                        num = m_pSndLossList->insert(m_iSndLastAck, losslist_hi);
                        dropreq_hi = CSeqNo::decseq(m_iSndLastAck);
                        IF_HEAVY_LOGGING(drop_type = "partially");
                    }

                    // In distinction to losslist, DROPREQ has always just one range,
                    // and the data are <LO, HI>, with no range bit.
                    int32_t seqpair[2] = { losslist_lo, dropreq_hi };
                    const int32_t no_msgno = 0; // We don't know.

                    // When this DROPREQ gets lost in UDP again, the receiver will do one of these:
                    // - repeatedly send LOSSREPORT (as per NAKREPORT), so this will happen again
                    // - finally give up rexmit request as per TLPKTDROP (DROPREQ should make
                    //   TSBPD wake up should it still wait for new packets to get ACK-ed)
                    HLOGC(inlog.Debug,
                          log << CONID() << "LOSSREPORT: " << drop_type << " IGNORED with SndLastAck=%" << m_iSndLastAck
                              << ": %" << losslist_lo << "-" << dropreq_hi << " - sending DROPREQ");
                    sendCtrl(UMSG_DROPREQ, &no_msgno, seqpair, sizeof(seqpair));
                }

                enterCS(m_StatsLock);
                m_stats.sndr.lost.count(num);
                leaveCS(m_StatsLock);
            }
            // ELSE the loss is a single seq
            else
            {
                // IF loss_seq %>= m_iSndLastAck
                if (CSeqNo::seqcmp(losslist[i], m_iSndLastAck) >= 0)
                {
                    if (CSeqNo::seqcmp(losslist[i], m_iSndCurrSeqNo) > 0)
                    {
                        LOGC(inlog.Warn, log << CONID() << "rcv LOSSREPORT pkt %" << losslist[i]
                                << " with last sent %" << m_iSndCurrSeqNo << " - DISCARDING");
                        // loss_seq must not be greater than the most recent sent seq
                        secure = false;
                        wrong_loss = losslist[i];
                        break;
                    }

                    HLOGC(inlog.Debug,
                            log << CONID() << "LOSSREPORT: adding %" << losslist[i] << " (1 packet) to loss list");
                    const int num = m_pSndLossList->insert(losslist[i], losslist[i]);

                    enterCS(m_StatsLock);
                    m_stats.sndr.lost.count(num);
                    leaveCS(m_StatsLock);
                }
                // ELSE loss_seq %< m_iSndLastAck
                else
                {
                    // In distinction to losslist, DROPREQ has always just one range,
                    // and the data are <LO, HI>, with no range bit.
                    int32_t seqpair[2] = { losslist[i], losslist[i] };
                    const int32_t no_msgno = 0; // We don't know.
                    HLOGC(inlog.Debug,
                            log << CONID() << "LOSSREPORT: IGNORED with SndLastAck=%" << m_iSndLastAck << ": %" << losslist[i]
                            << " - sending DROPREQ");
                    sendCtrl(UMSG_DROPREQ, &no_msgno, seqpair, sizeof(seqpair));
                }
            }
        }
    }

    updateCC(TEV_LOSSREPORT, EventVariant(losslist, losslist_len));

    if (!secure)
    {
        LOGC(inlog.Warn,
            log << CONID() << "out-of-band LOSSREPORT received; BUG or ATTACK - last sent %" << m_iSndCurrSeqNo
            << " vs loss %" << wrong_loss);
        // this should not happen: attack or bug
        m_bBroken = true;
        m_iBrokenCounter = 0;
        return;
    }

    // the lost packet (retransmission) should be sent out immediately
    m_pSndQueue->m_pSndUList->update(this, CSndUList::DONT_RESCHEDULE);

    enterCS(m_StatsLock);
    m_stats.sndr.recvdNak.count(1);
    leaveCS(m_StatsLock);
}

void srt::CUDT::processCtrlHS(const CPacket& ctrlpkt)
{
    CHandShake req;
    req.load_from(ctrlpkt.m_pcData, ctrlpkt.getLength());

    HLOGC(inlog.Debug, log << CONID() << "processCtrl: got HS: " << req.show());

    if ((req.m_iReqType > URQ_INDUCTION_TYPES) // acually it catches URQ_INDUCTION and URQ_ERROR_* symbols...???
        || (m_config.bRendezvous && (req.m_iReqType != URQ_AGREEMENT))) // rnd sends AGREEMENT in rsp to CONCLUSION
    {
        // The peer side has not received the handshake message, so it keeps querying
        // resend the handshake packet

        // This condition embraces cases when:
        // - this is normal accept() and URQ_INDUCTION was received
        // - this is rendezvous accept() and there's coming any kind of URQ except AGREEMENT (should be RENDEZVOUS
        // or CONCLUSION)
        // - this is any of URQ_ERROR_* - well...
        CHandShake initdata;
        initdata.m_iISN = m_iISN;
        initdata.m_iMSS = m_config.iMSS;
        initdata.m_iFlightFlagSize = m_config.iFlightFlagSize;

        // For rendezvous we do URQ_WAVEAHAND/URQ_CONCLUSION --> URQ_AGREEMENT.
        // For client-server we do URQ_INDUCTION --> URQ_CONCLUSION.
        initdata.m_iReqType = (!m_config.bRendezvous) ? URQ_CONCLUSION : URQ_AGREEMENT;
        initdata.m_iID = m_SocketID;

        uint32_t kmdata[SRTDATA_MAXSIZE];
        size_t   kmdatasize = SRTDATA_MAXSIZE;
        bool     have_hsreq = false;
        if (req.m_iVersion > HS_VERSION_UDT4)
        {
            initdata.m_iVersion = HS_VERSION_SRT1; // if I remember correctly, this is induction/listener...
            const int hs_flags = SrtHSRequest::SRT_HSTYPE_HSFLAGS::unwrap(m_ConnRes.m_iType);
            if (hs_flags != 0) // has SRT extensions
            {
                HLOGC(inlog.Debug,
                    log << CONID() << "processCtrl/HS: got HS reqtype=" << RequestTypeStr(req.m_iReqType)
                    << " WITH SRT ext");
                have_hsreq = interpretSrtHandshake(req, ctrlpkt, (kmdata), (&kmdatasize));
                if (!have_hsreq)
                {
                    initdata.m_iVersion = 0;
                    m_RejectReason = SRT_REJ_ROGUE;
                    initdata.m_iReqType = URQFailure(m_RejectReason);
                }
                else
                {
                    // Extensions are added only in case of CONCLUSION (not AGREEMENT).
                    // Actually what is expected here is that this may either process the
                    // belated-repeated handshake from a caller (and then it's CONCLUSION,
                    // and should be added with HSRSP/KMRSP), or it's a belated handshake
                    // of Rendezvous when it has already considered itself connected.
                    // Sanity check - according to the rules, there should be no such situation
                    if (m_config.bRendezvous && m_SrtHsSide == HSD_RESPONDER)
                    {
                        LOGC(inlog.Error,
                            log << CONID() << "processCtrl/HS: IPE???: RESPONDER should receive all its handshakes in "
                            "handshake phase.");
                    }

                    // The 'extension' flag will be set from this variable; set it to false
                    // in case when the AGREEMENT response is to be sent.
                    have_hsreq = initdata.m_iReqType == URQ_CONCLUSION;
                    HLOGC(inlog.Debug,
                        log << CONID() << "processCtrl/HS: processing ok, reqtype=" << RequestTypeStr(initdata.m_iReqType)
                        << " kmdatasize=" << kmdatasize);
                }
            }
            else
            {
                HLOGC(inlog.Debug, log << CONID() << "processCtrl/HS: got HS reqtype=" << RequestTypeStr(req.m_iReqType));
            }
        }
        else
        {
            initdata.m_iVersion = HS_VERSION_UDT4;
            kmdatasize = 0; // HSv4 doesn't add any extensions, no KMX
        }

        initdata.m_extension = have_hsreq;

        HLOGC(inlog.Debug,
            log << CONID() << "processCtrl: responding HS reqtype=" << RequestTypeStr(initdata.m_iReqType)
            << (have_hsreq ? " WITH SRT HS response extensions" : ""));

        CPacket response;
        response.setControl(UMSG_HANDSHAKE);
        response.allocate(m_iMaxSRTPayloadSize);

        // If createSrtHandshake failed, don't send anything. Actually it can only fail on IPE.
        // There is also no possible IPE condition in case of HSv4 - for this version it will always return true.
        if (createSrtHandshake(SRT_CMD_HSRSP, SRT_CMD_KMRSP, kmdata, kmdatasize,
            (response), (initdata)))
        {
            response.m_iID = m_PeerID;
            setPacketTS(response, steady_clock::now());
            const int nbsent = m_pSndQueue->sendto(m_PeerAddr, response, m_SourceAddr);
            if (nbsent)
            {
                m_tsLastSndTime.store(steady_clock::now());
            }
        }
    }
    else
    {
        HLOGC(inlog.Debug, log << CONID() << "processCtrl: ... not INDUCTION, not ERROR, not rendezvous - IGNORED.");
    }
}

void srt::CUDT::processCtrlDropReq(const CPacket& ctrlpkt)
{
    const int32_t* dropdata = (const int32_t*) ctrlpkt.m_pcData;

    {
        CUniqueSync rcvtscc (m_RecvLock, m_RcvTsbPdCond);
        // With both TLPktDrop and TsbPd enabled, a message always consists only of one packet.
        // It will be dropped as too late anyway. Not dropping it from the receiver buffer
        // in advance reduces false drops if the packet somehow manages to arrive.
        // Still remove the record from the loss list to cease further retransmission requests.
        if (!m_bTLPktDrop || !m_bTsbPd)
        {
            const bool using_rexmit_flag = m_bPeerRexmitFlag;
            ScopedLock rblock(m_RcvBufferLock);
            const int iDropCnt = m_pRcvBuffer->dropMessage(dropdata[0], dropdata[1], ctrlpkt.getMsgSeq(using_rexmit_flag), CRcvBuffer::KEEP_EXISTING);

            if (iDropCnt > 0)
            {
                LOGC(brlog.Warn, log << CONID() << "RCV-DROPPED " << iDropCnt << " packet(s), seqno range %"
                    << dropdata[0] << "-%" << dropdata[1] << ", msgno " << ctrlpkt.getMsgSeq(using_rexmit_flag)
                    << " (SND DROP REQUEST).");

                enterCS(m_StatsLock);
                // Estimate dropped bytes from average payload size.
                const uint64_t avgpayloadsz = m_pRcvBuffer->getRcvAvgPayloadSize();
                m_stats.rcvr.dropped.count(stats::BytesPackets(iDropCnt * avgpayloadsz, (uint32_t) iDropCnt));
                leaveCS(m_StatsLock);
            }
        }
        // When the drop request was received, it means that there are
        // packets for which there will never be ACK sent; if the TSBPD thread
        // is currently in the ACK-waiting state, it may never exit.
        if (m_bTsbPd)
        {
            // XXX Likely this is not necessary because:
            // 1. In the recv-waiting state, that is, when TSBPD thread
            //    sleeps forever, it will be woken up anyway on packet
            //    reception.
            // 2. If there are any packets in the buffer and the initial
            //    packet cell is empty (in which situation any drop could
            //    occur), TSBPD thread is sleeping timely, until the playtime
            //    of the first "drop up to" packet. Dropping changes nothing here.
            // 3. If the buffer is empty, there's nothing "to drop up to", so
            //    this function will not change anything in the buffer and so
            //    in the reception state as well.
            // 4. If the TSBPD thread is waiting until a play-ready packet is
            //    retrieved by the API call (in which case it is also sleeping
            //    forever until it's woken up by the API call), it may remain
            //    stalled forever, if the application isn't reading the play-ready
            //    packet. But this means that the application got stalled anyway.
            //    TSBPD when woken up could at best state that there's still a
            //    play-ready packet that is still not retrieved and fall back
            //    to sleep (forever).

            //HLOGP(inlog.Debug, "DROPREQ: signal TSBPD");
            //rcvtscc.notify_one();
        }
    }

    dropFromLossLists(dropdata[0], dropdata[1]);

    // If dropping ahead of the current largest sequence number,
    // move the recv seq number forward.
    if ((CSeqNo::seqcmp(dropdata[0], CSeqNo::incseq(m_iRcvCurrSeqNo)) <= 0)
        && (CSeqNo::seqcmp(dropdata[1], m_iRcvCurrSeqNo) > 0))
    {
        HLOGC(inlog.Debug, log << CONID() << "DROPREQ: dropping %"
            << dropdata[0] << "-" << dropdata[1] << " <-- set as current seq");
        m_iRcvCurrSeqNo = dropdata[1];
    }
    else
    {
        HLOGC(inlog.Debug, log << CONID() << "DROPREQ: dropping %"
            << dropdata[0] << "-" << dropdata[1] << " current %" << m_iRcvCurrSeqNo);
    }
}

void srt::CUDT::processCtrlShutdown()
{
    m_bShutdown = true;
    m_bClosing = true;
    m_bBroken = true;
    m_iBrokenCounter = 60;

    // This does the same as it would happen on connection timeout,
    // just we know about this state prematurely thanks to this message.
    updateBrokenConnection();
    completeBrokenConnectionDependencies(SRT_ECONNLOST); // LOCKS!
}

void srt::CUDT::processCtrlUserDefined(const CPacket& ctrlpkt)
{
    HLOGC(inlog.Debug, log << CONID() << "CONTROL EXT MSG RECEIVED:"
        << MessageTypeStr(ctrlpkt.getType(), ctrlpkt.getExtendedType())
        << ", value=" << ctrlpkt.getExtendedType());

    // This has currently two roles in SRT:
    // - HSv4 (legacy) handshake
    // - refreshed KMX (initial KMX is done still in the HS process in HSv5)
    const bool understood = processSrtMsg(&ctrlpkt);
    // CAREFUL HERE! This only means that this update comes from the UMSG_EXT
    // message received, REGARDLESS OF WHAT IT IS. This version doesn't mean
    // the handshake version, but the reason of calling this function.
    //
    // Fortunately, the only messages taken into account in this function
    // are HSREQ and HSRSP, which should *never* be interchanged when both
    // parties are HSv5.
    if (understood)
    {
        if (ctrlpkt.getExtendedType() == SRT_CMD_HSREQ || ctrlpkt.getExtendedType() == SRT_CMD_HSRSP)
        {
            updateAfterSrtHandshake(HS_VERSION_UDT4);
        }
    }
    else
    {
        updateCC(TEV_CUSTOM, EventVariant(&ctrlpkt));
    }
}

void srt::CUDT::processCtrl(const CPacket &ctrlpkt)
{
    // Just heard from the peer, reset the expiration count.
    m_iEXPCount = 1;
    const steady_clock::time_point currtime = steady_clock::now();
    m_tsLastRspTime = currtime;

    HLOGC(inlog.Debug,
          log << CONID() << "incoming UMSG:" << ctrlpkt.getType() << " ("
              << MessageTypeStr(ctrlpkt.getType(), ctrlpkt.getExtendedType()) << ") socket=%" << ctrlpkt.m_iID);

    switch (ctrlpkt.getType())
    {
    case UMSG_ACK: // 010 - Acknowledgement
        processCtrlAck(ctrlpkt, currtime);
        break;

    case UMSG_ACKACK: // 110 - Acknowledgement of Acknowledgement
        processCtrlAckAck(ctrlpkt, currtime);
        break;

    case UMSG_LOSSREPORT: // 011 - Loss Report
        processCtrlLossReport(ctrlpkt);
        break;

    case UMSG_CGWARNING: // 100 - Delay Warning
        // One way packet delay is increasing, so decrease the sending rate
        m_tdSendInterval = (m_tdSendInterval.load() * 1125) / 1000;
        // XXX Note as interesting fact: this is only prepared for handling,
        // but nothing in the code is sending this message. Probably predicted
        // for a custom congctl. There's a predicted place to call it under
        // UMSG_ACKACK handling, but it's commented out.

        break;

    case UMSG_KEEPALIVE: // 001 - Keep-alive
        processKeepalive(ctrlpkt, currtime);
        break;

    case UMSG_HANDSHAKE: // 000 - Handshake
        processCtrlHS(ctrlpkt);
        break;

    case UMSG_SHUTDOWN: // 101 - Shutdown
        processCtrlShutdown();
        break;

    case UMSG_DROPREQ: // 111 - Msg drop request
        processCtrlDropReq(ctrlpkt);
        break;

    case UMSG_PEERERROR: // 1000 - An error has happened to the peer side
        // int err_type = packet.getAddInfo();

        // currently only this error is signalled from the peer side
        // if recvfile() failes (e.g., due to disk fail), blcoked sendfile/send should return immediately
        // giving the app a chance to fix the issue
        m_bPeerHealth = false;

        break;

    case UMSG_EXT: // 0x7FFF - reserved and user defined messages
        processCtrlUserDefined(ctrlpkt);
        break;

    default:
        break;
    }
}

void srt::CUDT::updateSrtRcvSettings()
{
    // CHANGED: we need to apply the tsbpd delay only for socket TSBPD.
    // For Group TSBPD the buffer will have to deliver packets always on request
    // by sequence number, although the buffer will have to solve all the TSBPD
    // things internally anyway. Extracting by sequence number means only that
    // the packet can be retrieved from the buffer before its time to play comes
    // (unlike in normal situation when reading directly from socket), however
    // its time to play shall be properly defined.
    ScopedLock lock(m_RecvLock);

    // NOTE: remember to also update synchronizeWithGroup() if more settings are updated here.
    m_pRcvBuffer->setPeerRexmitFlag(m_bPeerRexmitFlag);

    // XXX m_bGroupTsbPd is ignored with SRT_ENABLE_APP_READER
    if (m_bTsbPd || m_bGroupTsbPd)
    {
        m_pRcvBuffer->setTsbPdMode(m_tsRcvPeerStartTime, false, milliseconds_from(m_iTsbPdDelay_ms));

        HLOGC(cnlog.Debug, log << "AFTER HS: Set Rcv TsbPd mode"
                << (m_bGroupTsbPd ? " (AS GROUP MEMBER)" : "")
                << ": delay=" << (m_iTsbPdDelay_ms / 1000) << "." << (m_iTsbPdDelay_ms % 1000)
                << "s RCV START: " << FormatTime(m_tsRcvPeerStartTime).c_str());
    }
    else
    {
        HLOGC(cnlog.Debug, log << CONID() << "AFTER HS: Rcv TsbPd mode not set");
    }
}

void srt::CUDT::updateSrtSndSettings()
{
    if (m_bPeerTsbPd)
    {
        /* We are TsbPd sender */
        // XXX Check what happened here.
        // m_iPeerTsbPdDelay_ms = m_CongCtl->getSndPeerTsbPdDelay();// + ((m_iSRTT + (4 * m_iRTTVar)) / 1000);
        /*
         * For sender to apply Too-Late Packet Drop
         * option (m_bTLPktDrop) must be enabled and receiving peer shall support it
         */
        HLOGC(cnlog.Debug, log << "AFTER HS: Set Snd TsbPd mode "
                << (m_bPeerTLPktDrop ? "with" : "without")
                << " TLPktDrop: delay=" << (m_iPeerTsbPdDelay_ms/1000) << "." << (m_iPeerTsbPdDelay_ms%1000)
                << "s START TIME: " << FormatTime(m_stats.tsStartTime).c_str());
    }
    else
    {
        HLOGC(cnlog.Debug, log << CONID() << "AFTER HS: Snd TsbPd mode not set");
    }
}

void srt::CUDT::updateAfterSrtHandshake(int hsv)
{
    HLOGC(cnlog.Debug, log << CONID() << "updateAfterSrtHandshake: HS version " << hsv);
    // This is blocked from being run in the "app reader" version because here
    // every socket does its TsbPd independently, just the sequence screwup is
    // done and the application reader sorts out packets by sequence numbers,
    // but only when they are signed off by TsbPd.

    // The only possibility here is one of these two:
    // - Agent is RESPONDER and it receives HSREQ.
    // - Agent is INITIATOR and it receives HSRSP.
    //
    // In HSv4, INITIATOR is sender and RESPONDER is receiver.
    // In HSv5, both are sender AND receiver.
    //
    // This function will be called only ONCE in this
    // instance, through either HSREQ or HSRSP.
#if ENABLE_HEAVY_LOGGING
    const char* hs_side[] = { "DRAW", "INITIATOR", "RESPONDER" };
#if ENABLE_BONDING
    string grpspec;

    if (m_parent->m_GroupOf)
    {
        ScopedLock glock (uglobal().m_GlobControlLock);
        grpspec = m_parent->m_GroupOf
            ? " group=$" + Sprint(m_parent->m_GroupOf->id())
            : string();
    }
#else
    const char* grpspec = "";
#endif

    HLOGC(cnlog.Debug,
          log << CONID() << "updateAfterSrtHandshake: version=" << m_ConnRes.m_iVersion
              << " side=" << hs_side[m_SrtHsSide] << grpspec);
#endif

    if (hsv > HS_VERSION_UDT4)
    {
        updateSrtRcvSettings();
        updateSrtSndSettings();
    }
    else if (m_SrtHsSide == HSD_INITIATOR)
    {
        // HSv4 INITIATOR is sender
        updateSrtSndSettings();
    }
    else
    {
        // HSv4 RESPONDER is receiver
        updateSrtRcvSettings();
    }
}

int srt::CUDT::packLostData(CPacket& w_packet)
{
    // protect m_iSndLastDataAck from updating by ACK processing
    UniqueLock ackguard(m_RecvAckLock);
    const steady_clock::time_point time_now = steady_clock::now();
    const steady_clock::time_point time_nak = time_now - microseconds_from(m_iSRTT - 4 * m_iRTTVar);

    while ((w_packet.m_iSeqNo = m_pSndLossList->popLostSeq()) >= 0)
    {
        // XXX See the note above the m_iSndLastDataAck declaration in core.h
        // This is the place where the important sequence numbers for
        // sender buffer are actually managed by this field here.
        const int offset = CSeqNo::seqoff(m_iSndLastDataAck, w_packet.m_iSeqNo);
        if (offset < 0)
        {
            // XXX Likely that this will never be executed because if the upper
            // sequence is not in the sender buffer, then most likely the loss 
            // was completely ignored.
            LOGC(qrlog.Error,
                 log << CONID() << "IPE/EPE: packLostData: LOST packet negative offset: seqoff(m_iSeqNo "
                     << w_packet.m_iSeqNo << ", m_iSndLastDataAck " << m_iSndLastDataAck << ")=" << offset
                     << ". Continue");

            // No matter whether this is right or not (maybe the attack case should be
            // considered, and some LOSSREPORT flood prevention), send the drop request
            // to the peer.
            int32_t seqpair[2] = {
                w_packet.m_iSeqNo,
                CSeqNo::decseq(m_iSndLastDataAck)
            };
            w_packet.m_iMsgNo = 0; // Message number is not known, setting all 32 bits to 0.

            HLOGC(qrlog.Debug,
                  log << CONID() << "PEER reported LOSS not from the sending buffer - requesting DROP: msg="
                      << MSGNO_SEQ::unwrap(w_packet.m_iMsgNo) << " SEQ:" << seqpair[0] << " - " << seqpair[1] << "("
                      << (-offset) << " packets)");

            sendCtrl(UMSG_DROPREQ, &w_packet.m_iMsgNo, seqpair, sizeof(seqpair));
            continue;
        }

        if (m_bPeerNakReport && m_config.iRetransmitAlgo != 0)
        {
            const steady_clock::time_point tsLastRexmit = m_pSndBuffer->getPacketRexmitTime(offset);
            if (tsLastRexmit >= time_nak)
            {
                HLOGC(qrlog.Debug, log << CONID() << "REXMIT: ignoring seqno "
                    << w_packet.m_iSeqNo << ", last rexmit " << (is_zero(tsLastRexmit) ? "never" : FormatTime(tsLastRexmit))
                    << " RTT=" << m_iSRTT << " RTTVar=" << m_iRTTVar
                    << " now=" << FormatTime(time_now));
                continue;
            }
        }

        int msglen;
        steady_clock::time_point tsOrigin;
        const int payload = m_pSndBuffer->readData(offset, (w_packet), (tsOrigin), (msglen));
        if (payload == -1)
        {
            int32_t seqpair[2];
            seqpair[0] = w_packet.m_iSeqNo;
            SRT_ASSERT(msglen >= 1);
            seqpair[1] = CSeqNo::incseq(seqpair[0], msglen - 1);

            HLOGC(qrlog.Debug,
                  log << CONID() << "loss-reported packets expired in SndBuf - requesting DROP: msgno="
                      << MSGNO_SEQ::unwrap(w_packet.m_iMsgNo) << " msglen=" << msglen << " SEQ:" << seqpair[0] << " - "
                      << seqpair[1]);
            sendCtrl(UMSG_DROPREQ, &w_packet.m_iMsgNo, seqpair, sizeof(seqpair));

            // skip all dropped packets
            m_pSndLossList->removeUpTo(seqpair[1]);
            m_iSndCurrSeqNo = CSeqNo::maxseq(m_iSndCurrSeqNo, seqpair[1]);
            continue;
        }
        else if (payload == 0)
            continue;

        // The packet has been ecrypted, thus the authentication tag is expected to be stored
        // in the SND buffer as well right after the payload.
        if (m_pCryptoControl && m_pCryptoControl->getCryptoMode() == CSrtConfig::CIPHER_MODE_AES_GCM)
        {
            w_packet.setLength(w_packet.getLength() + HAICRYPT_AUTHTAG_MAX);
        }

        // At this point we no longer need the ACK lock,
        // because we are going to return from the function.
        // Therefore unlocking in order not to block other threads.
        ackguard.unlock();

        enterCS(m_StatsLock);
        m_stats.sndr.sentRetrans.count(payload);
        leaveCS(m_StatsLock);

        // Despite the contextual interpretation of packet.m_iMsgNo around
        // CSndBuffer::readData version 2 (version 1 doesn't return -1), in this particular
        // case we can be sure that this is exactly the value of PH_MSGNO as a bitset.
        // So, set here the rexmit flag if the peer understands it.
        if (m_bPeerRexmitFlag)
        {
            w_packet.m_iMsgNo |= PACKET_SND_REXMIT;
        }
        setDataPacketTS(w_packet, tsOrigin);

#ifdef ENABLE_MAXREXMITBW
        m_SndRexmitRate.addSample(time_now, 1, w_packet.getLength());
#endif

        return payload;
    }

    return 0;
}

#if SRT_DEBUG_TRACE_SND
class snd_logger
{
    typedef srt::sync::steady_clock steady_clock;

public:
    snd_logger() {}

    ~snd_logger()
    {
        ScopedLock lck(m_mtx);
        m_fout.close();
    }

    struct
    {
        typedef srt::sync::steady_clock steady_clock;
        long long usElapsed;
        steady_clock::time_point tsNow;
        int usSRTT;
        int usRTTVar;
        int msSndBuffSpan;
        int msTimespanTh;
        int msNextUniqueToSend;
        long long usElapsedLastDrop;
        bool canRexmit;
        int iPktSeqno;
        bool isRetransmitted;
    } state;

    void trace()
    {
        using namespace srt::sync;
        ScopedLock lck(m_mtx);
        create_file();

        m_fout << state.usElapsed << ",";
        m_fout << state.usSRTT << ",";
        m_fout << state.usRTTVar << ",";
        m_fout << state.msSndBuffSpan << ",";
        m_fout << state.msTimespanTh << ",";
        m_fout << state.msNextUniqueToSend << ",";
        m_fout << state.usElapsedLastDrop << ",";
        m_fout << state.canRexmit << ",";
        m_fout << state.iPktSeqno << ',';
        m_fout << state.isRetransmitted << '\n';

        m_fout.flush();
    }

private:
    void print_header()
    {
        m_fout << "usElapsed,usSRTT,usRTTVar,msSndBuffTimespan,msTimespanTh,msNextUniqueToSend,usDLastDrop,canRexmit,sndPktSeqno,isRexmit";
        m_fout << "\n";
    }

    void create_file()
    {
        if (m_fout.is_open())
            return;

        m_start_time = srt::sync::steady_clock::now();
        std::string str_tnow = srt::sync::FormatTimeSys(m_start_time);
        str_tnow.resize(str_tnow.size() - 7); // remove trailing ' [SYST]' part
        while (str_tnow.find(':') != std::string::npos)
        {
            str_tnow.replace(str_tnow.find(':'), 1, 1, '_');
        }
        const std::string fname = "snd_trace_" + str_tnow + ".csv";
        m_fout.open(fname, std::ofstream::out);
        if (!m_fout)
            std::cerr << "IPE: Failed to open " << fname << "!!!\n";

        print_header();
    }

private:
    srt::sync::Mutex                    m_mtx;
    std::ofstream                       m_fout;
    srt::sync::steady_clock::time_point m_start_time;
};

snd_logger g_snd_logger;
#endif // SRT_DEBUG_TRACE_SND

void srt::CUDT::setPacketTS(CPacket& p, const time_point& ts)
{
    enterCS(m_StatsLock);
    const time_point tsStart = m_stats.tsStartTime;
    leaveCS(m_StatsLock);
    p.m_iTimeStamp = makeTS(ts, tsStart);
}

void srt::CUDT::setDataPacketTS(CPacket& p, const time_point& ts)
{
    enterCS(m_StatsLock);
    const time_point tsStart = m_stats.tsStartTime;
    leaveCS(m_StatsLock);

    if (!m_bPeerTsbPd)
    {
        // If TSBPD is disabled, use the current time as the source (timestamp using the sending time).
        p.m_iTimeStamp = makeTS(steady_clock::now(), tsStart);
        return;
    }

    // TODO: Might be better for performance to ensure this condition is always false, and just use SRT_ASSERT here.
    if (ts < tsStart)
    {
        p.m_iTimeStamp = makeTS(steady_clock::now(), tsStart);
        LOGC(qslog.Warn,
            log << CONID() << "setPacketTS: reference time=" << FormatTime(ts)
            << " is in the past towards start time=" << FormatTime(tsStart)
            << " - setting NOW as reference time for the data packet");
        return;
    }

    // Use the provided source time for the timestamp.
    p.m_iTimeStamp = makeTS(ts, tsStart);
}

bool srt::CUDT::isRetransmissionAllowed(const time_point& tnow SRT_ATR_UNUSED)
{
    // Prioritization of original packets only applies to Live CC.
    if (!m_bPeerTLPktDrop || !m_config.bMessageAPI)
        return true;

    // TODO: lock sender buffer?
    const time_point tsNextPacket = m_pSndBuffer->peekNextOriginal();

#if SRT_DEBUG_TRACE_SND
    const int buffdelay_ms = count_milliseconds(m_pSndBuffer->getBufferingDelay(tnow));
    // If there is a small loss, still better to retransmit. If timespan is already big,
    // then consider sending original packets.
    const int threshold_ms_min = (2 * m_iSRTT + 4 * m_iRTTVar + COMM_SYN_INTERVAL_US) / 1000;
    const int msNextUniqueToSend = count_milliseconds(tnow - tsNextPacket) + m_iPeerTsbPdDelay_ms;

    g_snd_logger.state.tsNow = tnow;
    g_snd_logger.state.usElapsed = count_microseconds(tnow - m_stats.tsStartTime);
    g_snd_logger.state.usSRTT = m_iSRTT;
    g_snd_logger.state.usRTTVar = m_iRTTVar;
    g_snd_logger.state.msSndBuffSpan = buffdelay_ms;
    g_snd_logger.state.msTimespanTh = threshold_ms_min;
    g_snd_logger.state.msNextUniqueToSend = msNextUniqueToSend;
    g_snd_logger.state.usElapsedLastDrop = count_microseconds(tnow - m_tsLastTLDrop);
    g_snd_logger.state.canRexmit = false;
#endif

    if (tsNextPacket != time_point())
    {
        // Can send original packet, so just send it
        return false;
    }

#ifdef ENABLE_MAXREXMITBW
    m_SndRexmitRate.addSample(tnow, 0, 0); // Update the estimation.
    const int64_t iRexmitRateBps = m_SndRexmitRate.getRate();
    const int64_t iRexmitRateLimitBps = m_config.llMaxRexmitBW;
    if (iRexmitRateLimitBps >= 0 && iRexmitRateBps > iRexmitRateLimitBps)
    {
        // Too many retransmissions, so don't send anything.
        // TODO: When to wake up next time?
        return false;
    }
#endif

#if SRT_DEBUG_TRACE_SND
    g_snd_logger.state.canRexmit = true;
#endif
    return true;
}

bool srt::CUDT::packData(CPacket& w_packet, steady_clock::time_point& w_nexttime, sockaddr_any& w_src_addr)
{
    int payload = 0;
    bool probe = false;
    bool new_packet_packed = false;

    const steady_clock::time_point enter_time = steady_clock::now();

    w_nexttime = enter_time;

    if (!is_zero(m_tsNextSendTime) && enter_time > m_tsNextSendTime)
    {
        m_tdSendTimeDiff = m_tdSendTimeDiff.load() + (enter_time - m_tsNextSendTime);
    }

    ScopedLock connectguard(m_ConnectionLock);
    // If a closing action is done simultaneously, then
    // m_bOpened should already be false, and it's set
    // just before releasing this lock.
    //
    // If this lock is caught BEFORE the closing could
    // start the dissolving process, this process will
    // not be started until this function is finished.
    if (!m_bOpened)
        return false;

    payload = isRetransmissionAllowed(enter_time)
        ? packLostData((w_packet))
        : 0;

    IF_HEAVY_LOGGING(const char* reason); // The source of the data packet (normal/rexmit/filter)
    if (payload > 0)
    {
        IF_HEAVY_LOGGING(reason = "reXmit");
    }
    else if (m_PacketFilter &&
             m_PacketFilter.packControlPacket(m_iSndCurrSeqNo, m_pCryptoControl->getSndCryptoFlags(), (w_packet)))
    {
        HLOGC(qslog.Debug, log << CONID() << "filter: filter/CTL packet ready - packing instead of data.");
        payload        = (int) w_packet.getLength();
        IF_HEAVY_LOGGING(reason = "filter");

        // Stats
        ScopedLock lg(m_StatsLock);
        m_stats.sndr.sentFilterExtra.count(1);
    }
    else
    {
        if (!packUniqueData(w_packet))
        {
            m_tsNextSendTime = steady_clock::time_point();
            m_tdSendTimeDiff = steady_clock::duration();
            return false;
        }
        new_packet_packed = true;

        // every 16 (0xF) packets, a packet pair is sent
        if ((w_packet.m_iSeqNo & PUMASK_SEQNO_PROBE) == 0)
            probe = true;

        payload = (int) w_packet.getLength();
        IF_HEAVY_LOGGING(reason = "normal");
    }

    w_packet.m_iID = m_PeerID; // Set the destination SRT socket ID.

    if (new_packet_packed && m_PacketFilter)
    {
        HLOGC(qslog.Debug, log << CONID() << "filter: Feeding packet for source clip");
        m_PacketFilter.feedSource((w_packet));
    }

#if ENABLE_HEAVY_LOGGING // Required because of referring to MessageFlagStr()
    HLOGC(qslog.Debug,
          log << CONID() << "packData: " << reason << " packet seq=" << w_packet.m_iSeqNo << " (ACK=" << m_iSndLastAck
              << " ACKDATA=" << m_iSndLastDataAck << " MSG/FLAGS: " << w_packet.MessageFlagStr() << ")");
#endif

    // Fix keepalive
    m_tsLastSndTime.store(enter_time);

    considerLegacySrtHandshake(steady_clock::time_point());

    // WARNING: TEV_SEND is the only event that is reported from
    // the CSndQueue::worker thread. All others are reported from
    // CRcvQueue::worker. If you connect to this signal, make sure
    // that you are aware of prospective simultaneous access.
    updateCC(TEV_SEND, EventVariant(&w_packet));

    // XXX This was a blocked code also originally in UDT. Probably not required.
    // Left untouched for historical reasons.
    // Might be possible that it was because of that this is send from
    // different thread than the rest of the signals.
    // m_pSndTimeWindow->onPktSent(w_packet.m_iTimeStamp);

    enterCS(m_StatsLock);
    m_stats.sndr.sent.count(payload);
    if (new_packet_packed)
        m_stats.sndr.sentUnique.count(payload);
    leaveCS(m_StatsLock);

    const duration sendint = m_tdSendInterval;
    if (probe)
    {
        // sends out probing packet pair
        m_tsNextSendTime = enter_time;
        // Sending earlier, need to adjust the pace later on.
        m_tdSendTimeDiff = m_tdSendTimeDiff.load() - sendint;
        probe          = false;
    }
    else
    {
#if USE_BUSY_WAITING
        m_tsNextSendTime = enter_time + m_tdSendInterval.load();
#else
        const duration sendbrw = m_tdSendTimeDiff;

        if (sendbrw >= sendint)
        {
            // Send immediately
            m_tsNextSendTime = enter_time;

            // ATOMIC NOTE: this is the only thread that
            // modifies this field
            m_tdSendTimeDiff = sendbrw - sendint;
        }
        else
        {
            m_tsNextSendTime = enter_time + (sendint - sendbrw);
            m_tdSendTimeDiff = duration();
        }
#endif
    }
    HLOGC(qslog.Debug, log << "packData: Setting source address: " << m_SourceAddr.str());
    w_src_addr = m_SourceAddr;
    w_nexttime = m_tsNextSendTime;

    return payload >= 0; // XXX shouldn't be > 0 ? == 0 is only when buffer range exceeded.
}

bool srt::CUDT::packUniqueData(CPacket& w_packet)
{
    // Check the congestion/flow window limit
    const int cwnd    = std::min(int(m_iFlowWindowSize), int(m_dCongestionWindow));
    const int flightspan = getFlightSpan();
    if (cwnd <= flightspan)
    {
        HLOGC(qslog.Debug,
              log << CONID() << "packUniqueData: CONGESTED: cwnd=min(" << m_iFlowWindowSize << "," << m_dCongestionWindow
                  << ")=" << cwnd << " seqlen=(" << m_iSndLastAck << "-" << m_iSndCurrSeqNo << ")=" << flightspan);
        return false;
    }

    // XXX Here it's needed to set kflg to msgno_bitset in the block stored in the
    // send buffer. This should be somehow avoided, the crypto flags should be set
    // together with encrypting, and the packet should be sent as is, when rexmitting.
    // It would be nice to research as to whether CSndBuffer::Block::m_iMsgNoBitset field
    // isn't a useless redundant state copy. If it is, then taking the flags here can be removed.
    const int kflg = m_pCryptoControl->getSndCryptoFlags();
    int pktskipseqno = 0;
    time_point tsOrigin;
    const int pld_size = m_pSndBuffer->readData((w_packet), (tsOrigin), kflg, (pktskipseqno));
    if (pktskipseqno)
    {
        // Some packets were skipped due to TTL expiry.
        m_iSndCurrSeqNo = CSeqNo::incseq(m_iSndCurrSeqNo, pktskipseqno);
        HLOGC(qslog.Debug, log << "packUniqueData: reading skipped " << pktskipseqno << " seq up to %" << m_iSndCurrSeqNo
                << " due to TTL expiry");
    }

    if (pld_size == 0)
    {
        HLOGC(qslog.Debug, log << "packUniqueData: nothing extracted from the buffer");
        return false;
    }

    // A CHANGE. The sequence number is currently added to the packet
    // when scheduling, not when extracting. This is a inter-migration form,
    // only override extraction sequence with scheduling sequence in group mode.
    m_iSndCurrSeqNo = CSeqNo::incseq(m_iSndCurrSeqNo);

#if ENABLE_BONDING
    // Fortunately the group itself isn't being accessed.
    if (m_parent->m_GroupOf)
    {
        const int packetspan = CSeqNo::seqoff(m_iSndCurrSeqNo, w_packet.m_iSeqNo);
        if (packetspan > 0)
        {
            // After increasing by 1, but being previously set as ISN-1, this should be == ISN,
            // if this is the very first packet to send.
            if (m_iSndCurrSeqNo == m_iISN)
            {
                // This is the very first packet to be sent; so there's nothing in
                // the sending buffer yet, and therefore we are in a situation as just
                // after connection. No packets in the buffer, no packets are sent,
                // no ACK to be awaited. We can screw up all the variables that are
                // initialized from ISN just after connection.
                LOGC(qslog.Note,
                     log << CONID() << "packUniqueData: Fixing EXTRACTION sequence " << m_iSndCurrSeqNo
                         << " from SCHEDULING sequence " << w_packet.m_iSeqNo << " for the first packet: DIFF="
                         << packetspan << " STAMP=" << BufferStamp(w_packet.m_pcData, w_packet.getLength()));
            }
            else
            {
                // There will be a serious data discrepancy between the agent and the peer.
                LOGC(qslog.Error,
                     log << CONID() << "IPE: packUniqueData: Fixing EXTRACTION sequence " << m_iSndCurrSeqNo
                         << " from SCHEDULING sequence " << w_packet.m_iSeqNo << " in the middle of transition: DIFF="
                         << packetspan << " STAMP=" << BufferStamp(w_packet.m_pcData, w_packet.getLength()));
            }

            // Additionally send the drop request to the peer so that it
            // won't stupidly request the packets to be retransmitted.
            // Don't do it if the difference isn't positive or exceeds the threshold.
            int32_t seqpair[2];
            seqpair[0]             = m_iSndCurrSeqNo;
            seqpair[1]             = CSeqNo::decseq(w_packet.m_iSeqNo);
            const int32_t no_msgno = 0;
            LOGC(qslog.Debug,
                 log << CONID() << "packUniqueData: Sending DROPREQ: SEQ: " << seqpair[0] << " - " << seqpair[1] << " ("
                     << packetspan << " packets)");
            sendCtrl(UMSG_DROPREQ, &no_msgno, seqpair, sizeof(seqpair));
            // In case when this message is lost, the peer will still get the
            // UMSG_DROPREQ message when the agent realizes that the requested
            // packet are not present in the buffer (preadte the send buffer).

            // Override extraction sequence with scheduling sequence.
            m_iSndCurrSeqNo = w_packet.m_iSeqNo;
            ScopedLock ackguard(m_RecvAckLock);
            m_iSndLastAck     = w_packet.m_iSeqNo;
            m_iSndLastDataAck = w_packet.m_iSeqNo;
            m_iSndLastFullAck = w_packet.m_iSeqNo;
            m_iSndLastAck2    = w_packet.m_iSeqNo;
        }
        else if (packetspan < 0)
        {
            LOGC(qslog.Error,
                 log << CONID() << "IPE: packData: SCHEDULING sequence " << w_packet.m_iSeqNo
                     << " is behind of EXTRACTION sequence " << m_iSndCurrSeqNo << ", dropping this packet: DIFF="
                     << packetspan << " STAMP=" << BufferStamp(w_packet.m_pcData, w_packet.getLength()));
            // XXX: Probably also change the socket state to broken?
            return false;
        }
    }
    else
#endif
    {
        HLOGC(qslog.Debug,
              log << CONID() << "packUniqueData: Applying EXTRACTION sequence " << m_iSndCurrSeqNo
                  << " over SCHEDULING sequence " << w_packet.m_iSeqNo << " for socket not in group:"
                  << " DIFF=" << CSeqNo::seqcmp(m_iSndCurrSeqNo, w_packet.m_iSeqNo)
                  << " STAMP=" << BufferStamp(w_packet.m_pcData, w_packet.getLength()));
        // Do this always when not in a group.
        w_packet.m_iSeqNo = m_iSndCurrSeqNo;
    }

    // Set missing fields before encrypting the packet, because those fields might be used for encryption.
    w_packet.m_iID = m_PeerID; // Destination SRT Socket ID
    setDataPacketTS(w_packet, tsOrigin);

    if (kflg != EK_NOENC)
    {
        // Note that the packet header must have a valid seqno set, as it is used as a counter for encryption.
        // Other fields of the data packet header (e.g. timestamp, destination socket ID) are not used for the counter.
        // Cypher may change packet length!
        if (m_pCryptoControl->encrypt((w_packet)) != ENCS_CLEAR)
        {
            // Encryption failed
            //>>Add stats for crypto failure
            LOGC(qslog.Warn, log << CONID() << "ENCRYPT FAILED - packet won't be sent, size=" << pld_size);
            return false;
        }

        checkSndKMRefresh();
    }

#if SRT_DEBUG_TRACE_SND
    g_snd_logger.state.iPktSeqno = w_packet.m_iSeqNo;
    g_snd_logger.state.isRetransmitted = w_packet.getRexmitFlag(); 
    g_snd_logger.trace();
#endif

    return true;
}

// This is a close request, but called from the
void srt::CUDT::processClose()
{
    sendCtrl(UMSG_SHUTDOWN);

    m_bShutdown      = true;
    m_bClosing       = true;
    m_bBroken        = true;
    m_iBrokenCounter = 60;

    HLOGP(smlog.Debug, "processClose: sent message and set flags");

    if (m_bTsbPd)
    {
        HLOGP(smlog.Debug, "processClose: lock-and-signal TSBPD");
        CSync::lock_notify_one(m_RcvTsbPdCond, m_RecvLock);
    }

    // Signal the sender and recver if they are waiting for data.
    releaseSynch();
    // Unblock any call so they learn the connection_broken error
    uglobal().m_EPoll.update_events(m_SocketID, m_sPollID, SRT_EPOLL_ERR, true);

    HLOGP(smlog.Debug, "processClose: triggering timer event to spread the bad news");
    CGlobEvent::triggerEvent();
}

void srt::CUDT::sendLossReport(const std::vector<std::pair<int32_t, int32_t> > &loss_seqs)
{
    vector<int32_t> seqbuffer;
    seqbuffer.reserve(2 * loss_seqs.size()); // pessimistic
    for (loss_seqs_t::const_iterator i = loss_seqs.begin(); i != loss_seqs.end(); ++i)
    {
        if (i->first == i->second)
        {
            seqbuffer.push_back(i->first);
            HLOGC(qrlog.Debug, log << "lost packet " << i->first << ": sending LOSSREPORT");
        }
        else
        {
            seqbuffer.push_back(i->first | LOSSDATA_SEQNO_RANGE_FIRST);
            seqbuffer.push_back(i->second);
            HLOGC(qrlog.Debug, log << "lost packets " << i->first << "-" << i->second
                    << " (" << (1 + CSeqNo::seqcmp(i->second, i->first)) << " packets): sending LOSSREPORT");
        }
    }

    if (!seqbuffer.empty())
    {
        sendCtrl(UMSG_LOSSREPORT, NULL, &seqbuffer[0], (int) seqbuffer.size());
    }
}


bool srt::CUDT::overrideSndSeqNo(int32_t seq)
{
    // This function is intended to be called from the socket
    // group management functions to synchronize the sequnece in
    // all sockes in the bonding group. THIS sequence given
    // here is the sequence TO BE STAMPED AT THE EXACTLY NEXT
    // sent payload. Therefore, screw up the ISN to exactly this
    // value, and the send sequence to the value one less - because
    // the m_iSndCurrSeqNo is increased by one immediately before
    // stamping it to the packet.

    // This function can only be called:
    // - from the operation on an idle socket in the socket group
    // - IMMEDIATELY after connection established and BEFORE the first payload
    // - The corresponding socket at the peer side must be also
    //   in this idle state!

    ScopedLock cg (m_RecvAckLock);

    // Both the scheduling and sending sequences should be fixed.
    // The new sequence normally should jump over several sequence numbers
    // towards what is currently in m_iSndCurrSeqNo.
    // Therefore it's not allowed that:
    // - the jump go backward: backward packets should be already there
    // - the jump go forward by a value larger than half the period: DISCREPANCY.
    const int diff = CSeqNo(seq) - CSeqNo(m_iSndCurrSeqNo);
    if (diff < 0 || diff > CSeqNo::m_iSeqNoTH)
    {
        LOGC(gslog.Error, log << CONID() << "IPE: Overriding with seq %" << seq << " DISCREPANCY against current %"
                << m_iSndCurrSeqNo << " and next sched %" << m_iSndNextSeqNo << " - diff=" << diff);
        return false;
    }

    //
    // The peer will have to do the same, as a reaction on perceived
    // packet loss. When it recognizes that this initial screwing up
    // has happened, it should simply ignore the loss and go on.
    // ISN isn't being changed here - it doesn't make much sense now.

    setInitialSndSeq(seq);

    // m_iSndCurrSeqNo will be most likely lower than m_iSndNextSeqNo because
    // the latter is ahead with the number of packets already scheduled, but
    // not yet sent.

    HLOGC(gslog.Debug,
          log << CONID() << "overrideSndSeqNo: sched-seq=" << m_iSndNextSeqNo << " send-seq=" << m_iSndCurrSeqNo
              << " (unchanged)");
    return true;
}

int srt::CUDT::checkLazySpawnTsbPdThread()
{
    const bool need_tsbpd = m_bTsbPd || m_bGroupTsbPd;

    if (need_tsbpd && !m_RcvTsbPdThread.joinable())
    {
        ScopedLock lock(m_RcvTsbPdStartupLock);

        if (m_bClosing) // Check again to protect join() in CUDT::releaseSync()
            return -1;

        HLOGP(qrlog.Debug, "Spawning Socket TSBPD thread");
#if ENABLE_HEAVY_LOGGING
        std::ostringstream tns1, tns2;
        // Take the last 2 ciphers from the socket ID.
        tns1 << setfill('0') << setw(2) << m_SocketID;
        std::string s = tns1.str();
        tns2 << "SRT:TsbPd:@" << s.substr(s.size()-2, 2);
        const string thname = tns2.str();
#else
        const string thname = "SRT:TsbPd";
#endif
        if (!StartThread(m_RcvTsbPdThread, CUDT::tsbpd, this, thname))
            return -1;
    }

    return 0;
}

CUDT::time_point srt::CUDT::getPktTsbPdTime(void*, const CPacket& packet)
{
    return m_pRcvBuffer->getPktTsbPdTime(packet.getMsgTimeStamp());
}

SRT_ATR_UNUSED static const char *const s_rexmitstat_str[] = {"ORIGINAL", "REXMITTED", "RXS-UNKNOWN"};

// [[using locked(m_RcvBufferLock)]]
int srt::CUDT::handleSocketPacketReception(const vector<CUnit*>& incoming, bool& w_new_inserted, time_point& w_next_tsbpd, bool& w_was_sent_in_order, CUDT::loss_seqs_t& w_srt_loss_seqs)
{
    bool excessive SRT_ATR_UNUSED = true; // stays true unless it was successfully added

    w_new_inserted = false;
    const int32_t bufseq = m_pRcvBuffer->getStartSeqNo();

    // Loop over all incoming packets that were filtered out.
    // In case when there is no filter, there's just one packet in 'incoming',
    // the one that came in the input of this function.
    for (vector<CUnit *>::const_iterator unitIt = incoming.begin(); unitIt != incoming.end() && !m_bBroken; ++unitIt)
    {
        CUnit *  u    = *unitIt;
        CPacket &rpkt = u->m_Packet;
        const int pktrexmitflag = m_bPeerRexmitFlag ? (rpkt.getRexmitFlag() ? 1 : 0) : 2;
        const bool retransmitted = pktrexmitflag == 1;

        bool adding_successful = true;

        const int32_t bufidx = CSeqNo::seqoff(bufseq, rpkt.m_iSeqNo);

        IF_HEAVY_LOGGING(const char *exc_type = "EXPECTED");

        // bufidx < 0: the packet is in the past for the buffer
        // seqno <% m_iRcvLastAck : the sequence may be within the buffer,
        // but if so, it is in the acknowledged-but-not-retrieved area.

        // NOTE: if we have a situation when there are any packets in the
        // acknowledged area, but they aren't retrieved, this area DOES NOT
        // contain any losses. So a packet in this area is at best a duplicate.

        // In case when a loss would be abandoned (TLPKTDROP), there must at
        // some point happen to be an empty first cell in the buffer, followed
        // somewhere by a valid packet. If this state is achieved at some point,
        // the acknowledgement sequence should be equal to the beginning of the
        // buffer. Then, when TSBPD decides to drop these initial empty cells,
        // we'll have: (m_iRcvLastAck <% buffer->getStartSeqNo()) - and in this
        // case (bufidx < 0) condition will be satisfied also for this case.
        //
        // The only case when bufidx > 0, but packet seq is <% m_iRcvLastAck
        // is when the packet sequence is within the initial contiguous area,
        // which never contains losses, so discarding this packet does not
        // discard a loss coverage, even if this were past ACK.

        if (bufidx < 0 || CSeqNo::seqcmp(rpkt.m_iSeqNo, m_iRcvLastAck) < 0)
        {
            time_point pts = getPktTsbPdTime(NULL, rpkt);

            enterCS(m_StatsLock);
            const double bltime = (double) CountIIR<uint64_t>(
                    uint64_t(m_stats.traceBelatedTime) * 1000,
                    count_microseconds(steady_clock::now() - pts), 0.2);

            m_stats.traceBelatedTime = bltime / 1000.0;
            m_stats.rcvr.recvdBelated.count(rpkt.getLength());
            leaveCS(m_StatsLock);
            HLOGC(qrlog.Debug,
                    log << CONID() << "RECEIVED: %" << rpkt.m_iSeqNo << " bufidx=" << bufidx << " (BELATED/"
                    << s_rexmitstat_str[pktrexmitflag] << ") with ACK %" << m_iRcvLastAck
                    << " FLAGS: " << rpkt.MessageFlagStr());
            continue;
        }

        if (bufidx >= int(m_pRcvBuffer->capacity()))
        {
            // This is already a sequence discrepancy. Probably there could be found
            // some way to make it continue reception by overriding the sequence and
            // make a kinda TLKPTDROP, but there has been found no reliable way to do this.
            if (m_bTsbPd && m_bTLPktDrop && m_pRcvBuffer->empty())
            {
                // Only in live mode. In File mode this shall not be possible
                // because the sender should stop sending in this situation.
                // In Live mode this means that there is a gap between the
                // lowest sequence in the empty buffer and the incoming sequence
                // that exceeds the buffer size. Receiving data in this situation
                // is no longer possible and this is a point of no return.

                LOGC(qrlog.Error, log << CONID() <<
                        "SEQUENCE DISCREPANCY. BREAKING CONNECTION."
                        " %" << rpkt.m_iSeqNo
                        << " buffer=(%" << bufseq
                        << ":%" << m_iRcvCurrSeqNo                   // -1 = size to last index
                        << "+%" << CSeqNo::incseq(bufseq, int(m_pRcvBuffer->capacity()) - 1)
                        << "), " << (m_pRcvBuffer->capacity() - bufidx + 1)
                        << " past max. Reception no longer possible. REQUESTING TO CLOSE.");

                return -2;
            }
            else
            {
                LOGC(qrlog.Warn, log << CONID() << "No room to store incoming packet seqno " << rpkt.m_iSeqNo
                        << ", insert offset " << bufidx << ". "
                        << m_pRcvBuffer->strFullnessState(m_iRcvLastAck, steady_clock::now())
                    );

                return -1;
            }
        }

        CRcvBuffer::InsertInfo info = m_pRcvBuffer->insert(u);

        // Remember this value in order to CHECK if there's a need
        // to request triggering TSBPD in case when TSBPD is in the
        // state of waiting forever and wants to know if there's any
        // possible time to wake up known earlier than that.

        // Note that in case of the "builtin group reader" (its own
        // buffer), there's no need to do it here because it has also
        // its own TSBPD thread.

        if (info.result == CRcvBuffer::InsertInfo::INSERTED)
        {
            // This may happen multiple times in the loop, so update only if earlier.
            if (w_next_tsbpd == time_point() || w_next_tsbpd > info.first_time)
                w_next_tsbpd = info.first_time;
            w_new_inserted = true;
        }
        const int buffer_add_result = int(info.result);

        if (buffer_add_result < 0)
        {
            // The insert() result is -1 if at the position evaluated from this packet's
            // sequence number there already is a packet.
            // So this packet is "redundant".
            IF_HEAVY_LOGGING(exc_type = "UNACKED");
            adding_successful = false;
        }
        else
        {
            IF_HEAVY_LOGGING(exc_type = "ACCEPTED");
            excessive = false;
            if (u->m_Packet.getMsgCryptoFlags() != EK_NOENC)
            {
                // TODO: reset and restore the timestamp if TSBPD is disabled.
                // Reset retransmission flag (must be excluded from GCM auth tag).
                u->m_Packet.setRexmitFlag(false);
                const EncryptionStatus rc = m_pCryptoControl ? m_pCryptoControl->decrypt((u->m_Packet)) : ENCS_NOTSUP;
                u->m_Packet.setRexmitFlag(retransmitted); // Recover the flag.

                if (rc != ENCS_CLEAR)
                {
                    adding_successful = false;
                    IF_HEAVY_LOGGING(exc_type = "UNDECRYPTED");

                    // If TSBPD is disabled, then SRT either operates in buffer mode, of in message API without a restriction
                    // of a single message packet. In that case just dropping a packet is not enough.
                    // In message mode the whole message has to be dropped.
                    // However, when decryption fails the message number in the packet cannot be trusted.
                    // The packet has to be removed from the RCV buffer based on that pkt sequence number,
                    // and the sequence number itself must go into the RCV loss list.
                    // See issue ##2626.
                    SRT_ASSERT(m_bTsbPd);

                    // Drop the packet from the receiver buffer.
                    // The packet was added to the buffer based on the sequence number, therefore sequence number should be used to drop it from the buffer.
                    // A drawback is that it would prevent a valid packet with the same sequence number, if it happens to arrive later, to end up in the buffer.
                    const int iDropCnt = m_pRcvBuffer->dropMessage(u->m_Packet.getSeqNo(), u->m_Packet.getSeqNo(), SRT_MSGNO_NONE, CRcvBuffer::DROP_EXISTING);

                    const steady_clock::time_point tnow = steady_clock::now();
                    ScopedLock lg(m_StatsLock);
                    m_stats.rcvr.dropped.count(stats::BytesPackets(iDropCnt * rpkt.getLength(), iDropCnt));
                    m_stats.rcvr.undecrypted.count(stats::BytesPackets(rpkt.getLength(), 1));
                    if (frequentLogAllowed(tnow))
                    {
                        LOGC(qrlog.Warn, log << CONID() << "Decryption failed (seqno %" << u->m_Packet.getSeqNo() << "), dropped "
                            << iDropCnt << ". pktRcvUndecryptTotal=" << m_stats.rcvr.undecrypted.total.count() << ".");
                        m_tsLogSlowDown = tnow;
                    }
                }
            }
            else if (m_pCryptoControl && m_pCryptoControl->getCryptoMode() == CSrtConfig::CIPHER_MODE_AES_GCM)
            {
                // Unencrypted packets are not allowed.
                const int iDropCnt = m_pRcvBuffer->dropMessage(u->m_Packet.getSeqNo(), u->m_Packet.getSeqNo(), SRT_MSGNO_NONE, CRcvBuffer::DROP_EXISTING);

                const steady_clock::time_point tnow = steady_clock::now();
                ScopedLock lg(m_StatsLock);
                m_stats.rcvr.dropped.count(stats::BytesPackets(iDropCnt* rpkt.getLength(), iDropCnt));
                m_stats.rcvr.undecrypted.count(stats::BytesPackets(rpkt.getLength(), 1));
                if (frequentLogAllowed(tnow))
                {
                    LOGC(qrlog.Warn, log << CONID() << "Packet not encrypted (seqno %" << u->m_Packet.getSeqNo() << "), dropped "
                        << iDropCnt << ". pktRcvUndecryptTotal=" << m_stats.rcvr.undecrypted.total.count() << ".");
                    m_tsLogSlowDown = tnow;
                }
            }
        }

        if (adding_successful)
        {
            ScopedLock statslock(m_StatsLock);
            m_stats.rcvr.recvdUnique.count(u->m_Packet.getLength());
        }

#if ENABLE_HEAVY_LOGGING
        std::ostringstream expectspec;
        if (excessive)
            expectspec << "EXCESSIVE(" << exc_type << ")";
        else
            expectspec << "ACCEPTED";

        std::ostringstream bufinfo;

        if (m_pRcvBuffer)
        {
            // XXX Fix this when the end of contiguous region detection is added.
            const int ackidx = std::max(0, CSeqNo::seqoff(m_pRcvBuffer->getStartSeqNo(), m_iRcvLastAck));

            bufinfo << " BUF.s=" << m_pRcvBuffer->capacity()
                << " avail=" << (int(m_pRcvBuffer->capacity()) - ackidx)
                << " buffer=(%" << bufseq
                << ":%" << m_iRcvCurrSeqNo                   // -1 = size to last index
                << "+%" << CSeqNo::incseq(bufseq, int(m_pRcvBuffer->capacity()) - 1)
                << ")";
        }

        // Empty buffer info in case of groupwise receiver.
        // There's no way to obtain this information here.

        LOGC(qrlog.Debug, log << CONID() << "RECEIVED: %" << rpkt.m_iSeqNo
                << bufinfo.str()
                << " RSL=" << expectspec.str()
                << " SN=" << s_rexmitstat_str[pktrexmitflag]
                << " FLAGS: "
                << rpkt.MessageFlagStr());
#endif

        // Decryption should have made the crypto flags EK_NOENC.
        // Otherwise it's an error.
        if (adding_successful)
        {
            HLOGC(qrlog.Debug,
                      log << CONID()
                          << "CONTIGUITY CHECK: sequence distance: " << CSeqNo::seqoff(m_iRcvCurrSeqNo, rpkt.m_iSeqNo));

            if (CSeqNo::seqcmp(rpkt.m_iSeqNo, CSeqNo::incseq(m_iRcvCurrSeqNo)) > 0) // Loss detection.
            {
                int32_t seqlo = CSeqNo::incseq(m_iRcvCurrSeqNo);
                int32_t seqhi = CSeqNo::decseq(rpkt.m_iSeqNo);
                w_srt_loss_seqs.push_back(make_pair(seqlo, seqhi));
                HLOGC(qrlog.Debug, log << "pkt/LOSS DETECTED: %" << seqlo << " - %" << seqhi);
            }
        }

        // Update the current largest sequence number that has been received.
        // Or it is a retransmitted packet, remove it from receiver loss list.
        if (CSeqNo::seqcmp(rpkt.m_iSeqNo, m_iRcvCurrSeqNo) > 0)
        {
            m_iRcvCurrSeqNo = rpkt.m_iSeqNo; // Latest possible received
        }
        else
        {
            unlose(rpkt); // was BELATED or RETRANSMITTED
            w_was_sent_in_order &= 0 != pktrexmitflag;
        }
    }

    return 0;
}

int srt::CUDT::processData(CUnit* in_unit)
{
    if (m_bClosing)
        return -1;

    CPacket &packet = in_unit->m_Packet;

    // Just heard from the peer, reset the expiration count.
    m_iEXPCount = 1;
    m_tsLastRspTime.store(steady_clock::now());


    // We are receiving data, start tsbpd thread if TsbPd is enabled
    if (-1 == checkLazySpawnTsbPdThread())
    {
        return -1;
    }

    const int pktrexmitflag = m_bPeerRexmitFlag ? (packet.getRexmitFlag() ? 1 : 0) : 2;
    const bool retransmitted = pktrexmitflag == 1;
#if ENABLE_HEAVY_LOGGING
    string                   rexmit_reason;
#endif

    if (retransmitted)
    {
        // This packet was retransmitted
        enterCS(m_StatsLock);
        m_stats.rcvr.recvdRetrans.count(packet.getLength());
        leaveCS(m_StatsLock);

#if ENABLE_HEAVY_LOGGING
        // Check if packet was retransmitted on request or on ack timeout
        // Search the sequence in the loss record.
        rexmit_reason = " by ";
        ScopedLock lock(m_RcvLossLock);
        if (!m_pRcvLossList->find(packet.m_iSeqNo, packet.m_iSeqNo))
            rexmit_reason += "BLIND";
        else
            rexmit_reason += "NAKREPORT";
#endif
    }

#if ENABLE_HEAVY_LOGGING
   {
       steady_clock::duration tsbpddelay = milliseconds_from(m_iTsbPdDelay_ms); // (value passed to CRcvBuffer::setRcvTsbPdMode)

       // It's easier to remove the latency factor from this value than to add a function
       // that exposes the details basing on which this value is calculated.
       steady_clock::time_point pts = m_pRcvBuffer->getPktTsbPdTime(packet.getMsgTimeStamp());
       steady_clock::time_point ets = pts - tsbpddelay;

       HLOGC(qrlog.Debug, log << CONID() << "processData: RECEIVED DATA: size=" << packet.getLength()
           << " seq=" << packet.getSeqNo()
           // XXX FIX IT. OTS should represent the original sending time, but it's relative.
           //<< " OTS=" << FormatTime(packet.getMsgTimeStamp())
           << " ETS=" << FormatTime(ets)
           << " PTS=" << FormatTime(pts));
   }
#endif

    updateCC(TEV_RECEIVE, EventVariant(&packet));
    ++m_iPktCount;

    const int pktsz = (int) packet.getLength();
    // Update time information
    // XXX Note that this adds the byte size of a packet
    // of which we don't yet know as to whether this has
    // carried out some useful data or some excessive data
    // that will be later discarded.
    // FIXME: before adding this on the rcv time window,
    // make sure that this packet isn't going to be
    // effectively discarded, as repeated retransmission,
    // for example, burdens the link, but doesn't better the speed.
    m_RcvTimeWindow.onPktArrival(pktsz);

    // Probe the packet pair if needed.
    // Conditions and any extra data required for the packet
    // this function will extract and test as needed.

    const bool unordered = CSeqNo::seqcmp(packet.m_iSeqNo, m_iRcvCurrSeqNo) <= 0;

    // Retransmitted and unordered packets do not provide expected measurement.
    // We expect the 16th and 17th packet to be sent regularly,
    // otherwise measurement must be rejected.
    m_RcvTimeWindow.probeArrival(packet, unordered || retransmitted);

    enterCS(m_StatsLock);
    m_stats.rcvr.recvd.count(pktsz);
    leaveCS(m_StatsLock);

    loss_seqs_t                             filter_loss_seqs;
    loss_seqs_t                             srt_loss_seqs;
    vector<CUnit *>                         incoming;
    bool                                    was_sent_in_order          = true;

    // If the peer doesn't understand REXMIT flag, send rexmit request
    // always immediately.
    int initial_loss_ttl = 0;
    if (m_bPeerRexmitFlag)
        initial_loss_ttl = m_iReorderTolerance;

    // Track packet loss in statistics early, because a packet filter (e.g. FEC) might recover it later on,
    // supply the missing packet(s), and the loss will no longer be visible for the code that follows.
    if (packet.getMsgSeq(m_bPeerRexmitFlag) != SRT_MSGNO_CONTROL) // disregard filter-control packets, their seq may mean nothing
    {
        const int diff = CSeqNo::seqoff(m_iRcvCurrPhySeqNo, packet.m_iSeqNo);
        // Difference between these two sequence numbers is expected to be:
        // 0 - duplicated last packet (theory only)
        // 1 - subsequent packet (alright)
        // <0 - belated or recovered packet
        // >1 - jump over a packet loss (loss = seqdiff-1)
        if (diff > 1)
        {
            const int loss = diff - 1; // loss is all that is above diff == 1

            ScopedLock lg(m_StatsLock);
            const uint64_t avgpayloadsz = m_pRcvBuffer->getRcvAvgPayloadSize();
            m_stats.rcvr.lost.count(stats::BytesPackets(loss * avgpayloadsz, (uint32_t) loss));

            HLOGC(qrlog.Debug,
                  log << CONID() << "LOSS STATS: n=" << loss << " SEQ: [" << CSeqNo::incseq(m_iRcvCurrPhySeqNo) << " "
                      << CSeqNo::decseq(packet.m_iSeqNo) << "]");
        }

        if (diff > 0)
        {
            // Record if it was further than latest
            m_iRcvCurrPhySeqNo = packet.m_iSeqNo;
        }
    }

    // [[using locked()]];  // (NOTHING locked)

#if ENABLE_BONDING
    // Switch to RUNNING even if there was a discrepancy, unless
    // it was long way forward.
    // XXX Important: This code is in the dead function defaultPacketArrival
    // but normally it should be called here regardless if the packet was
    // accepted or rejected because if it was belated it may result in a
    // "runaway train" problem as the IDLE links are being updated the base
    // reception sequence pointer stating that this link is not receiving.
    if (m_parent->m_GroupOf)
    {
        ScopedLock protect_group_existence (uglobal().m_GlobControlLock);
        groups::SocketData* gi = m_parent->m_GroupMemberData;

        // This check is needed as after getting the lock the socket
        // could be potentially removed. It is however granted that as long
        // as gi is non-NULL iterator, the group does exist and it does contain
        // this socket as member (that is, 'gi' cannot be a dangling pointer).
        if (gi != NULL)
        {
            if (gi->rcvstate < SRT_GST_RUNNING) // PENDING or IDLE, tho PENDING is unlikely
            {
                HLOGC(qrlog.Debug,
                      log << CONID() << "processData: IN-GROUP rcv state transition " << srt_log_grp_state[gi->rcvstate]
                          << " -> RUNNING.");
                gi->rcvstate = SRT_GST_RUNNING;
            }
            else
            {
                HLOGC(qrlog.Debug,
                      log << CONID() << "processData: IN-GROUP rcv state transition NOT DONE - state:"
                          << srt_log_grp_state[gi->rcvstate]);
            }
        }
    }
#endif

    // NULL time by default
    time_point next_tsbpd_avail;
    bool new_inserted = false;

    if (m_PacketFilter)
    {
        // Stuff this data into the filter
        m_PacketFilter.receive(in_unit, (incoming), (filter_loss_seqs));
        HLOGC(qrlog.Debug,
              log << CONID() << "(FILTER) fed data, received " << incoming.size() << " pkts, " << Printable(filter_loss_seqs)
                  << " loss to report, "
                  << (m_PktFilterRexmitLevel == SRT_ARQ_ALWAYS ? "FIND & REPORT LOSSES YOURSELF"
                                                               : "REPORT ONLY THOSE"));
    }
    else
    {
        // Stuff in just one packet that has come in.
        incoming.push_back(in_unit);
    }

    {
        // Start of offset protected section
        // Prevent TsbPd thread from modifying Ack position while adding data
        // offset from RcvLastAck in RcvBuffer must remain valid between seqoff() and addData()
        UniqueLock recvbuf_acklock(m_RcvBufferLock);
        // Needed for possibly check for needsQuickACK.
        const bool incoming_belated = (CSeqNo::seqcmp(in_unit->m_Packet.m_iSeqNo, m_pRcvBuffer->getStartSeqNo()) < 0);

        const int res = handleSocketPacketReception(incoming,
                (new_inserted),
                (next_tsbpd_avail),
                (was_sent_in_order),
                (srt_loss_seqs));

        if (res == -2)
        {
            // This is a scoped lock with AckLock, but for the moment
            // when processClose() is called this lock must be taken out,
            // otherwise this will cause a deadlock. We don't need this
            // lock anymore, and at 'return' it will be unlocked anyway.
            recvbuf_acklock.unlock();
            processClose();

            return -1;
        }

        if (res == -1)
        {
            return -1;
        }

        if (!srt_loss_seqs.empty())
        {
            ScopedLock lock(m_RcvLossLock);

            HLOGC(qrlog.Debug,
                  log << CONID() << "processData: RECORDING LOSS: " << Printable(srt_loss_seqs)
                      << " tolerance=" << initial_loss_ttl);

            for (loss_seqs_t::iterator i = srt_loss_seqs.begin(); i != srt_loss_seqs.end(); ++i)
            {
                m_pRcvLossList->insert(i->first, i->second);
                if (initial_loss_ttl)
                {
                    // The LOSSREPORT will be sent after initial_loss_ttl.
                    m_FreshLoss.push_back(CRcvFreshLoss(i->first, i->second, initial_loss_ttl));
                }
            }
        }

        // This is moved earlier after introducing filter because it shouldn't
        // be executed in case when the packet was rejected by the receiver buffer.
        // However now the 'excessive' condition may be true also in case when
        // a truly non-excessive packet has been received, just it has been temporarily
        // stored for better times by the filter module. This way 'excessive' is also true,
        // although the old condition that a packet with a newer sequence number has arrived
        // or arrived out of order may still be satisfied.
        if (!incoming_belated && was_sent_in_order)
        {
            // Basing on some special case in the packet, it might be required
            // to enforce sending ACK immediately (earlier than normally after
            // a given period).
            if (m_CongCtl->needsQuickACK(packet))
            {
                m_tsNextACKTime.store(steady_clock::now());
            }
        }

        if (!new_inserted)
        {
            return -1;
        }
    } // End of recvbuf_acklock

    if (m_bClosing)
    {
        // RcvQueue worker thread can call processData while closing (or close while processData)
        // This race condition exists in the UDT design but the protection against TsbPd thread
        // (with AckLock) and decryption enlarged the probability window.
        // Application can crash deep in decrypt stack since crypto context is deleted in close.
        // RcvQueue worker thread will not necessarily be deleted with this connection as it can be
        // used by others (socket multiplexer).
        return -1;
    }

    // 1. This is set to true in case when TSBPD during the last check
    // has seen no packet candidate to ever deliver, hence it needs
    // an update on that. Note that this is also false if TSBPD thread
    // isn't running.
    // 2. If next_tsbpd_avail is set, it means that in the buffer there is
    // a new packet that precedes the previously earliest available packet.
    // This means that if TSBPD was sleeping up to the time of this earliest
    // delivery (after drop), this time we have received a packet to be delivered
    // earlier than that, so we need to notify TSBPD immediately so that it
    // updates this itself, not sleep until the previously set time.

    // The meaning of m_bWakeOnRecv:
    // - m_bWakeOnRecv is set by TSBPD thread and means that it wishes to be woken up
    //   on every received packet. Hence we signal always if a new packet was inserted.
    // - even if TSBPD doesn't wish to be woken up on every reception (because it sleeps
    //   until the play time of the next deliverable packet), it will be woken up when
    //   next_tsbpd_avail is set because it means this time is earlier than the time until
    //   which TSBPD sleeps, so it must be woken up prematurely. It might be more performant
    //   to simply update the sleeping end time of TSBPD, but there's no way to do it, so
    //   we simply wake TSBPD up and count on that it will update its sleeping settings.

    //   XXX Consider: as CUniqueSync locks m_RecvLock, it means that the next instruction
    //   gets run only when TSBPD falls asleep again. Might be a good idea to record the
    //   TSBPD end sleeping time - as an alternative to m_bWakeOnRecv - and after locking
    //   a mutex check this time again and compare it against next_tsbpd_avail; might be
    //   that if this difference is smaller than "dirac" (could be hard to reliably compare
    //   this time, unless it's set from this very value), there's no need to wake the TSBPD
    //   thread because it will wake up on time requirement at the right time anyway.
    if (m_bTsbPd && ((m_bWakeOnRecv && new_inserted) || next_tsbpd_avail != time_point()))
    {
        HLOGC(qrlog.Debug, log << "processData: will SIGNAL TSBPD for socket. WakeOnRecv=" << m_bWakeOnRecv
                << " new_inserted=" << new_inserted << " next_tsbpd_avail=" << FormatTime(next_tsbpd_avail));
        CUniqueSync tsbpd_cc(m_RecvLock, m_RcvTsbPdCond);
        tsbpd_cc.notify_all();
    }

    if (incoming.empty())
    {
        // Treat as excessive. This is when a filter cumulates packets
        // until the loss is rebuilt, or eats up a filter control packet
        return -1;
    }

    if (!srt_loss_seqs.empty())
    {
        const bool report_recorded_loss = !m_PacketFilter || m_PktFilterRexmitLevel == SRT_ARQ_ALWAYS;
        if (!initial_loss_ttl && report_recorded_loss)
        {
            HLOGC(qrlog.Debug, log << CONID() << "WILL REPORT LOSSES (SRT): " << Printable(srt_loss_seqs));
            sendLossReport(srt_loss_seqs);
        }

        // This should not be required with the new receiver buffer because
        // signalling happens on every packet reception, if it has changed the
        // earliest packet position.
        /*
        if (m_bTsbPd)
        {
            HLOGC(qrlog.Debug, log << CONID() << "loss: signaling TSBPD cond");
            CSync::lock_notify_one(m_RcvTsbPdCond, m_RecvLock);
        }
        else
        {
            HLOGC(qrlog.Debug, log << CONID() << "loss: socket is not TSBPD, not signaling");
        }
         */
    }

    // Separately report loss records of those reported by a filter.
    // ALWAYS report whatever has been reported back by a filter. Note that
    // the filter never reports anything when rexmit fallback level is ALWAYS or NEVER.
    // With ALWAYS only those are reported that were recorded here by SRT.
    // With NEVER, nothing is to be reported.
    if (!filter_loss_seqs.empty())
    {
        HLOGC(qrlog.Debug, log << CONID() << "WILL REPORT LOSSES (filter): " << Printable(filter_loss_seqs));
        sendLossReport(filter_loss_seqs);

        // XXX unsure as to whether this should change anything in the TSBPD conditions.
        // Might be that this trigger is not necessary.
        if (m_bTsbPd)
        {
            HLOGC(qrlog.Debug, log << CONID() << "loss: signaling TSBPD cond");
            CSync::lock_notify_one(m_RcvTsbPdCond, m_RecvLock);
        }
    }

    // Now review the list of FreshLoss to see if there's any "old enough" to send UMSG_LOSSREPORT to it.

    // PERFORMANCE CONSIDERATIONS:
    // This list is quite inefficient as a data type and finding the candidate to send UMSG_LOSSREPORT
    // is linear time. On the other hand, there are some special cases that are important for performance:
    // - only the first (plus some following) could have had TTL drown to 0
    // - the only (little likely) possibility that the next-to-first record has TTL=0 is when there was
    //   a loss range split (due to dropFromLossLists() of one sequence)
    // - first found record with TTL>0 means end of "ready to LOSSREPORT" records
    // So:
    // All you have to do is:
    //  - start with first element and continue with next elements, as long as they have TTL=0
    //    If so, send the loss report and remove this element.
    //  - Since the first element that has TTL>0, iterate until the end of container and decrease TTL.
    //
    // This will be efficient becase the loop to increment one field (without any condition check)
    // can be quite well optimized.

    vector<int32_t> lossdata;
    {
        ScopedLock lg(m_RcvLossLock);

        // XXX There was a mysterious crash around m_FreshLoss. When the initial_loss_ttl is 0
        // (that is, "belated loss report" feature is off), don't even touch m_FreshLoss.
        if (initial_loss_ttl && !m_FreshLoss.empty())
        {
            deque<CRcvFreshLoss>::iterator i = m_FreshLoss.begin();

            // Phase 1: take while TTL <= 0.
            // There can be more than one record with the same TTL, if it has happened before
            // that there was an 'unlost' (@c dropFromLossLists) sequence that has split one detected loss
            // into two records.
            for (; i != m_FreshLoss.end() && i->ttl <= 0; ++i)
            {
                HLOGC(qrlog.Debug, log << "Packet seq " << i->seq[0] << "-" << i->seq[1]
                        << " (" << (CSeqNo::seqoff(i->seq[0], i->seq[1]) + 1) << " packets) considered lost - sending LOSSREPORT");
                addLossRecord(lossdata, i->seq[0], i->seq[1]);
            }

            // Remove elements that have been processed and prepared for lossreport.
            if (i != m_FreshLoss.begin())
            {
                m_FreshLoss.erase(m_FreshLoss.begin(), i);
                i = m_FreshLoss.begin();
            }

            if (m_FreshLoss.empty())
            {
                HLOGP(qrlog.Debug, "NO MORE FRESH LOSS RECORDS.");
            }
            else
            {
                HLOGC(qrlog.Debug, log << "STILL " << m_FreshLoss.size() << " FRESH LOSS RECORDS, FIRST: "
                        << i->seq[0] << "-" << i->seq[1]
                        << " (" << (1 + CSeqNo::seqoff(i->seq[0], i->seq[1])) << ") TTL: " << i->ttl);
            }

            // Phase 2: rest of the records should have TTL decreased.
            for (; i != m_FreshLoss.end(); ++i)
                --i->ttl;
        }
    }
    if (!lossdata.empty())
    {
        sendCtrl(UMSG_LOSSREPORT, NULL, &lossdata[0], (int) lossdata.size());
    }

    // was_sent_in_order means either of:
    // - packet was sent in order (first if branch above)
    // - packet was sent as old, but was a retransmitted packet

    if (m_bPeerRexmitFlag && was_sent_in_order)
    {
        ++m_iConsecOrderedDelivery;
        if (m_iConsecOrderedDelivery >= 50)
        {
            m_iConsecOrderedDelivery = 0;
            if (m_iReorderTolerance > 0)
            {
                m_iReorderTolerance--;
                enterCS(m_StatsLock);
                m_stats.traceReorderDistance--;
                leaveCS(m_StatsLock);
                HLOGC(qrlog.Debug, log << "ORDERED DELIVERY of 50 packets in a row - decreasing tolerance to "
                        << m_iReorderTolerance);
            }
        }
    }

    return 0;
}

#if ENABLE_BONDING

// NOTE: this is updated from the value of m_iRcvLastAck,
// which might be past the buffer and potentially cause setting
// the value to the last received and re-requiring retransmission.
// Worst case is that there could be a few packets to tear the transmission
// even more (as there will be likely no time to recover them), but
// if the transmission was already torn in the previously active link
// this shouldn't be a problem that these packets won't be recovered
// after activating the second link, although will be retried this way.
void srt::CUDT::updateIdleLinkFrom(CUDT* source)
{
    int bufseq;
    {
        ScopedLock lg (m_RcvBufferLock);
        bufseq = source->m_pRcvBuffer->getStartSeqNo();
    }
    ScopedLock lg (m_RecvLock);

    if (!m_pRcvBuffer->empty())
    {
        HLOGC(grlog.Debug, log << "grp: NOT updating rcv-seq in @" << m_SocketID << ": receiver buffer not empty");
        return;
    }

    int32_t new_last_rcv = source->m_iRcvLastAck;

    if (CSeqNo::seqcmp(new_last_rcv, bufseq) < 0)
    {
        // Emergency check whether the last ACK was behind the
        // buffer. This may happen when TSBPD dropped empty cells.
        // This may cause that the newly activated link may derive
        // these empty cells which will never be recovered.
        new_last_rcv = bufseq;
    }

    // if (new_last_rcv <=% m_iRcvCurrSeqNo)
    if (CSeqNo::seqcmp(new_last_rcv, m_iRcvCurrSeqNo) <= 0)
    {
        // Reject the change because that would shift the reception pointer backwards.
        HLOGC(grlog.Debug, log << "grp: NOT updating rcv-seq in @" << m_SocketID
                << ": backward setting rejected: %" << m_iRcvCurrSeqNo
                << " -> %" << new_last_rcv);
        return;
    }

    HLOGC(grlog.Debug, log << "grp: updating rcv-seq in @" << m_SocketID
            << " from @" << source->m_SocketID << ": %" << new_last_rcv);
    setInitialRcvSeq(new_last_rcv);
}

#endif

/// This function is called when a packet has arrived, which was behind the current
/// received sequence - that is, belated or retransmitted. Try to remove the packet
/// from both loss records: the general loss record and the fresh loss record.
///
/// Additionally, check - if supported by the peer - whether the "latecoming" packet
/// has been sent due to retransmission or due to reordering, by checking the rexmit
/// support flag and rexmit flag itself. If this packet was surely ORIGINALLY SENT
/// it means that the current network connection suffers of packet reordering. This
/// way try to introduce a dynamic tolerance by calculating the difference between
/// the current packet reception sequence and this packet's sequence. This value
/// will be set to the tolerance value, which means that later packet retransmission
/// will not be required immediately, but only after receiving N next packets that
/// do not include the lacking packet.
/// The tolerance is not increased infinitely - it's bordered by iMaxReorderTolerance.
/// This value can be set in options - SRT_LOSSMAXTTL.
void srt::CUDT::unlose(const CPacket &packet)
{
    ScopedLock lg(m_RcvLossLock);
    int32_t sequence = packet.m_iSeqNo;
    m_pRcvLossList->remove(sequence);

    // Rest of this code concerns only the "belated lossreport" feature.

    bool has_increased_tolerance = false;
    bool was_reordered           = false;

    if (m_bPeerRexmitFlag)
    {
        // If the peer understands the REXMIT flag, it means that the REXMIT flag is contained
        // in the PH_MSGNO field.

        // The packet is considered coming originally (just possibly out of order), if REXMIT
        // flag is NOT set.
        was_reordered = !packet.getRexmitFlag();
        if (was_reordered)
        {
            HLOGC(qrlog.Debug, log << "received out-of-band packet %" << sequence);

            const int seqdiff = abs(CSeqNo::seqcmp(m_iRcvCurrSeqNo, packet.m_iSeqNo));
            enterCS(m_StatsLock);
            m_stats.traceReorderDistance = max(seqdiff, m_stats.traceReorderDistance);
            leaveCS(m_StatsLock);
            if (seqdiff > m_iReorderTolerance)
            {
                const int new_tolerance = min(seqdiff, m_config.iMaxReorderTolerance);
                HLOGC(qrlog.Debug, log << "Belated by " << seqdiff << " seqs - Reorder tolerance "
                        << (new_tolerance == m_iReorderTolerance ? "REMAINS with " : "increased to ") << new_tolerance);
                m_iReorderTolerance = new_tolerance;
                has_increased_tolerance =
                    true; // Yes, even if reorder tolerance is already at maximum - this prevents decreasing tolerance.
            }
        }
        else
        {
            HLOGC(qrlog.Debug, log << CONID() << "received reXmitted packet seq=" << sequence);
        }
    }
    else
    {
        HLOGC(qrlog.Debug, log << "received reXmitted or belated packet seq " << sequence << " (distinction not supported by peer)");
    }

    // Don't do anything if "belated loss report" feature is not used.
    // In that case the FreshLoss list isn't being filled in at all, the
    // loss report is sent directly.
    // Note that this condition blocks two things being done in this function:
    // - remove given sequence from the fresh loss record
    //   (in this case it's empty anyway)
    // - decrease current reorder tolerance based on whether packets come in order
    //   (current reorder tolerance is 0 anyway)
    if (m_bPeerRexmitFlag == 0 || m_iReorderTolerance == 0)
        return;

    int had_ttl = 0;
    if (CRcvFreshLoss::removeOne((m_FreshLoss), sequence, (&had_ttl)))
    {
        HLOGC(qrlog.Debug, log << "sequence " << sequence << " removed from belated lossreport record");
    }

    if (was_reordered)
    {
        m_iConsecOrderedDelivery = 0;
        if (has_increased_tolerance)
        {
            m_iConsecEarlyDelivery = 0; // reset counter
        }
        else if (had_ttl > 2)
        {
            ++m_iConsecEarlyDelivery; // otherwise, and if it arrived quite earlier, increase counter
            HLOGC(qrlog.Debug, log << "... arrived at TTL " << had_ttl << " case " << m_iConsecEarlyDelivery);

            // After 10 consecutive
            if (m_iConsecEarlyDelivery >= 10)
            {
                m_iConsecEarlyDelivery = 0;
                if (m_iReorderTolerance > 0)
                {
                    m_iReorderTolerance--;
                    enterCS(m_StatsLock);
                    m_stats.traceReorderDistance--;
                    leaveCS(m_StatsLock);
                    HLOGC(qrlog.Debug, log << "... reached " << m_iConsecEarlyDelivery
                            << " times - decreasing tolerance to " << m_iReorderTolerance);
                }
            }
        }
        // If hasn't increased tolerance, but the packet appeared at TTL less than 2, do nothing.
    }
}

void srt::CUDT::dropFromLossLists(int32_t from, int32_t to)
{
    ScopedLock lg(m_RcvLossLock);

    IF_HEAVY_LOGGING(bool autodetected = false);
    int32_t begin SRT_ATR_UNUSED;
    if (from == SRT_SEQNO_NONE)
    {
        begin = m_pRcvLossList->removeUpTo(to);
        IF_HEAVY_LOGGING(autodetected = true);
    }
    else
    {
        begin = from;
        m_pRcvLossList->remove(from, to);
    }

#if ENABLE_HEAVY_LOGGING
    ostringstream range;
    if (begin == SRT_SEQNO_NONE)
    {
        range << "no";
    }
    else
    {
        int off = CSeqNo::seqoff(begin, to);
        if (off < 0)
        {
            range << "WEIRD NUMBER OF";
        }
        else
        {
            range << (off + 1);
        }
    }

    static const char* const beginwhere[2] = {"explicit", "detected"};

    const char* const reqtype = (from == SRT_SEQNO_NONE) ? "TLPKTDROP" : "DROPREQ";

    HLOGC(qrlog.Debug, log << CONID() << "DROP PER " << reqtype << " %" << begin
            << "[" << beginwhere[1*autodetected] << "]-" << to << " ("
            << range.str() << " packets)");
#endif

    if (m_bPeerRexmitFlag == 0 || m_iReorderTolerance == 0)
        return;

    // All code below concerns only "belated lossreport" feature.

    // It's highly unlikely that this is waiting to send a belated UMSG_LOSSREPORT,
    // so treat it rather as a sanity check.

    // It's enough to check if the first element of the list starts with a sequence older than 'to'.
    // If not, just do nothing.

    size_t delete_index = 0;
    for (size_t i = 0; i < m_FreshLoss.size(); ++i)
    {
        CRcvFreshLoss::Emod result = m_FreshLoss[i].revoke(from, to);
        switch (result)
        {
        case CRcvFreshLoss::DELETE:
            delete_index = i + 1; // PAST THE END
            continue;             // There may be further ranges that are included in this one, so check on.

        case CRcvFreshLoss::NONE:
        case CRcvFreshLoss::STRIPPED:
            break; // THIS BREAKS ONLY 'switch', not 'for'!

        case CRcvFreshLoss::SPLIT:; // This function never returns it. It's only a compiler shut-up.
        }

        break; // Now this breaks also FOR.
    }

    m_FreshLoss.erase(m_FreshLoss.begin(),
                      m_FreshLoss.begin() + delete_index); // with delete_index == 0 will do nothing
}

// This function, as the name states, should bake a new cookie.
int32_t srt::CUDT::bake(const sockaddr_any& addr, int32_t current_cookie, int correction)
{
    static unsigned int distractor = 0;
    unsigned int        rollover   = distractor + 10;

    for (;;)
    {
        // SYN cookie
        char clienthost[NI_MAXHOST];
        char clientport[NI_MAXSERV];
        getnameinfo(addr.get(),
                    addr.size(),
                    clienthost,
                    sizeof(clienthost),
                    clientport,
                    sizeof(clientport),
                    NI_NUMERICHOST | NI_NUMERICSERV);
        int64_t timestamp = (count_microseconds(steady_clock::now() - m_stats.tsStartTime) / 60000000) + distractor +
                            correction; // secret changes every one minute
        stringstream cookiestr;
        cookiestr << clienthost << ":" << clientport << ":" << timestamp;
        union {
            unsigned char cookie[16];
            int32_t       cookie_val;
        };
        CMD5::compute(cookiestr.str().c_str(), cookie);

        if (cookie_val != current_cookie)
            return cookie_val;

        ++distractor;

        // This is just to make the loop formally breakable,
        // but this is virtually impossible to happen.
        if (distractor == rollover)
            return cookie_val;
    }
}

// XXX This is quite a mystery, why this function has a return value
// and what the purpose for it was. There's just one call of this
// function in the whole code and in that call the return value is
// ignored. Actually this call happens in the CRcvQueue::worker thread,
// where it makes a response for incoming UDP packet that might be
// a connection request. Should any error occur in this process, there
// is no way to "report error" that happened here. Basing on that
// these values in original UDT code were quite like the values
// for m_iReqType, they have been changed to URQ_* symbols, which
// may mean that the intent for the return value was to send this
// value back as a control packet back to the connector.
//
// This function is run when the CRcvQueue object is reading packets
// from the multiplexer (@c CRcvQueue::worker_RetrieveUnit) and the
// target socket ID is 0.
//
// XXX Make this function return EConnectStatus enum type (extend if needed),
// and this will be directly passed to the caller.

// [[using locked(m_pRcvQueue->m_LSLock)]];
int srt::CUDT::processConnectRequest(const sockaddr_any& addr, CPacket& packet)
{
    // XXX ASSUMPTIONS:
    // [[using assert(packet.m_iID == 0)]]

    HLOGC(cnlog.Debug, log << CONID() << "processConnectRequest: received a connection request");

    if (m_bClosing)
    {
        m_RejectReason = SRT_REJ_CLOSE;
        HLOGC(cnlog.Debug, log << CONID() << "processConnectRequest: ... NOT. Rejecting because closing.");
        return m_RejectReason;
    }

    /*
     * Closing a listening socket only set bBroken
     * If a connect packet is received while closing it gets through
     * processing and crashes later.
     */
    if (m_bBroken)
    {
        m_RejectReason = SRT_REJ_CLOSE;
        HLOGC(cnlog.Debug, log << CONID() << "processConnectRequest: ... NOT. Rejecting because broken.");
        return m_RejectReason;
    }
    // When CHandShake::m_iContentSize is used in log, the file fails to link!
    size_t exp_len = CHandShake::m_iContentSize;

    // NOTE!!! Old version of SRT code checks if the size of the HS packet
    // is EQUAL to the above CHandShake::m_iContentSize.

    // Changed to < exp_len because we actually need that the packet
    // be at least of a size for handshake, although it may contain
    // more data, depending on what's inside.
    if (packet.getLength() < exp_len)
    {
        m_RejectReason = SRT_REJ_ROGUE;
        HLOGC(cnlog.Debug,
              log << CONID() << "processConnectRequest: ... NOT. Wrong size: " << packet.getLength()
                  << " (expected: " << exp_len << ")");
        return m_RejectReason;
    }

    // Dunno why the original UDT4 code only MUCH LATER was checking if the packet was UMSG_HANDSHAKE.
    // It doesn't seem to make sense to deserialize it into the handshake structure if we are not
    // sure that the packet contains the handshake at all!
    if (!packet.isControl(UMSG_HANDSHAKE))
    {
        m_RejectReason = SRT_REJ_ROGUE;
        LOGC(cnlog.Error,
             log << CONID() << "processConnectRequest: the packet received as handshake is not a handshake message");
        return m_RejectReason;
    }

    CHandShake hs;
    hs.load_from(packet.m_pcData, packet.getLength());

    // XXX MOST LIKELY this hs should be now copied into m_ConnRes field, which holds
    // the handshake structure sent from the peer (no matter the role or mode).
    // This should simplify the createSrtHandshake() function which can this time
    // simply write the crafted handshake structure into m_ConnReq, which needs no
    // participation of the local handshake and passing it as a parameter through
    // newConnection() -> acceptAndRespond() -> createSrtHandshake(). This is also
    // required as a source of the peer's information used in processing in other
    // structures.

    int32_t cookie_val = bake(addr);

    HLOGC(cnlog.Debug, log << CONID() << "processConnectRequest: new cookie: " << hex << cookie_val);

    // Remember the incoming destination address here and use it as a source
    // address when responding. It's not possible to record this address yet
    // because this happens still in the frames of the listener socket. Only
    // when processing switches to the newly spawned accepted socket can the
    // address be recorded in its m_SourceAddr field.
    sockaddr_any use_source_addr = packet.udpDestAddr();

    // REQUEST:INDUCTION.
    // Set a cookie, a target ID, and send back the same as
    // RESPONSE:INDUCTION.
    if (hs.m_iReqType == URQ_INDUCTION)
    {
        HLOGC(cnlog.Debug,
              log << CONID() << "processConnectRequest: received type=induction, sending back with cookie+socket");

        // XXX That looks weird - the calculated md5 sum out of the given host/port/timestamp
        // is 16 bytes long, but CHandShake::m_iCookie has 4 bytes. This then effectively copies
        // only the first 4 bytes. Moreover, it's dangerous on some platforms because the char
        // array need not be aligned to int32_t - changed to union in a hope that using int32_t
        // inside a union will enforce whole union to be aligned to int32_t.
        hs.m_iCookie = cookie_val;
        packet.m_iID = hs.m_iID;

        // Ok, now's the time. The listener sets here the version 5 handshake,
        // even though the request was 4. This is because the old client would
        // simply return THE SAME version, not even looking into it, giving the
        // listener false impression as if it supported version 5.
        //
        // If the caller was really HSv4, it will simply ignore the version 5 in INDUCTION;
        // it will respond with CONCLUSION, but with its own set version, which is version 4.
        //
        // If the caller was really HSv5, it will RECOGNIZE this version 5 in INDUCTION, so
        // it will respond with version 5 when sending CONCLUSION.

        hs.m_iVersion = HS_VERSION_SRT1;

        // Additionally, set this field to a MAGIC value. This field isn't used during INDUCTION
        // by HSv4 client, HSv5 client can use it to additionally verify that this is a HSv5 listener.
        // In this field we also advertise the PBKEYLEN value. When 0, it's considered not advertised.
        hs.m_iType = SrtHSRequest::wrapFlags(true /*put SRT_MAGIC_CODE in HSFLAGS*/, m_config.iSndCryptoKeyLen);
        bool whether SRT_ATR_UNUSED = m_config.iSndCryptoKeyLen != 0;
        HLOGC(cnlog.Debug,
              log << CONID() << "processConnectRequest: " << (whether ? "" : "NOT ")
                  << " Advertising PBKEYLEN - value = " << m_config.iSndCryptoKeyLen);

        size_t size = packet.getLength();
        hs.store_to((packet.m_pcData), (size));
        setPacketTS(packet, steady_clock::now());

        // Display the HS before sending it to peer
        HLOGC(cnlog.Debug, log << CONID() << "processConnectRequest: SENDING HS (i): " << hs.show());

        m_pSndQueue->sendto(addr, packet, use_source_addr);
        return SRT_REJ_UNKNOWN; // EXCEPTION: this is a "no-error" code.
    }

    // Otherwise this should be REQUEST:CONCLUSION.
    // Should then come with the correct cookie that was
    // set in the above INDUCTION, in the HS_VERSION_SRT1
    // should also contain extra data.

    if (!hs.valid())
    {
        LOGC(cnlog.Error, log << CONID() << "processConnectRequest: ROGUE HS RECEIVED. Rejecting");
        m_RejectReason = SRT_REJ_ROGUE;
        return SRT_REJ_ROGUE;
    }

    HLOGC(cnlog.Debug,
          log << CONID() << "processConnectRequest: received type=" << RequestTypeStr(hs.m_iReqType)
              << " - checking cookie...");
    if (hs.m_iCookie != cookie_val)
    {
        cookie_val = bake(addr, cookie_val, -1); // SHOULD generate an earlier, distracted cookie

        if (hs.m_iCookie != cookie_val)
        {
            m_RejectReason = SRT_REJ_RDVCOOKIE;
            HLOGC(cnlog.Debug, log << CONID() << "processConnectRequest: ...wrong cookie " << hex << cookie_val << ". Ignoring.");
            return m_RejectReason;
        }

        HLOGC(cnlog.Debug, log << CONID() << "processConnectRequest: ... correct (FIXED) cookie. Proceeding.");
    }
    else
    {
        HLOGC(cnlog.Debug, log << CONID() << "processConnectRequest: ... correct (ORIGINAL) cookie. Proceeding.");
    }

    int32_t id = hs.m_iID;

    // HANDSHAKE: The old client sees the version that does not match HS_VERSION_UDT4 (5).
    // In this case it will respond with URQ_ERROR_REJECT. Rest of the data are the same
    // as in the handshake request. When this message is received, the connector side should
    // switch itself to the version number HS_VERSION_UDT4 and continue the old way (that is,
    // continue sending URQ_INDUCTION, but this time with HS_VERSION_UDT4).

    bool accepted_hs = true;

    if (hs.m_iVersion == HS_VERSION_SRT1)
    {
        // No further check required.
        // The m_iType contains handshake extension flags.
    }
    else if (hs.m_iVersion == HS_VERSION_UDT4)
    {
        // In UDT, and so in older SRT version, the hs.m_iType field should contain
        // the socket type, although SRT only allowed this field to be UDT_DGRAM.
        // Older SRT version contained that value in a field, but now that this can
        // only contain UDT_DGRAM the field itself has been abandoned.
        // For the sake of any old client that reports version 4 handshake, interpret
        // this hs.m_iType field as a socket type and check if it's UDT_DGRAM.

        // Note that in HSv5 hs.m_iType contains extension flags.
        if (hs.m_iType != UDT_DGRAM)
        {
            m_RejectReason = SRT_REJ_ROGUE;
            accepted_hs    = false;
        }
    }
    else
    {
        // Unsupported version
        // (NOTE: This includes "version=0" which is a rejection flag).
        m_RejectReason = SRT_REJ_VERSION;
        accepted_hs    = false;
    }

    if (!accepted_hs)
    {
        HLOGC(cnlog.Debug,
              log << CONID() << "processConnectRequest: version/type mismatch. Sending REJECT code:" << m_RejectReason
                  << " MSG: " << srt_rejectreason_str(m_RejectReason));
        // mismatch, reject the request
        hs.m_iReqType = URQFailure(m_RejectReason);
        size_t size   = CHandShake::m_iContentSize;
        hs.store_to((packet.m_pcData), (size));
        packet.m_iID        = id;
        setPacketTS(packet, steady_clock::now());
        HLOGC(cnlog.Debug, log << CONID() << "processConnectRequest: SENDING HS (e): " << hs.show());
        m_pSndQueue->sendto(addr, packet, use_source_addr);
    }
    else
    {
        // IMPORTANT!!!
        // If the newConnection() detects there is already a socket connection associated with the remote peer,
        // it returns the socket via `acpu`, and the `result` returned is 0.
        // Else if a new connection is successfully created, the conclusion handshake response
        // is sent by the function itself (it calls the acceptAndRespond(..)), the `acpu` remains null, the `result` is 1.
        int error  = SRT_REJ_UNKNOWN;
        CUDT* acpu = NULL;
        int result = uglobal().newConnection(m_SocketID, addr, packet, (hs), (error), (acpu));

        // This is listener - m_RejectReason need not be set
        // because listener has no functionality of giving the app
        // insight into rejected callers.

        // --->
        //        (global.) CUDTUnited::updateListenerMux
        //        (new Socket.) CUDT::acceptAndRespond
        if (result == -1)
        {
            hs.m_iReqType = URQFailure(error);
            LOGC(cnlog.Warn, log << "processConnectRequest: rsp(REJECT): " << hs.m_iReqType << " - " << srt_rejectreason_str(error));
        }

        // The `acpu` not NULL means connection exists, the `result` should be 0. It is not checked here though.
        // The `newConnection(..)` only sends response for newly created connection.
        // The connection already exists (no new connection has been created, no response sent).
        // Send the conclusion response manually here in case the peer has missed the first one.
        // The value  `result` here should be 0.
        if (acpu)
        {
            // This is an existing connection, so the handshake is only needed
            // because of the rule that every handshake request must be covered
            // by the handshake response. It wouldn't be good to call interpretSrtHandshake
            // here because the data from the handshake have been already interpreted
            // and recorded. We just need to craft a response.
            HLOGC(cnlog.Debug,
                  log << CONID() << "processConnectRequest: sending REPEATED handshake response req="
                      << RequestTypeStr(hs.m_iReqType));

            // Rewrite already updated previously data in acceptAndRespond
            acpu->rewriteHandshakeData(acpu->m_PeerAddr, (hs));

            uint32_t kmdata[SRTDATA_MAXSIZE];
            size_t   kmdatasize = SRTDATA_MAXSIZE;
            EConnectStatus conn = CONN_ACCEPT;

            if (hs.m_iVersion >= HS_VERSION_SRT1)
            {
                // Always attach extension.
                hs.m_extension = true;
                conn = acpu->craftKmResponse((kmdata), (kmdatasize));
            }
            else
            {
                kmdatasize = 0;
            }

            if (conn != CONN_ACCEPT)
                return conn;

            packet.setLength(m_iMaxSRTPayloadSize);
            if (!acpu->createSrtHandshake(SRT_CMD_HSRSP, SRT_CMD_KMRSP,
                        kmdata, kmdatasize,
                        (packet), (hs)))
            {
                HLOGC(cnlog.Debug,
                      log << CONID() << "processConnectRequest: rejecting due to problems in createSrtHandshake.");
                result        = -1; // enforce fallthrough for the below condition!
                hs.m_iReqType = URQFailure(m_RejectReason == SRT_REJ_UNKNOWN ? int(SRT_REJ_IPE) : m_RejectReason.load());
            }
            else
            {
                // Send the crafted handshake
                HLOGC(cnlog.Debug, log << CONID() << "processConnectRequest: SENDING (repeated) HS (a): " << hs.show());
                acpu->addressAndSend((packet));
            }
        }

        if (result == 1)
        {
            // BUG! There is no need to update write-readiness on the listener socket once new connection is accepted.
            // Only read-readiness has to be updated, but it is done so in the newConnection(..) function.
            // See PR #1831 and issue #1667.
            HLOGC(cnlog.Debug,
                  log << CONID() << "processConnectRequest: accepted connection, updating epoll to write-ready");

            // New connection has been accepted or an existing one has been found. Update epoll write-readiness.
            // a new connection has been created, enable epoll for write
            // Note: not using SRT_EPOLL_CONNECT symbol because this is a procedure
            // executed for the accepted socket.
            uglobal().m_EPoll.update_events(m_SocketID, m_sPollID, SRT_EPOLL_OUT, true);
        }
        else if (result == -1)
        {
            // The new connection failed
            // or the connection already existed, but manually sending the HS response above has failed.
            // HSv4: Send the SHUTDOWN message to the peer (see PR #2010) in order to disallow the peer to connect.
            //       The HSv4 clients do not interpret the error handshake response correctly.
            // HSv5: Send a handshake with an error code (hs.m_iReqType set earlier) to the peer.
            if (hs.m_iVersion < HS_VERSION_SRT1)
            {
                HLOGC(cnlog.Debug, log << CONID() << "processConnectRequest: HSv4 caller, sending SHUTDOWN after rejection with "
                        << RequestTypeStr(hs.m_iReqType));
                CPacket rsp;
                setPacketTS((rsp), steady_clock::now());
                rsp.pack(UMSG_SHUTDOWN);
                rsp.m_iID = m_PeerID;
                m_pSndQueue->sendto(addr, rsp, use_source_addr);
            }
            else
            {
                HLOGC(cnlog.Debug,
                        log << CONID() << "processConnectRequest: sending ABNORMAL handshake info req="
                        << RequestTypeStr(hs.m_iReqType));
                size_t size = CHandShake::m_iContentSize;
                hs.store_to((packet.m_pcData), (size));
                packet.setLength(size);
                packet.m_iID = id;
                setPacketTS(packet, steady_clock::now());
                HLOGC(cnlog.Debug, log << CONID() << "processConnectRequest: SENDING HS (a): " << hs.show());
                m_pSndQueue->sendto(addr, packet, use_source_addr);
            }
        }
    }
    LOGC(cnlog.Note, log << CONID() << "listen ret: " << hs.m_iReqType << " - " << RequestTypeStr(hs.m_iReqType));

    return RejectReasonForURQ(hs.m_iReqType);
}

void srt::CUDT::addLossRecord(std::vector<int32_t> &lr, int32_t lo, int32_t hi)
{
    if (lo == hi)
        lr.push_back(lo);
    else
    {
        lr.push_back(lo | LOSSDATA_SEQNO_RANGE_FIRST);
        lr.push_back(hi);
    }
}

int srt::CUDT::checkACKTimer(const steady_clock::time_point &currtime)
{
    int because_decision = BECAUSE_NO_REASON;
    if (currtime > m_tsNextACKTime.load()  // ACK time has come
                                  // OR the number of sent packets since last ACK has reached
                                  // the congctl-defined value of ACK Interval
                                  // (note that none of the builtin congctls defines ACK Interval)
        || (m_CongCtl->ACKMaxPackets() > 0 && m_iPktCount >= m_CongCtl->ACKMaxPackets()))
    {
        // ACK timer expired or ACK interval is reached
        sendCtrl(UMSG_ACK);

        const steady_clock::duration ack_interval = m_CongCtl->ACKTimeout_us() > 0
            ? microseconds_from(m_CongCtl->ACKTimeout_us())
            : m_tdACKInterval;
        m_tsNextACKTime.store(currtime + ack_interval);

        m_iPktCount      = 0;
        m_iLightACKCount = 1;
        because_decision = BECAUSE_ACK;
    }

    // Or the transfer rate is so high that the number of packets
    // have reached the value of SelfClockInterval * LightACKCount before
    // the time has come according to m_tsNextACKTime. In this case a "lite ACK"
    // is sent, which doesn't contain statistical data and nothing more
    // than just the ACK number. The "fat ACK" packets will be still sent
    // normally according to the timely rules.
    else if (m_iPktCount >= SELF_CLOCK_INTERVAL * m_iLightACKCount)
    {
        // send a "light" ACK
        sendCtrl(UMSG_ACK, NULL, NULL, SEND_LITE_ACK);
        ++m_iLightACKCount;
        because_decision = BECAUSE_LITEACK;
    }

    return because_decision;
}

int srt::CUDT::checkNAKTimer(const steady_clock::time_point& currtime)
{
    // XXX The problem with working NAKREPORT with SRT_ARQ_ONREQ
    // is not that it would be inappropriate, but because it's not
    // implemented. The reason for it is that the structure of the
    // loss list container (m_pRcvLossList) is such that it is expected
    // that the loss records are ordered by sequence numbers (so
    // that two ranges sticking together are merged in place).
    // Unfortunately in case of SRT_ARQ_ONREQ losses must be recorded
    // as before, but they should not be reported, until confirmed
    // by the filter. By this reason they appear often out of order
    // and for adding them properly the loss list container wasn't
    // prepared. This then requires some more effort to implement.
    if (!m_config.bRcvNakReport || m_PktFilterRexmitLevel != SRT_ARQ_ALWAYS)
        return BECAUSE_NO_REASON;

    /*
     * m_config.bRcvNakReport enables NAK reports for SRT.
     * Retransmission based on timeout is bandwidth consuming,
     * not knowing what to retransmit when the only NAK sent by receiver is lost,
     * all packets past last ACK are retransmitted (rexmitMethod() == SRM_FASTREXMIT).
     */
    enterCS(m_RcvLossLock);
    const int loss_len = m_pRcvLossList->getLossLength();
    leaveCS(m_RcvLossLock);

    SRT_ASSERT(loss_len >= 0);
    int debug_decision = BECAUSE_NO_REASON;

    if (loss_len > 0)
    {
        if (currtime <= m_tsNextNAKTime.load())
            return BECAUSE_NO_REASON; // wait for next NAK time

        sendCtrl(UMSG_LOSSREPORT);
        debug_decision = BECAUSE_NAKREPORT;
    }

    m_tsNextNAKTime.store(currtime + m_tdNAKInterval);
    return debug_decision;
}

bool srt::CUDT::checkExpTimer(const steady_clock::time_point& currtime, int check_reason SRT_ATR_UNUSED)
{
    // VERY HEAVY LOGGING
#if ENABLE_HEAVY_LOGGING & 1
    static const char* const decisions [] = {
        "ACK",
        "LITE-ACK",
        "NAKREPORT"
    };

    string decision = "NOTHING";
    if (check_reason)
    {
        ostringstream decd;
        decision = "";
        for (int i = 0; i < LAST_BECAUSE_BIT; ++i)
        {
            int flag = 1 << i;
            if (check_reason & flag)
                decd << decisions[i] << " ";
        }
        decision = decd.str();
    }
    HLOGC(xtlog.Debug, log << CONID() << "checkTimer: ACTIVITIES PERFORMED: " << decision);
#endif

    // In UDT the m_bUserDefinedRTO and m_iRTO were in CCC class.
    // There's nothing in the original code that alters these values.

    steady_clock::time_point next_exp_time;
    if (m_CongCtl->RTO())
    {
        next_exp_time = m_tsLastRspTime.load() + microseconds_from(m_CongCtl->RTO());
    }
    else
    {
        steady_clock::duration exp_timeout =
            microseconds_from(m_iEXPCount * (m_iSRTT + 4 * m_iRTTVar) + COMM_SYN_INTERVAL_US);
        if (exp_timeout < (m_iEXPCount * m_tdMinExpInterval))
            exp_timeout = m_iEXPCount * m_tdMinExpInterval;
        next_exp_time = m_tsLastRspTime.load() + exp_timeout;
    }

    if (currtime <= next_exp_time && !m_bBreakAsUnstable)
        return false;

    // ms -> us
    const int PEER_IDLE_TMO_US = m_config.iPeerIdleTimeout_ms * 1000;
    // Haven't received any information from the peer, is it dead?!
    // timeout: at least 16 expirations and must be greater than 5 seconds
    time_point last_rsp_time = m_tsLastRspTime.load();
    if (m_bBreakAsUnstable || ((m_iEXPCount > COMM_RESPONSE_MAX_EXP) &&
        (currtime - last_rsp_time > microseconds_from(PEER_IDLE_TMO_US))))
    {
        //
        // Connection is broken.
        // UDT does not signal any information about this instead of to stop quietly.
        // Application will detect this when it calls any UDT methods next time.
        //
        HLOGC(xtlog.Debug,
              log << CONID() << "CONNECTION EXPIRED after " << count_milliseconds(currtime - last_rsp_time) << "ms");
        m_bClosing       = true;
        m_bBroken        = true;
        m_iBrokenCounter = 30;

        // update snd U list to remove this socket
        m_pSndQueue->m_pSndUList->update(this, CSndUList::DO_RESCHEDULE);

        updateBrokenConnection();
        completeBrokenConnectionDependencies(SRT_ECONNLOST); // LOCKS!

        return true;
    }

    HLOGC(xtlog.Debug,
          log << CONID() << "EXP TIMER: count=" << m_iEXPCount << "/" << (+COMM_RESPONSE_MAX_EXP)
              << " elapsed=" << (count_microseconds(currtime - last_rsp_time)) << "/" << (+PEER_IDLE_TMO_US) << "us");

    ++m_iEXPCount;

    /*
     * (keepalive fix)
     * duB:
     * It seems there is confusion of the direction of the Response here.
     * lastRspTime is supposed to be when receiving (data/ctrl) from peer
     * as shown in processCtrl and processData,
     * Here we set because we sent something?
     *
     * Disabling this code that prevent quick reconnection when peer disappear
     */
    // Reset last response time since we've just sent a heart-beat.
    // (fixed) m_tsLastRspTime = currtime_tk;

    return false;
}

void srt::CUDT::checkRexmitTimer(const steady_clock::time_point& currtime)
{
    // Check if HSv4 should be retransmitted, and if KM_REQ should be resent if the side is INITIATOR.
    checkSndTimers();

    // There are two algorithms of blind packet retransmission: LATEREXMIT and FASTREXMIT.
    //
    // LATEREXMIT is only used with FileCC.
    // The RTO is triggered when some time has passed since the last ACK from
    // the receiver, while there is still some unacknowledged data in the sender's buffer,
    // and the loss list is empty at the moment of RTO (nothing to retransmit yet).
    //
    // FASTREXMIT is only used with LiveCC.
    // The RTO is triggered if the receiver is not configured to send periodic NAK reports,
    // when some time has passed since the last ACK from the receiver,
    // while there is still some unacknowledged data in the sender's buffer.
    //
    // In case the above conditions are met, the unacknowledged packets
    // in the sender's buffer will be added to the SND loss list and retransmitted.
    //

    {
        ScopedLock ack_lock(m_RecvAckLock);
        const uint64_t rtt_syn = (m_iSRTT + 4 * m_iRTTVar + 2 * COMM_SYN_INTERVAL_US);
        const uint64_t exp_int_us = (m_iReXmitCount * rtt_syn + COMM_SYN_INTERVAL_US);

        if (currtime <= (m_tsLastRspAckTime + microseconds_from(exp_int_us)))
            return;
    }

    // If there is no unacknowledged data in the sending buffer,
    // then there is nothing to retransmit.
    if (m_pSndBuffer->getCurrBufSize() <= 0)
        return;

    const bool is_laterexmit = m_CongCtl->rexmitMethod() == SrtCongestion::SRM_LATEREXMIT; // FileCC
    const bool is_fastrexmit = m_CongCtl->rexmitMethod() == SrtCongestion::SRM_FASTREXMIT; // LiveCC

    // If the receiver will send periodic NAK reports, then FASTREXMIT (live) is inactive.
    // TODO: Probably some method of "blind rexmit" MUST BE DONE, when TLPKTDROP is off.
    if (is_fastrexmit && m_bPeerNakReport)
        return;

    // Schedule a retransmission IF:
    // - there are packets in flight (getFlightSpan() > 0);
    // - in case of LATEREXMIT (File Mode): the sender loss list is empty
    //   (the receiver didn't send any LOSSREPORT, or LOSSREPORT was lost on track).
    // - in case of FASTREXMIT (Live Mode): the RTO (rtt_syn) was triggered, therefore
    //   schedule unacknowledged packets for retransmission regardless of the loss list emptiness.
    if (getFlightSpan() > 0 && (!is_laterexmit || m_pSndLossList->getLossLength() == 0))
    {
        // Sender: Insert all the packets sent after last received acknowledgement into the sender loss list.
        ScopedLock acklock(m_RecvAckLock); // Protect packet retransmission
        // Resend all unacknowledged packets on timeout, but only if there is no packet in the loss list
        const int32_t csn = m_iSndCurrSeqNo;
        const int     num = m_pSndLossList->insert(m_iSndLastAck, csn);
        if (num > 0)
        {
            enterCS(m_StatsLock);
            m_stats.sndr.lost.count(num);
            leaveCS(m_StatsLock);

            HLOGC(xtlog.Debug,
                  log << CONID() << "ENFORCED " << (is_laterexmit ? "LATEREXMIT" : "FASTREXMIT")
                      << " by ACK-TMOUT (scheduling): " << CSeqNo::incseq(m_iSndLastAck) << "-" << csn << " ("
                      << CSeqNo::seqoff(m_iSndLastAck, csn) << " packets)");
        }
    }

    ++m_iReXmitCount;

    const ECheckTimerStage stage = is_fastrexmit ? TEV_CHT_FASTREXMIT : TEV_CHT_REXMIT;
    updateCC(TEV_CHECKTIMER, EventVariant(stage));

    // schedule sending if not scheduled already
    m_pSndQueue->m_pSndUList->update(this, CSndUList::DONT_RESCHEDULE);
}

void srt::CUDT::checkTimers()
{
    // update CC parameters
    updateCC(TEV_CHECKTIMER, EventVariant(TEV_CHT_INIT));

    const steady_clock::time_point currtime = steady_clock::now();

    // This is a very heavy log, unblock only for temporary debugging!
#if 0
    HLOGC(xtlog.Debug, log << CONID() << "checkTimers: nextacktime=" << FormatTime(m_tsNextACKTime)
        << " AckInterval=" << m_iACKInterval
        << " pkt-count=" << m_iPktCount << " liteack-count=" << m_iLightACKCount);
#endif

    // Check if it is time to send ACK
    int debug_decision = checkACKTimer(currtime);

    // Check if it is time to send a loss report
    debug_decision |= checkNAKTimer(currtime);

    // Check if the connection is expired
    if (checkExpTimer(currtime, debug_decision))
        return;

    // Check if FAST or LATE packet retransmission is required
    checkRexmitTimer(currtime);

    if (currtime > m_tsLastSndTime.load() + microseconds_from(COMM_KEEPALIVE_PERIOD_US))
    {
        sendCtrl(UMSG_KEEPALIVE);
#if ENABLE_BONDING
        if (m_parent->m_GroupOf)
        {
            ScopedLock glock (uglobal().m_GlobControlLock);
            if (m_parent->m_GroupOf)
            {
                // Pass socket ID because it's about changing group socket data
                m_parent->m_GroupOf->internalKeepalive(m_parent->m_GroupMemberData);
                // NOTE: GroupLock is unnecessary here because the only data read and
                // modified is the target of the iterator from m_GroupMemberData. The
                // iterator will be valid regardless of any container modifications.
            }
        }
#endif
        HLOGP(xtlog.Debug, "KEEPALIVE");
    }
}

void srt::CUDT::updateBrokenConnection()
{
    m_bClosing = true;
    releaseSynch();
    // app can call any UDT API to learn the connection_broken error
    uglobal().m_EPoll.update_events(m_SocketID, m_sPollID, SRT_EPOLL_IN | SRT_EPOLL_OUT | SRT_EPOLL_ERR, true);
    CGlobEvent::triggerEvent();
}

void srt::CUDT::completeBrokenConnectionDependencies(int errorcode)
{
    int token = -1;

#if ENABLE_BONDING
    bool pending_broken = false;
    {
        ScopedLock guard_group_existence (uglobal().m_GlobControlLock);
        if (m_parent->m_GroupOf)
        {
            token = m_parent->m_GroupMemberData->token;
            if (m_parent->m_GroupMemberData->sndstate == SRT_GST_PENDING)
            {
                HLOGC(gmlog.Debug, log << CONID() << "updateBrokenConnection: a pending link was broken - will be removed");
                pending_broken = true;
            }
            else
            {
                HLOGC(gmlog.Debug,
                      log << CONID() << "updateBrokenConnection: state="
                          << CUDTGroup::StateStr(m_parent->m_GroupMemberData->sndstate)
                          << " a used link was broken - not closing automatically");
            }

            m_parent->m_GroupMemberData->sndstate = SRT_GST_BROKEN;
            m_parent->m_GroupMemberData->rcvstate = SRT_GST_BROKEN;
        }
    }
#endif

    if (m_cbConnectHook)
    {
        CALLBACK_CALL(m_cbConnectHook, m_SocketID, errorcode, m_PeerAddr.get(), token);
    }

#if ENABLE_BONDING
    {
        // Lock GlobControlLock in order to make sure that
        // the state if the socket having the group and the
        // existence of the group will not be changed during
        // the operation. The attempt of group deletion will
        // have to wait until this operation completes.
        ScopedLock lock(uglobal().m_GlobControlLock);
        CUDTGroup* pg = m_parent->m_GroupOf;
        if (pg)
        {
            // Bound to one call because this requires locking
            pg->updateFailedLink();
        }
    }

    // Sockets that never succeeded to connect must be deleted
    // explicitly, otherwise they will never be deleted.
    if (pending_broken)
    {
        // XXX This somehow can cause a deadlock
        // uglobal()->close(m_parent);
        m_parent->setBrokenClosed();
    }
#endif
}

void srt::CUDT::addEPoll(const int eid)
{
    enterCS(uglobal().m_EPoll.m_EPollLock);
    m_sPollID.insert(eid);
    leaveCS(uglobal().m_EPoll.m_EPollLock);

    if (!stillConnected())
        return;

    enterCS(m_RecvLock);
    if (isRcvBufferReady())
    {
        uglobal().m_EPoll.update_events(m_SocketID, m_sPollID, SRT_EPOLL_IN, true);
    }
    leaveCS(m_RecvLock);

    if (m_config.iSndBufSize > m_pSndBuffer->getCurrBufSize())
    {
        uglobal().m_EPoll.update_events(m_SocketID, m_sPollID, SRT_EPOLL_OUT, true);
    }
}

void srt::CUDT::removeEPollEvents(const int eid)
{
    // clear IO events notifications;
    // since this happens after the epoll ID has been removed, they cannot be set again
    set<int> remove;
    remove.insert(eid);
    uglobal().m_EPoll.update_events(m_SocketID, remove, SRT_EPOLL_IN | SRT_EPOLL_OUT, false);
}

void srt::CUDT::removeEPollID(const int eid)
{
    enterCS(uglobal().m_EPoll.m_EPollLock);
    m_sPollID.erase(eid);
    leaveCS(uglobal().m_EPoll.m_EPollLock);
}

void srt::CUDT::ConnectSignal(ETransmissionEvent evt, EventSlot sl)
{
    if (evt >= TEV_E_SIZE)
        return; // sanity check

    m_Slots[evt].push_back(sl);
}

void srt::CUDT::DisconnectSignal(ETransmissionEvent evt)
{
    if (evt >= TEV_E_SIZE)
        return; // sanity check

    m_Slots[evt].clear();
}

void srt::CUDT::EmitSignal(ETransmissionEvent tev, EventVariant var)
{
    for (std::vector<EventSlot>::iterator i = m_Slots[tev].begin(); i != m_Slots[tev].end(); ++i)
    {
        i->emit(tev, var);
    }
}

int srt::CUDT::getsndbuffer(SRTSOCKET u, size_t *blocks, size_t *bytes)
{
    CUDTSocket *s = uglobal().locateSocket(u);
    if (!s)
        return -1;

    CSndBuffer *b = s->core().m_pSndBuffer;

    if (!b)
        return -1;

    int bytecount, timespan;
    int count = b->getCurrBufSize((bytecount), (timespan));

    if (blocks)
        *blocks = count;

    if (bytes)
        *bytes = bytecount;

    return std::abs(timespan);
}

int srt::CUDT::rejectReason(SRTSOCKET u)
{
    CUDTSocket* s = uglobal().locateSocket(u);
    if (!s)
        return SRT_REJ_UNKNOWN;

    return s->core().m_RejectReason;
}

int srt::CUDT::rejectReason(SRTSOCKET u, int value)
{
    CUDTSocket* s = uglobal().locateSocket(u);
    if (!s)
        return APIError(MJ_NOTSUP, MN_SIDINVAL);

    if (value < SRT_REJC_PREDEFINED)
        return APIError(MJ_NOTSUP, MN_INVAL);

    s->core().m_RejectReason = value;
    return 0;
}

int64_t srt::CUDT::socketStartTime(SRTSOCKET u)
{
    CUDTSocket* s = uglobal().locateSocket(u);
    if (!s)
        return APIError(MJ_NOTSUP, MN_SIDINVAL);

    return count_microseconds(s->core().m_stats.tsStartTime.time_since_epoch());
}

bool srt::CUDT::runAcceptHook(CUDT *acore, const sockaddr* peer, const CHandShake& hs, const CPacket& hspkt)
{
    // Prepare the information for the hook.

    // We need streamid.
    char target[CSrtConfig::MAX_SID_LENGTH + 1];
    memset((target), 0, CSrtConfig::MAX_SID_LENGTH + 1);

    // Just for a case, check the length.
    // This wasn't done before, and we could risk memory crash.
    // In case of error, this will remain unset and the empty
    // string will be passed as streamid.

    int ext_flags = SrtHSRequest::SRT_HSTYPE_HSFLAGS::unwrap(hs.m_iType);

#if ENABLE_BONDING
    bool have_group = false;
    SRT_GROUP_TYPE gt = SRT_GTYPE_UNDEFINED;
#endif

    // This tests if there are any extensions.
    if (hspkt.getLength() > CHandShake::m_iContentSize + 4 && IsSet(ext_flags, CHandShake::HS_EXT_CONFIG))
    {
        uint32_t *begin = reinterpret_cast<uint32_t *>(hspkt.m_pcData + CHandShake::m_iContentSize);
        size_t    size  = hspkt.getLength() - CHandShake::m_iContentSize; // Due to previous cond check we grant it's >0
        uint32_t *next  = 0;
        size_t    length   = size / sizeof(uint32_t);
        size_t    blocklen = 0;

        for (;;) // ONE SHOT, but continuable loop
        {
            int cmd = FindExtensionBlock(begin, length, (blocklen), (next));

            const size_t bytelen = blocklen * sizeof(uint32_t);

            if (cmd == SRT_CMD_SID)
            {
                if (!bytelen || bytelen > CSrtConfig::MAX_SID_LENGTH)
                {
                    LOGC(cnlog.Error,
                         log << CONID() << "interpretSrtHandshake: STREAMID length " << bytelen << " is 0 or > "
                             << +CSrtConfig::MAX_SID_LENGTH << " - PROTOCOL ERROR, REJECTING");
                    return false;
                }
                // See comment at CUDT::interpretSrtHandshake().
                memcpy((target), begin + 1, bytelen);

                // Un-swap on big endian machines
                ItoHLA(((uint32_t *)target), (uint32_t *)target, blocklen);
            }
#if ENABLE_BONDING
            else if (cmd == SRT_CMD_GROUP)
            {
                uint32_t* groupdata = begin + 1;
                have_group = true; // Even if parse error happes
                if (bytelen / sizeof(int32_t) >= GRPD_E_SIZE)
                {
                    uint32_t gd = groupdata[GRPD_GROUPDATA];
                    gt = SRT_GROUP_TYPE(SrtHSRequest::HS_GROUP_TYPE::unwrap(gd));
                }
            }
#endif
            else if (cmd == SRT_CMD_NONE)
            {
                // End of blocks
                break;
            }

            // Any other kind of message extracted. Search on.
            if (!NextExtensionBlock((begin), next, (length)))
                break;
        }
    }

#if ENABLE_BONDING
    if (have_group && acore->m_config.iGroupConnect == 0)
    {
        HLOGC(cnlog.Debug,
              log << CONID() << "runAcceptHook: REJECTING connection WITHOUT calling the hook - groups not allowed");
        return false;
    }

    // Update the groupconnect flag
    acore->m_config.iGroupConnect = have_group ? 1 : 0;
    acore->m_HSGroupType = gt;
#endif

    // Set the default value
    acore->m_RejectReason = SRT_REJX_FALLBACK;
    try
    {
        int result = CALLBACK_CALL(m_cbAcceptHook, acore->m_SocketID, hs.m_iVersion, peer, target);
        if (result == -1)
            return false;
    }
    catch (...)
    {
        LOGP(cnlog.Warn, "runAcceptHook: hook interrupted by exception");
        return false;
    }

    acore->m_RejectReason = SRT_REJ_UNKNOWN;
    return true;
}

void srt::CUDT::processKeepalive(const CPacket& ctrlpkt, const time_point& tsArrival)
{
    // Here can be handled some protocol definition
    // for extra data sent through keepalive.

#if ENABLE_BONDING
    if (m_parent->m_GroupOf)
    {
        // Lock GlobControlLock in order to make sure that
        // the state if the socket having the group and the
        // existence of the group will not be changed during
        // the operation. The attempt of group deletion will
        // have to wait until this operation completes.
        ScopedLock lock(uglobal().m_GlobControlLock);
        CUDTGroup* pg = m_parent->m_GroupOf;
        if (pg)
        {
            // Whether anything is to be done with this socket
            // about the fact that keepalive arrived, let the
            // group handle it
            pg->processKeepalive(m_parent->m_GroupMemberData);
        }
    }
#endif

    ScopedLock lck(m_RcvBufferLock);
    m_pRcvBuffer->updateTsbPdTimeBase(ctrlpkt.getMsgTimeStamp());
    if (m_config.bDriftTracer)
        m_pRcvBuffer->addRcvTsbPdDriftSample(ctrlpkt.getMsgTimeStamp(), tsArrival, -1);
}<|MERGE_RESOLUTION|>--- conflicted
+++ resolved
@@ -5491,13 +5491,11 @@
             tsNextDelivery = steady_clock::time_point(); // Ready to read, nothing to wait for.
         }
 
-<<<<<<< HEAD
         SRT_ATR_UNUSED bool wakeup_on_signal = true;
-=======
+
         // We may just briefly unlocked the m_RecvLock, so we need to check m_bClosing again to avoid deadlock.
         if (self->m_bClosing)
             break;
->>>>>>> 09f35c0f
 
         if (!is_zero(tsNextDelivery))
         {
@@ -6848,6 +6846,12 @@
     return m_pRcvBuffer->isRcvDataReady(steady_clock::now());
 }
 
+bool srt::CUDT::isRcvBufferFull() const
+{
+    ScopedLock lck(m_RcvBufferLock);
+    return m_pRcvBuffer->full();
+}
+
 bool srt::CUDT::isRcvBufferReadyNoLock() const
 {
     return m_pRcvBuffer->isRcvDataReady(steady_clock::now());
@@ -7960,22 +7964,15 @@
     local_prevack = m_iDebugPrevLastAck;
 
 #endif
-    string reason; // just for "a reason" of giving particular % for ACK
-
-<<<<<<< HEAD
-=======
-#if ENABLE_BONDING
-    dropToGroupRecvBase();
-#endif
-
-    // The TSBPD thread may change the first lost sequence record (TLPKTDROP).
-    // To avoid it the m_RcvBufferLock has to be acquired.
-    UniqueLock bufflock(m_RcvBufferLock);
+
+    // NOTE: the below calls do locking on m_RcvBufferLock.
+    // Hence up to the handling of lite ACK, the scoped lock is not applied.
+
     // The full ACK should be sent to indicate there is now available space in the RCV buffer
     // since the last full ACK. It should unblock the sender to proceed further.
-    const bool bNeedFullAck = (m_bBufferWasFull && getAvailRcvBufferSizeNoLock() > 0);
->>>>>>> 09f35c0f
+    const bool bNeedFullAck = (m_bBufferWasFull && !isRcvBufferFull());
     int32_t ack;    // First unacknowledged packet sequence number (acknowledge up to ack).
+    string reason; // just for "a reason" of giving particular % for ACK
     if (!getFirstNoncontSequence((ack), (reason)))
         return nbsent;
 
