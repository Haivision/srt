--- conflicted
+++ resolved
@@ -6008,11 +6008,7 @@
     }
     else
     {
-<<<<<<< HEAD
-        w_why = fmt::ffcat("Too early - last one was ", FormatDuration<DUNIT_MS>(tnow - m_tsLogSlowDown.load()));
-=======
-        w_why = Sprint("Too early - last one was ", FormatDuration<DUNIT_MS>(tnow - m_tsLogSlowDown[logid].load()));
->>>>>>> 9c7206f0
+        w_why = fmt::ffcat("Too early - last one was ", FormatDuration<DUNIT_MS>(tnow - m_tsLogSlowDown[logid].load()));
         // Set YOUR OWN bit, atomically.
         m_LogSlowDownExpired |= uint8_t(BIT(logid));
         ++m_aSuppressedMsg[logid];
