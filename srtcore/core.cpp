/*
 * SRT - Secure, Reliable, Transport
 * Copyright (c) 2018 Haivision Systems Inc.
 *
 * This Source Code Form is subject to the terms of the Mozilla Public
 * License, v. 2.0. If a copy of the MPL was not distributed with this
 * file, You can obtain one at http://mozilla.org/MPL/2.0/.
 *
 */

/*****************************************************************************
Copyright (c) 2001 - 2011, The Board of Trustees of the University of Illinois.
All rights reserved.

Redistribution and use in source and binary forms, with or without
modification, are permitted provided that the following conditions are
met:

* Redistributions of source code must retain the above
  copyright notice, this list of conditions and the
  following disclaimer.

* Redistributions in binary form must reproduce the
  above copyright notice, this list of conditions
  and the following disclaimer in the documentation
  and/or other materials provided with the distribution.

* Neither the name of the University of Illinois
  nor the names of its contributors may be used to
  endorse or promote products derived from this
  software without specific prior written permission.

THIS SOFTWARE IS PROVIDED BY THE COPYRIGHT HOLDERS AND CONTRIBUTORS "AS
IS" AND ANY EXPRESS OR IMPLIED WARRANTIES, INCLUDING, BUT NOT LIMITED TO,
THE IMPLIED WARRANTIES OF MERCHANTABILITY AND FITNESS FOR A PARTICULAR
PURPOSE ARE DISCLAIMED. IN NO EVENT SHALL THE COPYRIGHT OWNER OR
CONTRIBUTORS BE LIABLE FOR ANY DIRECT, INDIRECT, INCIDENTAL, SPECIAL,
EXEMPLARY, OR CONSEQUENTIAL DAMAGES (INCLUDING, BUT NOT LIMITED TO,
PROCUREMENT OF SUBSTITUTE GOODS OR SERVICES; LOSS OF USE, DATA, OR
PROFITS; OR BUSINESS INTERRUPTION) HOWEVER CAUSED AND ON ANY THEORY OF
LIABILITY, WHETHER IN CONTRACT, STRICT LIABILITY, OR TORT (INCLUDING
NEGLIGENCE OR OTHERWISE) ARISING IN ANY WAY OUT OF THE USE OF THIS
SOFTWARE, EVEN IF ADVISED OF THE POSSIBILITY OF SUCH DAMAGE.
*****************************************************************************/

/*****************************************************************************
written by
   Yunhong Gu, last updated 02/28/2012
modified by
   Haivision Systems Inc.
*****************************************************************************/

#include "platform_sys.h"

#include <cmath>
#include <sstream>
#include "srt.h"
#include "queue.h"
#include "core.h"
#include "logging.h"
#include "crypto.h"
#include "logging_api.h" // Required due to containing extern srt_logger_config

// Again, just in case when some "smart guy" provided such a global macro
#ifdef min
#undef min
#endif
#ifdef max
#undef max
#endif

using namespace std;
using namespace srt::sync;

namespace srt_logging
{

struct AllFaOn
{
    LogConfig::fa_bitset_t allfa;

    AllFaOn()
    {
        //        allfa.set(SRT_LOGFA_BSTATS, true);
        allfa.set(SRT_LOGFA_CONTROL, true);
        allfa.set(SRT_LOGFA_DATA, true);
        allfa.set(SRT_LOGFA_TSBPD, true);
        allfa.set(SRT_LOGFA_REXMIT, true);
        allfa.set(SRT_LOGFA_CONGEST, true);
#if ENABLE_HAICRYPT_LOGGING
        allfa.set(SRT_LOGFA_HAICRYPT, true);
#endif
    }
} logger_fa_all;

} // namespace srt_logging

// We need it outside the namespace to preserve the global name.
// It's a part of "hidden API" (used by applications)
SRT_API srt_logging::LogConfig srt_logger_config(srt_logging::logger_fa_all.allfa);

namespace srt_logging
{

Logger glog(SRT_LOGFA_GENERAL, srt_logger_config, "SRT.g");
// Unused. If not found useful, maybe reuse for another FA.
// Logger blog(SRT_LOGFA_BSTATS, srt_logger_config, "SRT.b");
Logger mglog(SRT_LOGFA_CONTROL, srt_logger_config, "SRT.c");
Logger dlog(SRT_LOGFA_DATA, srt_logger_config, "SRT.d");
Logger tslog(SRT_LOGFA_TSBPD, srt_logger_config, "SRT.t");
Logger rxlog(SRT_LOGFA_REXMIT, srt_logger_config, "SRT.r");
Logger cclog(SRT_LOGFA_CONGEST, srt_logger_config, "SRT.cc");

} // namespace srt_logging

using namespace srt_logging;

CUDTUnited CUDT::s_UDTUnited;

const SRTSOCKET UDT::INVALID_SOCK = CUDT::INVALID_SOCK;
const int       UDT::ERROR        = CUDT::ERROR;

// SRT Version constants
#define SRT_VERSION_UNK     0
#define SRT_VERSION_MAJ1    0x010000            /* Version 1 major */
#define SRT_VERSION_MAJ(v) (0xFF0000 & (v))     /* Major number ensuring backward compatibility */
#define SRT_VERSION_MIN(v) (0x00FF00 & (v))
#define SRT_VERSION_PCH(v) (0x0000FF & (v))

// NOTE: SRT_VERSION is primarily defined in the build file.
const int32_t SRT_DEF_VERSION = SrtParseVersion(SRT_VERSION);

//#define SRT_CMD_HSREQ       1           /* SRT Handshake Request (sender) */
#define SRT_CMD_HSREQ_MINSZ 8 /* Minumum Compatible (1.x.x) packet size (bytes) */
#define SRT_CMD_HSREQ_SZ 12   /* Current version packet size */
#if SRT_CMD_HSREQ_SZ > SRT_CMD_MAXSZ
#error SRT_CMD_MAXSZ too small
#endif
/*      Handshake Request (Network Order)
        0[31..0]:   SRT version     SRT_DEF_VERSION
        1[31..0]:   Options         0 [ | SRT_OPT_TSBPDSND ][ | SRT_OPT_HAICRYPT ]
        2[31..16]:  TsbPD resv      0
        2[15..0]:   TsbPD delay     [0..60000] msec
*/

//#define SRT_CMD_HSRSP       2           /* SRT Handshake Response (receiver) */
#define SRT_CMD_HSRSP_MINSZ 8 /* Minumum Compatible (1.x.x) packet size (bytes) */
#define SRT_CMD_HSRSP_SZ 12   /* Current version packet size */
#if SRT_CMD_HSRSP_SZ > SRT_CMD_MAXSZ
#error SRT_CMD_MAXSZ too small
#endif
/*      Handshake Response (Network Order)
        0[31..0]:   SRT version     SRT_DEF_VERSION
        1[31..0]:   Options         0 [ | SRT_OPT_TSBPDRCV [| SRT_OPT_TLPKTDROP ]][ | SRT_OPT_HAICRYPT]
                                      [ | SRT_OPT_NAKREPORT ] [ | SRT_OPT_REXMITFLG ]
        2[31..16]:  TsbPD resv      0
        2[15..0]:   TsbPD delay     [0..60000] msec
*/

void CUDT::construct()
{
    m_pSndBuffer           = NULL;
    m_pRcvBuffer           = NULL;
    m_pSndLossList         = NULL;
    m_pRcvLossList         = NULL;
    m_iReorderTolerance    = 0;
    m_iMaxReorderTolerance = 0; // Sensible optimal value is 10, 0 preserves old behavior
    m_iConsecEarlyDelivery = 0; // how many times so far the packet considered lost has been received before TTL expires
    m_iConsecOrderedDelivery = 0;

    m_pSndQueue = NULL;
    m_pRcvQueue = NULL;
    m_pSNode    = NULL;
    m_pRNode    = NULL;

    m_iSndHsRetryCnt      = SRT_MAX_HSRETRY + 1; // Will be reset to 0 for HSv5, this value is important for HSv4

    // Initial status
    m_bOpened             = false;
    m_bListening          = false;
    m_bConnecting         = false;
    m_bConnected          = false;
    m_bClosing            = false;
    m_bShutdown           = false;
    m_bBroken             = false;
    m_bPeerHealth         = true;
    m_RejectReason        = SRT_REJ_UNKNOWN;
    m_tsLastReqTime         = steady_clock::time_point();

    m_lSrtVersion            = SRT_DEF_VERSION;
    m_lPeerSrtVersion        = 0; // not defined until connected.
    m_lMinimumPeerSrtVersion = SRT_VERSION_MAJ1;

    m_iTsbPdDelay_ms     = 0;
    m_iPeerTsbPdDelay_ms = 0;

    m_bPeerTsbPd         = false;
    m_iPeerTsbPdDelay_ms = 0;
    m_bTsbPd             = false;
    m_bTsbPdAckWakeup    = false;
    m_bPeerTLPktDrop     = false;

    m_uKmRefreshRatePkt = 0;
    m_uKmPreAnnouncePkt = 0;

    // Initilize mutex and condition variables
    initSynch();
}

CUDT::CUDT()
{
    construct();

    (void)SRT_DEF_VERSION;

    // Default UDT configurations
    m_iMSS            = 1500;
    m_bSynSending     = true;
    m_bSynRecving     = true;
    m_iFlightFlagSize = 25600;
    m_iSndBufSize     = 8192;
    m_iRcvBufSize     = 8192; // Rcv buffer MUST NOT be bigger than Flight Flag size

    // Linger: LIVE mode defaults, please refer to `SRTO_TRANSTYPE` option
    // for other modes.
    m_Linger.l_onoff  = 0;
    m_Linger.l_linger = 0;
    m_iUDPSndBufSize  = 65536;
    m_iUDPRcvBufSize  = m_iRcvBufSize * m_iMSS;
    m_bRendezvous     = false;
#ifdef SRT_ENABLE_CONNTIMEO
    m_tdConnTimeOut = seconds_from(3);
#endif
    m_iSndTimeOut = -1;
    m_iRcvTimeOut = -1;
    m_bReuseAddr  = true;
    m_llMaxBW     = -1;
#ifdef SRT_ENABLE_IPOPTS
    m_iIpTTL = -1;
    m_iIpToS = -1;
#endif
    m_CryptoSecret.len = 0;
    m_iSndCryptoKeyLen = 0;
    // Cfg
    m_bDataSender           = false; // Sender only if true: does not recv data
    m_bOPT_TsbPd            = true;  // Enable TsbPd on sender
    m_iOPT_TsbPdDelay       = SRT_LIVE_DEF_LATENCY_MS;
    m_iOPT_PeerTsbPdDelay   = 0; // Peer's TsbPd delay as receiver (here is its minimum value, if used)
    m_bOPT_TLPktDrop        = true;
    m_iOPT_SndDropDelay     = 0;
    m_bOPT_StrictEncryption = true;
    m_iOPT_PeerIdleTimeout  = COMM_RESPONSE_TIMEOUT_MS;
    m_bTLPktDrop            = true; // Too-late Packet Drop
    m_bMessageAPI           = true;
    m_zOPT_ExpPayloadSize   = SRT_LIVE_DEF_PLSIZE;
    m_iIpV6Only             = -1;
    // Runtime
    m_bRcvNakReport             = true; // Receiver's Periodic NAK Reports
    m_llInputBW                 = 0;    // Application provided input bandwidth (internal input rate sampling == 0)
    m_iOverheadBW               = 25;   // Percent above input stream rate (applies if m_llMaxBW == 0)
    m_OPT_PktFilterConfigString = "";

    m_pCache = NULL;

    // Default congctl is "live".
    // Available builtin congctl: "file".
    // Other congctls can be registerred.

    // Note that 'select' returns false if there's no such congctl.
    // If so, congctl becomes unselected. Calling 'configure' on an
    // unselected congctl results in exception.
    m_CongCtl.select("live");
}

CUDT::CUDT(const CUDT &ancestor)
{
    construct();

    // XXX Consider all below fields (except m_bReuseAddr) to be put
    // into a separate class for easier copying.

    // Default UDT configurations
    m_iMSS            = ancestor.m_iMSS;
    m_bSynSending     = ancestor.m_bSynSending;
    m_bSynRecving     = ancestor.m_bSynRecving;
    m_iFlightFlagSize = ancestor.m_iFlightFlagSize;
    m_iSndBufSize     = ancestor.m_iSndBufSize;
    m_iRcvBufSize     = ancestor.m_iRcvBufSize;
    m_Linger          = ancestor.m_Linger;
    m_iUDPSndBufSize  = ancestor.m_iUDPSndBufSize;
    m_iUDPRcvBufSize  = ancestor.m_iUDPRcvBufSize;
    m_bRendezvous     = ancestor.m_bRendezvous;
#ifdef SRT_ENABLE_CONNTIMEO
    m_tdConnTimeOut = ancestor.m_tdConnTimeOut;
#endif
    m_iSndTimeOut = ancestor.m_iSndTimeOut;
    m_iRcvTimeOut = ancestor.m_iRcvTimeOut;
    m_bReuseAddr  = true; // this must be true, because all accepted sockets share the same port with the listener
    m_llMaxBW     = ancestor.m_llMaxBW;
#ifdef SRT_ENABLE_IPOPTS
    m_iIpTTL = ancestor.m_iIpTTL;
    m_iIpToS = ancestor.m_iIpToS;
#endif
    m_llInputBW             = ancestor.m_llInputBW;
    m_iOverheadBW           = ancestor.m_iOverheadBW;
    m_bDataSender           = ancestor.m_bDataSender;
    m_bOPT_TsbPd            = ancestor.m_bOPT_TsbPd;
    m_iOPT_TsbPdDelay       = ancestor.m_iOPT_TsbPdDelay;
    m_iOPT_PeerTsbPdDelay   = ancestor.m_iOPT_PeerTsbPdDelay;
    m_bOPT_TLPktDrop        = ancestor.m_bOPT_TLPktDrop;
    m_iOPT_SndDropDelay     = ancestor.m_iOPT_SndDropDelay;
    m_bOPT_StrictEncryption = ancestor.m_bOPT_StrictEncryption;
    m_iOPT_PeerIdleTimeout  = ancestor.m_iOPT_PeerIdleTimeout;
    m_zOPT_ExpPayloadSize   = ancestor.m_zOPT_ExpPayloadSize;
    m_bTLPktDrop            = ancestor.m_bTLPktDrop;
    m_bMessageAPI           = ancestor.m_bMessageAPI;
    m_iIpV6Only             = ancestor.m_iIpV6Only;
    m_iReorderTolerance     = ancestor.m_iMaxReorderTolerance;  // Initialize with maximum value
    m_iMaxReorderTolerance  = ancestor.m_iMaxReorderTolerance;
    // Runtime
    m_bRcvNakReport             = ancestor.m_bRcvNakReport;
    m_OPT_PktFilterConfigString = ancestor.m_OPT_PktFilterConfigString;

    m_CryptoSecret     = ancestor.m_CryptoSecret;
    m_iSndCryptoKeyLen = ancestor.m_iSndCryptoKeyLen;

    m_uKmRefreshRatePkt = ancestor.m_uKmRefreshRatePkt;
    m_uKmPreAnnouncePkt = ancestor.m_uKmPreAnnouncePkt;

    m_pCache = ancestor.m_pCache;

    // SrtCongestion's copy constructor copies the selection,
    // but not the underlying congctl object. After
    // copy-constructed, the 'configure' must be called on it again.
    m_CongCtl = ancestor.m_CongCtl;
}

CUDT::~CUDT()
{
    // release mutex/condtion variables
    destroySynch();

    // Wipeout critical data
    memset(&m_CryptoSecret, 0, sizeof(m_CryptoSecret));

    // destroy the data structures
    delete m_pSndBuffer;
    delete m_pRcvBuffer;
    delete m_pSndLossList;
    delete m_pRcvLossList;
    delete m_pSNode;
    delete m_pRNode;
}

// This function is to make it possible for both C and C++
// API to accept both bool and int types for boolean options.
// (it's not that C couldn't use <stdbool.h>, it's that people
// often forget to use correct type).
static bool bool_int_value(const void *optval, int optlen)
{
    if (optlen == sizeof(bool))
    {
        return *(bool *)optval;
    }

    if (optlen == sizeof(int))
    {
        return 0 != *(int *)optval; // 0!= is a windows warning-killer int-to-bool conversion
    }
    return false;
}

void CUDT::setOpt(SRT_SOCKOPT optName, const void *optval, int optlen)
{
    if (m_bBroken || m_bClosing)
        throw CUDTException(MJ_CONNECTION, MN_CONNLOST, 0);

    CGuard cg(m_ConnectionLock);
    CGuard sendguard(m_SendLock);
    CGuard recvguard(m_RecvLock);

    switch (optName)
    {
    case SRTO_MSS:
        if (m_bOpened)
            throw CUDTException(MJ_NOTSUP, MN_ISBOUND, 0);

        if (*(int *)optval < int(CPacket::UDP_HDR_SIZE + CHandShake::m_iContentSize))
            throw CUDTException(MJ_NOTSUP, MN_INVAL, 0);

        m_iMSS = *(int *)optval;

        // Packet size cannot be greater than UDP buffer size
        if (m_iMSS > m_iUDPSndBufSize)
            m_iMSS = m_iUDPSndBufSize;
        if (m_iMSS > m_iUDPRcvBufSize)
            m_iMSS = m_iUDPRcvBufSize;

        break;

    case SRTO_SNDSYN:
        m_bSynSending = bool_int_value(optval, optlen);
        break;

    case SRTO_RCVSYN:
        m_bSynRecving = bool_int_value(optval, optlen);
        break;

    case SRTO_FC:
        if (m_bConnecting || m_bConnected)
            throw CUDTException(MJ_NOTSUP, MN_ISCONNECTED, 0);

        if (*(int *)optval < 1)
            throw CUDTException(MJ_NOTSUP, MN_INVAL);

        // Mimimum recv flight flag size is 32 packets
        if (*(int *)optval > 32)
            m_iFlightFlagSize = *(int *)optval;
        else
            m_iFlightFlagSize = 32;

        break;

    case SRTO_SNDBUF:
        if (m_bOpened)
            throw CUDTException(MJ_NOTSUP, MN_ISBOUND, 0);

        if (*(int *)optval <= 0)
            throw CUDTException(MJ_NOTSUP, MN_INVAL, 0);

        m_iSndBufSize = *(int *)optval / (m_iMSS - CPacket::UDP_HDR_SIZE);

        break;

    case SRTO_RCVBUF:
        if (m_bOpened)
            throw CUDTException(MJ_NOTSUP, MN_ISBOUND, 0);

        if (*(int *)optval <= 0)
            throw CUDTException(MJ_NOTSUP, MN_INVAL, 0);

        {
            // This weird cast through int is required because
            // API requires 'int', and internals require 'size_t';
            // their size is different on 64-bit systems.
            size_t val = size_t(*(int *)optval);

            // Mimimum recv buffer size is 32 packets
            size_t mssin_size = m_iMSS - CPacket::UDP_HDR_SIZE;

            // XXX This magic 32 deserves some constant
            if (val > mssin_size * 32)
                m_iRcvBufSize = val / mssin_size;
            else
                m_iRcvBufSize = 32;

            // recv buffer MUST not be greater than FC size
            if (m_iRcvBufSize > m_iFlightFlagSize)
                m_iRcvBufSize = m_iFlightFlagSize;
        }

        break;

    case SRTO_LINGER:
        m_Linger = *(linger *)optval;
        break;

    case SRTO_UDP_SNDBUF:
        if (m_bOpened)
            throw CUDTException(MJ_NOTSUP, MN_ISBOUND, 0);

        m_iUDPSndBufSize = *(int *)optval;

        if (m_iUDPSndBufSize < m_iMSS)
            m_iUDPSndBufSize = m_iMSS;

        break;

    case SRTO_UDP_RCVBUF:
        if (m_bOpened)
            throw CUDTException(MJ_NOTSUP, MN_ISBOUND, 0);

        m_iUDPRcvBufSize = *(int *)optval;

        if (m_iUDPRcvBufSize < m_iMSS)
            m_iUDPRcvBufSize = m_iMSS;

        break;

    case SRTO_RENDEZVOUS:
        if (m_bConnecting || m_bConnected)
            throw CUDTException(MJ_NOTSUP, MN_ISBOUND, 0);
        m_bRendezvous = bool_int_value(optval, optlen);
        break;

    case SRTO_SNDTIMEO:
        m_iSndTimeOut = *(int *)optval;
        break;

    case SRTO_RCVTIMEO:
        m_iRcvTimeOut = *(int *)optval;
        break;

    case SRTO_REUSEADDR:
        if (m_bOpened)
            throw CUDTException(MJ_NOTSUP, MN_ISBOUND, 0);
        m_bReuseAddr = bool_int_value(optval, optlen);
        break;

    case SRTO_MAXBW:
        m_llMaxBW = *(int64_t *)optval;

        // This can be done on both connected and unconnected socket.
        // When not connected, this will do nothing, however this
        // event will be repeated just after connecting anyway.
        if (m_bConnected)
            updateCC(TEV_INIT, TEV_INIT_RESET);
        break;

#ifdef SRT_ENABLE_IPOPTS
    case SRTO_IPTTL:
        if (m_bOpened)
            throw CUDTException(MJ_NOTSUP, MN_ISBOUND, 0);
        if (!(*(int *)optval == -1) && !((*(int *)optval >= 1) && (*(int *)optval <= 255)))
            throw CUDTException(MJ_NOTSUP, MN_INVAL, 0);
        m_iIpTTL = *(int *)optval;
        break;

    case SRTO_IPTOS:
        if (m_bOpened)
            throw CUDTException(MJ_NOTSUP, MN_ISBOUND, 0);
        m_iIpToS = *(int *)optval;
        break;
#endif

    case SRTO_INPUTBW:
        m_llInputBW = *(int64_t *)optval;
        // (only if connected; if not, then the value
        // from m_iOverheadBW will be used initially)
        if (m_bConnected)
            updateCC(TEV_INIT, TEV_INIT_INPUTBW);
        break;

    case SRTO_OHEADBW:
        if ((*(int *)optval < 5) || (*(int *)optval > 100))
            throw CUDTException(MJ_NOTSUP, MN_INVAL, 0);
        m_iOverheadBW = *(int *)optval;

        // Changed overhead BW, so spread the change
        // (only if connected; if not, then the value
        // from m_iOverheadBW will be used initially)
        if (m_bConnected)
            updateCC(TEV_INIT, TEV_INIT_OHEADBW);
        break;

    case SRTO_SENDER:
        if (m_bConnected)
            throw CUDTException(MJ_NOTSUP, MN_ISCONNECTED, 0);
        m_bDataSender = bool_int_value(optval, optlen);
        break;

    case SRTO_TSBPDMODE:
        if (m_bConnected)
            throw CUDTException(MJ_NOTSUP, MN_ISCONNECTED, 0);
        m_bOPT_TsbPd = bool_int_value(optval, optlen);
        break;

    case SRTO_LATENCY:
        if (m_bConnected)
            throw CUDTException(MJ_NOTSUP, MN_ISCONNECTED, 0);
        m_iOPT_TsbPdDelay     = *(int *)optval;
        m_iOPT_PeerTsbPdDelay = *(int *)optval;
        break;

    case SRTO_RCVLATENCY:
        if (m_bConnected)
            throw CUDTException(MJ_NOTSUP, MN_ISCONNECTED, 0);
        m_iOPT_TsbPdDelay = *(int *)optval;
        break;

    case SRTO_PEERLATENCY:
        if (m_bConnected)
            throw CUDTException(MJ_NOTSUP, MN_ISCONNECTED, 0);
        m_iOPT_PeerTsbPdDelay = *(int *)optval;
        break;

    case SRTO_TLPKTDROP:
        if (m_bConnected)
            throw CUDTException(MJ_NOTSUP, MN_ISCONNECTED, 0);
        m_bOPT_TLPktDrop = bool_int_value(optval, optlen);
        break;

    case SRTO_SNDDROPDELAY:
        // Surprise: you may be connected to alter this option.
        // The application may manipulate this option on sender while transmitting.
        m_iOPT_SndDropDelay = *(int *)optval;
        break;

    case SRTO_PASSPHRASE:
        // For consistency, throw exception when connected,
        // no matter if otherwise the password can be set.
        if (m_bConnected)
            throw CUDTException(MJ_NOTSUP, MN_ISCONNECTED, 0);

#ifdef SRT_ENABLE_ENCRYPTION
        // Password must be 10-80 characters.
        // Or it can be empty to clear the password.
        if ((optlen != 0) && (optlen < 10 || optlen > HAICRYPT_SECRET_MAX_SZ))
            throw CUDTException(MJ_NOTSUP, MN_INVAL, 0);

        memset(&m_CryptoSecret, 0, sizeof(m_CryptoSecret));
        m_CryptoSecret.typ = HAICRYPT_SECTYP_PASSPHRASE;
        m_CryptoSecret.len = (optlen <= (int)sizeof(m_CryptoSecret.str) ? optlen : (int)sizeof(m_CryptoSecret.str));
        memcpy((m_CryptoSecret.str), optval, m_CryptoSecret.len);
#else
        if (optlen == 0)
            break;

        LOGC(mglog.Error, log << "SRTO_PASSPHRASE: encryption not enabled at compile time");
        throw CUDTException(MJ_NOTSUP, MN_INVAL, 0);
#endif
        break;

    case SRTO_PBKEYLEN:
    case _DEPRECATED_SRTO_SNDPBKEYLEN:
        if (m_bConnected)
            throw CUDTException(MJ_NOTSUP, MN_ISCONNECTED, 0);
#ifdef SRT_ENABLE_ENCRYPTION
        {
            int v          = *(int *)optval;
            int allowed[4] = {
                0,  // Default value, if this results for initiator, defaults to 16. See below.
                16, // AES-128
                24, // AES-192
                32  // AES-256
            };
            int *allowed_end = allowed + 4;
            if (find(allowed, allowed_end, v) == allowed_end)
            {
                LOGC(mglog.Error,
                     log << "Invalid value for option SRTO_PBKEYLEN: " << v << "; allowed are: 0, 16, 24, 32");
                throw CUDTException(MJ_NOTSUP, MN_INVAL, 0);
            }

            // Note: This works a little different in HSv4 and HSv5.

            // HSv4:
            // The party that is set SRTO_SENDER will send KMREQ, and it will
            // use default value 16, if SRTO_PBKEYLEN is the default value 0.
            // The responder that receives KMRSP has nothing to say about
            // PBKEYLEN anyway and it will take the length of the key from
            // the initiator (sender) as a good deal.
            //
            // HSv5:
            // The initiator (independently on the sender) will send KMREQ,
            // and as it should be the sender to decide about the PBKEYLEN.
            // Your application should do the following then:
            // 1. The sender should set PBKEYLEN to the required value.
            // 2. If the sender is initiator, it will create the key using
            //    its preset PBKEYLEN (or default 16, if not set) and the
            //    receiver-responder will take it as a good deal.
            // 3. Leave the PBKEYLEN value on the receiver as default 0.
            // 4. If sender is responder, it should then advertise the PBKEYLEN
            //    value in the initial handshake messages (URQ_INDUCTION if
            //    listener, and both URQ_WAVEAHAND and URQ_CONCLUSION in case
            //    of rendezvous, as it is the matter of luck who of them will
            //    eventually become the initiator). This way the receiver
            //    being an initiator will set m_iSndCryptoKeyLen before setting
            //    up KMREQ for sending to the sender-responder.
            //
            // Note that in HSv5 if both sides set PBKEYLEN, the responder
            // wins, unless the initiator is a sender (the effective PBKEYLEN
            // will be the one advertised by the responder). If none sets,
            // PBKEYLEN will default to 16.

            m_iSndCryptoKeyLen = v;
        }
#else
        LOGC(mglog.Error, log << "SRTO_PBKEYLEN: encryption not enabled at compile time");
        throw CUDTException(MJ_NOTSUP, MN_INVAL, 0);
#endif
        break;

    case SRTO_NAKREPORT:
        if (m_bConnected)
            throw CUDTException(MJ_NOTSUP, MN_ISCONNECTED, 0);
        m_bRcvNakReport = bool_int_value(optval, optlen);
        break;

#ifdef SRT_ENABLE_CONNTIMEO
    case SRTO_CONNTIMEO:
        m_tdConnTimeOut = milliseconds_from(*(int*)optval);
        break;
#endif

    case SRTO_LOSSMAXTTL:
        m_iMaxReorderTolerance = *(int *)optval;
        if (!m_bConnected)
            m_iReorderTolerance = m_iMaxReorderTolerance;
        break;

    case SRTO_VERSION:
        if (m_bConnected)
            throw CUDTException(MJ_NOTSUP, MN_ISCONNECTED, 0);
        m_lSrtVersion = *(uint32_t *)optval;
        break;

    case SRTO_MINVERSION:
        if (m_bConnected)
            throw CUDTException(MJ_NOTSUP, MN_ISCONNECTED, 0);
        m_lMinimumPeerSrtVersion = *(uint32_t *)optval;
        break;

    case SRTO_STREAMID:
        if (m_bConnected)
            throw CUDTException(MJ_NOTSUP, MN_ISCONNECTED, 0);

        if (size_t(optlen) > MAX_SID_LENGTH)
            throw CUDTException(MJ_NOTSUP, MN_INVAL, 0);

        m_sStreamName.assign((const char *)optval, optlen);
        break;

    case SRTO_CONGESTION:
        if (m_bConnected)
            throw CUDTException(MJ_NOTSUP, MN_ISCONNECTED, 0);

        {
            string val;
            if (optlen == -1)
                val = (const char *)optval;
            else
                val.assign((const char *)optval, optlen);

            // Translate alias
            if (val == "vod")
                val = "file";

            bool res = m_CongCtl.select(val);
            if (!res)
                throw CUDTException(MJ_NOTSUP, MN_INVAL, 0);
        }
        break;

    case SRTO_MESSAGEAPI:
        if (m_bConnected)
            throw CUDTException(MJ_NOTSUP, MN_ISCONNECTED, 0);

        m_bMessageAPI = bool_int_value(optval, optlen);
        break;

    case SRTO_PAYLOADSIZE:
        if (m_bConnected)
            throw CUDTException(MJ_NOTSUP, MN_ISCONNECTED, 0);

        if (*(int *)optval > SRT_LIVE_MAX_PLSIZE)
        {
            LOGC(mglog.Error, log << "SRTO_PAYLOADSIZE: value exceeds SRT_LIVE_MAX_PLSIZE, maximum payload per MTU.");
            throw CUDTException(MJ_NOTSUP, MN_INVAL, 0);
        }

        if (m_OPT_PktFilterConfigString != "")
        {
            // This means that the filter might have been installed before,
            // and the fix to the maximum payload size was already applied.
            // This needs to be checked now.
            SrtFilterConfig fc;
            if (!ParseFilterConfig(m_OPT_PktFilterConfigString, fc))
            {
                // Break silently. This should not happen
                LOGC(mglog.Error, log << "SRTO_PAYLOADSIZE: IPE: failing filter configuration installed");
                throw CUDTException(MJ_NOTSUP, MN_INVAL, 0);
            }

            size_t efc_max_payload_size = SRT_LIVE_MAX_PLSIZE - fc.extra_size;
            if (m_zOPT_ExpPayloadSize > efc_max_payload_size)
            {
                LOGC(mglog.Error,
                     log << "SRTO_PAYLOADSIZE: value exceeds SRT_LIVE_MAX_PLSIZE decreased by " << fc.extra_size
                         << " required for packet filter header");
                throw CUDTException(MJ_NOTSUP, MN_INVAL, 0);
            }
        }

        m_zOPT_ExpPayloadSize = *(int *)optval;
        break;

    case SRTO_TRANSTYPE:
        if (m_bConnected)
            throw CUDTException(MJ_NOTSUP, MN_ISCONNECTED, 0);

        // XXX Note that here the configuration for SRTT_LIVE
        // is the same as DEFAULT VALUES for these fields set
        // in CUDT::CUDT.
        switch (*(SRT_TRANSTYPE *)optval)
        {
        case SRTT_LIVE:
            // Default live options:
            // - tsbpd: on
            // - latency: 120ms
            // - linger: off
            // - congctl: live
            // - extraction method: message (reading call extracts one message)
            m_bOPT_TsbPd          = true;
            m_iOPT_TsbPdDelay     = SRT_LIVE_DEF_LATENCY_MS;
            m_iOPT_PeerTsbPdDelay = 0;
            m_bOPT_TLPktDrop      = true;
            m_iOPT_SndDropDelay   = 0;
            m_bMessageAPI         = true;
            m_bRcvNakReport       = true;
            m_zOPT_ExpPayloadSize = SRT_LIVE_DEF_PLSIZE;
            m_Linger.l_onoff      = 0;
            m_Linger.l_linger     = 0;
            m_CongCtl.select("live");
            break;

        case SRTT_FILE:
            // File transfer mode:
            // - tsbpd: off
            // - latency: 0
            // - linger: 2 minutes (180s)
            // - congctl: file (original UDT congestion control)
            // - extraction method: stream (reading call extracts as many bytes as available and fits in buffer)
            m_bOPT_TsbPd          = false;
            m_iOPT_TsbPdDelay     = 0;
            m_iOPT_PeerTsbPdDelay = 0;
            m_bOPT_TLPktDrop      = false;
            m_iOPT_SndDropDelay   = -1;
            m_bMessageAPI         = false;
            m_bRcvNakReport       = false;
            m_zOPT_ExpPayloadSize = 0; // use maximum
            m_Linger.l_onoff      = 1;
            m_Linger.l_linger     = 180; // 3 minutes
            m_CongCtl.select("file");
            break;

        default:
            throw CUDTException(MJ_NOTSUP, MN_INVAL, 0);
        }
        break;

    case SRTO_KMREFRESHRATE:
        if (m_bConnected)
            throw CUDTException(MJ_NOTSUP, MN_ISCONNECTED, 0);

        // If you first change the KMREFRESHRATE, KMPREANNOUNCE
        // will be set to the maximum allowed value
        m_uKmRefreshRatePkt = *(int *)optval;
        if (m_uKmPreAnnouncePkt == 0 || m_uKmPreAnnouncePkt > (m_uKmRefreshRatePkt - 1) / 2)
        {
            m_uKmPreAnnouncePkt = (m_uKmRefreshRatePkt - 1) / 2;
            LOGC(mglog.Warn,
                 log << "SRTO_KMREFRESHRATE=0x" << hex << m_uKmRefreshRatePkt << ": setting SRTO_KMPREANNOUNCE=0x"
                     << hex << m_uKmPreAnnouncePkt);
        }
        break;

    case SRTO_KMPREANNOUNCE:
        if (m_bConnected)
            throw CUDTException(MJ_NOTSUP, MN_ISCONNECTED, 0);
        {
            int val   = *(int *)optval;
            int kmref = m_uKmRefreshRatePkt == 0 ? HAICRYPT_DEF_KM_REFRESH_RATE : m_uKmRefreshRatePkt;
            if (val > (kmref - 1) / 2)
            {
                LOGC(mglog.Error,
                     log << "SRTO_KMPREANNOUNCE=0x" << hex << val << " exceeds KmRefresh/2, 0x" << ((kmref - 1) / 2)
                         << " - OPTION REJECTED.");
                throw CUDTException(MJ_NOTSUP, MN_INVAL, 0);
            }

            m_uKmPreAnnouncePkt = val;
        }
        break;

    case SRTO_ENFORCEDENCRYPTION:
        if (m_bConnected)
            throw CUDTException(MJ_NOTSUP, MN_ISCONNECTED, 0);

        m_bOPT_StrictEncryption = bool_int_value(optval, optlen);
        break;

    case SRTO_PEERIDLETIMEO:

        if (m_bConnected)
            throw CUDTException(MJ_NOTSUP, MN_ISCONNECTED, 0);
        m_iOPT_PeerIdleTimeout = *(int *)optval;
        break;

    case SRTO_IPV6ONLY:
        if (m_bConnected)
            throw CUDTException(MJ_NOTSUP, MN_ISCONNECTED, 0);

        m_iIpV6Only = *(int *)optval;
        break;

    case SRTO_PACKETFILTER:
        if (m_bConnected)
            throw CUDTException(MJ_NOTSUP, MN_ISCONNECTED, 0);

        {
            string arg((char *)optval, optlen);
            // Parse the configuration string prematurely
            SrtFilterConfig fc;
            if (!ParseFilterConfig(arg, fc))
            {
                LOGC(mglog.Error,
                     log << "SRTO_FILTER: Incorrect syntax. Use: FILTERTYPE[,KEY:VALUE...]. "
                            "FILTERTYPE ("
                         << fc.type << ") must be installed (or builtin)");
                throw CUDTException(MJ_NOTSUP, MN_INVAL, 0);
            }

            size_t efc_max_payload_size = SRT_LIVE_MAX_PLSIZE - fc.extra_size;
            if (m_zOPT_ExpPayloadSize > efc_max_payload_size)
            {
                LOGC(mglog.Warn,
                     log << "Due to filter-required extra " << fc.extra_size << " bytes, SRTO_PAYLOADSIZE fixed to "
                         << efc_max_payload_size << " bytes");
                m_zOPT_ExpPayloadSize = efc_max_payload_size;
            }

            m_OPT_PktFilterConfigString = arg;
        }
        break;

    default:
        throw CUDTException(MJ_NOTSUP, MN_INVAL, 0);
    }
}

void CUDT::getOpt(SRT_SOCKOPT optName, void *optval, int &optlen)
{
    CGuard cg(m_ConnectionLock);

    switch (optName)
    {
    case SRTO_MSS:
        *(int *)optval = m_iMSS;
        optlen         = sizeof(int);
        break;

    case SRTO_SNDSYN:
        *(bool *)optval = m_bSynSending;
        optlen          = sizeof(bool);
        break;

    case SRTO_RCVSYN:
        *(bool *)optval = m_bSynRecving;
        optlen          = sizeof(bool);
        break;

    case SRTO_ISN:
        *(int *)optval = m_iISN;
        optlen         = sizeof(int);
        break;

    case SRTO_FC:
        *(int *)optval = m_iFlightFlagSize;
        optlen         = sizeof(int);
        break;

    case SRTO_SNDBUF:
        *(int *)optval = m_iSndBufSize * (m_iMSS - CPacket::UDP_HDR_SIZE);
        optlen         = sizeof(int);
        break;

    case SRTO_RCVBUF:
        *(int *)optval = m_iRcvBufSize * (m_iMSS - CPacket::UDP_HDR_SIZE);
        optlen         = sizeof(int);
        break;

    case SRTO_LINGER:
        if (optlen < (int)(sizeof(linger)))
            throw CUDTException(MJ_NOTSUP, MN_INVAL, 0);

        *(linger *)optval = m_Linger;
        optlen            = sizeof(linger);
        break;

    case SRTO_UDP_SNDBUF:
        *(int *)optval = m_iUDPSndBufSize;
        optlen         = sizeof(int);
        break;

    case SRTO_UDP_RCVBUF:
        *(int *)optval = m_iUDPRcvBufSize;
        optlen         = sizeof(int);
        break;

    case SRTO_RENDEZVOUS:
        *(bool *)optval = m_bRendezvous;
        optlen          = sizeof(bool);
        break;

    case SRTO_SNDTIMEO:
        *(int *)optval = m_iSndTimeOut;
        optlen         = sizeof(int);
        break;

    case SRTO_RCVTIMEO:
        *(int *)optval = m_iRcvTimeOut;
        optlen         = sizeof(int);
        break;

    case SRTO_REUSEADDR:
        *(bool *)optval = m_bReuseAddr;
        optlen          = sizeof(bool);
        break;

    case SRTO_MAXBW:
        *(int64_t *)optval = m_llMaxBW;
        optlen             = sizeof(int64_t);
        break;

    case SRTO_STATE:
        *(int32_t *)optval = s_UDTUnited.getStatus(m_SocketID);
        optlen             = sizeof(int32_t);
        break;

    case SRTO_EVENT:
    {
        int32_t event = 0;
        if (m_bBroken)
            event |= UDT_EPOLL_ERR;
        else
        {
            CGuard::enterCS(m_RecvLock);
            if (m_pRcvBuffer && m_pRcvBuffer->isRcvDataReady())
                event |= UDT_EPOLL_IN;
            CGuard::leaveCS(m_RecvLock);
            if (m_pSndBuffer && (m_iSndBufSize > m_pSndBuffer->getCurrBufSize()))
                event |= UDT_EPOLL_OUT;
        }
        *(int32_t *)optval = event;
        optlen             = sizeof(int32_t);
        break;
    }

    case SRTO_SNDDATA:
        if (m_pSndBuffer)
            *(int32_t *)optval = m_pSndBuffer->getCurrBufSize();
        else
            *(int32_t *)optval = 0;
        optlen = sizeof(int32_t);
        break;

    case SRTO_RCVDATA:
        if (m_pRcvBuffer)
        {
            CGuard::enterCS(m_RecvLock);
            *(int32_t*)optval = m_pRcvBuffer->getRcvDataSize();
            CGuard::leaveCS(m_RecvLock);
        }
        else
            *(int32_t *)optval = 0;
        optlen = sizeof(int32_t);
        break;

#ifdef SRT_ENABLE_IPOPTS
    case SRTO_IPTTL:
        if (m_bOpened)
            *(int32_t *)optval = m_pSndQueue->getIpTTL();
        else
            *(int32_t *)optval = m_iIpTTL;
        optlen = sizeof(int32_t);
        break;

    case SRTO_IPTOS:
        if (m_bOpened)
            *(int32_t *)optval = m_pSndQueue->getIpToS();
        else
            *(int32_t *)optval = m_iIpToS;
        optlen = sizeof(int32_t);
        break;
#endif

    case SRTO_SENDER:
        *(int32_t *)optval = m_bDataSender;
        optlen             = sizeof(int32_t);
        break;

    case SRTO_TSBPDMODE:
        *(int32_t *)optval = m_bOPT_TsbPd;
        optlen             = sizeof(int32_t);
        break;

    case SRTO_LATENCY:
    case SRTO_RCVLATENCY:
        *(int32_t *)optval = m_iTsbPdDelay_ms;
        optlen             = sizeof(int32_t);
        break;

    case SRTO_PEERLATENCY:
        *(int32_t *)optval = m_iPeerTsbPdDelay_ms;
        optlen             = sizeof(int32_t);
        break;

    case SRTO_TLPKTDROP:
        *(int32_t *)optval = m_bTLPktDrop;
        optlen             = sizeof(int32_t);
        break;

    case SRTO_SNDDROPDELAY:
        *(int32_t *)optval = m_iOPT_SndDropDelay;
        optlen             = sizeof(int32_t);
        break;

    case SRTO_PBKEYLEN:
        if (m_pCryptoControl)
            *(int32_t *)optval = m_pCryptoControl->KeyLen(); // Running Key length.
        else
            *(int32_t *)optval = m_iSndCryptoKeyLen; // May be 0.
        optlen = sizeof(int32_t);
        break;

    case SRTO_KMSTATE:
        if (!m_pCryptoControl)
            *(int32_t *)optval = SRT_KM_S_UNSECURED;
        else if (m_bDataSender)
            *(int32_t *)optval = m_pCryptoControl->m_SndKmState;
        else
            *(int32_t *)optval = m_pCryptoControl->m_RcvKmState;
        optlen = sizeof(int32_t);
        break;

    case SRTO_SNDKMSTATE: // State imposed by Agent depending on PW and KMX
        if (m_pCryptoControl)
            *(int32_t *)optval = m_pCryptoControl->m_SndKmState;
        else
            *(int32_t *)optval = SRT_KM_S_UNSECURED;
        optlen = sizeof(int32_t);
        break;

    case SRTO_RCVKMSTATE: // State returned by Peer as informed during KMX
        if (m_pCryptoControl)
            *(int32_t *)optval = m_pCryptoControl->m_RcvKmState;
        else
            *(int32_t *)optval = SRT_KM_S_UNSECURED;
        optlen = sizeof(int32_t);
        break;

    case SRTO_LOSSMAXTTL:
        *(int32_t*)optval = m_iMaxReorderTolerance;
        optlen = sizeof(int32_t);
        break;

    case SRTO_NAKREPORT:
        *(bool *)optval = m_bRcvNakReport;
        optlen          = sizeof(bool);
        break;

    case SRTO_VERSION:
        *(int32_t *)optval = m_lSrtVersion;
        optlen             = sizeof(int32_t);
        break;

    case SRTO_PEERVERSION:
        *(int32_t *)optval = m_lPeerSrtVersion;
        optlen             = sizeof(int32_t);
        break;

#ifdef SRT_ENABLE_CONNTIMEO
    case SRTO_CONNTIMEO:
        *(int*)optval = count_milliseconds(m_tdConnTimeOut);
        optlen         = sizeof(int);
        break;
#endif

    case SRTO_MINVERSION:
        *(uint32_t *)optval = m_lMinimumPeerSrtVersion;
        optlen              = sizeof(uint32_t);
        break;

    case SRTO_STREAMID:
        if (size_t(optlen) < m_sStreamName.size() + 1)
            throw CUDTException(MJ_NOTSUP, MN_INVAL, 0);

        strcpy((char *)optval, m_sStreamName.c_str());
        optlen = m_sStreamName.size();
        break;

    case SRTO_CONGESTION:
    {
        string tt = m_CongCtl.selected_name();
        strcpy((char *)optval, tt.c_str());
        optlen = tt.size();
    }
    break;

    case SRTO_MESSAGEAPI:
        optlen          = sizeof(bool);
        *(bool *)optval = m_bMessageAPI;
        break;

    case SRTO_PAYLOADSIZE:
        optlen         = sizeof(int);
        *(int *)optval = m_zOPT_ExpPayloadSize;
        break;

    case SRTO_ENFORCEDENCRYPTION:
        optlen             = sizeof(int32_t); // also with TSBPDMODE and SENDER
        *(int32_t *)optval = m_bOPT_StrictEncryption;
        break;

    case SRTO_IPV6ONLY:
        optlen         = sizeof(int);
        *(int *)optval = m_iIpV6Only;
        break;

    case SRTO_PEERIDLETIMEO:
        *(int *)optval = m_iOPT_PeerIdleTimeout;
        optlen         = sizeof(int);
        break;

    case SRTO_PACKETFILTER:
        if (size_t(optlen) < m_OPT_PktFilterConfigString.size() + 1)
            throw CUDTException(MJ_NOTSUP, MN_INVAL, 0);

        strcpy((char *)optval, m_OPT_PktFilterConfigString.c_str());
        optlen = m_OPT_PktFilterConfigString.size();
        break;

    default:
        throw CUDTException(MJ_NOTSUP, MN_NONE, 0);
    }
}

bool CUDT::setstreamid(SRTSOCKET u, const std::string &sid)
{
    CUDT *that = getUDTHandle(u);
    if (!that)
        return false;

    if (sid.size() > MAX_SID_LENGTH)
        return false;

    if (that->m_bConnected)
        return false;

    that->m_sStreamName = sid;
    return true;
}

std::string CUDT::getstreamid(SRTSOCKET u)
{
    CUDT *that = getUDTHandle(u);
    if (!that)
        return "";

    return that->m_sStreamName;
}

// XXX REFACTOR: Make common code for CUDT constructor and clearData,
// possibly using CUDT::construct.
void CUDT::clearData()
{
    // Initial sequence number, loss, acknowledgement, etc.
    int udpsize = m_iMSS - CPacket::UDP_HDR_SIZE;

    m_iMaxSRTPayloadSize = udpsize - CPacket::HDR_SIZE;

    HLOGC(mglog.Debug, log << "clearData: PAYLOAD SIZE: " << m_iMaxSRTPayloadSize);

    m_iEXPCount  = 1;
    m_iBandwidth = 1; // pkts/sec
    // XXX use some constant for this 16
    m_iDeliveryRate     = 16;
    m_iByteDeliveryRate = 16 * m_iMaxSRTPayloadSize;
    m_iAckSeqNo         = 0;
    m_tsLastAckTime     = steady_clock::now();

    // trace information
    {
        CGuard stat_lock(m_StatsLock);

        m_stats.tsStartTime = steady_clock::now();
        m_stats.sentTotal = m_stats.recvTotal = m_stats.sndLossTotal = m_stats.rcvLossTotal = m_stats.retransTotal =
            m_stats.sentACKTotal = m_stats.recvACKTotal = m_stats.sentNAKTotal = m_stats.recvNAKTotal = 0;
        m_stats.tsLastSampleTime = steady_clock::now();
        m_stats.traceSent = m_stats.traceRecv = m_stats.traceSndLoss = m_stats.traceRcvLoss = m_stats.traceRetrans =
            m_stats.sentACK = m_stats.recvACK = m_stats.sentNAK = m_stats.recvNAK = 0;
        m_stats.traceRcvRetrans                                                   = 0;
        m_stats.traceReorderDistance                                              = 0;
        m_stats.traceBelatedTime                                                  = 0.0;
        m_stats.traceRcvBelated                                                   = 0;

        m_stats.sndDropTotal = 0;
        m_stats.traceSndDrop = 0;
        m_stats.rcvDropTotal = 0;
        m_stats.traceRcvDrop = 0;

        m_stats.m_rcvUndecryptTotal = 0;
        m_stats.traceRcvUndecrypt   = 0;

        m_stats.bytesSentTotal    = 0;
        m_stats.bytesRecvTotal    = 0;
        m_stats.bytesRetransTotal = 0;
        m_stats.traceBytesSent    = 0;
        m_stats.traceBytesRecv    = 0;
        m_stats.sndFilterExtra    = 0;
        m_stats.rcvFilterExtra    = 0;
        m_stats.rcvFilterSupply   = 0;
        m_stats.rcvFilterLoss     = 0;

        m_stats.traceBytesRetrans = 0;
#ifdef SRT_ENABLE_LOSTBYTESCOUNT
        m_stats.traceRcvBytesLoss = 0;
#endif
        m_stats.sndBytesDropTotal        = 0;
        m_stats.rcvBytesDropTotal        = 0;
        m_stats.traceSndBytesDrop        = 0;
        m_stats.traceRcvBytesDrop        = 0;
        m_stats.m_rcvBytesUndecryptTotal = 0;
        m_stats.traceRcvBytesUndecrypt   = 0;

        m_stats.sndDuration = m_stats.m_sndDurationTotal = 0;
    }

    // Resetting these data because this happens when agent isn't connected.
    m_bPeerTsbPd         = false;
    m_iPeerTsbPdDelay_ms = 0;

    m_bTsbPd         = m_bOPT_TsbPd; // Take the values from user-configurable options
    m_iTsbPdDelay_ms = m_iOPT_TsbPdDelay;
    m_bTLPktDrop     = m_bOPT_TLPktDrop;
    m_bPeerTLPktDrop = false;

    m_bPeerNakReport = false;

    m_bPeerRexmitFlag = false;

    m_RdvState         = CHandShake::RDV_INVALID;
    m_tsRcvPeerStartTime = steady_clock::time_point();
}

void CUDT::open()
{
    CGuard cg(m_ConnectionLock);

    clearData();

    // structures for queue
    if (m_pSNode == NULL)
        m_pSNode = new CSNode;
    m_pSNode->m_pUDT      = this;
    m_pSNode->m_tsTimeStamp = steady_clock::now();
    m_pSNode->m_iHeapLoc  = -1;

    if (m_pRNode == NULL)
        m_pRNode = new CRNode;
    m_pRNode->m_pUDT      = this;
    m_pRNode->m_tsTimeStamp = steady_clock::now();
    m_pRNode->m_pPrev = m_pRNode->m_pNext = NULL;
    m_pRNode->m_bOnList                   = false;

    m_iRTT    = 10 * COMM_SYN_INTERVAL_US;
    m_iRTTVar = m_iRTT >> 1;


    // set minimum NAK and EXP timeout to 300ms
    m_tdMinNakInterval = milliseconds_from(300);
    m_tdMinExpInterval = milliseconds_from(300);

    m_tdACKInterval = microseconds_from(COMM_SYN_INTERVAL_US);
    m_tdNAKInterval = m_tdMinNakInterval;

    const steady_clock::time_point currtime = steady_clock::now();
    m_tsLastRspTime                        = currtime;
    m_tsNextACKTime                        = currtime + m_tdACKInterval;
    m_tsNextNAKTime                        = currtime + m_tdNAKInterval;
    m_tsLastRspAckTime                     = currtime;
    m_tsLastSndTime                        = currtime;

    m_iReXmitCount   = 1;
    m_iPktCount      = 0;
    m_iLightACKCount = 1;

    m_tsNextSendTime = steady_clock::time_point();
    m_tdSendTimeDiff = m_tdSendTimeDiff.zero();

    // Now UDT is opened.
    m_bOpened = true;
}

void CUDT::setListenState()
{
    CGuard cg(m_ConnectionLock);

    if (!m_bOpened)
        throw CUDTException(MJ_NOTSUP, MN_NONE, 0);

    if (m_bConnecting || m_bConnected)
        throw CUDTException(MJ_NOTSUP, MN_ISCONNECTED, 0);

    // listen can be called more than once
    if (m_bListening)
        return;

    // if there is already another socket listening on the same port
    if (m_pRcvQueue->setListener(this) < 0)
        throw CUDTException(MJ_NOTSUP, MN_BUSY, 0);

    m_bListening = true;
}

size_t CUDT::fillSrtHandshake(uint32_t *srtdata, size_t srtlen, int msgtype, int hs_version)
{
    if (srtlen < SRT_HS__SIZE)
    {
        LOGC(mglog.Fatal,
             log << "IPE: fillSrtHandshake: buffer too small: " << srtlen << " (expected: " << SRT_HS__SIZE << ")");
        return 0;
    }

    srtlen = SRT_HS__SIZE; // We use only that much space.

    memset((srtdata), 0, sizeof(uint32_t) * srtlen);
    /* Current version (1.x.x) SRT handshake */
    srtdata[SRT_HS_VERSION] = m_lSrtVersion; /* Required version */
    srtdata[SRT_HS_FLAGS] |= SrtVersionCapabilities();

    switch (msgtype)
    {
    case SRT_CMD_HSREQ:
        return fillSrtHandshake_HSREQ(srtdata, srtlen, hs_version);
    case SRT_CMD_HSRSP:
        return fillSrtHandshake_HSRSP(srtdata, srtlen, hs_version);
    default:
        LOGC(mglog.Fatal, log << "IPE: createSrtHandshake/sendSrtMsg called with value " << msgtype);
        return 0;
    }
}

size_t CUDT::fillSrtHandshake_HSREQ(uint32_t *srtdata, size_t /* srtlen - unused */, int hs_version)
{
    // INITIATOR sends HSREQ.

    // The TSBPD(SND|RCV) options are being set only if the TSBPD is set in the current agent.
    // The agent has a decisive power only in the range of RECEIVING the data, however it can
    // also influence the peer's latency. If agent doesn't set TSBPD mode, it doesn't send any
    // latency flags, although the peer might still want to do Rx with TSBPD. When agent sets
    // TsbPd mode, it defines latency values for Rx (itself) and Tx (peer's Rx). If peer does
    // not set TsbPd mode, it will simply ignore the proposed latency (PeerTsbPdDelay), although
    // if it has received the Rx latency as well, it must honor it and respond accordingly
    // (the latter is only in case of HSv5 and bidirectional connection).
    if (m_bOPT_TsbPd)
    {
        m_iTsbPdDelay_ms     = m_iOPT_TsbPdDelay;
        m_iPeerTsbPdDelay_ms = m_iOPT_PeerTsbPdDelay;
        /*
         * Sent data is real-time, use Time-based Packet Delivery,
         * set option bit and configured delay
         */
        srtdata[SRT_HS_FLAGS] |= SRT_OPT_TSBPDSND;

        if (hs_version < CUDT::HS_VERSION_SRT1)
        {
            // HSv4 - this uses only one value.
            srtdata[SRT_HS_LATENCY] = SRT_HS_LATENCY_LEG::wrap(m_iPeerTsbPdDelay_ms);
        }
        else
        {
            // HSv5 - this will be understood only since this version when this exists.
            srtdata[SRT_HS_LATENCY] = SRT_HS_LATENCY_SND::wrap(m_iPeerTsbPdDelay_ms);

            m_bTsbPd = true;
            // And in the reverse direction.
            srtdata[SRT_HS_FLAGS] |= SRT_OPT_TSBPDRCV;
            srtdata[SRT_HS_LATENCY] |= SRT_HS_LATENCY_RCV::wrap(m_iTsbPdDelay_ms);

            // This wasn't there for HSv4, this setting is only for the receiver.
            // HSv5 is bidirectional, so every party is a receiver.

            if (m_bTLPktDrop)
                srtdata[SRT_HS_FLAGS] |= SRT_OPT_TLPKTDROP;
        }
    }

    if (m_bRcvNakReport)
        srtdata[SRT_HS_FLAGS] |= SRT_OPT_NAKREPORT;

    // I support SRT_OPT_REXMITFLG. Do you?
    srtdata[SRT_HS_FLAGS] |= SRT_OPT_REXMITFLG;

    // Declare the API used. The flag is set for "stream" API because
    // the older versions will never set this flag, but all old SRT versions use message API.
    if (!m_bMessageAPI)
        srtdata[SRT_HS_FLAGS] |= SRT_OPT_STREAM;

    HLOGC(mglog.Debug,
          log << "HSREQ/snd: LATENCY[SND:" << SRT_HS_LATENCY_SND::unwrap(srtdata[SRT_HS_LATENCY])
              << " RCV:" << SRT_HS_LATENCY_RCV::unwrap(srtdata[SRT_HS_LATENCY]) << "] FLAGS["
              << SrtFlagString(srtdata[SRT_HS_FLAGS]) << "]");

    return 3;
}

size_t CUDT::fillSrtHandshake_HSRSP(uint32_t *srtdata, size_t /* srtlen - unused */, int hs_version)
{
    // Setting m_ullRcvPeerStartTime is done in processSrtMsg_HSREQ(), so
    // this condition will be skipped only if this function is called without
    // getting first received HSREQ. Doesn't look possible in both HSv4 and HSv5.
    if (is_zero(m_tsRcvPeerStartTime))
    {
        LOGC(mglog.Fatal, log << "IPE: fillSrtHandshake_HSRSP: m_tsRcvPeerStartTime NOT SET!");
        return 0;
    }

    // If Agent doesn't set TSBPD, it will not set the TSBPD flag back to the Peer.
    // The peer doesn't have be disturbed by it anyway.
    if (m_bTsbPd)
    {
        /*
         * We got and transposed peer start time (HandShake request timestamp),
         * we can support Timestamp-based Packet Delivery
         */
        srtdata[SRT_HS_FLAGS] |= SRT_OPT_TSBPDRCV;

        if (hs_version < HS_VERSION_SRT1)
        {
            // HSv4 - this uses only one value
            srtdata[SRT_HS_LATENCY] = SRT_HS_LATENCY_LEG::wrap(m_iTsbPdDelay_ms);
        }
        else
        {
            // HSv5 - this puts "agent's" latency into RCV field and "peer's" -
            // into SND field.
            srtdata[SRT_HS_LATENCY] = SRT_HS_LATENCY_RCV::wrap(m_iTsbPdDelay_ms);
        }
    }
    else
    {
        HLOGC(mglog.Debug, log << "HSRSP/snd: TSBPD off, NOT responding TSBPDRCV flag.");
    }

    // Hsv5, only when peer has declared TSBPD mode.
    // The flag was already set, and the value already "maximized" in processSrtMsg_HSREQ().
    if (m_bPeerTsbPd && hs_version >= HS_VERSION_SRT1)
    {
        // HSv5 is bidirectional - so send the TSBPDSND flag, and place also the
        // peer's latency into SND field.
        srtdata[SRT_HS_FLAGS] |= SRT_OPT_TSBPDSND;
        srtdata[SRT_HS_LATENCY] |= SRT_HS_LATENCY_SND::wrap(m_iPeerTsbPdDelay_ms);

        HLOGC(mglog.Debug,
              log << "HSRSP/snd: HSv5 peer uses TSBPD, responding TSBPDSND latency=" << m_iPeerTsbPdDelay_ms);
    }
    else
    {
        HLOGC(mglog.Debug,
              log << "HSRSP/snd: HSv" << (hs_version == CUDT::HS_VERSION_UDT4 ? 4 : 5)
                  << " with peer TSBPD=" << (m_bPeerTsbPd ? "on" : "off") << " - NOT responding TSBPDSND");
    }

    if (m_bTLPktDrop)
        srtdata[SRT_HS_FLAGS] |= SRT_OPT_TLPKTDROP;

    if (m_bRcvNakReport)
    {
        // HSv5: Note that this setting is independent on the value of
        // m_bPeerNakReport, which represent this setting in the peer.

        srtdata[SRT_HS_FLAGS] |= SRT_OPT_NAKREPORT;
        /*
         * NAK Report is so efficient at controlling bandwidth that sender TLPktDrop
         * is not needed. SRT 1.0.5 to 1.0.7 sender TLPktDrop combined with SRT 1.0
         * Timestamp-Based Packet Delivery was not well implemented and could drop
         * big I-Frame tail before sending once on low latency setups.
         * Disabling TLPktDrop in the receiver SRT Handshake Reply prevents the sender
         * from enabling Too-Late Packet Drop.
         */
        if (m_lPeerSrtVersion <= SrtVersion(1, 0, 7))
            srtdata[SRT_HS_FLAGS] &= ~SRT_OPT_TLPKTDROP;
    }

    if (m_lSrtVersion >= SrtVersion(1, 2, 0))
    {
        if (!m_bPeerRexmitFlag)
        {
            // Peer does not request to use rexmit flag, if so,
            // we won't use as well.
            HLOGC(mglog.Debug, log << "HSRSP/snd: AGENT understands REXMIT flag, but PEER DOES NOT. NOT setting.");
        }
        else
        {
            // Request that the rexmit bit be used as a part of msgno.
            srtdata[SRT_HS_FLAGS] |= SRT_OPT_REXMITFLG;
            HLOGF(mglog.Debug, "HSRSP/snd: AGENT UNDERSTANDS REXMIT flag and PEER reported that it does, too.");
        }
    }
    else
    {
        // Since this is now in the code, it can occur only in case when you change the
        // version specification in the build configuration.
        HLOGF(mglog.Debug, "HSRSP/snd: AGENT DOES NOT UNDERSTAND REXMIT flag");
    }

    HLOGC(mglog.Debug,
          log << "HSRSP/snd: LATENCY[SND:" << SRT_HS_LATENCY_SND::unwrap(srtdata[SRT_HS_LATENCY])
              << " RCV:" << SRT_HS_LATENCY_RCV::unwrap(srtdata[SRT_HS_LATENCY]) << "] FLAGS["
              << SrtFlagString(srtdata[SRT_HS_FLAGS]) << "]");

    return 3;
}

size_t CUDT::prepareSrtHsMsg(int cmd, uint32_t *srtdata, size_t size)
{
    size_t srtlen = fillSrtHandshake(srtdata, size, cmd, handshakeVersion());
    HLOGF(mglog.Debug,
          "CMD:%s(%d) Len:%d Version: %s Flags: %08X (%s) sdelay:%d",
          MessageTypeStr(UMSG_EXT, cmd).c_str(),
          cmd,
          (int)(srtlen * sizeof(int32_t)),
          SrtVersionString(srtdata[SRT_HS_VERSION]).c_str(),
          srtdata[SRT_HS_FLAGS],
          SrtFlagString(srtdata[SRT_HS_FLAGS]).c_str(),
          srtdata[SRT_HS_LATENCY]);

    return srtlen;
}

void CUDT::sendSrtMsg(int cmd, uint32_t *srtdata_in, int srtlen_in)
{
    CPacket srtpkt;
    int32_t srtcmd = (int32_t)cmd;

    static const size_t SRTDATA_MAXSIZE = SRT_CMD_MAXSZ / sizeof(int32_t);

    // This is in order to issue a compile error if the SRT_CMD_MAXSZ is
    // too small to keep all the data. As this is "static const", declaring
    // an array of such specified size in C++ isn't considered VLA.
    static const int SRTDATA_SIZE = SRTDATA_MAXSIZE >= SRT_HS__SIZE ? SRTDATA_MAXSIZE : -1;

    // This will be effectively larger than SRT_HS__SIZE, but it will be also used
    // for incoming data. We have a guarantee that it won't be larger than SRTDATA_MAXSIZE.
    uint32_t srtdata[SRTDATA_SIZE];

    int srtlen = 0;

    if (cmd == SRT_CMD_REJECT)
    {
        // This is a value returned by processSrtMsg underlying layer, potentially
        // to be reported here. Should this happen, just send a rejection message.
        cmd                     = SRT_CMD_HSRSP;
        srtdata[SRT_HS_VERSION] = 0;
    }

    switch (cmd)
    {
    case SRT_CMD_HSREQ:
    case SRT_CMD_HSRSP:
        srtlen = prepareSrtHsMsg(cmd, srtdata, SRTDATA_SIZE);
        break;

    case SRT_CMD_KMREQ: // Sender
    case SRT_CMD_KMRSP: // Receiver
        srtlen = srtlen_in;
        /* Msg already in network order
         * But CChannel:sendto will swap again (assuming 32-bit fields)
         * Pre-swap to cancel it.
         */
        HtoNLA(srtdata, srtdata_in, srtlen);
        m_pCryptoControl->updateKmState(cmd, srtlen); // <-- THIS function can't be moved to CUDT

        break;

    default:
        LOGF(mglog.Error, "sndSrtMsg: cmd=%d unsupported", cmd);
        break;
    }

    if (srtlen > 0)
    {
        /* srtpkt.pack will set message data in network order */
        srtpkt.pack(UMSG_EXT, &srtcmd, srtdata, srtlen * sizeof(int32_t));
        addressAndSend(srtpkt);
    }
}

// PREREQUISITE:
// pkt must be set the buffer and configured for UMSG_HANDSHAKE.
// Note that this function replaces also serialization for the HSv4.
bool CUDT::createSrtHandshake(
        int             srths_cmd,
        int             srtkm_cmd,
        const uint32_t* kmdata,
        size_t          kmdata_wordsize, // IN WORDS, NOT BYTES!!!
        CPacket&        w_pkt,
        CHandShake&     w_hs)
{
    // This function might be called before the opposite version was recognized.
    // Check if the version is exactly 4 because this means that the peer has already
    // sent something - asynchronously, and usually in rendezvous - and we already know
    // that the peer is version 4. In this case, agent must behave as HSv4, til the end.
    if (m_ConnRes.m_iVersion == HS_VERSION_UDT4)
    {
        w_hs.m_iVersion = HS_VERSION_UDT4;
        w_hs.m_iType    = UDT_DGRAM;
        if (w_hs.m_extension)
        {
            // Should be impossible
            LOGC(mglog.Error, log << "createSrtHandshake: IPE: EXTENSION SET WHEN peer reports version 4 - fixing...");
            w_hs.m_extension = false;
        }
    }
    else
    {
        w_hs.m_iType = 0; // Prepare it for flags
    }

    HLOGC(mglog.Debug,
          log << "createSrtHandshake: buf size=" << w_pkt.getLength() << " hsx=" << MessageTypeStr(UMSG_EXT, srths_cmd)
              << " kmx=" << MessageTypeStr(UMSG_EXT, srtkm_cmd) << " kmdata_wordsize=" << kmdata_wordsize
              << " version=" << w_hs.m_iVersion);

    // Once you are certain that the version is HSv5, set the enc type flags
    // to advertise pbkeylen. Otherwise make sure that the old interpretation
    // will correctly pick up the type field. PBKEYLEN should be advertized
    // regardless of what URQ stage the handshake is (note that in case of rendezvous
    // CONCLUSION might be the FIRST MESSAGE EVER RECEIVED by a party).
    if (w_hs.m_iVersion > HS_VERSION_UDT4)
    {
        // Check if there was a failure to receie HSREQ before trying to craft HSRSP.
        // If fillSrtHandshake_HSRSP catches the condition of m_tsRcvPeerStartTime == 0,
        // it will return size 0, which will mess up with further extension procedures;
        // PREVENT THIS HERE.
        if (w_hs.m_iReqType == URQ_CONCLUSION && srths_cmd == SRT_CMD_HSRSP && is_zero(m_tsRcvPeerStartTime))
        {
            LOGC(mglog.Error,
                 log << "createSrtHandshake: IPE (non-fatal): Attempting to craft HSRSP without received HSREQ. "
                        "BLOCKING extensions.");
            w_hs.m_extension = false;
        }

        // The situation when this function is called without requested extensions
        // is URQ_CONCLUSION in rendezvous mode in some of the transitions.
        // In this case for version 5 just clear the m_iType field, as it has
        // different meaning in HSv5 and contains extension flags.
        //
        // Keep 0 in the SRT_HSTYPE_HSFLAGS field, but still advertise PBKEYLEN
        // in the SRT_HSTYPE_ENCFLAGS field.
        w_hs.m_iType                  = SrtHSRequest::wrapFlags(false /*no magic in HSFLAGS*/, m_iSndCryptoKeyLen);

        IF_HEAVY_LOGGING(bool whether = m_iSndCryptoKeyLen != 0);
        HLOGC(mglog.Debug,
              log << "createSrtHandshake: " << (whether ? "" : "NOT ")
                  << " Advertising PBKEYLEN - value = " << m_iSndCryptoKeyLen);

        // Note: This is required only when sending a HS message without SRT extensions.
        // When this is to be sent with SRT extensions, then KMREQ will be attached here
        // and the PBKEYLEN will be extracted from it. If this is going to attach KMRSP
        // here, it's already too late (it should've been advertised before getting the first
        // handshake message with KMREQ).
    }
    else
    {
        w_hs.m_iType = UDT_DGRAM;
    }

    // values > URQ_CONCLUSION include also error types
    // if (w_hs.m_iVersion == HS_VERSION_UDT4 || w_hs.m_iReqType > URQ_CONCLUSION) <--- This condition was checked b4 and
    // it's only valid for caller-listener mode
    if (!w_hs.m_extension)
    {
        // Serialize only the basic handshake, if this is predicted for
        // Hsv4 peer or this is URQ_INDUCTION or URQ_WAVEAHAND.
        size_t hs_size = w_pkt.getLength();
        w_hs.store_to((w_pkt.m_pcData), (hs_size));
        w_pkt.setLength(hs_size);
        HLOGC(mglog.Debug, log << "createSrtHandshake: (no ext) size=" << hs_size << " data: " << w_hs.show());
        return true;
    }

    // Sanity check, applies to HSv5 only cases.
    if (srths_cmd == SRT_CMD_HSREQ && m_SrtHsSide == HSD_RESPONDER)
    {
        m_RejectReason = SRT_REJ_IPE;
        LOGC(mglog.Fatal, log << "IPE: SRT_CMD_HSREQ was requested to be sent in HSv5 by an INITIATOR side!");
        return false; // should cause rejection
    }

    string logext = "HSX";

    bool have_kmreq   = false;
    bool have_sid     = false;
    bool have_congctl = false;
    bool have_filter  = false;

    // Install the SRT extensions
    w_hs.m_iType |= CHandShake::HS_EXT_HSREQ;

    if (srths_cmd == SRT_CMD_HSREQ)
    {
        if (m_sStreamName != "")
        {
            have_sid = true;
            w_hs.m_iType |= CHandShake::HS_EXT_CONFIG;
            logext += ",SID";
        }
    }

    // If this is a response, we have also information
    // on the peer. If Peer is NOT filter capable, don't
    // put filter config, even if agent is capable.
    bool peer_filter_capable = true;
    if (srths_cmd == SRT_CMD_HSRSP)
    {
        if (m_sPeerPktFilterConfigString != "")
        {
            peer_filter_capable = true;
        }
        else if (IsSet(m_lPeerSrtFlags, SRT_OPT_FILTERCAP))
        {
            peer_filter_capable = true;
        }
        else
        {
            peer_filter_capable = false;
        }
    }

    // Now, if this is INITIATOR, then it has its
    // filter config already set, if configured, otherwise
    // it should not attach the filter config extension.

    // If this is a RESPONDER, then it has already received
    // the filter config string from the peer and therefore
    // possibly confronted with the contents of m_OPT_FECConfigString,
    // and if it decided to go with filter, it will be nonempty.
    if (peer_filter_capable && m_OPT_PktFilterConfigString != "")
    {
        have_filter = true;
        w_hs.m_iType |= CHandShake::HS_EXT_CONFIG;
        logext += ",filter";
    }

    string sm = m_CongCtl.selected_name();
    if (sm != "" && sm != "live")
    {
        have_congctl = true;
        w_hs.m_iType |= CHandShake::HS_EXT_CONFIG;
        logext += ",CONGCTL";
    }

    // Prevent adding KMRSP only in case when BOTH:
    // - Agent has set no password
    // - no KMREQ has arrived from Peer
    // KMRSP must be always sent when:
    // - Agent set a password, Peer did not send KMREQ: Agent sets snd=NOSECRET.
    // - Agent set no password, but Peer sent KMREQ: Ageng sets rcv=NOSECRET.
    if (m_CryptoSecret.len > 0 || kmdata_wordsize > 0)
    {
        have_kmreq = true;
        w_hs.m_iType |= CHandShake::HS_EXT_KMREQ;
        logext += ",KMX";
    }

    HLOGC(mglog.Debug, log << "createSrtHandshake: (ext: " << logext << ") data: " << w_hs.show());

    // NOTE: The HSREQ is practically always required, although may happen
    // in future that CONCLUSION can be sent multiple times for a separate
    // stream encryption support, and this way it won't enclose HSREQ.
    // Also, KMREQ may occur multiple times.

    // So, initially store the UDT legacy handshake.
    size_t hs_size = w_pkt.getLength(), total_ra_size = (hs_size / sizeof(uint32_t)); // Maximum size of data
    w_hs.store_to((w_pkt.m_pcData), (hs_size));                                        // hs_size is updated

    size_t ra_size = hs_size / sizeof(int32_t);

    // Now attach the SRT handshake for HSREQ
    size_t    offset = ra_size;
    uint32_t *p      = reinterpret_cast<uint32_t *>(w_pkt.m_pcData);
    // NOTE: since this point, ra_size has a size in int32_t elements, NOT BYTES.

    // The first 4-byte item is the CMD/LENGTH spec.
    uint32_t *pcmdspec = p + offset; // Remember the location to be filled later, when we know the length
    ++offset;

    // Now use the original function to store the actual SRT_HS data
    // ra_size after that
    // NOTE: so far, ra_size is m_iMaxSRTPayloadSize expressed in number of elements.
    // WILL BE CHANGED HERE.
    ra_size   = fillSrtHandshake(p + offset, total_ra_size - offset, srths_cmd, HS_VERSION_SRT1);
    *pcmdspec = HS_CMDSPEC_CMD::wrap(srths_cmd) | HS_CMDSPEC_SIZE::wrap(ra_size);

    HLOGC(mglog.Debug,
          log << "createSrtHandshake: after HSREQ: offset=" << offset << " HSREQ size=" << ra_size
              << " space left: " << (total_ra_size - offset));

    if (have_sid)
    {
        // Use only in REQ phase and only if stream name is set
        offset += ra_size;
        pcmdspec = p + offset;
        ++offset;

        // Now prepare the string with 4-byte alignment. The string size is limited
        // to half the payload size. Just a sanity check to not pack too much into
        // the conclusion packet.
        size_t size_limit = m_iMaxSRTPayloadSize / 2;

        if (m_sStreamName.size() >= size_limit)
        {
            m_RejectReason = SRT_REJ_ROGUE;
            LOGC(mglog.Error,
                 log << "createSrtHandshake: stream id too long, limited to " << (size_limit - 1) << " bytes");
            return false;
        }

        size_t wordsize         = (m_sStreamName.size() + 3) / 4;
        size_t aligned_bytesize = wordsize * 4;

        memset((p + offset), 0, aligned_bytesize);
        memcpy((p + offset), m_sStreamName.data(), m_sStreamName.size());
        // Preswap to little endian (in place due to possible padding zeros)
        HtoILA((uint32_t *)(p + offset), (uint32_t *)(p + offset), wordsize);

        ra_size   = wordsize;
        *pcmdspec = HS_CMDSPEC_CMD::wrap(SRT_CMD_SID) | HS_CMDSPEC_SIZE::wrap(ra_size);

        HLOGC(mglog.Debug,
              log << "createSrtHandshake: after SID [" << m_sStreamName << "] length=" << m_sStreamName.size()
                  << " alignedln=" << aligned_bytesize << ": offset=" << offset << " SID size=" << ra_size
                  << " space left: " << (total_ra_size - offset));
    }

    if (have_congctl)
    {
        // Pass the congctl to the other side as informational.
        // The other side should reject connection if it uses a different congctl.
        // The other side should also respond with the congctl it uses, if its non-default (for backward compatibility).

        // XXX Consider change the congctl settings in the listener socket to "adaptive"
        // congctl and also "adaptive" value of CUDT::m_bMessageAPI so that the caller
        // may ask for whatever kind of transmission it wants, or select transmission
        // type differently for different connections, however with the same listener.

        offset += ra_size;
        pcmdspec = p + offset;
        ++offset;

        size_t wordsize         = (sm.size() + 3) / 4;
        size_t aligned_bytesize = wordsize * 4;

        memset((p + offset), 0, aligned_bytesize);

        memcpy((p + offset), sm.data(), sm.size());
        // Preswap to little endian (in place due to possible padding zeros)
        HtoILA((uint32_t *)(p + offset), (uint32_t *)(p + offset), wordsize);

        ra_size   = wordsize;
        *pcmdspec = HS_CMDSPEC_CMD::wrap(SRT_CMD_CONGESTION) | HS_CMDSPEC_SIZE::wrap(ra_size);

        HLOGC(mglog.Debug,
              log << "createSrtHandshake: after CONGCTL [" << sm << "] length=" << sm.size()
                  << " alignedln=" << aligned_bytesize << ": offset=" << offset << " CONGCTL size=" << ra_size
                  << " space left: " << (total_ra_size - offset));
    }

    if (have_filter)
    {
        offset += ra_size;
        pcmdspec = p + offset;
        ++offset;

        size_t wordsize         = (m_OPT_PktFilterConfigString.size() + 3) / 4;
        size_t aligned_bytesize = wordsize * 4;

        memset((p + offset), 0, aligned_bytesize);
        memcpy((p + offset), m_OPT_PktFilterConfigString.data(), m_OPT_PktFilterConfigString.size());

        ra_size   = wordsize;
        *pcmdspec = HS_CMDSPEC_CMD::wrap(SRT_CMD_FILTER) | HS_CMDSPEC_SIZE::wrap(ra_size);

        HLOGC(mglog.Debug,
              log << "createSrtHandshake: after filter [" << m_OPT_PktFilterConfigString << "] length="
                  << m_OPT_PktFilterConfigString.size() << " alignedln=" << aligned_bytesize << ": offset=" << offset
                  << " filter size=" << ra_size << " space left: " << (total_ra_size - offset));
    }

    // When encryption turned on
    if (have_kmreq)
    {
        HLOGC(mglog.Debug,
              log << "createSrtHandshake: "
                  << (m_CryptoSecret.len > 0 ? "Agent uses ENCRYPTION" : "Peer requires ENCRYPTION"));
        if (srtkm_cmd == SRT_CMD_KMREQ)
        {
            bool have_any_keys = false;
            for (size_t ki = 0; ki < 2; ++ki)
            {
                // Skip those that have expired
                if (!m_pCryptoControl->getKmMsg_needSend(ki, false))
                    continue;

                m_pCryptoControl->getKmMsg_markSent(ki, false);

                offset += ra_size;

                size_t msglen = m_pCryptoControl->getKmMsg_size(ki);
                // Make ra_size back in element unit
                // Add one extra word if the size isn't aligned to 32-bit.
                ra_size = (msglen / sizeof(uint32_t)) + (msglen % sizeof(uint32_t) ? 1 : 0);

                // Store the CMD + SIZE in the next field
                *(p + offset) = HS_CMDSPEC_CMD::wrap(srtkm_cmd) | HS_CMDSPEC_SIZE::wrap(ra_size);
                ++offset;

                // Copy the key - do the endian inversion because another endian inversion
                // will be done for every control message before sending, and this KM message
                // is ALREADY in network order.
                const uint32_t *keydata = reinterpret_cast<const uint32_t *>(m_pCryptoControl->getKmMsg_data(ki));

                HLOGC(mglog.Debug,
                      log << "createSrtHandshake: KMREQ: adding key #" << ki << " length=" << ra_size
                          << " words (KmMsg_size=" << msglen << ")");
                // XXX INSECURE ": [" << FormatBinaryString((uint8_t*)keydata, msglen) << "]";

                // Yes, I know HtoNLA and NtoHLA do exactly the same operation, but I want
                // to be clear about the true intention.
                NtoHLA(p + offset, keydata, ra_size);
                have_any_keys = true;
            }

            if (!have_any_keys)
            {
                m_RejectReason = SRT_REJ_IPE;
                LOGC(mglog.Error, log << "createSrtHandshake: IPE: all keys have expired, no KM to send.");
                return false;
            }
        }
        else if (srtkm_cmd == SRT_CMD_KMRSP)
        {
            uint32_t        failure_kmrsp[] = {SRT_KM_S_UNSECURED};
            const uint32_t *keydata         = 0;

            // Shift the starting point with the value of previously added block,
            // to start with the new one.
            offset += ra_size;

            if (kmdata_wordsize == 0)
            {
                LOGC(mglog.Error,
                     log << "createSrtHandshake: Agent has PW, but Peer sent no KMREQ. Sending error KMRSP response");
                ra_size = 1;
                keydata = failure_kmrsp;

                // Update the KM state as well
                m_pCryptoControl->m_SndKmState = SRT_KM_S_NOSECRET;  // Agent has PW, but Peer won't decrypt
                m_pCryptoControl->m_RcvKmState = SRT_KM_S_UNSECURED; // Peer won't encrypt as well.
            }
            else
            {
                if (!kmdata)
                {
                    m_RejectReason = SRT_REJ_IPE;
                    LOGC(mglog.Fatal, log << "createSrtHandshake: IPE: srtkm_cmd=SRT_CMD_KMRSP and no kmdata!");
                    return false;
                }
                ra_size = kmdata_wordsize;
                keydata = reinterpret_cast<const uint32_t *>(kmdata);
            }

            *(p + offset) = HS_CMDSPEC_CMD::wrap(srtkm_cmd) | HS_CMDSPEC_SIZE::wrap(ra_size);
            ++offset; // Once cell, containting CMD spec and size
            HLOGC(mglog.Debug,
                  log << "createSrtHandshake: KMRSP: applying returned key length="
                      << ra_size); // XXX INSECURE << " words: [" << FormatBinaryString((uint8_t*)kmdata,
                                   // kmdata_wordsize*sizeof(uint32_t)) << "]";

            NtoHLA(p + offset, keydata, ra_size);
        }
        else
        {
            m_RejectReason = SRT_REJ_IPE;
            LOGC(mglog.Fatal, log << "createSrtHandshake: IPE: wrong value of srtkm_cmd: " << srtkm_cmd);
            return false;
        }
    }

    // ra_size + offset has a value in element unit.
    // Switch it again to byte unit.
    w_pkt.setLength((ra_size + offset) * sizeof(int32_t));

    HLOGC(mglog.Debug,
          log << "createSrtHandshake: filled HSv5 handshake flags: " << CHandShake::ExtensionFlagStr(w_hs.m_iType)
              << " length: " << w_pkt.getLength() << " bytes");

    return true;
}

static int FindExtensionBlock(uint32_t *begin, size_t total_length,
        size_t& w_out_len, uint32_t*& w_next_block)
{
    // Check if there's anything to process
    if (total_length == 0)
    {
        w_next_block = NULL;
        w_out_len    = 0;
        return SRT_CMD_NONE;
    }

    // This function extracts the block command from the block and its length.
    // The command value is returned as a function result.
    // The size of that command block is stored into w_out_len.
    // The beginning of the prospective next block is stored in w_next_block.

    // The caller must be aware that:
    // - exactly one element holds the block header (cmd+size), so the actual data are after this one.
    // - the returned size is the number of uint32_t elements since that first data element
    // - the remaining size should be manually calculated as total_length - 1 - w_out_len, or
    // simply, as w_next_block - begin.

    // Note that if the total_length is too short to extract the whole block, it will return
    // SRT_CMD_NONE. Note that total_length includes this first CMDSPEC word.
    //
    // When SRT_CMD_NONE is returned, it means that nothing has been extracted and nothing else
    // can be further extracted from this block.

    int    cmd  = HS_CMDSPEC_CMD::unwrap(*begin);
    size_t size = HS_CMDSPEC_SIZE::unwrap(*begin);

    if (size + 1 > total_length)
        return SRT_CMD_NONE;

    w_out_len = size;

    if (total_length == size + 1)
        w_next_block = NULL;
    else
        w_next_block = begin + 1 + size;

    return cmd;
}

// NOTE: the rule of order of arguments is broken here because this order
// serves better the logics and readability.
static inline bool NextExtensionBlock(uint32_t*& w_begin, uint32_t* next, size_t& w_length)
{
    if (!next)
        return false;

    w_length = w_length - (next - w_begin);
    w_begin  = next;
    return true;
}

bool CUDT::processSrtMsg(const CPacket *ctrlpkt)
{
    uint32_t *srtdata = (uint32_t *)ctrlpkt->m_pcData;
    size_t    len     = ctrlpkt->getLength();
    int       etype   = ctrlpkt->getExtendedType();
    uint32_t  ts      = ctrlpkt->m_iTimeStamp;

    int res = SRT_CMD_NONE;

    HLOGC(mglog.Debug, log << "Dispatching message type=" << etype << " data length=" << (len / sizeof(int32_t)));
    switch (etype)
    {
    case SRT_CMD_HSREQ:
    {
        res = processSrtMsg_HSREQ(srtdata, len, ts, CUDT::HS_VERSION_UDT4);
        break;
    }
    case SRT_CMD_HSRSP:
    {
        res = processSrtMsg_HSRSP(srtdata, len, ts, CUDT::HS_VERSION_UDT4);
        break;
    }
    case SRT_CMD_KMREQ:
        // Special case when the data need to be processed here
        // and the appropriate message must be constructed for sending.
        // No further processing required
        {
            uint32_t srtdata_out[SRTDATA_MAXSIZE];
            size_t   len_out = 0;
            res = m_pCryptoControl->processSrtMsg_KMREQ(srtdata, len, CUDT::HS_VERSION_UDT4,
                    (srtdata_out), (len_out));
            if (res == SRT_CMD_KMRSP)
            {
                if (len_out == 1)
                {
                    if (m_bOPT_StrictEncryption)
                    {
                        LOGC(mglog.Error,
                             log << "KMREQ FAILURE: " << KmStateStr(SRT_KM_STATE(srtdata_out[0]))
                                 << " - rejecting per strict encryption");
                        return false;
                    }
                    HLOGC(mglog.Debug,
                          log << "MKREQ -> KMRSP FAILURE state: " << KmStateStr(SRT_KM_STATE(srtdata_out[0])));
                }
                else
                {
                    HLOGC(mglog.Debug, log << "KMREQ -> requested to send KMRSP length=" << len_out);
                }
                sendSrtMsg(SRT_CMD_KMRSP, srtdata_out, len_out);
            }
            // XXX Dead code. processSrtMsg_KMREQ now doesn't return any other value now.
            // Please review later.
            else
            {
                LOGC(mglog.Error, log << "KMREQ failed to process the request - ignoring");
            }

            return true; // already done what's necessary
        }

    case SRT_CMD_KMRSP:
    {
        // KMRSP doesn't expect any following action
        m_pCryptoControl->processSrtMsg_KMRSP(srtdata, len, CUDT::HS_VERSION_UDT4);
        return true; // nothing to do
    }

    default:
        return false;
    }

    if (res == SRT_CMD_NONE)
        return true;

    // Send the message that the message handler requested.
    sendSrtMsg(res);

    return true;
}

int CUDT::processSrtMsg_HSREQ(const uint32_t *srtdata, size_t len, uint32_t ts, int hsv)
{
    // Set this start time in the beginning, regardless as to whether TSBPD is being
    // used or not. This must be done in the Initiator as well as Responder.

    /*
     * Compute peer StartTime in our time reference
     * This takes time zone, time drift into account.
     * Also includes current packet transit time (rtt/2)
     */
    m_tsRcvPeerStartTime = steady_clock::now() - microseconds_from(ts);

    // Prepare the initial runtime values of latency basing on the option values.
    // They are going to get the value fixed HERE.
    m_iTsbPdDelay_ms     = m_iOPT_TsbPdDelay;
    m_iPeerTsbPdDelay_ms = m_iOPT_PeerTsbPdDelay;

    if (len < SRT_CMD_HSREQ_MINSZ)
    {
        m_RejectReason = SRT_REJ_ROGUE;
        /* Packet smaller than minimum compatible packet size */
        LOGF(mglog.Error, "HSREQ/rcv: cmd=%d(HSREQ) len=%" PRIzu " invalid", SRT_CMD_HSREQ, len);
        return SRT_CMD_NONE;
    }

    LOGF(mglog.Note,
         "HSREQ/rcv: cmd=%d(HSREQ) len=%" PRIzu " vers=0x%x opts=0x%x delay=%d",
         SRT_CMD_HSREQ,
         len,
         srtdata[SRT_HS_VERSION],
         srtdata[SRT_HS_FLAGS],
         SRT_HS_LATENCY_RCV::unwrap(srtdata[SRT_HS_LATENCY]));

    m_lPeerSrtVersion = srtdata[SRT_HS_VERSION];
    m_lPeerSrtFlags   = srtdata[SRT_HS_FLAGS];

    if (hsv == CUDT::HS_VERSION_UDT4)
    {
        if (m_lPeerSrtVersion >= SRT_VERSION_FEAT_HSv5)
        {
            m_RejectReason = SRT_REJ_ROGUE;
            LOGC(mglog.Error,
                 log << "HSREQ/rcv: With HSv4 version >= " << SrtVersionString(SRT_VERSION_FEAT_HSv5)
                     << " is not acceptable.");
            return SRT_CMD_REJECT;
        }
    }
    else
    {
        if (m_lPeerSrtVersion < SRT_VERSION_FEAT_HSv5)
        {
            m_RejectReason = SRT_REJ_ROGUE;
            LOGC(mglog.Error,
                 log << "HSREQ/rcv: With HSv5 version must be >= " << SrtVersionString(SRT_VERSION_FEAT_HSv5) << " .");
            return SRT_CMD_REJECT;
        }
    }

    // Check also if the version satisfies the minimum required version
    if (m_lPeerSrtVersion < m_lMinimumPeerSrtVersion)
    {
        m_RejectReason = SRT_REJ_VERSION;
        LOGC(mglog.Error,
             log << "HSREQ/rcv: Peer version: " << SrtVersionString(m_lPeerSrtVersion)
                 << " is too old for requested: " << SrtVersionString(m_lMinimumPeerSrtVersion) << " - REJECTING");
        return SRT_CMD_REJECT;
    }

    HLOGC(mglog.Debug,
          log << "HSREQ/rcv: PEER Version: " << SrtVersionString(m_lPeerSrtVersion) << " Flags: " << m_lPeerSrtFlags
              << "(" << SrtFlagString(m_lPeerSrtFlags) << ")");

    m_bPeerRexmitFlag = IsSet(m_lPeerSrtFlags, SRT_OPT_REXMITFLG);
    HLOGF(mglog.Debug, "HSREQ/rcv: peer %s REXMIT flag", m_bPeerRexmitFlag ? "UNDERSTANDS" : "DOES NOT UNDERSTAND");

    // Check if both use the same API type. Reject if not.
    bool peer_message_api = !IsSet(m_lPeerSrtFlags, SRT_OPT_STREAM);
    if (peer_message_api != m_bMessageAPI)
    {
        m_RejectReason = SRT_REJ_MESSAGEAPI;
        LOGC(mglog.Error,
             log << "HSREQ/rcv: Agent uses " << (m_bMessageAPI ? "MESSAGE" : "STREAM") << " API, but the Peer declares "
                 << (peer_message_api ? "MESSAGE" : "STREAM") << " API. Not compatible transmission type, rejecting.");
        return SRT_CMD_REJECT;
    }

    if (len < SRT_HS_LATENCY + 1)
    {
        // 3 is the size when containing VERSION, FLAGS and LATENCY. Less size
        // makes it contain only the first two. Let's make it acceptable, as long
        // as the latency flags aren't set.
        if (IsSet(m_lPeerSrtFlags, SRT_OPT_TSBPDSND) || IsSet(m_lPeerSrtFlags, SRT_OPT_TSBPDRCV))
        {
            m_RejectReason = SRT_REJ_ROGUE;
            LOGC(mglog.Error,
                 log << "HSREQ/rcv: Peer sent only VERSION + FLAGS HSREQ, but TSBPD flags are set. Rejecting.");
            return SRT_CMD_REJECT;
        }

        LOGC(mglog.Warn, log << "HSREQ/rcv: Peer sent only VERSION + FLAGS HSREQ, not getting any TSBPD settings.");
        // Don't process any further settings in this case. Turn off TSBPD, just for a case.
        m_bTsbPd     = false;
        m_bPeerTsbPd = false;
        return SRT_CMD_HSRSP;
    }

    uint32_t latencystr = srtdata[SRT_HS_LATENCY];

    if (IsSet(m_lPeerSrtFlags, SRT_OPT_TSBPDSND))
    {
        // TimeStamp-based Packet Delivery feature enabled
        if (!m_bTsbPd)
        {
            LOGC(mglog.Warn, log << "HSREQ/rcv: Agent did not set rcv-TSBPD - ignoring proposed latency from peer");

            // Note: also don't set the peer TSBPD flag HERE because
            // - in HSv4 it will be a sender, so it doesn't matter anyway
            // - in HSv5 if it's going to receive, the TSBPDRCV flag will define it.
        }
        else
        {
            int peer_decl_latency;
            if (hsv < CUDT::HS_VERSION_SRT1)
            {
                // In HSv4 there is only one value and this is the latency
                // that the sender peer proposes for the agent.
                peer_decl_latency = SRT_HS_LATENCY_LEG::unwrap(latencystr);
            }
            else
            {
                // In HSv5 there are latency declared for sending and receiving separately.

                // SRT_HS_LATENCY_SND is the value that the peer proposes to be the
                // value used by agent when receiving data. We take this as a local latency value.
                peer_decl_latency = SRT_HS_LATENCY_SND::unwrap(srtdata[SRT_HS_LATENCY]);
            }

            // Use the maximum latency out of latency from our settings and the latency
            // "proposed" by the peer.
            int maxdelay = std::max(m_iTsbPdDelay_ms, peer_decl_latency);
            HLOGC(mglog.Debug,
                  log << "HSREQ/rcv: LOCAL/RCV LATENCY: Agent:" << m_iTsbPdDelay_ms << " Peer:" << peer_decl_latency
                      << "  Selecting:" << maxdelay);
            m_iTsbPdDelay_ms = maxdelay;
        }
    }
    else
    {
        std::string how_about_agent = m_bTsbPd ? "BUT AGENT DOES" : "and nor does Agent";
        HLOGC(mglog.Debug, log << "HSREQ/rcv: Peer DOES NOT USE latency for sending - " << how_about_agent);
    }

    // This happens when the HSv5 RESPONDER receives the HSREQ message; it declares
    // that the peer INITIATOR will receive the data and informs about its predefined
    // latency. We need to maximize this with our setting of the peer's latency and
    // record as peer's latency, which will be then sent back with HSRSP.
    if (hsv > CUDT::HS_VERSION_UDT4 && IsSet(m_lPeerSrtFlags, SRT_OPT_TSBPDRCV))
    {
        // So, PEER uses TSBPD, set the flag.
        // NOTE: it doesn't matter, if AGENT uses TSBPD.
        m_bPeerTsbPd = true;

        // SRT_HS_LATENCY_RCV is the value that the peer declares as to be
        // used by it when receiving data. We take this as a peer's value,
        // and select the maximum of this one and our proposed latency for the peer.
        int peer_decl_latency = SRT_HS_LATENCY_RCV::unwrap(latencystr);
        int maxdelay          = std::max(m_iPeerTsbPdDelay_ms, peer_decl_latency);
        HLOGC(mglog.Debug,
              log << "HSREQ/rcv: PEER/RCV LATENCY: Agent:" << m_iPeerTsbPdDelay_ms << " Peer:" << peer_decl_latency
                  << " Selecting:" << maxdelay);
        m_iPeerTsbPdDelay_ms = maxdelay;
    }
    else
    {
        std::string how_about_agent = m_bTsbPd ? "BUT AGENT DOES" : "and nor does Agent";
        HLOGC(mglog.Debug, log << "HSREQ/rcv: Peer DOES NOT USE latency for receiving - " << how_about_agent);
    }

    if (hsv > CUDT::HS_VERSION_UDT4)
    {
        // This is HSv5, do the same things as required for the sending party in HSv4,
        // as in HSv5 this can also be a sender.
        if (IsSet(m_lPeerSrtFlags, SRT_OPT_TLPKTDROP))
        {
            // Too late packets dropping feature supported
            m_bPeerTLPktDrop = true;
        }
        if (IsSet(m_lPeerSrtFlags, SRT_OPT_NAKREPORT))
        {
            // Peer will send Periodic NAK Reports
            m_bPeerNakReport = true;
        }
    }

    return SRT_CMD_HSRSP;
}

int CUDT::processSrtMsg_HSRSP(const uint32_t *srtdata, size_t len, uint32_t ts, int hsv)
{
    // XXX Check for mis-version
    // With HSv4 we accept only version less than 1.2.0
    if (hsv == CUDT::HS_VERSION_UDT4 && srtdata[SRT_HS_VERSION] >= SRT_VERSION_FEAT_HSv5)
    {
        LOGC(mglog.Error, log << "HSRSP/rcv: With HSv4 version >= 1.2.0 is not acceptable.");
        return SRT_CMD_NONE;
    }

    if (len < SRT_CMD_HSRSP_MINSZ)
    {
        /* Packet smaller than minimum compatible packet size */
        LOGF(mglog.Error, "HSRSP/rcv: cmd=%d(HSRSP) len=%" PRIzu " invalid", SRT_CMD_HSRSP, len);
        return SRT_CMD_NONE;
    }

    // Set this start time in the beginning, regardless as to whether TSBPD is being
    // used or not. This must be done in the Initiator as well as Responder. In case when
    // agent is sender only (HSv4) this value simply won't be used.

    /*
     * Compute peer StartTime in our time reference
     * This takes time zone, time drift into account.
     * Also includes current packet transit time (rtt/2)
     */
    m_tsRcvPeerStartTime = steady_clock::now() - microseconds_from(ts);

    m_lPeerSrtVersion = srtdata[SRT_HS_VERSION];
    m_lPeerSrtFlags   = srtdata[SRT_HS_FLAGS];

    HLOGF(mglog.Debug,
          "HSRSP/rcv: Version: %s Flags: SND:%08X (%s)",
          SrtVersionString(m_lPeerSrtVersion).c_str(),
          m_lPeerSrtFlags,
          SrtFlagString(m_lPeerSrtFlags).c_str());

    if (hsv == CUDT::HS_VERSION_UDT4)
    {
        // The old HSv4 way: extract just one value and put it under peer.
        if (IsSet(m_lPeerSrtFlags, SRT_OPT_TSBPDRCV))
        {
            // TsbPd feature enabled
            m_bPeerTsbPd         = true;
            m_iPeerTsbPdDelay_ms = SRT_HS_LATENCY_LEG::unwrap(srtdata[SRT_HS_LATENCY]);
            HLOGC(mglog.Debug,
                  log << "HSRSP/rcv: LATENCY: Peer/snd:" << m_iPeerTsbPdDelay_ms
                      << " (Agent: declared:" << m_iTsbPdDelay_ms << " rcv:" << m_iTsbPdDelay_ms << ")");
        }
        // TSBPDSND isn't set in HSv4 by the RESPONDER, because HSv4 RESPONDER is always RECEIVER.
    }
    else
    {
        // HSv5 way: extract the receiver latency and sender latency, if used.

        if (IsSet(m_lPeerSrtFlags, SRT_OPT_TSBPDRCV))
        {
            // TsbPd feature enabled
            m_bPeerTsbPd         = true;
            m_iPeerTsbPdDelay_ms = SRT_HS_LATENCY_RCV::unwrap(srtdata[SRT_HS_LATENCY]);
            HLOGC(mglog.Debug, log << "HSRSP/rcv: LATENCY: Peer/snd:" << m_iPeerTsbPdDelay_ms << "ms");
        }
        else
        {
            HLOGC(mglog.Debug, log << "HSRSP/rcv: Peer (responder) DOES NOT USE latency");
        }

        if (IsSet(m_lPeerSrtFlags, SRT_OPT_TSBPDSND))
        {
            if (!m_bTsbPd)
            {
                LOGC(mglog.Warn,
                     log << "HSRSP/rcv: BUG? Peer (responder) declares sending latency, but Agent turned off TSBPD.");
            }
            else
            {
                // Take this value as a good deal. In case when the Peer did not "correct" the latency
                // because it has TSBPD turned off, just stay with the present value defined in options.
                m_iTsbPdDelay_ms = SRT_HS_LATENCY_SND::unwrap(srtdata[SRT_HS_LATENCY]);
                HLOGC(mglog.Debug, log << "HSRSP/rcv: LATENCY Agent/rcv: " << m_iTsbPdDelay_ms << "ms");
            }
        }
    }

    if ((m_lSrtVersion >= SrtVersion(1, 0, 5)) && IsSet(m_lPeerSrtFlags, SRT_OPT_TLPKTDROP))
    {
        // Too late packets dropping feature supported
        m_bPeerTLPktDrop = true;
    }

    if ((m_lSrtVersion >= SrtVersion(1, 1, 0)) && IsSet(m_lPeerSrtFlags, SRT_OPT_NAKREPORT))
    {
        // Peer will send Periodic NAK Reports
        m_bPeerNakReport = true;
    }

    if (m_lSrtVersion >= SrtVersion(1, 2, 0))
    {
        if (IsSet(m_lPeerSrtFlags, SRT_OPT_REXMITFLG))
        {
            // Peer will use REXMIT flag in packet retransmission.
            m_bPeerRexmitFlag = true;
            HLOGP(mglog.Debug, "HSRSP/rcv: 1.2.0+ Agent understands REXMIT flag and so does peer.");
        }
        else
        {
            HLOGP(mglog.Debug, "HSRSP/rcv: Agent understands REXMIT flag, but PEER DOES NOT");
        }
    }
    else
    {
        HLOGF(mglog.Debug, "HSRSP/rcv: <1.2.0 Agent DOESN'T understand REXMIT flag");
    }

    handshakeDone();

    return SRT_CMD_NONE;
}

// This function is called only when the URQ_CONCLUSION handshake has been received from the peer.
bool CUDT::interpretSrtHandshake(const CHandShake& hs,
                                 const CPacket&    hspkt,
                                 uint32_t*         out_data,
                                 size_t*           pw_len)
{
    // Initialize pw_len to 0 to handle the unencrypted case
    if (pw_len)
        *pw_len = 0;

    // The version=0 statement as rejection is used only since HSv5.
    // The HSv4 sends the AGREEMENT handshake message with version=0, do not misinterpret it.
    if (m_ConnRes.m_iVersion > HS_VERSION_UDT4 && hs.m_iVersion == 0)
    {
        m_RejectReason = SRT_REJ_PEER;
        LOGC(mglog.Error, log << "HS VERSION = 0, meaning the handshake has been rejected.");
        return false;
    }

    if (hs.m_iVersion < HS_VERSION_SRT1)
        return true; // do nothing

    // Anyway, check if the handshake contains any extra data.
    if (hspkt.getLength() <= CHandShake::m_iContentSize)
    {
        m_RejectReason = SRT_REJ_ROGUE;
        // This would mean that the handshake was at least HSv5, but somehow no extras were added.
        // Dismiss it then, however this has to be logged.
        LOGC(mglog.Error, log << "HS VERSION=" << hs.m_iVersion << " but no handshake extension found!");
        return false;
    }

    // We still believe it should work, let's check the flags.
    int ext_flags = SrtHSRequest::SRT_HSTYPE_HSFLAGS::unwrap(hs.m_iType);
    if (ext_flags == 0)
    {
        m_RejectReason = SRT_REJ_ROGUE;
        LOGC(mglog.Error, log << "HS VERSION=" << hs.m_iVersion << " but no handshake extension flags are set!");
        return false;
    }

    HLOGC(mglog.Debug,
          log << "HS VERSION=" << hs.m_iVersion << " EXTENSIONS: " << CHandShake::ExtensionFlagStr(ext_flags));

    // Ok, now find the beginning of an int32_t array that follows the UDT handshake.
    uint32_t *p    = reinterpret_cast<uint32_t *>(hspkt.m_pcData + CHandShake::m_iContentSize);
    size_t    size = hspkt.getLength() - CHandShake::m_iContentSize; // Due to previous cond check we grant it's >0

    if (IsSet(ext_flags, CHandShake::HS_EXT_HSREQ))
    {
        HLOGC(mglog.Debug, log << "interpretSrtHandshake: extracting HSREQ/RSP type extension");
        uint32_t *begin    = p;
        uint32_t *next     = 0;
        size_t    length   = size / sizeof(uint32_t);
        size_t    blocklen = 0;

        for (;;) // this is ONE SHOT LOOP
        {
            int cmd = FindExtensionBlock(begin, length, (blocklen), (next));

            size_t bytelen = blocklen * sizeof(uint32_t);

            if (cmd == SRT_CMD_HSREQ)
            {
                // Set is the size as it should, then give it for interpretation for
                // the proper function.
                if (blocklen < SRT_HS__SIZE)
                {
                    m_RejectReason = SRT_REJ_ROGUE;
                    LOGC(mglog.Error,
                         log << "HS-ext HSREQ found but invalid size: " << bytelen << " (expected: " << SRT_HS__SIZE
                             << ")");
                    return false; // don't interpret
                }

                int rescmd = processSrtMsg_HSREQ(begin + 1, bytelen, hspkt.m_iTimeStamp, HS_VERSION_SRT1);
                // Interpreted? Then it should be responded with SRT_CMD_HSRSP.
                if (rescmd != SRT_CMD_HSRSP)
                {
                    // m_RejectReason already set
                    LOGC(mglog.Error,
                         log << "interpretSrtHandshake: process HSREQ returned unexpected value " << rescmd);
                    return false;
                }
                handshakeDone();
                updateAfterSrtHandshake(SRT_CMD_HSREQ, HS_VERSION_SRT1);
            }
            else if (cmd == SRT_CMD_HSRSP)
            {
                // Set is the size as it should, then give it for interpretation for
                // the proper function.
                if (blocklen < SRT_HS__SIZE)
                {
                    m_RejectReason = SRT_REJ_ROGUE;
                    LOGC(mglog.Error,
                         log << "HS-ext HSRSP found but invalid size: " << bytelen << " (expected: " << SRT_HS__SIZE
                             << ")");

                    return false; // don't interpret
                }

                int rescmd = processSrtMsg_HSRSP(begin + 1, bytelen, hspkt.m_iTimeStamp, HS_VERSION_SRT1);
                // Interpreted? Then it should be responded with SRT_CMD_NONE.
                // (nothing to be responded for HSRSP, unless there was some kinda problem)
                if (rescmd != SRT_CMD_NONE)
                {
                    // Just formally; the current code doesn't seem to return anything else.
                    m_RejectReason = SRT_REJ_ROGUE;
                    LOGC(mglog.Error,
                         log << "interpretSrtHandshake: process HSRSP returned unexpected value " << rescmd);
                    return false;
                }
                handshakeDone();
                updateAfterSrtHandshake(SRT_CMD_HSRSP, HS_VERSION_SRT1);
            }
            else if (cmd == SRT_CMD_NONE)
            {
                m_RejectReason = SRT_REJ_ROGUE;
                LOGC(mglog.Error, log << "interpretSrtHandshake: no HSREQ/HSRSP block found in the handshake msg!");
                // This means that there can be no more processing done by FindExtensionBlock().
                // And we haven't found what we need - otherwise one of the above cases would pass
                // and lead to exit this loop immediately.
                return false;
            }
            else
            {
                // Any other kind of message extracted. Search on.
                length -= (next - begin);
                begin = next;
                if (begin)
                    continue;
            }

            break;
        }
    }

    HLOGC(mglog.Debug, log << "interpretSrtHandshake: HSREQ done, checking KMREQ");

    // Now check the encrypted

    bool encrypted = false;

    if (IsSet(ext_flags, CHandShake::HS_EXT_KMREQ))
    {
        HLOGC(mglog.Debug, log << "interpretSrtHandshake: extracting KMREQ/RSP type extension");

#ifdef SRT_ENABLE_ENCRYPTION
        if (!m_pCryptoControl->hasPassphrase())
        {
            if (m_bOPT_StrictEncryption)
            {
                m_RejectReason = SRT_REJ_UNSECURE;
                LOGC(
                    mglog.Error,
                    log << "HS KMREQ: Peer declares encryption, but agent does not - rejecting per strict requirement");
                return false;
            }

            LOGC(mglog.Error,
                 log << "HS KMREQ: Peer declares encryption, but agent does not - still allowing connection.");

            // Still allow for connection, and allow Agent to send unencrypted stream to the peer.
            // Also normally allow the key to be processed; worst case it will send the failure response.
        }

        uint32_t *begin    = p;
        uint32_t *next     = 0;
        size_t    length   = size / sizeof(uint32_t);
        size_t    blocklen = 0;

        for (;;) // This is one shot loop, unless REPEATED by 'continue'.
        {
            int cmd = FindExtensionBlock(begin, length, (blocklen), (next));

            HLOGC(mglog.Debug,
                  log << "interpretSrtHandshake: found extension: (" << cmd << ") " << MessageTypeStr(UMSG_EXT, cmd));

            size_t bytelen = blocklen * sizeof(uint32_t);
            if (cmd == SRT_CMD_KMREQ)
            {
                if (!out_data || !pw_len)
                {
                    m_RejectReason = SRT_REJ_IPE;
                    LOGC(mglog.Fatal, log << "IPE: HS/KMREQ extracted without passing target buffer!");
                    return false;
                }

                int res = m_pCryptoControl->processSrtMsg_KMREQ(begin + 1, bytelen, HS_VERSION_SRT1,
                            (out_data), (*pw_len));
                if (res != SRT_CMD_KMRSP)
                {
                    m_RejectReason = SRT_REJ_IPE;
                    // Something went wrong.
                    HLOGC(mglog.Debug,
                          log << "interpretSrtHandshake: IPE/EPE KMREQ processing failed - returned " << res);
                    return false;
                }
                if (*pw_len == 1)
                {
                    // This means that there was an abnormal encryption situation occurred.
                    // This is inacceptable in case of strict encryption.
                    if (m_bOPT_StrictEncryption)
                    {
                        if (m_pCryptoControl->m_RcvKmState == SRT_KM_S_BADSECRET)
                        {
                            m_RejectReason = SRT_REJ_BADSECRET;
                        }
                        else
                        {
                            m_RejectReason = SRT_REJ_UNSECURE;
                        }
                        LOGC(mglog.Error,
                             log << "interpretSrtHandshake: KMREQ result abnornal - rejecting per strict encryption");
                        return false;
                    }
                }
                encrypted = true;
            }
            else if (cmd == SRT_CMD_KMRSP)
            {
                int res = m_pCryptoControl->processSrtMsg_KMRSP(begin + 1, bytelen, HS_VERSION_SRT1);
                if (m_bOPT_StrictEncryption && res == -1)
                {
                    m_RejectReason = SRT_REJ_UNSECURE;
                    LOGC(mglog.Error, log << "KMRSP failed - rejecting connection as per strict encryption.");
                    return false;
                }
                encrypted = true;
            }
            else if (cmd == SRT_CMD_NONE)
            {
                m_RejectReason = SRT_REJ_ROGUE;
                LOGC(mglog.Error, log << "HS KMREQ expected - none found!");
                return false;
            }
            else
            {
                HLOGC(mglog.Debug, log << "interpretSrtHandshake: ... skipping " << MessageTypeStr(UMSG_EXT, cmd));
                if (NextExtensionBlock((begin), next, (length)))
                    continue;
            }

            break;
        }
#else
        // When encryption is not enabled at compile time, behave as if encryption wasn't set,
        // so accordingly to StrictEncryption flag.

        if (m_bOPT_StrictEncryption)
        {
            m_RejectReason = SRT_REJ_UNSECURE;
            LOGC(mglog.Error,
                 log << "HS KMREQ: Peer declares encryption, but agent didn't enable it at compile time - rejecting "
                        "per strict requirement");
            return false;
        }

        LOGC(mglog.Error,
             log << "HS KMREQ: Peer declares encryption, but agent didn't enable it at compile time - still allowing "
                    "connection.");
        encrypted = true;
#endif
    }

    bool   have_congctl = false;
    bool   have_filter  = false;
    string agsm         = m_CongCtl.selected_name();
    if (agsm == "")
    {
        agsm = "live";
        m_CongCtl.select("live");
    }

    if (IsSet(ext_flags, CHandShake::HS_EXT_CONFIG))
    {
        HLOGC(mglog.Debug, log << "interpretSrtHandshake: extracting various CONFIG extensions");

        uint32_t *begin    = p;
        uint32_t *next     = 0;
        size_t    length   = size / sizeof(uint32_t);
        size_t    blocklen = 0;

        for (;;) // This is one shot loop, unless REPEATED by 'continue'.
        {
            int cmd = FindExtensionBlock(begin, length, (blocklen), (next));

            HLOGC(mglog.Debug,
                  log << "interpretSrtHandshake: found extension: (" << cmd << ") " << MessageTypeStr(UMSG_EXT, cmd));

            const size_t bytelen = blocklen * sizeof(uint32_t);
            if (cmd == SRT_CMD_SID)
            {
                if (!bytelen || bytelen > MAX_SID_LENGTH)
                {
                    LOGC(mglog.Error,
                         log << "interpretSrtHandshake: STREAMID length " << bytelen << " is 0 or > " << +MAX_SID_LENGTH
                             << " - PROTOCOL ERROR, REJECTING");
                    return false;
                }
                // Copied through a cleared array. This is because the length is aligned to 4
                // where the padding is filled by zero bytes. For the case when the string is
                // exactly of a 4-divisible length, we make a big array with maximum allowed size
                // filled with zeros. Copying to this array should then copy either only the valid
                // characters of the string (if the lenght is divisible by 4), or the string with
                // padding zeros. In all these cases in the resulting array we should have all
                // subsequent characters of the string plus at least one '\0' at the end. This will
                // make it a perfect NUL-terminated string, to be used to initialize a string.
                char target[MAX_SID_LENGTH + 1];
                memset((target), 0, MAX_SID_LENGTH + 1);
                memcpy((target), begin + 1, bytelen);

                // Un-swap on big endian machines
                ItoHLA((uint32_t *)target, (uint32_t *)target, blocklen);

                m_sStreamName = target;
                HLOGC(mglog.Debug,
                      log << "CONNECTOR'S REQUESTED SID [" << m_sStreamName << "] (bytelen=" << bytelen
                          << " blocklen=" << blocklen << ")");
            }
            else if (cmd == SRT_CMD_CONGESTION)
            {
                if (have_congctl)
                {
                    m_RejectReason = SRT_REJ_ROGUE;
                    LOGC(mglog.Error, log << "CONGCTL BLOCK REPEATED!");
                    return false;
                }

                if (!bytelen || bytelen > MAX_SID_LENGTH)
                {
                    LOGC(mglog.Error,
                         log << "interpretSrtHandshake: CONGESTION-control type length " << bytelen << " is 0 or > "
                             << +MAX_SID_LENGTH << " - PROTOCOL ERROR, REJECTING");
                    return false;
                }
                // Declare that congctl has been received
                have_congctl = true;

                char target[MAX_SID_LENGTH + 1];
                memset((target), 0, MAX_SID_LENGTH + 1);
                memcpy((target), begin + 1, bytelen);
                // Un-swap on big endian machines
                ItoHLA((uint32_t *)target, (uint32_t *)target, blocklen);

                string sm = target;

                // As the congctl has been declared by the peer,
                // check if your congctl is compatible.
                // sm cannot be empty, but the agent's sm can be empty meaning live.
                if (sm != agsm)
                {
                    m_RejectReason = SRT_REJ_CONGESTION;
                    LOGC(mglog.Error,
                         log << "PEER'S CONGCTL '" << sm << "' does not match AGENT'S CONGCTL '" << agsm << "'");
                    return false;
                }

                HLOGC(mglog.Debug,
                      log << "CONNECTOR'S CONGCTL [" << sm << "] (bytelen=" << bytelen << " blocklen=" << blocklen
                          << ")");
            }
            else if (cmd == SRT_CMD_FILTER)
            {
                if (have_filter)
                {
                    m_RejectReason = SRT_REJ_FILTER;
                    LOGC(mglog.Error, log << "FILTER BLOCK REPEATED!");
                    return false;
                }
                // Declare that filter has been received
                have_filter = true;

                // XXX This is the maximum string, but filter config
                // shall be normally limited somehow, especially if used
                // together with SID!
                char target[MAX_SID_LENGTH + 1];
                memset((target), 0, MAX_SID_LENGTH + 1);
                memcpy((target), begin + 1, bytelen);
                string fltcfg = target;

                HLOGC(mglog.Debug,
                      log << "PEER'S FILTER CONFIG [" << fltcfg << "] (bytelen=" << bytelen << " blocklen=" << blocklen
                          << ")");

                if (!checkApplyFilterConfig(fltcfg))
                {
                    LOGC(mglog.Error, log << "PEER'S FILTER CONFIG [" << fltcfg << "] has been rejected");
                    return false;
                }
            }
            else if (cmd == SRT_CMD_NONE)
            {
                break;
            }
            else
            {
                // Found some block that is not interesting here. Skip this and get the next one.
                HLOGC(mglog.Debug, log << "interpretSrtHandshake: ... skipping " << MessageTypeStr(UMSG_EXT, cmd));
            }

            if (!NextExtensionBlock((begin), next, (length)))
                break;
        }
    }

    // Post-checks
    // Check if peer declared encryption
    if (!encrypted && m_CryptoSecret.len > 0)
    {
        if (m_bOPT_StrictEncryption)
        {
            m_RejectReason = SRT_REJ_UNSECURE;
            LOGC(mglog.Error,
                 log << "HS EXT: Agent declares encryption, but Peer does not - rejecting connection per strict "
                        "requirement.");
            return false;
        }

        LOGC(mglog.Error,
             log << "HS EXT: Agent declares encryption, but Peer does not (Agent can still receive unencrypted packets "
                    "from Peer).");

        // This is required so that the sender is still allowed to send data, when encryption is required,
        // just this will be for waste because the receiver won't decrypt them anyway.
        m_pCryptoControl->createFakeSndContext();
        m_pCryptoControl->m_SndKmState = SRT_KM_S_NOSECRET;  // Because Peer did not send KMX, though Agent has pw
        m_pCryptoControl->m_RcvKmState = SRT_KM_S_UNSECURED; // Because Peer has no PW, as has sent no KMREQ.
        return true;
    }

    // If agent has set some nondefault congctl, then congctl is expected from the peer.
    if (agsm != "live" && !have_congctl)
    {
        m_RejectReason = SRT_REJ_CONGESTION;
        LOGC(mglog.Error,
             log << "HS EXT: Agent uses '" << agsm << "' congctl, but peer DID NOT DECLARE congctl (assuming 'live').");
        return false;
    }

    // Ok, finished, for now.
    return true;
}

bool CUDT::checkApplyFilterConfig(const std::string &confstr)
{
    SrtFilterConfig cfg;
    if (!ParseFilterConfig(confstr, cfg))
        return false;

    // Now extract the type, if present, and
    // check if you have this type of corrector available.
    if (!PacketFilter::correctConfig(cfg))
        return false;

    // Now parse your own string, if you have it.
    if (m_OPT_PktFilterConfigString != "")
    {
        // - for rendezvous, both must be exactly the same, or only one side specified.
        if (m_bRendezvous && m_OPT_PktFilterConfigString != confstr)
        {
            return false;
        }

        SrtFilterConfig mycfg;
        if (!ParseFilterConfig(m_OPT_PktFilterConfigString, mycfg))
            return false;

        // Check only if both have set a filter of the same type.
        if (mycfg.type != cfg.type)
            return false;

        // If so, then:
        // - for caller-listener configuration, accept the listener version.
        if (m_SrtHsSide == HSD_INITIATOR)
        {
            // This is a caller, this should apply all parameters received
            // from the listener, forcefully.
            for (map<string, string>::iterator x = cfg.parameters.begin(); x != cfg.parameters.end(); ++x)
            {
                mycfg.parameters[x->first] = x->second;
            }
        }
        else
        {
            // On a listener, only apply those that you haven't set
            for (map<string, string>::iterator x = cfg.parameters.begin(); x != cfg.parameters.end(); ++x)
            {
                if (!mycfg.parameters.count(x->first))
                    mycfg.parameters[x->first] = x->second;
            }
        }

        HLOGC(mglog.Debug,
              log << "checkApplyFilterConfig: param: LOCAL: " << Printable(mycfg.parameters)
                  << " FORGN: " << Printable(cfg.parameters));

        ostringstream myos;
        myos << mycfg.type;
        for (map<string, string>::iterator x = mycfg.parameters.begin(); x != mycfg.parameters.end(); ++x)
        {
            myos << "," << x->first << ":" << x->second;
        }

        m_OPT_PktFilterConfigString = myos.str();

        HLOGC(mglog.Debug, log << "checkApplyFilterConfig: Effective config: " << m_OPT_PktFilterConfigString);
    }
    else
    {
        // Take the foreign configuration as a good deal.
        HLOGC(mglog.Debug, log << "checkApplyFilterConfig: Good deal config: " << m_OPT_PktFilterConfigString);
        m_OPT_PktFilterConfigString = confstr;
    }

    size_t efc_max_payload_size = SRT_LIVE_MAX_PLSIZE - cfg.extra_size;
    if (m_zOPT_ExpPayloadSize > efc_max_payload_size)
    {
        LOGC(mglog.Warn,
             log << "Due to filter-required extra " << cfg.extra_size << " bytes, SRTO_PAYLOADSIZE fixed to "
                 << efc_max_payload_size << " bytes");
        m_zOPT_ExpPayloadSize = efc_max_payload_size;
    }

    return true;
}

void CUDT::startConnect(const sockaddr_any& serv_addr, int32_t forced_isn)
{
    CGuard cg(m_ConnectionLock);

    HLOGC(mglog.Debug, log << "startConnect: -> " << SockaddrToString(serv_addr) << "...");

    if (!m_bOpened)
        throw CUDTException(MJ_NOTSUP, MN_NONE, 0);

    if (m_bListening)
        throw CUDTException(MJ_NOTSUP, MN_ISCONNECTED, 0);

    if (m_bConnecting || m_bConnected)
        throw CUDTException(MJ_NOTSUP, MN_ISCONNECTED, 0);

    // record peer/server address
    m_PeerAddr = serv_addr;

    // register this socket in the rendezvous queue
    // RendezevousQueue is used to temporarily store incoming handshake, non-rendezvous connections also require this
    // function
#ifdef SRT_ENABLE_CONNTIMEO
    steady_clock::duration ttl = m_tdConnTimeOut;
#else
    steady_clock::duration ttl = seconds_from(3);
#endif

    if (m_bRendezvous)
        ttl *= 10;

    const steady_clock::time_point ttl_time = steady_clock::now() + ttl;
    m_pRcvQueue->registerConnector(m_SocketID, this, serv_addr, ttl_time);

    // The m_iType is used in the INDUCTION for nothing. This value is only regarded
    // in CONCLUSION handshake, however this must be created after the handshake version
    // is already known. UDT_DGRAM is the value that was the only valid in the old SRT
    // with HSv4 (it supported only live transmission), for HSv5 it will be changed to
    // handle handshake extension flags.
    m_ConnReq.m_iType = UDT_DGRAM;

    // This is my current configuration
    if (m_bRendezvous)
    {
        // For rendezvous, use version 5 in the waveahand and the cookie.
        // In case when you get the version 4 waveahand, simply switch to
        // the legacy HSv4 rendezvous and this time send version 4 CONCLUSION.

        // The HSv4 client simply won't check the version nor the cookie and it
        // will be sending its waveahands with version 4. Only when the party
        // has sent version 5 waveahand should the agent continue with HSv5
        // rendezvous.
        m_ConnReq.m_iVersion = HS_VERSION_SRT1;
        // m_ConnReq.m_iVersion = HS_VERSION_UDT4; // <--- Change in order to do regression test.
        m_ConnReq.m_iReqType = URQ_WAVEAHAND;
        m_ConnReq.m_iCookie  = bake(serv_addr);

        // This will be also passed to a HSv4 rendezvous, but fortunately the old
        // SRT didn't read this field from URQ_WAVEAHAND message, only URQ_CONCLUSION.
        m_ConnReq.m_iType           = SrtHSRequest::wrapFlags(false /* no MAGIC here */, m_iSndCryptoKeyLen);
        bool whether SRT_ATR_UNUSED = m_iSndCryptoKeyLen != 0;
        HLOGC(mglog.Debug,
              log << "startConnect (rnd): " << (whether ? "" : "NOT ")
                  << " Advertising PBKEYLEN - value = " << m_iSndCryptoKeyLen);
        m_RdvState  = CHandShake::RDV_WAVING;
        m_SrtHsSide = HSD_DRAW; // initially not resolved.
    }
    else
    {
        // For caller-listener configuration, set the version 4 for INDUCTION
        // due to a serious problem in UDT code being also in the older SRT versions:
        // the listener peer simply sents the EXACT COPY of the caller's induction
        // handshake, except the cookie, which means that when the caller sents version 5,
        // the listener will respond with version 5, which is a false information. Therefore
        // HSv5 clients MUST send HS_VERSION_UDT4 from the caller, regardless of currently
        // supported handshake version.
        //
        // The HSv5 listener should only respond with INDUCTION with m_iVersion == HS_VERSION_SRT1.
        m_ConnReq.m_iVersion = HS_VERSION_UDT4;
        m_ConnReq.m_iReqType = URQ_INDUCTION;
        m_ConnReq.m_iCookie  = 0;
        m_RdvState           = CHandShake::RDV_INVALID;
    }

    m_ConnReq.m_iMSS            = m_iMSS;
    m_ConnReq.m_iFlightFlagSize = (m_iRcvBufSize < m_iFlightFlagSize) ? m_iRcvBufSize : m_iFlightFlagSize;
    m_ConnReq.m_iID             = m_SocketID;
    CIPAddress::ntop(serv_addr, (m_ConnReq.m_piPeerIP));

    if (forced_isn == 0)
    {
        // Random Initial Sequence Number (normal mode)
        srand(count_microseconds(steady_clock::now()));
        m_iISN = m_ConnReq.m_iISN = (int32_t)(CSeqNo::m_iMaxSeqNo * (double(rand()) / RAND_MAX));
    }
    else
    {
        // Predefined ISN (for debug purposes)
        m_iISN = m_ConnReq.m_iISN = forced_isn;
    }

    m_iLastDecSeq     = m_iISN - 1;
    m_iSndLastAck     = m_iISN;
    m_iSndLastDataAck = m_iISN;
    m_iSndLastFullAck = m_iISN;
    m_iSndCurrSeqNo   = m_iISN - 1;
    m_iSndLastAck2    = m_iISN;
    m_SndLastAck2Time = steady_clock::now();

    // Inform the server my configurations.
    CPacket reqpkt;
    reqpkt.setControl(UMSG_HANDSHAKE);
    reqpkt.allocate(m_iMaxSRTPayloadSize);
    // XXX NOTE: Now the memory for the payload part is allocated automatically,
    // and such allocated memory is also automatically deallocated in the
    // destructor. If you use CPacket::allocate, remember that you must not:
    // - delete this memory
    // - assign to m_pcData.
    // If you use only manual assignment to m_pCData, this is then manual
    // allocation and so it won't be deallocated in the destructor.
    //
    // (Desired would be to disallow modification of m_pcData outside the
    // control of methods.)

    // ID = 0, connection request
    reqpkt.m_iID = 0;

    size_t hs_size = m_iMaxSRTPayloadSize;
    m_ConnReq.store_to((reqpkt.m_pcData), (hs_size));

    // Note that CPacket::allocate() sets also the size
    // to the size of the allocated buffer, which not
    // necessarily is to be the size of the data.
    reqpkt.setLength(hs_size);

    steady_clock::time_point now = steady_clock::now();
    reqpkt.m_iTimeStamp          = count_microseconds(now - m_stats.tsStartTime);

    HLOGC(mglog.Debug,
          log << CONID() << "CUDT::startConnect: REQ-TIME set HIGH (TimeStamp: " << reqpkt.m_iTimeStamp << "). SENDING HS: " << m_ConnReq.show());

    /*
     * Race condition if non-block connect response thread scheduled before we set m_bConnecting to true?
     * Connect response will be ignored and connecting will wait until timeout.
     * Maybe m_ConnectionLock handling problem? Not used in CUDT::connect(const CPacket& response)
     */
    m_tsLastReqTime = now;
    m_bConnecting = true;

    m_pSndQueue->sendto(serv_addr, reqpkt);

    //
    ///
    ////  ---> CONTINUE TO: <PEER>.CUDT::processConnectRequest()
    ///        (Take the part under condition: hs.m_iReqType == URQ_INDUCTION)
    ////  <--- RETURN WHEN: m_pSndQueue->sendto() is called.
    ////  .... SKIP UNTIL m_pRcvQueue->recvfrom() HERE....
    ////       (the first "sendto" will not be called due to being too early)
    ///
    //

    // asynchronous connect, return immediately
    if (!m_bSynRecving)
    {
        HLOGC(mglog.Debug, log << CONID() << "startConnect: ASYNC MODE DETECTED. Deferring the process to RcvQ:worker");
        return;
    }

    // Wait for the negotiated configurations from the peer side.

    // This packet only prepares the storage where we will read the
    // next incoming packet.
    CPacket response;
    response.setControl(UMSG_HANDSHAKE);
    response.allocate(m_iMaxSRTPayloadSize);

    CUDTException  e;
    EConnectStatus cst = CONN_CONTINUE;

    while (!m_bClosing)
    {
        const steady_clock::duration tdiff = steady_clock::now() - m_tsLastReqTime;
        // avoid sending too many requests, at most 1 request per 250ms

        // SHORT VERSION:
        // The immediate first run of this loop WILL SKIP THIS PART, so
        // the processing really begins AFTER THIS CONDITION.
        //
        // Note that some procedures inside may set m_tsLastReqTime to 0,
        // which will result of this condition to trigger immediately in
        // the next iteration.
        if (count_milliseconds(tdiff) > 250)
        {
            HLOGC(mglog.Debug,
                  log << "startConnect: LOOP: time to send (" << count_milliseconds(tdiff) << " > 250 ms). size=" << reqpkt.getLength());

            if (m_bRendezvous)
                reqpkt.m_iID = m_ConnRes.m_iID;

            now = steady_clock::now();
#if ENABLE_HEAVY_LOGGING
            {
                CHandShake debughs;
                debughs.load_from(reqpkt.m_pcData, reqpkt.getLength());
                HLOGC(mglog.Debug,
                      log << CONID() << "startConnect: REQ-TIME HIGH."
                          << " cont/sending HS to peer: " << debughs.show());
            }
#endif

            m_tsLastReqTime       = now;
            reqpkt.m_iTimeStamp = count_microseconds(now - m_stats.tsStartTime);
            m_pSndQueue->sendto(serv_addr, reqpkt);
        }
        else
        {
            HLOGC(mglog.Debug, log << "startConnect: LOOP: too early to send - " << count_milliseconds(tdiff) << " < 250ms");
        }

        cst = CONN_CONTINUE;
        response.setLength(m_iMaxSRTPayloadSize);
        if (m_pRcvQueue->recvfrom(m_SocketID, (response)) > 0)
        {
            HLOGC(mglog.Debug, log << CONID() << "startConnect: got response for connect request");
            cst = processConnectResponse(response, &e, true /*synchro*/);

            HLOGC(mglog.Debug, log << CONID() << "startConnect: response processing result: " << ConnectStatusStr(cst));

            // Expected is that:
            // - the peer responded with URQ_INDUCTION + cookie. This above function
            //   should check that and craft the URQ_CONCLUSION handshake, in which
            //   case this function returns CONN_CONTINUE. As an extra action taken
            //   for that case, we set the SECURING mode if encryption requested,
            //   and serialize again the handshake, possibly together with HS extension
            //   blocks, if HSv5 peer responded. The serialized handshake will be then
            //   sent again, as the loop is repeated.
            // - the peer responded with URQ_CONCLUSION. This handshake was accepted
            //   as a connection, and for >= HSv5 the HS extension blocks have been
            //   also read and interpreted. In this case this function returns:
            //   - CONN_ACCEPT, if everything was correct - break this loop and return normally
            //   - CONN_REJECT in case of any problems with the delivered handshake
            //     (incorrect data or data conflict) - throw error exception
            // - the peer responded with any of URQ_ERROR_*.  - throw error exception
            //
            // The error exception should make the API connect() function fail, if blocking
            // or mark the failure for that socket in epoll, if non-blocking.

            if (cst == CONN_RENDEZVOUS)
            {
                // When this function returned CONN_RENDEZVOUS, this requires
                // very special processing for the Rendezvous-v5 algorithm. This MAY
                // involve also preparing a new handshake form, also interpreting the
                // SRT handshake extension and crafting SRT handshake extension for the
                // peer, which should be next sent. When this function returns CONN_CONTINUE,
                // it means that it has done all that was required, however none of the below
                // things has to be done (this function will do it by itself if needed).
                // Otherwise the handshake rolling can be interrupted and considered complete.
                cst = processRendezvous(response, serv_addr, true /*synchro*/, RST_OK, (reqpkt));
                if (cst == CONN_CONTINUE)
                    continue;
                break;
            }

            if (cst == CONN_REJECT)
                sendCtrl(UMSG_SHUTDOWN);

            if (cst != CONN_CONTINUE && cst != CONN_CONFUSED)
                break; // --> OUTSIDE-LOOP

            // IMPORTANT
            // [[using assert(m_pCryptoControl != nullptr)]];

            // new request/response should be sent out immediately on receving a response
            HLOGC(mglog.Debug,
                  log << "startConnect: SYNC CONNECTION STATUS:" << ConnectStatusStr(cst) << ", REQ-TIME: LOW.");
            m_tsLastReqTime = steady_clock::time_point();

            // Now serialize the handshake again to the existing buffer so that it's
            // then sent later in this loop.

            // First, set the size back to the original size, m_iMaxSRTPayloadSize because
            // this is the size of the originally allocated space. It might have been
            // shrunk by serializing the INDUCTION handshake (which was required before
            // sending this packet to the output queue) and therefore be too
            // small to store the CONCLUSION handshake (with HSv5 extensions).
            reqpkt.setLength(m_iMaxSRTPayloadSize);

            HLOGC(mglog.Debug, log << "startConnect: creating HS CONCLUSION: buffer size=" << reqpkt.getLength());

            // NOTE: BUGFIX: SERIALIZE AGAIN.
            // The original UDT code didn't do it, so it was theoretically
            // turned into conclusion, but was sending still the original
            // induction handshake challenge message. It was working only
            // thanks to that simultaneously there were being sent handshake
            // messages from a separate thread (CSndQueue::worker) from
            // RendezvousQueue, this time serialized properly, which caused
            // that with blocking mode there was a kinda initial "drunk
            // passenger with taxi driver talk" until the RendezvousQueue sends
            // (when "the time comes") the right CONCLUSION handshake
            // challenge message.
            //
            // Now that this is fixed, the handshake messages from RendezvousQueue
            // are sent only when there is a rendezvous mode or non-blocking mode.
            if (!createSrtHandshake(SRT_CMD_HSREQ, SRT_CMD_KMREQ, 0, 0, (reqpkt), (m_ConnReq)))
            {
                LOGC(mglog.Error, log << "createSrtHandshake failed - REJECTING.");
                cst = CONN_REJECT;
                break;
            }
            // These last 2 parameters designate the buffer, which is in use only for SRT_CMD_KMRSP.
            // If m_ConnReq.m_iVersion == HS_VERSION_UDT4, this function will do nothing,
            // except just serializing the UDT handshake.
            // The trick is that the HS challenge is with version HS_VERSION_UDT4, but the
            // listener should respond with HS_VERSION_SRT1, if it is HSv5 capable.
        }

        HLOGC(mglog.Debug,
              log << "startConnect: timeout from Q:recvfrom, looping again; cst=" << ConnectStatusStr(cst));

#if ENABLE_HEAVY_LOGGING
        // Non-fatal assertion
        if (cst == CONN_REJECT) // Might be returned by processRendezvous
        {
            LOGC(mglog.Error,
                 log << "startConnect: IPE: cst=REJECT NOT EXPECTED HERE, the loop should've been interrupted!");
            break;
        }
#endif

        if (steady_clock::now() > ttl_time)
        {
            // timeout
            e = CUDTException(MJ_SETUP, MN_TIMEOUT, 0);
            break;
        }
    }

    // <--- OUTSIDE-LOOP
    // Here will fall the break when not CONN_CONTINUE.
    // CONN_RENDEZVOUS is handled by processRendezvous.
    // CONN_ACCEPT will skip this and pass on.
    if (cst == CONN_REJECT)
    {
        e = CUDTException(MJ_SETUP, MN_REJECTED, 0);
    }

    if (e.getErrorCode() == 0)
    {
        if (m_bClosing)                                    // if the socket is closed before connection...
            e = CUDTException(MJ_SETUP);                   // XXX NO MN ?
        else if (m_ConnRes.m_iReqType > URQ_FAILURE_TYPES) // connection request rejected
        {
            m_RejectReason = RejectReasonForURQ(m_ConnRes.m_iReqType);
            e              = CUDTException(MJ_SETUP, MN_REJECTED, 0);
        }
        else if ((!m_bRendezvous) && (m_ConnRes.m_iISN != m_iISN)) // secuity check
            e = CUDTException(MJ_SETUP, MN_SECURITY, 0);
    }

    if (e.getErrorCode() != 0)
    {
        m_bConnecting = false;
        // The process is to be abnormally terminated, remove the connector
        // now because most likely no other processing part has done anything with it.
        m_pRcvQueue->removeConnector(m_SocketID);
        throw e;
    }

    HLOGC(mglog.Debug, log << CONID() << "startConnect: handshake exchange succeeded.");

    // Parameters at the end.
    HLOGC(mglog.Debug,
          log << "startConnect: END. Parameters:"
                 " mss="
              << m_iMSS << " max-cwnd-size=" << m_CongCtl->cgWindowMaxSize()
              << " cwnd-size=" << m_CongCtl->cgWindowSize() << " rtt=" << m_iRTT << " bw=" << m_iBandwidth);
}

// Asynchronous connection
EConnectStatus CUDT::processAsyncConnectResponse(const CPacket &pkt) ATR_NOEXCEPT
{
    EConnectStatus cst = CONN_CONTINUE;
    CUDTException  e;

    CGuard cg(m_ConnectionLock); // FIX
    HLOGC(mglog.Debug, log << CONID() << "processAsyncConnectResponse: got response for connect request, processing");
    cst = processConnectResponse(pkt, &e, false);

    HLOGC(mglog.Debug,
          log << CONID() << "processAsyncConnectResponse: response processing result: " << ConnectStatusStr(cst)
              << "REQ-TIME LOW to enforce immediate response");
    m_tsLastReqTime = steady_clock::time_point();

    return cst;
}

bool CUDT::processAsyncConnectRequest(EReadStatus         rst,
                                      EConnectStatus      cst,
                                      const CPacket&      response,
                                      const sockaddr_any& serv_addr)
{
    // IMPORTANT!

    // This function is called, still asynchronously, but in the order
    // of call just after the call to the above processAsyncConnectResponse.
    // This should have got the original value returned from
    // processConnectResponse through processAsyncConnectResponse.

    CPacket request;
    request.setControl(UMSG_HANDSHAKE);
    request.allocate(m_iMaxSRTPayloadSize);
    const steady_clock::time_point now = steady_clock::now();
    request.m_iTimeStamp               = count_microseconds(now - m_stats.tsStartTime);

    HLOGC(mglog.Debug,
          log << "processAsyncConnectRequest: REQ-TIME: HIGH. Should prevent too quick responses.");
    m_tsLastReqTime = now;
    // ID = 0, connection request
    request.m_iID = !m_bRendezvous ? 0 : m_ConnRes.m_iID;

    bool status = true;

    if (cst == CONN_RENDEZVOUS)
    {
        HLOGC(mglog.Debug, log << "processAsyncConnectRequest: passing to processRendezvous");
        cst = processRendezvous(response, serv_addr, false /*asynchro*/, rst, (request));
        if (cst == CONN_ACCEPT)
        {
            HLOGC(mglog.Debug,
                  log << "processAsyncConnectRequest: processRendezvous completed the process and responded by itself. "
                         "Done.");
            return true;
        }

        if (cst != CONN_CONTINUE)
        {
            // processRendezvous already set the reject reason
            LOGC(mglog.Error,
                 log << "processAsyncConnectRequest: REJECT reported from processRendezvous, not processing further.");
            status = false;
        }
    }
    else if (cst == CONN_REJECT)
    {
        // m_RejectReason already set at worker_ProcessAddressedPacket.
        LOGC(mglog.Error,
             log << "processAsyncConnectRequest: REJECT reported from HS processing, not processing further.");
        return false;
    }
    else
    {
        // (this procedure will be also run for HSv4 rendezvous)
        HLOGC(mglog.Debug, log << "processAsyncConnectRequest: serializing HS: buffer size=" << request.getLength());
        if (!createSrtHandshake(SRT_CMD_HSREQ, SRT_CMD_KMREQ, 0, 0, (request), (m_ConnReq)))
        {
            // All 'false' returns from here are IPE-type, mostly "invalid argument" plus "all keys expired".
            LOGC(mglog.Error, log << "IPE: processAsyncConnectRequest: createSrtHandshake failed, dismissing.");
            status = false;
        }
        else
        {
            HLOGC(mglog.Debug,
                  log << "processAsyncConnectRequest: sending HS reqtype=" << RequestTypeStr(m_ConnReq.m_iReqType)
                      << " to socket " << request.m_iID << " size=" << request.getLength());
        }
    }

    if (!status)
    {
        return false;
        /* XXX Shouldn't it send a single response packet for the rejection?
        // Set the version to 0 as "handshake rejection" status and serialize it
        CHandShake zhs;
        size_t size = request.getLength();
        zhs.store_to((request.m_pcData), (size));
        request.setLength(size);
        */
    }

    HLOGC(mglog.Debug, log << "processAsyncConnectRequest: sending request packet, setting REQ-TIME HIGH.");
    m_tsLastReqTime = steady_clock::now();
    m_pSndQueue->sendto(serv_addr, request);
    return status;
}

void CUDT::cookieContest()
{
    if (m_SrtHsSide != HSD_DRAW)
        return;

    HLOGC(mglog.Debug, log << "cookieContest: agent=" << m_ConnReq.m_iCookie << " peer=" << m_ConnRes.m_iCookie);

    if (m_ConnReq.m_iCookie == 0 || m_ConnRes.m_iCookie == 0)
    {
        // Note that it's virtually impossible that Agent's cookie is not ready, this
        // shall be considered IPE.
        // Not all cookies are ready, don't start the contest.
        return;
    }

    // INITIATOR/RESPONDER role is resolved by COOKIE CONTEST.
    //
    // The cookie contest must be repeated every time because it
    // may change the state at some point.
    int better_cookie = m_ConnReq.m_iCookie - m_ConnRes.m_iCookie;

    if (better_cookie > 0)
    {
        m_SrtHsSide = HSD_INITIATOR;
        return;
    }

    if (better_cookie < 0)
    {
        m_SrtHsSide = HSD_RESPONDER;
        return;
    }

    // DRAW! The only way to continue would be to force the
    // cookies to be regenerated and to start over. But it's
    // not worth a shot - this is an extremely rare case.
    // This can simply do reject so that it can be started again.

    // Pretend then that the cookie contest wasn't done so that
    // it's done again. Cookies are baked every time anew, however
    // the successful initial contest remains valid no matter how
    // cookies will change.

    m_SrtHsSide = HSD_DRAW;
}

EConnectStatus CUDT::processRendezvous(
    const CPacket& response, const sockaddr_any& serv_addr,
    bool synchro, EReadStatus rst, CPacket& w_reqpkt)
{
    if (m_RdvState == CHandShake::RDV_CONNECTED)
    {
        HLOGC(mglog.Debug, log << "processRendezvous: already in CONNECTED state.");
        return CONN_ACCEPT;
    }

    uint32_t kmdata[SRTDATA_MAXSIZE];
    size_t   kmdatasize = SRTDATA_MAXSIZE;

    cookieContest();

    // We know that the other side was contacted and the other side has sent
    // the handshake message - we know then both cookies. If it's a draw, it's
    // a very rare case of creating identical cookies.
    if (m_SrtHsSide == HSD_DRAW)
    {
        m_RejectReason = SRT_REJ_RDVCOOKIE;
        LOGC(mglog.Error,
             log << "COOKIE CONTEST UNRESOLVED: can't assign connection roles, please wait another minute.");
        return CONN_REJECT;
    }

    UDTRequestType rsp_type = URQ_FAILURE_TYPES; // just to track uninitialized errors

    // We can assume that the Handshake packet received here as 'response'
    // is already serialized in m_ConnRes. Check extra flags that are meaningful
    // for further processing here.

    int  ext_flags       = SrtHSRequest::SRT_HSTYPE_HSFLAGS::unwrap(m_ConnRes.m_iType);
    bool needs_extension = ext_flags != 0; // Initial value: received HS has extensions.
    bool needs_hsrsp;
    rendezvousSwitchState((rsp_type), (needs_extension), (needs_hsrsp));
    if (rsp_type > URQ_FAILURE_TYPES)
    {
        m_RejectReason = RejectReasonForURQ(rsp_type);
        HLOGC(mglog.Debug,
              log << "processRendezvous: rejecting due to switch-state response: " << RequestTypeStr(rsp_type));
        return CONN_REJECT;
    }
    checkUpdateCryptoKeyLen("processRendezvous", m_ConnRes.m_iType);

    // We have three possibilities here as it comes to HSREQ extensions:

    // 1. The agent is loser in attention state, it sends EMPTY conclusion (without extensions)
    // 2. The agent is loser in initiated state, it interprets incoming HSREQ and creates HSRSP
    // 3. The agent is winner in attention or fine state, it sends HSREQ extension
    m_ConnReq.m_iReqType  = rsp_type;
    m_ConnReq.m_extension = needs_extension;

    // This must be done before prepareConnectionObjects().
    applyResponseSettings();

    // This must be done before interpreting and creating HSv5 extensions.
    if (!prepareConnectionObjects(m_ConnRes, m_SrtHsSide, 0))
    {
        // m_RejectReason already handled
        HLOGC(mglog.Debug, log << "processRendezvous: rejecting due to problems in prepareConnectionObjects.");
        return CONN_REJECT;
    }

    // Case 2.
    if (needs_hsrsp)
    {
        // This means that we have received HSREQ extension with the handshake, so we need to interpret
        // it and craft the response.
        if (rst == RST_OK)
        {
            // We have JUST RECEIVED packet in this session (not that this is called as periodic update).
            // Sanity check
            m_tsLastReqTime = steady_clock::time_point();
            if (response.getLength() == size_t(-1))
            {
                m_RejectReason = SRT_REJ_IPE;
                LOGC(mglog.Fatal,
                     log << "IPE: rst=RST_OK, but the packet has set -1 length - REJECTING (REQ-TIME: LOW)");
                return CONN_REJECT;
            }

            if (!interpretSrtHandshake(m_ConnRes, response, kmdata, &kmdatasize))
            {
                HLOGC(mglog.Debug,
                      log << "processRendezvous: rejecting due to problems in interpretSrtHandshake REQ-TIME: LOW.");
                return CONN_REJECT;
            }

            // Pass on, inform about the shortened response-waiting period.
            HLOGC(mglog.Debug, log << "processRendezvous: setting REQ-TIME: LOW. Forced to respond immediately.");
        }
        else
        {
            // If the last CONCLUSION message didn't contain the KMX extension, there's
            // no key recorded yet, so it can't be extracted. Mark this kmdatasize empty though.
            int hs_flags = SrtHSRequest::SRT_HSTYPE_HSFLAGS::unwrap(m_ConnRes.m_iType);
            if (IsSet(hs_flags, CHandShake::HS_EXT_KMREQ))
            {
                // This is a periodic handshake update, so you need to extract the KM data from the
                // first message, provided that it is there.
                size_t msgsize = m_pCryptoControl->getKmMsg_size(0);
                if (msgsize == 0)
                {
                    switch (m_pCryptoControl->m_RcvKmState)
                    {
                        // If the KMX process ended up with a failure, the KMX is not recorded.
                        // In this case as the KMRSP answer the "failure status" should be crafted.
                    case SRT_KM_S_NOSECRET:
                    case SRT_KM_S_BADSECRET:
                    {
                        HLOGC(mglog.Debug,
                              log << "processRendezvous: No KMX recorded, status = NOSECRET. Respond with NOSECRET.");

                        // Just do the same thing as in CCryptoControl::processSrtMsg_KMREQ for that case,
                        // that is, copy the NOSECRET code into KMX message.
                        memcpy((kmdata), &m_pCryptoControl->m_RcvKmState, sizeof(int32_t));
                        kmdatasize = 1;
                    }
                    break;

                    default:
                        // Remaining values:
                        // UNSECURED: should not fall here at alll
                        // SECURING: should not happen in HSv5
                        // SECURED: should have received the recorded KMX correctly (getKmMsg_size(0) > 0)
                        {
                            m_RejectReason = SRT_REJ_IPE;
                            // Remaining situations:
                            // - password only on this site: shouldn't be considered to be sent to a no-password site
                            LOGC(mglog.Error,
                                 log << "processRendezvous: IPE: PERIODIC HS: NO KMREQ RECORDED KMSTATE: RCV="
                                     << KmStateStr(m_pCryptoControl->m_RcvKmState)
                                     << " SND=" << KmStateStr(m_pCryptoControl->m_SndKmState));
                            return CONN_REJECT;
                        }
                        break;
                    }
                }
                else
                {
                    kmdatasize = msgsize / 4;
                    if (msgsize > kmdatasize * 4)
                    {
                        // Sanity check
                        LOGC(mglog.Error, log << "IPE: KMX data not aligned to 4 bytes! size=" << msgsize);
                        memset((kmdata + (kmdatasize * 4)), 0, msgsize - (kmdatasize * 4));
                        ++kmdatasize;
                    }

                    HLOGC(mglog.Debug,
                          log << "processRendezvous: getting KM DATA from the fore-recorded KMX from KMREQ, size="
                              << kmdatasize);
                    memcpy((kmdata), m_pCryptoControl->getKmMsg_data(0), msgsize);
                }
            }
            else
            {
                HLOGC(mglog.Debug, log << "processRendezvous: no KMX flag - not extracting KM data for KMRSP");
                kmdatasize = 0;
            }
        }

        // No matter the value of needs_extension, the extension is always needed
        // when HSREQ was interpreted (to store HSRSP extension).
        m_ConnReq.m_extension = true;

        HLOGC(mglog.Debug,
              log << "processRendezvous: HSREQ extension ok, creating HSRSP response. kmdatasize=" << kmdatasize);

        w_reqpkt.setLength(m_iMaxSRTPayloadSize);
        if (!createSrtHandshake(SRT_CMD_HSRSP, SRT_CMD_KMRSP,
                    kmdata, kmdatasize,
                    (w_reqpkt), (m_ConnReq)))
        {
            HLOGC(mglog.Debug,
                  log << "processRendezvous: rejecting due to problems in createSrtHandshake. REQ-TIME: LOW");
            m_tsLastReqTime = steady_clock::time_point();
            return CONN_REJECT;
        }

        // This means that it has received URQ_CONCLUSION with HSREQ, agent is then in RDV_FINE
        // state, it sends here URQ_CONCLUSION with HSREQ/KMREQ extensions and it awaits URQ_AGREEMENT.
        return CONN_CONTINUE;
    }

    // Special case: if URQ_AGREEMENT is to be sent, when this side is INITIATOR,
    // then it must have received HSRSP, so it must interpret it. Otherwise it would
    // end up with URQ_DONE, which means that it is the other side to interpret HSRSP.
    if (m_SrtHsSide == HSD_INITIATOR && m_ConnReq.m_iReqType == URQ_AGREEMENT)
    {
        // The same is done in CUDT::postConnect(), however this section will
        // not be done in case of rendezvous. The section in postConnect() is
        // predicted to run only in regular CALLER handling.

        if (rst != RST_OK || response.getLength() == size_t(-1))
        {
            // Actually the -1 length would be an IPE, but it's likely that this was reported already.
            HLOGC(
                mglog.Debug,
                log << "processRendezvous: no INCOMING packet, NOT interpreting extensions (relying on exising data)");
        }
        else
        {
            HLOGC(mglog.Debug,
                  log << "processRendezvous: INITIATOR, will send AGREEMENT - interpreting HSRSP extension");
            if (!interpretSrtHandshake(m_ConnRes, response, 0, 0))
            {
                // m_RejectReason is already set, so set the reqtype accordingly
                m_ConnReq.m_iReqType = URQFailure(m_RejectReason);
            }
        }
        // This should be false, make a kinda assert here.
        if (needs_extension)
        {
            LOGC(mglog.Fatal, log << "IPE: INITIATOR responding AGREEMENT should declare no extensions to HS");
            m_ConnReq.m_extension = false;
        }
    }

    HLOGC(mglog.Debug,
          log << CONID() << "processRendezvous: COOKIES Agent/Peer: " << m_ConnReq.m_iCookie << "/"
              << m_ConnRes.m_iCookie << " HSD:" << (m_SrtHsSide == HSD_INITIATOR ? "initiator" : "responder")
              << " STATE:" << CHandShake::RdvStateStr(m_RdvState) << " ...");

    if (rsp_type == URQ_DONE)
    {
        HLOGC(mglog.Debug, log << "... WON'T SEND any response, both sides considered connected");
    }
    else
    {
        HLOGC(mglog.Debug,
              log << "... WILL SEND " << RequestTypeStr(rsp_type) << " " << (m_ConnReq.m_extension ? "with" : "without")
                  << " SRT HS extensions");
    }

    // This marks the information for the serializer that
    // the SRT handshake extension is required.
    // Rest of the data will be filled together with
    // serialization.
    m_ConnReq.m_extension = needs_extension;

    w_reqpkt.setLength(m_iMaxSRTPayloadSize);
    if (m_RdvState == CHandShake::RDV_CONNECTED)
    {
        // When synchro=false, don't lock a mutex for rendezvous queue.
        // This is required when this function is called in the
        // receive queue worker thread - it would lock itself.
        int cst = postConnect(response, true, 0, synchro);
        if (cst == CONN_REJECT)
        {
            // m_RejectReason already set
            HLOGC(mglog.Debug, log << "processRendezvous: rejecting due to problems in postConnect.");
            return CONN_REJECT;
        }
    }

    // URQ_DONE or URQ_AGREEMENT can be the result if the state is RDV_CONNECTED.
    // If URQ_DONE, then there's nothing to be done, when URQ_AGREEMENT then return
    // CONN_CONTINUE to make the caller send again the contents if the packet buffer,
    // this time with URQ_AGREEMENT message, but still consider yourself connected.
    if (rsp_type == URQ_DONE)
    {
        HLOGC(mglog.Debug, log << "processRendezvous: rsp=DONE, reporting ACCEPT (nothing to respond)");
        return CONN_ACCEPT;
    }

    // createSrtHandshake moved here because if the above conditions are satisfied,
    // no response is going to be send, so nothing needs to be "created".

    // needs_extension here distinguishes between cases 1 and 3.
    // NOTE: in case when interpretSrtHandshake was run under the conditions above (to interpret HSRSP),
    // then createSrtHandshake below will create only empty AGREEMENT message.
    if (!createSrtHandshake(SRT_CMD_HSREQ, SRT_CMD_KMREQ, 0, 0,
                (w_reqpkt), (m_ConnReq)))
    {
        // m_RejectReason already set
        LOGC(mglog.Error, log << "createSrtHandshake failed (IPE?), connection rejected. REQ-TIME: LOW");
        m_tsLastReqTime = steady_clock::time_point();
        return CONN_REJECT;
    }

    if (rsp_type == URQ_AGREEMENT && m_RdvState == CHandShake::RDV_CONNECTED)
    {
        // We are using our own serialization method (not the one called after
        // processConnectResponse, this is skipped in case when this function
        // is called), so we can also send this immediately. Agreement must be
        // sent just once and the party must switch into CONNECTED state - in
        // contrast to CONCLUSION messages, which should be sent in loop repeatedly.
        //
        // Even though in theory the AGREEMENT message sent just once may miss
        // the target (as normal thing in UDP), this is little probable to happen,
        // and this doesn't matter much because even if the other party doesn't
        // get AGREEMENT, but will get payload or KEEPALIVE messages, it will
        // turn into connected state as well. The AGREEMENT is rather kinda
        // catalyzer here and may turn the entity on the right track faster. When
        // AGREEMENT is missed, it may have kinda initial tearing.

        const steady_clock::time_point now = steady_clock::now();
        m_tsLastReqTime                    = now;
        w_reqpkt.m_iTimeStamp              = count_microseconds(now - m_stats.tsStartTime);
        HLOGC(mglog.Debug,
              log << "processRendezvous: rsp=AGREEMENT, reporting ACCEPT and sending just this one, REQ-TIME HIGH.");
                  
        m_pSndQueue->sendto(serv_addr, w_reqpkt);

        return CONN_ACCEPT;
    }

    if (rst == RST_OK)
    {
        // the request time must be updated so that the next handshake can be sent out immediately
        HLOGC(mglog.Debug,
              log << "processRendezvous: rsp=" << RequestTypeStr(m_ConnReq.m_iReqType)
                  << " REQ-TIME: LOW to send immediately, consider yourself conencted");
        m_tsLastReqTime = steady_clock::time_point();
    }
    else
    {
        HLOGC(mglog.Debug, log << "processRendezvous: REQ-TIME: remains previous value, consider yourself connected");
    }
    return CONN_CONTINUE;
}

EConnectStatus CUDT::processConnectResponse(const CPacket &response, CUDTException *eout, bool synchro) ATR_NOEXCEPT
{
    // NOTE: ASSUMED LOCK ON: m_ConnectionLock.

    // this is the 2nd half of a connection request. If the connection is setup successfully this returns 0.
    // Returned values:
    // - CONN_REJECT: there was some error when processing the response, connection should be rejected
    // - CONN_ACCEPT: the handshake is done and finished correctly
    // - CONN_CONTINUE: the induction handshake has been processed correctly, and expects CONCLUSION handshake

    if (!m_bConnecting)
        return CONN_REJECT;

    // This is required in HSv5 rendezvous, in which it should send the URQ_AGREEMENT message to
    // the peer, however switch to connected state.
    HLOGC(mglog.Debug,
          log << "processConnectResponse: TYPE:"
              << (response.isControl() ? MessageTypeStr(response.getType(), response.getExtendedType())
                                       : string("DATA")));
    // ConnectStatus res = CONN_REJECT; // used later for status - must be declared here due to goto POST_CONNECT.

    // For HSv4, the data sender is INITIATOR, and the data receiver is RESPONDER,
    // regardless of the connecting side affiliation. This will be changed for HSv5.
    bool          bidirectional = false;
    HandshakeSide hsd           = m_bDataSender ? HSD_INITIATOR : HSD_RESPONDER;
    // (defined here due to 'goto' below).

    // SRT peer may send the SRT handshake private message (type 0x7fff) before a keep-alive.

    // This condition is checked when the current agent is trying to do connect() in rendezvous mode,
    // but the peer was faster to send a handshake packet earlier. This makes it continue with connecting
    // process if the peer is already behaving as if the connection was already established.

    // This value will check either the initial value, which is less than SRT1, or
    // the value previously loaded to m_ConnReq during the previous handshake response.
    // For the initial form this value should not be checked.
    bool hsv5 = m_ConnRes.m_iVersion >= HS_VERSION_SRT1;

    if (m_bRendezvous &&
        (m_RdvState == CHandShake::RDV_CONNECTED   // somehow Rendezvous-v5 switched it to CONNECTED.
         || !response.isControl()                  // WAS A PAYLOAD PACKET.
         || (response.getType() == UMSG_KEEPALIVE) // OR WAS A UMSG_KEEPALIVE message.
         || (response.getType() == UMSG_EXT) // OR WAS a CONTROL packet of some extended type (i.e. any SRT specific)
         )
        // This may happen if this is an initial state in which the socket type was not yet set.
        // If this is a field that holds the response handshake record from the peer, this means that it wasn't received
        // yet. HSv5: added version check because in HSv5 the m_iType field has different meaning and it may be 0 in
        // case when the handshake does not carry SRT extensions.
        && (hsv5 || m_ConnRes.m_iType != UDT_UNDEFINED))
    {
        // a data packet or a keep-alive packet comes, which means the peer side is already connected
        // in this situation, the previously recorded response will be used
        // In HSv5 this situation is theoretically possible if this party has missed the URQ_AGREEMENT message.
        HLOGC(mglog.Debug, log << CONID() << "processConnectResponse: already connected - pinning in");
        if (hsv5)
        {
            m_RdvState = CHandShake::RDV_CONNECTED;
        }

        return postConnect(response, hsv5, eout, synchro);
    }

    if (!response.isControl(UMSG_HANDSHAKE))
    {
        m_RejectReason = SRT_REJ_ROGUE;
        if (!response.isControl())
        {
            LOGC(mglog.Error, log << CONID() << "processConnectResponse: received DATA while HANDSHAKE expected");
        }
        else
        {
            LOGC(mglog.Error,
                 log << CONID()
                     << "processConnectResponse: CONFUSED: expected UMSG_HANDSHAKE as connection not yet established, "
                        "got: "
                     << MessageTypeStr(response.getType(), response.getExtendedType()));
        }
        return CONN_CONFUSED;
    }

    if (m_ConnRes.load_from(response.m_pcData, response.getLength()) == -1)
    {
        m_RejectReason = SRT_REJ_ROGUE;
        // Handshake data were too small to reach the Handshake structure. Reject.
        LOGC(mglog.Error,
             log << CONID()
                 << "processConnectResponse: HANDSHAKE data buffer too small - possible blueboxing. Rejecting.");
        return CONN_REJECT;
    }

    HLOGC(mglog.Debug, log << CONID() << "processConnectResponse: HS RECEIVED: " << m_ConnRes.show());
    if (m_ConnRes.m_iReqType > URQ_FAILURE_TYPES)
    {
        m_RejectReason = RejectReasonForURQ(m_ConnRes.m_iReqType);
        return CONN_REJECT;
    }

    if (size_t(m_ConnRes.m_iMSS) > CPacket::ETH_MAX_MTU_SIZE)
    {
        // Yes, we do abort to prevent buffer overrun. Set your MSS correctly
        // and you'll avoid problems.
        m_RejectReason = SRT_REJ_ROGUE;
        LOGC(mglog.Fatal, log << "MSS size " << m_iMSS << "exceeds MTU size!");
        return CONN_REJECT;
    }

    // (see createCrypter() call below)
    //
    // The CCryptoControl attached object must be created early
    // because it will be required to create a conclusion handshake in HSv5
    //
    if (m_bRendezvous)
    {
        // SANITY CHECK: A rendezvous socket should reject any caller requests (it's not a listener)
        if (m_ConnRes.m_iReqType == URQ_INDUCTION)
        {
            m_RejectReason = SRT_REJ_ROGUE;
            LOGC(mglog.Error,
                 log << CONID()
                     << "processConnectResponse: Rendezvous-point received INDUCTION handshake (expected WAVEAHAND). "
                        "Rejecting.");
            return CONN_REJECT;
        }

        // The procedure for version 5 is completely different and changes the states
        // differently, so the old code will still maintain HSv4 the old way.

        if (m_ConnRes.m_iVersion > HS_VERSION_UDT4)
        {
            HLOGC(mglog.Debug, log << CONID() << "processConnectResponse: Rendezvous HSv5 DETECTED.");
            return CONN_RENDEZVOUS; // --> will continue in CUDT::processRendezvous().
        }

        HLOGC(mglog.Debug, log << CONID() << "processConnectResponse: Rendsezvous HSv4 DETECTED.");
        // So, here it has either received URQ_WAVEAHAND handshake message (while it should be in URQ_WAVEAHAND itself)
        // or it has received URQ_CONCLUSION/URQ_AGREEMENT message while this box has already sent URQ_WAVEAHAND to the
        // peer, and DID NOT send the URQ_CONCLUSION yet.

        if (m_ConnReq.m_iReqType == URQ_WAVEAHAND || m_ConnRes.m_iReqType == URQ_WAVEAHAND)
        {
            HLOGC(mglog.Debug,
                  log << CONID() << "processConnectResponse: REQ-TIME LOW. got HS RDV. Agent state:"
                      << RequestTypeStr(m_ConnReq.m_iReqType) << " Peer HS:" << m_ConnRes.show());

            // Here we could have received WAVEAHAND or CONCLUSION.
            // For HSv4 simply switch to CONCLUSION for the sake of further handshake rolling.
            // For HSv5, make the cookie contest and basing on this decide, which party
            // should provide the HSREQ/KMREQ attachment.


           if (!createCrypter(hsd, false /* unidirectional */))
           {
               m_RejectReason = SRT_REJ_RESOURCE;
               m_ConnReq.m_iReqType = URQFailure(SRT_REJ_RESOURCE);
               // the request time must be updated so that the next handshake can be sent out immediately.
               m_tsLastReqTime = steady_clock::time_point();
               return CONN_REJECT;
           }

            m_ConnReq.m_iReqType = URQ_CONCLUSION;
            // the request time must be updated so that the next handshake can be sent out immediately.
            m_tsLastReqTime = steady_clock::time_point();
            return CONN_CONTINUE;
        }
        else
        {
            HLOGC(mglog.Debug, log << CONID() << "processConnectResponse: Rendezvous HSv4 PAST waveahand");
        }
    }
    else
    {
        // set cookie
        if (m_ConnRes.m_iReqType == URQ_INDUCTION)
        {
            HLOGC(mglog.Debug,
                  log << CONID() << "processConnectResponse: REQ-TIME LOW; got INDUCTION HS response (cookie:" << hex
                      << m_ConnRes.m_iCookie << " version:" << dec << m_ConnRes.m_iVersion
                      << "), sending CONCLUSION HS with this cookie");

            m_ConnReq.m_iCookie  = m_ConnRes.m_iCookie;
            m_ConnReq.m_iReqType = URQ_CONCLUSION;

            // Here test if the LISTENER has responded with version HS_VERSION_SRT1,
            // it means that it is HSv5 capable. It can still accept the HSv4 handshake.
            if (m_ConnRes.m_iVersion > HS_VERSION_UDT4)
            {
                int hs_flags = SrtHSRequest::SRT_HSTYPE_HSFLAGS::unwrap(m_ConnRes.m_iType);

                if (hs_flags != SrtHSRequest::SRT_MAGIC_CODE)
                {
                    LOGC(mglog.Warn, log << "processConnectResponse: Listener HSv5 did not set the SRT_MAGIC_CODE");
                }

                checkUpdateCryptoKeyLen("processConnectResponse", m_ConnRes.m_iType);

                // This will catch HS_VERSION_SRT1 and any newer.
                // Set your highest version.
                m_ConnReq.m_iVersion = HS_VERSION_SRT1;
                // CONTROVERSIAL: use 0 as m_iType according to the meaning in HSv5.
                // The HSv4 client might not understand it, which means that agent
                // must switch itself to HSv4 rendezvous, and this time iType sould
                // be set to UDT_DGRAM value.
                m_ConnReq.m_iType = 0;

                // This marks the information for the serializer that
                // the SRT handshake extension is required.
                // Rest of the data will be filled together with
                // serialization.
                m_ConnReq.m_extension = true;

                // For HSv5, the caller is INITIATOR and the listener is RESPONDER.
                // The m_bDataSender value should be completely ignored and the
                // connection is always bidirectional.
                bidirectional = true;
                hsd           = HSD_INITIATOR;
            }

            m_tsLastReqTime = steady_clock::time_point();
            if (!createCrypter(hsd, bidirectional))
            {
                m_RejectReason = SRT_REJ_RESOURCE;
                return CONN_REJECT;
            }
            // NOTE: This setup sets URQ_CONCLUSION and appropriate data in the handshake structure.
            // The full handshake to be sent will be filled back in the caller function -- CUDT::startConnect().
            return CONN_CONTINUE;
        }
    }

    return postConnect(response, false, eout, synchro);
}

void CUDT::applyResponseSettings()
{
    // Re-configure according to the negotiated values.
    m_iMSS               = m_ConnRes.m_iMSS;
    m_iFlowWindowSize    = m_ConnRes.m_iFlightFlagSize;
    int udpsize          = m_iMSS - CPacket::UDP_HDR_SIZE;
    m_iMaxSRTPayloadSize = udpsize - CPacket::HDR_SIZE;
    m_iPeerISN           = m_ConnRes.m_iISN;
    m_iRcvLastAck        = m_ConnRes.m_iISN;
#ifdef ENABLE_LOGGING
    m_iDebugPrevLastAck = m_iRcvLastAck;
#endif
    m_iRcvLastSkipAck  = m_iRcvLastAck;
    m_iRcvLastAckAck   = m_ConnRes.m_iISN;
    m_iRcvCurrSeqNo    = m_ConnRes.m_iISN - 1;
    m_iRcvCurrPhySeqNo = m_ConnRes.m_iISN - 1;
    m_PeerID           = m_ConnRes.m_iID;
    memcpy((m_piSelfIP), m_ConnRes.m_piPeerIP, sizeof m_piSelfIP);

    HLOGC(mglog.Debug,
          log << CONID() << "applyResponseSettings: HANSHAKE CONCLUDED. SETTING: payload-size=" << m_iMaxSRTPayloadSize
              << " mss=" << m_ConnRes.m_iMSS << " flw=" << m_ConnRes.m_iFlightFlagSize << " isn=" << m_ConnRes.m_iISN
              << " peerID=" << m_ConnRes.m_iID);
}

EConnectStatus CUDT::postConnect(const CPacket &response, bool rendezvous, CUDTException *eout, bool synchro)
{
    if (m_ConnRes.m_iVersion < HS_VERSION_SRT1)
        m_tsRcvPeerStartTime = steady_clock::time_point(); // will be set correctly in SRT HS.

    // This procedure isn't being executed in rendezvous because
    // in rendezvous it's completed before calling this function.
    if (!rendezvous)
    {
        // NOTE: THIS function must be called before calling prepareConnectionObjects.
        // The reason why it's not part of prepareConnectionObjects is that the activities
        // done there are done SIMILAR way in acceptAndRespond, which also calls this
        // function. In fact, prepareConnectionObjects() represents the code that was
        // done separately in processConnectResponse() and acceptAndRespond(), so this way
        // this code is now common. Now acceptAndRespond() does "manually" something similar
        // to applyResponseSettings(), just a little bit differently. This SHOULD be made
        // common as a part of refactoring job, just needs a bit more time.
        //
        // Currently just this function must be called always BEFORE prepareConnectionObjects
        // everywhere except acceptAndRespond().
        applyResponseSettings();

        // This will actually be done also in rendezvous HSv4,
        // however in this case the HSREQ extension will not be attached,
        // so it will simply go the "old way".
        bool ok = prepareConnectionObjects(m_ConnRes, m_SrtHsSide, eout);
        // May happen that 'response' contains a data packet that was sent in rendezvous mode.
        // In this situation the interpretation of handshake was already done earlier.
        if (ok && response.isControl())
        {
            ok = interpretSrtHandshake(m_ConnRes, response, 0, 0);
            if (!ok && eout)
            {
                *eout = CUDTException(MJ_SETUP, MN_REJECTED, 0);
            }
        }
        if (!ok) // m_RejectReason already set
            return CONN_REJECT;
    }

    CInfoBlock ib;
    ib.m_iIPversion = m_PeerAddr.family();
    CInfoBlock::convert(m_PeerAddr, ib.m_piIP);
    if (m_pCache->lookup(&ib) >= 0)
    {
        m_iRTT       = ib.m_iRTT;
        m_iBandwidth = ib.m_iBandwidth;
    }

    SRT_REJECT_REASON rr = setupCC();
    if (rr != SRT_REJ_UNKNOWN)
    {
        m_RejectReason = rr;
        return CONN_REJECT;
    }

    // And, I am connected too.
    m_bConnecting = false;
    m_bConnected  = true;

    // register this socket for receiving data packets
    m_pRNode->m_bOnList = true;
    m_pRcvQueue->setNewEntry(this);

    // XXX Problem around CONN_CONFUSED!
    // If some too-eager packets were received from a listener
    // that thinks it's connected, but his last handshake was missed,
    // they are collected by CRcvQueue::storePkt. The removeConnector
    // function will want to delete them all, so it would be nice
    // if these packets can be re-delivered. Of course the listener
    // should be prepared to resend them (as every packet can be lost
    // on UDP), but it's kinda overkill when we have them already and
    // can dispatch them.

    // Remove from rendezvous queue (in this particular case it's
    // actually removing the socket that undergoes asynchronous HS processing).
    // Removing at THIS point because since when setNewEntry is called,
    // the next iteration in the CRcvQueue::worker loop will be dispatching
    // packets normally, as within-connection, so the "connector" won't
    // play any role since this time.
    // The connector, however, must stay alive until the setNewEntry is called
    // because otherwise the packets that are coming for this socket before the
    // connection process is complete will be rejected as "attack", instead of
    // being enqueued for later pickup from the queue.
    m_pRcvQueue->removeConnector(m_SocketID, synchro);

    // acknowledge the management module.
    CUDTSocket* s = s_UDTUnited.locate(m_SocketID);
    if (!s)
    {
        if (eout)
        {
            *eout = CUDTException(MJ_NOTSUP, MN_SIDINVAL, 0);
        }

        m_RejectReason = SRT_REJ_CLOSE;
        return CONN_REJECT;
    }

    // copy address information of local node
    // the local port must be correctly assigned BEFORE CUDT::startConnect(),
    // otherwise if startConnect() fails, the multiplexer cannot be located
    // by garbage collection and will cause leak
    s->m_pUDT->m_pSndQueue->m_pChannel->getSockAddr((s->m_SelfAddr));
    CIPAddress::pton((s->m_SelfAddr), s->m_pUDT->m_piSelfIP, s->m_SelfAddr.family());

    s->m_Status = SRTS_CONNECTED;

    // acknowledde any waiting epolls to write
    s_UDTUnited.m_EPoll.update_events(m_SocketID, m_sPollID, UDT_EPOLL_OUT, true);

    LOGC(mglog.Note, log << "Connection established to: " << SockaddrToString(m_PeerAddr));

    return CONN_ACCEPT;
}

void CUDT::checkUpdateCryptoKeyLen(const char *loghdr SRT_ATR_UNUSED, int32_t typefield)
{
    int enc_flags = SrtHSRequest::SRT_HSTYPE_ENCFLAGS::unwrap(typefield);

    // potentially 0-7 values are possible.
    // When 0, don't change anything - it should rely on the value 0.
    // When 1, 5, 6, 7, this is kinda internal error - ignore.
    if (enc_flags >= 2 && enc_flags <= 4) // 2 = 128, 3 = 192, 4 = 256
    {
        int rcv_pbkeylen = SrtHSRequest::SRT_PBKEYLEN_BITS::wrap(enc_flags);
        if (m_iSndCryptoKeyLen == 0)
        {
            m_iSndCryptoKeyLen = rcv_pbkeylen;
            HLOGC(mglog.Debug, log << loghdr << ": PBKEYLEN adopted from advertised value: " << m_iSndCryptoKeyLen);
        }
        else if (m_iSndCryptoKeyLen != rcv_pbkeylen)
        {
            // Conflict. Use SRTO_SENDER flag to check if this side should accept
            // the enforcement, otherwise simply let it win.
            if (!m_bDataSender)
            {
                LOGC(mglog.Warn,
                     log << loghdr << ": PBKEYLEN conflict - OVERRIDDEN " << m_iSndCryptoKeyLen << " by "
                         << rcv_pbkeylen << " from PEER (as AGENT is not SRTO_SENDER)");
                m_iSndCryptoKeyLen = rcv_pbkeylen;
            }
            else
            {
                LOGC(mglog.Warn,
                     log << loghdr << ": PBKEYLEN conflict - keep " << m_iSndCryptoKeyLen
                         << "; peer-advertised PBKEYLEN " << rcv_pbkeylen << " rejected because Agent is SRTO_SENDER");
            }
        }
    }
    else if (enc_flags != 0)
    {
        LOGC(mglog.Error, log << loghdr << ": IPE: enc_flags outside allowed 2, 3, 4: " << enc_flags);
    }
    else
    {
        HLOGC(mglog.Debug, log << loghdr << ": No encryption flags found in type field: " << typefield);
    }
}

// Rendezvous
void CUDT::rendezvousSwitchState(UDTRequestType& w_rsptype, bool& w_needs_extension, bool& w_needs_hsrsp)
{
    UDTRequestType req           = m_ConnRes.m_iReqType;
    int            hs_flags      = SrtHSRequest::SRT_HSTYPE_HSFLAGS::unwrap(m_ConnRes.m_iType);
    bool           has_extension = !!hs_flags; // it holds flags, if no flags, there are no extensions.

    const HandshakeSide &hsd = m_SrtHsSide;
    // Note important possibilities that are considered here:

    // 1. The serial arrangement. This happens when one party has missed the
    // URQ_WAVEAHAND message, it sent its own URQ_WAVEAHAND message, and then the
    // firstmost message it received from the peer is URQ_CONCLUSION, as a response
    // for agent's URQ_WAVEAHAND.
    //
    // In this case, Agent switches to RDV_FINE state and Peer switches to RDV_ATTENTION state.
    //
    // 2. The parallel arrangement. This happens when the URQ_WAVEAHAND message sent
    // by both parties are almost in a perfect synch (a rare, but possible case). In this
    // case, both parties receive one another's URQ_WAVEAHAND message and both switch to
    // RDV_ATTENTION state.
    //
    // It's not possible to predict neither which arrangement will happen, or which
    // party will be RDV_FINE in case when the serial arrangement has happened. What
    // will actually happen will depend on random conditions.
    //
    // No matter this randomity, we have a limited number of possible conditions:
    //
    // Stating that "agent" is the party that has received the URQ_WAVEAHAND in whatever
    // arrangement, we are certain, that "agent" switched to RDV_ATTENTION, and peer:
    //
    // - switched to RDV_ATTENTION state (so, both are in the same state independently)
    // - switched to RDV_FINE state (so, the message interchange is actually more-less sequenced)
    //
    // In particular, there's no possibility of a situation that both are in RDV_FINE state
    // because the agent can switch to RDV_FINE state only if it received URQ_CONCLUSION from
    // the peer, while the peer could not send URQ_CONCLUSION without switching off RDV_WAVING
    // (actually to RDV_ATTENTION). There's also no exit to RDV_FINE from RDV_ATTENTION.

    // DEFAULT STATEMENT: don't attach extensions to URQ_CONCLUSION, neither HSREQ nor HSRSP.
    w_needs_extension = false;
    w_needs_hsrsp     = false;

    string reason;

#if ENABLE_HEAVY_LOGGING

    HLOGC(mglog.Debug, log << "rendezvousSwitchState: HS: " << m_ConnRes.show());

    struct LogAtTheEnd
    {
        CHandShake::RendezvousState        ost;
        UDTRequestType                     orq;
        const CHandShake::RendezvousState &nst;
        const UDTRequestType &             nrq;
        bool &                             needext;
        bool &                             needrsp;
        string &                           reason;

        ~LogAtTheEnd()
        {
            HLOGC(mglog.Debug,
                  log << "rendezvousSwitchState: STATE[" << CHandShake::RdvStateStr(ost) << "->"
                      << CHandShake::RdvStateStr(nst) << "] REQTYPE[" << RequestTypeStr(orq) << "->"
                      << RequestTypeStr(nrq) << "] "
                      << "ext:" << (needext ? (needrsp ? "HSRSP" : "HSREQ") : "NONE")
                      << (reason == "" ? string() : "reason:" + reason));
        }
    } l_logend = {m_RdvState, req, m_RdvState, w_rsptype, w_needs_extension, w_needs_hsrsp, reason};

#endif

    switch (m_RdvState)
    {
    case CHandShake::RDV_INVALID:
        return;

    case CHandShake::RDV_WAVING:
    {
        if (req == URQ_WAVEAHAND)
        {
            m_RdvState = CHandShake::RDV_ATTENTION;

            // NOTE: if this->isWinner(), attach HSREQ
            w_rsptype = URQ_CONCLUSION;
            if (hsd == HSD_INITIATOR)
                w_needs_extension = true;
            return;
        }

        if (req == URQ_CONCLUSION)
        {
            m_RdvState = CHandShake::RDV_FINE;
            w_rsptype   = URQ_CONCLUSION;

            w_needs_extension = true; // (see below - this needs to craft either HSREQ or HSRSP)
            // if this->isWinner(), then craft HSREQ for that response.
            // if this->isLoser(), then this packet should bring HSREQ, so craft HSRSP for the response.
            if (hsd == HSD_RESPONDER)
                w_needs_hsrsp = true;
            return;
        }
    }
        reason = "WAVING -> WAVEAHAND or CONCLUSION";
        break;

    case CHandShake::RDV_ATTENTION:
    {
        if (req == URQ_WAVEAHAND)
        {
            // This is only possible if the URQ_CONCLUSION sent to the peer
            // was lost on track. The peer is then simply unaware that the
            // agent has switched to ATTENTION state and continues sending
            // waveahands. In this case, just remain in ATTENTION state and
            // retry with URQ_CONCLUSION, as normally.
            w_rsptype = URQ_CONCLUSION;
            if (hsd == HSD_INITIATOR)
                w_needs_extension = true;
            return;
        }

        if (req == URQ_CONCLUSION)
        {
            // We have two possibilities here:
            //
            // WINNER (HSD_INITIATOR): send URQ_AGREEMENT
            if (hsd == HSD_INITIATOR)
            {
                // WINNER should get a response with HSRSP, otherwise this is kinda empty conclusion.
                // If no HSRSP attached, stay in this state.
                if (hs_flags == 0)
                {
                    HLOGC(
                        mglog.Debug,
                        log << "rendezvousSwitchState: "
                               "{INITIATOR}[ATTENTION] awaits CONCLUSION+HSRSP, got CONCLUSION, remain in [ATTENTION]");
                    w_rsptype         = URQ_CONCLUSION;
                    w_needs_extension = true; // If you expect to receive HSRSP, continue sending HSREQ
                    return;
                }
                m_RdvState = CHandShake::RDV_CONNECTED;
                w_rsptype   = URQ_AGREEMENT;
                return;
            }

            // LOSER (HSD_RESPONDER): send URQ_CONCLUSION and attach HSRSP extension, then expect URQ_AGREEMENT
            if (hsd == HSD_RESPONDER)
            {
                // If no HSREQ attached, stay in this state.
                // (Although this seems completely impossible).
                if (hs_flags == 0)
                {
                    LOGC(
                        mglog.Warn,
                        log << "rendezvousSwitchState: (IPE!)"
                               "{RESPONDER}[ATTENTION] awaits CONCLUSION+HSREQ, got CONCLUSION, remain in [ATTENTION]");
                    w_rsptype         = URQ_CONCLUSION;
                    w_needs_extension = false; // If you received WITHOUT extensions, respond WITHOUT extensions (wait
                                               // for the right message)
                    return;
                }
                m_RdvState       = CHandShake::RDV_INITIATED;
                w_rsptype         = URQ_CONCLUSION;
                w_needs_extension = true;
                w_needs_hsrsp     = true;
                return;
            }

            LOGC(mglog.Error, log << "RENDEZVOUS COOKIE DRAW! Cannot resolve to a valid state.");
            // Fallback for cookie draw
            m_RdvState = CHandShake::RDV_INVALID;
            w_rsptype   = URQFailure(SRT_REJ_RDVCOOKIE);
            return;
        }

        if (req == URQ_AGREEMENT)
        {
            // This means that the peer has received our URQ_CONCLUSION, but
            // the agent missed the peer's URQ_CONCLUSION (received only initial
            // URQ_WAVEAHAND).
            if (hsd == HSD_INITIATOR)
            {
                // In this case the missed URQ_CONCLUSION was sent without extensions,
                // whereas the peer received our URQ_CONCLUSION with HSREQ, and therefore
                // it sent URQ_AGREEMENT already with HSRSP. This isn't a problem for
                // us, we can go on with it, especially that the peer is already switched
                // into CHandShake::RDV_CONNECTED state.
                m_RdvState = CHandShake::RDV_CONNECTED;

                // Both sides are connected, no need to send anything anymore.
                w_rsptype = URQ_DONE;
                return;
            }

            if (hsd == HSD_RESPONDER)
            {
                // In this case the missed URQ_CONCLUSION was sent with extensions, so
                // we have to request this once again. Send URQ_CONCLUSION in order to
                // inform the other party that we need the conclusion message once again.
                // The ATTENTION state should be maintained.
                w_rsptype         = URQ_CONCLUSION;
                w_needs_extension = true;
                w_needs_hsrsp     = true;
                return;
            }
        }
    }
    reason = "ATTENTION -> WAVEAHAND(conclusion), CONCLUSION(agreement/conclusion), AGREEMENT (done/conclusion)";
    break;

    case CHandShake::RDV_FINE:
    {
        // In FINE state we can't receive URQ_WAVEAHAND because if the peer has already
        // sent URQ_CONCLUSION, it's already in CHandShake::RDV_ATTENTION, and in this state it can
        // only send URQ_CONCLUSION, whereas when it isn't in CHandShake::RDV_ATTENTION, it couldn't
        // have sent URQ_CONCLUSION, and if it didn't, the agent wouldn't be in CHandShake::RDV_FINE state.

        if (req == URQ_CONCLUSION)
        {
            // There's only one case when it should receive CONCLUSION in FINE state:
            // When it's the winner. If so, it should then contain HSREQ extension.
            // In case of loser, it shouldn't receive CONCLUSION at all - it should
            // receive AGREEMENT.

            // The winner case, received CONCLUSION + HSRSP - switch to CONNECTED and send AGREEMENT.
            // So, check first if HAS EXTENSION

            bool correct_switch = false;
            if (hsd == HSD_INITIATOR && !has_extension)
            {
                // Received REPEATED empty conclusion that has initially switched it into FINE state.
                // To exit FINE state we need the CONCLUSION message with HSRSP.
                HLOGC(mglog.Debug,
                      log << "rendezvousSwitchState: {INITIATOR}[FINE] <CONCLUSION without HSRSP. Stay in [FINE], "
                             "await CONCLUSION+HSRSP");
            }
            else if (hsd == HSD_RESPONDER)
            {
                // In FINE state the RESPONDER expects only to be sent AGREEMENT.
                // It has previously received CONCLUSION in WAVING state and this has switched
                // it to FINE state. That CONCLUSION message should have contained extension,
                // so if this is a repeated CONCLUSION+HSREQ, it should be responded with
                // CONCLUSION+HSRSP.
                HLOGC(mglog.Debug,
                      log << "rendezvousSwitchState: {RESPONDER}[FINE] <CONCLUSION. Stay in [FINE], await AGREEMENT");
            }
            else
            {
                correct_switch = true;
            }

            if (!correct_switch)
            {
                w_rsptype = URQ_CONCLUSION;
                // initiator should send HSREQ, responder HSRSP,
                // in both cases extension is needed
                w_needs_extension = true;
                w_needs_hsrsp     = hsd == HSD_RESPONDER;
                return;
            }

            m_RdvState = CHandShake::RDV_CONNECTED;
            w_rsptype   = URQ_AGREEMENT;
            return;
        }

        if (req == URQ_AGREEMENT)
        {
            // The loser case, the agreement was sent in response to conclusion that
            // already carried over the HSRSP extension.

            // There's a theoretical case when URQ_AGREEMENT can be received in case of
            // parallel arrangement, while the agent is already in CHandShake::RDV_CONNECTED state.
            // This will be dispatched in the main loop and discarded.

            m_RdvState = CHandShake::RDV_CONNECTED;
            w_rsptype   = URQ_DONE;
            return;
        }
    }

        reason = "FINE -> CONCLUSION(agreement), AGREEMENT(done)";
        break;
    case CHandShake::RDV_INITIATED:
    {
        // In this state we just wait for URQ_AGREEMENT, which should cause it to
        // switch to CONNECTED. No response required.
        if (req == URQ_AGREEMENT)
        {
            // No matter in which state we'd be, just switch to connected.
            if (m_RdvState == CHandShake::RDV_CONNECTED)
            {
                HLOGC(mglog.Debug, log << "<-- AGREEMENT: already connected");
            }
            else
            {
                HLOGC(mglog.Debug, log << "<-- AGREEMENT: switched to connected");
            }
            m_RdvState = CHandShake::RDV_CONNECTED;
            w_rsptype   = URQ_DONE;
            return;
        }

        if (req == URQ_CONCLUSION)
        {
            // Receiving conclusion in this state means that the other party
            // didn't get our conclusion, so send it again, the same as when
            // exiting the ATTENTION state.
            w_rsptype = URQ_CONCLUSION;
            if (hsd == HSD_RESPONDER)
            {
                HLOGC(mglog.Debug,
                      log << "rendezvousSwitchState: "
                             "{RESPONDER}[INITIATED] awaits AGREEMENT, "
                             "got CONCLUSION, sending CONCLUSION+HSRSP");
                w_needs_extension = true;
                w_needs_hsrsp     = true;
                return;
            }

            // Loser, initiated? This may only happen in parallel arrangement, where
            // the agent exchanges empty conclusion messages with the peer, simultaneously
            // exchanging HSREQ-HSRSP conclusion messages. Check if THIS message contained
            // HSREQ, and set responding HSRSP in that case.
            if (hs_flags == 0)
            {
                HLOGC(mglog.Debug,
                      log << "rendezvousSwitchState: "
                             "{INITIATOR}[INITIATED] awaits AGREEMENT, "
                             "got empty CONCLUSION, STILL RESPONDING CONCLUSION+HSRSP");
            }
            else
            {

                HLOGC(mglog.Debug,
                      log << "rendezvousSwitchState: "
                             "{INITIATOR}[INITIATED] awaits AGREEMENT, "
                             "got CONCLUSION+HSREQ, responding CONCLUSION+HSRSP");
            }
            w_needs_extension = true;
            w_needs_hsrsp     = true;
            return;
        }
    }

        reason = "INITIATED -> AGREEMENT(done)";
        break;

    case CHandShake::RDV_CONNECTED:
        // Do nothing. This theoretically should never happen.
        w_rsptype = URQ_DONE;
        return;
    }

    HLOGC(mglog.Debug, log << "rendezvousSwitchState: INVALID STATE TRANSITION, result: INVALID");
    // All others are treated as errors
    m_RdvState = CHandShake::RDV_WAVING;
    w_rsptype   = URQFailure(SRT_REJ_ROGUE);
}

/*
 * Timestamp-based Packet Delivery (TsbPd) thread
 * This thread runs only if TsbPd mode is enabled
 * Hold received packets until its time to 'play' them, at PktTimeStamp + TsbPdDelay.
 */
void *CUDT::tsbpd(void *param)
{
    CUDT *self = (CUDT *)param;

    THREAD_STATE_INIT("SRT:TsbPd");

    CGuard recv_gl    (self->m_RecvLock);
    CSync recvdata_cc (self->m_RecvDataCond,  recv_gl);
    CSync tsbpd_cc    (self->m_RcvTsbPdCond,  recv_gl);

    self->m_bTsbPdAckWakeup = true;
    while (!self->m_bClosing)
    {
        int32_t                  current_pkt_seq = 0;
        steady_clock::time_point tsbpdtime;
        bool                     rxready = false;

        CGuard::enterCS(self->m_RcvBufferLock);

#ifdef SRT_ENABLE_RCVBUFSZ_MAVG
        self->m_pRcvBuffer->updRcvAvgDataSize(steady_clock::now());
#endif

        if (self->m_bTLPktDrop)
        {
            int32_t skiptoseqno = -1;
            bool passack = true; // Get next packet to wait for even if not acked

            rxready = self->m_pRcvBuffer->getRcvFirstMsg((tsbpdtime), (passack), (skiptoseqno), (current_pkt_seq));

            HLOGC(tslog.Debug,
                  log << boolalpha << "NEXT PKT CHECK: rdy=" << rxready << " passack=" << passack << " skipto=%"
                      << skiptoseqno << " current=%" << current_pkt_seq << " buf-base=%" << self->m_iRcvLastSkipAck);
            /*
             * VALUES RETURNED:
             *
             * rxready:     if true, packet at head of queue ready to play
             * tsbpdtime:   timestamp of packet at head of queue, ready or not. 0 if none.
             * passack:     if true, ready head of queue not yet acknowledged
             * skiptoseqno: sequence number of packet at head of queue if ready to play but
             *              some preceeding packets are missing (need to be skipped). -1 if none.
             */
            if (rxready)
            {
                /* Packet ready to play according to time stamp but... */
                int seqlen = CSeqNo::seqoff(self->m_iRcvLastSkipAck, skiptoseqno);

                if (skiptoseqno != -1 && seqlen > 0)
                {
                    /*
                     * skiptoseqno != -1,
                     * packet ready to play but preceeded by missing packets (hole).
                     */

                    /* Update drop/skip stats */
                    CGuard::enterCS(self->m_StatsLock);
                    self->m_stats.rcvDropTotal += seqlen;
                    self->m_stats.traceRcvDrop += seqlen;
                    /* Estimate dropped/skipped bytes from average payload */
                    int avgpayloadsz = self->m_pRcvBuffer->getRcvAvgPayloadSize();
                    self->m_stats.rcvBytesDropTotal += seqlen * avgpayloadsz;
                    self->m_stats.traceRcvBytesDrop += seqlen * avgpayloadsz;
                    CGuard::leaveCS(self->m_StatsLock);

                    self->dropFromLossLists(self->m_iRcvLastSkipAck,
                                            CSeqNo::decseq(skiptoseqno)); // remove(from,to-inclusive)
                    self->m_pRcvBuffer->skipData(seqlen);

                    self->m_iRcvLastSkipAck = skiptoseqno;

#if ENABLE_LOGGING
                    int64_t timediff_us = 0;
                    if (!is_zero(tsbpdtime))
                        timediff_us = count_microseconds(tsbpdtime - steady_clock::now());
#if ENABLE_HEAVY_LOGGING
                    HLOGC(tslog.Debug,
                          log << self->CONID() << "tsbpd: DROPSEQ: up to seq=" << CSeqNo::decseq(skiptoseqno) << " ("
                              << seqlen << " packets) playable at " << FormatTime(tsbpdtime) << " delayed "
                              << (timediff_us / 1000) << "." << (timediff_us % 1000) << " ms");
#endif
                    LOGC(dlog.Debug, log << "RCV-DROPPED packet delay=" << (timediff_us / 1000) << "ms");
#endif

                    tsbpdtime = steady_clock::time_point(); //Next sent ack will unblock
                    rxready   = false;
                }
                else if (passack)
                {
                    /* Packets ready to play but not yet acknowledged (should happen within 10ms) */
                    rxready   = false;
                    tsbpdtime = steady_clock::time_point(); // Next sent ack will unblock
                }                  /* else packet ready to play */
            }                      /* else packets not ready to play */
        }
        else
        {
            rxready = self->m_pRcvBuffer->isRcvDataReady((tsbpdtime), (current_pkt_seq));
        }
        CGuard::leaveCS(self->m_RcvBufferLock);

        if (rxready)
        {
            HLOGC(tslog.Debug,
                  log << self->CONID() << "tsbpd: PLAYING PACKET seq=" << current_pkt_seq << " (belated "
                      << (count_milliseconds(steady_clock::now() - tsbpdtime)) << "ms)");
            /*
             * There are packets ready to be delivered
             * signal a waiting "recv" call if there is any data available
             */
            if (self->m_bSynRecving)
            {
                recvdata_cc.signal_locked(recv_gl);
            }
            /*
             * Set EPOLL_IN to wakeup any thread waiting on epoll
             */
            self->s_UDTUnited.m_EPoll.update_events(self->m_SocketID, self->m_sPollID, UDT_EPOLL_IN, true);
            CTimer::triggerEvent();
            tsbpdtime = steady_clock::time_point();
        }

        if (!is_zero(tsbpdtime))
        {
            const steady_clock::duration timediff = tsbpdtime - steady_clock::now();
            /*
             * Buffer at head of queue is not ready to play.
             * Schedule wakeup when it will be.
             */
            self->m_bTsbPdAckWakeup = false;
            HLOGC(tslog.Debug,
                  log << self->CONID() << "tsbpd: FUTURE PACKET seq=" << current_pkt_seq
                      << " T=" << FormatTime(tsbpdtime) << " - waiting " << count_milliseconds(timediff) << "ms");
            tsbpd_cc.wait_for(timediff);
        }
        else
        {
            /*
             * We have just signaled epoll; or
             * receive queue is empty; or
             * next buffer to deliver is not in receive queue (missing packet in sequence).
             *
             * Block until woken up by one of the following event:
             * - All ready-to-play packets have been pulled and EPOLL_IN cleared (then loop to block until next pkt time
             * if any)
             * - New buffers ACKed
             * - Closing the connection
             */
            HLOGC(tslog.Debug, log << self->CONID() << "tsbpd: no data, scheduling wakeup at ack");
            self->m_bTsbPdAckWakeup = true;
            tsbpd_cc.wait();
        }
    }
    // m_RecvLock will be unlocked in ~CGuard.
    THREAD_EXIT();
    HLOGC(tslog.Debug, log << self->CONID() << "tsbpd: EXITING");
    return NULL;
}

bool CUDT::prepareConnectionObjects(const CHandShake &hs, HandshakeSide hsd, CUDTException *eout)
{
    // This will be lazily created due to being the common
    // code with HSv5 rendezvous, in which this will be run
    // in a little bit "randomly selected" moment, but must
    // be run once in the whole connection process.
    if (m_pSndBuffer)
    {
        HLOGC(mglog.Debug, log << "prepareConnectionObjects: (lazy) already created.");
        return true;
    }

    bool bidirectional = false;
    if (hs.m_iVersion > HS_VERSION_UDT4)
    {
        bidirectional = true; // HSv5 is always bidirectional
    }

    // HSD_DRAW is received only if this side is listener.
    // If this side is caller with HSv5, HSD_INITIATOR should be passed.
    // If this is a rendezvous connection with HSv5, the handshake role
    // is taken from m_SrtHsSide field.
    if (hsd == HSD_DRAW)
    {
        if (bidirectional)
        {
            hsd = HSD_RESPONDER; // In HSv5, listener is always RESPONDER and caller always INITIATOR.
        }
        else
        {
            hsd = m_bDataSender ? HSD_INITIATOR : HSD_RESPONDER;
        }
    }

    try
    {
        m_pSndBuffer = new CSndBuffer(32, m_iMaxSRTPayloadSize);
        m_pRcvBuffer = new CRcvBuffer(&(m_pRcvQueue->m_UnitQueue), m_iRcvBufSize);
        // after introducing lite ACK, the sndlosslist may not be cleared in time, so it requires twice space.
        m_pSndLossList = new CSndLossList(m_iFlowWindowSize * 2);
        m_pRcvLossList = new CRcvLossList(m_iFlightFlagSize);
    }
    catch (...)
    {
        // Simply reject.
        if (eout)
        {
            *eout = CUDTException(MJ_SYSTEMRES, MN_MEMORY, 0);
        }
        m_RejectReason = SRT_REJ_RESOURCE;
        return false;
    }

    if (!createCrypter(hsd, bidirectional)) // Make sure CC is created (lazy)
    {
        m_RejectReason = SRT_REJ_RESOURCE;
        return false;
    }

    return true;
}

void CUDT::acceptAndRespond(const sockaddr_any& peer, const CPacket &hspkt, CHandShake& w_hs)
{
    HLOGC(mglog.Debug, log << "acceptAndRespond: setting up data according to handshake");

    CGuard cg(m_ConnectionLock);

    m_tsRcvPeerStartTime = steady_clock::time_point(); // will be set correctly at SRT HS

    // Uses the smaller MSS between the peers
    if (w_hs.m_iMSS > m_iMSS)
        w_hs.m_iMSS = m_iMSS;
    else
        m_iMSS = w_hs.m_iMSS;

    // exchange info for maximum flow window size
    m_iFlowWindowSize     = w_hs.m_iFlightFlagSize;
    w_hs.m_iFlightFlagSize = (m_iRcvBufSize < m_iFlightFlagSize) ? m_iRcvBufSize : m_iFlightFlagSize;

    m_iPeerISN = w_hs.m_iISN;

    m_iRcvLastAck = w_hs.m_iISN;
#ifdef ENABLE_LOGGING
    m_iDebugPrevLastAck = m_iRcvLastAck;
#endif
    m_iRcvLastSkipAck  = m_iRcvLastAck;
    m_iRcvLastAckAck   = w_hs.m_iISN;
    m_iRcvCurrSeqNo    = w_hs.m_iISN - 1;
    m_iRcvCurrPhySeqNo = w_hs.m_iISN - 1;

    m_PeerID  = w_hs.m_iID;
    w_hs.m_iID = m_SocketID;

    // use peer's ISN and send it back for security check
    m_iISN = w_hs.m_iISN;

    m_iLastDecSeq     = m_iISN - 1;
    m_iSndLastAck     = m_iISN;
    m_iSndLastDataAck = m_iISN;
    m_iSndLastFullAck = m_iISN;
    m_iSndCurrSeqNo   = m_iISN - 1;
    m_iSndLastAck2    = m_iISN;
    m_SndLastAck2Time = steady_clock::now();

    // this is a reponse handshake
    w_hs.m_iReqType = URQ_CONCLUSION;

    if (w_hs.m_iVersion > HS_VERSION_UDT4)
    {
        // The version is agreed; this code is executed only in case
        // when AGENT is listener. In this case, conclusion response
        // must always contain HSv5 handshake extensions.
        w_hs.m_extension = true;
    }

    // get local IP address and send the peer its IP address (because UDP cannot get local IP address)
    memcpy((m_piSelfIP), w_hs.m_piPeerIP, sizeof m_piSelfIP);
    CIPAddress::ntop(peer, (w_hs.m_piPeerIP));

    int udpsize          = m_iMSS - CPacket::UDP_HDR_SIZE;
    m_iMaxSRTPayloadSize = udpsize - CPacket::HDR_SIZE;
    HLOGC(mglog.Debug, log << "acceptAndRespond: PAYLOAD SIZE: " << m_iMaxSRTPayloadSize);

    // Prepare all structures
    if (!prepareConnectionObjects(w_hs, HSD_DRAW, 0))
    {
        HLOGC(mglog.Debug, log << "acceptAndRespond: prepareConnectionObjects failed - responding with REJECT.");
        // If the SRT Handshake extension was provided and wasn't interpreted
        // correctly, the connection should be rejected.
        //
        // Respond with the rejection message and exit with exception
        // so that the caller will know that this new socket should be deleted.
        w_hs.m_iReqType = URQFailure(m_RejectReason);
        throw CUDTException(MJ_SETUP, MN_REJECTED, 0);
    }
    // Since now you can use m_pCryptoControl

    CInfoBlock ib;
    ib.m_iIPversion = peer.family();
    CInfoBlock::convert(peer, ib.m_piIP);
    if (m_pCache->lookup(&ib) >= 0)
    {
        m_iRTT       = ib.m_iRTT;
        m_iBandwidth = ib.m_iBandwidth;
    }

    // This should extract the HSREQ and KMREQ portion in the handshake packet.
    // This could still be a HSv4 packet and contain no such parts, which will leave
    // this entity as "non-SRT-handshaken", and await further HSREQ and KMREQ sent
    // as UMSG_EXT.
    uint32_t kmdata[SRTDATA_MAXSIZE];
    size_t   kmdatasize = SRTDATA_MAXSIZE;
    if (!interpretSrtHandshake(w_hs, hspkt, (kmdata), (&kmdatasize)))
    {
        HLOGC(mglog.Debug, log << "acceptAndRespond: interpretSrtHandshake failed - responding with REJECT.");
        // If the SRT Handshake extension was provided and wasn't interpreted
        // correctly, the connection should be rejected.
        //
        // Respond with the rejection message and return false from
        // this function so that the caller will know that this new
        // socket should be deleted.
        w_hs.m_iReqType = URQFailure(m_RejectReason);
        throw CUDTException(MJ_SETUP, MN_REJECTED, 0);
    }

    SRT_REJECT_REASON rr = setupCC();
    // UNKNOWN used as a "no error" value
    if (rr != SRT_REJ_UNKNOWN)
    {
        w_hs.m_iReqType = URQFailure(rr);
        m_RejectReason = rr;
        throw CUDTException(MJ_SETUP, MN_REJECTED, 0);
    }

    m_PeerAddr = peer;

    // And of course, it is connected.
    m_bConnected = true;

    // register this socket for receiving data packets
    m_pRNode->m_bOnList = true;
    m_pRcvQueue->setNewEntry(this);

    // send the response to the peer, see listen() for more discussions about this
    // XXX Here create CONCLUSION RESPONSE with:
    // - just the UDT handshake, if HS_VERSION_UDT4,
    // - if higher, the UDT handshake, the SRT HSRSP, the SRT KMRSP
    size_t size = m_iMaxSRTPayloadSize;
    // Allocate the maximum possible memory for an SRT payload.
    // This is a maximum you can send once.
    CPacket response;
    response.setControl(UMSG_HANDSHAKE);
    response.allocate(size);

    // This will serialize the handshake according to its current form.
    HLOGC(mglog.Debug,
          log << "acceptAndRespond: creating CONCLUSION response (HSv5: with HSRSP/KMRSP) buffer size=" << size);
    if (!createSrtHandshake(SRT_CMD_HSRSP, SRT_CMD_KMRSP, kmdata, kmdatasize, (response), (w_hs)))
    {
        LOGC(mglog.Error, log << "acceptAndRespond: error creating handshake response");
        throw CUDTException(MJ_SETUP, MN_REJECTED, 0);
    }

    // Set target socket ID to the value from received handshake's source ID.
    response.m_iID = m_PeerID;

#if ENABLE_HEAVY_LOGGING
    {
        // To make sure what REALLY is being sent, parse back the handshake
        // data that have been just written into the buffer.
        CHandShake debughs;
        debughs.load_from(response.m_pcData, response.getLength());
        HLOGC(mglog.Debug,
              log << CONID() << "acceptAndRespond: sending HS to peer, reqtype=" << RequestTypeStr(debughs.m_iReqType)
                  << " version=" << debughs.m_iVersion << " (connreq:" << RequestTypeStr(m_ConnReq.m_iReqType)
                  << "), target_socket=" << response.m_iID << ", my_socket=" << debughs.m_iID);
    }
#endif
    // NOTE: BLOCK THIS instruction in order to cause the final
    // handshake to be missed and cause the problem solved in PR #417.
    // When missed this message, the caller should not accept packets
    // coming as connected, but continue repeated handshake until finally
    // received the listener's handshake.
    m_pSndQueue->sendto(peer, response);
}

// This function is required to be called when a caller receives an INDUCTION
// response from the listener and would like to create a CONCLUSION that includes
// the SRT handshake extension. This extension requires that the crypter object
// be created, but it's still too early for it to be completely configured.
// This function then precreates the object so that the handshake extension can
// be created, as this happens before the completion of the connection (and
// therefore configuration of the crypter object), which can only take place upon
// reception of CONCLUSION response from the listener.
bool CUDT::createCrypter(HandshakeSide side, bool bidirectional)
{
    // Lazy initialization
    if (m_pCryptoControl)
        return true;

    // Write back this value, when it was just determined.
    m_SrtHsSide = side;

    m_pCryptoControl.reset(new CCryptoControl(this, m_SocketID));

    // XXX These below are a little bit controversial.
    // These data should probably be filled only upon
    // reception of the conclusion handshake - otherwise
    // they have outdated values.
    m_pCryptoControl->setCryptoSecret(m_CryptoSecret);

    if (bidirectional || m_bDataSender)
    {
        HLOGC(mglog.Debug, log << "createCrypter: setting RCV/SND KeyLen=" << m_iSndCryptoKeyLen);
        m_pCryptoControl->setCryptoKeylen(m_iSndCryptoKeyLen);
    }

    return m_pCryptoControl->init(side, bidirectional);
}

SRT_REJECT_REASON CUDT::setupCC()
{
    // Prepare configuration object,
    // Create the CCC object and configure it.

    // UDT also sets back the congestion window: ???
    // m_dCongestionWindow = m_pCC->m_dCWndSize;

    // XXX Not sure about that. May happen that AGENT wants
    // tsbpd mode, but PEER doesn't, even in bidirectional mode.
    // This way, the reception side should get precedense.
    // if (bidirectional || m_bDataSender || m_bTwoWayData)
    //    m_bPeerTsbPd = m_bOPT_TsbPd;

    // SrtCongestion will retrieve whatever parameters it needs
    // from *this.
    if (!m_CongCtl.configure(this))
    {
        return SRT_REJ_CONGESTION;
    }

    // Configure filter module
    if (m_OPT_PktFilterConfigString != "")
    {
        // This string, when nonempty, defines that the corrector shall be
        // configured. Otherwise it's left uninitialized.

        // At this point we state everything is checked and the appropriate
        // corrector type is already selected, so now create it.
        HLOGC(mglog.Debug, log << "filter: Configuring Corrector: " << m_OPT_PktFilterConfigString);
        if (!m_PacketFilter.configure(this, m_pRcvBuffer->getUnitQueue(), m_OPT_PktFilterConfigString))
        {
            return SRT_REJ_FILTER;
        }

        m_PktFilterRexmitLevel = m_PacketFilter.arqLevel();
    }
    else
    {
        // When we have no filter, ARQ should work in ALWAYS mode.
        m_PktFilterRexmitLevel = SRT_ARQ_ALWAYS;
    }

    // Override the value of minimum NAK interval, per SrtCongestion's wish.
    // When default 0 value is returned, the current value set by CUDT
    // is preserved.
    const steady_clock::duration min_nak = microseconds_from(m_CongCtl->minNAKInterval());
    if (min_nak != steady_clock::duration::zero())
        m_tdMinNakInterval = min_nak;

    // Update timers
    const steady_clock::time_point currtime = steady_clock::now();
    m_tsLastRspTime          = currtime;
    m_tsNextACKTime          = currtime + m_tdACKInterval;
    m_tsNextNAKTime          = currtime + m_tdNAKInterval;
    m_tsLastRspAckTime       = currtime;
    m_tsLastSndTime          = currtime;

    HLOGC(mglog.Debug,
          log << "setupCC: setting parameters: mss=" << m_iMSS << " maxCWNDSize/FlowWindowSize=" << m_iFlowWindowSize
              << " rcvrate=" << m_iDeliveryRate << "p/s (" << m_iByteDeliveryRate << "B/S)"
              << " rtt=" << m_iRTT << " bw=" << m_iBandwidth);

    if (!updateCC(TEV_INIT, TEV_INIT_RESET))
    {
        LOGC(mglog.Error, log << "setupCC: IPE: resrouces not yet initialized!");
        return SRT_REJ_IPE;
    }
    return SRT_REJ_UNKNOWN;
}

void CUDT::considerLegacySrtHandshake(const steady_clock::time_point &timebase)
{
    // Do a fast pre-check first - this simply declares that agent uses HSv5
    // and the legacy SRT Handshake is not to be done. Second check is whether
    // agent is sender (=initiator in HSv4).
    if (!isTsbPd() || !m_bDataSender)
        return;

    if (m_iSndHsRetryCnt <= 0)
    {
        HLOGC(mglog.Debug, log << "Legacy HSREQ: not needed, expire counter=" << m_iSndHsRetryCnt);
        return;
    }

    const steady_clock::time_point now = steady_clock::now();
    if (!is_zero(timebase))
    {
        // Then this should be done only if it's the right time,
        // the TSBPD mode is on, and when the counter is "still rolling".
        /*
         * SRT Handshake with peer:
         * If...
         * - we want TsbPd mode; and
         * - we have not tried more than CSRTCC_MAXRETRY times (peer may not be SRT); and
         * - and did not get answer back from peer
         * - last sent handshake req should have been replied (RTT*1.5 elapsed); and
         * then (re-)send handshake request.
         */
        if (timebase > now) // too early
        {
            HLOGC(mglog.Debug, log << "Legacy HSREQ: TOO EARLY, will still retry " << m_iSndHsRetryCnt << " times");
            return;
        }
    }
    // If 0 timebase, it means that this is the initial sending with the very first
    // payload packet sent. Send only if this is still set to maximum+1 value.
    else if (m_iSndHsRetryCnt < SRT_MAX_HSRETRY + 1)
    {
        HLOGC(mglog.Debug,
              log << "Legacy HSREQ: INITIAL, REPEATED, so not to be done. Will repeat on sending " << m_iSndHsRetryCnt
                  << " times");
        return;
    }

    HLOGC(mglog.Debug, log << "Legacy HSREQ: SENDING, will repeat " << m_iSndHsRetryCnt << " times if no response");
    m_iSndHsRetryCnt--;
    m_tsSndHsLastTime = now;
    sendSrtMsg(SRT_CMD_HSREQ);
}

void CUDT::checkSndTimers(Whether2RegenKm regen)
{
    if (m_SrtHsSide == HSD_INITIATOR)
    {
        HLOGC(mglog.Debug, log << "checkSndTimers: HS SIDE: INITIATOR, considering legacy handshake with timebase");
        // Legacy method for HSREQ, only if initiator.
        considerLegacySrtHandshake(m_tsSndHsLastTime + microseconds_from(m_iRTT * 3 / 2));
    }
    else
    {
        HLOGC(mglog.Debug,
              log << "checkSndTimers: HS SIDE: " << (m_SrtHsSide == HSD_RESPONDER ? "RESPONDER" : "DRAW (IPE?)")
                  << " - not considering legacy handshake");
    }

    // This must be done always on sender, regardless of HS side.
    // When regen == DONT_REGEN_KM, it's a handshake call, so do
    // it only for initiator.
    if (regen || m_SrtHsSide == HSD_INITIATOR)
    {
        // Don't call this function in "non-regen mode" (sending only),
        // if this side is RESPONDER. This shall be called only with
        // regeneration request, which is required by the sender.
        if (m_pCryptoControl)
            m_pCryptoControl->sendKeysToPeer(regen);
    }
}

void CUDT::addressAndSend(CPacket& w_pkt)
{
    w_pkt.m_iID        = m_PeerID;
    w_pkt.m_iTimeStamp = count_microseconds(steady_clock::now() - m_stats.tsStartTime);

    // NOTE: w_pkt isn't modified in this call,
    // just in CChannel::sendto it's modified in place
    // before sending for performance purposes,
    // and then modification is undone. Logically then
    // there's no modification here.
    m_pSndQueue->sendto(m_PeerAddr, w_pkt);
}

bool CUDT::close()
{
    // NOTE: this function is called from within the garbage collector thread.

    if (!m_bOpened)
    {
        return false;
    }

    HLOGC(mglog.Debug, log << CONID() << " - closing socket:");

    if (m_Linger.l_onoff != 0)
    {
        const steady_clock::time_point entertime = steady_clock::now();

        HLOGC(mglog.Debug, log << CONID() << " ... (linger)");
        while (!m_bBroken && m_bConnected && (m_pSndBuffer->getCurrBufSize() > 0) &&
               (steady_clock::now() - entertime < seconds_from(m_Linger.l_linger)))
        {
            // linger has been checked by previous close() call and has expired
            if (m_tsLingerExpiration >= entertime)
                break;

            if (!m_bSynSending)
            {
                // if this socket enables asynchronous sending, return immediately and let GC to close it later
                if (is_zero(m_tsLingerExpiration))
                    m_tsLingerExpiration = entertime + seconds_from(m_Linger.l_linger);

                HLOGC(mglog.Debug,
                      log << "CUDT::close: linger-nonblocking, setting expire time T="
                          << FormatTime(m_tsLingerExpiration));

                return false;
            }

#ifndef _WIN32
            timespec ts;
            ts.tv_sec  = 0;
            ts.tv_nsec = 1000000;
            nanosleep(&ts, NULL);
#else
            Sleep(1);
#endif
        }
    }

    // remove this socket from the snd queue
    if (m_bConnected)
        m_pSndQueue->m_pSndUList->remove(this);

    /*
     * update_events below useless
     * removing usock for EPolls right after (remove_usocks) clears it (in other HAI patch).
     *
     * What is in EPoll shall be the responsibility of the application, if it want local close event,
     * it would remove the socket from the EPoll after close.
     */
    // trigger any pending IO events.
    s_UDTUnited.m_EPoll.update_events(m_SocketID, m_sPollID, UDT_EPOLL_ERR, true);
    // then remove itself from all epoll monitoring
    try
    {
        for (set<int>::iterator i = m_sPollID.begin(); i != m_sPollID.end(); ++i)
            s_UDTUnited.m_EPoll.remove_usock(*i, m_SocketID);
    }
    catch (...)
    {
    }

    // XXX What's this, could any of the above actions make it !m_bOpened?
    if (!m_bOpened)
    {
        return true;
    }

    // Inform the threads handler to stop.
    m_bClosing = true;

    HLOGC(mglog.Debug, log << CONID() << "CLOSING STATE. Acquiring connection lock");

    CGuard connectguard(m_ConnectionLock);

    // Signal the sender and recver if they are waiting for data.
    releaseSynch();

    HLOGC(mglog.Debug, log << CONID() << "CLOSING, removing from listener/connector");

    if (m_bListening)
    {
        m_bListening = false;
        m_pRcvQueue->removeListener(this);
    }
    else if (m_bConnecting)
    {
        m_pRcvQueue->removeConnector(m_SocketID);
    }

    if (m_bConnected)
    {
        if (!m_bShutdown)
        {
            HLOGC(mglog.Debug, log << CONID() << "CLOSING - sending SHUTDOWN to the peer");
            sendCtrl(UMSG_SHUTDOWN);
        }

        m_pCryptoControl->close();

        // Store current connection information.
        CInfoBlock ib;
        ib.m_iIPversion = m_PeerAddr.family();
        CInfoBlock::convert(m_PeerAddr, ib.m_piIP);
        ib.m_iRTT       = m_iRTT;
        ib.m_iBandwidth = m_iBandwidth;
        m_pCache->update(&ib);

        m_bConnected = false;
    }

    if (m_bTsbPd && isthread(m_RcvTsbPdThread))
    {
        HLOGC(mglog.Debug, log << "CLOSING, joining TSBPD thread...");
        void* retval;
        bool ret SRT_ATR_UNUSED = jointhread(m_RcvTsbPdThread, retval);
        HLOGC(mglog.Debug, log << "... " << (ret ? "SUCCEEDED" : "FAILED"));
    }

    HLOGC(mglog.Debug, log << "CLOSING, joining send/receive threads");

    // waiting all send and recv calls to stop
    CGuard sendguard(m_SendLock);
    CGuard recvguard(m_RecvLock);

    // Locking m_RcvBufferLock to protect calling to m_pCryptoControl->decrypt((packet))
    // from the processData(...) function while resetting Crypto Control.
    CGuard::enterCS(m_RcvBufferLock);
    m_pCryptoControl.reset();
    CGuard::leaveCS(m_RcvBufferLock);

    m_lSrtVersion            = SRT_DEF_VERSION;
    m_lPeerSrtVersion        = SRT_VERSION_UNK;
    m_lMinimumPeerSrtVersion = SRT_VERSION_MAJ1;
    m_tsRcvPeerStartTime       = steady_clock::time_point();

    m_bOpened = false;

    return true;
}

int CUDT::receiveBuffer(char *data, int len)
{
    if (!m_CongCtl->checkTransArgs(SrtCongestion::STA_BUFFER, SrtCongestion::STAD_RECV, data, len, -1, false))
        throw CUDTException(MJ_NOTSUP, MN_INVALBUFFERAPI, 0);

    CGuard recvguard(m_RecvLock);

    if ((m_bBroken || m_bClosing) && !m_pRcvBuffer->isRcvDataReady())
    {
        if (m_bShutdown)
        {
            // For stream API, return 0 as a sign of EOF for transmission.
            // That's a bit controversial because theoretically the
            // UMSG_SHUTDOWN message may be lost as every UDP packet, although
            // another theory states that this will never happen because this
            // packet has a total size of 42 bytes and such packets are
            // declared as never dropped - but still, this is UDP so there's no
            // guarantee.

            // The most reliable way to inform the party that the transmission
            // has ended would be to send a single empty packet (that is,
            // a data packet that contains only an SRT header in the UDP
            // payload), which is a normal data packet that can undergo
            // normal sequence check and retransmission rules, so it's ensured
            // that this packet will be received. Receiving such a packet should
            // make this function return 0, potentially also without breaking
            // the connection and potentially also with losing no ability to
            // send some larger portion of data next time.
            HLOGC(mglog.Debug, log << "STREAM API, SHUTDOWN: marking as EOF");
            return 0;
        }
        HLOGC(mglog.Debug,
              log << (m_bMessageAPI ? "MESSAGE" : "STREAM") << " API, " << (m_bShutdown ? "" : "no")
                  << " SHUTDOWN. Reporting as BROKEN.");
        throw CUDTException(MJ_CONNECTION, MN_CONNLOST, 0);
    }

    CSync rcond  (m_RecvDataCond, recvguard);
    CSync tscond (m_RcvTsbPdCond, recvguard);
    if (!m_pRcvBuffer->isRcvDataReady())
    {
        if (!m_bSynRecving)
        {
            throw CUDTException(MJ_AGAIN, MN_RDAVAIL, 0);
        }
        else
        {
            /* Kick TsbPd thread to schedule next wakeup (if running) */
            if (m_iRcvTimeOut < 0)
            {
                while (stillConnected() && !m_pRcvBuffer->isRcvDataReady())
                {
                    // Do not block forever, check connection status each 1 sec.
                    rcond.wait_for(seconds_from(1));
                }
            }
            else
            {
                const steady_clock::time_point exptime = steady_clock::now() + milliseconds_from(m_iRcvTimeOut);
                while (stillConnected() && !m_pRcvBuffer->isRcvDataReady())
                {
                    rcond.wait_for(milliseconds_from(m_iRcvTimeOut));
                    if (steady_clock::now() >= exptime)
                        break;
                }
            }
        }
    }

    // throw an exception if not connected
    if (!m_bConnected)
        throw CUDTException(MJ_CONNECTION, MN_NOCONN, 0);

    if ((m_bBroken || m_bClosing) && !m_pRcvBuffer->isRcvDataReady())
    {
        // See at the beginning
        if (!m_bMessageAPI && m_bShutdown)
        {
            HLOGC(mglog.Debug, log << "STREAM API, SHUTDOWN: marking as EOF");
            return 0;
        }
        HLOGC(mglog.Debug,
              log << (m_bMessageAPI ? "MESSAGE" : "STREAM") << " API, " << (m_bShutdown ? "" : "no")
                  << " SHUTDOWN. Reporting as BROKEN.");

        throw CUDTException(MJ_CONNECTION, MN_CONNLOST, 0);
    }

    const int res = m_pRcvBuffer->readBuffer(data, len);

    /* Kick TsbPd thread to schedule next wakeup (if running) */
    if (m_bTsbPd)
    {
        HLOGP(tslog.Debug, "Ping TSBPD thread to schedule wakeup");
        tscond.signal_locked(recvguard);
    }

    if (!m_pRcvBuffer->isRcvDataReady())
    {
        // read is not available any more
        s_UDTUnited.m_EPoll.update_events(m_SocketID, m_sPollID, UDT_EPOLL_IN, false);
    }

    if ((res <= 0) && (m_iRcvTimeOut >= 0))
        throw CUDTException(MJ_AGAIN, MN_XMTIMEOUT, 0);

    return res;
}

void CUDT::checkNeedDrop(bool& w_bCongestion)
{
    if (!m_bPeerTLPktDrop)
        return;

    if (!m_bMessageAPI)
    {
        LOGC(dlog.Error, log << "The SRTO_TLPKTDROP flag can only be used with message API.");
        throw CUDTException(MJ_NOTSUP, MN_INVALBUFFERAPI, 0);
    }

    int bytes, timespan_ms;
    // (returns buffer size in buffer units, ignored)
    m_pSndBuffer->getCurrBufSize((bytes), (timespan_ms));

    // high threshold (msec) at tsbpd_delay plus sender/receiver reaction time (2 * 10ms)
    // Minimum value must accomodate an I-Frame (~8 x average frame size)
    // >>need picture rate or app to set min treshold
    // >>using 1 sec for worse case 1 frame using all bit budget.
    // picture rate would be useful in auto SRT setting for min latency
    // XXX Make SRT_TLPKTDROP_MINTHRESHOLD_MS option-configurable
    int threshold_ms = 0;
    if (m_iOPT_SndDropDelay >= 0)
    {
        threshold_ms = std::max(m_iPeerTsbPdDelay_ms + m_iOPT_SndDropDelay, +SRT_TLPKTDROP_MINTHRESHOLD_MS) +
                       (2 * COMM_SYN_INTERVAL_US / 1000);
    }

    if (threshold_ms && timespan_ms > threshold_ms)
    {
        // protect packet retransmission
        CGuard::enterCS(m_RecvAckLock);
        int dbytes;
        int dpkts = m_pSndBuffer->dropLateData(dbytes, steady_clock::now() - milliseconds_from(threshold_ms));
        if (dpkts > 0)
        {
            CGuard::enterCS(m_StatsLock);
            m_stats.traceSndDrop += dpkts;
            m_stats.sndDropTotal += dpkts;
            m_stats.traceSndBytesDrop += dbytes;
            m_stats.sndBytesDropTotal += dbytes;
            CGuard::leaveCS(m_StatsLock);

#if ENABLE_HEAVY_LOGGING
            int32_t realack = m_iSndLastDataAck;
#endif
            int32_t fakeack = CSeqNo::incseq(m_iSndLastDataAck, dpkts);

            m_iSndLastAck     = fakeack;
            m_iSndLastDataAck = fakeack;

            int32_t minlastack = CSeqNo::decseq(m_iSndLastDataAck);
            m_pSndLossList->remove(minlastack);
            /* If we dropped packets not yet sent, advance current position */
            // THIS MEANS: m_iSndCurrSeqNo = MAX(m_iSndCurrSeqNo, m_iSndLastDataAck-1)
            if (CSeqNo::seqcmp(m_iSndCurrSeqNo, minlastack) < 0)
            {
                m_iSndCurrSeqNo = minlastack;
            }
            LOGC(dlog.Error, log << "SND-DROPPED " << dpkts << " packets - lost delaying for " << timespan_ms << "ms");

            HLOGC(dlog.Debug,
                  log << "drop " << realack << "-" << m_iSndCurrSeqNo << " seqs,"
                      << dpkts << " pkts," << dbytes << " bytes," << timespan_ms << " ms");
        }
        w_bCongestion = true;
        CGuard::leaveCS(m_RecvAckLock);
    }
    else if (timespan_ms > (m_iPeerTsbPdDelay_ms / 2))
    {
        HLOGC(mglog.Debug,
              log << "cong, BYTES " << bytes << ", TMSPAN " << timespan_ms << "ms");

        w_bCongestion = true;
    }
}

int CUDT::sendmsg(const char *data, int len, int msttl, bool inorder, uint64_t srctime)
{
    SRT_MSGCTRL mctrl = srt_msgctrl_default;
    mctrl.msgttl      = msttl;
    mctrl.inorder     = inorder;
    mctrl.srctime     = srctime;
    return this->sendmsg2(data, len, (mctrl));
}

int CUDT::sendmsg2(const char *data, int len, SRT_MSGCTRL& w_mctrl)
{
    bool         bCongestion = false;

    // throw an exception if not connected
    if (m_bBroken || m_bClosing)
        throw CUDTException(MJ_CONNECTION, MN_CONNLOST, 0);
    else if (!m_bConnected || !m_CongCtl.ready())
        throw CUDTException(MJ_CONNECTION, MN_NOCONN, 0);

    if (len <= 0)
    {
        LOGC(dlog.Error, log << "INVALID: Data size for sending declared with length: " << len);
        return 0;
    }

    int  msttl   = w_mctrl.msgttl;
    bool inorder = w_mctrl.inorder;

    // Sendmsg isn't restricted to the congctl type, however the congctl
    // may want to have something to say here.
    // NOTE: SrtCongestion is also allowed to throw CUDTException() by itself!
    {
        SrtCongestion::TransAPI api = SrtCongestion::STA_MESSAGE;
        CodeMinor               mn  = MN_INVALMSGAPI;
        if (!m_bMessageAPI)
        {
            api = SrtCongestion::STA_BUFFER;
            mn  = MN_INVALBUFFERAPI;
        }

        if (!m_CongCtl->checkTransArgs(api, SrtCongestion::STAD_SEND, data, len, msttl, inorder))
            throw CUDTException(MJ_NOTSUP, mn, 0);
    }

    // NOTE: the length restrictions differ in STREAM API and in MESSAGE API:

    // - STREAM API:
    //   At least 1 byte free sending buffer space is needed
    //   (in practice, one unit buffer of 1456 bytes).
    //   This function will send as much as possible, and return
    //   how much was actually sent.

    // - MESSAGE API:
    //   At least so many bytes free in the sending buffer is needed,
    //   as the length of the data, otherwise this function will block
    //   or return MJ_AGAIN until this condition is satisfied. The EXACTLY
    //   such number of data will be then written out, and this function
    //   will effectively return either -1 (error) or the value of 'len'.
    //   This call will be also rejected from upside when trying to send
    //   out a message of a length that exceeds the total size of the sending
    //   buffer (configurable by SRTO_SNDBUF).

    if (m_bMessageAPI && len > int(m_iSndBufSize * m_iMaxSRTPayloadSize))
    {
        LOGC(dlog.Error,
             log << "Message length (" << len << ") exceeds the size of sending buffer: "
                 << (m_iSndBufSize * m_iMaxSRTPayloadSize) << ". Use SRTO_SNDBUF if needed.");
        throw CUDTException(MJ_NOTSUP, MN_XSIZE, 0);
    }

    /* XXX
       This might be worth preserving for several occasions, but it
       must be at least conditional because it breaks backward compat.
    if (!m_pCryptoControl || !m_pCryptoControl->isSndEncryptionOK())
    {
        LOGC(dlog.Error, log << "Encryption is required, but the peer did not supply correct credentials. Sending
    rejected."); throw CUDTException(MJ_SETUP, MN_SECURITY, 0);
    }
    */

    CGuard sendguard(m_SendLock);

    if (m_pSndBuffer->getCurrBufSize() == 0)
    {
        // delay the EXP timer to avoid mis-fired timeout
        CGuard ack_lock(m_RecvAckLock);
        m_tsLastRspAckTime = steady_clock::now();
        m_iReXmitCount   = 1;
    }

    // checkNeedDrop(...) may lock m_RecvAckLock
    // to modify m_pSndBuffer and m_pSndLossList
    checkNeedDrop((bCongestion));

    int minlen = 1; // Minimum sender buffer space required for STREAM API
    if (m_bMessageAPI)
    {
        // For MESSAGE API the minimum outgoing buffer space required is
        // the size that can carry over the whole message as passed here.
        minlen = (len + m_iMaxSRTPayloadSize - 1) / m_iMaxSRTPayloadSize;
    }

    if (sndBuffersLeft() < minlen)
    {
        //>>We should not get here if SRT_ENABLE_TLPKTDROP
        // XXX Check if this needs to be removed, or put to an 'else' condition for m_bTLPktDrop.
        if (!m_bSynSending)
            throw CUDTException(MJ_AGAIN, MN_WRAVAIL, 0);

        {
            // wait here during a blocking sending
            CGuard sendblock_lock (m_SendBlockLock);
            CSync sendcond        (m_SendBlockCond,  sendblock_lock);

            if (m_iSndTimeOut < 0)
            {
                while (stillConnected() && sndBuffersLeft() < minlen && m_bPeerHealth)
                    sendcond.wait();
            }
            else
            {
                const steady_clock::time_point exptime = steady_clock::now() + milliseconds_from(m_iSndTimeOut);

                while (stillConnected() && sndBuffersLeft() < minlen && m_bPeerHealth && exptime > steady_clock::now())
                {
                    sendcond.wait_for(milliseconds_from(m_iSndTimeOut));
                }
            }
        }

        // check the connection status
        if (m_bBroken || m_bClosing)
            throw CUDTException(MJ_CONNECTION, MN_CONNLOST, 0);
        else if (!m_bConnected)
            throw CUDTException(MJ_CONNECTION, MN_NOCONN, 0);
        else if (!m_bPeerHealth)
        {
            m_bPeerHealth = true;
            throw CUDTException(MJ_PEERERROR);
        }

        /*
         * The code below is to return ETIMEOUT when blocking mode could not get free buffer in time.
         * If no free buffer available in non-blocking mode, we alredy returned. If buffer availaible,
         * we test twice if this code is outside the else section.
         * This fix move it in the else (blocking-mode) section
         */
        if (sndBuffersLeft() < minlen)
        {
            if (m_iSndTimeOut >= 0)
                throw CUDTException(MJ_AGAIN, MN_XMTIMEOUT, 0);

            // XXX This looks very weird here, however most likely
            // this will happen only in the following case, when
            // the above loop has been interrupted, which happens when:
            // 1. The buffers left gets enough for minlen - but this is excluded
            //    in the first condition here.
            // 2. In the case of sending timeout, the above loop was interrupted
            //    due to reaching timeout, but this is excluded by the second
            //    condition here
            // 3. The 'stillConnected()' or m_bPeerHealth condition is false, of which:
            //    - broken/closing status is checked and responded with CONNECTION/CONNLOST
            //    - not connected status is checked and responded with CONNECTION/NOCONN
            //    - m_bPeerHealth condition is checked and responded with PEERERROR
            //
            // ERGO: never happens?
            LOGC(mglog.Fatal,
                 log << "IPE: sendmsg: the loop exited, while not enough size, still connected, peer healthy. "
                        "Impossible.");

            return 0;
        }
    }

    // If the sender's buffer is empty,
    // record total time used for sending
    if (m_pSndBuffer->getCurrBufSize() == 0)
    {
        CGuard lock(m_StatsLock);
        m_stats.sndDurationCounter = steady_clock::now();
    }

    int size = len;
    if (!m_bMessageAPI)
    {
        // For STREAM API it's allowed to send less bytes than the given buffer.
        // Just return how many bytes were actually scheduled for writing.
        // XXX May be reasonable to add a flag that requires that the function
        // not return until the buffer is sent completely.
        size = min(len, sndBuffersLeft() * m_iMaxSRTPayloadSize);
    }

    {
        CGuard recvAckLock(m_RecvAckLock);
        // insert the user buffer into the sending list
        // This should be protected by a mutex. m_SendLock does this.
        m_pSndBuffer->addBuffer(data, size, w_mctrl.msgttl, w_mctrl.inorder, w_mctrl.srctime, (w_mctrl.msgno));
        HLOGC(dlog.Debug, log << CONID() << "sock:SENDING srctime: " << w_mctrl.srctime << "us DATA SIZE: " << size);

        if (sndBuffersLeft() < 1) // XXX Not sure if it should test if any space in the buffer, or as requried.
        {
            // write is not available any more
            s_UDTUnited.m_EPoll.update_events(m_SocketID, m_sPollID, UDT_EPOLL_OUT, false);
        }
    }

    // insert this socket to the snd list if it is not on the list yet
    // m_pSndUList->pop may lock CSndUList::m_ListLock and then m_RecvAckLock
    m_pSndQueue->m_pSndUList->update(this, CSndUList::rescheduleIf(bCongestion));

#ifdef SRT_ENABLE_ECN
    if (bCongestion)
        throw CUDTException(MJ_AGAIN, MN_CONGESTION, 0);
#endif /* SRT_ENABLE_ECN */
    return size;
}

int CUDT::recv(char *data, int len)
{
    if (!m_bConnected || !m_CongCtl.ready())
        throw CUDTException(MJ_CONNECTION, MN_NOCONN, 0);

    if (len <= 0)
    {
        LOGC(dlog.Error, log << "Length of '" << len << "' supplied to srt_recv.");
        throw CUDTException(MJ_NOTSUP, MN_INVAL, 0);
    }

    if (m_bMessageAPI)
    {
        SRT_MSGCTRL mctrl = srt_msgctrl_default;
        return receiveMessage(data, len, (mctrl));
    }

    return receiveBuffer(data, len);
}

int CUDT::recvmsg(char *data, int len, uint64_t &srctime)
{
    if (!m_bConnected || !m_CongCtl.ready())
        throw CUDTException(MJ_CONNECTION, MN_NOCONN, 0);

    if (len <= 0)
    {
        LOGC(dlog.Error, log << "Length of '" << len << "' supplied to srt_recvmsg.");
        throw CUDTException(MJ_NOTSUP, MN_INVAL, 0);
    }

    if (m_bMessageAPI)
    {
        SRT_MSGCTRL mctrl = srt_msgctrl_default;
        int         ret   = receiveMessage(data, len, (mctrl));
        srctime           = mctrl.srctime;
        return ret;
    }

    return receiveBuffer(data, len);
}

int CUDT::recvmsg2(char *data, int len, SRT_MSGCTRL& w_mctrl)
{
    if (!m_bConnected || !m_CongCtl.ready())
        throw CUDTException(MJ_CONNECTION, MN_NOCONN, 0);

    if (len <= 0)
    {
        LOGC(dlog.Error, log << "Length of '" << len << "' supplied to srt_recvmsg.");
        throw CUDTException(MJ_NOTSUP, MN_INVAL, 0);
    }

    if (m_bMessageAPI)
        return receiveMessage(data, len, (w_mctrl));

    return receiveBuffer(data, len);
}

int CUDT::receiveMessage(char *data, int len, SRT_MSGCTRL& w_mctrl)
{
    // Recvmsg isn't restricted to the congctl type, it's the most
    // basic method of passing the data. You can retrieve data as
    // they come in, however you need to match the size of the buffer.
    if (!m_CongCtl->checkTransArgs(SrtCongestion::STA_MESSAGE, SrtCongestion::STAD_RECV, data, len, -1, false))
        throw CUDTException(MJ_NOTSUP, MN_INVALMSGAPI, 0);

    CGuard recvguard (m_RecvLock);
    CSync tscond     (m_RcvTsbPdCond,  recvguard);

    /* XXX DEBUG STUFF - enable when required
       char charbool[2] = {'0', '1'};
       char ptrn [] = "RECVMSG/BEGIN BROKEN 1 CONN 1 CLOSING 1 SYNCR 1 NMSG                                ";
       int pos [] = {21, 28, 38, 46, 53};
       ptrn[pos[0]] = charbool[m_bBroken];
       ptrn[pos[1]] = charbool[m_bConnected];
       ptrn[pos[2]] = charbool[m_bClosing];
       ptrn[pos[3]] = charbool[m_bSynRecving];
       int wrtlen = sprintf(ptrn + pos[4], "%d", m_pRcvBuffer->getRcvMsgNum());
       strcpy(ptrn + pos[4] + wrtlen, "\n");
       fputs(ptrn, stderr);
    // */

    if (m_bBroken || m_bClosing)
    {
        int res       = m_pRcvBuffer->readMsg(data, len);
        w_mctrl.srctime = 0;

        /* Kick TsbPd thread to schedule next wakeup (if running) */
        if (m_bTsbPd)
            tscond.signal_locked(recvguard);

        if (!m_pRcvBuffer->isRcvDataReady())
        {
            // read is not available any more
            s_UDTUnited.m_EPoll.update_events(m_SocketID, m_sPollID, UDT_EPOLL_IN, false);
        }

        if (res == 0)
        {
            if (!m_bMessageAPI && m_bShutdown)
                return 0;
            throw CUDTException(MJ_CONNECTION, MN_CONNLOST, 0);
        }
        else
            return res;
    }

    if (!m_bSynRecving)
    {

        int res = m_pRcvBuffer->readMsg(data, len, (w_mctrl));
        if (res == 0)
        {
            // read is not available any more

            // Kick TsbPd thread to schedule next wakeup (if running)
            if (m_bTsbPd)
                tscond.signal_locked(recvguard);

            // Shut up EPoll if no more messages in non-blocking mode
            s_UDTUnited.m_EPoll.update_events(m_SocketID, m_sPollID, UDT_EPOLL_IN, false);
            throw CUDTException(MJ_AGAIN, MN_RDAVAIL, 0);
        }
        else
        {
            if (!m_pRcvBuffer->isRcvDataReady())
            {
                // Kick TsbPd thread to schedule next wakeup (if running)
                if (m_bTsbPd)
                    tscond.signal_locked(recvguard);

                // Shut up EPoll if no more messages in non-blocking mode
                s_UDTUnited.m_EPoll.update_events(m_SocketID, m_sPollID, UDT_EPOLL_IN, false);

                // After signaling the tsbpd for ready data, report the bandwidth.
                double bw SRT_ATR_UNUSED = Bps2Mbps(m_iBandwidth * m_iMaxSRTPayloadSize);
                HLOGC(mglog.Debug,
                      log << CONID() << "CURRENT BANDWIDTH: " << bw << "Mbps (" << m_iBandwidth
                          << " buffers per second)");
            }
            return res;
        }
    }

    int  res     = 0;
    bool timeout = false;
    // Do not block forever, check connection status each 1 sec.
    const steady_clock::duration recv_timeout = m_iRcvTimeOut < 0 ? seconds_from(1) : milliseconds_from(m_iRcvTimeOut);

    CSync recv_cond (m_RecvDataCond, recvguard);

    do
    {
        if (stillConnected() && !timeout && (!m_pRcvBuffer->isRcvDataReady()))
        {
            /* Kick TsbPd thread to schedule next wakeup (if running) */
            if (m_bTsbPd)
            {
                HLOGP(tslog.Debug, "receiveMessage: KICK tsbpd");
                tscond.signal_locked(recvguard);
            }

            do
            {
                if (!recv_cond.wait_for(recv_timeout))
                {
                    if (!(m_iRcvTimeOut < 0))
                        timeout = true;
                    HLOGP(tslog.Debug, "recvmsg: DATA COND: EXPIRED -- trying to get data anyway");
                }
                else
                {
                    HLOGP(tslog.Debug, "recvmsg: DATA COND: KICKED.");
                }
            } while (stillConnected() && !timeout && (!m_pRcvBuffer->isRcvDataReady()));
        }

        /* XXX DEBUG STUFF - enable when required
        LOGC(dlog.Debug, "RECVMSG/GO-ON BROKEN " << m_bBroken << " CONN " << m_bConnected
                << " CLOSING " << m_bClosing << " TMOUT " << timeout
                << " NMSG " << m_pRcvBuffer->getRcvMsgNum());
                */

        res = m_pRcvBuffer->readMsg(data, len, (w_mctrl));

        if (m_bBroken || m_bClosing)
        {
            if (!m_bMessageAPI && m_bShutdown)
                return 0;
            throw CUDTException(MJ_CONNECTION, MN_CONNLOST, 0);
        }
        else if (!m_bConnected)
            throw CUDTException(MJ_CONNECTION, MN_NOCONN, 0);
    } while ((res == 0) && !timeout);

    if (!m_pRcvBuffer->isRcvDataReady())
    {
        // Falling here means usually that res == 0 && timeout == true.
        // res == 0 would repeat the above loop, unless there was also a timeout.
        // timeout has interrupted the above loop, but with res > 0 this condition
        // wouldn't be satisfied.

        // read is not available any more

        // Kick TsbPd thread to schedule next wakeup (if running)
        if (m_bTsbPd)
        {
            HLOGP(tslog.Debug, "recvmsg: KICK tsbpd() (buffer empty)");
            tscond.signal_locked(recvguard);
        }

        // Shut up EPoll if no more messages in non-blocking mode
        s_UDTUnited.m_EPoll.update_events(m_SocketID, m_sPollID, UDT_EPOLL_IN, false);
    }

    // Unblock when required
    // LOGC(tslog.Debug, "RECVMSG/EXIT RES " << res << " RCVTIMEOUT");

    if ((res <= 0) && (m_iRcvTimeOut >= 0))
        throw CUDTException(MJ_AGAIN, MN_XMTIMEOUT, 0);

    return res;
}

int64_t CUDT::sendfile(fstream &ifs, int64_t &offset, int64_t size, int block)
{
    if (m_bBroken || m_bClosing)
        throw CUDTException(MJ_CONNECTION, MN_CONNLOST, 0);
    else if (!m_bConnected || !m_CongCtl.ready())
        throw CUDTException(MJ_CONNECTION, MN_NOCONN, 0);

    if (size <= 0 && size != -1)
        return 0;

    if (!m_CongCtl->checkTransArgs(SrtCongestion::STA_FILE, SrtCongestion::STAD_SEND, 0, size, -1, false))
        throw CUDTException(MJ_NOTSUP, MN_INVALBUFFERAPI, 0);

    if (!m_pCryptoControl || !m_pCryptoControl->isSndEncryptionOK())
    {
        LOGC(dlog.Error,
             log << "Encryption is required, but the peer did not supply correct credentials. Sending rejected.");
        throw CUDTException(MJ_SETUP, MN_SECURITY, 0);
    }

    CGuard sendguard(m_SendLock);

    if (m_pSndBuffer->getCurrBufSize() == 0)
    {
        // delay the EXP timer to avoid mis-fired timeout
        m_tsLastRspAckTime = steady_clock::now();
        m_iReXmitCount   = 1;
    }

    // positioning...
    try
    {
        if (size == -1)
        {
            ifs.seekg(0, std::ios::end);
            size = ifs.tellg();
            if (offset > size)
                throw 0; // let it be caught below
        }

        // This will also set the position back to the beginning
        // in case when it was moved to the end for measuring the size.
        // This will also fail if the offset exceeds size, so measuring
        // the size can be skipped if not needed.
        ifs.seekg((streamoff)offset);
        if (!ifs.good())
            throw 0;
    }
    catch (...)
    {
        // XXX It would be nice to note that this is reported
        // by exception only if explicitly requested by setting
        // the exception flags in the stream. Here it's fixed so
        // that when this isn't set, the exception is "thrown manually".
        throw CUDTException(MJ_FILESYSTEM, MN_SEEKGFAIL);
    }

    int64_t tosend = size;
    int     unitsize;

    // sending block by block
    while (tosend > 0)
    {
        if (ifs.fail())
            throw CUDTException(MJ_FILESYSTEM, MN_WRITEFAIL);

        if (ifs.eof())
            break;

        unitsize = int((tosend >= block) ? block : tosend);

        {
            CGuard lk      (m_SendBlockLock);
            CSync sendcond (m_SendBlockCond,  lk);

            while (stillConnected() && (sndBuffersLeft() <= 0) && m_bPeerHealth)
                sendcond.wait();
        }

        if (m_bBroken || m_bClosing)
            throw CUDTException(MJ_CONNECTION, MN_CONNLOST, 0);
        else if (!m_bConnected)
            throw CUDTException(MJ_CONNECTION, MN_NOCONN, 0);
        else if (!m_bPeerHealth)
        {
            // reset peer health status, once this error returns, the app should handle the situation at the peer side
            m_bPeerHealth = true;
            throw CUDTException(MJ_PEERERROR);
        }

        // record total time used for sending
        if (m_pSndBuffer->getCurrBufSize() == 0)
        {
            CGuard lock(m_StatsLock);
            m_stats.sndDurationCounter = steady_clock::now();
        }

        {
            CGuard        recvAckLock(m_RecvAckLock);
            const int64_t sentsize = m_pSndBuffer->addBufferFromFile(ifs, unitsize);

            if (sentsize > 0)
            {
                tosend -= sentsize;
                offset += sentsize;
            }

            if (sndBuffersLeft() <= 0)
            {
                // write is not available any more
                s_UDTUnited.m_EPoll.update_events(m_SocketID, m_sPollID, UDT_EPOLL_OUT, false);
            }
        }

        // insert this socket to snd list if it is not on the list yet
        m_pSndQueue->m_pSndUList->update(this, CSndUList::DONT_RESCHEDULE);
    }

    return size - tosend;
}

int64_t CUDT::recvfile(fstream &ofs, int64_t &offset, int64_t size, int block)
{
    if (!m_bConnected || !m_CongCtl.ready())
        throw CUDTException(MJ_CONNECTION, MN_NOCONN, 0);
    else if ((m_bBroken || m_bClosing) && !m_pRcvBuffer->isRcvDataReady())
    {
        if (!m_bMessageAPI && m_bShutdown)
            return 0;
        throw CUDTException(MJ_CONNECTION, MN_CONNLOST, 0);
    }

    if (size <= 0)
        return 0;

    if (!m_CongCtl->checkTransArgs(SrtCongestion::STA_FILE, SrtCongestion::STAD_RECV, 0, size, -1, false))
        throw CUDTException(MJ_NOTSUP, MN_INVALBUFFERAPI, 0);

    if (m_bTsbPd)
    {
        LOGC(dlog.Error, log << "Reading from file is incompatible with TSBPD mode and would cause a deadlock\n");
        throw CUDTException(MJ_NOTSUP, MN_INVALBUFFERAPI, 0);
    }

    CGuard recvguard(m_RecvLock);

    // Well, actually as this works over a FILE (fstream), not just a stream,
    // the size can be measured anyway and predicted if setting the offset might
    // have a chance to work or not.

    // positioning...
    try
    {
        if (offset > 0)
        {
            // Don't do anything around here if the offset == 0, as this
            // is the default offset after opening. Whether this operation
            // is performed correctly, it highly depends on how the file
            // has been open. For example, if you want to overwrite parts
            // of an existing file, the file must exist, and the ios::trunc
            // flag must not be set. If the file is open for only ios::out,
            // then the file will be truncated since the offset position on
            // at the time when first written; if ios::in|ios::out, then
            // it won't be truncated, just overwritten.

            // What is required here is that if offset is 0, don't try to
            // change the offset because this might be impossible with
            // the current flag set anyway.

            // Also check the status and CAUSE exception manually because
            // you don't know, as well, whether the user has set exception
            // flags.

            ofs.seekp((streamoff)offset);
            if (!ofs.good())
                throw 0; // just to get caught :)
        }
    }
    catch (...)
    {
        // XXX It would be nice to note that this is reported
        // by exception only if explicitly requested by setting
        // the exception flags in the stream. For a case, when it's not,
        // an additional explicit throwing happens when failbit is set.
        throw CUDTException(MJ_FILESYSTEM, MN_SEEKPFAIL);
    }

    int64_t torecv   = size;
    int     unitsize = block;
    int     recvsize;

    // receiving... "recvfile" is always blocking
    while (torecv > 0)
    {
        if (ofs.fail())
        {
            // send the sender a signal so it will not be blocked forever
            int32_t err_code = CUDTException::EFILE;
            sendCtrl(UMSG_PEERERROR, &err_code);

            throw CUDTException(MJ_FILESYSTEM, MN_WRITEFAIL);
        }

        {
            CGuard gl   (m_RecvDataLock);
            CSync rcond (m_RecvDataCond,  gl);

            while (stillConnected() && !m_pRcvBuffer->isRcvDataReady())
                rcond.wait();
        }

        if (!m_bConnected)
            throw CUDTException(MJ_CONNECTION, MN_NOCONN, 0);
        else if ((m_bBroken || m_bClosing) && !m_pRcvBuffer->isRcvDataReady())
        {

            if (!m_bMessageAPI && m_bShutdown)
                return 0;
            throw CUDTException(MJ_CONNECTION, MN_CONNLOST, 0);
        }

        unitsize = int((torecv == -1 || torecv >= block) ? block : torecv);
        recvsize = m_pRcvBuffer->readBufferToFile(ofs, unitsize);

        if (recvsize > 0)
        {
            torecv -= recvsize;
            offset += recvsize;
        }
    }

    if (!m_pRcvBuffer->isRcvDataReady())
    {
        // read is not available any more
        s_UDTUnited.m_EPoll.update_events(m_SocketID, m_sPollID, UDT_EPOLL_IN, false);
    }

    return size - torecv;
}

void CUDT::bstats(CBytePerfMon *perf, bool clear, bool instantaneous)
{
    if (!m_bConnected)
        throw CUDTException(MJ_CONNECTION, MN_NOCONN, 0);
    if (m_bBroken || m_bClosing)
        throw CUDTException(MJ_CONNECTION, MN_CONNLOST, 0);

    CGuard statsguard(m_StatsLock);

    const steady_clock::time_point currtime = steady_clock::now();

    perf->msTimeStamp          = count_milliseconds(currtime - m_stats.tsStartTime);
    perf->pktSent              = m_stats.traceSent;
    perf->pktRecv              = m_stats.traceRecv;
    perf->pktSndLoss           = m_stats.traceSndLoss;
    perf->pktRcvLoss           = m_stats.traceRcvLoss;
    perf->pktRetrans           = m_stats.traceRetrans;
    perf->pktRcvRetrans        = m_stats.traceRcvRetrans;
    perf->pktSentACK           = m_stats.sentACK;
    perf->pktRecvACK           = m_stats.recvACK;
    perf->pktSentNAK           = m_stats.sentNAK;
    perf->pktRecvNAK           = m_stats.recvNAK;
    perf->usSndDuration        = m_stats.sndDuration;
    perf->pktReorderDistance   = m_stats.traceReorderDistance;
    perf->pktReorderTolerance  = m_iReorderTolerance;
    perf->pktRcvAvgBelatedTime = m_stats.traceBelatedTime;
    perf->pktRcvBelated        = m_stats.traceRcvBelated;

    perf->pktSndFilterExtra  = m_stats.sndFilterExtra;
    perf->pktRcvFilterExtra  = m_stats.rcvFilterExtra;
    perf->pktRcvFilterSupply = m_stats.rcvFilterSupply;
    perf->pktRcvFilterLoss   = m_stats.rcvFilterLoss;

    /* perf byte counters include all headers (SRT+UDP+IP) */
    const int pktHdrSize = CPacket::HDR_SIZE + CPacket::UDP_HDR_SIZE;
    perf->byteSent       = m_stats.traceBytesSent + (m_stats.traceSent * pktHdrSize);
    perf->byteRecv       = m_stats.traceBytesRecv + (m_stats.traceRecv * pktHdrSize);
    perf->byteRetrans    = m_stats.traceBytesRetrans + (m_stats.traceRetrans * pktHdrSize);
#ifdef SRT_ENABLE_LOSTBYTESCOUNT
    perf->byteRcvLoss = m_stats.traceRcvBytesLoss + (m_stats.traceRcvLoss * pktHdrSize);
#endif

    perf->pktSndDrop  = m_stats.traceSndDrop;
    perf->pktRcvDrop  = m_stats.traceRcvDrop + m_stats.traceRcvUndecrypt;
    perf->byteSndDrop = m_stats.traceSndBytesDrop + (m_stats.traceSndDrop * pktHdrSize);
    perf->byteRcvDrop =
        m_stats.traceRcvBytesDrop + (m_stats.traceRcvDrop * pktHdrSize) + m_stats.traceRcvBytesUndecrypt;
    perf->pktRcvUndecrypt  = m_stats.traceRcvUndecrypt;
    perf->byteRcvUndecrypt = m_stats.traceRcvBytesUndecrypt;

    perf->pktSentTotal       = m_stats.sentTotal;
    perf->pktRecvTotal       = m_stats.recvTotal;
    perf->pktSndLossTotal    = m_stats.sndLossTotal;
    perf->pktRcvLossTotal    = m_stats.rcvLossTotal;
    perf->pktRetransTotal    = m_stats.retransTotal;
    perf->pktSentACKTotal    = m_stats.sentACKTotal;
    perf->pktRecvACKTotal    = m_stats.recvACKTotal;
    perf->pktSentNAKTotal    = m_stats.sentNAKTotal;
    perf->pktRecvNAKTotal    = m_stats.recvNAKTotal;
    perf->usSndDurationTotal = m_stats.m_sndDurationTotal;

    perf->byteSentTotal           = m_stats.bytesSentTotal + (m_stats.sentTotal * pktHdrSize);
    perf->byteRecvTotal           = m_stats.bytesRecvTotal + (m_stats.recvTotal * pktHdrSize);
    perf->byteRetransTotal        = m_stats.bytesRetransTotal + (m_stats.retransTotal * pktHdrSize);
    perf->pktSndFilterExtraTotal  = m_stats.sndFilterExtraTotal;
    perf->pktRcvFilterExtraTotal  = m_stats.rcvFilterExtraTotal;
    perf->pktRcvFilterSupplyTotal = m_stats.rcvFilterSupplyTotal;
    perf->pktRcvFilterLossTotal   = m_stats.rcvFilterLossTotal;

#ifdef SRT_ENABLE_LOSTBYTESCOUNT
    perf->byteRcvLossTotal = m_stats.rcvBytesLossTotal + (m_stats.rcvLossTotal * pktHdrSize);
#endif
    perf->pktSndDropTotal  = m_stats.sndDropTotal;
    perf->pktRcvDropTotal  = m_stats.rcvDropTotal + m_stats.m_rcvUndecryptTotal;
    perf->byteSndDropTotal = m_stats.sndBytesDropTotal + (m_stats.sndDropTotal * pktHdrSize);
    perf->byteRcvDropTotal =
        m_stats.rcvBytesDropTotal + (m_stats.rcvDropTotal * pktHdrSize) + m_stats.m_rcvBytesUndecryptTotal;
    perf->pktRcvUndecryptTotal  = m_stats.m_rcvUndecryptTotal;
    perf->byteRcvUndecryptTotal = m_stats.m_rcvBytesUndecryptTotal;
    //<

    double interval = count_microseconds(currtime - m_stats.tsLastSampleTime);

    //>mod
    perf->mbpsSendRate = double(perf->byteSent) * 8.0 / interval;
    perf->mbpsRecvRate = double(perf->byteRecv) * 8.0 / interval;
    //<

    perf->usPktSndPeriod      = count_microseconds(m_tdSendInterval);
    perf->pktFlowWindow       = m_iFlowWindowSize;
    perf->pktCongestionWindow = (int)m_dCongestionWindow;
    perf->pktFlightSize       = CSeqNo::seqlen(m_iSndLastAck, CSeqNo::incseq(m_iSndCurrSeqNo)) - 1;
    perf->msRTT               = (double)m_iRTT / 1000.0;
    //>new
    perf->msSndTsbPdDelay = m_bPeerTsbPd ? m_iPeerTsbPdDelay_ms : 0;
    perf->msRcvTsbPdDelay = m_bTsbPd ? m_iTsbPdDelay_ms : 0;
    perf->byteMSS         = m_iMSS;

    perf->mbpsMaxBW = m_llMaxBW > 0 ? Bps2Mbps(m_llMaxBW) : m_CongCtl.ready() ? Bps2Mbps(m_CongCtl->sndBandwidth()) : 0;

    //<
    uint32_t availbw = (uint64_t)(m_iBandwidth == 1 ? m_RcvTimeWindow.getBandwidth() : m_iBandwidth);

    perf->mbpsBandwidth = Bps2Mbps(availbw * (m_iMaxSRTPayloadSize + pktHdrSize));

    if (CGuard::enterCS(m_ConnectionLock, false) == 0)
    {
        if (m_pSndBuffer)
        {
#ifdef SRT_ENABLE_SNDBUFSZ_MAVG
            if (instantaneous)
            {
                /* Get instant SndBuf instead of moving average for application-based Algorithm
                   (such as NAE) in need of fast reaction to network condition changes. */
                perf->pktSndBuf = m_pSndBuffer->getCurrBufSize((perf->byteSndBuf), (perf->msSndBuf));
            }
            else
            {
                perf->pktSndBuf = m_pSndBuffer->getAvgBufSize((perf->byteSndBuf), (perf->msSndBuf));
            }
#else
            perf->pktSndBuf = m_pSndBuffer->getCurrBufSize((perf->byteSndBuf), (perf->msSndBuf));
#endif
            perf->byteSndBuf += (perf->pktSndBuf * pktHdrSize);
            //<
            perf->byteAvailSndBuf = (m_iSndBufSize - perf->pktSndBuf) * m_iMSS;
        }
        else
        {
            perf->byteAvailSndBuf = 0;
            // new>
            perf->pktSndBuf  = 0;
            perf->byteSndBuf = 0;
            perf->msSndBuf   = 0;
            //<
        }

        if (m_pRcvBuffer)
        {
            perf->byteAvailRcvBuf = m_pRcvBuffer->getAvailBufSize() * m_iMSS;
            // new>
#ifdef SRT_ENABLE_RCVBUFSZ_MAVG
            if (instantaneous) // no need for historical API for Rcv side
            {
                perf->pktRcvBuf = m_pRcvBuffer->getRcvDataSize(perf->byteRcvBuf, perf->msRcvBuf);
            }
            else
            {
                perf->pktRcvBuf = m_pRcvBuffer->getRcvAvgDataSize(perf->byteRcvBuf, perf->msRcvBuf);
            }
#else
            perf->pktRcvBuf = m_pRcvBuffer->getRcvDataSize(perf->byteRcvBuf, perf->msRcvBuf);
#endif
            //<
        }
        else
        {
            perf->byteAvailRcvBuf = 0;
            // new>
            perf->pktRcvBuf  = 0;
            perf->byteRcvBuf = 0;
            perf->msRcvBuf   = 0;
            //<
        }

        CGuard::leaveCS(m_ConnectionLock);
    }
    else
    {
        perf->byteAvailSndBuf = 0;
        perf->byteAvailRcvBuf = 0;
        // new>
        perf->pktSndBuf  = 0;
        perf->byteSndBuf = 0;
        perf->msSndBuf   = 0;

        perf->byteRcvBuf = 0;
        perf->msRcvBuf   = 0;
        //<
    }

    if (clear)
    {
        m_stats.traceSndDrop           = 0;
        m_stats.traceRcvDrop           = 0;
        m_stats.traceSndBytesDrop      = 0;
        m_stats.traceRcvBytesDrop      = 0;
        m_stats.traceRcvUndecrypt      = 0;
        m_stats.traceRcvBytesUndecrypt = 0;
        // new>
        m_stats.traceBytesSent = m_stats.traceBytesRecv = m_stats.traceBytesRetrans = 0;
        //<
        m_stats.traceSent = m_stats.traceRecv = m_stats.traceSndLoss = m_stats.traceRcvLoss = m_stats.traceRetrans =
            m_stats.sentACK = m_stats.recvACK = m_stats.sentNAK = m_stats.recvNAK = 0;
        m_stats.sndDuration                                                       = 0;
        m_stats.traceRcvRetrans                                                   = 0;
        m_stats.traceRcvBelated                                                   = 0;
#ifdef SRT_ENABLE_LOSTBYTESCOUNT
        m_stats.traceRcvBytesLoss = 0;
#endif

        m_stats.sndFilterExtra = 0;
        m_stats.rcvFilterExtra = 0;

        m_stats.rcvFilterSupply = 0;
        m_stats.rcvFilterLoss   = 0;

        m_stats.tsLastSampleTime = currtime;
    }
}

bool CUDT::updateCC(ETransmissionEvent evt, EventVariant arg)
{
    // Special things that must be done HERE, not in SrtCongestion,
    // because it involves the input buffer in CUDT. It would be
    // slightly dangerous to give SrtCongestion access to it.

    // According to the rules, the congctl should be ready at the same
    // time when the sending buffer. For sanity check, check both first.
    if (!m_CongCtl.ready() || !m_pSndBuffer)
    {
        LOGC(mglog.Error,
             log << "updateCC: CAN'T DO UPDATE - congctl " << (m_CongCtl.ready() ? "ready" : "NOT READY")
                 << "; sending buffer " << (m_pSndBuffer ? "NOT CREATED" : "created"));

        return false;
    }

    HLOGC(mglog.Debug, log << "updateCC: EVENT:" << TransmissionEventStr(evt));

    if (evt == TEV_INIT)
    {
        // only_input uses:
        // 0: in the beginning and when SRTO_MAXBW was changed
        // 1: SRTO_INPUTBW was changed
        // 2: SRTO_OHEADBW was changed
        EInitEvent only_input = arg.get<EventVariant::INIT>();
        // false = TEV_INIT_RESET: in the beginning, or when MAXBW was changed.

        if (only_input && m_llMaxBW)
        {
            HLOGC(mglog.Debug, log << "updateCC/TEV_INIT: non-RESET stage and m_llMaxBW already set to " << m_llMaxBW);
            // Don't change
        }
        else // either m_llMaxBW == 0 or only_input == TEV_INIT_RESET
        {
            // Use the values:
            // - if SRTO_MAXBW is >0, use it.
            // - if SRTO_MAXBW == 0, use SRTO_INPUTBW + SRTO_OHEADBW
            // - if SRTO_INPUTBW == 0, pass 0 to requst in-buffer sampling
            // Bytes/s
            int bw = m_llMaxBW != 0 ? m_llMaxBW :                       // When used SRTO_MAXBW
                         m_llInputBW != 0 ? withOverhead(m_llInputBW) : // SRTO_INPUTBW + SRT_OHEADBW
                             0; // When both MAXBW and INPUTBW are 0, request in-buffer sampling

            // Note: setting bw == 0 uses BW_INFINITE value in LiveCC
            m_CongCtl->updateBandwidth(m_llMaxBW, bw);

            if (only_input == TEV_INIT_OHEADBW)
            {
                // On updated SRTO_OHEADBW don't change input rate.
                // This only influences the call to withOverhead().
            }
            else
            {
                // No need to calculate input reate if the bandwidth is set
                const bool disable_in_rate_calc = (bw != 0);
                m_pSndBuffer->resetInputRateSmpPeriod(disable_in_rate_calc);
            }

            HLOGC(mglog.Debug,
                  log << "updateCC/TEV_INIT: updating BW=" << m_llMaxBW
                      << (only_input == TEV_INIT_RESET
                              ? " (UNCHANGED)"
                              : only_input == TEV_INIT_OHEADBW ? " (only Overhead)" : " (updated sampling rate)"));
        }
    }

    // This part is also required only by LiveCC, however not
    // moved there due to that it needs access to CSndBuffer.
    if (evt == TEV_ACK || evt == TEV_LOSSREPORT || evt == TEV_CHECKTIMER)
    {
        // Specific part done when MaxBW is set to 0 (auto) and InputBW is 0.
        // This requests internal input rate sampling.
        if (m_llMaxBW == 0 && m_llInputBW == 0)
        {
            // Get auto-calculated input rate, Bytes per second
            const int64_t inputbw = m_pSndBuffer->getInputRate();

            /*
             * On blocked transmitter (tx full) and until connection closes,
             * auto input rate falls to 0 but there may be still lot of packet to retransmit
             * Calling updateBandwidth with 0 sets maxBW to default BW_INFINITE (1 Gbps)
             * and sendrate skyrockets for retransmission.
             * Keep previously set maximum in that case (inputbw == 0).
             */
            if (inputbw != 0)
                m_CongCtl->updateBandwidth(0, withOverhead(inputbw)); // Bytes/sec
        }
    }

    HLOGC(mglog.Debug, log << "udpateCC: emitting signal for EVENT:" << TransmissionEventStr(evt));

    // Now execute a congctl-defined action for that event.
    EmitSignal(evt, arg);

    // This should be done with every event except ACKACK and SEND/RECEIVE
    // After any action was done by the congctl, update the congestion window and sending interval.
    if (evt != TEV_ACKACK && evt != TEV_SEND && evt != TEV_RECEIVE)
    {
        // This part comes from original UDT.
        // NOTE: THESE things come from CCC class:
        // - m_dPktSndPeriod
        // - m_dCWndSize
        m_tdSendInterval    = microseconds_from((int64_t)m_CongCtl->pktSndPeriod_us());
        m_dCongestionWindow = m_CongCtl->cgWindowSize();
#if ENABLE_HEAVY_LOGGING
        HLOGC(mglog.Debug,
              log << "updateCC: updated values from congctl: interval=" << count_microseconds(m_tdSendInterval) << " us ("
                  << m_CongCtl->pktSndPeriod_us() << "us) cgwindow=" << std::setprecision(3) << m_dCongestionWindow);
#endif
    }

    HLOGC(mglog.Debug, log << "udpateCC: finished handling for EVENT:" << TransmissionEventStr(evt));

    return true;
}

void CUDT::initSynch()
{
    createMutex(m_SendBlockLock, "SendBlock");
    createCond(m_SendBlockCond, "SendBlock");
    createMutex(m_RecvDataLock, "RecvData");
    createCond(m_RecvDataCond, "RecvData");
    createMutex(m_SendLock, "Send");
    createMutex(m_RecvLock, "Recv");
    createMutex(m_RcvLossLock, "RcvLoss");
    createMutex(m_RecvAckLock, "RecvAck");
    createMutex(m_RcvBufferLock, "RcvBuffer");
    createMutex(m_ConnectionLock, "Connection");
    createMutex(m_StatsLock, "Stats");

    memset(&m_RcvTsbPdThread, 0, sizeof m_RcvTsbPdThread);
    createCond(m_RcvTsbPdCond, "RcvTsbPd");
}

void CUDT::destroySynch()
{
    releaseMutex(m_SendBlockLock);
    releaseCond(m_SendBlockCond);
    releaseMutex(m_RecvDataLock);
    releaseCond(m_RecvDataCond);
    releaseMutex(m_SendLock);
    releaseMutex(m_RecvLock);
    releaseMutex(m_RcvLossLock);
    releaseMutex(m_RecvAckLock);
    releaseMutex(m_RcvBufferLock);
    releaseMutex(m_ConnectionLock);
    releaseMutex(m_StatsLock);
    releaseCond(m_RcvTsbPdCond);
}

void CUDT::releaseSynch()
{
    // wake up user calls
    CSync::lock_signal(m_SendBlockCond, m_SendBlockLock);

    CGuard::enterCS(m_SendLock);
    CGuard::leaveCS(m_SendLock);

    CSync::lock_signal(m_RecvDataCond, m_RecvDataLock);

    CSync::lock_signal(m_RcvTsbPdCond, m_RecvLock);

    CGuard::enterCS(m_RecvDataLock);
    if (isthread(m_RcvTsbPdThread))
    {
        jointhread(m_RcvTsbPdThread);
    }
    CGuard::leaveCS(m_RecvDataLock);

    CGuard::enterCS(m_RecvLock);
    CGuard::leaveCS(m_RecvLock);
}

#if ENABLE_HEAVY_LOGGING
static void DebugAck(string hdr, int prev, int ack)
{
    if (!prev)
    {
        HLOGC(mglog.Debug, log << hdr << "ACK " << ack);
        return;
    }

    prev     = CSeqNo::incseq(prev);
    int diff = CSeqNo::seqoff(prev, ack);
    if (diff < 0)
    {
        HLOGC(mglog.Debug, log << hdr << "ACK ERROR: " << prev << "-" << ack << "(diff " << diff << ")");
        return;
    }

    bool shorted = diff > 100; // sanity
    if (shorted)
        ack = CSeqNo::incseq(prev, 100);

    ostringstream ackv;
    for (; prev != ack; prev = CSeqNo::incseq(prev))
        ackv << prev << " ";
    if (shorted)
        ackv << "...";
    HLOGC(mglog.Debug, log << hdr << "ACK (" << (diff + 1) << "): " << ackv.str() << ack);
}
#else
static inline void DebugAck(string, int, int) {}
#endif

void CUDT::sendCtrl(UDTMessageType pkttype, const void *lparam, void *rparam, int size)
{
    CPacket ctrlpkt;
    ctrlpkt.m_iTimeStamp = count_microseconds(steady_clock::now() - m_stats.tsStartTime);

    int nbsent        = 0;
    int local_prevack = 0;

#if ENABLE_HEAVY_LOGGING
    struct SaveBack
    {
        int &      target;
        const int &source;

        ~SaveBack() { target = source; }
    } l_saveback = {m_iDebugPrevLastAck, m_iRcvLastAck};
    (void)l_saveback; // kill compiler warning: unused variable `l_saveback` [-Wunused-variable]

    local_prevack = m_iDebugPrevLastAck;
#endif

    switch (pkttype)
    {
    case UMSG_ACK: // 010 - Acknowledgement
    {
        int32_t ack;

        // If there is no loss, the ACK is the current largest sequence number plus 1;
        // Otherwise it is the smallest sequence number in the receiver loss list.
        if (m_pRcvLossList->getLossLength() == 0)
            ack = CSeqNo::incseq(m_iRcvCurrSeqNo);
        else
            ack = m_pRcvLossList->getFirstLostSeq();

        if (m_iRcvLastAckAck == ack)
            break;

        // send out a lite ACK
        // to save time on buffer processing and bandwidth/AS measurement, a lite ACK only feeds back an ACK number
        if (size == SEND_LITE_ACK)
        {
            ctrlpkt.pack(pkttype, NULL, &ack, size);
            ctrlpkt.m_iID = m_PeerID;
            nbsent        = m_pSndQueue->sendto(m_PeerAddr, ctrlpkt);
            DebugAck("sendCtrl(lite):" + CONID(), local_prevack, ack);
            break;
        }

        // There are new received packets to acknowledge, update related information.
        /* tsbpd thread may also call ackData when skipping packet so protect code */
        CGuard::enterCS(m_RcvBufferLock);

        // IF ack > m_iRcvLastAck
        if (CSeqNo::seqcmp(ack, m_iRcvLastAck) > 0)
        {
            int acksize = CSeqNo::seqoff(m_iRcvLastSkipAck, ack);

            IF_HEAVY_LOGGING(int32_t oldack = m_iRcvLastSkipAck);
            m_iRcvLastAck     = ack;
            m_iRcvLastSkipAck = ack;

            // XXX Unknown as to whether it matters.
            // This if (acksize) causes that ackData() won't be called.
            // With size == 0 it wouldn't do anything except calling CTimer::triggerEvent().
            // This, again, signals the condition, CTimer::m_EventCond.
            // This releases CTimer::waitForEvent() call used in CUDTUnited::selectEx().
            // Preventing to call this on zero size makes sense, if it prevents false alerts.
            if (acksize > 0)
                m_pRcvBuffer->ackData(acksize);
            CGuard::leaveCS(m_RcvBufferLock);

            // If TSBPD is enabled, then INSTEAD OF signaling m_RecvDataCond,
            // signal m_RcvTsbPdCond. This will kick in the tsbpd thread, which
            // will signal m_RecvDataCond when there's time to play for particular
            // data packet.
            HLOGC(dlog.Debug,
                  log << "ACK: clip %" << oldack << "-%" << ack << ", REVOKED " << acksize << " from RCV buffer");

            if (m_bTsbPd)
            {
                /* Newly acknowledged data, signal TsbPD thread */
                CGuard rlock (m_RecvLock);
                CSync cc     (m_RcvTsbPdCond,  rlock);
                if (m_bTsbPdAckWakeup)
                    cc.signal_locked(rlock);
            }
            else
            {
                if (m_bSynRecving)
                {
                    // signal a waiting "recv" call if there is any data available
                    CSync::lock_signal(m_RecvDataCond, m_RecvDataLock);
                }
                // acknowledge any waiting epolls to read
                s_UDTUnited.m_EPoll.update_events(m_SocketID, m_sPollID, UDT_EPOLL_IN, true);
                CTimer::triggerEvent();
            }
            CGuard::enterCS(m_RcvBufferLock);
        }
        else if (ack == m_iRcvLastAck)
        {
            // If the ACK was just sent already AND elapsed time did not exceed RTT,
            if ((steady_clock::now() - m_tsLastAckTime) <
                (microseconds_from(m_iRTT + 4 * m_iRTTVar)))
            {
                CGuard::leaveCS(m_RcvBufferLock);
                break;
            }
        }
        else
        {
            // Not possible (m_iRcvCurrSeqNo+1 < m_iRcvLastAck ?)
            CGuard::leaveCS(m_RcvBufferLock);
            break;
        }

        // [[using assert( ack >= m_iRcvLastAck && is_periodic_ack ) ]]

        // Send out the ACK only if has not been received by the sender before
        if (CSeqNo::seqcmp(m_iRcvLastAck, m_iRcvLastAckAck) > 0)
        {
            // NOTE: The BSTATS feature turns on extra fields above size 6
            // also known as ACKD_TOTAL_SIZE_VER100.
            int32_t data[ACKD_TOTAL_SIZE];

            // Case you care, CAckNo::incack does exactly the same thing as
            // CSeqNo::incseq. Logically the ACK number is a different thing
            // than sequence number (it's a "journal" for ACK request-response,
            // and starts from 0, unlike sequence, which starts from a random
            // number), but still the numbers are from exactly the same domain.
            m_iAckSeqNo           = CAckNo::incack(m_iAckSeqNo);
            data[ACKD_RCVLASTACK] = m_iRcvLastAck;
            data[ACKD_RTT]        = m_iRTT;
            data[ACKD_RTTVAR]     = m_iRTTVar;
            data[ACKD_BUFFERLEFT] = m_pRcvBuffer->getAvailBufSize();
            // a minimum flow window of 2 is used, even if buffer is full, to break potential deadlock
            if (data[ACKD_BUFFERLEFT] < 2)
                data[ACKD_BUFFERLEFT] = 2;

            if (steady_clock::now() - m_tsLastAckTime > m_tdACKInterval)
            {
                int rcvRate;
                int ctrlsz = ACKD_TOTAL_SIZE_UDTBASE * ACKD_FIELD_SIZE; // Minimum required size

                data[ACKD_RCVSPEED]  = m_RcvTimeWindow.getPktRcvSpeed((rcvRate));
                data[ACKD_BANDWIDTH] = m_RcvTimeWindow.getBandwidth();

                //>>Patch while incompatible (1.0.2) receiver floating around
                if (m_lPeerSrtVersion == SrtVersion(1, 0, 2))
                {
                    data[ACKD_RCVRATE] = rcvRate;                                     // bytes/sec
                    data[ACKD_XMRATE]  = data[ACKD_BANDWIDTH] * m_iMaxSRTPayloadSize; // bytes/sec
                    ctrlsz             = ACKD_FIELD_SIZE * ACKD_TOTAL_SIZE_VER102;
                }
                else if (m_lPeerSrtVersion >= SrtVersion(1, 0, 3))
                {
                    // Normal, currently expected version.
                    data[ACKD_RCVRATE] = rcvRate; // bytes/sec
                    ctrlsz             = ACKD_FIELD_SIZE * ACKD_TOTAL_SIZE_VER101;
                }
                // ELSE: leave the buffer with ...UDTBASE size.

                ctrlpkt.pack(pkttype, &m_iAckSeqNo, data, ctrlsz);
                m_tsLastAckTime = steady_clock::now();
            }
            else
            {
                ctrlpkt.pack(pkttype, &m_iAckSeqNo, data, ACKD_FIELD_SIZE * ACKD_TOTAL_SIZE_SMALL);
            }

            ctrlpkt.m_iID        = m_PeerID;
            ctrlpkt.m_iTimeStamp = count_microseconds(steady_clock::now() - m_stats.tsStartTime);
            nbsent               = m_pSndQueue->sendto(m_PeerAddr, ctrlpkt);
            DebugAck("sendCtrl: " + CONID(), local_prevack, ack);

            m_ACKWindow.store(m_iAckSeqNo, m_iRcvLastAck);

            CGuard::enterCS(m_StatsLock);
            ++m_stats.sentACK;
            ++m_stats.sentACKTotal;
            CGuard::leaveCS(m_StatsLock);
        }
        CGuard::leaveCS(m_RcvBufferLock);
        break;
    }

    case UMSG_ACKACK: // 110 - Acknowledgement of Acknowledgement
        ctrlpkt.pack(pkttype, lparam);
        ctrlpkt.m_iID = m_PeerID;
        nbsent        = m_pSndQueue->sendto(m_PeerAddr, ctrlpkt);

        break;

    case UMSG_LOSSREPORT: // 011 - Loss Report
    {
        // Explicitly defined lost sequences
        if (rparam)
        {
            int32_t *lossdata = (int32_t *)rparam;

            size_t bytes = sizeof(*lossdata) * size;
            ctrlpkt.pack(pkttype, NULL, lossdata, bytes);

            ctrlpkt.m_iID = m_PeerID;
            nbsent        = m_pSndQueue->sendto(m_PeerAddr, ctrlpkt);

            CGuard::enterCS(m_StatsLock);
            ++m_stats.sentNAK;
            ++m_stats.sentNAKTotal;
            CGuard::leaveCS(m_StatsLock);
        }
        // Call with no arguments - get loss list from internal data.
        else if (m_pRcvLossList->getLossLength() > 0)
        {
            // this is periodically NAK report; make sure NAK cannot be sent back too often

            // read loss list from the local receiver loss list
            int32_t *data = new int32_t[m_iMaxSRTPayloadSize / 4];
            int      losslen;
            m_pRcvLossList->getLossArray(data, losslen, m_iMaxSRTPayloadSize / 4);

            if (0 < losslen)
            {
                ctrlpkt.pack(pkttype, NULL, data, losslen * 4);
                ctrlpkt.m_iID = m_PeerID;
                nbsent        = m_pSndQueue->sendto(m_PeerAddr, ctrlpkt);

                CGuard::enterCS(m_StatsLock);
                ++m_stats.sentNAK;
                ++m_stats.sentNAKTotal;
                CGuard::leaveCS(m_StatsLock);
            }

            delete[] data;
        }

        // update next NAK time, which should wait enough time for the retansmission, but not too long
        m_tdNAKInterval = microseconds_from(m_iRTT + 4 * m_iRTTVar);

        // Fix the NAKreport period according to the congctl
        m_tdNAKInterval =
            microseconds_from(m_CongCtl->updateNAKInterval(count_microseconds(m_tdNAKInterval),
                                                                      m_RcvTimeWindow.getPktRcvSpeed(),
                                                                      m_pRcvLossList->getLossLength()));

        // This is necessary because a congctl need not wish to define
        // its own minimum interval, in which case the default one is used.
        if (m_tdNAKInterval < m_tdMinNakInterval)
            m_tdNAKInterval = m_tdMinNakInterval;

        break;
    }

    case UMSG_CGWARNING: // 100 - Congestion Warning
        ctrlpkt.pack(pkttype);
        ctrlpkt.m_iID = m_PeerID;
        nbsent        = m_pSndQueue->sendto(m_PeerAddr, ctrlpkt);

        m_tsLastWarningTime = steady_clock::now();

        break;

    case UMSG_KEEPALIVE: // 001 - Keep-alive
        ctrlpkt.pack(pkttype);
        ctrlpkt.m_iID = m_PeerID;
        nbsent        = m_pSndQueue->sendto(m_PeerAddr, ctrlpkt);

        break;

    case UMSG_HANDSHAKE: // 000 - Handshake
        ctrlpkt.pack(pkttype, NULL, rparam, sizeof(CHandShake));
        ctrlpkt.m_iID = m_PeerID;
        nbsent        = m_pSndQueue->sendto(m_PeerAddr, ctrlpkt);

        break;

    case UMSG_SHUTDOWN: // 101 - Shutdown
        ctrlpkt.pack(pkttype);
        ctrlpkt.m_iID = m_PeerID;
        nbsent        = m_pSndQueue->sendto(m_PeerAddr, ctrlpkt);

        break;

    case UMSG_DROPREQ: // 111 - Msg drop request
        ctrlpkt.pack(pkttype, lparam, rparam, 8);
        ctrlpkt.m_iID = m_PeerID;
        nbsent        = m_pSndQueue->sendto(m_PeerAddr, ctrlpkt);

        break;

    case UMSG_PEERERROR: // 1000 - acknowledge the peer side a special error
        ctrlpkt.pack(pkttype, lparam);
        ctrlpkt.m_iID = m_PeerID;
        nbsent        = m_pSndQueue->sendto(m_PeerAddr, ctrlpkt);

        break;

    case UMSG_EXT: // 0x7FFF - Resevered for future use
        break;

    default:
        break;
    }

    // Fix keepalive
    if (nbsent)
        m_tsLastSndTime = steady_clock::now();
}

void CUDT::updateSndLossListOnACK(int32_t ackdata_seqno)
{
    // Update sender's loss list and acknowledge packets in the sender's buffer
    {
        // m_RecvAckLock protects sender's loss list and epoll
        CGuard ack_lock(m_RecvAckLock);

        const int offset = CSeqNo::seqoff(m_iSndLastDataAck, ackdata_seqno);
        // IF distance between m_iSndLastDataAck and ack is nonempty...
        if (offset <= 0)
            return;

        // update sending variables
        m_iSndLastDataAck = ackdata_seqno;

        // remove any loss that predates 'ack' (not to be considered loss anymore)
        m_pSndLossList->remove(CSeqNo::decseq(m_iSndLastDataAck));

        // acknowledge the sending buffer (remove data that predate 'ack')
        m_pSndBuffer->ackData(offset);

        // acknowledde any waiting epolls to write
        s_UDTUnited.m_EPoll.update_events(m_SocketID, m_sPollID, UDT_EPOLL_OUT, true);
    }

    // insert this socket to snd list if it is not on the list yet
    m_pSndQueue->m_pSndUList->update(this, CSndUList::DONT_RESCHEDULE);

    if (m_bSynSending)
    {
        CSync::lock_signal(m_SendBlockCond, m_SendBlockLock);
    }

    const steady_clock::time_point currtime = steady_clock::now();
    // record total time used for sending
    CGuard::enterCS(m_StatsLock);
    m_stats.sndDuration += count_microseconds(currtime - m_stats.sndDurationCounter);
    m_stats.m_sndDurationTotal += count_microseconds(currtime - m_stats.sndDurationCounter);
    m_stats.sndDurationCounter = currtime;
    CGuard::leaveCS(m_StatsLock);
}

void CUDT::processCtrlAck(const CPacket &ctrlpkt, const steady_clock::time_point& currtime)
{
    THREAD_CHECK_AFFINITY(m_pRcvQueue->threadId());

    const int32_t *ackdata       = (const int32_t *)ctrlpkt.m_pcData;
    const int32_t  ackdata_seqno = ackdata[ACKD_RCVLASTACK];

    const bool isLiteAck = ctrlpkt.getLength() == (size_t)SEND_LITE_ACK;
    HLOGC(mglog.Debug,
          log << CONID() << "ACK covers: " << m_iSndLastDataAck << " - " << ackdata_seqno << " [ACK=" << m_iSndLastAck
              << "]" << (isLiteAck ? "[LITE]" : "[FULL]"));

    updateSndLossListOnACK(ackdata_seqno);

    // Process a lite ACK
    if (isLiteAck)
    {
        if (CSeqNo::seqcmp(ackdata_seqno, m_iSndLastAck) >= 0)
        {
            CGuard ack_lock(m_RecvAckLock);
            m_iFlowWindowSize -= CSeqNo::seqoff(m_iSndLastAck, ackdata_seqno);
            m_iSndLastAck = ackdata_seqno;

            // TODO: m_ullLastRspAckTime_tk should be protected with m_RecvAckLock
            // because the sendmsg2 may want to change it at the same time.
            m_tsLastRspAckTime = currtime;
            m_iReXmitCount         = 1; // Reset re-transmit count since last ACK
        }

        return;
    }

    // Decide to send ACKACK or not
    {
        // Sequence number of the ACK packet
        const int32_t ack_seqno = ctrlpkt.getAckSeqNo();

        // Send ACK acknowledgement (UMSG_ACKACK).
        // There can be less ACKACK packets in the stream, than the number of ACK packets.
        // Only send ACKACK every syn interval or if ACK packet with the sequence number
        // already acknowledged (with ACKACK) has come again, which probably means ACKACK was lost.
        if ((currtime - m_SndLastAck2Time > microseconds_from(COMM_SYN_INTERVAL_US)) || (ack_seqno == m_iSndLastAck2))
        {
            sendCtrl(UMSG_ACKACK, &ack_seqno);
            m_iSndLastAck2       = ack_seqno;
            m_SndLastAck2Time = currtime;
        }
    }

    //
    // Begin of the new code with TLPKTDROP.
    //

    // Protect packet retransmission
    CGuard::enterCS(m_RecvAckLock);

    // Check the validation of the ack
    if (CSeqNo::seqcmp(ackdata_seqno, CSeqNo::incseq(m_iSndCurrSeqNo)) > 0)
    {
        CGuard::leaveCS(m_RecvAckLock);
        // this should not happen: attack or bug
        LOGC(glog.Error,
                log << CONID() << "ATTACK/IPE: incoming ack seq " << ackdata_seqno << " exceeds current "
                    << m_iSndCurrSeqNo << " by " << (CSeqNo::seqoff(m_iSndCurrSeqNo, ackdata_seqno) - 1) << "!");
        m_bBroken        = true;
        m_iBrokenCounter = 0;
        return;
    }

    if (CSeqNo::seqcmp(ackdata_seqno, m_iSndLastAck) >= 0)
    {
        // Update Flow Window Size, must update before and together with m_iSndLastAck
        m_iFlowWindowSize = ackdata[ACKD_BUFFERLEFT];
        m_iSndLastAck     = ackdata_seqno;
        m_tsLastRspAckTime  = currtime;
        m_iReXmitCount    = 1; // Reset re-transmit count since last ACK
    }

    /*
     * We must not ignore full ack received by peer
     * if data has been artificially acked by late packet drop.
     * Therefore, a distinct ack state is used for received Ack (iSndLastFullAck)
     * and ack position in send buffer (m_iSndLastDataAck).
     * Otherwise, when severe congestion causing packet drops (and m_iSndLastDataAck update)
     * occures, we drop received acks (as duplicates) and do not update stats like RTT,
     * which may go crazy and stay there, preventing proper stream recovery.
     */

    if (CSeqNo::seqoff(m_iSndLastFullAck, ackdata_seqno) <= 0)
    {
        // discard it if it is a repeated ACK
        CGuard::leaveCS(m_RecvAckLock);
        return;
    }
    m_iSndLastFullAck = ackdata_seqno;

    //
    // END of the new code with TLPKTDROP
    //
    CGuard::leaveCS(m_RecvAckLock);

    size_t acksize   = ctrlpkt.getLength(); // TEMPORARY VALUE FOR CHECKING
    bool   wrongsize = 0 != (acksize % ACKD_FIELD_SIZE);
    acksize          = acksize / ACKD_FIELD_SIZE; // ACTUAL VALUE

    if (wrongsize)
    {
        // Issue a log, but don't do anything but skipping the "odd" bytes from the payload.
        LOGC(mglog.Error,
             log << CONID() << "Received UMSG_ACK payload is not evened up to 4-byte based field size - cutting to "
                 << acksize << " fields");
    }

    // Start with checking the base size.
    if (acksize < ACKD_TOTAL_SIZE_SMALL)
    {
        LOGC(mglog.Error, log << CONID() << "Invalid ACK size " << acksize << " fields - less than minimum required!");
        // Ack is already interpreted, just skip further parts.
        return;
    }
    // This check covers fields up to ACKD_BUFFERLEFT.

    // Update RTT
    // m_iRTT = ackdata[ACKD_RTT];
    // m_iRTTVar = ackdata[ACKD_RTTVAR];
    // XXX These ^^^ commented-out were blocked in UDT;
    // the current RTT calculations are exactly the same as in UDT4.
    const int rtt = ackdata[ACKD_RTT];

    m_iRTTVar = avg_iir<4>(m_iRTTVar, abs(rtt - m_iRTT));
    m_iRTT    = avg_iir<8>(m_iRTT, rtt);

    /* Version-dependent fields:
     * Original UDT (total size: ACKD_TOTAL_SIZE_SMALL):
     *   ACKD_RCVLASTACK
     *   ACKD_RTT
     *   ACKD_RTTVAR
     *   ACKD_BUFFERLEFT
     * Additional UDT fields, not always attached:
     *   ACKD_RCVSPEED
     *   ACKD_BANDWIDTH
     * SRT extension version 1.0.2 (bstats):
     *   ACKD_RCVRATE
     * SRT extension version 1.0.4:
     *   ACKD_XMRATE
     */

    if (acksize > ACKD_TOTAL_SIZE_SMALL)
    {
        // This means that ACKD_RCVSPEED and ACKD_BANDWIDTH fields are available.
        int pktps     = ackdata[ACKD_RCVSPEED];
        int bandwidth = ackdata[ACKD_BANDWIDTH];
        int bytesps;

        /* SRT v1.0.2 Bytes-based stats: bandwidth (pcData[ACKD_XMRATE]) and delivery rate (pcData[ACKD_RCVRATE]) in
         * bytes/sec instead of pkts/sec */
        /* SRT v1.0.3 Bytes-based stats: only delivery rate (pcData[ACKD_RCVRATE]) in bytes/sec instead of pkts/sec */
        if (acksize > ACKD_TOTAL_SIZE_UDTBASE)
            bytesps = ackdata[ACKD_RCVRATE];
        else
            bytesps = pktps * m_iMaxSRTPayloadSize;

        m_iBandwidth        = avg_iir<8>(m_iBandwidth, bandwidth);
        m_iDeliveryRate     = avg_iir<8>(m_iDeliveryRate, pktps);
        m_iByteDeliveryRate = avg_iir<8>(m_iByteDeliveryRate, bytesps);
        // XXX not sure if ACKD_XMRATE is of any use. This is simply
        // calculated as ACKD_BANDWIDTH * m_iMaxSRTPayloadSize.

        // Update Estimated Bandwidth and packet delivery rate
        // m_iRcvRate = m_iDeliveryRate;
        // ^^ This has been removed because with the SrtCongestion class
        // instead of reading the m_iRcvRate local field this will read
        // cudt->deliveryRate() instead.
    }

    checkSndTimers(REGEN_KM);
    updateCC(TEV_ACK, ackdata_seqno);

    CGuard::enterCS(m_StatsLock);
    ++m_stats.recvACK;
    ++m_stats.recvACKTotal;
    CGuard::leaveCS(m_StatsLock);
}

void CUDT::processCtrl(const CPacket &ctrlpkt)
{
    // Just heard from the peer, reset the expiration count.
    m_iEXPCount = 1;
    const steady_clock::time_point currtime = steady_clock::now();
    m_tsLastRspTime = currtime;
    bool using_rexmit_flag = m_bPeerRexmitFlag;

    HLOGC(mglog.Debug,
          log << CONID() << "incoming UMSG:" << ctrlpkt.getType() << " ("
              << MessageTypeStr(ctrlpkt.getType(), ctrlpkt.getExtendedType()) << ") socket=%" << ctrlpkt.m_iID);

    switch (ctrlpkt.getType())
    {
    case UMSG_ACK: // 010 - Acknowledgement
        processCtrlAck(ctrlpkt, currtime);
        break;

    case UMSG_ACKACK: // 110 - Acknowledgement of Acknowledgement
    {
        int32_t ack = 0;
        int     rtt = -1;

        // update RTT
        rtt = m_ACKWindow.acknowledge(ctrlpkt.getAckSeqNo(), ack);
        if (rtt <= 0)
        {
            LOGC(mglog.Error,
                 log << "IPE: ACK node overwritten when acknowledging " << ctrlpkt.getAckSeqNo()
                     << " (ack extracted: " << ack << ")");
            break;
        }

        // if increasing delay detected...
        //   sendCtrl(UMSG_CGWARNING);

        // RTT EWMA
        m_iRTTVar = (m_iRTTVar * 3 + abs(rtt - m_iRTT)) >> 2;
        m_iRTT    = (m_iRTT * 7 + rtt) >> 3;

        updateCC(TEV_ACKACK, ack);

        // This function will put a lock on m_RecvLock by itself, as needed.
        // It must be done inside because this function reads the current time
        // and if waiting for the lock has caused a delay, the time will be
        // inaccurate. Additionally it won't lock if TSBPD mode is off, and
        // won't update anything. Note that if you set TSBPD mode and use
        // srt_recvfile (which doesn't make any sense), you'll have a deadlock.
        m_pRcvBuffer->addRcvTsbPdDriftSample(ctrlpkt.getMsgTimeStamp(), m_RecvLock);

        // update last ACK that has been received by the sender
        if (CSeqNo::seqcmp(ack, m_iRcvLastAckAck) > 0)
            m_iRcvLastAckAck = ack;

        break;
    }

    case UMSG_LOSSREPORT: // 011 - Loss Report
    {
        int32_t *losslist     = (int32_t *)(ctrlpkt.m_pcData);
        size_t   losslist_len = ctrlpkt.getLength() / 4;

        bool secure = true;

        // This variable is used in "normal" logs, so it may cause a warning
        // when logging is forcefully off.
        int32_t wrong_loss SRT_ATR_UNUSED = CSeqNo::m_iMaxSeqNo;

        // protect packet retransmission
        {
            CGuard ack_lock (m_RecvAckLock);

            // decode loss list message and insert loss into the sender loss list
            for (int i = 0, n = (int)(ctrlpkt.getLength() / 4); i < n; ++i)
            {
                if (IsSet(losslist[i], LOSSDATA_SEQNO_RANGE_FIRST))
                {
                    // Then it's this is a <lo, hi> specification with HI in a consecutive cell.
                    int32_t losslist_lo = SEQNO_VALUE::unwrap(losslist[i]);
                    int32_t losslist_hi = losslist[i + 1];
                    // <lo, hi> specification means that the consecutive cell has been already interpreted.
                    ++i;

                    HLOGF(mglog.Debug,
                            "received UMSG_LOSSREPORT: %d-%d (%d packets)...",
                            losslist_lo,
                            losslist_hi,
                            CSeqNo::seqoff(losslist_lo, losslist_hi) + 1);

                    if ((CSeqNo::seqcmp(losslist_lo, losslist_hi) > 0) ||
                            (CSeqNo::seqcmp(losslist_hi, m_iSndCurrSeqNo) > 0))
                    {
                        // seq_a must not be greater than seq_b; seq_b must not be greater than the most recent sent seq
                        secure     = false;
                        wrong_loss = losslist_hi;
                        break;
                    }

                    int num = 0;
                    if (CSeqNo::seqcmp(losslist_lo, m_iSndLastAck) >= 0)
                        num = m_pSndLossList->insert(losslist_lo, losslist_hi);
                    else if (CSeqNo::seqcmp(losslist_hi, m_iSndLastAck) >= 0)
                    {
                        // This should be theoretically impossible because this would mean
                        // that the received packet loss report informs about the loss that predates
                        // the ACK sequence.
                        // However, this can happen if the packet reordering has caused the earlier sent
                        // LOSSREPORT will be delivered after later sent ACK. Whatever, ACK should be
                        // more important, so simply drop the part that predates ACK.
                        num = m_pSndLossList->insert(m_iSndLastAck, losslist_hi);
                    }

                    CGuard::enterCS(m_StatsLock);
                    m_stats.traceSndLoss += num;
                    m_stats.sndLossTotal += num;
                    CGuard::leaveCS(m_StatsLock);
                }
                else if (CSeqNo::seqcmp(losslist[i], m_iSndLastAck) >= 0)
                {
                    HLOGF(mglog.Debug, "received UMSG_LOSSREPORT: %d (1 packet)...", losslist[i]);
<<<<<<< HEAD

                    if (CSeqNo::seqcmp(losslist[i], m_iSndCurrSeqNo) > 0)
                    {
                        // seq_a must not be greater than the most recent sent seq
                        secure     = false;
                        wrong_loss = losslist[i];
                        break;
                    }

                    int num = m_pSndLossList->insert(losslist[i], losslist[i]);

=======

                    if (CSeqNo::seqcmp(losslist[i], m_iSndCurrSeqNo) > 0)
                    {
                        // seq_a must not be greater than the most recent sent seq
                        secure     = false;
                        wrong_loss = losslist[i];
                        break;
                    }

                    int num = m_pSndLossList->insert(losslist[i], losslist[i]);

>>>>>>> dde44aaf
                    CGuard::enterCS(m_StatsLock);
                    m_stats.traceSndLoss += num;
                    m_stats.sndLossTotal += num;
                    CGuard::leaveCS(m_StatsLock);
                }
            }
        }

        updateCC(TEV_LOSSREPORT, EventVariant(losslist, losslist_len));

        if (!secure)
        {
            LOGC(mglog.Warn,
                 log << "out-of-band LOSSREPORT received; BUG or ATTACK - last sent %" << m_iSndCurrSeqNo
                     << " vs loss %" << wrong_loss);
            // this should not happen: attack or bug
            m_bBroken        = true;
            m_iBrokenCounter = 0;
            break;
        }

        // the lost packet (retransmission) should be sent out immediately
        m_pSndQueue->m_pSndUList->update(this, CSndUList::DO_RESCHEDULE);

        CGuard::enterCS(m_StatsLock);
        ++m_stats.recvNAK;
        ++m_stats.recvNAKTotal;
        CGuard::leaveCS(m_StatsLock);

        break;
    }

    case UMSG_CGWARNING: // 100 - Delay Warning
        // One way packet delay is increasing, so decrease the sending rate
        m_tdSendInterval *= 1.125;
        m_iLastDecSeq   = m_iSndCurrSeqNo;
        // XXX Note as interesting fact: this is only prepared for handling,
        // but nothing in the code is sending this message. Probably predicted
        // for a custom congctl. There's a predicted place to call it under
        // UMSG_ACKACK handling, but it's commented out.

        break;

    case UMSG_KEEPALIVE: // 001 - Keep-alive
        // The only purpose of keep-alive packet is to tell that the peer is still alive
        // nothing needs to be done.

        break;

    case UMSG_HANDSHAKE: // 000 - Handshake
    {
        CHandShake req;
        req.load_from(ctrlpkt.m_pcData, ctrlpkt.getLength());

        HLOGC(mglog.Debug, log << "processCtrl: got HS: " << req.show());

        if ((req.m_iReqType > URQ_INDUCTION_TYPES) // acually it catches URQ_INDUCTION and URQ_ERROR_* symbols...???
            || (m_bRendezvous && (req.m_iReqType != URQ_AGREEMENT))) // rnd sends AGREEMENT in rsp to CONCLUSION
        {
            // The peer side has not received the handshake message, so it keeps querying
            // resend the handshake packet

            // This condition embraces cases when:
            // - this is normal accept() and URQ_INDUCTION was received
            // - this is rendezvous accept() and there's coming any kind of URQ except AGREEMENT (should be RENDEZVOUS
            // or CONCLUSION)
            // - this is any of URQ_ERROR_* - well...
            CHandShake initdata;
            initdata.m_iISN            = m_iISN;
            initdata.m_iMSS            = m_iMSS;
            initdata.m_iFlightFlagSize = m_iFlightFlagSize;

            // For rendezvous we do URQ_WAVEAHAND/URQ_CONCLUSION --> URQ_AGREEMENT.
            // For client-server we do URQ_INDUCTION --> URQ_CONCLUSION.
            initdata.m_iReqType = (!m_bRendezvous) ? URQ_CONCLUSION : URQ_AGREEMENT;
            initdata.m_iID      = m_SocketID;

            uint32_t kmdata[SRTDATA_MAXSIZE];
            size_t   kmdatasize = SRTDATA_MAXSIZE;
            bool     have_hsreq = false;
            if (req.m_iVersion > HS_VERSION_UDT4)
            {
                initdata.m_iVersion = HS_VERSION_SRT1; // if I remember correctly, this is induction/listener...
                int hs_flags        = SrtHSRequest::SRT_HSTYPE_HSFLAGS::unwrap(m_ConnRes.m_iType);
                if (hs_flags != 0) // has SRT extensions
                {
                    HLOGC(mglog.Debug,
                          log << "processCtrl/HS: got HS reqtype=" << RequestTypeStr(req.m_iReqType)
                              << " WITH SRT ext");
                    have_hsreq = interpretSrtHandshake(req, ctrlpkt, kmdata, &kmdatasize);
                    if (!have_hsreq)
                    {
                        initdata.m_iVersion = 0;
                        m_RejectReason      = SRT_REJ_ROGUE;
                        initdata.m_iReqType = URQFailure(m_RejectReason);
                    }
                    else
                    {
                        // Extensions are added only in case of CONCLUSION (not AGREEMENT).
                        // Actually what is expected here is that this may either process the
                        // belated-repeated handshake from a caller (and then it's CONCLUSION,
                        // and should be added with HSRSP/KMRSP), or it's a belated handshake
                        // of Rendezvous when it has already considered itself connected.
                        // Sanity check - according to the rules, there should be no such situation
                        if (m_bRendezvous && m_SrtHsSide == HSD_RESPONDER)
                        {
                            LOGC(mglog.Error,
                                 log << "processCtrl/HS: IPE???: RESPONDER should receive all its handshakes in "
                                        "handshake phase.");
                        }

                        // The 'extension' flag will be set from this variable; set it to false
                        // in case when the AGREEMENT response is to be sent.
                        have_hsreq = initdata.m_iReqType == URQ_CONCLUSION;
                        HLOGC(mglog.Debug,
                              log << "processCtrl/HS: processing ok, reqtype=" << RequestTypeStr(initdata.m_iReqType)
                                  << " kmdatasize=" << kmdatasize);
                    }
                }
                else
                {
                    HLOGC(mglog.Debug, log << "processCtrl/HS: got HS reqtype=" << RequestTypeStr(req.m_iReqType));
                }
            }
            else
            {
                initdata.m_iVersion = HS_VERSION_UDT4;
            }

            initdata.m_extension = have_hsreq;

            HLOGC(mglog.Debug,
                  log << CONID() << "processCtrl: responding HS reqtype=" << RequestTypeStr(initdata.m_iReqType)
                      << (have_hsreq ? " WITH SRT HS response extensions" : ""));

            // XXX here interpret SRT handshake extension
            CPacket response;
            response.setControl(UMSG_HANDSHAKE);
            response.allocate(m_iMaxSRTPayloadSize);

            // If createSrtHandshake failed, don't send anything. Actually it can only fail on IPE.
            // There is also no possible IPE condition in case of HSv4 - for this version it will always return true.
            if (createSrtHandshake(SRT_CMD_HSRSP, SRT_CMD_KMRSP, kmdata, kmdatasize,
                        (response), (initdata)))
            {
                response.m_iID        = m_PeerID;
                response.m_iTimeStamp = count_microseconds(steady_clock::now() - m_stats.tsStartTime);
                const int nbsent      = m_pSndQueue->sendto(m_PeerAddr, response);
                if (nbsent)
                {
                    m_tsLastSndTime = steady_clock::now();
                }
            }
        }
        else
        {
            HLOGC(mglog.Debug, log << "processCtrl: ... not INDUCTION, not ERROR, not rendezvous - IGNORED.");
        }

        break;
    }

    case UMSG_SHUTDOWN: // 101 - Shutdown
        m_bShutdown      = true;
        m_bClosing       = true;
        m_bBroken        = true;
        m_iBrokenCounter = 60;

        // Signal the sender and recver if they are waiting for data.
        releaseSynch();
        // Unblock any call so they learn the connection_broken error
        s_UDTUnited.m_EPoll.update_events(m_SocketID, m_sPollID, UDT_EPOLL_ERR, true);

        CTimer::triggerEvent();

        break;

    case UMSG_DROPREQ: // 111 - Msg drop request
        CGuard::enterCS(m_RecvLock);
        m_pRcvBuffer->dropMsg(ctrlpkt.getMsgSeq(using_rexmit_flag), using_rexmit_flag);
        CGuard::leaveCS(m_RecvLock);

        dropFromLossLists(*(int32_t *)ctrlpkt.m_pcData, *(int32_t *)(ctrlpkt.m_pcData + 4));

        // move forward with current recv seq no.
        if ((CSeqNo::seqcmp(*(int32_t *)ctrlpkt.m_pcData, CSeqNo::incseq(m_iRcvCurrSeqNo)) <= 0) &&
            (CSeqNo::seqcmp(*(int32_t *)(ctrlpkt.m_pcData + 4), m_iRcvCurrSeqNo) > 0))
        {
            m_iRcvCurrSeqNo = *(int32_t *)(ctrlpkt.m_pcData + 4);
        }

        break;

    case UMSG_PEERERROR: // 1000 - An error has happened to the peer side
        // int err_type = packet.getAddInfo();

        // currently only this error is signalled from the peer side
        // if recvfile() failes (e.g., due to disk fail), blcoked sendfile/send should return immediately
        // giving the app a chance to fix the issue

        m_bPeerHealth = false;

        break;

    case UMSG_EXT: // 0x7FFF - reserved and user defined messages
        HLOGF(mglog.Debug, "CONTROL EXT MSG RECEIVED: %08X\n", ctrlpkt.getExtendedType());
        {
            // This has currently two roles in SRT:
            // - HSv4 (legacy) handshake
            // - refreshed KMX (initial KMX is done still in the HS process in HSv5)
            bool understood = processSrtMsg(&ctrlpkt);
            // CAREFUL HERE! This only means that this update comes from the UMSG_EXT
            // message received, REGARDLESS OF WHAT IT IS. This version doesn't mean
            // the handshake version, but the reason of calling this function.
            //
            // Fortunately, the only messages taken into account in this function
            // are HSREQ and HSRSP, which should *never* be interchanged when both
            // parties are HSv5.
            if (understood)
            {
                updateAfterSrtHandshake(ctrlpkt.getExtendedType(), HS_VERSION_UDT4);
            }
            else
            {
                updateCC(TEV_CUSTOM, &ctrlpkt);
            }
        }
        break;

    default:
        break;
    }
}

void CUDT::updateSrtRcvSettings()
{
    if (m_bTsbPd)
    {
        /* We are TsbPd receiver */
        CGuard::enterCS(m_RecvLock);
        m_pRcvBuffer->setRcvTsbPdMode(m_tsRcvPeerStartTime, milliseconds_from(m_iTsbPdDelay_ms));
        CGuard::leaveCS(m_RecvLock);

        HLOGF(mglog.Debug,
              "AFTER HS: Set Rcv TsbPd mode: delay=%u.%03u secs",
              m_iTsbPdDelay_ms / 1000,
              m_iTsbPdDelay_ms % 1000);
    }
    else
    {
        HLOGC(mglog.Debug, log << "AFTER HS: Rcv TsbPd mode not set");
    }
}

void CUDT::updateSrtSndSettings()
{
    if (m_bPeerTsbPd)
    {
        /* We are TsbPd sender */
        // XXX Check what happened here.
        // m_iPeerTsbPdDelay_ms = m_CongCtl->getSndPeerTsbPdDelay();// + ((m_iRTT + (4 * m_iRTTVar)) / 1000);
        /*
         * For sender to apply Too-Late Packet Drop
         * option (m_bTLPktDrop) must be enabled and receiving peer shall support it
         */
        HLOGF(mglog.Debug,
              "AFTER HS: Set Snd TsbPd mode %s: delay=%d.%03d secs",
              m_bPeerTLPktDrop ? "with TLPktDrop" : "without TLPktDrop",
              m_iPeerTsbPdDelay_ms / 1000,
              m_iPeerTsbPdDelay_ms % 1000);
    }
    else
    {
        HLOGC(mglog.Debug, log << "AFTER HS: Snd TsbPd mode not set");
    }
}

void CUDT::updateAfterSrtHandshake(int srt_cmd, int hsv)
{

    switch (srt_cmd)
    {
    case SRT_CMD_HSREQ:
    case SRT_CMD_HSRSP:
        break;
    default:
        return;
    }

    // The only possibility here is one of these two:
    // - Agent is RESPONDER and it receives HSREQ.
    // - Agent is INITIATOR and it receives HSRSP.
    //
    // In HSv4, INITIATOR is sender and RESPONDER is receiver.
    // In HSv5, both are sender AND receiver.
    //
    // This function will be called only ONCE in this
    // instance, through either HSREQ or HSRSP.

    if (hsv > HS_VERSION_UDT4)
    {
        updateSrtRcvSettings();
        updateSrtSndSettings();
    }
    else if (srt_cmd == SRT_CMD_HSRSP)
    {
        // HSv4 INITIATOR is sender
        updateSrtSndSettings();
    }
    else
    {
        // HSv4 RESPONDER is receiver
        updateSrtRcvSettings();
    }
}

int CUDT::packLostData(CPacket& w_packet, steady_clock::time_point& w_origintime)
{
    // protect m_iSndLastDataAck from updating by ACK processing
    CGuard ackguard(m_RecvAckLock);

    while ((w_packet.m_iSeqNo = m_pSndLossList->popLostSeq()) >= 0)
    {
        const int offset = CSeqNo::seqoff(m_iSndLastDataAck, w_packet.m_iSeqNo);
        if (offset < 0)
        {
            LOGC(dlog.Error,
                 log << "IPE: packLostData: LOST packet negative offset: seqoff(m_iSeqNo " << w_packet.m_iSeqNo
                     << ", m_iSndLastDataAck " << m_iSndLastDataAck << ")=" << offset << ". Continue");
            continue;
        }

        int msglen;

        const int payload = m_pSndBuffer->readData(&(w_packet.m_pcData), offset, (w_packet.m_iMsgNo), (w_origintime), (msglen));
        SRT_ASSERT(payload != 0);
        if (payload == -1)
        {
            int32_t seqpair[2];
            seqpair[0] = w_packet.m_iSeqNo;
            seqpair[1] = CSeqNo::incseq(seqpair[0], msglen);
            sendCtrl(UMSG_DROPREQ, &w_packet.m_iMsgNo, seqpair, 8);

            // only one msg drop request is necessary
            m_pSndLossList->remove(seqpair[1]);

            // skip all dropped packets
            if (CSeqNo::seqcmp(m_iSndCurrSeqNo, CSeqNo::incseq(seqpair[1])) < 0)
                m_iSndCurrSeqNo = CSeqNo::incseq(seqpair[1]);

            continue;
        }
        // NOTE: This is just a sanity check. Returning 0 is impossible to happen
        // in case of retransmission. If the offset was a positive value, then the
        // block must exist in the old blocks because it wasn't yet cut off by ACK
        // and has been already recorded as sent (otherwise the peer wouldn't send
        // back the loss report). May something happen here in case when the send
        // loss record has been updated by the FASTREXMIT.
        else if (payload == 0)
            continue;

        // At this point we no longer need the ACK lock,
        // because we are going to return from the function.
        // Therefore unlocking in order not to block other threads.
        ackguard.forceUnlock();

        CGuard::enterCS(m_StatsLock);
        ++m_stats.traceRetrans;
        ++m_stats.retransTotal;
        m_stats.traceBytesRetrans += payload;
        m_stats.bytesRetransTotal += payload;
        CGuard::leaveCS(m_StatsLock);

        // Despite the contextual interpretation of packet.m_iMsgNo around
        // CSndBuffer::readData version 2 (version 1 doesn't return -1), in this particular
        // case we can be sure that this is exactly the value of PH_MSGNO as a bitset.
        // So, set here the rexmit flag if the peer understands it.
        if (m_bPeerRexmitFlag)
        {
            w_packet.m_iMsgNo |= PACKET_SND_REXMIT;
        }

        return payload;
    }

    return 0;
}

std::pair<int, steady_clock::time_point> CUDT::packData(CPacket& w_packet)
{
    THREAD_CHECK_AFFINITY(m_pSndQueue->threadId());

    int payload = 0;
    bool probe = false;
    steady_clock::time_point origintime;
    bool new_packet_packed = false;
    bool filter_ctl_pkt = false;

    int kflg = EK_NOENC;

    const steady_clock::time_point enter_time = steady_clock::now();

    if (!is_zero(m_tsNextSendTime) && enter_time > m_tsNextSendTime)
        m_tdSendTimeDiff += enter_time - m_tsNextSendTime;

    string reason = "reXmit";

    payload = packLostData((w_packet), (origintime));
    if (payload > 0)
    {
        reason = "reXmit";
    }
    else if (m_PacketFilter &&
             m_PacketFilter.packControlPacket(m_iSndCurrSeqNo, m_pCryptoControl->getSndCryptoFlags(), (w_packet)))
    {
        HLOGC(mglog.Debug, log << "filter: filter/CTL packet ready - packing instead of data.");
        payload        = w_packet.getLength();
        reason         = "filter";
        filter_ctl_pkt = true; // Mark that this packet ALREADY HAS timestamp field and it should not be set

        // Stats
        {
            CGuard lg(m_StatsLock);
            ++m_stats.sndFilterExtra;
            ++m_stats.sndFilterExtraTotal;
        }
    }
    else
    {
        // If no loss, and no packetfilter control packet, pack a new packet.

        // check congestion/flow window limit
        int cwnd    = std::min(int(m_iFlowWindowSize), int(m_dCongestionWindow));
        int seqdiff = CSeqNo::seqlen(m_iSndLastAck, CSeqNo::incseq(m_iSndCurrSeqNo));
        if (cwnd >= seqdiff)
        {
            // XXX Here it's needed to set kflg to msgno_bitset in the block stored in the
            // send buffer. This should be somehow avoided, the crypto flags should be set
            // together with encrypting, and the packet should be sent as is, when rexmitting.
            // It would be nice to research as to whether CSndBuffer::Block::m_iMsgNoBitset field
            // isn't a useless redundant state copy. If it is, then taking the flags here can be removed.
            kflg    = m_pCryptoControl->getSndCryptoFlags();
            payload = m_pSndBuffer->readData((&w_packet.m_pcData), (w_packet.m_iMsgNo), (origintime), kflg);
            if (payload)
            {
                m_iSndCurrSeqNo = CSeqNo::incseq(m_iSndCurrSeqNo);
                // m_pCryptoControl->m_iSndCurrSeqNo = m_iSndCurrSeqNo;

                w_packet.m_iSeqNo = m_iSndCurrSeqNo;

                // every 16 (0xF) packets, a packet pair is sent
                if ((w_packet.m_iSeqNo & PUMASK_SEQNO_PROBE) == 0)
                    probe = true;

                new_packet_packed = true;
            }
            else
            {
                m_tsNextSendTime = steady_clock::time_point();
                m_tdSendTimeDiff = m_tdSendTimeDiff.zero();
                return std::make_pair(0, enter_time);
            }
        }
        else
        {
            HLOGC(dlog.Debug, log << "packData: CONGESTED: cwnd=min(" << m_iFlowWindowSize << "," << m_dCongestionWindow
                << ")=" << cwnd << " seqlen=(" << m_iSndLastAck << "-" << m_iSndCurrSeqNo << ")=" << seqdiff);
            m_tsNextSendTime = steady_clock::time_point();
            m_tdSendTimeDiff = m_tdSendTimeDiff.zero();
            return std::make_pair(0, enter_time);
        }

        reason = "normal";
    }

    // Normally packet.m_iTimeStamp field is set exactly here,
    // usually as taken from m_StartTime and current time, unless live
    // mode in which case it is based on 'origintime' as set during scheduling.
    // In case when this is a filter control packet, the m_iTimeStamp field already
    // contains the exactly needed value, and it's a timestamp clip, not a real
    // timestamp.
    if (!filter_ctl_pkt)
    {
        if (m_bPeerTsbPd)
        {
            /*
             * When timestamp is carried over in this sending stream from a received stream,
             * it may be older than the session start time causing a negative packet time
             * that may block the receiver's Timestamp-based Packet Delivery.
             * XXX Isn't it then better to not decrease it by m_StartTime? As long as it
             * doesn't screw up the start time on the other side.
             */
            if (origintime >= m_stats.tsStartTime)
                w_packet.m_iTimeStamp = count_microseconds(origintime - m_stats.tsStartTime);
            else
                w_packet.m_iTimeStamp = count_microseconds(steady_clock::now() - m_stats.tsStartTime);
        }
        else
        {
            w_packet.m_iTimeStamp = count_microseconds(steady_clock::now() - m_stats.tsStartTime);
        }
    }

    w_packet.m_iID = m_PeerID;
    w_packet.setLength(payload);

    /* Encrypt if 1st time this packet is sent and crypto is enabled */
    if (kflg)
    {
        // XXX Encryption flags are already set on the packet before calling this.
        // See readData() above.
        if (m_pCryptoControl->encrypt((w_packet)))
        {
            // Encryption failed
            //>>Add stats for crypto failure
            LOGC(dlog.Error, log << "ENCRYPT FAILED - packet won't be sent, size=" << payload);
            // Encryption failed
            return std::make_pair(-1, enter_time);
        }
        payload = w_packet.getLength(); /* Cipher may change length */
        reason += " (encrypted)";
    }

    if (new_packet_packed && m_PacketFilter)
    {
        HLOGC(mglog.Debug, log << "filter: Feeding packet for source clip");
        m_PacketFilter.feedSource((w_packet));
    }

#if ENABLE_HEAVY_LOGGING // Required because of referring to MessageFlagStr()
    HLOGC(mglog.Debug,
          log << CONID() << "packData: " << reason << " packet seq=" << w_packet.m_iSeqNo << " (ACK=" << m_iSndLastAck
              << " ACKDATA=" << m_iSndLastDataAck << " MSG/FLAGS: " << w_packet.MessageFlagStr() << ")");
#endif

    // Fix keepalive
    m_tsLastSndTime = enter_time;

    considerLegacySrtHandshake(steady_clock::time_point());

    // WARNING: TEV_SEND is the only event that is reported from
    // the CSndQueue::worker thread. All others are reported from
    // CRcvQueue::worker. If you connect to this signal, make sure
    // that you are aware of prospective simultaneous access.
    updateCC(TEV_SEND, &w_packet);

    // XXX This was a blocked code also originally in UDT. Probably not required.
    // Left untouched for historical reasons.
    // Might be possible that it was because of that this is send from
    // different thread than the rest of the signals.
    // m_pSndTimeWindow->onPktSent(w_packet.m_iTimeStamp);

    CGuard::enterCS(m_StatsLock);
    m_stats.traceBytesSent += payload;
    m_stats.bytesSentTotal += payload;
    ++m_stats.traceSent;
    ++m_stats.sentTotal;
    CGuard::leaveCS(m_StatsLock);

    if (probe)
    {
        // sends out probing packet pair
        m_tsNextSendTime = enter_time;
        probe          = false;
    }
    else
    {
#if USE_BUSY_WAITING
        m_tsNextSendTime = enter_time + m_tdSendInterval;
#else
        if (m_tdSendTimeDiff >= m_tdSendInterval)
        {
            // Send immidiately
            m_tsNextSendTime = enter_time;
            m_tdSendTimeDiff -= m_tdSendInterval;
        }
        else
        {
            m_tsNextSendTime = enter_time + (m_tdSendInterval - m_tdSendTimeDiff);
            m_tdSendTimeDiff = m_tdSendTimeDiff.zero();
        }
#endif
    }

    return std::make_pair(payload, m_tsNextSendTime);
}

// This is a close request, but called from the
void CUDT::processClose()
{
    sendCtrl(UMSG_SHUTDOWN);

    m_bShutdown      = true;
    m_bClosing       = true;
    m_bBroken        = true;
    m_iBrokenCounter = 60;

    HLOGP(mglog.Debug, "processClose: sent message and set flags");

    if (m_bTsbPd)
    {
        HLOGP(mglog.Debug, "processClose: lock-and-signal TSBPD");
        CSync::lock_signal(m_RcvTsbPdCond, m_RecvLock);
    }

    // Signal the sender and recver if they are waiting for data.
    releaseSynch();
    // Unblock any call so they learn the connection_broken error
    s_UDTUnited.m_EPoll.update_events(m_SocketID, m_sPollID, UDT_EPOLL_ERR, true);

    HLOGP(mglog.Debug, "processClose: triggering timer event to spread the bad news");
    CTimer::triggerEvent();
}

void CUDT::sendLossReport(const std::vector<std::pair<int32_t, int32_t> > &loss_seqs)
{
    typedef vector<pair<int32_t, int32_t> > loss_seqs_t;

    vector<int32_t> seqbuffer;
    seqbuffer.reserve(2 * loss_seqs.size()); // pessimistic
    for (loss_seqs_t::const_iterator i = loss_seqs.begin(); i != loss_seqs.end(); ++i)
    {
        if (i->first == i->second)
        {
            seqbuffer.push_back(i->first);
            HLOGF(mglog.Debug, "lost packet %d: sending LOSSREPORT", i->first);
        }
        else
        {
            seqbuffer.push_back(i->first | LOSSDATA_SEQNO_RANGE_FIRST);
            seqbuffer.push_back(i->second);
            HLOGF(mglog.Debug,
                  "lost packets %d-%d (%d packets): sending LOSSREPORT",
                  i->first,
                  i->second,
                  1 + CSeqNo::seqcmp(i->second, i->first));
        }
    }

    if (!seqbuffer.empty())
    {
        sendCtrl(UMSG_LOSSREPORT, NULL, &seqbuffer[0], seqbuffer.size());
    }
}

int CUDT::processData(CUnit *in_unit)
{
    THREAD_CHECK_AFFINITY(m_pRcvQueue->threadId());

    CPacket &packet = in_unit->m_Packet;

   // XXX This should be called (exclusively) here:
   // m_pRcvBuffer->addLocalTsbPdDriftSample(packet.getMsgTimeStamp());
   // Just heard from the peer, reset the expiration count.
   m_iEXPCount = 1;
   m_tsLastRspTime = steady_clock::now();

    // We are receiving data, start tsbpd thread if TsbPd is enabled
    if (m_bTsbPd && !isthread(m_RcvTsbPdThread))
    {
        HLOGP(mglog.Debug, "Spawning TSBPD thread");
        int st = 0;
        {
            ThreadName tn("SRT:TsbPd");
            st = pthread_create(&m_RcvTsbPdThread, NULL, CUDT::tsbpd, this);
        }
        if (st != 0)
            return -1;
    }

    const int pktrexmitflag = m_bPeerRexmitFlag ? (packet.getRexmitFlag() ? 1 : 0) : 2;
#if ENABLE_HEAVY_LOGGING
    static const char *const rexmitstat[] = {"ORIGINAL", "REXMITTED", "RXS-UNKNOWN"};
    string                   rexmit_reason;
#endif

    if (pktrexmitflag == 1)
    {
        // This packet was retransmitted
        CGuard::enterCS(m_StatsLock);
        m_stats.traceRcvRetrans++;
        CGuard::leaveCS(m_StatsLock);

#if ENABLE_HEAVY_LOGGING
        // Check if packet was retransmitted on request or on ack timeout
        // Search the sequence in the loss record.
        rexmit_reason = " by ";
        if (!m_pRcvLossList->find(packet.m_iSeqNo, packet.m_iSeqNo))
            rexmit_reason += "REQUEST";
        else
            rexmit_reason += "ACK-TMOUT";
#endif
    }

    HLOGC(dlog.Debug,
          log << CONID() << "processData: RECEIVED DATA: size=" << packet.getLength() << " seq=" << packet.getSeqNo());

    updateCC(TEV_RECEIVE, &packet);
    ++m_iPktCount;

    const int pktsz = packet.getLength();
    // Update time information
    // XXX Note that this adds the byte size of a packet
    // of which we don't yet know as to whether this has
    // carried out some useful data or some excessive data
    // that will be later discarded.
    // FIXME: before adding this on the rcv time window,
    // make sure that this packet isn't going to be
    // effectively discarded, as repeated retransmission,
    // for example, burdens the link, but doesn't better the speed.
    m_RcvTimeWindow.onPktArrival(pktsz);

    // Probe the packet pair if needed.
    // Conditions and any extra data required for the packet
    // this function will extract and test as needed.

    const bool unordered = CSeqNo::seqcmp(packet.m_iSeqNo, m_iRcvCurrSeqNo) <= 0;
    const bool retransmitted = m_bPeerRexmitFlag && packet.getRexmitFlag();

    // Retransmitted and unordered packets do not provide expected measurement.
    // We expect the 16th and 17th packet to be sent regularly,
    // otherwise measurement must be rejected.
    m_RcvTimeWindow.probeArrival(packet, unordered || retransmitted);

    CGuard::enterCS(m_StatsLock);
    m_stats.traceBytesRecv += pktsz;
    m_stats.bytesRecvTotal += pktsz;
    ++m_stats.traceRecv;
    ++m_stats.recvTotal;
    CGuard::leaveCS(m_StatsLock);

    typedef vector<pair<int32_t, int32_t> > loss_seqs_t;
    loss_seqs_t                             filter_loss_seqs;
    loss_seqs_t                             srt_loss_seqs;
    vector<CUnit *>                         incoming;
    bool                                    was_sent_in_order          = true;
    bool                                    reorder_prevent_lossreport = false;

    // If the peer doesn't understand REXMIT flag, send rexmit request
    // always immediately.
    int initial_loss_ttl = 0;
    if (m_bPeerRexmitFlag)
        initial_loss_ttl = m_iReorderTolerance;

    // After introduction of packet filtering, the "recordable loss detection"
    // does not exactly match the true loss detection. When a FEC filter is
    // working, for example, then getting one group filled with all packet but
    // the last one and the FEC control packet, in this special case this packet
    // won't be notified at all as lost because it will be recovered by the
    // filter immediately before anyone notices what happened (and the loss
    // detection for the further functionality is checked only afterwards,
    // and in this case the immediate recovery makes the loss to not be noticed
    // at all).
    //
    // Because of that the check for losses must happen BEFORE passing the packet
    // to the filter and before the filter could recover the packet before anyone
    // notices :)

    if (packet.getMsgSeq() != 0) // disregard filter-control packets, their seq may mean nothing
    {
        int diff = CSeqNo::seqoff(m_iRcvCurrPhySeqNo, packet.m_iSeqNo);
        if (diff > 1)
        {
            CGuard lg(m_StatsLock);
            int    loss = diff - 1; // loss is all that is above diff == 1
            m_stats.traceRcvLoss += loss;
            m_stats.rcvLossTotal += loss;
            uint64_t lossbytes = loss * m_pRcvBuffer->getRcvAvgPayloadSize();
            m_stats.traceRcvBytesLoss += lossbytes;
            m_stats.rcvBytesLossTotal += lossbytes;
            HLOGC(mglog.Debug,
                  log << "LOSS STATS: n=" << loss << " SEQ: [" << CSeqNo::incseq(m_iRcvCurrPhySeqNo) << " "
                      << CSeqNo::decseq(packet.m_iSeqNo) << "]");
        }

        if (diff > 0)
        {
            // Record if it was further than latest
            m_iRcvCurrPhySeqNo = packet.m_iSeqNo;
        }
    }

    {
        // Start of offset protected section
        // Prevent TsbPd thread from modifying Ack position while adding data
        // offset from RcvLastAck in RcvBuffer must remain valid between seqoff() and addData()
        CGuard recvbuf_acklock(m_RcvBufferLock);

        // vector<CUnit*> undec_units;
        if (m_PacketFilter)
        {
            // Stuff this data into the filter
            m_PacketFilter.receive(in_unit, (incoming), (filter_loss_seqs));
            HLOGC(mglog.Debug,
                  log << "(FILTER) fed data, received " << incoming.size() << " pkts, " << Printable(filter_loss_seqs)
                      << " loss to report, "
                      << (m_PktFilterRexmitLevel == SRT_ARQ_ALWAYS ? "FIND & REPORT LOSSES YOURSELF"
                                                                   : "REPORT ONLY THOSE"));
        }
        else
        {
            // Stuff in just one packet that has come in.
            incoming.push_back(in_unit);
        }

        bool excessive = true; // stays true unless it was successfully added

        // Needed for possibly check for needsQuickACK.
        bool incoming_belated = (CSeqNo::seqcmp(in_unit->m_Packet.m_iSeqNo, m_iRcvLastSkipAck) < 0);

        // Loop over all incoming packets that were filtered out.
        // In case when there is no filter, there's just one packet in 'incoming',
        // the one that came in the input of this function.
        for (vector<CUnit *>::iterator i = incoming.begin(); i != incoming.end(); ++i)
        {
            CUnit *  u    = *i;
            CPacket &rpkt = u->m_Packet;

            // m_iRcvLastSkipAck is the base sequence number for the receiver buffer.
            // This is the offset in the buffer; if this is negative, it means that
            // this sequence is already in the past and the buffer is not interested.
            // Meaning, this packet will be rejected, even if it could potentially be
            // one of missing packets in the transmission.
            int32_t offset = CSeqNo::seqoff(m_iRcvLastSkipAck, rpkt.m_iSeqNo);

            IF_HEAVY_LOGGING(const char *exc_type = "EXPECTED");

            if (offset < 0)
            {
                IF_HEAVY_LOGGING(exc_type = "BELATED");
                steady_clock::time_point tsbpdtime = m_pRcvBuffer->getPktTsbPdTime(rpkt.getMsgTimeStamp());
                long bltime = CountIIR<uint64_t>(
                        uint64_t(m_stats.traceBelatedTime) * 1000,
                        count_microseconds(steady_clock::now() - tsbpdtime), 0.2);
            
                CGuard::enterCS(m_StatsLock);
                m_stats.traceBelatedTime = double(bltime) / 1000.0;
                m_stats.traceRcvBelated++;
                CGuard::leaveCS(m_StatsLock);
                HLOGC(mglog.Debug,
                      log << CONID() << "RECEIVED: seq=" << packet.m_iSeqNo << " offset=" << offset << " (BELATED/"
                          << rexmitstat[pktrexmitflag] << rexmit_reason << ") FLAGS: " << packet.MessageFlagStr());
                continue;
            }

            const int avail_bufsize = m_pRcvBuffer->getAvailBufSize();
            if (offset >= avail_bufsize)
            {
                // This is already a sequence discrepancy. Probably there could be found
                // some way to make it continue reception by overriding the sequence and
                // make a kinda TLKPTDROP, but there has been found no reliable way to do this.
                if (m_bTsbPd && m_bTLPktDrop && m_pRcvBuffer->empty())
                {
                    // Only in live mode. In File mode this shall not be possible
                    // because the sender should stop sending in this situation.
                    // In Live mode this means that there is a gap between the
                    // lowest sequence in the empty buffer and the incoming sequence
                    // that exceeds the buffer size. Receiving data in this situation
                    // is no longer possible and this is a point of no return.
                    LOGC(mglog.Error,
                         log << CONID() << "SEQUENCE DISCREPANCY. BREAKING CONNECTION. offset=" << offset
                             << " avail=" << avail_bufsize << " ack.seq=" << m_iRcvLastSkipAck
                             << " pkt.seq=" << rpkt.m_iSeqNo << " rcv-remain=" << m_pRcvBuffer->debugGetSize());

                    // This is a scoped lock with AckLock, but for the moment
                    // when processClose() is called this lock must be taken out,
                    // otherwise this will cause a deadlock. We don't need this
                    // lock anymore, and at 'return' it will be unlocked anyway.
                    recvbuf_acklock.forceUnlock();
                    processClose();
                    return -1;
                }
                else
                {
                    LOGC(mglog.Error, log << CONID() << "No room to store incoming packet: offset="
                            << offset << " avail=" << avail_bufsize
                            << " ack.seq=" << m_iRcvLastSkipAck << " pkt.seq=" << rpkt.m_iSeqNo
                            << " rcv-remain=" << m_pRcvBuffer->debugGetSize()
                        );
                    return -1;
                }
            }

            bool adding_successful = true;
            if (m_pRcvBuffer->addData(*i, offset) < 0)
            {
                // addData returns -1 if at the m_iLastAckPos+offset position there already is a packet.
                // So this packet is "redundant".
                IF_HEAVY_LOGGING(exc_type = "UNACKED");
                adding_successful = false;
            }
            else
            {
                IF_HEAVY_LOGGING(exc_type = "ACCEPTED");
                excessive = false;
                if (u->m_Packet.getMsgCryptoFlags())
                {
                    EncryptionStatus rc = m_pCryptoControl ? m_pCryptoControl->decrypt((u->m_Packet)) : ENCS_NOTSUP;
                    if (rc != ENCS_CLEAR)
                    {
                        // Could not decrypt
                        // Keep packet in received buffer
                        // Crypto flags are still set
                        // It will be acknowledged
                        {
                            CGuard lg(m_StatsLock);
                            m_stats.traceRcvUndecrypt += 1;
                            m_stats.traceRcvBytesUndecrypt += pktsz;
                            m_stats.m_rcvUndecryptTotal += 1;
                            m_stats.m_rcvBytesUndecryptTotal += pktsz;
                        }

                        // Log message degraded to debug because it may happen very often
                        HLOGC(dlog.Debug, log << CONID() << "ERROR: packet not decrypted, dropping data.");
                        adding_successful = false;
                        IF_HEAVY_LOGGING(exc_type = "UNDECRYPTED");
                    }
                }
            }

            HLOGC(mglog.Debug,
                  log << CONID() << "RECEIVED: seq=" << rpkt.m_iSeqNo << " offset=" << offset
                  << " BUFr=" << avail_bufsize
                  << " (" << exc_type << "/" << rexmitstat[pktrexmitflag] << rexmit_reason << ") FLAGS: "
                  << packet.MessageFlagStr());

            // Decryption should have made the crypto flags EK_NOENC.
            // Otherwise it's an error.
            if (adding_successful)
            {
                HLOGC(dlog.Debug,
                      log << "CONTIGUITY CHECK: sequence distance: " << CSeqNo::seqoff(m_iRcvCurrSeqNo, rpkt.m_iSeqNo));
                if (CSeqNo::seqcmp(rpkt.m_iSeqNo, CSeqNo::incseq(m_iRcvCurrSeqNo)) > 0) // Loss detection.
                {
                    int32_t seqlo = CSeqNo::incseq(m_iRcvCurrSeqNo);
                    int32_t seqhi = CSeqNo::decseq(rpkt.m_iSeqNo);

                    srt_loss_seqs.push_back(make_pair(seqlo, seqhi));

                    if (initial_loss_ttl)
                    {
                        // pack loss list for (possibly belated) NAK
                        // The LOSSREPORT will be sent in a while.

                        for (loss_seqs_t::iterator i = srt_loss_seqs.begin(); i != srt_loss_seqs.end(); ++i)
                        {
                            m_FreshLoss.push_back(CRcvFreshLoss(i->first, i->second, initial_loss_ttl));
                        }
                        HLOGC(mglog.Debug,
                              log << "FreshLoss: added sequences: " << Printable(srt_loss_seqs)
                                  << " tolerance: " << initial_loss_ttl);
                        reorder_prevent_lossreport = true;
                    }
                }
            }

            // Update the current largest sequence number that has been received.
            // Or it is a retransmitted packet, remove it from receiver loss list.
            if (CSeqNo::seqcmp(rpkt.m_iSeqNo, m_iRcvCurrSeqNo) > 0)
            {
                m_iRcvCurrSeqNo = rpkt.m_iSeqNo; // Latest possible received
            }
            else
            {
                unlose(rpkt); // was BELATED or RETRANSMITTED
                was_sent_in_order &= 0 != pktrexmitflag;
            }
        }

        // This is moved earlier after introducing filter because it shouldn't
        // be executed in case when the packet was rejected by the receiver buffer.
        // However now the 'excessive' condition may be true also in case when
        // a truly non-excessive packet has been received, just it has been temporarily
        // stored for better times by the filter module. This way 'excessive' is also true,
        // although the old condition that a packet with a newer sequence number has arrived
        // or arrived out of order may still be satisfied.
        if (!incoming_belated && was_sent_in_order)
        {
            // Basing on some special case in the packet, it might be required
            // to enforce sending ACK immediately (earlier than normally after
            // a given period).
            if (m_CongCtl->needsQuickACK(packet))
            {
                m_tsNextACKTime = steady_clock::now();
            }
        }

        if (excessive)
        {
            return -1;
        }

    } // End of recvbuf_acklock

    if (m_bClosing)
    {
        // RcvQueue worker thread can call processData while closing (or close while processData)
        // This race condition exists in the UDT design but the protection against TsbPd thread
        // (with AckLock) and decryption enlarged the probability window.
        // Application can crash deep in decrypt stack since crypto context is deleted in close.
        // RcvQueue worker thread will not necessarily be deleted with this connection as it can be
        // used by others (socket multiplexer).
        return -1;
    }

    if (incoming.empty())
    {
        // Treat as excessive. This is when a filter cumulates packets
        // until the loss is rebuilt, or eats up a filter control packet
        return -1;
    }

    if (!srt_loss_seqs.empty())
    {
        // A loss is detected
        {
            // TODO: Can unlock rcvloss after m_pRcvLossList->insert(...)?
            // And probably protect m_FreshLoss as well.

            HLOGC(mglog.Debug, log << "processData: LOSS DETECTED, %: " << Printable(srt_loss_seqs) << " - RECORDING.");
            // if record_loss == false, nothing will be contained here
            // Insert lost sequence numbers to the receiver loss list
            CGuard lg(m_RcvLossLock);
            for (loss_seqs_t::iterator i = srt_loss_seqs.begin(); i != srt_loss_seqs.end(); ++i)
            {
                // If loss found, insert them to the receiver loss list
                m_pRcvLossList->insert(i->first, i->second);
            }
        }

        const bool report_recorded_loss = !m_PacketFilter || m_PktFilterRexmitLevel == SRT_ARQ_ALWAYS;
        if (!reorder_prevent_lossreport && report_recorded_loss)
        {
            HLOGC(mglog.Debug, log << "WILL REPORT LOSSES (SRT): " << Printable(srt_loss_seqs));
            sendLossReport(srt_loss_seqs);
        }

        if (m_bTsbPd)
        {
           HLOGC(mglog.Debug, log << "loss: signaling TSBPD cond");
           CSync::lock_signal(m_RcvTsbPdCond, m_RecvLock);
        }
    }

    // Separately report loss records of those reported by a filter.
    // ALWAYS report whatever has been reported back by a filter. Note that
    // the filter never reports anything when rexmit fallback level is ALWAYS or NEVER.
    // With ALWAYS only those are reported that were recorded here by SRT.
    // With NEVER, nothing is to be reported.
    if (!filter_loss_seqs.empty())
    {
        HLOGC(mglog.Debug, log << "WILL REPORT LOSSES (filter): " << Printable(filter_loss_seqs));
        sendLossReport(filter_loss_seqs);

        if (m_bTsbPd)
        {
            HLOGC(mglog.Debug, log << "loss: signaling TSBPD cond");
            CSync::lock_signal(m_RcvTsbPdCond, m_RecvLock);
        }
    }

    // Now review the list of FreshLoss to see if there's any "old enough" to send UMSG_LOSSREPORT to it.

    // PERFORMANCE CONSIDERATIONS:
    // This list is quite inefficient as a data type and finding the candidate to send UMSG_LOSSREPORT
    // is linear time. On the other hand, there are some special cases that are important for performance:
    // - only the first (plus some following) could have had TTL drown to 0
    // - the only (little likely) possibility that the next-to-first record has TTL=0 is when there was
    //   a loss range split (due to unlose() of one sequence)
    // - first found record with TTL>0 means end of "ready to LOSSREPORT" records
    // So:
    // All you have to do is:
    //  - start with first element and continue with next elements, as long as they have TTL=0
    //    If so, send the loss report and remove this element.
    //  - Since the first element that has TTL>0, iterate until the end of container and decrease TTL.
    //
    // This will be efficient becase the loop to increment one field (without any condition check)
    // can be quite well optimized.

    vector<int32_t> lossdata;
    {
        CGuard lg(m_RcvLossLock);

        // XXX There was a mysterious crash around m_FreshLoss. When the initial_loss_ttl is 0
        // (that is, "belated loss report" feature is off), don't even touch m_FreshLoss.
        if (initial_loss_ttl && !m_FreshLoss.empty())
        {
            deque<CRcvFreshLoss>::iterator i = m_FreshLoss.begin();

            // Phase 1: take while TTL <= 0.
            // There can be more than one record with the same TTL, if it has happened before
            // that there was an 'unlost' (@c unlose) sequence that has split one detected loss
            // into two records.
            for (; i != m_FreshLoss.end() && i->ttl <= 0; ++i)
            {
                HLOGF(mglog.Debug,
                      "Packet seq %d-%d (%d packets) considered lost - sending LOSSREPORT",
                      i->seq[0],
                      i->seq[1],
                      CSeqNo::seqoff(i->seq[0], i->seq[1]) + 1);
                addLossRecord(lossdata, i->seq[0], i->seq[1]);
            }

            // Remove elements that have been processed and prepared for lossreport.
            if (i != m_FreshLoss.begin())
            {
                m_FreshLoss.erase(m_FreshLoss.begin(), i);
                i = m_FreshLoss.begin();
            }

            if (m_FreshLoss.empty())
            {
                HLOGP(mglog.Debug, "NO MORE FRESH LOSS RECORDS.");
            }
            else
            {
                HLOGF(mglog.Debug,
                      "STILL %" PRIzu " FRESH LOSS RECORDS, FIRST: %d-%d (%d) TTL: %d",
                      m_FreshLoss.size(),
                      i->seq[0],
                      i->seq[1],
                      1 + CSeqNo::seqoff(i->seq[0], i->seq[1]),
                      i->ttl);
            }

            // Phase 2: rest of the records should have TTL decreased.
            for (; i != m_FreshLoss.end(); ++i)
                --i->ttl;
        }
    }
    if (!lossdata.empty())
    {
        sendCtrl(UMSG_LOSSREPORT, NULL, &lossdata[0], lossdata.size());
    }

    // was_sent_in_order means either of:
    // - packet was sent in order (first if branch above)
    // - packet was sent as old, but was a retransmitted packet

    if (m_bPeerRexmitFlag && was_sent_in_order)
    {
        ++m_iConsecOrderedDelivery;
        if (m_iConsecOrderedDelivery >= 50)
        {
            m_iConsecOrderedDelivery = 0;
            if (m_iReorderTolerance > 0)
            {
                m_iReorderTolerance--;
                CGuard::enterCS(m_StatsLock);
                m_stats.traceReorderDistance--;
                CGuard::leaveCS(m_StatsLock);
                HLOGF(mglog.Debug,
                      "ORDERED DELIVERY of 50 packets in a row - decreasing tolerance to %d",
                      m_iReorderTolerance);
            }
        }
    }

    return 0;
}

/// This function is called when a packet has arrived, which was behind the current
/// received sequence - that is, belated or retransmitted. Try to remove the packet
/// from both loss records: the general loss record and the fresh loss record.
///
/// Additionally, check - if supported by the peer - whether the "latecoming" packet
/// has been sent due to retransmission or due to reordering, by checking the rexmit
/// support flag and rexmit flag itself. If this packet was surely ORIGINALLY SENT
/// it means that the current network connection suffers of packet reordering. This
/// way try to introduce a dynamic tolerance by calculating the difference between
/// the current packet reception sequence and this packet's sequence. This value
/// will be set to the tolerance value, which means that later packet retransmission
/// will not be required immediately, but only after receiving N next packets that
/// do not include the lacking packet.
/// The tolerance is not increased infinitely - it's bordered by m_iMaxReorderTolerance.
/// This value can be set in options - SRT_LOSSMAXTTL.
void CUDT::unlose(const CPacket &packet)
{
    CGuard  lg(m_RcvLossLock);
    int32_t sequence = packet.m_iSeqNo;
    m_pRcvLossList->remove(sequence);

    // Rest of this code concerns only the "belated lossreport" feature.

    bool has_increased_tolerance = false;
    bool was_reordered           = false;

    if (m_bPeerRexmitFlag)
    {
        // If the peer understands the REXMIT flag, it means that the REXMIT flag is contained
        // in the PH_MSGNO field.

        // The packet is considered coming originally (just possibly out of order), if REXMIT
        // flag is NOT set.
        was_reordered = !packet.getRexmitFlag();
        if (was_reordered)
        {
            HLOGF(mglog.Debug, "received out-of-band packet seq %d", sequence);

            const int seqdiff = abs(CSeqNo::seqcmp(m_iRcvCurrSeqNo, packet.m_iSeqNo));
            CGuard::enterCS(m_StatsLock);
            m_stats.traceReorderDistance = max(seqdiff, m_stats.traceReorderDistance);
            CGuard::leaveCS(m_StatsLock);
            if (seqdiff > m_iReorderTolerance)
            {
                const int new_tolerance = min(seqdiff, m_iMaxReorderTolerance);
                HLOGF(mglog.Debug,
                      "Belated by %d seqs - Reorder tolerance %s %d",
                      seqdiff,
                      (new_tolerance == m_iReorderTolerance) ? "REMAINS with" : "increased to",
                      new_tolerance);
                m_iReorderTolerance = new_tolerance;
                has_increased_tolerance =
                    true; // Yes, even if reorder tolerance is already at maximum - this prevents decreasing tolerance.
            }
        }
        else
        {
            HLOGC(mglog.Debug, log << CONID() << "received reXmitted packet seq=" << sequence);
        }
    }
    else
    {
        HLOGF(mglog.Debug, "received reXmitted or belated packet seq %d (distinction not supported by peer)", sequence);
    }

    // Don't do anything if "belated loss report" feature is not used.
    // In that case the FreshLoss list isn't being filled in at all, the
    // loss report is sent directly.
    // Note that this condition blocks two things being done in this function:
    // - remove given sequence from the fresh loss record
    //   (in this case it's empty anyway)
    // - decrease current reorder tolerance based on whether packets come in order
    //   (current reorder tolerance is 0 anyway)
    if (m_bPeerRexmitFlag == 0 || m_iReorderTolerance == 0)
        return;

    size_t i       = 0;
    int    had_ttl = 0;
    for (i = 0; i < m_FreshLoss.size(); ++i)
    {
        had_ttl = m_FreshLoss[i].ttl;
        switch (m_FreshLoss[i].revoke(sequence))
        {
        case CRcvFreshLoss::NONE:
            continue; // Not found. Search again.

        case CRcvFreshLoss::STRIPPED:
            goto breakbreak; // Found and the modification is applied. We're done here.

        case CRcvFreshLoss::DELETE:
            // No more elements. Kill it.
            m_FreshLoss.erase(m_FreshLoss.begin() + i);
            // Every loss is unique. We're done here.
            goto breakbreak;

        case CRcvFreshLoss::SPLIT:
            // Oh, this will be more complicated. This means that it was in between.
            {
                // So create a new element that will hold the upper part of the range,
                // and this one modify to be the lower part of the range.

                // Keep the current end-of-sequence value for the second element
                int32_t next_end = m_FreshLoss[i].seq[1];

                // seq-1 set to the end of this element
                m_FreshLoss[i].seq[1] = CSeqNo::decseq(sequence);
                // seq+1 set to the begin of the next element
                int32_t next_begin = CSeqNo::incseq(sequence);

                // Use position of the NEXT element because insertion happens BEFORE pointed element.
                // Use the same TTL (will stay the same in the other one).
                m_FreshLoss.insert(m_FreshLoss.begin() + i + 1,
                                   CRcvFreshLoss(next_begin, next_end, m_FreshLoss[i].ttl));
            }
            goto breakbreak;
        }
    }

    // Could have made the "return" instruction instead of goto, but maybe there will be something
    // to add in future, so keeping that.
breakbreak:;

    if (i != m_FreshLoss.size())
    {
        HLOGF(mglog.Debug, "sequence %d removed from belated lossreport record", sequence);
    }

    if (was_reordered)
    {
        m_iConsecOrderedDelivery = 0;
        if (has_increased_tolerance)
        {
            m_iConsecEarlyDelivery = 0; // reset counter
        }
        else if (had_ttl > 2)
        {
            ++m_iConsecEarlyDelivery; // otherwise, and if it arrived quite earlier, increase counter
            HLOGF(mglog.Debug, "... arrived at TTL %d case %d", had_ttl, m_iConsecEarlyDelivery);

            // After 10 consecutive
            if (m_iConsecEarlyDelivery >= 10)
            {
                m_iConsecEarlyDelivery = 0;
                if (m_iReorderTolerance > 0)
                {
                    m_iReorderTolerance--;
                    CGuard::enterCS(m_StatsLock);
                    m_stats.traceReorderDistance--;
                    CGuard::leaveCS(m_StatsLock);
                    HLOGF(mglog.Debug,
                        "... reached %d times - decreasing tolerance to %d",
                        m_iConsecEarlyDelivery,
                        m_iReorderTolerance);
                }
            }
        }
        // If hasn't increased tolerance, but the packet appeared at TTL less than 2, do nothing.
    }
}

void CUDT::dropFromLossLists(int32_t from, int32_t to)
{
    CGuard lg(m_RcvLossLock);
    m_pRcvLossList->remove(from, to);

    HLOGF(mglog.Debug, "TLPKTDROP seq %d-%d (%d packets)", from, to, CSeqNo::seqoff(from, to));

    if (m_bPeerRexmitFlag == 0 || m_iReorderTolerance == 0)
        return;

    // All code below concerns only "belated lossreport" feature.

    // It's highly unlikely that this is waiting to send a belated UMSG_LOSSREPORT,
    // so treat it rather as a sanity check.

    // It's enough to check if the first element of the list starts with a sequence older than 'to'.
    // If not, just do nothing.

    size_t delete_index = 0;
    for (size_t i = 0; i < m_FreshLoss.size(); ++i)
    {
        CRcvFreshLoss::Emod result = m_FreshLoss[i].revoke(from, to);
        switch (result)
        {
        case CRcvFreshLoss::DELETE:
            delete_index = i + 1; // PAST THE END
            continue;             // There may be further ranges that are included in this one, so check on.

        case CRcvFreshLoss::NONE:
        case CRcvFreshLoss::STRIPPED:
            break; // THIS BREAKS ONLY 'switch', not 'for'!

        case CRcvFreshLoss::SPLIT:; // This function never returns it. It's only a compiler shut-up.
        }

        break; // Now this breaks also FOR.
    }

    m_FreshLoss.erase(m_FreshLoss.begin(),
                      m_FreshLoss.begin() + delete_index); // with delete_index == 0 will do nothing
}

// This function, as the name states, should bake a new cookie.
int32_t CUDT::bake(const sockaddr_any& addr, int32_t current_cookie, int correction)
{
    static unsigned int distractor = 0;
    unsigned int        rollover   = distractor + 10;

    for (;;)
    {
        // SYN cookie
        char clienthost[NI_MAXHOST];
        char clientport[NI_MAXSERV];
        getnameinfo(addr.get(),
                    addr.size(),
                    clienthost,
                    sizeof(clienthost),
                    clientport,
                    sizeof(clientport),
                    NI_NUMERICHOST | NI_NUMERICSERV);
        int64_t timestamp = (count_microseconds(steady_clock::now() - m_stats.tsStartTime) / 60000000) + distractor -
                            correction; // secret changes every one minute
        stringstream cookiestr;
        cookiestr << clienthost << ":" << clientport << ":" << timestamp;
        union {
            unsigned char cookie[16];
            int32_t       cookie_val;
        };
        CMD5::compute(cookiestr.str().c_str(), cookie);

        if (cookie_val != current_cookie)
            return cookie_val;

        ++distractor;

        // This is just to make the loop formally breakable,
        // but this is virtually impossible to happen.
        if (distractor == rollover)
            return cookie_val;
    }
}

// XXX This is quite a mystery, why this function has a return value
// and what the purpose for it was. There's just one call of this
// function in the whole code and in that call the return value is
// ignored. Actually this call happens in the CRcvQueue::worker thread,
// where it makes a response for incoming UDP packet that might be
// a connection request. Should any error occur in this process, there
// is no way to "report error" that happened here. Basing on that
// these values in original UDT code were quite like the values
// for m_iReqType, they have been changed to URQ_* symbols, which
// may mean that the intent for the return value was to send this
// value back as a control packet back to the connector.
//
// This function is run when the CRcvQueue object is reading packets
// from the multiplexer (@c CRcvQueue::worker_RetrieveUnit) and the
// target socket ID is 0.
//
// XXX Make this function return EConnectStatus enum type (extend if needed),
// and this will be directly passed to the caller.
SRT_REJECT_REASON CUDT::processConnectRequest(const sockaddr_any& addr, CPacket& packet)
{
    // XXX ASSUMPTIONS:
    // [[using assert(packet.m_iID == 0)]]

    HLOGC(mglog.Debug, log << "processConnectRequest: received a connection request");

    if (m_bClosing)
    {
        m_RejectReason = SRT_REJ_CLOSE;
        HLOGC(mglog.Debug, log << "processConnectRequest: ... NOT. Rejecting because closing.");
        return m_RejectReason;
    }

    /*
     * Closing a listening socket only set bBroken
     * If a connect packet is received while closing it gets through
     * processing and crashes later.
     */
    if (m_bBroken)
    {
        m_RejectReason = SRT_REJ_CLOSE;
        HLOGC(mglog.Debug, log << "processConnectRequest: ... NOT. Rejecting because broken.");
        return m_RejectReason;
    }
    size_t exp_len =
        CHandShake::m_iContentSize; // When CHandShake::m_iContentSize is used in log, the file fails to link!

    // NOTE!!! Old version of SRT code checks if the size of the HS packet
    // is EQUAL to the above CHandShake::m_iContentSize.

    // Changed to < exp_len because we actually need that the packet
    // be at least of a size for handshake, although it may contain
    // more data, depending on what's inside.
    if (packet.getLength() < exp_len)
    {
        m_RejectReason = SRT_REJ_ROGUE;
        HLOGC(mglog.Debug,
              log << "processConnectRequest: ... NOT. Wrong size: " << packet.getLength() << " (expected: " << exp_len
                  << ")");
        return m_RejectReason;
    }

    // Dunno why the original UDT4 code only MUCH LATER was checking if the packet was UMSG_HANDSHAKE.
    // It doesn't seem to make sense to deserialize it into the handshake structure if we are not
    // sure that the packet contains the handshake at all!
    if (!packet.isControl(UMSG_HANDSHAKE))
    {
        m_RejectReason = SRT_REJ_ROGUE;
        LOGC(mglog.Error, log << "processConnectRequest: the packet received as handshake is not a handshake message");
        return m_RejectReason;
    }

    CHandShake hs;
    hs.load_from(packet.m_pcData, packet.getLength());

    // XXX MOST LIKELY this hs should be now copied into m_ConnRes field, which holds
    // the handshake structure sent from the peer (no matter the role or mode).
    // This should simplify the createSrtHandshake() function which can this time
    // simply write the crafted handshake structure into m_ConnReq, which needs no
    // participation of the local handshake and passing it as a parameter through
    // newConnection() -> acceptAndRespond() -> createSrtHandshake(). This is also
    // required as a source of the peer's information used in processing in other
    // structures.

    int32_t cookie_val = bake(addr);

    HLOGC(mglog.Debug, log << "processConnectRequest: new cookie: " << hex << cookie_val);

    // REQUEST:INDUCTION.
    // Set a cookie, a target ID, and send back the same as
    // RESPONSE:INDUCTION.
    if (hs.m_iReqType == URQ_INDUCTION)
    {
        HLOGC(mglog.Debug, log << "processConnectRequest: received type=induction, sending back with cookie+socket");

        // XXX That looks weird - the calculated md5 sum out of the given host/port/timestamp
        // is 16 bytes long, but CHandShake::m_iCookie has 4 bytes. This then effectively copies
        // only the first 4 bytes. Moreover, it's dangerous on some platforms because the char
        // array need not be aligned to int32_t - changed to union in a hope that using int32_t
        // inside a union will enforce whole union to be aligned to int32_t.
        hs.m_iCookie = cookie_val;
        packet.m_iID = hs.m_iID;

        // Ok, now's the time. The listener sets here the version 5 handshake,
        // even though the request was 4. This is because the old client would
        // simply return THE SAME version, not even looking into it, giving the
        // listener false impression as if it supported version 5.
        //
        // If the caller was really HSv4, it will simply ignore the version 5 in INDUCTION;
        // it will respond with CONCLUSION, but with its own set version, which is version 4.
        //
        // If the caller was really HSv5, it will RECOGNIZE this version 5 in INDUCTION, so
        // it will respond with version 5 when sending CONCLUSION.

        hs.m_iVersion = HS_VERSION_SRT1;

        // Additionally, set this field to a MAGIC value. This field isn't used during INDUCTION
        // by HSv4 client, HSv5 client can use it to additionally verify that this is a HSv5 listener.
        // In this field we also advertise the PBKEYLEN value. When 0, it's considered not advertised.
        hs.m_iType = SrtHSRequest::wrapFlags(true /*put SRT_MAGIC_CODE in HSFLAGS*/, m_iSndCryptoKeyLen);
        bool whether SRT_ATR_UNUSED = m_iSndCryptoKeyLen != 0;
        HLOGC(mglog.Debug,
              log << "processConnectRequest: " << (whether ? "" : "NOT ")
                  << " Advertising PBKEYLEN - value = " << m_iSndCryptoKeyLen);

        size_t size = packet.getLength();
        hs.store_to((packet.m_pcData), (size));
        packet.m_iTimeStamp = count_microseconds(steady_clock::now() - m_stats.tsStartTime);
        m_pSndQueue->sendto(addr, packet);
        return SRT_REJ_UNKNOWN; // EXCEPTION: this is a "no-error" code.
    }

    // Otherwise this should be REQUEST:CONCLUSION.
    // Should then come with the correct cookie that was
    // set in the above INDUCTION, in the HS_VERSION_SRT1
    // should also contain extra data.

    HLOGC(mglog.Debug,
          log << "processConnectRequest: received type=" << RequestTypeStr(hs.m_iReqType) << " - checking cookie...");
    if (hs.m_iCookie != cookie_val)
    {
        cookie_val = bake(addr, cookie_val, -1); // SHOULD generate an earlier, distracted cookie

        if (hs.m_iCookie != cookie_val)
        {
            m_RejectReason = SRT_REJ_RDVCOOKIE;
            HLOGC(mglog.Debug, log << "processConnectRequest: ...wrong cookie " << hex << cookie_val << ". Ignoring.");
            return m_RejectReason;
        }

        HLOGC(mglog.Debug, log << "processConnectRequest: ... correct (FIXED) cookie. Proceeding.");
    }
    else
    {
        HLOGC(mglog.Debug, log << "processConnectRequest: ... correct (ORIGINAL) cookie. Proceeding.");
    }

    int32_t id = hs.m_iID;

    // HANDSHAKE: The old client sees the version that does not match HS_VERSION_UDT4 (5).
    // In this case it will respond with URQ_ERROR_REJECT. Rest of the data are the same
    // as in the handshake request. When this message is received, the connector side should
    // switch itself to the version number HS_VERSION_UDT4 and continue the old way (that is,
    // continue sending URQ_INDUCTION, but this time with HS_VERSION_UDT4).

    bool accepted_hs = true;

    if (hs.m_iVersion == HS_VERSION_SRT1)
    {
        // No further check required.
        // The m_iType contains handshake extension flags.
    }
    else if (hs.m_iVersion == HS_VERSION_UDT4)
    {
        // In UDT, and so in older SRT version, the hs.m_iType field should contain
        // the socket type, although SRT only allowed this field to be UDT_DGRAM.
        // Older SRT version contained that value in a field, but now that this can
        // only contain UDT_DGRAM the field itself has been abandoned.
        // For the sake of any old client that reports version 4 handshake, interpret
        // this hs.m_iType field as a socket type and check if it's UDT_DGRAM.

        // Note that in HSv5 hs.m_iType contains extension flags.
        if (hs.m_iType != UDT_DGRAM)
        {
            m_RejectReason = SRT_REJ_ROGUE;
            accepted_hs    = false;
        }
    }
    else
    {
        // Unsupported version
        // (NOTE: This includes "version=0" which is a rejection flag).
        m_RejectReason = SRT_REJ_VERSION;
        accepted_hs    = false;
    }

    if (!accepted_hs)
    {
        HLOGC(mglog.Debug,
              log << "processConnectRequest: version/type mismatch. Sending REJECT code:" << m_RejectReason
              << " MSG: " << srt_rejectreason_str(m_RejectReason));
        // mismatch, reject the request
        hs.m_iReqType = URQFailure(m_RejectReason);
        size_t size   = CHandShake::m_iContentSize;
        hs.store_to((packet.m_pcData), (size));
        packet.m_iID        = id;
        packet.m_iTimeStamp = count_microseconds(steady_clock::now() - m_stats.tsStartTime);
        m_pSndQueue->sendto(addr, packet);
    }
    else
    {
        SRT_REJECT_REASON error  = SRT_REJ_UNKNOWN;
        int               result = s_UDTUnited.newConnection(m_SocketID, addr, packet, (hs), (error));

        // This is listener - m_RejectReason need not be set
        // because listener has no functionality of giving the app
        // insight into rejected callers.

        // --->
        //        (global.) CUDTUnited::updateListenerMux
        //        (new Socket.) CUDT::acceptAndRespond
        if (result == -1)
        {
            hs.m_iReqType = URQFailure(error);
            LOGF(mglog.Error, "UU:newConnection: rsp(REJECT): %d - %s", hs.m_iReqType, srt_rejectreason_str(error));
        }

        // CONFUSION WARNING!
        //
        // The newConnection() will call acceptAndRespond() if the processing
        // was successful - IN WHICH CASE THIS PROCEDURE SHOULD DO NOTHING.
        // Ok, almost nothing - see update_events below.
        //
        // If newConnection() failed, acceptAndRespond() will not be called.
        // Ok, more precisely, the thing that acceptAndRespond() is expected to do
        // will not be done (this includes sending any response to the peer).
        //
        // Now read CAREFULLY. The newConnection() will return:
        //
        // - -1: The connection processing failed due to errors like:
        //       - memory alloation error
        //       - listen backlog exceeded
        //       - any error propagated from CUDT::open and CUDT::acceptAndRespond
        // - 0: The connection already exists
        // - 1: Connection accepted.
        //
        // So, update_events is called only if the connection is established.
        // Both 0 (repeated) and -1 (error) require that a response be sent.
        // The CPacket object that has arrived as a connection request is here
        // reused for the connection rejection response (see URQ_ERROR_REJECT set
        // as m_iReqType).

        // send back a response if connection failed or connection already existed
        // new connection response should be sent in acceptAndRespond()
        if (result != 1)
        {
            HLOGC(mglog.Debug,
                  log << CONID() << "processConnectRequest: sending ABNORMAL handshake info req="
                      << RequestTypeStr(hs.m_iReqType));
            size_t size = CHandShake::m_iContentSize;
            hs.store_to((packet.m_pcData), (size));
            packet.m_iID        = id;
            packet.m_iTimeStamp = (int32_t) count_microseconds(steady_clock::now() - m_stats.tsStartTime);
            m_pSndQueue->sendto(addr, packet);
        }
        else
        {
            // a new connection has been created, enable epoll for write
            s_UDTUnited.m_EPoll.update_events(m_SocketID, m_sPollID, UDT_EPOLL_OUT, true);
        }
    }
    LOGC(mglog.Note, log << "listen ret: " << hs.m_iReqType << " - " << RequestTypeStr(hs.m_iReqType));

    return RejectReasonForURQ(hs.m_iReqType);
}

void CUDT::addLossRecord(std::vector<int32_t> &lr, int32_t lo, int32_t hi)
{
    if (lo == hi)
        lr.push_back(lo);
    else
    {
        lr.push_back(lo | LOSSDATA_SEQNO_RANGE_FIRST);
        lr.push_back(hi);
    }
}

void CUDT::checkACKTimer(const steady_clock::time_point &currtime)
{
    if (currtime > m_tsNextACKTime  // ACK time has come
                                  // OR the number of sent packets since last ACK has reached
                                  // the congctl-defined value of ACK Interval
                                  // (note that none of the builtin congctls defines ACK Interval)
        || (m_CongCtl->ACKMaxPackets() > 0 && m_iPktCount >= m_CongCtl->ACKMaxPackets()))
    {
        // ACK timer expired or ACK interval is reached
        sendCtrl(UMSG_ACK);

        const steady_clock::duration ack_interval = m_CongCtl->ACKTimeout_us() > 0
            ? microseconds_from(m_CongCtl->ACKTimeout_us())
            : m_tdACKInterval;
        m_tsNextACKTime = currtime + ack_interval;

        m_iPktCount      = 0;
        m_iLightACKCount = 1;
    }
    // Or the transfer rate is so high that the number of packets
    // have reached the value of SelfClockInterval * LightACKCount before
    // the time has come according to m_ullNextACKTime_tk. In this case a "lite ACK"
    // is sent, which doesn't contain statistical data and nothing more
    // than just the ACK number. The "fat ACK" packets will be still sent
    // normally according to the timely rules.
    else if (m_iPktCount >= SELF_CLOCK_INTERVAL * m_iLightACKCount)
    {
        // send a "light" ACK
        sendCtrl(UMSG_ACK, NULL, NULL, SEND_LITE_ACK);
        ++m_iLightACKCount;
    }
}

void CUDT::checkNAKTimer(const steady_clock::time_point& currtime)
{
    // XXX The problem with working NAKREPORT with SRT_ARQ_ONREQ
    // is not that it would be inappropriate, but because it's not
    // implemented. The reason for it is that the structure of the
    // loss list container (m_pRcvLossList) is such that it is expected
    // that the loss records are ordered by sequence numbers (so
    // that two ranges sticking together are merged in place).
    // Unfortunately in case of SRT_ARQ_ONREQ losses must be recorded
    // as before, but they should not be reported, until confirmed
    // by the filter. By this reason they appear often out of order
    // and for adding them properly the loss list container wasn't
    // prepared. This then requires some more effort to implement.
    if (!m_bRcvNakReport || m_PktFilterRexmitLevel != SRT_ARQ_ALWAYS)
        return;

    /*
     * m_bRcvNakReport enables NAK reports for SRT.
     * Retransmission based on timeout is bandwidth consuming,
     * not knowing what to retransmit when the only NAK sent by receiver is lost,
     * all packets past last ACK are retransmitted (rexmitMethod() == SRM_FASTREXMIT).
     */
    const int loss_len = m_pRcvLossList->getLossLength();
    SRT_ASSERT(loss_len >= 0);

    if (loss_len > 0)
    {
        if (currtime <= m_tsNextNAKTime)
            return; // wait for next NAK time

        sendCtrl(UMSG_LOSSREPORT);
    }

    m_tsNextNAKTime = currtime + m_tdNAKInterval;
}

bool CUDT::checkExpTimer(const steady_clock::time_point& currtime)
{
    // In UDT the m_bUserDefinedRTO and m_iRTO were in CCC class.
    // There's nothing in the original code that alters these values.

    steady_clock::time_point next_exp_time;
    if (m_CongCtl->RTO())
    {
        next_exp_time = m_tsLastRspTime + microseconds_from(m_CongCtl->RTO());
    }
    else
    {
        steady_clock::duration exp_timeout =
            microseconds_from(m_iEXPCount * (m_iRTT + 4 * m_iRTTVar) + COMM_SYN_INTERVAL_US);
        if (exp_timeout < (m_iEXPCount * m_tdMinExpInterval))
            exp_timeout = m_iEXPCount * m_tdMinExpInterval;
        next_exp_time = m_tsLastRspTime + exp_timeout;
    }

    if (currtime <= next_exp_time)
        return false;

    // ms -> us
    const int PEER_IDLE_TMO_US = m_iOPT_PeerIdleTimeout * 1000;
    // Haven't received any information from the peer, is it dead?!
    // timeout: at least 16 expirations and must be greater than 5 seconds
    if ((m_iEXPCount > COMM_RESPONSE_MAX_EXP) &&
        (currtime - m_tsLastRspTime > microseconds_from(PEER_IDLE_TMO_US)))
    {
        //
        // Connection is broken.
        // UDT does not signal any information about this instead of to stop quietly.
        // Application will detect this when it calls any UDT methods next time.
        //
        HLOGC(mglog.Debug,
              log << "CONNECTION EXPIRED after " << count_milliseconds(currtime - m_tsLastRspTime) << "ms");
        m_bClosing       = true;
        m_bBroken        = true;
        m_iBrokenCounter = 30;

        // update snd U list to remove this socket
        m_pSndQueue->m_pSndUList->update(this, CSndUList::DO_RESCHEDULE);

        releaseSynch();

        // app can call any UDT API to learn the connection_broken error
        s_UDTUnited.m_EPoll.update_events(m_SocketID, m_sPollID, UDT_EPOLL_IN | UDT_EPOLL_OUT | UDT_EPOLL_ERR, true);

        CTimer::triggerEvent();

        return true;
    }

    HLOGC(mglog.Debug,
          log << "EXP TIMER: count=" << m_iEXPCount << "/" << (+COMM_RESPONSE_MAX_EXP) << " elapsed="
              << (count_microseconds(currtime - m_tsLastRspTime)) << "/" << (+PEER_IDLE_TMO_US) << "us");

    ++m_iEXPCount;

    /*
     * (keepalive fix)
     * duB:
     * It seems there is confusion of the direction of the Response here.
     * LastRspTime is supposed to be when receiving (data/ctrl) from peer
     * as shown in processCtrl and processData,
     * Here we set because we sent something?
     *
     * Disabling this code that prevent quick reconnection when peer disappear
     */
    // Reset last response time since we've just sent a heart-beat.
    // (fixed) m_tsLastRspTime = currtime_tk;

    return false;
}

void CUDT::checkRexmitTimer(const steady_clock::time_point& currtime)
{
    /* There are two algorithms of blind packet retransmission: LATEREXMIT and FASTREXMIT.
     *
     * LATEREXMIT is only used with FileCC.
     * The mode is triggered when some time has passed since the last ACK from
     * the receiver, while there is still some unacknowledged data in the sender's buffer,
     * and the loss list is empty.
     *
     * FASTREXMIT is only used with LiveCC.
     * The mode is triggered if the receiver does not send periodic NAK reports,
     * when some time has passed since the last ACK from the receiver,
     * while there is still some unacknowledged data in the sender's buffer.
     *
     * In case the above conditions are met, the unacknowledged packets
     * in the sender's buffer will be added to loss list and retransmitted.
     */

    const uint64_t rtt_syn = (m_iRTT + 4 * m_iRTTVar + 2 * COMM_SYN_INTERVAL_US);
    const uint64_t exp_int_us = (m_iReXmitCount * rtt_syn + COMM_SYN_INTERVAL_US);

    if (currtime <= (m_tsLastRspAckTime + microseconds_from(exp_int_us)))
        return;

    // If there is no unacknowledged data in the sending buffer,
    // then there is nothing to retransmit.
    if (m_pSndBuffer->getCurrBufSize() <= 0)
        return;

    const bool is_laterexmit = m_CongCtl->rexmitMethod() == SrtCongestion::SRM_LATEREXMIT;
    const bool is_fastrexmit = m_CongCtl->rexmitMethod() == SrtCongestion::SRM_FASTREXMIT;

    // If the receiver will send periodic NAK reports, then FASTREXMIT is inactive.
    // MIND that probably some method of "blind rexmit" MUST BE DONE, when TLPKTDROP is off.
    if (is_fastrexmit && m_bPeerNakReport)
        return;

    // We need to retransmit only when the data in the sender's buffer was already sent.
    // Otherwise it might still be sent regulary.
    bool retransmit = false;
    // - the sender loss list is empty (the receiver didn't send any LOSSREPORT, or LOSSREPORT was lost on track)
    if (is_laterexmit && (CSeqNo::incseq(m_iSndCurrSeqNo) != m_iSndLastAck) && m_pSndLossList->getLossLength() == 0)
        retransmit = true;

    if (is_fastrexmit && (CSeqNo::seqoff(m_iSndLastAck, CSeqNo::incseq(m_iSndCurrSeqNo)) > 0))
        retransmit = true;

    if (retransmit)
    {
        // Sender: Insert all the packets sent after last received acknowledgement into the sender loss list.
        CGuard acklock(m_RecvAckLock); // Protect packet retransmission
        // Resend all unacknowledged packets on timeout, but only if there is no packet in the loss list
        const int32_t csn = m_iSndCurrSeqNo;
        const int     num = m_pSndLossList->insert(m_iSndLastAck, csn);
        if (num > 0)
        {
            CGuard::enterCS(m_StatsLock);
            m_stats.traceSndLoss += num;
            m_stats.sndLossTotal += num;
            CGuard::leaveCS(m_StatsLock);

            HLOGC(mglog.Debug,
                  log << CONID() << "ENFORCED " << (is_laterexmit ? "LATEREXMIT" : "FASTREXMIT")
                      << " by ACK-TMOUT (scheduling): " << CSeqNo::incseq(m_iSndLastAck) << "-" << csn << " ("
                      << CSeqNo::seqoff(m_iSndLastAck, csn) << " packets)");
        }
    }

    ++m_iReXmitCount;

    checkSndTimers(DONT_REGEN_KM);
    const ECheckTimerStage stage = is_fastrexmit ? TEV_CHT_FASTREXMIT : TEV_CHT_REXMIT;
    updateCC(TEV_CHECKTIMER, stage);

    // immediately restart transmission
    m_pSndQueue->m_pSndUList->update(this, CSndUList::DO_RESCHEDULE);
}

void CUDT::checkTimers()
{
    // update CC parameters
    updateCC(TEV_CHECKTIMER, TEV_CHT_INIT);

    const steady_clock::time_point currtime = steady_clock::now();

    // This is a very heavy log, unblock only for temporary debugging!
#if 0
    HLOGC(mglog.Debug, log << CONID() << "checkTimers: nextacktime=" << FormatTime(m_ullNextACKTime_tk)
        << " AckInterval=" << m_iACKInterval
        << " pkt-count=" << m_iPktCount << " liteack-count=" << m_iLightACKCount);
#endif

    // Check if it is time to send ACK
    checkACKTimer(currtime);

    // Check if it is time to send a loss report
    checkNAKTimer(currtime);

    // Check if the connection is expired
    if (checkExpTimer(currtime))
        return;

    // Check if FAST or LATE packet retransmission is required
    checkRexmitTimer(currtime);

    if (currtime > m_tsLastSndTime + microseconds_from(COMM_KEEPALIVE_PERIOD_US))
    {
        sendCtrl(UMSG_KEEPALIVE);
        HLOGP(mglog.Debug, "KEEPALIVE");
    }
}

void CUDT::addEPoll(const int eid)
{
    CGuard::enterCS(s_UDTUnited.m_EPoll.m_EPollLock);
    m_sPollID.insert(eid);
    CGuard::leaveCS(s_UDTUnited.m_EPoll.m_EPollLock);

    if (!stillConnected())
        return;

    CGuard::enterCS(m_RecvLock);
    if (m_pRcvBuffer->isRcvDataReady())
    {
        s_UDTUnited.m_EPoll.update_events(m_SocketID, m_sPollID, UDT_EPOLL_IN, true);
    }
    CGuard::leaveCS(m_RecvLock);

    if (m_iSndBufSize > m_pSndBuffer->getCurrBufSize())
    {
        s_UDTUnited.m_EPoll.update_events(m_SocketID, m_sPollID, UDT_EPOLL_OUT, true);
    }
}

void CUDT::removeEPoll(const int eid)
{
    // clear IO events notifications;
    // since this happens after the epoll ID has been removed, they cannot be set again
    set<int> remove;
    remove.insert(eid);
    s_UDTUnited.m_EPoll.update_events(m_SocketID, remove, UDT_EPOLL_IN | UDT_EPOLL_OUT, false);

    CGuard::enterCS(s_UDTUnited.m_EPoll.m_EPollLock);
    m_sPollID.erase(eid);
    CGuard::leaveCS(s_UDTUnited.m_EPoll.m_EPollLock);
}

void CUDT::ConnectSignal(ETransmissionEvent evt, EventSlot sl)
{
    if (evt >= TEV__SIZE)
        return; // sanity check

    m_Slots[evt].push_back(sl);
}

void CUDT::DisconnectSignal(ETransmissionEvent evt)
{
    if (evt >= TEV__SIZE)
        return; // sanity check

    m_Slots[evt].clear();
}

void CUDT::EmitSignal(ETransmissionEvent tev, EventVariant var)
{
    for (std::vector<EventSlot>::iterator i = m_Slots[tev].begin(); i != m_Slots[tev].end(); ++i)
    {
        i->emit(tev, var);
    }
}

int CUDT::getsndbuffer(SRTSOCKET u, size_t *blocks, size_t *bytes)
{
    CUDTSocket *s = s_UDTUnited.locate(u);
    if (!s || !s->m_pUDT)
        return -1;

    CSndBuffer *b = s->m_pUDT->m_pSndBuffer;

    if (!b)
        return -1;

    int bytecount, timespan;
    int count = b->getCurrBufSize((bytecount), (timespan));

    if (blocks)
        *blocks = count;

    if (bytes)
        *bytes = bytecount;

    return std::abs(timespan);
}

SRT_REJECT_REASON CUDT::rejectReason(SRTSOCKET u)
{
    CUDTSocket *s = s_UDTUnited.locate(u);
    if (!s || !s->m_pUDT)
        return SRT_REJ_UNKNOWN;

    return s->m_pUDT->m_RejectReason;
}

bool CUDT::runAcceptHook(CUDT *acore, const sockaddr* peer, const CHandShake& hs, const CPacket& hspkt)
{
    // Prepare the information for the hook.

    // We need streamid.
    char target[MAX_SID_LENGTH + 1];
    memset((target), 0, MAX_SID_LENGTH + 1);

    // Just for a case, check the length.
    // This wasn't done before, and we could risk memory crash.
    // In case of error, this will remain unset and the empty
    // string will be passed as streamid.

    int ext_flags = SrtHSRequest::SRT_HSTYPE_HSFLAGS::unwrap(hs.m_iType);

    // This tests if there are any extensions.
    if (hspkt.getLength() > CHandShake::m_iContentSize + 4 && IsSet(ext_flags, CHandShake::HS_EXT_CONFIG))
    {
        uint32_t *begin = reinterpret_cast<uint32_t *>(hspkt.m_pcData + CHandShake::m_iContentSize);
        size_t    size  = hspkt.getLength() - CHandShake::m_iContentSize; // Due to previous cond check we grant it's >0
        uint32_t *next  = 0;
        size_t    length   = size / sizeof(uint32_t);
        size_t    blocklen = 0;

        for (;;) // ONE SHOT, but continuable loop
        {
            int cmd = FindExtensionBlock(begin, length, (blocklen), (next));

            const size_t bytelen = blocklen * sizeof(uint32_t);

            if (cmd == SRT_CMD_SID)
            {
                if (!bytelen || bytelen > MAX_SID_LENGTH)
                {
                    LOGC(mglog.Error,
                         log << "interpretSrtHandshake: STREAMID length " << bytelen << " is 0 or > " << +MAX_SID_LENGTH
                             << " - PROTOCOL ERROR, REJECTING");
                    return false;
                }
                // See comment at CUDT::interpretSrtHandshake().
                memcpy((target), begin + 1, bytelen);

                // Un-swap on big endian machines
                ItoHLA(((uint32_t *)target), (uint32_t *)target, blocklen);

                // Nothing more expected from connection block.
                break;
            }
            else if (cmd == SRT_CMD_NONE)
            {
                // End of blocks
                break;
            }
            else
            {
                // Any other kind of message extracted. Search on.
                length -= (next - begin);
                begin = next;
                if (begin)
                    continue;
            }

            break;
        }
    }

    try
    {
        int result = CALLBACK_CALL(m_cbAcceptHook, acore->m_SocketID, hs.m_iVersion, peer, target);
        if (result == -1)
            return false;
    }
    catch (...)
    {
        LOGP(mglog.Error, "runAcceptHook: hook interrupted by exception");
        return false;
    }

    return true;
}<|MERGE_RESOLUTION|>--- conflicted
+++ resolved
@@ -7377,7 +7377,6 @@
                 else if (CSeqNo::seqcmp(losslist[i], m_iSndLastAck) >= 0)
                 {
                     HLOGF(mglog.Debug, "received UMSG_LOSSREPORT: %d (1 packet)...", losslist[i]);
-<<<<<<< HEAD
 
                     if (CSeqNo::seqcmp(losslist[i], m_iSndCurrSeqNo) > 0)
                     {
@@ -7389,19 +7388,6 @@
 
                     int num = m_pSndLossList->insert(losslist[i], losslist[i]);
 
-=======
-
-                    if (CSeqNo::seqcmp(losslist[i], m_iSndCurrSeqNo) > 0)
-                    {
-                        // seq_a must not be greater than the most recent sent seq
-                        secure     = false;
-                        wrong_loss = losslist[i];
-                        break;
-                    }
-
-                    int num = m_pSndLossList->insert(losslist[i], losslist[i]);
-
->>>>>>> dde44aaf
                     CGuard::enterCS(m_StatsLock);
                     m_stats.traceSndLoss += num;
                     m_stats.sndLossTotal += num;
