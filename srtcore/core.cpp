--- conflicted
+++ resolved
@@ -1286,33 +1286,6 @@
    m_ullLastAckTime_tk = 0;
 
    // trace information
-<<<<<<< HEAD
-   m_StartTime = CTimer::getTime();
-   m_llSentTotal = m_llRecvTotal = m_iSndLossTotal = m_iRcvLossTotal = m_iRetransTotal = m_iSentACKTotal = m_iRecvACKTotal = m_iSentNAKTotal = m_iRecvNAKTotal = 0;
-   m_LastSampleTime = CTimer::getTime();
-   m_llTraceSent = m_llTraceRecv = m_iTraceSndLoss = m_iTraceRcvLoss = m_iTraceRetrans = m_iSentACK = m_iRecvACK = m_iSentNAK = m_iRecvNAK = 0;
-   m_iTraceRcvRetrans = 0;
-   m_iTraceReorderDistance = 0;
-#ifdef SRT_ENABLE_BELATEDTIMECOUNT
-   m_fTraceBelatedTime = 0.0;
-   m_iTraceRcvBelated = 0;
-#endif
-
-   m_iSndDropTotal          = 0;
-   m_iTraceSndDrop          = 0;
-   m_iRcvDropTotal          = 0;
-   m_iTraceRcvDrop          = 0;
-
-   m_iRcvUndecryptTotal        = 0;
-   m_iTraceRcvUndecrypt        = 0;
-
-   m_ullBytesSentTotal      = 0;
-   m_ullBytesRecvTotal      = 0;
-   m_ullBytesRetransTotal   = 0;
-   m_ullTraceBytesSent      = 0;
-   m_ullTraceBytesRecv      = 0;
-   m_ullTraceBytesRetrans   = 0;
-=======
    CGuard::enterCS(m_StatsLock);
    m_stats.startTime = CTimer::getTime();
    m_stats.sentTotal = m_stats.recvTotal = m_stats.sndLossTotal = m_stats.rcvLossTotal = m_stats.retransTotal = m_stats.sentACKTotal = m_stats.recvACKTotal = m_stats.sentNAKTotal = m_stats.recvNAKTotal = 0;
@@ -1320,8 +1293,10 @@
    m_stats.traceSent = m_stats.traceRecv = m_stats.traceSndLoss = m_stats.traceRcvLoss = m_stats.traceRetrans = m_stats.sentACK = m_stats.recvACK = m_stats.sentNAK = m_stats.recvNAK = 0;
    m_stats.traceRcvRetrans = 0;
    m_stats.traceReorderDistance = 0;
+#ifdef SRT_ENABLE_BELATEDTIMECOUNT
    m_stats.traceBelatedTime = 0.0;
    m_stats.traceRcvBelated          = 0;
+#endif
 
    m_stats.sndDropTotal             = 0;
    m_stats.traceSndDrop             = 0;
@@ -1342,7 +1317,6 @@
    m_stats.rcvFilterLoss = 0;
 
    m_stats.traceBytesRetrans        = 0;
->>>>>>> 32070d05
 #ifdef SRT_ENABLE_LOSTBYTESCOUNT
    m_stats.traceRcvBytesLoss        = 0;
 #endif
@@ -5129,12 +5103,8 @@
         << " rtt=" << m_iRTT
         << " bw=" << m_iBandwidth);
 
-<<<<<<< HEAD
     updateCC<TEV_INIT>(TEV_INIT_RESET);
-=======
-    updateCC(TEV_INIT, TEV_INIT_RESET);
     return SRT_REJ_UNKNOWN;
->>>>>>> 32070d05
 }
 
 void CUDT::considerLegacySrtHandshake(uint64_t timebase)
@@ -6352,41 +6322,6 @@
 
    CGuard statsLock(m_StatsLock);
    uint64_t currtime = CTimer::getTime();
-<<<<<<< HEAD
-   perf->msTimeStamp = (currtime - m_StartTime) / 1000;
-
-   perf->pktSent = m_llTraceSent;
-   perf->pktRecv = m_llTraceRecv;
-   perf->pktSndLoss = m_iTraceSndLoss;
-   perf->pktRcvLoss = m_iTraceRcvLoss;
-   perf->pktRetrans = m_iTraceRetrans;
-   perf->pktRcvRetrans = m_iTraceRcvRetrans;
-   perf->pktSentACK = m_iSentACK;
-   perf->pktRecvACK = m_iRecvACK;
-   perf->pktSentNAK = m_iSentNAK;
-   perf->pktRecvNAK = m_iRecvNAK;
-   perf->usSndDuration = m_llSndDuration;
-   perf->pktReorderDistance = m_iTraceReorderDistance;
-#ifdef SRT_ENABLE_BELATEDTIMECOUNT
-   perf->pktRcvAvgBelatedTime = m_fTraceBelatedTime;
-   perf->pktRcvBelated = m_iTraceRcvBelated;
-#endif
-   perf->pktSentTotal = m_llSentTotal;
-   perf->pktRecvTotal = m_llRecvTotal;
-   perf->pktSndLossTotal = m_iSndLossTotal;
-   perf->pktRcvLossTotal = m_iRcvLossTotal;
-   perf->pktRetransTotal = m_iRetransTotal;
-   perf->pktSentACKTotal = m_iSentACKTotal;
-   perf->pktRecvACKTotal = m_iRecvACKTotal;
-   perf->pktSentNAKTotal = m_iSentNAKTotal;
-   perf->pktRecvNAKTotal = m_iRecvNAKTotal;
-   perf->usSndDurationTotal = m_llSndDurationTotal;
-
-   double interval = double(currtime - m_LastSampleTime);
-
-   perf->mbpsSendRate = double(m_llTraceSent) * m_iMaxSRTPayloadSize * 8.0 / interval;
-   perf->mbpsRecvRate = double(m_llTraceRecv) * m_iMaxSRTPayloadSize * 8.0 / interval;
-=======
    perf->msTimeStamp = (currtime - m_stats.startTime) / 1000;
 
    perf->pktSent = m_stats.traceSent;
@@ -6401,9 +6336,10 @@
    perf->pktRecvNAK = m_stats.recvNAK;
    perf->usSndDuration = m_stats.sndDuration;
    perf->pktReorderDistance = m_stats.traceReorderDistance;
+#ifdef SRT_ENABLE_BELATEDTIMECOUNT
    perf->pktRcvAvgBelatedTime = m_stats.traceBelatedTime;
    perf->pktRcvBelated = m_stats.traceRcvBelated;
-
+#endif
    perf->pktSentTotal = m_stats.sentTotal;
    perf->pktRecvTotal = m_stats.recvTotal;
    perf->pktSndLossTotal = m_stats.sndLossTotal;
@@ -6419,7 +6355,6 @@
 
    perf->mbpsSendRate = double(m_stats.traceSent) * m_iMaxSRTPayloadSize * 8.0 / interval;
    perf->mbpsRecvRate = double(m_stats.traceRecv) * m_iMaxSRTPayloadSize * 8.0 / interval;
->>>>>>> 32070d05
 
    perf->usPktSndPeriod = m_ullInterval_tk / double(m_ullCPUFrequency);
    perf->pktFlowWindow = m_iFlowWindowSize;
@@ -6454,20 +6389,13 @@
       //new>
       m_stats.traceBytesSent = m_stats.traceBytesRecv = m_stats.traceBytesRetrans = 0;
       //<
-<<<<<<< HEAD
-      m_llTraceSent = m_llTraceRecv = m_iTraceSndLoss = m_iTraceRcvLoss = m_iTraceRetrans = m_iSentACK = m_iRecvACK = m_iSentNAK = m_iRecvNAK = 0;
-      m_llSndDuration = 0;
-      m_iTraceRcvRetrans = 0;
-#ifdef SRT_ENABLE_BELATEDTIMECOUNT
-      m_fTraceBelatedTime = 0;
-      m_iTraceRcvBelated = 0;
-#endif
-=======
       m_stats.traceSent = m_stats.traceRecv = m_stats.traceSndLoss = m_stats.traceRcvLoss = m_stats.traceRetrans = m_stats.sentACK = m_stats.recvACK = m_stats.sentNAK = m_stats.recvNAK = 0;
       m_stats.sndDuration = 0;
       m_stats.traceRcvRetrans = 0;
+#ifdef SRT_ENABLE_BELATEDTIMECOUNT
       m_stats.traceRcvBelated = 0;
->>>>>>> 32070d05
+      m_fTraceBelatedTime = 0;
+#endif
 #ifdef SRT_ENABLE_LOSTBYTESCOUNT
       m_stats.traceRcvBytesLoss = 0;
 #endif
@@ -6492,27 +6420,6 @@
    CGuard statsguard(m_StatsLock);
 
    uint64_t currtime = CTimer::getTime();
-<<<<<<< HEAD
-   perf->msTimeStamp = (currtime - m_StartTime) / 1000;
-
-   perf->pktSent = m_llTraceSent;
-   perf->pktRecv = m_llTraceRecv;
-   perf->pktSndLoss = m_iTraceSndLoss;
-   perf->pktRcvLoss = m_iTraceRcvLoss;
-   perf->pktRetrans = m_iTraceRetrans;
-   perf->pktRcvRetrans = m_iTraceRcvRetrans;
-   perf->pktSentACK = m_iSentACK;
-   perf->pktRecvACK = m_iRecvACK;
-   perf->pktSentNAK = m_iSentNAK;
-   perf->pktRecvNAK = m_iRecvNAK;
-   perf->usSndDuration = m_llSndDuration;
-   perf->pktReorderDistance = m_iTraceReorderDistance;
-#ifdef SRT_ENABLE_BELATEDTIMECOUNT
-   perf->pktRcvAvgBelatedTime = m_fTraceBelatedTime;
-   perf->pktRcvBelated = m_iTraceRcvBelated;
-#endif
-   //>new
-=======
    perf->msTimeStamp = (currtime - m_stats.startTime) / 1000;
 
    perf->pktSent = m_stats.traceSent;
@@ -6527,15 +6434,16 @@
    perf->pktRecvNAK = m_stats.recvNAK;
    perf->usSndDuration = m_stats.sndDuration;
    perf->pktReorderDistance = m_stats.traceReorderDistance;
+#ifdef SRT_ENABLE_BELATEDTIMECOUNT
    perf->pktRcvAvgBelatedTime = m_stats.traceBelatedTime;
    perf->pktRcvBelated = m_stats.traceRcvBelated;
+#endif
 
    perf->pktSndFilterExtra = m_stats.sndFilterExtra;
    perf->pktRcvFilterExtra = m_stats.rcvFilterExtra;
    perf->pktRcvFilterSupply = m_stats.rcvFilterSupply;
    perf->pktRcvFilterLoss = m_stats.rcvFilterLoss;
 
->>>>>>> 32070d05
    /* perf byte counters include all headers (SRT+UDP+IP) */
    const int pktHdrSize = CPacket::HDR_SIZE + CPacket::UDP_HDR_SIZE;
    perf->byteSent = m_stats.traceBytesSent + (m_stats.traceSent * pktHdrSize);
@@ -6695,20 +6603,13 @@
       //new>
       m_stats.traceBytesSent = m_stats.traceBytesRecv = m_stats.traceBytesRetrans = 0;
       //<
-<<<<<<< HEAD
-      m_llTraceSent = m_llTraceRecv = m_iTraceSndLoss = m_iTraceRcvLoss = m_iTraceRetrans = m_iSentACK = m_iRecvACK = m_iSentNAK = m_iRecvNAK = 0;
-      m_llSndDuration = 0;
-      m_iTraceRcvRetrans = 0;
-#ifdef SRT_ENABLE_BELATEDTIMECOUNT
-      m_fTraceBelatedTime = 0;
-      m_iTraceRcvBelated = 0;
-#endif
-=======
       m_stats.traceSent = m_stats.traceRecv = m_stats.traceSndLoss = m_stats.traceRcvLoss = m_stats.traceRetrans = m_stats.sentACK = m_stats.recvACK = m_stats.sentNAK = m_stats.recvNAK = 0;
       m_stats.sndDuration = 0;
       m_stats.traceRcvRetrans = 0;
+#ifdef SRT_ENABLE_BELATEDTIMECOUNT
       m_stats.traceRcvBelated = 0;
->>>>>>> 32070d05
+      m_fTraceBelatedTime = 0;
+#endif
 #ifdef SRT_ENABLE_LOSTBYTESCOUNT
       m_stats.traceRcvBytesLoss = 0;
 #endif
@@ -6725,15 +6626,7 @@
 
 bool CUDT::updateCC_Checks()
 {
-<<<<<<< HEAD
-    // According to the rules, the smoother should be ready at the same
-=======
-    // Special things that must be done HERE, not in SrtCongestion,
-    // because it involves the input buffer in CUDT. It would be
-    // slightly dangerous to give SrtCongestion access to it.
-
     // According to the rules, the congctl should be ready at the same
->>>>>>> 32070d05
     // time when the sending buffer. For sanity check, check both first.
     if (!m_CongCtl.ready() || !m_pSndBuffer)
     {
@@ -6773,8 +6666,8 @@
             m_llInputBW != 0 ? withOverhead(m_llInputBW) : // SRTO_INPUTBW + SRT_OHEADBW
             0; // When both MAXBW and INPUTBW are 0, request in-buffer sampling
 
-        // Note: setting bw == 0 uses BW_INFINITE value in LiveSmoother
-        m_Smoother->updateBandwidth(m_llMaxBW, bw);
+            // Note: setting bw == 0 uses BW_INFINITE value in LiveCC
+            m_CongCtl->updateBandwidth(m_llMaxBW, bw);
 
         if (only_input == TEV_INIT_OHEADBW)
         {
@@ -6783,34 +6676,10 @@
         }
         else
         {
-<<<<<<< HEAD
-            m_pSndBuffer->setInputRateSmpPeriod(bw == 0 ? SND_INPUTRATE_FAST_START_US: 0);
-        }
-=======
-            // Use the values:
-            // - if SRTO_MAXBW is >0, use it.
-            // - if SRTO_MAXBW == 0, use SRTO_INPUTBW + SRTO_OHEADBW
-            // - if SRTO_INPUTBW == 0, pass 0 to requst in-buffer sampling
-            // Bytes/s
-            int bw = m_llMaxBW != 0 ? m_llMaxBW : // When used SRTO_MAXBW
-                m_llInputBW != 0 ? withOverhead(m_llInputBW) : // SRTO_INPUTBW + SRT_OHEADBW
-                0; // When both MAXBW and INPUTBW are 0, request in-buffer sampling
-
-            // Note: setting bw == 0 uses BW_INFINITE value in LiveCC
-            m_CongCtl->updateBandwidth(m_llMaxBW, bw);
-
-            if (only_input == TEV_INIT_OHEADBW)
-            {
-                // On updated SRTO_OHEADBW don't change input rate.
-                // This only influences the call to withOverhead().
-            }
-            else
-            {
                 // No need to calculate input reate if the bandwidth is set
                 const bool disable_in_rate_calc = (bw != 0);
                 m_pSndBuffer->resetInputRateSmpPeriod(disable_in_rate_calc);
-            }
->>>>>>> 32070d05
+        }
 
         HLOGC(mglog.Debug, log << "updateCC/TEV_INIT: updating BW=" << m_llMaxBW
                 << (only_input == TEV_INIT_RESET ? " (UNCHANGED)"
@@ -6818,8 +6687,7 @@
     }
 }
 
-<<<<<<< HEAD
-// This part is also required only by LiveSmoother, however not
+    // This part is also required only by LiveCC, however not
 // moved there due to that it needs access to CSndBuffer.
 void CUDT::updateCC_GETRATE()
 {
@@ -6827,51 +6695,18 @@
     // This requests internal input rate sampling.
     if (m_llMaxBW == 0 && m_llInputBW == 0)
     {
-        uint64_t period;
-        int payloadsz; //CC will use its own average payload size
-        int64_t inputbw = m_pSndBuffer->getInputRate(Ref(payloadsz), Ref(period)); //Auto input rate
-
-        // NOTE:
-        // 'period' here is set to the value that was previously set by
-        // m_pSndBuffer->setInputRateSmpPeriod(). 
-=======
-    // This part is also required only by LiveCC, however not
-    // moved there due to that it needs access to CSndBuffer.
-    if (evt == TEV_ACK || evt == TEV_LOSSREPORT || evt == TEV_CHECKTIMER)
-    {
-        // Specific part done when MaxBW is set to 0 (auto) and InputBW is 0.
-        // This requests internal input rate sampling.
-        if (m_llMaxBW == 0 && m_llInputBW == 0)
-        {
             // Get auto-calculated input rate, Bytes per second
             const int64_t inputbw = m_pSndBuffer->getInputRate();
-
-            /*
-             * On blocked transmitter (tx full) and until connection closes,
-             * auto input rate falls to 0 but there may be still lot of packet to retransmit
-             * Calling updateBandwidth with 0 sets maxBW to default BW_INFINITE (1 Gbps)
-             * and sendrate skyrockets for retransmission.
-             * Keep previously set maximum in that case (inputbw == 0).
-             */
-            if (inputbw != 0)
-                m_CongCtl->updateBandwidth(0, withOverhead(inputbw)); //Bytes/sec
-        }
-    }
->>>>>>> 32070d05
 
         /*
          * On blocked transmitter (tx full) and until connection closes,
          * auto input rate falls to 0 but there may be still lot of packet to retransmit
-         * Calling updateBandwidth with 0 sets maxBW to default BW_INFINITE (30Mbps)
+             * Calling updateBandwidth with 0 sets maxBW to default BW_INFINITE (1 Gbps)
          * and sendrate skyrockets for retransmission.
          * Keep previously set maximum in that case (inputbw == 0).
          */
         if (inputbw != 0)
-            m_Smoother->updateBandwidth(0, withOverhead(inputbw)); //Bytes/sec
-
-<<<<<<< HEAD
-        if ((m_llSentTotal > SND_INPUTRATE_MAX_PACKETS) && (period < SND_INPUTRATE_RUNNING_US))
-            m_pSndBuffer->setInputRateSmpPeriod(SND_INPUTRATE_RUNNING_US); //1 sec period after fast start
+                m_CongCtl->updateBandwidth(0, withOverhead(inputbw)); //Bytes/sec
     }
 }
 
@@ -6881,29 +6716,11 @@
     // NOTE: THESE things come from CCC class:
     // - m_dPktSndPeriod
     // - m_dCWndSize
-    m_ullInterval_tk = (uint64_t)(m_Smoother->pktSndPeriod_us() * m_ullCPUFrequency);
-    m_dCongestionWindow = m_Smoother->cgWindowSize();
-#if ENABLE_HEAVY_LOGGING
-    HLOGC(mglog.Debug, log << "updateCC: updated values from smoother: interval=" << m_ullInterval_tk
-            << "tk (" << m_Smoother->pktSndPeriod_us() << "us) cgwindow="
-=======
-    // Now execute a congctl-defined action for that event.
-    EmitSignal(evt, arg);
-
-    // This should be done with every event except ACKACK and SEND/RECEIVE
-    // After any action was done by the congctl, update the congestion window and sending interval.
-    if (evt != TEV_ACKACK && evt != TEV_SEND && evt != TEV_RECEIVE)
-    {
-        // This part comes from original UDT.
-        // NOTE: THESE things come from CCC class:
-        // - m_dPktSndPeriod
-        // - m_dCWndSize
         m_ullInterval_tk = (uint64_t)(m_CongCtl->pktSndPeriod_us() * m_ullCPUFrequency);
         m_dCongestionWindow = m_CongCtl->cgWindowSize();
 #if ENABLE_HEAVY_LOGGING
         HLOGC(mglog.Debug, log << "updateCC: updated values from congctl: interval=" << m_ullInterval_tk
             << "tk (" << m_CongCtl->pktSndPeriod_us() << "us) cgwindow="
->>>>>>> 32070d05
             << std::setprecision(3) << m_dCongestionWindow);
 #endif
 }
@@ -7628,10 +7445,6 @@
       {
       int32_t* losslist = (int32_t *)(ctrlpkt.m_pcData);
       size_t losslist_len = ctrlpkt.getLength() / 4;
-<<<<<<< HEAD
-      updateCC<TEV_LOSSREPORT>(make_pair(losslist, losslist_len));
-=======
->>>>>>> 32070d05
 
       bool secure = true;
 
@@ -7710,8 +7523,8 @@
       }
       CGuard::leaveCS(m_AckLock);
 
-      updateCC(TEV_LOSSREPORT, EventVariant(losslist, losslist_len));
-
+      updateCC<TEV_LOSSREPORT>(make_pair(losslist, losslist_len));
+      
       if (!secure)
       {
          LOGC(mglog.Warn, log << "out-of-band LOSSREPORT received; BUG or ATTACK - last sent %" << m_iSndCurrSeqNo << " vs loss %" << wrong_loss);
@@ -8391,15 +8204,9 @@
            return -1;
    }
 
-<<<<<<< HEAD
-   int pktrexmitflag = m_bPeerRexmitFlag ? (int)packet.getRexmitFlag() : 2;
-#if ENABLE_HEAVY_LOGGING
-   static const string rexmitstat [] = {"ORIGINAL", "REXMITTED", "RXS-UNKNOWN"};
-=======
    const int pktrexmitflag = m_bPeerRexmitFlag ? (packet.getRexmitFlag() ? 1 : 0) : 2;
 #if ENABLE_HEAVY_LOGGING
    static const char* const rexmitstat [] = {"ORIGINAL", "REXMITTED", "RXS-UNKNOWN"};
->>>>>>> 32070d05
    string rexmit_reason;
 #endif
 
@@ -8501,30 +8308,6 @@
       // offset from RcvLastAck in RcvBuffer must remain valid between seqoff() and addData()
       CGuard recvbuf_acklock(m_AckLock);
 
-<<<<<<< HEAD
-      bool excessive = false;
-#if ENABLE_HEAVY_LOGGING
-      string exc_type = "EXPECTED";
-#endif
-      if ((offset < 0))
-      {
-#if ENABLE_HEAVY_LOGGING
-          exc_type = "BELATED";
-#endif
-          excessive = true;
-#ifdef SRT_ENABLE_BELATEDTIMECOUNT
-          m_iTraceRcvBelated++;
-          uint64_t tsbpdtime = m_pRcvBuffer->getPktTsbPdTime(packet.getMsgTimeStamp());
-          uint64_t bltime = CountIIR(
-                  uint64_t(m_fTraceBelatedTime)*1000,
-                  CTimer::getTime() - tsbpdtime, 0.2);
-          m_fTraceBelatedTime = double(bltime)/1000.0;
-#endif
-      }
-      else
-      {
-          int avail_bufsize = m_pRcvBuffer->getAvailBufSize();
-=======
       //vector<CUnit*> undec_units;
       if (m_PacketFilter)
       {
@@ -8566,6 +8349,7 @@
           if (offset < 0)
           {
               IF_HEAVY_LOGGING(exc_type = "BELATED");
+#ifdef SRT_ENABLE_BELATEDTIMECOUNT
               uint64_t tsbpdtime = m_pRcvBuffer->getPktTsbPdTime(rpkt.getMsgTimeStamp());
               uint64_t bltime = CountIIR(
                       uint64_t(m_stats.traceBelatedTime) * 1000,
@@ -8575,14 +8359,13 @@
               m_stats.traceBelatedTime = double(bltime) / 1000.0;
               m_stats.traceRcvBelated++;
               CGuard::leaveCS(m_StatsLock);
+#endif
               HLOGC(mglog.Debug, log << CONID() << "RECEIVED: seq=" << packet.m_iSeqNo
                       << " offset=" << offset << " (BELATED/" << rexmitstat[pktrexmitflag] << rexmit_reason
                       << ") FLAGS: " << packet.MessageFlagStr());
               continue;
           }
-
           const int avail_bufsize = m_pRcvBuffer->getAvailBufSize();
->>>>>>> 32070d05
           if (offset >= avail_bufsize)
           {
               // This is already a sequence discrepancy. Probably there could be found
@@ -8627,12 +8410,6 @@
           {
               // addData returns -1 if at the m_iLastAckPos+offset position there already is a packet.
               // So this packet is "redundant".
-<<<<<<< HEAD
-#if ENABLE_HEAVY_LOGGING
-              exc_type = "UNACKED";
-#endif
-              excessive = true;
-=======
               IF_HEAVY_LOGGING(exc_type = "UNACKED");
               adding_successful = false;
           }
@@ -8663,7 +8440,6 @@
                       IF_HEAVY_LOGGING(exc_type = "UNDECRYPTED");
                   }
               }
->>>>>>> 32070d05
           }
 
           HLOGC(mglog.Debug, log << CONID() << "RECEIVED: seq=" << rpkt.m_iSeqNo << " offset=" << offset
@@ -9421,26 +9197,6 @@
 
 void CUDT::checkACKTimer(uint64_t currtime_tk)
 {
-<<<<<<< HEAD
-    // update CC parameters
-    updateCC<TEV_CHECKTIMER>(TEV_CHT_INIT);
-    //uint64_t minint = (uint64_t)(m_ullCPUFrequency * m_pSndTimeWindow->getMinPktSndInt() * 0.9);
-    //if (m_ullInterval_tk < minint)
-    //   m_ullInterval_tk = minint;
-    // NOTE: This commented-out ^^^ code was commented out in original UDT. Leaving for historical reasons
-
-    uint64_t currtime_tk;
-    CTimer::rdtsc(currtime_tk);
-
-    // This is a very heavy log, unblock only for temporary debugging!
-#if 0
-    HLOGC(mglog.Debug, log << CONID() << "checkTimers: nextacktime=" << FormatTime(m_ullNextACKTime_tk)
-        << " AckInterval=" << m_iACKInterval
-        << " pkt-count=" << m_iPktCount << " liteack-count=" << m_iLightACKCount);
-#endif
-
-=======
->>>>>>> 32070d05
     if (currtime_tk > m_ullNextACKTime_tk  // ACK time has come
             // OR the number of sent packets since last ACK has reached
             // the congctl-defined value of ACK Interval
@@ -9562,10 +9318,6 @@
 
     ++m_iEXPCount;
 
-<<<<<<< HEAD
-                checkSndTimers(DONT_REGEN_KM);
-                updateCC<TEV_CHECKTIMER>(TEV_CHT_REXMIT);
-=======
     /*
      * (keepalive fix)
      * duB:
@@ -9578,7 +9330,6 @@
      */
     // Reset last response time since we've just sent a heart-beat.
     // (fixed) m_ullLastRspTime_tk = currtime_tk;
->>>>>>> 32070d05
 
     return false;
 }
@@ -9627,13 +9378,8 @@
     if (is_laterexmit && (CSeqNo::incseq(m_iSndCurrSeqNo) != m_iSndLastAck) && m_pSndLossList->getLossLength() == 0)
         retransmit = true;
 
-<<<<<<< HEAD
-            checkSndTimers(DONT_REGEN_KM);
-            updateCC<TEV_CHECKTIMER>(TEV_CHT_FASTREXMIT);
-=======
     if (is_fastrexmit && (CSeqNo::seqoff(m_iSndLastAck, CSeqNo::incseq(m_iSndCurrSeqNo)) > 0))
         retransmit = true;
->>>>>>> 32070d05
 
     if (retransmit)
     {
@@ -9659,7 +9405,7 @@
 
     checkSndTimers(DONT_REGEN_KM);
     const ECheckTimerStage stage = is_fastrexmit ? TEV_CHT_FASTREXMIT : TEV_CHT_REXMIT;
-    updateCC(TEV_CHECKTIMER, stage);
+    updateCC<TEV_CHECKTIMER>(stage);
 
     // immediately restart transmission
     m_pSndQueue->m_pSndUList->update(this, CSndUList::DO_RESCHEDULE);
@@ -9668,7 +9414,7 @@
 void CUDT::checkTimers()
 {
     // update CC parameters
-    updateCC(TEV_CHECKTIMER, TEV_CHT_INIT);
+    updateCC<TEV_CHECKTIMER>(TEV_CHT_INIT);
     //uint64_t minint = (uint64_t)(m_ullCPUFrequency * m_pSndTimeWindow->getMinPktSndInt() * 0.9);
     //if (m_ullInterval_tk < minint)
     //   m_ullInterval_tk = minint;
