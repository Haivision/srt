/*
 * SRT - Secure, Reliable, Transport
 * Copyright (c) 2018 Haivision Systems Inc.
 *
 * This Source Code Form is subject to the terms of the Mozilla Public
 * License, v. 2.0. If a copy of the MPL was not distributed with this
 * file, You can obtain one at http://mozilla.org/MPL/2.0/.
 *
 */

/*****************************************************************************
Copyright (c) 2001 - 2011, The Board of Trustees of the University of Illinois.
All rights reserved.

Redistribution and use in source and binary forms, with or without
modification, are permitted provided that the following conditions are
met:

* Redistributions of source code must retain the above
  copyright notice, this list of conditions and the
  following disclaimer.

* Redistributions in binary form must reproduce the
  above copyright notice, this list of conditions
  and the following disclaimer in the documentation
  and/or other materials provided with the distribution.

* Neither the name of the University of Illinois
  nor the names of its contributors may be used to
  endorse or promote products derived from this
  software without specific prior written permission.

THIS SOFTWARE IS PROVIDED BY THE COPYRIGHT HOLDERS AND CONTRIBUTORS "AS
IS" AND ANY EXPRESS OR IMPLIED WARRANTIES, INCLUDING, BUT NOT LIMITED TO,
THE IMPLIED WARRANTIES OF MERCHANTABILITY AND FITNESS FOR A PARTICULAR
PURPOSE ARE DISCLAIMED. IN NO EVENT SHALL THE COPYRIGHT OWNER OR
CONTRIBUTORS BE LIABLE FOR ANY DIRECT, INDIRECT, INCIDENTAL, SPECIAL,
EXEMPLARY, OR CONSEQUENTIAL DAMAGES (INCLUDING, BUT NOT LIMITED TO,
PROCUREMENT OF SUBSTITUTE GOODS OR SERVICES; LOSS OF USE, DATA, OR
PROFITS; OR BUSINESS INTERRUPTION) HOWEVER CAUSED AND ON ANY THEORY OF
LIABILITY, WHETHER IN CONTRACT, STRICT LIABILITY, OR TORT (INCLUDING
NEGLIGENCE OR OTHERWISE) ARISING IN ANY WAY OUT OF THE USE OF THIS
SOFTWARE, EVEN IF ADVISED OF THE POSSIBILITY OF SUCH DAMAGE.
*****************************************************************************/

/*****************************************************************************
written by
   Yunhong Gu, last updated 02/28/2012
modified by
   Haivision Systems Inc.
*****************************************************************************/

#include "platform_sys.h"

// Linux specific
#ifdef SRT_ENABLE_BINDTODEVICE
#include <linux/if.h>
#endif

#include <cmath>
#include <sstream>
#include <algorithm>
#include <iterator>
#include "srt_attr_defs.h"
#include "srt.h"
#include "queue.h"
#include "api.h"
#include "core.h"
#include "logging.h"
#include "crypto.h"
#include "logging_api.h" // Required due to containing extern srt_logger_config
#include "logger_defs.h"

#if !HAVE_CXX11
// for pthread_once
#include <pthread.h>
#endif

// Again, just in case when some "smart guy" provided such a global macro
#ifdef min
#undef min
#endif
#ifdef max
#undef max
#endif

// XXX For testing: use common loss list for also broadcast groups.
#define BROADCAST_COMMON_SND_LOSS 1

using namespace std;
using namespace srt;
using namespace srt::sync;
using namespace srt_logging;

const SRTSOCKET UDT::INVALID_SOCK = srt::CUDT::INVALID_SOCK;
const int       UDT::ERROR        = srt::CUDT::ERROR;

//#define SRT_CMD_HSREQ       1           /* SRT Handshake Request (sender) */
#define SRT_CMD_HSREQ_MINSZ 8 /* Minumum Compatible (1.x.x) packet size (bytes) */
#define SRT_CMD_HSREQ_SZ 12   /* Current version packet size */
#if SRT_CMD_HSREQ_SZ > SRT_CMD_MAXSZ
#error SRT_CMD_MAXSZ too small
#endif
/*      Handshake Request (Network Order)
        0[31..0]:   SRT version     SRT_DEF_VERSION
        1[31..0]:   Options         0 [ | SRT_OPT_TSBPDSND ][ | SRT_OPT_HAICRYPT ]
        2[31..16]:  TsbPD resv      0
        2[15..0]:   TsbPD delay     [0..60000] msec
*/

//#define SRT_CMD_HSRSP       2           /* SRT Handshake Response (receiver) */
#define SRT_CMD_HSRSP_MINSZ 8 /* Minumum Compatible (1.x.x) packet size (bytes) */
#define SRT_CMD_HSRSP_SZ 12   /* Current version packet size */
#if SRT_CMD_HSRSP_SZ > SRT_CMD_MAXSZ
#error SRT_CMD_MAXSZ too small
#endif
/*      Handshake Response (Network Order)
        0[31..0]:   SRT version     SRT_DEF_VERSION
        1[31..0]:   Options         0 [ | SRT_OPT_TSBPDRCV [| SRT_OPT_TLPKTDROP ]][ | SRT_OPT_HAICRYPT]
                                      [ | SRT_OPT_NAKREPORT ] [ | SRT_OPT_REXMITFLG ]
        2[31..16]:  TsbPD resv      0
        2[15..0]:   TsbPD delay     [0..60000] msec
*/

extern const SRT_SOCKOPT srt_post_opt_list [SRT_SOCKOPT_NPOST] = {
    SRTO_SNDSYN,
    SRTO_RCVSYN,
    SRTO_LINGER,
    SRTO_SNDTIMEO,
    SRTO_RCVTIMEO,
    SRTO_MAXBW,
    SRTO_INPUTBW,
    SRTO_MININPUTBW,
    SRTO_OHEADBW,
    SRTO_SNDDROPDELAY,
    SRTO_DRIFTTRACER,
    SRTO_LOSSMAXTTL
};

const int32_t
    SRTO_R_PREBIND = BIT(0), //< cannot be modified after srt_bind()
    SRTO_R_PRE = BIT(1),     //< cannot be modified after connection is established
    SRTO_POST_SPEC = BIT(2); //< executes some action after setting the option


namespace srt
{

struct SrtOptionAction
{
    int flags[SRTO_E_SIZE];
    std::map<SRT_SOCKOPT, std::string> private_default;
    SrtOptionAction()
    {
        // Set everything to 0 to clear all flags
        // When an option isn't present here, it means that:
        // * it is not settable, or
        // * the option is POST (non-restricted)
        // * it has no post-actions
        // The post-action may be defined independently on restrictions.
        memset(flags, 0, sizeof flags);

        flags[SRTO_MSS]                = SRTO_R_PREBIND;
        flags[SRTO_FC]                 = SRTO_R_PRE;
        flags[SRTO_SNDBUF]             = SRTO_R_PREBIND;
        flags[SRTO_RCVBUF]             = SRTO_R_PREBIND;
        flags[SRTO_UDP_SNDBUF]         = SRTO_R_PREBIND;
        flags[SRTO_UDP_RCVBUF]         = SRTO_R_PREBIND;
        flags[SRTO_RENDEZVOUS]         = SRTO_R_PRE;
        flags[SRTO_REUSEADDR]          = SRTO_R_PREBIND;
        flags[SRTO_MAXBW]              = SRTO_POST_SPEC;
        flags[SRTO_SENDER]             = SRTO_R_PRE;
        flags[SRTO_TSBPDMODE]          = SRTO_R_PRE;
        flags[SRTO_LATENCY]            = SRTO_R_PRE;
        flags[SRTO_INPUTBW]            = SRTO_POST_SPEC;
        flags[SRTO_MININPUTBW]         = SRTO_POST_SPEC;
        flags[SRTO_OHEADBW]            = SRTO_POST_SPEC;
        flags[SRTO_PASSPHRASE]         = SRTO_R_PRE;
        flags[SRTO_PBKEYLEN]           = SRTO_R_PRE;
        flags[SRTO_IPTTL]              = SRTO_R_PREBIND;
        flags[SRTO_IPTOS]              = SRTO_R_PREBIND;
        flags[SRTO_TLPKTDROP]          = SRTO_R_PRE;
        flags[SRTO_SNDDROPDELAY]       = SRTO_POST_SPEC;
        flags[SRTO_NAKREPORT]          = SRTO_R_PRE;
        flags[SRTO_VERSION]            = SRTO_R_PRE;
        flags[SRTO_CONNTIMEO]          = SRTO_R_PRE;
        flags[SRTO_LOSSMAXTTL]         = SRTO_POST_SPEC;
        flags[SRTO_RCVLATENCY]         = SRTO_R_PRE;
        flags[SRTO_PEERLATENCY]        = SRTO_R_PRE;
        flags[SRTO_MINVERSION]         = SRTO_R_PRE;
        flags[SRTO_STREAMID]           = SRTO_R_PRE;
        flags[SRTO_CONGESTION]         = SRTO_R_PRE;
        flags[SRTO_MESSAGEAPI]         = SRTO_R_PRE;
        flags[SRTO_PAYLOADSIZE]        = SRTO_R_PRE;
        flags[SRTO_TRANSTYPE]          = SRTO_R_PREBIND;
        flags[SRTO_KMREFRESHRATE]      = SRTO_R_PRE;
        flags[SRTO_KMPREANNOUNCE]      = SRTO_R_PRE;
        flags[SRTO_ENFORCEDENCRYPTION] = SRTO_R_PRE;
        flags[SRTO_IPV6ONLY]           = SRTO_R_PREBIND;
        flags[SRTO_PEERIDLETIMEO]      = SRTO_R_PRE;
#ifdef SRT_ENABLE_BINDTODEVICE
        flags[SRTO_BINDTODEVICE]       = SRTO_R_PREBIND;
#endif
#if ENABLE_BONDING
        flags[SRTO_GROUPCONNECT]       = SRTO_R_PRE;
        flags[SRTO_GROUPMINSTABLETIMEO]= SRTO_R_PRE;
#endif
        flags[SRTO_PACKETFILTER]       = SRTO_R_PRE;
        flags[SRTO_RETRANSMITALGO]     = SRTO_R_PRE;
        flags[SRTO_CRYPTOMODE]         = SRTO_R_PRE;

        // For "private" options (not derived from the listener
        // socket by an accepted socket) provide below private_default
        // to which these options will be reset after blindly
        // copying the option object from the listener socket.
        // Note that this option cannot have runtime-dependent
        // default value, like options affected by SRTO_TRANSTYPE.

        // Options may be of different types, but this value should be only
        // used as a source of the value. For example, in case of int64_t you'd
        // have to place here a string of 8 characters. It should be copied
        // always in the hardware order, as this is what will be directly
        // passed to a setting function.
        private_default[SRTO_STREAMID] = string();
    }
};

const SrtOptionAction s_sockopt_action;

} // namespace srt

#if HAVE_CXX11

CUDTUnited& srt::CUDT::uglobal()
{
    static CUDTUnited instance;
    return instance;
}

#else // !HAVE_CXX11

static pthread_once_t s_UDTUnitedOnce = PTHREAD_ONCE_INIT;

static CUDTUnited *getInstance()
{
    static CUDTUnited instance;
    return &instance;
}

CUDTUnited& srt::CUDT::uglobal()
{
    // We don't want lock each time, pthread_once can be faster than mutex.
    pthread_once(&s_UDTUnitedOnce, reinterpret_cast<void (*)()>(getInstance));
    return *getInstance();
}

#endif

void srt::CUDT::construct()
{
    m_pSndBuffer           = NULL;
    m_pRcvBuffer           = NULL;
    m_pSndLossList         = NULL;
    m_pRcvLossList         = NULL;
    m_iReorderTolerance    = 0;
    // How many times so far the packet considered lost has been received
    // before TTL expires.
    m_iConsecEarlyDelivery   = 0; 
    m_iConsecOrderedDelivery = 0;

    m_pSndQueue = NULL;
    m_pRcvQueue = NULL;
    m_pSNode    = NULL;
    m_pRNode    = NULL;

    // Will be reset to 0 for HSv5, this value is important for HSv4.
    m_iSndHsRetryCnt = SRT_MAX_HSRETRY + 1;

    m_PeerID              = 0;
    m_bOpened             = false;
    m_bListening          = false;
    m_bConnecting         = false;
    m_bConnected          = false;
    m_bClosing            = false;
    m_bShutdown           = false;
    m_bBroken             = false;
    m_bBreakAsUnstable    = false;
    // TODO: m_iBrokenCounter should be still set to some default.
    m_bPeerHealth         = true;
    m_RejectReason        = SRT_REJ_UNKNOWN;
    m_tsLastReqTime.store(steady_clock::time_point());
    m_SrtHsSide           = HSD_DRAW;
    m_uPeerSrtVersion     = 0;  // Not defined until connected.
    m_iTsbPdDelay_ms      = 0;
    m_iPeerTsbPdDelay_ms  = 0;
    m_bPeerTsbPd          = false;
    m_iPeerTsbPdDelay_ms  = 0;
    m_bTsbPd              = false;
    m_bWakeOnRecv         = false;
    m_bGroupTsbPd         = false;
    m_bPeerTLPktDrop      = false;

    m_iSndMinFlightSpan = -1; // -1 value means "not measured". Normally all current values of -1 are rejected.
    // (note that flight == 0 is still a valid value)

    // Initilize mutex and condition variables.
    initSynch();

    // TODO: Uncomment when the callback is implemented.
    // m_cbPacketArrival.set(this, &CUDT::defaultPacketArrival);
}

srt::CUDT::CUDT(CUDTSocket* parent): m_parent(parent)
{
    construct();

    (void)SRT_DEF_VERSION;

    // Runtime fields
#if ENABLE_BONDING
    m_HSGroupType           = SRT_GTYPE_UNDEFINED;
#endif
    m_bTLPktDrop            = true; // Too-late Packet Drop

    m_pCache = NULL;
    // This is in order to set it ANY kind of initial value, however
    // this value should not be used when not connected and should be
    // updated in the handshake. When this value is 0, it means that
    // packets shall not be sent, as the other party doesn't have a
    // room to receive and store it. Therefore this value should be
    // overridden before any sending happens.
    m_iFlowWindowSize = 0;

}

srt::CUDT::CUDT(CUDTSocket* parent, const CUDT& ancestor): m_parent(parent)
{
    construct();

    // XXX Consider all below fields (except m_bReuseAddr) to be put
    // into a separate class for easier copying.

    m_config            = ancestor.m_config;
    // Reset values that shall not be derived to default ones.
    // These declarations should be consistent with SRTO_R_PRIVATE flag.
    for (size_t i = 0; i < Size(s_sockopt_action.flags); ++i)
    {
        const string* pdef = map_getp(s_sockopt_action.private_default, SRT_SOCKOPT(i));
        if (pdef)
        {
            try
            {
                // Ignore errors here - this is a development-time granted
                // value, not user-provided value.
                m_config.set(SRT_SOCKOPT(i), pdef->data(), (int) pdef->size());
            }
            catch (...)
            {
                LOGC(gglog.Error, log << "IPE: failed to set a declared default option!");
            }
        }
    }

    m_SrtHsSide         = ancestor.m_SrtHsSide; // actually it sets it to HSD_RESPONDER
    m_bTLPktDrop        = ancestor.m_bTLPktDrop;
    m_iReorderTolerance = m_config.iMaxReorderTolerance;  // Initialize with maximum value

    // Runtime
    m_pCache = ancestor.m_pCache;
}

srt::CUDT::~CUDT()
{
    // release mutex/condtion variables
    destroySynch();

    // destroy the data structures
    delete m_pSndBuffer;
    delete m_pRcvBuffer;
    delete m_pSndLossList;
    delete m_pRcvLossList;
    delete m_pSNode;
    delete m_pRNode;
}

void srt::CUDT::setOpt(SRT_SOCKOPT optName, const void* optval, int optlen)
{
    if (m_bBroken || m_bClosing)
        throw CUDTException(MJ_CONNECTION, MN_CONNLOST, 0);

    // Match check (confirm optName as index for s_sockopt_action)
    if (int(optName) < 0 || int(optName) >= int(SRTO_E_SIZE))
        throw CUDTException(MJ_NOTSUP, MN_INVAL, 0);

    // Restriction check
    const int oflags = s_sockopt_action.flags[optName];

    ScopedLock cg (m_ConnectionLock);
    ScopedLock sendguard (m_SendLock);
    ScopedLock recvguard (m_RecvLock);

    HLOGC(aclog.Debug,
          log << CONID() << "OPTION: #" << optName << " value:" << FormatBinaryString((uint8_t*)optval, optlen));

    if (IsSet(oflags, SRTO_R_PREBIND) && m_bOpened)
        throw CUDTException(MJ_NOTSUP, MN_ISBOUND, 0);

    if (IsSet(oflags, SRTO_R_PRE) && (m_bConnected || m_bConnecting || m_bListening))
        throw CUDTException(MJ_NOTSUP, MN_ISCONNECTED, 0);

    // Option execution. If this returns -1, there's no such option.
    const int status = m_config.set(optName, optval, optlen);
    if (status == -1)
    {
        LOGC(aclog.Error, log << CONID() << "OPTION: #" << optName << " UNKNOWN");
        throw CUDTException(MJ_NOTSUP, MN_INVAL, 0);
    }

    // Post-action, if applicable
    if (IsSet(oflags, SRTO_POST_SPEC) && m_bConnected)
    {
        switch (optName)
        {
        case SRTO_MAXBW:
            updateCC(TEV_INIT, EventVariant(TEV_INIT_RESET));
            break;

        case SRTO_INPUTBW:
        case SRTO_MININPUTBW:
            updateCC(TEV_INIT, EventVariant(TEV_INIT_INPUTBW));
            break;

        case SRTO_OHEADBW:
            updateCC(TEV_INIT, EventVariant(TEV_INIT_OHEADBW));
            break;

        case SRTO_LOSSMAXTTL:
            m_iReorderTolerance = m_config.iMaxReorderTolerance;

        default: break;
        }
    }
}

void srt::CUDT::getOpt(SRT_SOCKOPT optName, void *optval, int &optlen)
{
    ScopedLock cg(m_ConnectionLock);

    switch (optName)
    {
    case SRTO_MSS:
        *(int *)optval = m_config.iMSS;
        optlen         = sizeof(int);
        break;

    case SRTO_SNDSYN:
        *(bool *)optval = m_config.bSynSending;
        optlen          = sizeof(bool);
        break;

    case SRTO_RCVSYN:
        *(bool *)optval = m_config.bSynRecving;
        optlen          = sizeof(bool);
        break;

    case SRTO_ISN:
        *(int *)optval = m_iISN;
        optlen         = sizeof(int);
        break;

    case SRTO_FC:
        *(int *)optval = m_config.iFlightFlagSize;
        optlen         = sizeof(int);
        break;

    case SRTO_SNDBUF:
        *(int *)optval = m_config.iSndBufSize * (m_config.iMSS - CPacket::UDP_HDR_SIZE);
        optlen         = sizeof(int);
        break;

    case SRTO_RCVBUF:
        *(int *)optval = m_config.iRcvBufSize * (m_config.iMSS - CPacket::UDP_HDR_SIZE);
        optlen         = sizeof(int);
        break;

    case SRTO_LINGER:
        if (optlen < (int)(sizeof(linger)))
            throw CUDTException(MJ_NOTSUP, MN_INVAL, 0);

        *(linger *)optval = m_config.Linger;
        optlen            = sizeof(linger);
        break;

    case SRTO_UDP_SNDBUF:
        *(int *)optval = m_config.iUDPSndBufSize;
        optlen         = sizeof(int);
        break;

    case SRTO_UDP_RCVBUF:
        *(int *)optval = m_config.iUDPRcvBufSize;
        optlen         = sizeof(int);
        break;

    case SRTO_RENDEZVOUS:
        *(bool *)optval = m_config.bRendezvous;
        optlen          = sizeof(bool);
        break;

    case SRTO_SNDTIMEO:
        *(int *)optval = m_config.iSndTimeOut;
        optlen         = sizeof(int);
        break;

    case SRTO_RCVTIMEO:
        *(int *)optval = m_config.iRcvTimeOut;
        optlen         = sizeof(int);
        break;

    case SRTO_REUSEADDR:
        *(bool *)optval = m_config.bReuseAddr;
        optlen          = sizeof(bool);
        break;

    case SRTO_MAXBW:
        if (size_t(optlen) < sizeof(m_config.llMaxBW))
            throw CUDTException(MJ_NOTSUP, MN_INVAL, 0);
        *(int64_t *)optval = m_config.llMaxBW;
        optlen             = sizeof(int64_t);
        break;

    case SRTO_INPUTBW:
        if (size_t(optlen) < sizeof(m_config.llInputBW))
            throw CUDTException(MJ_NOTSUP, MN_INVAL, 0);
       *(int64_t*)optval = m_config.llInputBW;
       optlen            = sizeof(int64_t);
       break;

    case SRTO_MININPUTBW:
        if (size_t(optlen) < sizeof (m_config.llMinInputBW))
            throw CUDTException(MJ_NOTSUP, MN_INVAL, 0);
        *(int64_t*)optval = m_config.llMinInputBW;
        optlen            = sizeof(int64_t);
        break;

    case SRTO_OHEADBW:
        *(int32_t *)optval = m_config.iOverheadBW;
        optlen = sizeof(int32_t);
        break;

    case SRTO_STATE:
        *(int32_t *)optval = uglobal().getStatus(m_SocketID);
        optlen             = sizeof(int32_t);
        break;

    case SRTO_EVENT:
    {
        int32_t event = 0;
        if (m_bBroken)
            event |= SRT_EPOLL_ERR;
        else
        {
            enterCS(m_RecvLock);
            if (m_pRcvBuffer && isRcvBufferReady())
                event |= SRT_EPOLL_IN;
            leaveCS(m_RecvLock);
            if (m_pSndBuffer && (m_config.iSndBufSize > m_pSndBuffer->getCurrBufSize()))
                event |= SRT_EPOLL_OUT;
        }
        *(int32_t *)optval = event;
        optlen             = sizeof(int32_t);
        break;
    }

    case SRTO_SNDDATA:
        if (m_pSndBuffer)
            *(int32_t *)optval = m_pSndBuffer->getCurrBufSize();
        else
            *(int32_t *)optval = 0;
        optlen = sizeof(int32_t);
        break;

    case SRTO_RCVDATA:
        if (m_pRcvBuffer)
        {
            enterCS(m_RecvLock);
            *(int32_t *)optval = m_pRcvBuffer->getRcvDataSize();
            leaveCS(m_RecvLock);
        }
        else
            *(int32_t *)optval = 0;
        optlen = sizeof(int32_t);
        break;

    case SRTO_IPTTL:
        if (m_bOpened)
            *(int32_t *)optval = m_pSndQueue->getIpTTL();
        else
            *(int32_t *)optval = m_config.iIpTTL;
        optlen = sizeof(int32_t);
        break;

    case SRTO_IPTOS:
        if (m_bOpened)
            *(int32_t *)optval = m_pSndQueue->getIpToS();
        else
            *(int32_t *)optval = m_config.iIpToS;
        optlen = sizeof(int32_t);
        break;

    case SRTO_BINDTODEVICE:
#ifdef SRT_ENABLE_BINDTODEVICE
        if (optlen < IFNAMSIZ)
            throw CUDTException(MJ_NOTSUP, MN_INVAL, 0);

        if (m_bOpened && m_pSndQueue->getBind(((char*)optval), optlen))
        {
            optlen = strlen((char*)optval);
            break;
        }

        // Fallback: return from internal data
        strcpy(((char*)optval), m_config.sBindToDevice.c_str());
        optlen = m_config.sBindToDevice.size();
#else
        LOGC(smlog.Error, log << "SRTO_BINDTODEVICE is not supported on that platform");
        throw CUDTException(MJ_NOTSUP, MN_INVAL, 0);
#endif
        break;

    case SRTO_SENDER:
        *(bool *)optval = m_config.bDataSender;
        optlen             = sizeof(bool);
        break;

    case SRTO_TSBPDMODE:
        *(bool *)optval = m_config.bTSBPD;
        optlen             = sizeof(bool);
        break;

    case SRTO_LATENCY:
    case SRTO_RCVLATENCY:
        if (m_bConnected)
            *(int32_t *)optval = m_iTsbPdDelay_ms;
        else
            *(int32_t *)optval = m_config.iRcvLatency;
        optlen             = sizeof(int32_t);
        break;

    case SRTO_PEERLATENCY:
        if (m_bConnected)
            *(int32_t *)optval = m_iPeerTsbPdDelay_ms;
        else
            *(int32_t *)optval = m_config.iPeerLatency;

        optlen             = sizeof(int32_t);
        break;

    case SRTO_TLPKTDROP:
        if (m_bConnected)
            *(bool *)optval = m_bTLPktDrop;
        else
            *(bool *)optval = m_config.bTLPktDrop;

        optlen          = sizeof(bool);
        break;

    case SRTO_SNDDROPDELAY:
        *(int32_t *)optval = m_config.iSndDropDelay;
        optlen             = sizeof(int32_t);
        break;

    case SRTO_PBKEYLEN:
        if (m_pCryptoControl)
            *(int32_t *)optval = (int32_t) m_pCryptoControl->KeyLen(); // Running Key length.
        else
            *(int32_t *)optval = m_config.iSndCryptoKeyLen; // May be 0.
        optlen = sizeof(int32_t);
        break;

    case SRTO_KMSTATE:
        if (!m_pCryptoControl)
            *(int32_t *)optval = SRT_KM_S_UNSECURED;
        else if (m_config.bDataSender)
            *(int32_t *)optval = m_pCryptoControl->m_SndKmState;
        else
            *(int32_t *)optval = m_pCryptoControl->m_RcvKmState;
        optlen = sizeof(int32_t);
        break;

    case SRTO_SNDKMSTATE: // State imposed by Agent depending on PW and KMX
        if (m_pCryptoControl)
            *(int32_t *)optval = m_pCryptoControl->m_SndKmState;
        else
            *(int32_t *)optval = SRT_KM_S_UNSECURED;
        optlen = sizeof(int32_t);
        break;

    case SRTO_RCVKMSTATE: // State returned by Peer as informed during KMX
        if (m_pCryptoControl)
            *(int32_t *)optval = m_pCryptoControl->m_RcvKmState;
        else
            *(int32_t *)optval = SRT_KM_S_UNSECURED;
        optlen = sizeof(int32_t);
        break;

    case SRTO_LOSSMAXTTL:
        *(int32_t*)optval = m_config.iMaxReorderTolerance;
        optlen = sizeof(int32_t);
        break;

    case SRTO_NAKREPORT:
        *(bool *)optval = m_config.bRcvNakReport;
        optlen          = sizeof(bool);
        break;

    case SRTO_VERSION:
        *(int32_t *)optval = m_config.uSrtVersion;
        optlen             = sizeof(int32_t);
        break;

    case SRTO_PEERVERSION:
        *(int32_t *)optval = m_uPeerSrtVersion;
        optlen             = sizeof(int32_t);
        break;

    case SRTO_CONNTIMEO:
        *(int*)optval = (int) count_milliseconds(m_config.tdConnTimeOut);
        optlen        = sizeof(int);
        break;

    case SRTO_DRIFTTRACER:
        *(bool*)optval = m_config.bDriftTracer;
        optlen         = sizeof(bool);
        break;

    case SRTO_MINVERSION:
        *(uint32_t *)optval = m_config.uMinimumPeerSrtVersion;
        optlen              = sizeof(uint32_t);
        break;

    case SRTO_STREAMID:
        if (size_t(optlen) < m_config.sStreamName.size() + 1)
            throw CUDTException(MJ_NOTSUP, MN_INVAL, 0);

        strcpy((char *)optval, m_config.sStreamName.c_str());
        optlen = (int) m_config.sStreamName.size();
        break;

    case SRTO_CONGESTION:
        if (size_t(optlen) < m_config.sCongestion.size() + 1)
            throw CUDTException(MJ_NOTSUP, MN_INVAL, 0);

        strcpy((char *)optval, m_config.sCongestion.c_str());
        optlen = (int) m_config.sCongestion.size();
        break;

    case SRTO_MESSAGEAPI:
        optlen          = sizeof(bool);
        *(bool *)optval = m_config.bMessageAPI;
        break;

    case SRTO_PAYLOADSIZE:
        optlen         = sizeof(int);
        *(int *)optval = (int) m_config.zExpPayloadSize;
        break;

    case SRTO_KMREFRESHRATE:
        optlen = sizeof(int);
        *(int*)optval = (int)m_config.uKmRefreshRatePkt;
        break;

    case SRTO_KMPREANNOUNCE:
        optlen = sizeof(int);
        *(int*)optval = (int)m_config.uKmPreAnnouncePkt;
        break;

#if ENABLE_BONDING
    case SRTO_GROUPCONNECT:
        optlen        = sizeof (int);
        *(int*)optval = m_config.iGroupConnect;
        break;

    case SRTO_GROUPMINSTABLETIMEO:
        optlen = sizeof(int);
        *(int*)optval = (int)m_config.uMinStabilityTimeout_ms;
        break;

    case SRTO_GROUPTYPE:
        optlen         = sizeof (int);
        *(int*)optval = m_HSGroupType;
        break;
#endif

    case SRTO_ENFORCEDENCRYPTION:
        optlen          = sizeof(bool);
        *(bool *)optval = m_config.bEnforcedEnc;
        break;

    case SRTO_IPV6ONLY:
        optlen         = sizeof(int);
        *(int *)optval = m_config.iIpV6Only;
        break;

    case SRTO_PEERIDLETIMEO:
        *(int *)optval = m_config.iPeerIdleTimeout_ms;
        optlen         = sizeof(int);
        break;

    case SRTO_PACKETFILTER:
        if (size_t(optlen) < m_config.sPacketFilterConfig.size() + 1)
            throw CUDTException(MJ_NOTSUP, MN_INVAL, 0);

        strcpy((char *)optval, m_config.sPacketFilterConfig.c_str());
        optlen = (int) m_config.sPacketFilterConfig.size();
        break;

    case SRTO_RETRANSMITALGO:
        *(int32_t *)optval = m_config.iRetransmitAlgo;
        optlen         = sizeof(int32_t);
        break;

    case SRTO_CRYPTOMODE:
        *(int32_t*)optval = m_config.iCryptoMode;
        optlen = sizeof(int32_t);
        break;

    default:
        throw CUDTException(MJ_NOTSUP, MN_NONE, 0);
    }
}


#if ENABLE_BONDING
SRT_ERRNO srt::CUDT::applyMemberConfigObject(const SRT_SocketOptionObject& opt)
{
    SRT_SOCKOPT this_opt = SRTO_VERSION;
    for (size_t i = 0; i < opt.options.size(); ++i)
    {
        SRT_SocketOptionObject::SingleOption* o = opt.options[i];
        HLOGC(smlog.Debug, log << CONID() << "applyMemberConfigObject: OPTION @" << m_SocketID << " #" << o->option);
        this_opt = SRT_SOCKOPT(o->option);
        setOpt(this_opt, o->storage, o->length);
    }
    return SRT_SUCCESS;
}
#endif

bool srt::CUDT::setstreamid(SRTSOCKET u, const std::string &sid)
{
    CUDT *that = getUDTHandle(u);
    if (!that)
        return false;

    if (sid.size() > CSrtConfig::MAX_SID_LENGTH)
        return false;

    if (that->m_bConnected)
        return false;

    that->m_config.sStreamName.set(sid);
    return true;
}

string srt::CUDT::getstreamid(SRTSOCKET u)
{
    CUDT *that = getUDTHandle(u);
    if (!that)
        return "";

    return that->m_config.sStreamName.str();
}

// XXX REFACTOR: Make common code for CUDT constructor and clearData,
// possibly using CUDT::construct.
void srt::CUDT::clearData()
{
    // Initial sequence number, loss, acknowledgement, etc.
    int udpsize = m_config.iMSS - CPacket::UDP_HDR_SIZE;

    m_iMaxSRTPayloadSize = udpsize - CPacket::HDR_SIZE;

    HLOGC(cnlog.Debug, log << CONID() << "clearData: PAYLOAD SIZE: " << m_iMaxSRTPayloadSize);

    m_iEXPCount  = 1;
    m_iBandwidth = 1; // pkts/sec
    // XXX use some constant for this 16
    m_iDeliveryRate     = 16;
    m_iByteDeliveryRate = 16 * m_iMaxSRTPayloadSize;
    m_iAckSeqNo         = 0;
    m_tsLastAckTime     = steady_clock::now();

    // trace information
    {
        ScopedLock stat_lock(m_StatsLock);

        m_stats.tsStartTime = steady_clock::now();
        m_stats.sndr.reset();
        m_stats.rcvr.reset();

        m_stats.tsLastSampleTime = steady_clock::now();
        m_stats.traceReorderDistance = 0;
        m_stats.sndDuration = m_stats.m_sndDurationTotal = 0;
    }

    // Resetting these data because this happens when agent isn't connected.
    m_bPeerTsbPd         = false;
    m_iPeerTsbPdDelay_ms = 0;

    // TSBPD as state should be set to FALSE here.
    // Only when the HSREQ handshake is exchanged,
    // should they be set to possibly true.
    m_bTsbPd         = false;
    m_bGroupTsbPd    = false;
    m_iTsbPdDelay_ms = m_config.iRcvLatency;
    m_bTLPktDrop     = m_config.bTLPktDrop;
    m_bPeerTLPktDrop = false;

    m_bPeerNakReport = false;

    m_bPeerRexmitFlag = false;

    m_RdvState           = CHandShake::RDV_INVALID;
    m_tsRcvPeerStartTime = steady_clock::time_point();
}

void srt::CUDT::open()
{
    ScopedLock cg(m_ConnectionLock);

    clearData();

    // structures for queue
    if (m_pSNode == NULL)
        m_pSNode = new CSNode;
    m_pSNode->m_pUDT      = this;
    m_pSNode->m_tsTimeStamp = steady_clock::now();
    m_pSNode->m_iHeapLoc  = -1;

    if (m_pRNode == NULL)
        m_pRNode = new CRNode;
    m_pRNode->m_pUDT      = this;
    m_pRNode->m_tsTimeStamp = steady_clock::now();
    m_pRNode->m_pPrev = m_pRNode->m_pNext = NULL;
    m_pRNode->m_bOnList                   = false;

    // Set initial values of smoothed RTT and RTT variance.
    m_iSRTT               = INITIAL_RTT;
    m_iRTTVar             = INITIAL_RTTVAR;
    m_bIsFirstRTTReceived = false;

    // set minimum NAK and EXP timeout to 300ms
    m_tdMinNakInterval = milliseconds_from(300);
    m_tdMinExpInterval = milliseconds_from(300);

    m_tdACKInterval = microseconds_from(COMM_SYN_INTERVAL_US);
    m_tdNAKInterval = m_tdMinNakInterval;

    const steady_clock::time_point currtime = steady_clock::now();
    m_tsLastRspTime.store(currtime);
    m_tsNextACKTime.store(currtime + m_tdACKInterval);
    m_tsNextNAKTime.store(currtime + m_tdNAKInterval);
    m_tsLastRspAckTime = currtime;
    m_tsLastSndTime.store(currtime);

#if ENABLE_BONDING
    m_tsUnstableSince   = steady_clock::time_point();
    m_tsFreshActivation = steady_clock::time_point();
    m_tsWarySince       = steady_clock::time_point();
#endif

    m_iReXmitCount   = 1;
    m_iPktCount      = 0;
    m_iLightACKCount = 1;
    m_tsNextSendTime = steady_clock::time_point();
    m_tdSendTimeDiff = microseconds_from(0);

    // Now UDT is opened.
    m_bOpened = true;
}

void srt::CUDT::setListenState()
{
    ScopedLock cg(m_ConnectionLock);

    if (!m_bOpened)
        throw CUDTException(MJ_NOTSUP, MN_NONE, 0);

    if (m_bConnecting || m_bConnected)
        throw CUDTException(MJ_NOTSUP, MN_ISCONNECTED, 0);

    // listen can be called more than once
    if (m_bListening)
        return;

    // if there is already another socket listening on the same port
    if (m_pRcvQueue->setListener(this) < 0)
        throw CUDTException(MJ_NOTSUP, MN_BUSY, 0);

    m_bListening = true;
}

size_t srt::CUDT::fillSrtHandshake(uint32_t *aw_srtdata, size_t srtlen, int msgtype, int hs_version)
{
    if (srtlen < SRT_HS_E_SIZE)
    {
        LOGC(cnlog.Fatal,
             log << CONID() << "IPE: fillSrtHandshake: buffer too small: " << srtlen << " (expected: " << SRT_HS_E_SIZE << ")");
        return 0;
    }

    srtlen = SRT_HS_E_SIZE; // We use only that much space.

    memset((aw_srtdata), 0, sizeof(uint32_t) * srtlen);
    /* Current version (1.x.x) SRT handshake */
    aw_srtdata[SRT_HS_VERSION] = m_config.uSrtVersion; /* Required version */
    aw_srtdata[SRT_HS_FLAGS] |= SrtVersionCapabilities();

    switch (msgtype)
    {
    case SRT_CMD_HSREQ:
        return fillSrtHandshake_HSREQ((aw_srtdata), srtlen, hs_version);
    case SRT_CMD_HSRSP:
        return fillSrtHandshake_HSRSP((aw_srtdata), srtlen, hs_version);
    default:
        LOGC(cnlog.Fatal, log << CONID() << "IPE: fillSrtHandshake/sendSrtMsg called with value " << msgtype);
        return 0;
    }
}

size_t srt::CUDT::fillSrtHandshake_HSREQ(uint32_t *aw_srtdata, size_t /* srtlen - unused */, int hs_version)
{
    // INITIATOR sends HSREQ.

    // The TSBPD(SND|RCV) options are being set only if the TSBPD is set in the current agent.
    // The agent has a decisive power only in the range of RECEIVING the data, however it can
    // also influence the peer's latency. If agent doesn't set TSBPD mode, it doesn't send any
    // latency flags, although the peer might still want to do Rx with TSBPD. When agent sets
    // TsbPd mode, it defines latency values for Rx (itself) and Tx (peer's Rx). If peer does
    // not set TsbPd mode, it will simply ignore the proposed latency (PeerTsbPdDelay), although
    // if it has received the Rx latency as well, it must honor it and respond accordingly
    // (the latter is only in case of HSv5 and bidirectional connection).
    if (m_config.bTSBPD)
    {
        m_iTsbPdDelay_ms     = m_config.iRcvLatency;
        m_iPeerTsbPdDelay_ms = m_config.iPeerLatency;
        /*
         * Sent data is real-time, use Time-based Packet Delivery,
         * set option bit and configured delay
         */
        aw_srtdata[SRT_HS_FLAGS] |= SRT_OPT_TSBPDSND;

        if (hs_version < CUDT::HS_VERSION_SRT1)
        {
            // HSv4 - this uses only one value.
            aw_srtdata[SRT_HS_LATENCY] = SRT_HS_LATENCY_LEG::wrap(m_iPeerTsbPdDelay_ms);
        }
        else
        {
            // HSv5 - this will be understood only since this version when this exists.
            aw_srtdata[SRT_HS_LATENCY] = SRT_HS_LATENCY_SND::wrap(m_iPeerTsbPdDelay_ms);

            // And in the reverse direction.
            aw_srtdata[SRT_HS_FLAGS] |= SRT_OPT_TSBPDRCV;
            aw_srtdata[SRT_HS_LATENCY] |= SRT_HS_LATENCY_RCV::wrap(m_iTsbPdDelay_ms);

            // This wasn't there for HSv4, this setting is only for the receiver.
            // HSv5 is bidirectional, so every party is a receiver.

            if (m_bTLPktDrop)
                aw_srtdata[SRT_HS_FLAGS] |= SRT_OPT_TLPKTDROP;
        }
    }

    if (m_config.bRcvNakReport)
        aw_srtdata[SRT_HS_FLAGS] |= SRT_OPT_NAKREPORT;

    // I support SRT_OPT_REXMITFLG. Do you?
    aw_srtdata[SRT_HS_FLAGS] |= SRT_OPT_REXMITFLG;

    // Declare the API used. The flag is set for "stream" API because
    // the older versions will never set this flag, but all old SRT versions use message API.
    if (!m_config.bMessageAPI)
        aw_srtdata[SRT_HS_FLAGS] |= SRT_OPT_STREAM;

    HLOGC(cnlog.Debug,
          log << CONID() << "HSREQ/snd: LATENCY[SND:" << SRT_HS_LATENCY_SND::unwrap(aw_srtdata[SRT_HS_LATENCY])
              << " RCV:" << SRT_HS_LATENCY_RCV::unwrap(aw_srtdata[SRT_HS_LATENCY]) << "] FLAGS["
              << SrtFlagString(aw_srtdata[SRT_HS_FLAGS]) << "]");

    return 3;
}

size_t srt::CUDT::fillSrtHandshake_HSRSP(uint32_t *aw_srtdata, size_t /* srtlen - unused */, int hs_version)
{
    // Setting m_tsRcvPeerStartTime is done in processSrtMsg_HSREQ(), so
    // this condition will be skipped only if this function is called without
    // getting first received HSREQ. Doesn't look possible in both HSv4 and HSv5.
    if (is_zero(m_tsRcvPeerStartTime))
    {
        LOGC(cnlog.Fatal, log << CONID() << "IPE: fillSrtHandshake_HSRSP: m_tsRcvPeerStartTime NOT SET!");
        return 0;
    }

    // If Agent doesn't set TSBPD, it will not set the TSBPD flag back to the Peer.
    // The peer doesn't have be disturbed by it anyway.
    if (isOPT_TsbPd())
    {
        /*
         * We got and transposed peer start time (HandShake request timestamp),
         * we can support Timestamp-based Packet Delivery
         */
        aw_srtdata[SRT_HS_FLAGS] |= SRT_OPT_TSBPDRCV;

        if (hs_version < HS_VERSION_SRT1)
        {
            // HSv4 - this uses only one value
            aw_srtdata[SRT_HS_LATENCY] = SRT_HS_LATENCY_LEG::wrap(m_iTsbPdDelay_ms);
        }
        else
        {
            // HSv5 - this puts "agent's" latency into RCV field and "peer's" -
            // into SND field.
            aw_srtdata[SRT_HS_LATENCY] = SRT_HS_LATENCY_RCV::wrap(m_iTsbPdDelay_ms);
        }
    }
    else
    {
        HLOGC(cnlog.Debug, log << CONID() << "HSRSP/snd: TSBPD off, NOT responding TSBPDRCV flag.");
    }

    // Hsv5, only when peer has declared TSBPD mode.
    // The flag was already set, and the value already "maximized" in processSrtMsg_HSREQ().
    if (m_bPeerTsbPd && hs_version >= HS_VERSION_SRT1)
    {
        // HSv5 is bidirectional - so send the TSBPDSND flag, and place also the
        // peer's latency into SND field.
        aw_srtdata[SRT_HS_FLAGS] |= SRT_OPT_TSBPDSND;
        aw_srtdata[SRT_HS_LATENCY] |= SRT_HS_LATENCY_SND::wrap(m_iPeerTsbPdDelay_ms);

        HLOGC(cnlog.Debug,
              log << CONID()
                  << "HSRSP/snd: HSv5 peer uses TSBPD, responding TSBPDSND latency=" << m_iPeerTsbPdDelay_ms);
    }
    else
    {
        HLOGC(cnlog.Debug,
              log << CONID() << "HSRSP/snd: HSv" << (hs_version == CUDT::HS_VERSION_UDT4 ? 4 : 5)
                  << " with peer TSBPD=" << (m_bPeerTsbPd ? "on" : "off") << " - NOT responding TSBPDSND");
    }

    if (m_bTLPktDrop)
        aw_srtdata[SRT_HS_FLAGS] |= SRT_OPT_TLPKTDROP;

    if (m_config.bRcvNakReport)
    {
        // HSv5: Note that this setting is independent on the value of
        // m_bPeerNakReport, which represent this setting in the peer.

        aw_srtdata[SRT_HS_FLAGS] |= SRT_OPT_NAKREPORT;
        /*
         * NAK Report is so efficient at controlling bandwidth that sender TLPktDrop
         * is not needed. SRT 1.0.5 to 1.0.7 sender TLPktDrop combined with SRT 1.0
         * Timestamp-Based Packet Delivery was not well implemented and could drop
         * big I-Frame tail before sending once on low latency setups.
         * Disabling TLPktDrop in the receiver SRT Handshake Reply prevents the sender
         * from enabling Too-Late Packet Drop.
         */
        if (m_uPeerSrtVersion <= SrtVersion(1, 0, 7))
            aw_srtdata[SRT_HS_FLAGS] &= ~SRT_OPT_TLPKTDROP;
    }

    if (m_config.uSrtVersion >= SrtVersion(1, 2, 0))
    {
        if (!m_bPeerRexmitFlag)
        {
            // Peer does not request to use rexmit flag, if so,
            // we won't use as well.
            HLOGC(cnlog.Debug,
                  log << CONID() << "HSRSP/snd: AGENT understands REXMIT flag, but PEER DOES NOT. NOT setting.");
        }
        else
        {
            // Request that the rexmit bit be used as a part of msgno.
            aw_srtdata[SRT_HS_FLAGS] |= SRT_OPT_REXMITFLG;
            HLOGF(cnlog.Debug, "HSRSP/snd: AGENT UNDERSTANDS REXMIT flag and PEER reported that it does, too.");
        }
    }
    else
    {
        // Since this is now in the code, it can occur only in case when you change the
        // version specification in the build configuration.
        HLOGF(cnlog.Debug, "HSRSP/snd: AGENT DOES NOT UNDERSTAND REXMIT flag");
    }

    HLOGC(cnlog.Debug,
          log << CONID() << "HSRSP/snd: LATENCY[SND:" << SRT_HS_LATENCY_SND::unwrap(aw_srtdata[SRT_HS_LATENCY])
              << " RCV:" << SRT_HS_LATENCY_RCV::unwrap(aw_srtdata[SRT_HS_LATENCY]) << "] FLAGS["
              << SrtFlagString(aw_srtdata[SRT_HS_FLAGS]) << "]");

    return 3;
}

size_t srt::CUDT::prepareSrtHsMsg(int cmd, uint32_t *srtdata, size_t size)
{
    size_t srtlen = fillSrtHandshake(srtdata, size, cmd, handshakeVersion());
    HLOGF(cnlog.Debug,
          "CMD:%s(%d) Len:%d Version: %s Flags: %08X (%s) sdelay:%d",
          MessageTypeStr(UMSG_EXT, cmd).c_str(),
          cmd,
          (int)(srtlen * sizeof(int32_t)),
          SrtVersionString(srtdata[SRT_HS_VERSION]).c_str(),
          srtdata[SRT_HS_FLAGS],
          SrtFlagString(srtdata[SRT_HS_FLAGS]).c_str(),
          srtdata[SRT_HS_LATENCY]);

    return srtlen;
}

void srt::CUDT::sendSrtMsg(int cmd, uint32_t *srtdata_in, size_t srtlen_in)
{
    CPacket srtpkt;
    int32_t srtcmd = (int32_t)cmd;

    SRT_STATIC_ASSERT(SRTDATA_MAXSIZE >= SRT_HS_E_SIZE, "SRT_CMD_MAXSZ is too small to hold all the data");
    // This will be effectively larger than SRT_HS_E_SIZE, but it will be also used for incoming data.
    uint32_t srtdata[SRTDATA_MAXSIZE];

    size_t srtlen = 0;

    if (cmd == SRT_CMD_REJECT)
    {
        // This is a value returned by processSrtMsg underlying layer, potentially
        // to be reported here. Should this happen, just send a rejection message.
        cmd                     = SRT_CMD_HSRSP;
        srtdata[SRT_HS_VERSION] = 0;
    }

    switch (cmd)
    {
    case SRT_CMD_HSREQ:
    case SRT_CMD_HSRSP:
        srtlen = prepareSrtHsMsg(cmd, srtdata, SRTDATA_MAXSIZE);
        break;

    case SRT_CMD_KMREQ: // Sender
    case SRT_CMD_KMRSP: // Receiver
        srtlen = srtlen_in;
        /* Msg already in network order
         * But CChannel:sendto will swap again (assuming 32-bit fields)
         * Pre-swap to cancel it.
         */
        HtoNLA(srtdata, srtdata_in, srtlen);
        m_pCryptoControl->updateKmState(cmd, srtlen); // <-- THIS function can't be moved to CUDT

        break;

    default:
        LOGF(cnlog.Error, "sndSrtMsg: IPE: cmd=%d unsupported", cmd);
        break;
    }

    if (srtlen > 0)
    {
        /* srtpkt.pack will set message data in network order */
        srtpkt.pack(UMSG_EXT, &srtcmd, srtdata, srtlen * sizeof(int32_t));
        addressAndSend(srtpkt);
    }
}

size_t srt::CUDT::fillHsExtConfigString(uint32_t* pcmdspec, int cmd, const string& str)
{
    uint32_t* space = pcmdspec + 1;
    size_t wordsize         = (str.size() + 3) / 4;
    size_t aligned_bytesize = wordsize * 4;

    memset((space), 0, aligned_bytesize);
    memcpy((space), str.data(), str.size());
    // Preswap to little endian (in place due to possible padding zeros)
    HtoILA((space), space, wordsize);

    *pcmdspec = HS_CMDSPEC_CMD::wrap(cmd) | HS_CMDSPEC_SIZE::wrap((uint32_t) wordsize);

    return wordsize;
}

#if ENABLE_BONDING
// [[using locked(m_parent->m_ControlLock)]]
// [[using locked(s_UDTUnited.m_GlobControlLock)]]
size_t srt::CUDT::fillHsExtGroup(uint32_t* pcmdspec)
{
    SRT_ASSERT(m_parent->m_GroupOf != NULL);
    uint32_t* space = pcmdspec + 1;

    SRTSOCKET id = m_parent->m_GroupOf->id();
    SRT_GROUP_TYPE tp = m_parent->m_GroupOf->type();
    uint32_t flags = 0;

    // Note: if agent is a listener, and the current version supports
    // both sync methods, this flag might have been changed according to
    // the wish of the caller.

    // NOTE: this code remains as is for historical reasons.
    // The initial implementation stated that the peer id be
    // extracted so that it can be reported and possibly the
    // start time somehow encoded and written into the group
    // extension, but it was later seen not necessary. Therefore
    // this code remains, but now it's informational only.
#if ENABLE_HEAVY_LOGGING
    m_parent->m_GroupOf->debugMasterData(m_SocketID);
#endif

    // See CUDT::interpretGroup()

    uint32_t dataword = 0
        | SrtHSRequest::HS_GROUP_TYPE::wrap(tp)
        | SrtHSRequest::HS_GROUP_FLAGS::wrap(flags)
        | SrtHSRequest::HS_GROUP_WEIGHT::wrap(m_parent->m_GroupMemberData->weight);

    const uint32_t storedata [GRPD_E_SIZE] = { uint32_t(id), dataword };
    memcpy((space), storedata, sizeof storedata);

    const size_t ra_size = Size(storedata);
    *pcmdspec = HS_CMDSPEC_CMD::wrap(SRT_CMD_GROUP) | HS_CMDSPEC_SIZE::wrap(ra_size);

    return ra_size;
}
#endif

size_t srt::CUDT::fillHsExtKMREQ(uint32_t* pcmdspec, size_t ki)
{
    uint32_t* space = pcmdspec + 1;

    size_t msglen = m_pCryptoControl->getKmMsg_size(ki);
    // Make ra_size back in element unit
    // Add one extra word if the size isn't aligned to 32-bit.
    size_t ra_size = (msglen / sizeof(uint32_t)) + (msglen % sizeof(uint32_t) ? 1 : 0);

    // Store the CMD + SIZE in the next field
    *pcmdspec = HS_CMDSPEC_CMD::wrap(SRT_CMD_KMREQ) | HS_CMDSPEC_SIZE::wrap((uint32_t) ra_size);

    // Copy the key - do the endian inversion because another endian inversion
    // will be done for every control message before sending, and this KM message
    // is ALREADY in network order.
    const uint32_t* keydata = reinterpret_cast<const uint32_t*>(m_pCryptoControl->getKmMsg_data(ki));

    HLOGC(cnlog.Debug,
          log << CONID() << "createSrtHandshake: KMREQ: adding key #" << ki << " length=" << ra_size
              << " words (KmMsg_size=" << msglen << ")");
    // XXX INSECURE ": [" << FormatBinaryString((uint8_t*)keydata, msglen) << "]";

    // Yes, I know HtoNLA and NtoHLA do exactly the same operation, but I want
    // to be clear about the true intention.
    NtoHLA((space), keydata, ra_size);

    return ra_size;
}

size_t srt::CUDT::fillHsExtKMRSP(uint32_t* pcmdspec, const uint32_t* kmdata, size_t kmdata_wordsize)
{
    uint32_t* space = pcmdspec + 1;
    const uint32_t failure_kmrsp[] = {SRT_KM_S_UNSECURED};
    const uint32_t* keydata = 0;

    // Shift the starting point with the value of previously added block,
    // to start with the new one.

    size_t ra_size;

    if (kmdata_wordsize == 0)
    {
        LOGC(cnlog.Warn,
             log << CONID()
                 << "createSrtHandshake: Agent has PW, but Peer sent no KMREQ. Sending error KMRSP response");
        ra_size = 1;
        keydata = failure_kmrsp;

        // Update the KM state as well
        m_pCryptoControl->m_SndKmState = SRT_KM_S_NOSECRET;  // Agent has PW, but Peer won't decrypt
        m_pCryptoControl->m_RcvKmState = SRT_KM_S_UNSECURED; // Peer won't encrypt as well.
    }
    else
    {
        if (!kmdata)
        {
            m_RejectReason = SRT_REJ_IPE;
            LOGC(cnlog.Fatal, log << CONID() << "createSrtHandshake: IPE: srtkm_cmd=SRT_CMD_KMRSP and no kmdata!");
            return 0;
        }
        ra_size = kmdata_wordsize;
        keydata = reinterpret_cast<const uint32_t *>(kmdata);
    }

    *pcmdspec = HS_CMDSPEC_CMD::wrap(SRT_CMD_KMRSP) | HS_CMDSPEC_SIZE::wrap((uint32_t) ra_size);
    HLOGC(cnlog.Debug,
          log << CONID() << "createSrtHandshake: KMRSP: applying returned key length="
              << ra_size); // XXX INSECURE << " words: [" << FormatBinaryString((uint8_t*)kmdata,
                           // kmdata_wordsize*sizeof(uint32_t)) << "]";

    NtoHLA((space), keydata, ra_size);
    return ra_size;
}


// PREREQUISITE:
// pkt must be set the buffer and configured for UMSG_HANDSHAKE.
// Note that this function replaces also serialization for the HSv4.
bool srt::CUDT::createSrtHandshake(
        int             srths_cmd,
        int             srtkm_cmd,
        const uint32_t* kmdata,
        size_t          kmdata_wordsize, // IN WORDS, NOT BYTES!!!
        CPacket&        w_pkt,
        CHandShake&     w_hs)
{
    // This function might be called before the opposite version was recognized.
    // Check if the version is exactly 4 because this means that the peer has already
    // sent something - asynchronously, and usually in rendezvous - and we already know
    // that the peer is version 4. In this case, agent must behave as HSv4, til the end.
    if (m_ConnRes.m_iVersion == HS_VERSION_UDT4)
    {
        w_hs.m_iVersion = HS_VERSION_UDT4;
        w_hs.m_iType    = UDT_DGRAM;
        if (w_hs.m_extension)
        {
            // Should be impossible
            LOGC(cnlog.Error,
                 log << CONID() << "createSrtHandshake: IPE: EXTENSION SET WHEN peer reports version 4 - fixing...");
            w_hs.m_extension = false;
        }
    }
    else
    {
        w_hs.m_iType = 0; // Prepare it for flags
    }

    HLOGC(cnlog.Debug,
          log << CONID() << "createSrtHandshake: buf size=" << w_pkt.getLength()
              << " hsx=" << MessageTypeStr(UMSG_EXT, srths_cmd) << " kmx=" << MessageTypeStr(UMSG_EXT, srtkm_cmd)
              << " kmdata_wordsize=" << kmdata_wordsize << " version=" << w_hs.m_iVersion);

    // Once you are certain that the version is HSv5, set the enc type flags
    // to advertise pbkeylen. Otherwise make sure that the old interpretation
    // will correctly pick up the type field. PBKEYLEN should be advertized
    // regardless of what URQ stage the handshake is (note that in case of rendezvous
    // CONCLUSION might be the FIRST MESSAGE EVER RECEIVED by a party).
    if (w_hs.m_iVersion > HS_VERSION_UDT4)
    {
        // Check if there was a failure to receie HSREQ before trying to craft HSRSP.
        // If fillSrtHandshake_HSRSP catches the condition of m_tsRcvPeerStartTime == steady_clock::zero(),
        // it will return size 0, which will mess up with further extension procedures;
        // PREVENT THIS HERE.
        if (w_hs.m_iReqType == URQ_CONCLUSION && srths_cmd == SRT_CMD_HSRSP && is_zero(m_tsRcvPeerStartTime))
        {
            LOGC(cnlog.Error,
                 log << CONID()
                     << "createSrtHandshake: IPE (non-fatal): Attempting to craft HSRSP without received HSREQ. "
                        "BLOCKING extensions.");
            w_hs.m_extension = false;
        }

        // The situation when this function is called without requested extensions
        // is URQ_CONCLUSION in rendezvous mode in some of the transitions.
        // In this case for version 5 just clear the m_iType field, as it has
        // different meaning in HSv5 and contains extension flags.
        //
        // Keep 0 in the SRT_HSTYPE_HSFLAGS field, but still advertise PBKEYLEN
        // in the SRT_HSTYPE_ENCFLAGS field.
        w_hs.m_iType                  = SrtHSRequest::wrapFlags(false /*no magic in HSFLAGS*/, m_config.iSndCryptoKeyLen);

        IF_HEAVY_LOGGING(bool whether = m_config.iSndCryptoKeyLen != 0);
        HLOGC(cnlog.Debug,
              log << CONID() << "createSrtHandshake: " << (whether ? "" : "NOT ")
                  << " Advertising PBKEYLEN - value = " << m_config.iSndCryptoKeyLen);

        // Note: This is required only when sending a HS message without SRT extensions.
        // When this is to be sent with SRT extensions, then KMREQ will be attached here
        // and the PBKEYLEN will be extracted from it. If this is going to attach KMRSP
        // here, it's already too late (it should've been advertised before getting the first
        // handshake message with KMREQ).
    }
    else
    {
        w_hs.m_iType = UDT_DGRAM;
    }

    // values > URQ_CONCLUSION include also error types
    // if (w_hs.m_iVersion == HS_VERSION_UDT4 || w_hs.m_iReqType > URQ_CONCLUSION) <--- This condition was checked b4 and
    // it's only valid for caller-listener mode
    if (!w_hs.m_extension)
    {
        // Serialize only the basic handshake, if this is predicted for
        // Hsv4 peer or this is URQ_INDUCTION or URQ_WAVEAHAND.
        size_t hs_size = w_pkt.getLength();
        w_hs.store_to((w_pkt.m_pcData), (hs_size));
        w_pkt.setLength(hs_size);
        HLOGC(cnlog.Debug,
              log << CONID() << "createSrtHandshake: (no ext) size=" << hs_size << " data: " << w_hs.show());
        return true;
    }

    // Sanity check, applies to HSv5 only cases.
    if (srths_cmd == SRT_CMD_HSREQ && m_SrtHsSide == HSD_RESPONDER)
    {
        m_RejectReason = SRT_REJ_IPE;
        LOGC(cnlog.Fatal,
             log << CONID() << "IPE: SRT_CMD_HSREQ was requested to be sent in HSv5 by an INITIATOR side!");
        return false; // should cause rejection
    }

    ostringstream logext;
    logext << "HSX";

    // Install the SRT extensions
    w_hs.m_iType |= CHandShake::HS_EXT_HSREQ;

    bool have_sid = false;
    if (srths_cmd == SRT_CMD_HSREQ && !m_config.sStreamName.empty())
    {
        have_sid = true;
        w_hs.m_iType |= CHandShake::HS_EXT_CONFIG;
        logext << ",SID";
    }

    // If this is a response, we have also information
    // on the peer. If Peer is NOT filter capable, don't
    // put filter config, even if agent is capable.
    bool peer_filter_capable = true;
    if (srths_cmd == SRT_CMD_HSRSP)
    {
        if (m_sPeerPktFilterConfigString != "")
        {
            peer_filter_capable = true;
        }
        else if (IsSet(m_uPeerSrtFlags, SRT_OPT_FILTERCAP))
        {
            peer_filter_capable = true;
        }
        else
        {
            peer_filter_capable = false;
        }
    }

    // Now, if this is INITIATOR, then it has its
    // filter config already set, if configured, otherwise
    // it should not attach the filter config extension.

    // If this is a RESPONDER, then it has already received
    // the filter config string from the peer and therefore
    // possibly confronted with the contents of m_OPT_FECConfigString,
    // and if it decided to go with filter, it will be nonempty.
    bool have_filter  = false;
    if (peer_filter_capable && !m_config.sPacketFilterConfig.empty())
    {
        have_filter = true;
        w_hs.m_iType |= CHandShake::HS_EXT_CONFIG;
        logext << ",filter";
    }

    bool have_congctl = false;
    const string sm = m_config.sCongestion.str();
    if (sm != "" && sm != "live")
    {
        have_congctl = true;
        w_hs.m_iType |= CHandShake::HS_EXT_CONFIG;
        logext << ",CONGCTL";
    }

    bool have_kmreq   = false;
    // Prevent adding KMRSP only in case when BOTH:
    // - Agent has set no password
    // - no KMREQ has arrived from Peer
    // KMRSP must be always sent when:
    // - Agent set a password, Peer did not send KMREQ: Agent sets snd=NOSECRET.
    // - Agent set no password, but Peer sent KMREQ: Ageng sets rcv=NOSECRET.
    if (m_config.CryptoSecret.len > 0 || kmdata_wordsize > 0)
    {
        have_kmreq = true;
        w_hs.m_iType |= CHandShake::HS_EXT_KMREQ;
        logext << ",KMX";
    }

#if ENABLE_BONDING
    bool have_group = false;

    // Note: this is done without locking because we have the following possibilities:
    //
    // 1. Most positive: the group will be the same all the time up to the moment when we use it.
    // 2. The group will disappear when next time we try to use it having now have_group set true.
    //
    // Not possible that a group is NULL now but would appear later: the group must be either empty
    // or already set as valid at this time.
    //
    // If the 2nd possibility happens, then simply it means that the group has been closed during
    // the operation and the socket got this information updated in the meantime. This means that
    // it was an abnormal interrupt during the processing so the handshake process should be aborted
    // anyway, and that's what will be done.

    // LOCKING INFORMATION: accesing this field just for NULL check doesn't
    // hurt, even if this field could be dangling in the moment. This will be
    // followed by an additional check, done this time under lock, and there will
    // be no dangling pointers at this time.
    if (m_parent->m_GroupOf)
    {
        // Whatever group this socket belongs to, the information about
        // the group is always sent the same way with the handshake.
        have_group = true;
        w_hs.m_iType |= CHandShake::HS_EXT_CONFIG;
        logext << ",GROUP";
    }
#endif

    HLOGC(cnlog.Debug, log << CONID() << "createSrtHandshake: (ext: " << logext.str() << ") data: " << w_hs.show());

    // NOTE: The HSREQ is practically always required, although may happen
    // in future that CONCLUSION can be sent multiple times for a separate
    // stream encryption support, and this way it won't enclose HSREQ.
    // Also, KMREQ may occur multiple times.

    // So, initially store the UDT legacy handshake.
    size_t hs_size = w_pkt.getLength(), total_ra_size = (hs_size / sizeof(uint32_t)); // Maximum size of data
    w_hs.store_to((w_pkt.m_pcData), (hs_size));                                        // hs_size is updated

    size_t ra_size = hs_size / sizeof(int32_t);

    // Now attach the SRT handshake for HSREQ
    size_t    offset = ra_size;
    uint32_t *p      = reinterpret_cast<uint32_t *>(w_pkt.m_pcData);
    // NOTE: since this point, ra_size has a size in int32_t elements, NOT BYTES.

    // The first 4-byte item is the CMD/LENGTH spec.
    uint32_t *pcmdspec = p + offset; // Remember the location to be filled later, when we know the length
    ++offset;

    // Now use the original function to store the actual SRT_HS data
    // ra_size after that
    // NOTE: so far, ra_size is m_iMaxSRTPayloadSize expressed in number of elements.
    // WILL BE CHANGED HERE.
    ra_size   = fillSrtHandshake((p + offset), total_ra_size - offset, srths_cmd, HS_VERSION_SRT1);
    *pcmdspec = HS_CMDSPEC_CMD::wrap(srths_cmd) | HS_CMDSPEC_SIZE::wrap((uint32_t) ra_size);

    HLOGC(cnlog.Debug,
          log << CONID() << "createSrtHandshake: after HSREQ: offset=" << offset << " HSREQ size=" << ra_size
              << " space left: " << (total_ra_size - offset));

    // Use only in REQ phase and only if stream name is set
    if (have_sid)
    {
        // Now prepare the string with 4-byte alignment. The string size is limited
        // to half the payload size. Just a sanity check to not pack too much into
        // the conclusion packet.
        size_t size_limit = m_iMaxSRTPayloadSize / 2;

        if (m_config.sStreamName.size() >= size_limit)
        {
            m_RejectReason = SRT_REJ_ROGUE;
            LOGC(cnlog.Warn,
                 log << CONID() << "createSrtHandshake: stream id too long, limited to " << (size_limit - 1)
                     << " bytes");
            return false;
        }

        offset += ra_size + 1;
        ra_size = fillHsExtConfigString(p + offset - 1, SRT_CMD_SID, m_config.sStreamName.str());

        HLOGC(cnlog.Debug,
              log << CONID() << "createSrtHandshake: after SID [" << m_config.sStreamName.c_str()
                  << "] length=" << m_config.sStreamName.size() << " alignedln=" << (4 * ra_size)
                  << ": offset=" << offset << " SID size=" << ra_size << " space left: " << (total_ra_size - offset));
    }

    if (have_congctl)
    {
        // Pass the congctl to the other side as informational.
        // The other side should reject connection if it uses a different congctl.
        // The other side should also respond with the congctl it uses, if its non-default (for backward compatibility).

        offset += ra_size + 1;
        ra_size = fillHsExtConfigString(p + offset - 1, SRT_CMD_CONGESTION, sm);

        HLOGC(cnlog.Debug,
              log << CONID() << "createSrtHandshake: after CONGCTL [" << sm << "] length=" << sm.size()
                  << " alignedln=" << (4 * ra_size) << ": offset=" << offset << " CONGCTL size=" << ra_size
                  << " space left: " << (total_ra_size - offset));
    }

    if (have_filter)
    {
        offset += ra_size + 1;
        ra_size = fillHsExtConfigString(p + offset - 1, SRT_CMD_FILTER, m_config.sPacketFilterConfig.str());

        HLOGC(cnlog.Debug,
              log << CONID() << "createSrtHandshake: after filter [" << m_config.sPacketFilterConfig.c_str()
                  << "] length=" << m_config.sPacketFilterConfig.size() << " alignedln=" << (4 * ra_size) << ": offset="
                  << offset << " filter size=" << ra_size << " space left: " << (total_ra_size - offset));
    }

#if ENABLE_BONDING
    // Note that this will fire in both cases:
    // - When the group has been set by the user on a socket (or socket was created as a part of the group),
    //   and the handshake request is to be sent with informing the peer that this conenction belongs to a group
    // - When the agent received a HS request with a group, has created its mirror group on its side, and
    //   now sends the HS response to the peer, with ITS OWN group id (the mirror one).
    //
    // XXX Probably a condition should be checked here around the group type.
    // The time synchronization should be done only on any kind of parallel sending group.
    // Currently all groups are such groups (broadcast, backup, balancing), but it may
    // need to be changed for some other types.
    if (have_group)
    {
        // NOTE: See information about mutex ordering in api.h
        ScopedLock gdrg (uglobal().m_GlobControlLock);
        if (!m_parent->m_GroupOf)
        {
            // This may only happen if since last check of m_GroupOf pointer the socket was removed
            // from the group in the meantime, which can only happen due to that the group was closed.
            // In such a case it simply means that the handshake process was requested to be interrupted.
            LOGC(cnlog.Fatal, log << CONID() << "GROUP DISAPPEARED. Socket not capable of continuing HS");
            return false;
        }
        else
        {
            if (m_parent->m_GroupOf->closing())
            {
                m_RejectReason = SRT_REJ_IPE;
                LOGC(cnlog.Error,
                     log << CONID() << "createSrtHandshake: group is closing during the process, rejecting.");
                return false;
            }
            offset += ra_size + 1;
            ra_size = fillHsExtGroup(p + offset - 1);

            HLOGC(cnlog.Debug,
                  log << CONID() << "createSrtHandshake: after GROUP [" << sm << "] length=" << sm.size() << ": offset="
                      << offset << " GROUP size=" << ra_size << " space left: " << (total_ra_size - offset));
        }
    }
#endif

    // When encryption turned on
    if (have_kmreq)
    {
        HLOGC(cnlog.Debug,
              log << CONID() << "createSrtHandshake: "
                  << (m_config.CryptoSecret.len > 0 ? "Agent uses ENCRYPTION" : "Peer requires ENCRYPTION"));

        if (!m_pCryptoControl && (srtkm_cmd == SRT_CMD_KMREQ || srtkm_cmd == SRT_CMD_KMRSP))
        {
            m_RejectReason = SRT_REJ_IPE;
            LOGC(cnlog.Error,
                 log << CONID() << "createSrtHandshake: IPE: need to send KM, but CryptoControl does not exist."
                     << " Socket state: connected=" << boolalpha << m_bConnected << ", connecting=" << m_bConnecting
                     << ", broken=" << m_bBroken << ", closing=" << m_bClosing << ".");
            return false;
        }

        if (srtkm_cmd == SRT_CMD_KMREQ)
        {
            bool have_any_keys = false;
            for (size_t ki = 0; ki < 2; ++ki)
            {
                // Skip those that have expired
                if (!m_pCryptoControl->getKmMsg_needSend(ki, false))
                    continue;

                m_pCryptoControl->getKmMsg_markSent(ki, false);

                offset += ra_size + 1;
                ra_size = fillHsExtKMREQ(p + offset - 1, ki);

                have_any_keys = true;
            }

            if (!have_any_keys)
            {
                m_RejectReason = SRT_REJ_IPE;
                LOGC(cnlog.Error, log << CONID() << "createSrtHandshake: IPE: all keys have expired, no KM to send.");
                return false;
            }
        }
        else if (srtkm_cmd == SRT_CMD_KMRSP)
        {
            offset += ra_size + 1;
            ra_size = fillHsExtKMRSP(p + offset - 1, kmdata, kmdata_wordsize);
        }
        else
        {
            m_RejectReason = SRT_REJ_IPE;
            LOGC(cnlog.Fatal, log << CONID() << "createSrtHandshake: IPE: wrong value of srtkm_cmd: " << srtkm_cmd);
            return false;
        }
    }

    if (ra_size == 0)
    {
        // m_RejectReason is expected to be set by fillHsExtKMRSP(..) in this case.
        return false;
    }

    // ra_size + offset has a value in element unit.
    // Switch it again to byte unit.
    w_pkt.setLength((ra_size + offset) * sizeof(int32_t));

    HLOGC(cnlog.Debug,
          log << CONID() << "createSrtHandshake: filled HSv5 handshake flags: "
              << CHandShake::ExtensionFlagStr(w_hs.m_iType) << " length: " << w_pkt.getLength() << " bytes");

    return true;
}

template <class Integer>
static inline int FindExtensionBlock(Integer* begin, size_t total_length,
        size_t& w_out_len, Integer*& w_next_block)
{
    // Check if there's anything to process
    if (total_length == 0)
    {
        w_next_block = NULL;
        w_out_len    = 0;
        return SRT_CMD_NONE;
    }

    // This function extracts the block command from the block and its length.
    // The command value is returned as a function result.
    // The size of that command block is stored into w_out_len.
    // The beginning of the prospective next block is stored in w_next_block.

    // The caller must be aware that:
    // - exactly one element holds the block header (cmd+size), so the actual data are after this one.
    // - the returned size is the number of uint32_t elements since that first data element
    // - the remaining size should be manually calculated as total_length - 1 - w_out_len, or
    // simply, as w_next_block - begin.

    // Note that if the total_length is too short to extract the whole block, it will return
    // SRT_CMD_NONE. Note that total_length includes this first CMDSPEC word.
    //
    // When SRT_CMD_NONE is returned, it means that nothing has been extracted and nothing else
    // can be further extracted from this block.

    int    cmd  = HS_CMDSPEC_CMD::unwrap(*begin);
    size_t size = HS_CMDSPEC_SIZE::unwrap(*begin);

    if (size + 1 > total_length)
        return SRT_CMD_NONE;

    w_out_len = size;

    if (total_length == size + 1)
        w_next_block = NULL;
    else
        w_next_block = begin + 1 + size;

    return cmd;
}

// NOTE: the rule of order of arguments is broken here because this order
// serves better the logics and readability.
template <class Integer>
static inline bool NextExtensionBlock(Integer*& w_begin, Integer* next, size_t& w_length)
{
    if (!next)
        return false;

    w_length = w_length - (next - w_begin);
    w_begin  = next;
    return true;
}

void SrtExtractHandshakeExtensions(const char* bufbegin, size_t buflength,
        vector<SrtHandshakeExtension>& w_output)
{
    const uint32_t *begin = reinterpret_cast<const uint32_t *>(bufbegin + CHandShake::m_iContentSize);
    size_t    size  = buflength - CHandShake::m_iContentSize; // Due to previous cond check we grant it's >0
    const uint32_t *next  = 0;
    size_t    length   = size / sizeof(uint32_t);
    size_t    blocklen = 0;

    for (;;) // ONE SHOT, but continuable loop
    {
        const int cmd = FindExtensionBlock(begin, length, (blocklen), (next));

        if (cmd == SRT_CMD_NONE)
        {
            // End of blocks
            break;
        }

        w_output.push_back(SrtHandshakeExtension(cmd));

        SrtHandshakeExtension& ext = w_output.back();

        std::copy(begin+1, begin+blocklen+1, back_inserter(ext.contents));

        // Any other kind of message extracted. Search on.
        if (!NextExtensionBlock((begin), next, (length)))
            break;
    }
}

#if SRT_DEBUG_RTT
class RttTracer
{
public:
    RttTracer()
    {
    }

    ~RttTracer()
    {
        srt::sync::ScopedLock lck(m_mtx);
        m_fout.close();
    }

    void trace(const srt::sync::steady_clock::time_point& currtime,
               const std::string& event, int rtt_sample, int rttvar_sample,
               bool is_smoothed_rtt_reset, int64_t recvTotal,
               int smoothed_rtt, int rttvar)
    {
        srt::sync::ScopedLock lck(m_mtx);
        create_file();
        
        m_fout << srt::sync::FormatTimeSys(currtime) << ",";
        m_fout << srt::sync::FormatTime(currtime) << ",";
        m_fout << event << ",";
        m_fout << rtt_sample << ",";
        m_fout << rttvar_sample << ",";
        m_fout << is_smoothed_rtt_reset << ",";
        m_fout << recvTotal << ",";
        m_fout << smoothed_rtt << ",";
        m_fout << rttvar << "\n";
        m_fout.flush();
    }

private:
    void print_header()
    {
        m_fout << "Timepoint_SYST,Timepoint_STDY,Event,usRTTSample,"
                  "usRTTVarSample,IsSmoothedRTTReset,pktsRecvTotal,"
                  "usSmoothedRTT,usRTTVar\n";
    }

    void create_file()
    {
        if (m_fout.is_open())
            return;

        std::string str_tnow = srt::sync::FormatTimeSys(srt::sync::steady_clock::now());
        str_tnow.resize(str_tnow.size() - 7); // remove trailing ' [SYST]' part
        while (str_tnow.find(':') != std::string::npos) {
            str_tnow.replace(str_tnow.find(':'), 1, 1, '_');
        }
        const std::string fname = "rtt_trace_" + str_tnow + "_" + SRT_SYNC_CLOCK_STR + ".csv";
        m_fout.open(fname, std::ofstream::out);
        if (!m_fout)
            std::cerr << "IPE: Failed to open " << fname << "!!!\n";

        print_header();
    }

private:
    srt::sync::Mutex m_mtx;
    std::ofstream m_fout;
};

RttTracer s_rtt_trace;
#endif


bool srt::CUDT::processSrtMsg(const CPacket *ctrlpkt)
{
    uint32_t *srtdata = (uint32_t *)ctrlpkt->m_pcData;
    size_t    len     = ctrlpkt->getLength();
    int       etype   = ctrlpkt->getExtendedType();
    uint32_t  ts      = ctrlpkt->m_iTimeStamp;

    int res = SRT_CMD_NONE;

    HLOGC(cnlog.Debug,
          log << CONID() << "Dispatching message type=" << etype << " data length=" << (len / sizeof(int32_t)));
    switch (etype)
    {
    case SRT_CMD_HSREQ:
    {
        res = processSrtMsg_HSREQ(srtdata, len, ts, CUDT::HS_VERSION_UDT4);
        break;
    }
    case SRT_CMD_HSRSP:
    {
        res = processSrtMsg_HSRSP(srtdata, len, ts, CUDT::HS_VERSION_UDT4);
        break;
    }
    case SRT_CMD_KMREQ:
        // Special case when the data need to be processed here
        // and the appropriate message must be constructed for sending.
        // No further processing required
        {
            uint32_t srtdata_out[SRTDATA_MAXSIZE];
            size_t   len_out = 0;
            res = m_pCryptoControl->processSrtMsg_KMREQ(srtdata, len, CUDT::HS_VERSION_UDT4,
                    (srtdata_out), (len_out));
            if (res == SRT_CMD_KMRSP)
            {
                if (len_out == 1)
                {
                    if (m_config.bEnforcedEnc)
                    {
                        LOGC(cnlog.Warn,
                             log << CONID() << "KMREQ FAILURE: " << KmStateStr(SRT_KM_STATE(srtdata_out[0]))
                                 << " - rejecting per enforced encryption");
                        res = SRT_CMD_NONE;
                        break;
                    }
                    HLOGC(cnlog.Debug,
                          log << CONID()
                              << "MKREQ -> KMRSP FAILURE state: " << KmStateStr(SRT_KM_STATE(srtdata_out[0])));
                }
                else
                {
                    HLOGC(cnlog.Debug, log << CONID() << "KMREQ -> requested to send KMRSP length=" << len_out);
                }
                sendSrtMsg(SRT_CMD_KMRSP, srtdata_out, len_out);
            }
            // XXX Dead code. processSrtMsg_KMREQ now doesn't return any other value now.
            // Please review later.
            else
            {
                LOGC(cnlog.Warn, log << CONID() << "KMREQ failed to process the request - ignoring");
            }

            return true; // already done what's necessary
        }

    case SRT_CMD_KMRSP:
    {
        // KMRSP doesn't expect any following action
        m_pCryptoControl->processSrtMsg_KMRSP(srtdata, len, CUDT::HS_VERSION_UDT4);
        return true; // nothing to do
    }

    default:
        return false;
    }

    if (res == SRT_CMD_NONE)
        return true;

    // Send the message that the message handler requested.
    sendSrtMsg(res);

    return true;
}

int srt::CUDT::processSrtMsg_HSREQ(const uint32_t *srtdata, size_t bytelen, uint32_t ts, int hsv)
{
    // Set this start time in the beginning, regardless as to whether TSBPD is being
    // used or not. This must be done in the Initiator as well as Responder.

    /*
     * Compute peer StartTime in our time reference
     * This takes time zone, time drift into account.
     * Also includes current packet transit time (rtt/2)
     */
    m_tsRcvPeerStartTime = steady_clock::now() - microseconds_from(ts);
    // (in case of bonding group, this value will be OVERWRITTEN
    // later in CUDT::interpretGroup).

    // Prepare the initial runtime values of latency basing on the option values.
    // They are going to get the value fixed HERE.
    m_iTsbPdDelay_ms     = m_config.iRcvLatency;
    m_iPeerTsbPdDelay_ms = m_config.iPeerLatency;

    if (bytelen < SRT_CMD_HSREQ_MINSZ)
    {
        m_RejectReason = SRT_REJ_ROGUE;
        /* Packet smaller than minimum compatible packet size */
        LOGF(cnlog.Error, "HSREQ/rcv: cmd=%d(HSREQ) len=%" PRIzu " invalid", SRT_CMD_HSREQ, bytelen);
        return SRT_CMD_NONE;
    }

    LOGF(cnlog.Note,
         "HSREQ/rcv: cmd=%d(HSREQ) len=%" PRIzu " vers=0x%x opts=0x%x delay=%d",
         SRT_CMD_HSREQ,
         bytelen,
         srtdata[SRT_HS_VERSION],
         srtdata[SRT_HS_FLAGS],
         SRT_HS_LATENCY_RCV::unwrap(srtdata[SRT_HS_LATENCY]));

    m_uPeerSrtVersion = srtdata[SRT_HS_VERSION];
    m_uPeerSrtFlags   = srtdata[SRT_HS_FLAGS];

    if (hsv == CUDT::HS_VERSION_UDT4)
    {
        if (m_uPeerSrtVersion >= SRT_VERSION_FEAT_HSv5)
        {
            m_RejectReason = SRT_REJ_ROGUE;
            LOGC(cnlog.Error,
                 log << CONID() << "HSREQ/rcv: With HSv4 version >= " << SrtVersionString(SRT_VERSION_FEAT_HSv5)
                     << " is not acceptable.");
            return SRT_CMD_REJECT;
        }
    }
    else
    {
        if (m_uPeerSrtVersion < SRT_VERSION_FEAT_HSv5)
        {
            m_RejectReason = SRT_REJ_ROGUE;
            LOGC(cnlog.Error,
                 log << CONID() << "HSREQ/rcv: With HSv5 version must be >= " << SrtVersionString(SRT_VERSION_FEAT_HSv5)
                     << " .");
            return SRT_CMD_REJECT;
        }
    }

    // Check also if the version satisfies the minimum required version
    if (m_uPeerSrtVersion < m_config.uMinimumPeerSrtVersion)
    {
        m_RejectReason = SRT_REJ_VERSION;
        LOGC(cnlog.Error,
             log << CONID() << "HSREQ/rcv: Peer version: " << SrtVersionString(m_uPeerSrtVersion)
                 << " is too old for requested: " << SrtVersionString(m_config.uMinimumPeerSrtVersion)
                 << " - REJECTING");
        return SRT_CMD_REJECT;
    }

    HLOGC(cnlog.Debug,
          log << CONID() << "HSREQ/rcv: PEER Version: " << SrtVersionString(m_uPeerSrtVersion)
              << " Flags: " << m_uPeerSrtFlags << "(" << SrtFlagString(m_uPeerSrtFlags)
              << ") Min req version:" << SrtVersionString(m_config.uMinimumPeerSrtVersion));

    m_bPeerRexmitFlag = IsSet(m_uPeerSrtFlags, SRT_OPT_REXMITFLG);
    HLOGF(cnlog.Debug, "HSREQ/rcv: peer %s REXMIT flag", m_bPeerRexmitFlag ? "UNDERSTANDS" : "DOES NOT UNDERSTAND");

    // Check if both use the same API type. Reject if not.
    bool peer_message_api = !IsSet(m_uPeerSrtFlags, SRT_OPT_STREAM);
    if (peer_message_api != m_config.bMessageAPI)
    {
        m_RejectReason = SRT_REJ_MESSAGEAPI;
        LOGC(cnlog.Error,
             log << CONID() << "HSREQ/rcv: Agent uses " << (m_config.bMessageAPI ? "MESSAGE" : "STREAM")
                 << " API, but the Peer declares " << (peer_message_api ? "MESSAGE" : "STREAM")
                 << " API. Not compatible transmission type, rejecting.");
        return SRT_CMD_REJECT;
    }

    SRT_STATIC_ASSERT(SRT_HS_E_SIZE == SRT_HS_LATENCY + 1, "Assuming latency is the last field");
    if (bytelen < (SRT_HS_E_SIZE * sizeof(uint32_t)))
    {
        // Handshake extension message includes VERSION, FLAGS and LATENCY
        // (3 x 32 bits). SRT v1.2.0 and earlier might supply shorter extension message,
        // without LATENCY fields.
        // It is acceptable, as long as the latency flags are not set on our side.
        //
        //  0 1 2 3 4 5 6 7 8 9 0 1 2 3 4 5 6 7 8 9 0 1 2 3 4 5 6 7 8 9 0 1
        // +-+-+-+-+-+-+-+-+-+-+-+-+-+-+-+-+-+-+-+-+-+-+-+-+-+-+-+-+-+-+-+-+
        // |                          SRT Version                          |
        // +-+-+-+-+-+-+-+-+-+-+-+-+-+-+-+-+-+-+-+-+-+-+-+-+-+-+-+-+-+-+-+-+
        // |                           SRT Flags                           |
        // +-+-+-+-+-+-+-+-+-+-+-+-+-+-+-+-+-+-+-+-+-+-+-+-+-+-+-+-+-+-+-+-+
        // |      Receiver TSBPD Delay     |       Sender TSBPD Delay      |
        // +-+-+-+-+-+-+-+-+-+-+-+-+-+-+-+-+-+-+-+-+-+-+-+-+-+-+-+-+-+-+-+-+
        if (IsSet(m_uPeerSrtFlags, SRT_OPT_TSBPDSND) || IsSet(m_uPeerSrtFlags, SRT_OPT_TSBPDRCV))
        {
            m_RejectReason = SRT_REJ_ROGUE;
            LOGC(cnlog.Error,
                 log << CONID()
                     << "HSREQ/rcv: Peer sent only VERSION + FLAGS HSREQ, but TSBPD flags are set. Rejecting.");
            return SRT_CMD_REJECT;
        }

        LOGC(cnlog.Warn,
             log << CONID() << "HSREQ/rcv: Peer sent only VERSION + FLAGS HSREQ, not getting any TSBPD settings.");
        // Don't process any further settings in this case. Turn off TSBPD, just for a case.
        m_bTsbPd     = false;
        m_bPeerTsbPd = false;
        return SRT_CMD_HSRSP;
    }

    const uint32_t latencystr = srtdata[SRT_HS_LATENCY];

    if (IsSet(m_uPeerSrtFlags, SRT_OPT_TSBPDSND))
    {
        // TimeStamp-based Packet Delivery feature enabled
        if (!isOPT_TsbPd())
        {
            LOGC(cnlog.Warn,
                 log << CONID() << "HSREQ/rcv: Agent did not set rcv-TSBPD - ignoring proposed latency from peer");

            // Note: also don't set the peer TSBPD flag HERE because
            // - in HSv4 it will be a sender, so it doesn't matter anyway
            // - in HSv5 if it's going to receive, the TSBPDRCV flag will define it.
        }
        else
        {
            int peer_decl_latency;
            if (hsv < CUDT::HS_VERSION_SRT1)
            {
                // In HSv4 there is only one value and this is the latency
                // that the sender peer proposes for the agent.
                peer_decl_latency = SRT_HS_LATENCY_LEG::unwrap(latencystr);
            }
            else
            {
                // In HSv5 there are latency declared for sending and receiving separately.

                // SRT_HS_LATENCY_SND is the value that the peer proposes to be the
                // value used by agent when receiving data. We take this as a local latency value.
                peer_decl_latency = SRT_HS_LATENCY_SND::unwrap(latencystr);
            }

            // Use the maximum latency out of latency from our settings and the latency
            // "proposed" by the peer.
            int maxdelay = std::max(m_iTsbPdDelay_ms, peer_decl_latency);
            HLOGC(cnlog.Debug,
                  log << CONID() << "HSREQ/rcv: LOCAL/RCV LATENCY: Agent:" << m_iTsbPdDelay_ms
                      << " Peer:" << peer_decl_latency << "  Selecting:" << maxdelay);
            m_iTsbPdDelay_ms = maxdelay;
            m_bTsbPd = true;
        }
    }
    else
    {
        std::string how_about_agent = isOPT_TsbPd() ? "BUT AGENT DOES" : "and nor does Agent";
        HLOGC(cnlog.Debug, log << CONID() << "HSREQ/rcv: Peer DOES NOT USE latency for sending - " << how_about_agent);
    }

    // This happens when the HSv5 RESPONDER receives the HSREQ message; it declares
    // that the peer INITIATOR will receive the data and informs about its predefined
    // latency. We need to maximize this with our setting of the peer's latency and
    // record as peer's latency, which will be then sent back with HSRSP.
    if (hsv > CUDT::HS_VERSION_UDT4 && IsSet(m_uPeerSrtFlags, SRT_OPT_TSBPDRCV))
    {
        // So, PEER uses TSBPD, set the flag.
        // NOTE: it doesn't matter, if AGENT uses TSBPD.
        m_bPeerTsbPd = true;

        // SRT_HS_LATENCY_RCV is the value that the peer declares as to be
        // used by it when receiving data. We take this as a peer's value,
        // and select the maximum of this one and our proposed latency for the peer.
        int peer_decl_latency = SRT_HS_LATENCY_RCV::unwrap(latencystr);
        int maxdelay          = std::max(m_iPeerTsbPdDelay_ms, peer_decl_latency);
        HLOGC(cnlog.Debug,
              log << CONID() << "HSREQ/rcv: PEER/RCV LATENCY: Agent:" << m_iPeerTsbPdDelay_ms
                  << " Peer:" << peer_decl_latency << " Selecting:" << maxdelay);
        m_iPeerTsbPdDelay_ms = maxdelay;
    }
    else
    {
        std::string how_about_agent = isOPT_TsbPd() ? "BUT AGENT DOES" : "and nor does Agent";
        HLOGC(cnlog.Debug,
              log << CONID() << "HSREQ/rcv: Peer DOES NOT USE latency for receiving - " << how_about_agent);
    }

    if (hsv > CUDT::HS_VERSION_UDT4)
    {
        // This is HSv5, do the same things as required for the sending party in HSv4,
        // as in HSv5 this can also be a sender.
        if (IsSet(m_uPeerSrtFlags, SRT_OPT_TLPKTDROP))
        {
            // Too late packets dropping feature supported
            m_bPeerTLPktDrop = true;
        }
        if (IsSet(m_uPeerSrtFlags, SRT_OPT_NAKREPORT))
        {
            // Peer will send Periodic NAK Reports
            m_bPeerNakReport = true;
        }
    }

    return SRT_CMD_HSRSP;
}

int srt::CUDT::processSrtMsg_HSRSP(const uint32_t *srtdata, size_t bytelen, uint32_t ts, int hsv)
{
    // XXX Check for mis-version
    // With HSv4 we accept only version less than 1.3.0
    if (hsv == CUDT::HS_VERSION_UDT4 && srtdata[SRT_HS_VERSION] >= SRT_VERSION_FEAT_HSv5)
    {
        LOGC(cnlog.Error, log << CONID() << "HSRSP/rcv: With HSv4 version >= 1.2.0 is not acceptable.");
        return SRT_CMD_NONE;
    }

    if (bytelen < SRT_CMD_HSRSP_MINSZ)
    {
        /* Packet smaller than minimum compatible packet size */
        LOGF(cnlog.Error, "HSRSP/rcv: cmd=%d(HSRSP) len=%" PRIzu " invalid", SRT_CMD_HSRSP, bytelen);
        return SRT_CMD_NONE;
    }

    // Set this start time in the beginning, regardless as to whether TSBPD is being
    // used or not. This must be done in the Initiator as well as Responder. In case when
    // agent is sender only (HSv4) this value simply won't be used.

    /*
     * Compute peer StartTime in our time reference
     * This takes time zone, time drift into account.
     * Also includes current packet transit time (rtt/2)
     */

    if (is_zero(m_tsRcvPeerStartTime))
    {
        // Do not set this time when it's already set, which may be the case
        // if the agent has this value already "borrowed" from a master socket
        // that was in the group at the time when it was added.
        m_tsRcvPeerStartTime = steady_clock::now() - microseconds_from(ts);
        HLOGC(cnlog.Debug,
              log << CONID()
                  << "HSRSP/rcv: PEER START TIME not yet defined, setting: " << FormatTime(m_tsRcvPeerStartTime));
    }
    else
    {
        HLOGC(cnlog.Debug,
              log << CONID()
                  << "HSRSP/rcv: PEER START TIME already set (derived): " << FormatTime(m_tsRcvPeerStartTime));
    }

    m_uPeerSrtVersion = srtdata[SRT_HS_VERSION];
    m_uPeerSrtFlags   = srtdata[SRT_HS_FLAGS];

    HLOGF(cnlog.Debug,
          "HSRSP/rcv: Version: %s Flags: SND:%08X (%s)",
          SrtVersionString(m_uPeerSrtVersion).c_str(),
          m_uPeerSrtFlags,
          SrtFlagString(m_uPeerSrtFlags).c_str());

    // Basic version check
    if (m_uPeerSrtVersion < m_config.uMinimumPeerSrtVersion)
    {
        m_RejectReason = SRT_REJ_VERSION;
        LOGC(cnlog.Error,
             log << CONID() << "HSRSP/rcv: Peer version: " << SrtVersionString(m_uPeerSrtVersion)
                 << " is too old for requested: " << SrtVersionString(m_config.uMinimumPeerSrtVersion)
                 << " - REJECTING");
        return SRT_CMD_REJECT;
    }

    if (hsv == CUDT::HS_VERSION_UDT4)
    {
        // The old HSv4 way: extract just one value and put it under peer.
        if (IsSet(m_uPeerSrtFlags, SRT_OPT_TSBPDRCV))
        {
            // TsbPd feature enabled
            m_bPeerTsbPd         = true;
            m_iPeerTsbPdDelay_ms = SRT_HS_LATENCY_LEG::unwrap(srtdata[SRT_HS_LATENCY]);
            HLOGC(cnlog.Debug,
                  log << CONID() << "HSRSP/rcv: LATENCY: Peer/snd:" << m_iPeerTsbPdDelay_ms
                      << " (Agent: declared:" << m_iTsbPdDelay_ms << " rcv:" << m_iTsbPdDelay_ms << ")");
        }
        // TSBPDSND isn't set in HSv4 by the RESPONDER, because HSv4 RESPONDER is always RECEIVER.
    }
    else
    {
        // HSv5 way: extract the receiver latency and sender latency, if used.

        // PEER WILL RECEIVE TSBPD == AGENT SHALL SEND TSBPD.
        if (IsSet(m_uPeerSrtFlags, SRT_OPT_TSBPDRCV))
        {
            // TsbPd feature enabled
            m_bPeerTsbPd         = true;
            m_iPeerTsbPdDelay_ms = SRT_HS_LATENCY_RCV::unwrap(srtdata[SRT_HS_LATENCY]);
            HLOGC(cnlog.Debug, log << CONID() << "HSRSP/rcv: LATENCY: Peer/snd:" << m_iPeerTsbPdDelay_ms << "ms");
        }
        else
        {
            HLOGC(cnlog.Debug, log << CONID() << "HSRSP/rcv: Peer (responder) DOES NOT USE latency");
        }

        // PEER WILL SEND TSBPD == AGENT SHALL RECEIVE TSBPD.
        if (IsSet(m_uPeerSrtFlags, SRT_OPT_TSBPDSND))
        {
            if (!isOPT_TsbPd())
            {
                LOGC(cnlog.Warn,
                     log << CONID()
                         << "HSRSP/rcv: BUG? Peer (responder) declares sending latency, but Agent turned off TSBPD.");
            }
            else
            {
                m_bTsbPd = true; // NOTE: in case of Group TSBPD receiving, this field will be SWITCHED TO m_bGroupTsbPd.
                // Take this value as a good deal. In case when the Peer did not "correct" the latency
                // because it has TSBPD turned off, just stay with the present value defined in options.
                m_iTsbPdDelay_ms = SRT_HS_LATENCY_SND::unwrap(srtdata[SRT_HS_LATENCY]);
                HLOGC(cnlog.Debug, log << CONID() << "HSRSP/rcv: LATENCY Agent/rcv: " << m_iTsbPdDelay_ms << "ms");
            }
        }
    }

    if ((m_config.uSrtVersion >= SrtVersion(1, 0, 5)) && IsSet(m_uPeerSrtFlags, SRT_OPT_TLPKTDROP))
    {
        // Too late packets dropping feature supported
        m_bPeerTLPktDrop = true;
    }

    if ((m_config.uSrtVersion >= SrtVersion(1, 1, 0)) && IsSet(m_uPeerSrtFlags, SRT_OPT_NAKREPORT))
    {
        // Peer will send Periodic NAK Reports
        m_bPeerNakReport = true;
    }

    if (m_config.uSrtVersion >= SrtVersion(1, 2, 0))
    {
        if (IsSet(m_uPeerSrtFlags, SRT_OPT_REXMITFLG))
        {
            // Peer will use REXMIT flag in packet retransmission.
            m_bPeerRexmitFlag = true;
            HLOGP(cnlog.Debug, "HSRSP/rcv: 1.2.0+ Agent understands REXMIT flag and so does peer.");
        }
        else
        {
            HLOGP(cnlog.Debug, "HSRSP/rcv: Agent understands REXMIT flag, but PEER DOES NOT");
        }
    }
    else
    {
        HLOGF(cnlog.Debug, "HSRSP/rcv: <1.2.0 Agent DOESN'T understand REXMIT flag");
    }

    handshakeDone();

    return SRT_CMD_NONE;
}

// This function is called only when the URQ_CONCLUSION handshake has been received from the peer.
bool srt::CUDT::interpretSrtHandshake(const CHandShake& hs,
                                 const CPacket&    hspkt,
                                 uint32_t*         out_data SRT_ATR_UNUSED,
                                 size_t*           pw_len)
{
    // Initialize pw_len to 0 to handle the unencrypted case
    if (pw_len)
        *pw_len = 0;

    // The version=0 statement as rejection is used only since HSv5.
    // The HSv4 sends the AGREEMENT handshake message with version=0, do not misinterpret it.
    if (m_ConnRes.m_iVersion > HS_VERSION_UDT4 && hs.m_iVersion == 0)
    {
        m_RejectReason = SRT_REJ_PEER;
        LOGC(cnlog.Error, log << CONID() << "HS VERSION = 0, meaning the handshake has been rejected.");
        return false;
    }

    if (hs.m_iVersion < HS_VERSION_SRT1)
    {
        if (m_config.uMinimumPeerSrtVersion && m_config.uMinimumPeerSrtVersion >= SRT_VERSION_FEAT_HSv5)
        {
            m_RejectReason = SRT_REJ_VERSION;
            // This means that a version with minimum 1.3.0 that features HSv5 is required,
            // hence all HSv4 clients should be rejected.
            LOGP(cnlog.Error, "interpretSrtHandshake: minimum peer version 1.3.0 (HSv5 only), rejecting HSv4 client");
            return false;
        }
        return true; // do nothing
    }

    // Anyway, check if the handshake contains any extra data.
    if (hspkt.getLength() <= CHandShake::m_iContentSize)
    {
        m_RejectReason = SRT_REJ_ROGUE;
        // This would mean that the handshake was at least HSv5, but somehow no extras were added.
        // Dismiss it then, however this has to be logged.
        LOGC(cnlog.Error, log << CONID() << "HS VERSION=" << hs.m_iVersion << " but no handshake extension found!");
        return false;
    }

    // We still believe it should work, let's check the flags.
    const int ext_flags = SrtHSRequest::SRT_HSTYPE_HSFLAGS::unwrap(hs.m_iType);
    if (ext_flags == 0)
    {
        m_RejectReason = SRT_REJ_ROGUE;
        LOGC(cnlog.Error,
             log << CONID() << "HS VERSION=" << hs.m_iVersion << " but no handshake extension flags are set!");
        return false;
    }

    HLOGC(cnlog.Debug,
          log << CONID() << "HS VERSION=" << hs.m_iVersion
              << " EXTENSIONS: " << CHandShake::ExtensionFlagStr(ext_flags));

    // Ok, now find the beginning of an int32_t array that follows the UDT handshake.
    uint32_t* p    = reinterpret_cast<uint32_t*>(hspkt.m_pcData + CHandShake::m_iContentSize);
    size_t    size = hspkt.getLength() - CHandShake::m_iContentSize; // Due to previous cond check we grant it's >0

    int hsreq_type_cmd SRT_ATR_UNUSED = SRT_CMD_NONE;

    if (IsSet(ext_flags, CHandShake::HS_EXT_HSREQ))
    {
        HLOGC(cnlog.Debug, log << CONID() << "interpretSrtHandshake: extracting HSREQ/RSP type extension");
        uint32_t *begin    = p;
        uint32_t *next     = 0;
        size_t    length   = size / sizeof(uint32_t);
        size_t    blocklen = 0;

        for (;;) // this is ONE SHOT LOOP
        {
            int cmd = FindExtensionBlock(begin, length, (blocklen), (next));

            size_t bytelen = blocklen * sizeof(uint32_t);

            if (cmd == SRT_CMD_HSREQ)
            {
                hsreq_type_cmd = cmd;
                // Set is the size as it should, then give it for interpretation for
                // the proper function.
                if (blocklen < SRT_HS_E_SIZE)
                {
                    m_RejectReason = SRT_REJ_ROGUE;
                    LOGC(cnlog.Error,
                         log << CONID() << "HS-ext HSREQ found but invalid size: " << bytelen
                             << " (expected: " << SRT_HS_E_SIZE << ")");
                    return false; // don't interpret
                }

                int rescmd = processSrtMsg_HSREQ(begin + 1, bytelen, hspkt.m_iTimeStamp, HS_VERSION_SRT1);
                // Interpreted? Then it should be responded with SRT_CMD_HSRSP.
                if (rescmd != SRT_CMD_HSRSP)
                {
                    // m_RejectReason already set
                    LOGC(cnlog.Error,
                         log << CONID() << "interpretSrtHandshake: process HSREQ returned unexpected value " << rescmd);
                    return false;
                }
                handshakeDone();
                // updateAfterSrtHandshake -> moved to postConnect and processRendezvous
            }
            else if (cmd == SRT_CMD_HSRSP)
            {
                hsreq_type_cmd = cmd;
                // Set is the size as it should, then give it for interpretation for
                // the proper function.
                if (blocklen < SRT_HS_E_SIZE)
                {
                    m_RejectReason = SRT_REJ_ROGUE;
                    LOGC(cnlog.Error,
                         log << CONID() << "HS-ext HSRSP found but invalid size: " << bytelen
                             << " (expected: " << SRT_HS_E_SIZE << ")");

                    return false; // don't interpret
                }

                int rescmd = processSrtMsg_HSRSP(begin + 1, bytelen, hspkt.m_iTimeStamp, HS_VERSION_SRT1);
                // Interpreted? Then it should be responded with SRT_CMD_NONE.
                // (nothing to be responded for HSRSP, unless there was some kinda problem)
                if (rescmd != SRT_CMD_NONE)
                {
                    // Just formally; the current code doesn't seem to return anything else
                    // (unless it's already set)
                    if (m_RejectReason == SRT_REJ_UNKNOWN)
                        m_RejectReason = SRT_REJ_ROGUE;
                    LOGC(cnlog.Error,
                         log << CONID() << "interpretSrtHandshake: process HSRSP returned unexpected value " << rescmd);
                    return false;
                }
                handshakeDone();
                // updateAfterSrtHandshake -> moved to postConnect and processRendezvous
            }
            else if (cmd == SRT_CMD_NONE)
            {
                m_RejectReason = SRT_REJ_ROGUE;
                LOGC(cnlog.Warn,
                     log << CONID() << "interpretSrtHandshake: no HSREQ/HSRSP block found in the handshake msg!");
                // This means that there can be no more processing done by FindExtensionBlock().
                // And we haven't found what we need - otherwise one of the above cases would pass
                // and lead to exit this loop immediately.
                return false;
            }
            else
            {
                // Any other kind of message extracted. Search on.
                length -= (next - begin);
                begin = next;
                if (begin)
                    continue;
            }

            break;
        }
    }

    HLOGC(cnlog.Debug, log << CONID() << "interpretSrtHandshake: HSREQ done, checking KMREQ");

    // Now check the encrypted

    bool encrypted = false;

    if (IsSet(ext_flags, CHandShake::HS_EXT_KMREQ))
    {
        HLOGC(cnlog.Debug, log << CONID() << "interpretSrtHandshake: extracting KMREQ/RSP type extension");

#ifdef SRT_ENABLE_ENCRYPTION
        if (!m_pCryptoControl->hasPassphrase())
        {
            if (m_config.bEnforcedEnc)
            {
                m_RejectReason = SRT_REJ_UNSECURE;
                LOGC(cnlog.Error,
                     log << CONID()
                         << "HS KMREQ: Peer declares encryption, but agent does not - rejecting per enforced "
                            "encryption");
                return false;
            }

            LOGC(cnlog.Warn,
                 log << CONID()
                     << "HS KMREQ: Peer declares encryption, but agent does not - still allowing connection.");

            // Still allow for connection, and allow Agent to send unencrypted stream to the peer.
            // Also normally allow the key to be processed; worst case it will send the failure response.
        }

        uint32_t *begin    = p;
        uint32_t *next     = 0;
        size_t    length   = size / sizeof(uint32_t);
        size_t    blocklen = 0;

        for (;;) // This is one shot loop, unless REPEATED by 'continue'.
        {
            int cmd = FindExtensionBlock(begin, length, (blocklen), (next));

            HLOGC(cnlog.Debug,
                  log << CONID() << "interpretSrtHandshake: found extension: (" << cmd << ") "
                      << MessageTypeStr(UMSG_EXT, cmd));

            size_t bytelen = blocklen * sizeof(uint32_t);
            if (cmd == SRT_CMD_KMREQ)
            {
                if (!out_data || !pw_len)
                {
                    m_RejectReason = SRT_REJ_IPE;
                    LOGC(cnlog.Fatal, log << CONID() << "IPE: HS/KMREQ extracted without passing target buffer!");
                    return false;
                }

                int res = m_pCryptoControl->processSrtMsg_KMREQ(begin + 1, bytelen, HS_VERSION_SRT1,
                            (out_data), (*pw_len));
                if (res != SRT_CMD_KMRSP)
                {
                    m_RejectReason = SRT_REJ_IPE;
                    // Something went wrong.
                    HLOGC(cnlog.Debug,
                          log << CONID() << "interpretSrtHandshake: IPE/EPE KMREQ processing failed - returned "
                              << res);
                    return false;
                }
                if (*pw_len == 1)
                {
                    if (m_pCryptoControl->m_RcvKmState == SRT_KM_S_BADCRYPTOMODE)
                    {
                        // Cryptographic modes mismatch. Not acceptable at all.
                        m_RejectReason = SRT_REJ_CRYPTO;
                        return false;
                    }

                    // This means that there was an abnormal encryption situation occurred.
                    // This is inacceptable in case of strict encryption.
                    if (m_config.bEnforcedEnc)
                    {
                        if (m_pCryptoControl->m_RcvKmState == SRT_KM_S_BADSECRET)
                        {
                            m_RejectReason = SRT_REJ_BADSECRET;
                        }
                        else
                        {
                            m_RejectReason = SRT_REJ_UNSECURE;
                        }
                        LOGC(cnlog.Error,
                             log << CONID()
                                 << "interpretSrtHandshake: KMREQ result abnornal - rejecting per enforced encryption");
                        return false;
                    }
                }
                encrypted = true;
            }
            else if (cmd == SRT_CMD_KMRSP)
            {
                int res = m_pCryptoControl->processSrtMsg_KMRSP(begin + 1, bytelen, HS_VERSION_SRT1);
                if (m_config.bEnforcedEnc && res == -1)
                {
                    m_RejectReason = SRT_REJ_UNSECURE;
                    LOGC(cnlog.Error,
                         log << CONID() << "KMRSP failed - rejecting connection as per enforced encryption.");
                    return false;
                }
                encrypted = true;
            }
            else if (cmd == SRT_CMD_NONE)
            {
                m_RejectReason = SRT_REJ_ROGUE;
                LOGC(cnlog.Error, log << CONID() << "HS KMREQ expected - none found!");
                return false;
            }
            else
            {
                HLOGC(cnlog.Debug, log << CONID() << "interpretSrtHandshake: ... skipping " << MessageTypeStr(UMSG_EXT, cmd));
                if (NextExtensionBlock((begin), next, (length)))
                    continue;
            }

            break;
        }
#else
        // When encryption is not enabled at compile time, behave as if encryption wasn't set,
        // so accordingly to StrictEncryption flag.

        if (m_config.bEnforcedEnc)
        {
            m_RejectReason = SRT_REJ_UNSECURE;
            LOGC(cnlog.Error,
                 log << CONID()
                     << "HS KMREQ: Peer declares encryption, but agent didn't enable it at compile time - rejecting "
                        "per enforced encryption");
            return false;
        }

        LOGC(cnlog.Warn,
             log << CONID()
                 << "HS KMREQ: Peer declares encryption, but agent didn't enable it at compile time - still allowing "
                    "connection.");
        encrypted = true;
#endif
    }

    bool   have_congctl = false;
    bool   have_filter  = false;
    string agsm = m_config.sCongestion.str();
    if (agsm == "")
    {
        agsm = "live";
        m_config.sCongestion.set("live", 4);
    }

    bool have_group SRT_ATR_UNUSED = false;

    if (IsSet(ext_flags, CHandShake::HS_EXT_CONFIG))
    {
        HLOGC(cnlog.Debug, log << CONID() << "interpretSrtHandshake: extracting various CONFIG extensions");

        uint32_t *begin    = p;
        uint32_t *next     = 0;
        size_t    length   = size / sizeof(uint32_t);
        size_t    blocklen = 0;

        for (;;) // This is one shot loop, unless REPEATED by 'continue'.
        {
            int cmd = FindExtensionBlock(begin, length, (blocklen), (next));

            HLOGC(cnlog.Debug,
                  log << CONID() << "interpretSrtHandshake: found extension: (" << cmd << ") "
                      << MessageTypeStr(UMSG_EXT, cmd));

            const size_t bytelen = blocklen * sizeof(uint32_t);
            if (cmd == SRT_CMD_SID)
            {
                if (!bytelen || bytelen > CSrtConfig::MAX_SID_LENGTH)
                {
                    LOGC(cnlog.Error,
                         log << CONID() << "interpretSrtHandshake: STREAMID length " << bytelen << " is 0 or > "
                             << +CSrtConfig::MAX_SID_LENGTH << " - PROTOCOL ERROR, REJECTING");
                    return false;
                }
                // Copied through a cleared array. This is because the length is aligned to 4
                // where the padding is filled by zero bytes. For the case when the string is
                // exactly of a 4-divisible length, we make a big array with maximum allowed size
                // filled with zeros. Copying to this array should then copy either only the valid
                // characters of the string (if the lenght is divisible by 4), or the string with
                // padding zeros. In all these cases in the resulting array we should have all
                // subsequent characters of the string plus at least one '\0' at the end. This will
                // make it a perfect NUL-terminated string, to be used to initialize a string.
                char target[CSrtConfig::MAX_SID_LENGTH + 1];
                memset((target), 0, CSrtConfig::MAX_SID_LENGTH + 1);
                memcpy((target), begin + 1, bytelen);

                // Un-swap on big endian machines
                ItoHLA((uint32_t *)target, (uint32_t *)target, blocklen);

                m_config.sStreamName.set(target, strlen(target));
                HLOGC(cnlog.Debug,
                      log << CONID() << "CONNECTOR'S REQUESTED SID [" << m_config.sStreamName.c_str()
                          << "] (bytelen=" << bytelen << " blocklen=" << blocklen << ")");
            }
            else if (cmd == SRT_CMD_CONGESTION)
            {
                if (have_congctl)
                {
                    m_RejectReason = SRT_REJ_ROGUE;
                    LOGC(cnlog.Error, log << CONID() << "CONGCTL BLOCK REPEATED!");
                    return false;
                }

                if (!bytelen || bytelen > CSrtConfig::MAX_CONG_LENGTH)
                {
                    LOGC(cnlog.Error,
                         log << CONID() << "interpretSrtHandshake: CONGESTION-control type length " << bytelen
                             << " is 0 or > " << +CSrtConfig::MAX_CONG_LENGTH << " - PROTOCOL ERROR, REJECTING");
                    return false;
                }
                // Declare that congctl has been received
                have_congctl = true;

                char target[CSrtConfig::MAX_CONG_LENGTH + 1];
                memset((target), 0, CSrtConfig::MAX_CONG_LENGTH + 1);
                memcpy((target), begin + 1, bytelen);
                // Un-swap on big endian machines
                ItoHLA((uint32_t *)target, (uint32_t *)target, blocklen);

                string sm = target;

                // As the congctl has been declared by the peer,
                // check if your congctl is compatible.
                // sm cannot be empty, but the agent's sm can be empty meaning live.
                if (sm != agsm)
                {
                    m_RejectReason = SRT_REJ_CONGESTION;
                    LOGC(cnlog.Error,
                         log << CONID() << "PEER'S CONGCTL '" << sm << "' does not match AGENT'S CONGCTL '" << agsm
                             << "'");
                    return false;
                }

                HLOGC(cnlog.Debug,
                      log << CONID() << "CONNECTOR'S CONGCTL [" << sm << "] (bytelen=" << bytelen
                          << " blocklen=" << blocklen << ")");
            }
            else if (cmd == SRT_CMD_FILTER)
            {
                if (have_filter)
                {
                    m_RejectReason = SRT_REJ_FILTER;
                    LOGC(cnlog.Error, log << CONID() << "FILTER BLOCK REPEATED!");
                    return false;
                }

                if (!bytelen || bytelen > CSrtConfig::MAX_PFILTER_LENGTH)
                {
                    LOGC(cnlog.Error,
                         log << CONID() << "interpretSrtHandshake: packet-filter type length " << bytelen
                             << " is 0 or > " << +CSrtConfig::MAX_PFILTER_LENGTH << " - PROTOCOL ERROR, REJECTING");
                    return false;
                }
                // Declare that filter has been received
                have_filter = true;

                char target[CSrtConfig::MAX_PFILTER_LENGTH + 1];
                memset((target), 0, CSrtConfig::MAX_PFILTER_LENGTH + 1);
                memcpy((target), begin + 1, bytelen);
                string fltcfg = target;

                HLOGC(cnlog.Debug,
                      log << CONID() << "PEER'S FILTER CONFIG [" << fltcfg << "] (bytelen=" << bytelen
                          << " blocklen=" << blocklen << ")");

                if (!checkApplyFilterConfig(fltcfg))
                {
                    m_RejectReason = SRT_REJ_FILTER;
                    LOGC(cnlog.Error, log << CONID() << "PEER'S FILTER CONFIG [" << fltcfg << "] has been rejected");
                    return false;
                }
            }
#if ENABLE_BONDING
            else if ( cmd == SRT_CMD_GROUP )
            {
                // Note that this will fire in both cases:
                // - When receiving HS request from the Initiator, which belongs to a group, and agent must
                //   create the mirror group on his side (or join the existing one, if there's already
                //   a mirror group for that group ID).
                // - When receiving HS response from the Responder, with its mirror group ID, so the agent
                //   must put the group into his peer group data
                int32_t groupdata[GRPD_E_SIZE] = {};
                if (bytelen < GRPD_MIN_SIZE * GRPD_FIELD_SIZE || bytelen % GRPD_FIELD_SIZE)
                {
                    m_RejectReason = SRT_REJ_ROGUE;
                    LOGC(cnlog.Error, log << CONID() << "PEER'S GROUP wrong size: " << (bytelen/GRPD_FIELD_SIZE));
                    return false;
                }
                size_t groupdata_size = bytelen / GRPD_FIELD_SIZE;

                memcpy(groupdata, begin+1, bytelen);
                if (!interpretGroup(groupdata, groupdata_size, hsreq_type_cmd) )
                {
                    // m_RejectReason handled inside interpretGroup().
                    return false;
                }

                have_group = true;
                HLOGC(cnlog.Debug,
                      log << CONID() << "CONNECTOR'S PEER GROUP [" << groupdata[0] << "] (bytelen=" << bytelen
                          << " blocklen=" << blocklen << ")");
            }
#endif
            else if (cmd == SRT_CMD_NONE)
            {
                break;
            }
            else
            {
                // Found some block that is not interesting here. Skip this and get the next one.
                HLOGC(cnlog.Debug,
                      log << CONID() << "interpretSrtHandshake: ... skipping " << MessageTypeStr(UMSG_EXT, cmd));
            }

            if (!NextExtensionBlock((begin), next, (length)))
                break;
        }
    }

    // Post-checks
    // Check if peer declared encryption
    if (!encrypted && m_config.CryptoSecret.len > 0)
    {
        if (m_config.bEnforcedEnc)
        {
            m_RejectReason = SRT_REJ_UNSECURE;
            LOGC(cnlog.Error,
                 log << CONID()
                     << "HS EXT: Agent declares encryption, but Peer does not - rejecting connection per "
                        "enforced encryption.");
            return false;
        }

        LOGC(cnlog.Warn,
             log << CONID()
                 << "HS EXT: Agent declares encryption, but Peer does not (Agent can still receive unencrypted packets "
                    "from Peer).");

        // This is required so that the sender is still allowed to send data, when encryption is required,
        // just this will be for waste because the receiver won't decrypt them anyway.
        m_pCryptoControl->createFakeSndContext();
        m_pCryptoControl->m_SndKmState = SRT_KM_S_NOSECRET;  // Because Peer did not send KMX, though Agent has pw
        m_pCryptoControl->m_RcvKmState = SRT_KM_S_UNSECURED; // Because Peer has no PW, as has sent no KMREQ.
        return true;
    }

    // If agent has set some nondefault congctl, then congctl is expected from the peer.
    if (agsm != "live" && !have_congctl)
    {
        m_RejectReason = SRT_REJ_CONGESTION;
        LOGC(cnlog.Error,
             log << CONID() << "HS EXT: Agent uses '" << agsm
                 << "' congctl, but peer DID NOT DECLARE congctl (assuming 'live').");
        return false;
    }

#if ENABLE_BONDING
    // m_GroupOf and locking info: NULL check won't hurt here. If the group
    // was deleted in the meantime, it will be found out later anyway and result with error.
    if (m_SrtHsSide == HSD_INITIATOR && m_parent->m_GroupOf)
    {
        // XXX Later probably needs to check if this group REQUIRES the group
        // response. Currently this implements the bonding-category group, and this
        // always requires that the listener respond with the group id, otherwise
        // it probably DID NOT UNDERSTAND THE GROUP, so the connection should be rejected.
        if (!have_group)
        {
            m_RejectReason = SRT_REJ_GROUP;
            LOGC(cnlog.Error,
                 log << CONID()
                     << "HS EXT: agent is a group member, but the listener did not respond with group ID. Rejecting.");
            return false;
        }
    }
#endif

    // Ok, finished, for now.
    return true;
}

bool srt::CUDT::checkApplyFilterConfig(const std::string &confstr)
{
    SrtFilterConfig cfg;
    if (!ParseFilterConfig(confstr, (cfg)))
        return false;

    // Now extract the type, if present, and
    // check if you have this type of corrector available.
    if (!PacketFilter::correctConfig(cfg))
        return false;

    string thisconf = m_config.sPacketFilterConfig.str();

    // Now parse your own string, if you have it.
    if (thisconf != "")
    {
        // - for rendezvous, both must be exactly the same (it's unspecified, which will be the first one)
        if (m_config.bRendezvous && thisconf != confstr)
        {
            return false;
        }

        SrtFilterConfig mycfg;
        if (!ParseFilterConfig(thisconf, (mycfg)))
            return false;

        // Check only if both have set a filter of the same type.
        if (mycfg.type != cfg.type)
            return false;

        // If so, then:
        // - for caller-listener configuration, accept the listener version.
        if (m_SrtHsSide == HSD_INITIATOR)
        {
            // This is a caller, this should apply all parameters received
            // from the listener, forcefully.
            for (map<string, string>::iterator x = cfg.parameters.begin(); x != cfg.parameters.end(); ++x)
            {
                mycfg.parameters[x->first] = x->second;
            }
        }
        else
        {
            if (!CheckFilterCompat((mycfg), cfg))
                return false;
        }

        HLOGC(cnlog.Debug,
              log << CONID() << "checkApplyFilterConfig: param: LOCAL: " << Printable(mycfg.parameters)
                  << " FORGN: " << Printable(cfg.parameters));

        ostringstream myos;
        myos << mycfg.type;
        for (map<string, string>::iterator x = mycfg.parameters.begin(); x != mycfg.parameters.end(); ++x)
        {
            myos << "," << x->first << ":" << x->second;
        }

        m_config.sPacketFilterConfig.set(myos.str());

        HLOGC(cnlog.Debug, log << CONID() << "checkApplyFilterConfig: Effective config: " << thisconf);
    }
    else
    {
        // Take the foreign configuration as a good deal.
        HLOGC(cnlog.Debug, log << CONID() << "checkApplyFilterConfig: Good deal config: " << thisconf);
        m_config.sPacketFilterConfig.set(confstr);
    }

    size_t efc_max_payload_size = SRT_LIVE_MAX_PLSIZE - cfg.extra_size;
    if (m_config.zExpPayloadSize > efc_max_payload_size)
    {
        LOGC(cnlog.Warn,
             log << CONID() << "Due to filter-required extra " << cfg.extra_size << " bytes, SRTO_PAYLOADSIZE fixed to "
                 << efc_max_payload_size << " bytes");
        m_config.zExpPayloadSize = efc_max_payload_size;
    }

    return true;
}

#if ENABLE_BONDING
bool srt::CUDT::interpretGroup(const int32_t groupdata[], size_t data_size SRT_ATR_UNUSED, int hsreq_type_cmd SRT_ATR_UNUSED)
{
    // `data_size` isn't checked because we believe it's checked earlier.
    // Also this code doesn't predict to get any other format than the official one,
    // so there are only data in two fields. Passing this argument is only left
    // for consistency and possibly changes in future.

    // We are granted these two fields do exist
    SRTSOCKET grpid = groupdata[GRPD_GROUPID];
    uint32_t gd = groupdata[GRPD_GROUPDATA];

    SRT_GROUP_TYPE gtp = SRT_GROUP_TYPE(SrtHSRequest::HS_GROUP_TYPE::unwrap(gd));
    int link_weight = SrtHSRequest::HS_GROUP_WEIGHT::unwrap(gd);
    uint32_t link_flags = SrtHSRequest::HS_GROUP_FLAGS::unwrap(gd);

    if (m_config.iGroupConnect == 0)
    {
        m_RejectReason = SRT_REJ_GROUP;
        LOGC(cnlog.Error, log << CONID() << "HS/GROUP: this socket is not allowed for group connect.");
        return false;
    }

    // This is called when the group type has come in the handshake is invalid.
    if (gtp >= SRT_GTYPE_E_END)
    {
        m_RejectReason = SRT_REJ_GROUP;
        LOGC(cnlog.Error,
             log << CONID() << "HS/GROUP: incorrect group type value " << gtp << " (max is " << SRT_GTYPE_E_END << ")");
        return false;
    }

    if ((grpid & SRTGROUP_MASK) == 0)
    {
        m_RejectReason = SRT_REJ_ROGUE;
        LOGC(cnlog.Error, log << CONID() << "HS/GROUP: socket ID passed as a group ID is not a group ID");
        return false;
    }

    // We have the group, now take appropriate action.
    // The redundancy group requires to make a mirror group
    // on this side, and the newly created socket should
    // be made belong to it.

#if ENABLE_HEAVY_LOGGING
    static const char* hs_side_name[] = {"draw", "initiator", "responder"};
    HLOGC(cnlog.Debug,
          log << CONID() << "interpretGroup: STATE: HsSide=" << hs_side_name[m_SrtHsSide]
              << " HS MSG: " << MessageTypeStr(UMSG_EXT, hsreq_type_cmd) << " $" << grpid << " type=" << gtp
              << " weight=" << link_weight << " flags=0x" << std::hex << link_flags);
#endif

    // XXX Here are two separate possibilities:
    //
    // 1. This is a HS request and this is a newly created socket not yet part of any group.
    // 2. This is a HS response and the group is the mirror group for the group to which the agent belongs; we need to pin the mirror group as peer group
    //
    // These two situations can be only distinguished by the HS side.
    if (m_SrtHsSide == HSD_DRAW)
    {
        m_RejectReason = SRT_REJ_IPE;
        LOGC(cnlog.Error,
             log << CONID()
                 << "IPE: interpretGroup: The HS side should have been already decided; it's still DRAW. Grouping "
                    "rejected.");
        return false;
    }

    if (m_bTsbPd)
    {
        HLOGC(cnlog.Debug, log << "interpretGroup: socket TSBPD=on, switching to GROUP TSBPD");
        m_bGroupTsbPd = true;
        m_bTsbPd = false;
    }

    ScopedLock guard_group_existence (uglobal().m_GlobControlLock);

    if (m_SrtHsSide == HSD_INITIATOR)
    {
        // This is a connection initiator that has requested the peer to make a
        // mirror group and join it, then respond its mirror group id. The
        // `grpid` variable contains this group ID; map this as your peer
        // group. If your group already has a peer group set, check if this is
        // the same id, otherwise the connection should be rejected.

        // So, first check the group of the current socket and see if a peer is set.
        CUDTGroup* pg = m_parent->m_GroupOf;
        if (!pg)
        {
            // This means that the responder has responded with a group membership,
            // but the initiator did not request any group membership presence.
            // Currently impossible situation.
            m_RejectReason = SRT_REJ_IPE;
            LOGC(cnlog.Error, log << CONID() << "IPE: HS/RSP: group membership responded, while not requested.");
            return false;
        }

        // Group existence is guarded, so we can now lock the group as well.
        ScopedLock gl(*pg->exp_groupLock());

        // Now we know the group exists, but it might still be closed
        if (pg->closing())
        {
            LOGC(cnlog.Error, log << CONID() << "HS/RSP: group was closed in the process, can't continue connecting");
            m_RejectReason = SRT_REJ_IPE;
            return false;
        }

        SRTSOCKET peer = pg->peerid();
        if (peer == -1)
        {
            // This is the first connection within this group, so this group
            // has just been informed about the peer membership. Accept it.
            pg->set_peerid(grpid);
            HLOGC(cnlog.Debug,
                  log << CONID() << "HS/RSP: group $" << pg->id() << " -> peer $" << pg->peerid()
                      << ", copying characteristic data");

            // The call to syncWithFirstSocket is copying
            // some interesting data from the first connected
            // socket. This should be only done for the first successful connection.
            pg->syncWithFirstSocket(*this, HSD_INITIATOR);
        }
        // Otherwise the peer id must be the same as existing, otherwise
        // this group is considered already bound to another peer group.
        // (Note that the peer group is peer-specific, and peer id numbers
        // may repeat among sockets connected to groups established on
        // different peers).
        else if (peer != grpid)
        {
            LOGC(cnlog.Error,
                 log << CONID() << "IPE: HS/RSP: group membership responded for peer $" << grpid
                     << " but the current socket's group $" << pg->id() << " has already a peer $" << peer);
            m_RejectReason = SRT_REJ_GROUP;
            return false;
        }
        else
        {
            HLOGC(cnlog.Debug,
                  log << CONID() << "HS/RSP: group $" << pg->id() << " ALREADY MAPPED to peer mirror $"
                      << pg->peerid());
        }
    }
    else
    {
        // This is a connection responder that has been requested to make a
        // mirror group and join it. Later on, the HS response will be sent
        // and its group ID will be added to the HS extensions as mirror group
        // ID to the peer.

        SRTSOCKET lgid = makeMePeerOf(grpid, gtp, link_flags);
        if (!lgid)
            return true; // already done

        if (lgid == -1)
        {
            // NOTE: This error currently isn't reported by makeMePeerOf,
            // so this is left to handle a possible error introduced in future.
            m_RejectReason = SRT_REJ_GROUP;
            return false; // error occurred
        }

        if (!m_parent->m_GroupOf)
        {
            // Strange, we just added it...
            m_RejectReason = SRT_REJ_IPE;
            LOGC(cnlog.Fatal, log << CONID() << "IPE: socket not in group after adding to it");
            return false;
        }

        groups::SocketData* f = m_parent->m_GroupMemberData;

        f->weight = link_weight;
        f->agent = m_parent->m_SelfAddr;
        f->peer = m_PeerAddr;
    }

    m_parent->m_GroupOf->debugGroup();

    // That's all. For specific things concerning group
    // types, this will be later.
    return true;
}
#endif

#if ENABLE_BONDING
// NOTE: This function is called only in one place and it's done
// exclusively on the listener side (HSD_RESPONDER, HSv5+).

// [[using locked(s_UDTUnited.m_GlobControlLock)]]
SRTSOCKET srt::CUDT::makeMePeerOf(SRTSOCKET peergroup, SRT_GROUP_TYPE gtp, uint32_t link_flags)
{
    // Note: This function will lock pg->m_GroupLock!

    CUDTSocket* s = m_parent;

    // Note that the socket being worked out here is about to be returned
    // from `srt_accept` call, and until this moment it will be inaccessible
    // for any other thread. It is then assumed that no other thread is accessing
    // it right now so there's no need to lock s->m_ControlLock.

    // Check if there exists a group that this one is a peer of.
    CUDTGroup* gp = uglobal().findPeerGroup_LOCKED(peergroup);
    bool was_empty = true;
    if (gp)
    {
        if (gp->type() != gtp)
        {
            LOGC(gmlog.Error,
                 log << CONID() << "HS: GROUP TYPE COLLISION: peer group=$" << peergroup << " type " << gtp
                     << " agent group=$" << gp->id() << " type" << gp->type());
            return -1;
        }

        HLOGC(gmlog.Debug, log << CONID() << "makeMePeerOf: group for peer=$" << peergroup << " found: $" << gp->id());

        if (!gp->groupEmpty())
            was_empty = false;
    }
    else
    {
        try
        {
            gp = &newGroup(gtp);
        }
        catch (...)
        {
            // Expected exceptions are only those referring to system resources
            return -1;
        }

        if (!gp->applyFlags(link_flags, m_SrtHsSide))
        {
            // Wrong settings. Must reject. Delete group.
            uglobal().deleteGroup_LOCKED(gp);
            return -1;
        }

        gp->set_peerid(peergroup);
        gp->deriveSettings(this);

        // This can only happen on a listener (it's only called on a site that is
        // HSD_RESPONDER), so it was a response for a groupwise connection.
        // Therefore such a group shall always be considered opened.
        gp->setOpen();

        HLOGC(gmlog.Debug,
              log << CONID() << "makeMePeerOf: no group has peer=$" << peergroup << " - creating new mirror group $"
                  << gp->id());
    }

    {
        ScopedLock glock (*gp->exp_groupLock());
        if (gp->closing())
        {
            HLOGC(gmlog.Debug, log << CONID() << "makeMePeerOf: group $" << gp->id() << " is being closed, can't process");
        }

        if (was_empty)
        {
            gp->syncWithFirstSocket(s->core(), HSD_RESPONDER);
        }
    }

    // Setting non-blocking reading for group socket.
    s->core().m_config.bSynRecving = false;
    s->core().m_config.bSynSending = false;

    // Copy of addSocketToGroup. No idea how many parts could be common, not much.

    // Check if the socket already is in the group
    groups::SocketData* f;
    if (gp->contains(m_SocketID, (f)))
    {
        // XXX This is internal error. Report it, but continue
        // (A newly created socket from acceptAndRespond should not have any group membership yet)
        LOGC(gmlog.Error, log << CONID() << "IPE (non-fatal): the socket is in the group, but has no clue about it!");
        s->m_GroupOf         = gp;
        s->m_GroupMemberData = f;
        return 0;
    }

    s->m_GroupMemberData = gp->add(groups::prepareSocketData(s, gp->type()));
    s->m_GroupOf = gp;
    m_HSGroupType = gtp;

    // Record the remote address in the group data.

    return gp->id();
}

//[[using GroupKeeper(gp)]]
void srt::CUDT::synchronizeWithGroup(CUDTGroup* gp)
{

    // We have blocked here the process of connecting a new
    // socket and adding anything new to the group, so no such
    // thing may happen in the meantime.
    steady_clock::time_point start_time, peer_start_time;

    start_time = m_stats.tsStartTime;
    peer_start_time = m_tsRcvPeerStartTime;

    bool first_time = false;
    {
        ScopedLock gl (*gp->exp_groupLock());
        first_time = gp->applyGroupTime((start_time), (peer_start_time));
    }

    if (!first_time)
    {
        HLOGC(gmlog.Debug,
              log << CONID() << "synchronizeWithGroup: ST=" << FormatTime(m_stats.tsStartTime) << " -> "
                  << FormatTime(start_time) << " PST=" << FormatTime(m_tsRcvPeerStartTime) << " -> "
                  << FormatTime(peer_start_time));
        m_stats.tsStartTime  = start_time;
        m_tsRcvPeerStartTime = peer_start_time;
    }
    else
    {
        // This was the first connected socket and it defined start time.
        HLOGC(gmlog.Debug,
              log << CONID() << "synchronizeWithGroup: ST=" << FormatTime(m_stats.tsStartTime)
                  << " PST=" << FormatTime(m_tsRcvPeerStartTime));
    }

    // These are the values that are normally set initially by setters.
    int32_t snd_isn = m_iSndLastAck, rcv_isn = m_iRcvLastAck;

    first_time = false;
    {
        ScopedLock gl (*gp->exp_groupLock());
        first_time = gp->applyGroupSequences(m_SocketID, (snd_isn), (rcv_isn));
    }

    if (!first_time)
    {
            HLOGC(gmlog.Debug,
                  log << CONID() << "synchronizeWithGroup: DERIVED ISN: RCV=%" << m_iRcvLastAck << " -> %" << rcv_isn
                      << " (shift by " << CSeqNo::seqcmp(rcv_isn, m_iRcvLastAck) << ") SND=%" << m_iSndLastAck
                      << " -> %" << snd_isn << " (shift by " << CSeqNo::seqcmp(snd_isn, m_iSndLastAck) << ")");
        setInitialRcvSeq(rcv_isn);
        setInitialSndSeq(snd_isn);
    }
    else
    {
        HLOGC(gmlog.Debug,
                log << CONID() << "synchronizeWithGroup:  DEFINED ISN: RCV=%" << m_iRcvLastAck << " SND=%"
                << m_iSndLastAck);
    }
}
#endif

void srt::CUDT::startConnect(const sockaddr_any& serv_addr, int32_t forced_isn)
{
    ScopedLock cg (m_ConnectionLock);

    HLOGC(aclog.Debug, log << CONID() << "startConnect: -> " << serv_addr.str()
            << (m_config.bSynRecving ? " (SYNCHRONOUS)" : " (ASYNCHRONOUS)") << "...");

    if (!m_bOpened)
        throw CUDTException(MJ_NOTSUP, MN_NONE, 0);

    if (m_bListening)
        throw CUDTException(MJ_NOTSUP, MN_ISCONNECTED, 0);

    if (m_bConnecting || m_bConnected)
        throw CUDTException(MJ_NOTSUP, MN_ISCONNECTED, 0);

    // record peer/server address
    m_PeerAddr = serv_addr;

    // register this socket in the rendezvous queue
    // RendezevousQueue is used to temporarily store incoming handshake, non-rendezvous connections also require this
    // function
    steady_clock::duration ttl = m_config.tdConnTimeOut;

    if (m_config.bRendezvous)
        ttl *= 10;

    const steady_clock::time_point ttl_time = steady_clock::now() + ttl;
    m_pRcvQueue->registerConnector(m_SocketID, this, serv_addr, ttl_time);

    // The m_iType is used in the INDUCTION for nothing. This value is only regarded
    // in CONCLUSION handshake, however this must be created after the handshake version
    // is already known. UDT_DGRAM is the value that was the only valid in the old SRT
    // with HSv4 (it supported only live transmission), for HSv5 it will be changed to
    // handle handshake extension flags.
    m_ConnReq.m_iType = UDT_DGRAM;

    // This is my current configuration
    if (m_config.bRendezvous)
    {
        // For rendezvous, use version 5 in the waveahand and the cookie.
        // In case when you get the version 4 waveahand, simply switch to
        // the legacy HSv4 rendezvous and this time send version 4 CONCLUSION.

        // The HSv4 client simply won't check the version nor the cookie and it
        // will be sending its waveahands with version 4. Only when the party
        // has sent version 5 waveahand should the agent continue with HSv5
        // rendezvous.
        m_ConnReq.m_iVersion = HS_VERSION_SRT1;
        // m_ConnReq.m_iVersion = HS_VERSION_UDT4; // <--- Change in order to do regression test.
        m_ConnReq.m_iReqType = URQ_WAVEAHAND;
        m_ConnReq.m_iCookie  = bake(serv_addr);

        // This will be also passed to a HSv4 rendezvous, but fortunately the old
        // SRT didn't read this field from URQ_WAVEAHAND message, only URQ_CONCLUSION.
        m_ConnReq.m_iType           = SrtHSRequest::wrapFlags(false /* no MAGIC here */, m_config.iSndCryptoKeyLen);
        IF_HEAVY_LOGGING(const bool whether = m_config.iSndCryptoKeyLen != 0);
        HLOGC(aclog.Debug,
              log << CONID() << "startConnect (rnd): " << (whether ? "" : "NOT ")
                  << " Advertising PBKEYLEN - value = " << m_config.iSndCryptoKeyLen);
        m_RdvState  = CHandShake::RDV_WAVING;
        m_SrtHsSide = HSD_DRAW; // initially not resolved.
    }
    else
    {
        // For caller-listener configuration, set the version 4 for INDUCTION
        // due to a serious problem in UDT code being also in the older SRT versions:
        // the listener peer simply sents the EXACT COPY of the caller's induction
        // handshake, except the cookie, which means that when the caller sents version 5,
        // the listener will respond with version 5, which is a false information. Therefore
        // HSv5 clients MUST send HS_VERSION_UDT4 from the caller, regardless of currently
        // supported handshake version.
        //
        // The HSv5 listener should only respond with INDUCTION with m_iVersion == HS_VERSION_SRT1.
        m_ConnReq.m_iVersion = HS_VERSION_UDT4;
        m_ConnReq.m_iReqType = URQ_INDUCTION;
        m_ConnReq.m_iCookie  = 0;
        m_RdvState           = CHandShake::RDV_INVALID;
    }

    m_ConnReq.m_iMSS            = m_config.iMSS;
    // Defined as the size of the receiver buffer in packets, unless
    // SRTO_FC has been set to a less value.
    m_ConnReq.m_iFlightFlagSize = m_config.flightCapacity();
    m_ConnReq.m_iID             = m_SocketID;
    CIPAddress::ntop(serv_addr, (m_ConnReq.m_piPeerIP));

    if (forced_isn == SRT_SEQNO_NONE)
    {
        forced_isn = generateISN();
        HLOGC(aclog.Debug, log << CONID() << "startConnect: ISN generated = " << forced_isn);
    }
    else
    {
        HLOGC(aclog.Debug, log << CONID() << "startConnect: ISN forced = " << forced_isn);
    }

    m_iISN = m_ConnReq.m_iISN = forced_isn;

    setInitialSndSeq(m_iISN);

    // Inform the server my configurations.
    CPacket reqpkt;
    reqpkt.setControl(UMSG_HANDSHAKE);
    reqpkt.allocate(m_iMaxSRTPayloadSize);
    // XXX NOTE: Now the memory for the payload part is allocated automatically,
    // and such allocated memory is also automatically deallocated in the
    // destructor. If you use CPacket::allocate, remember that you must not:
    // - delete this memory
    // - assign to m_pcData.
    // If you use only manual assignment to m_pCData, this is then manual
    // allocation and so it won't be deallocated in the destructor.
    //
    // (Desired would be to disallow modification of m_pcData outside the
    // control of methods.)

    // ID = 0, connection request
    reqpkt.m_iID = 0;

    size_t hs_size = m_iMaxSRTPayloadSize;
    m_ConnReq.store_to((reqpkt.m_pcData), (hs_size));

    // Note that CPacket::allocate() sets also the size
    // to the size of the allocated buffer, which not
    // necessarily is to be the size of the data.
    reqpkt.setLength(hs_size);

    const steady_clock::time_point tnow = steady_clock::now();
    m_SndLastAck2Time = tnow;
    setPacketTS(reqpkt, tnow);

    HLOGC(cnlog.Debug,
          log << CONID() << "CUDT::startConnect: REQ-TIME set HIGH (TimeStamp: " << reqpkt.m_iTimeStamp
              << "). SENDING HS: " << m_ConnReq.show());

    /*
     * Race condition if non-block connect response thread scheduled before we set m_bConnecting to true?
     * Connect response will be ignored and connecting will wait until timeout.
     * Maybe m_ConnectionLock handling problem? Not used in CUDT::connect(const CPacket& response)
     */
    m_tsLastReqTime = tnow;
    m_bConnecting = true;
    m_pSndQueue->sendto(serv_addr, reqpkt);

    //
    ///
    ////  ---> CONTINUE TO: <PEER>.CUDT::processConnectRequest()
    ///        (Take the part under condition: hs.m_iReqType == URQ_INDUCTION)
    ////  <--- RETURN WHEN: m_pSndQueue->sendto() is called.
    ////  .... SKIP UNTIL m_pRcvQueue->recvfrom() HERE....
    ////       (the first "sendto" will not be called due to being too early)
    ///
    //

    //////////////////////////////////////////////////////
    // SYNCHRO BAR
    //////////////////////////////////////////////////////
    if (!m_config.bSynRecving)
    {
        HLOGC(cnlog.Debug, log << CONID() << "startConnect: ASYNC MODE DETECTED. Deferring the process to RcvQ:worker");
        return;
    }

    // Below this bar, rest of function maintains only and exclusively
    // the SYNCHRONOUS (blocking) connection process. 

    // Wait for the negotiated configurations from the peer side.

    // This packet only prepares the storage where we will read the
    // next incoming packet.
    CPacket response;
    response.setControl(UMSG_HANDSHAKE);
    response.allocate(m_iMaxSRTPayloadSize);

    CUDTException  e;
    EConnectStatus cst = CONN_CONTINUE;

    while (!m_bClosing)
    {
        const steady_clock::time_point local_tnow = steady_clock::now();
        const steady_clock::duration tdiff = local_tnow - m_tsLastReqTime.load();
        // avoid sending too many requests, at most 1 request per 250ms

        // SHORT VERSION:
        // The immediate first run of this loop WILL SKIP THIS PART, so
        // the processing really begins AFTER THIS CONDITION.
        //
        // Note that some procedures inside may set m_tsLastReqTime to 0,
        // which will result of this condition to trigger immediately in
        // the next iteration.
        if (count_milliseconds(tdiff) > 250)
        {
            HLOGC(cnlog.Debug,
                  log << CONID() << "startConnect: LOOP: time to send (" << count_milliseconds(tdiff)
                      << " > 250 ms). size=" << reqpkt.getLength());

            if (m_config.bRendezvous)
                reqpkt.m_iID = m_ConnRes.m_iID;

#if ENABLE_HEAVY_LOGGING
            {
                CHandShake debughs;
                debughs.load_from(reqpkt.m_pcData, reqpkt.getLength());
                HLOGC(cnlog.Debug,
                      log << CONID() << "startConnect: REQ-TIME HIGH."
                          << " cont/sending HS to peer: " << debughs.show());
            }
#endif

            m_tsLastReqTime = local_tnow;
            setPacketTS(reqpkt, local_tnow);
            m_pSndQueue->sendto(serv_addr, reqpkt);
        }
        else
        {
            HLOGC(cnlog.Debug,
                  log << CONID() << "startConnect: LOOP: too early to send - " << count_milliseconds(tdiff)
                      << " < 250ms");
        }

        cst = CONN_CONTINUE;
        response.setLength(m_iMaxSRTPayloadSize);
        if (m_pRcvQueue->recvfrom(m_SocketID, (response)) > 0)
        {
            HLOGC(cnlog.Debug, log << CONID() << "startConnect: got response for connect request");
            cst = processConnectResponse(response, &e);

            HLOGC(cnlog.Debug, log << CONID() << "startConnect: response processing result: " << ConnectStatusStr(cst));

            // Expected is that:
            // - the peer responded with URQ_INDUCTION + cookie. This above function
            //   should check that and craft the URQ_CONCLUSION handshake, in which
            //   case this function returns CONN_CONTINUE. As an extra action taken
            //   for that case, we set the SECURING mode if encryption requested,
            //   and serialize again the handshake, possibly together with HS extension
            //   blocks, if HSv5 peer responded. The serialized handshake will be then
            //   sent again, as the loop is repeated.
            // - the peer responded with URQ_CONCLUSION. This handshake was accepted
            //   as a connection, and for >= HSv5 the HS extension blocks have been
            //   also read and interpreted. In this case this function returns:
            //   - CONN_ACCEPT, if everything was correct - break this loop and return normally
            //   - CONN_REJECT in case of any problems with the delivered handshake
            //     (incorrect data or data conflict) - throw error exception
            // - the peer responded with any of URQ_ERROR_*.  - throw error exception
            //
            // The error exception should make the API connect() function fail, if blocking
            // or mark the failure for that socket in epoll, if non-blocking.

            if (cst == CONN_RENDEZVOUS)
            {
                // When this function returned CONN_RENDEZVOUS, this requires
                // very special processing for the Rendezvous-v5 algorithm. This MAY
                // involve also preparing a new handshake form, also interpreting the
                // SRT handshake extension and crafting SRT handshake extension for the
                // peer, which should be next sent. When this function returns CONN_CONTINUE,
                // it means that it has done all that was required, however none of the below
                // things has to be done (this function will do it by itself if needed).
                // Otherwise the handshake rolling can be interrupted and considered complete.
                cst = processRendezvous(&response, serv_addr, RST_OK, (reqpkt));
                if (cst == CONN_CONTINUE)
                    continue;
                break;
            }

            if (cst == CONN_REJECT)
                sendCtrl(UMSG_SHUTDOWN);

            if (cst != CONN_CONTINUE && cst != CONN_CONFUSED)
                break; // --> OUTSIDE-LOOP

            // IMPORTANT
            // [[using assert(m_pCryptoControl != nullptr)]];

            // new request/response should be sent out immediately on receving a response
            HLOGC(cnlog.Debug,
                  log << CONID() << "startConnect: SYNC CONNECTION STATUS:" << ConnectStatusStr(cst)
                      << ", REQ-TIME: LOW.");
            m_tsLastReqTime = steady_clock::time_point();

            // Now serialize the handshake again to the existing buffer so that it's
            // then sent later in this loop.

            // First, set the size back to the original size, m_iMaxSRTPayloadSize because
            // this is the size of the originally allocated space. It might have been
            // shrunk by serializing the INDUCTION handshake (which was required before
            // sending this packet to the output queue) and therefore be too
            // small to store the CONCLUSION handshake (with HSv5 extensions).
            reqpkt.setLength(m_iMaxSRTPayloadSize);

            HLOGC(cnlog.Debug,
                  log << CONID() << "startConnect: creating HS CONCLUSION: buffer size=" << reqpkt.getLength());

            // NOTE: BUGFIX: SERIALIZE AGAIN.
            // The original UDT code didn't do it, so it was theoretically
            // turned into conclusion, but was sending still the original
            // induction handshake challenge message. It was working only
            // thanks to that simultaneously there were being sent handshake
            // messages from a separate thread (CSndQueue::worker) from
            // RendezvousQueue, this time serialized properly, which caused
            // that with blocking mode there was a kinda initial "drunk
            // passenger with taxi driver talk" until the RendezvousQueue sends
            // (when "the time comes") the right CONCLUSION handshake
            // challenge message.
            //
            // Now that this is fixed, the handshake messages from RendezvousQueue
            // are sent only when there is a rendezvous mode or non-blocking mode.
            if (!createSrtHandshake(SRT_CMD_HSREQ, SRT_CMD_KMREQ, 0, 0, (reqpkt), (m_ConnReq)))
            {
                LOGC(cnlog.Warn, log << CONID() << "createSrtHandshake failed - REJECTING.");
                cst = CONN_REJECT;
                break;
            }
            // These last 2 parameters designate the buffer, which is in use only for SRT_CMD_KMRSP.
            // If m_ConnReq.m_iVersion == HS_VERSION_UDT4, this function will do nothing,
            // except just serializing the UDT handshake.
            // The trick is that the HS challenge is with version HS_VERSION_UDT4, but the
            // listener should respond with HS_VERSION_SRT1, if it is HSv5 capable.
        }

        HLOGC(cnlog.Debug,
              log << CONID() << "startConnect: timeout from Q:recvfrom, looping again; cst=" << ConnectStatusStr(cst));

#if ENABLE_HEAVY_LOGGING
        // Non-fatal assertion
        if (cst == CONN_REJECT) // Might be returned by processRendezvous
        {
            LOGC(cnlog.Error,
                 log << CONID()
                     << "startConnect: IPE: cst=REJECT NOT EXPECTED HERE, the loop should've been interrupted!");
            break;
        }
#endif

        if (steady_clock::now() > ttl_time)
        {
            // timeout
            e = CUDTException(MJ_SETUP, MN_TIMEOUT, 0);
            m_RejectReason = SRT_REJ_TIMEOUT;
            HLOGC(cnlog.Debug,
                  log << CONID() << "startConnect: TTL time " << FormatTime(ttl_time) << " exceeded, TIMEOUT.");
            break;
        }
    }

    // <--- OUTSIDE-LOOP
    // Here will fall the break when not CONN_CONTINUE.
    // CONN_RENDEZVOUS is handled by processRendezvous.
    // CONN_ACCEPT will skip this and pass on.
    if (cst == CONN_REJECT)
    {
        e = CUDTException(MJ_SETUP, MN_REJECTED, 0);
    }

    if (e.getErrorCode() == 0)
    {
        if (m_bClosing)                                    // if the socket is closed before connection...
            e = CUDTException(MJ_SETUP, MN_CLOSED, 0);
        else if (m_ConnRes.m_iReqType > URQ_FAILURE_TYPES) // connection request rejected
        {
            m_RejectReason = RejectReasonForURQ(m_ConnRes.m_iReqType);
            e              = CUDTException(MJ_SETUP, MN_REJECTED, 0);
        }
        else if ((!m_config.bRendezvous) && (m_ConnRes.m_iISN != m_iISN)) // secuity check
            e = CUDTException(MJ_SETUP, MN_SECURITY, 0);
    }

    if (e.getErrorCode() != 0)
    {
        m_bConnecting = false;
        // The process is to be abnormally terminated, remove the connector
        // now because most likely no other processing part has done anything with it.
        m_pRcvQueue->removeConnector(m_SocketID);
        throw e;
    }

    HLOGC(cnlog.Debug,
          log << CONID() << "startConnect: handshake exchange succeeded.");

    // Parameters at the end.
    HLOGC(cnlog.Debug,
          log << CONID() << "startConnect: END. Parameters: mss=" << m_config.iMSS
              << " max-cwnd-size=" << m_CongCtl->cgWindowMaxSize() << " cwnd-size=" << m_CongCtl->cgWindowSize()
              << " rtt=" << m_iSRTT << " bw=" << m_iBandwidth);
}

// Asynchronous connection
EConnectStatus srt::CUDT::processAsyncConnectResponse(const CPacket &pkt) ATR_NOEXCEPT
{
    EConnectStatus cst = CONN_CONTINUE;
    CUDTException  e;

    ScopedLock cg(m_ConnectionLock);
    HLOGC(cnlog.Debug, log << CONID() << "processAsyncConnectResponse: got response for connect request, processing");
    cst = processConnectResponse(pkt, &e);

    HLOGC(cnlog.Debug,
          log << CONID() << "processAsyncConnectResponse: response processing result: " << ConnectStatusStr(cst)
              << "; REQ-TIME LOW to enforce immediate response");
    m_tsLastReqTime = steady_clock::time_point();

    return cst;
}

bool srt::CUDT::processAsyncConnectRequest(EReadStatus         rst,
                                      EConnectStatus      cst,
                                      const CPacket*      pResponse /*[[nullable]]*/,
                                      const sockaddr_any& serv_addr)
{
    // IMPORTANT!

    // This function is called, still asynchronously, but in the order
    // of call just after the call to the above processAsyncConnectResponse.
    // This should have got the original value returned from
    // processConnectResponse through processAsyncConnectResponse.

    CPacket request;
    request.setControl(UMSG_HANDSHAKE);
    request.allocate(m_iMaxSRTPayloadSize);
    const steady_clock::time_point now = steady_clock::now();
    setPacketTS(request, now);

    HLOGC(cnlog.Debug,
          log << CONID() << "processAsyncConnectRequest: REQ-TIME: HIGH. Should prevent too quick responses.");
    m_tsLastReqTime = now;
    // ID = 0, connection request
    request.m_iID = !m_config.bRendezvous ? 0 : m_ConnRes.m_iID;

    bool status = true;

    ScopedLock cg(m_ConnectionLock);
    if (!m_bOpened) // Check the socket has not been closed before already.
        return false;

    if (cst == CONN_RENDEZVOUS)
    {
        HLOGC(cnlog.Debug, log << CONID() << "processAsyncConnectRequest: passing to processRendezvous");
        cst = processRendezvous(pResponse, serv_addr, rst, (request));
        if (cst == CONN_ACCEPT)
        {
            HLOGC(cnlog.Debug,
                  log << CONID()
                      << "processAsyncConnectRequest: processRendezvous completed the process and responded by itself. "
                         "Done.");
            return true;
        }

        if (cst != CONN_CONTINUE)
        {
            // processRendezvous already set the reject reason
            LOGC(cnlog.Warn,
                 log << CONID()
                     << "processAsyncConnectRequest: REJECT reported from processRendezvous, not processing further.");
            status = false;
        }
    }
    else if (cst == CONN_REJECT)
    {
        // m_RejectReason already set at worker_ProcessAddressedPacket.
        LOGC(cnlog.Warn,
             log << CONID() << "processAsyncConnectRequest: REJECT reported from HS processing: "
                 << srt_rejectreason_str(m_RejectReason) << " - not processing further");
        // m_tsLastReqTime = steady_clock::time_point(); XXX ?
        return false;
    }
    else
    {
        // (this procedure will be also run for HSv4 rendezvous)
        HLOGC(cnlog.Debug,
              log << CONID() << "processAsyncConnectRequest: serializing HS: buffer size=" << request.getLength());
        if (!createSrtHandshake(SRT_CMD_HSREQ, SRT_CMD_KMREQ, 0, 0, (request), (m_ConnReq)))
        {
            // All 'false' returns from here are IPE-type, mostly "invalid argument" plus "all keys expired".
            LOGC(cnlog.Error,
                 log << CONID() << "IPE: processAsyncConnectRequest: createSrtHandshake failed, dismissing.");
            status = false;
        }
        else
        {
            HLOGC(cnlog.Debug,
                  log << CONID()
                      << "processAsyncConnectRequest: sending HS reqtype=" << RequestTypeStr(m_ConnReq.m_iReqType)
                      << " to socket " << request.m_iID << " size=" << request.getLength());
        }
    }

    if (!status)
    {
        return false;
        /* XXX Shouldn't it send a single response packet for the rejection?
        // Set the version to 0 as "handshake rejection" status and serialize it
        CHandShake zhs;
        size_t size = request.getLength();
        zhs.store_to((request.m_pcData), (size));
        request.setLength(size);
        */
    }

    HLOGC(cnlog.Debug,
          log << CONID() << "processAsyncConnectRequest: setting REQ-TIME HIGH, SENDING HS:" << m_ConnReq.show());
    m_tsLastReqTime = steady_clock::now();
    m_pSndQueue->sendto(serv_addr, request);
    return status;
}

void srt::CUDT::cookieContest()
{
    if (m_SrtHsSide != HSD_DRAW)
        return;

    LOGC(cnlog.Debug,
         log << CONID() << "cookieContest: agent=" << m_ConnReq.m_iCookie << " peer=" << m_ConnRes.m_iCookie);

    // Here m_ConnReq.m_iCookie is a local cookie value sent in connection request to the peer.
    // m_ConnRes.m_iCookie is a cookie value sent by the peer in its connection request.
    if (m_ConnReq.m_iCookie == 0 || m_ConnRes.m_iCookie == 0)
    {
        // Note that it's virtually impossible that Agent's cookie is not ready, this
        // shall be considered IPE.
        // Not all cookies are ready, don't start the contest.
        return;
    }

    // INITIATOR/RESPONDER role is resolved by COOKIE CONTEST.
    //
    // The cookie contest must be repeated every time because it
    // may change the state at some point.
    // 
    // In SRT v1.4.3 and prior the below subtraction was performed in 32-bit arithmetic.
    // The result of subtraction can overflow 32-bits. 
    // Example
    // m_ConnReq.m_iCookie = -1480577720;
    // m_ConnRes.m_iCookie = 811599203;
    // int64_t llBetterCookie = -1480577720 - 811599203 = -2292176923 (FFFF FFFF 7760 27E5);
    // int32_t iBetterCookie  = 2002790373 (7760 27E5);
    // 
    // Now 64-bit arithmetic is used to calculate the actual result of subtraction.
    // The 31-st bit is then checked to check if the resulting is negative in 32-bit aritmetics.
    // This way the old contest behavior is preserved, and potential compiler optimisations are avoided.
    const int64_t contest = int64_t(m_ConnReq.m_iCookie) - int64_t(m_ConnRes.m_iCookie);

    if ((contest & 0xFFFFFFFF) == 0)
    {
        // DRAW! The only way to continue would be to force the
        // cookies to be regenerated and to start over. But it's
        // not worth a shot - this is an extremely rare case.
        // This can simply do reject so that it can be started again.

        // Pretend then that the cookie contest wasn't done so that
        // it's done again. Cookies are baked every time anew, however
        // the successful initial contest remains valid no matter how
        // cookies will change.

        m_SrtHsSide = HSD_DRAW;
        return;
    }

    if (contest & 0x80000000)
    {
        m_SrtHsSide = HSD_RESPONDER;
        return;
    }

    m_SrtHsSide = HSD_INITIATOR;
}

// This function should complete the data for KMX needed for an out-of-band
// handshake response. Possibilities are:
// - There's no KMX (including first responder's handshake in rendezvous). This writes 0 to w_kmdatasize.
// - The encryption status is failure. Respond with fail code and w_kmdatasize = 1.
// - The last KMX was successful. Respond with the original kmdata and their size in w_kmdatasize.
EConnectStatus srt::CUDT::craftKmResponse(uint32_t* aw_kmdata, size_t& w_kmdatasize)
{
    // If the last CONCLUSION message didn't contain the KMX extension, there's
    // no key recorded yet, so it can't be extracted. Mark this w_kmdatasize empty though.
    int hs_flags = SrtHSRequest::SRT_HSTYPE_HSFLAGS::unwrap(m_ConnRes.m_iType);
    if (IsSet(hs_flags, CHandShake::HS_EXT_KMREQ))
    {
        // m_pCryptoControl can be NULL if the socket has been closed already. See issue #2231.
        if (!m_pCryptoControl)
        {
            m_RejectReason = SRT_REJ_IPE;
            LOGC(cnlog.Error,
                 log << CONID() << "IPE: craftKmResponse needs to send KM, but CryptoControl does not exist."
                     << " Socket state: connected=" << boolalpha << m_bConnected << ", connecting=" << m_bConnecting
                     << ", broken=" << m_bBroken << ", opened " << m_bOpened << ", closing=" << m_bClosing << ".");
            return CONN_REJECT;
        }
        // This is a periodic handshake update, so you need to extract the KM data from the
        // first message, provided that it is there.
        size_t msgsize = m_pCryptoControl->getKmMsg_size(0);
        if (msgsize == 0)
        {
            switch (m_pCryptoControl->m_RcvKmState)
            {
                // If the KMX process ended up with a failure, the KMX is not recorded.
                // In this case as the KMRSP answer the "failure status" should be crafted.
            case SRT_KM_S_NOSECRET:
            case SRT_KM_S_BADSECRET:
                {
                    HLOGC(cnlog.Debug,
                          log << CONID() << "craftKmResponse: No KMX recorded, status = "
                              << KmStateStr(m_pCryptoControl->m_RcvKmState) << ". Respond it.");

                    // Just do the same thing as in CCryptoControl::processSrtMsg_KMREQ for that case,
                    // that is, copy the NOSECRET code into KMX message.
                    memcpy((aw_kmdata), &m_pCryptoControl->m_RcvKmState, sizeof(int32_t));
                    w_kmdatasize = 1;
                }
                break; // Treat as ACCEPT in general; might change to REJECT on enforced-encryption

            default:
                // Remaining values:
                // UNSECURED: should not fall here at all
                // SECURING: should not happen in HSv5
                // SECURED: should have received the recorded KMX correctly (getKmMsg_size(0) > 0)
                {
                    m_RejectReason = SRT_REJ_IPE;
                    // Remaining situations:
                    // - password only on this site: shouldn't be considered to be sent to a no-password site
                    LOGC(cnlog.Error,
                         log << CONID() << "craftKmResponse: IPE: PERIODIC HS: NO KMREQ RECORDED KMSTATE: RCV="
                             << KmStateStr(m_pCryptoControl->m_RcvKmState)
                             << " SND=" << KmStateStr(m_pCryptoControl->m_SndKmState));
                    return CONN_REJECT;
                }
                break;
            }
        }
        else
        {
            w_kmdatasize = msgsize / 4;
            if (msgsize > w_kmdatasize * 4)
            {
                // Sanity check
                LOGC(cnlog.Error, log << CONID() << "IPE: KMX data not aligned to 4 bytes! size=" << msgsize);
                memset((aw_kmdata + (w_kmdatasize * 4)), 0, msgsize - (w_kmdatasize * 4));
                ++w_kmdatasize;
            }

            HLOGC(cnlog.Debug,
                  log << CONID() << "craftKmResponse: getting KM DATA from the fore-recorded KMX from KMREQ, size="
                      << w_kmdatasize);
            memcpy((aw_kmdata), m_pCryptoControl->getKmMsg_data(0), msgsize);
        }
    }
    else
    {
        HLOGC(cnlog.Debug, log << CONID() << "craftKmResponse: no KMX flag - not extracting KM data for KMRSP");
        w_kmdatasize = 0;
    }

    return CONN_ACCEPT;
}

EConnectStatus srt::CUDT::processRendezvous(
    const CPacket* pResponse /*[[nullable]]*/, const sockaddr_any& serv_addr,
    EReadStatus rst, CPacket& w_reqpkt)
{
    if (m_RdvState == CHandShake::RDV_CONNECTED)
    {
        HLOGC(cnlog.Debug, log << CONID() << "processRendezvous: already in CONNECTED state.");
        return CONN_ACCEPT;
    }

    uint32_t kmdata[SRTDATA_MAXSIZE];
    size_t   kmdatasize = SRTDATA_MAXSIZE;

    cookieContest();

    // We know that the other side was contacted and the other side has sent
    // the handshake message - we know then both cookies. If it's a draw, it's
    // a very rare case of creating identical cookies.
    if (m_SrtHsSide == HSD_DRAW)
    {
        m_RejectReason = SRT_REJ_RDVCOOKIE;
        LOGC(cnlog.Error,
             log << CONID() << "COOKIE CONTEST UNRESOLVED: can't assign connection roles, please wait another minute.");
        return CONN_REJECT;
    }

    UDTRequestType rsp_type = URQ_FAILURE_TYPES; // just to track uninitialized errors

    // We can assume that the Handshake packet received here as 'response'
    // is already serialized in m_ConnRes. Check extra flags that are meaningful
    // for further processing here.

    int  ext_flags       = SrtHSRequest::SRT_HSTYPE_HSFLAGS::unwrap(m_ConnRes.m_iType);
    bool needs_extension = ext_flags != 0; // Initial value: received HS has extensions.
    bool needs_hsrsp;
    rendezvousSwitchState((rsp_type), (needs_extension), (needs_hsrsp));
    if (rsp_type > URQ_FAILURE_TYPES)
    {
        m_RejectReason = RejectReasonForURQ(rsp_type);
        HLOGC(cnlog.Debug,
              log << CONID()
                  << "processRendezvous: rejecting due to switch-state response: " << RequestTypeStr(rsp_type));
        return CONN_REJECT;
    }
    checkUpdateCryptoKeyLen("processRendezvous", m_ConnRes.m_iType);

    // We have three possibilities here as it comes to HSREQ extensions:

    // 1. The agent is loser in attention state, it sends EMPTY conclusion (without extensions)
    // 2. The agent is loser in initiated state, it interprets incoming HSREQ and creates HSRSP
    // 3. The agent is winner in attention or fine state, it sends HSREQ extension
    m_ConnReq.m_iReqType  = rsp_type;
    m_ConnReq.m_extension = needs_extension;

    // This must be done before prepareConnectionObjects(), because it sets ISN and m_iMaxSRTPayloadSize needed to create buffers.
    if (!applyResponseSettings())
    {
        LOGC(cnlog.Error, log << CONID() << "processRendezvous: rogue peer");
        return CONN_REJECT;
    }

    // The CryptoControl must be created before interpreting and creating HSv5
    // extensions because the it will be used there.
    if (!createCrypter(m_SrtHsSide, m_ConnRes.v5()))
    {
        // m_RejectReason already handled
        HLOGC(cnlog.Debug,
              log << CONID() << "processRendezvous: rejecting due to problems in prepareConnectionObjects.");
        return CONN_REJECT;
    }

    // Case 2.
    if (needs_hsrsp)
    {
        // This means that we have received HSREQ extension with the handshake, so we need to interpret
        // it and craft the response.
        if (rst == RST_OK)
        {
            // We have JUST RECEIVED packet in this session (not that this is called as periodic update).
            // Sanity check
            m_tsLastReqTime = steady_clock::time_point();
            if (!pResponse || pResponse->getLength() == size_t(-1))
            {
                m_RejectReason = SRT_REJ_IPE;
                LOGC(cnlog.Fatal,
                     log << CONID() << "IPE: rst=RST_OK, but the packet has set -1 length - REJECTING (REQ-TIME: LOW)");
                return CONN_REJECT;
            }

            if (!interpretSrtHandshake(m_ConnRes, *pResponse, kmdata, &kmdatasize))
            {
                HLOGC(cnlog.Debug,
                      log << CONID() << "processRendezvous: rejecting due to problems in interpretSrtHandshake REQ-TIME: LOW.");
                return CONN_REJECT;
            }

            if (!prepareBuffers(NULL))
            {
                HLOGC(cnlog.Debug,
                      log << "processRendezvous: rejecting due to problems in prepareBuffers REQ-TIME: LOW.");
                return CONN_REJECT;
            }

            updateAfterSrtHandshake(HS_VERSION_SRT1);

            // Pass on, inform about the shortened response-waiting period.
            HLOGC(cnlog.Debug, log << CONID() << "processRendezvous: setting REQ-TIME: LOW. Forced to respond immediately.");
        }
        else
        {
            // This is a repeated handshake, so you can't use the incoming data to
            // prepare data for createSrtHandshake. They have to be extracted from inside.
            EConnectStatus conn = craftKmResponse((kmdata), (kmdatasize));
            if (conn != CONN_ACCEPT)
                return conn;
        }

        // No matter the value of needs_extension, the extension is always needed
        // when HSREQ was interpreted (to store HSRSP extension).
        m_ConnReq.m_extension = true;

        HLOGC(cnlog.Debug,
              log << CONID()
                  << "processRendezvous: HSREQ extension ok, creating HSRSP response. kmdatasize=" << kmdatasize);

        w_reqpkt.setLength(m_iMaxSRTPayloadSize);
        if (!createSrtHandshake(SRT_CMD_HSRSP, SRT_CMD_KMRSP,
                    kmdata, kmdatasize,
                    (w_reqpkt), (m_ConnReq)))
        {
            HLOGC(cnlog.Debug,
                  log << CONID()
                      << "processRendezvous: rejecting due to problems in createSrtHandshake. REQ-TIME: LOW");
            m_tsLastReqTime = steady_clock::time_point();
            return CONN_REJECT;
        }

        // This means that it has received URQ_CONCLUSION with HSREQ, agent is then in RDV_FINE
        // state, it sends here URQ_CONCLUSION with HSREQ/KMREQ extensions and it awaits URQ_AGREEMENT.
        return CONN_CONTINUE;
    }

    // Special case: if URQ_AGREEMENT is to be sent, when this side is INITIATOR,
    // then it must have received HSRSP, so it must interpret it. Otherwise it would
    // end up with URQ_DONE, which means that it is the other side to interpret HSRSP.
    if (m_SrtHsSide == HSD_INITIATOR && m_ConnReq.m_iReqType == URQ_AGREEMENT)
    {
        // The same is done in CUDT::postConnect(), however this section will
        // not be done in case of rendezvous. The section in postConnect() is
        // predicted to run only in regular CALLER handling.

        if (rst != RST_OK || !pResponse || pResponse->getLength() == size_t(-1))
        {
            // Actually the -1 length would be an IPE, but it's likely that this was reported already.
            HLOGC(
                cnlog.Debug,
                log << CONID()
                    << "processRendezvous: no INCOMING packet, NOT interpreting extensions (relying on exising data)");
        }
        else
        {
            HLOGC(cnlog.Debug,
                  log << CONID() << "processRendezvous: INITIATOR, will send AGREEMENT - interpreting HSRSP extension");
            if (!interpretSrtHandshake(m_ConnRes, *pResponse, 0, 0))
            {
                // m_RejectReason is already set, so set the reqtype accordingly
                m_ConnReq.m_iReqType = URQFailure(m_RejectReason);
            }

            if (!prepareBuffers(NULL))
            {
                HLOGC(cnlog.Debug,
                      log << "processRendezvous: rejecting due to problems in prepareBuffers REQ-TIME: LOW.");
                return CONN_REJECT;
            }
        }
        // This should be false, make a kinda assert here.
        if (needs_extension)
        {
            LOGC(cnlog.Fatal,
                 log << CONID() << "IPE: INITIATOR responding AGREEMENT should declare no extensions to HS");
            m_ConnReq.m_extension = false;
        }
        updateAfterSrtHandshake(HS_VERSION_SRT1);
    }

    HLOGC(cnlog.Debug,
          log << CONID() << "processRendezvous: COOKIES Agent/Peer: " << m_ConnReq.m_iCookie << "/"
              << m_ConnRes.m_iCookie << " HSD:" << (m_SrtHsSide == HSD_INITIATOR ? "initiator" : "responder")
              << " STATE:" << CHandShake::RdvStateStr(m_RdvState) << " ...");

    if (rsp_type == URQ_DONE)
    {
        HLOGC(cnlog.Debug, log << CONID() << "... WON'T SEND any response, both sides considered connected");
    }
    else
    {
        HLOGC(cnlog.Debug,
              log << CONID() << "... WILL SEND " << RequestTypeStr(rsp_type) << " "
                  << (m_ConnReq.m_extension ? "with" : "without") << " SRT HS extensions");
    }

    // This marks the information for the serializer that
    // the SRT handshake extension is required.
    // Rest of the data will be filled together with
    // serialization.
    m_ConnReq.m_extension = needs_extension;

    w_reqpkt.setLength(m_iMaxSRTPayloadSize);
    if (m_RdvState == CHandShake::RDV_CONNECTED)
    {
        int cst = postConnect(pResponse, true, 0);
        if (cst == CONN_REJECT)
        {
            // m_RejectReason already set
            HLOGC(cnlog.Debug, log << CONID() << "processRendezvous: rejecting due to problems in postConnect.");
            return CONN_REJECT;
        }
    }

    // URQ_DONE or URQ_AGREEMENT can be the result if the state is RDV_CONNECTED.
    // If URQ_DONE, then there's nothing to be done, when URQ_AGREEMENT then return
    // CONN_CONTINUE to make the caller send again the contents if the packet buffer,
    // this time with URQ_AGREEMENT message, but still consider yourself connected.
    if (rsp_type == URQ_DONE)
    {
        HLOGC(cnlog.Debug, log << CONID() << "processRendezvous: rsp=DONE, reporting ACCEPT (nothing to respond)");
        return CONN_ACCEPT;
    }

    // createSrtHandshake moved here because if the above conditions are satisfied,
    // no response is going to be send, so nothing needs to be "created".

    // needs_extension here distinguishes between cases 1 and 3.
    // NOTE: in case when interpretSrtHandshake was run under the conditions above (to interpret HSRSP),
    // then createSrtHandshake below will create only empty AGREEMENT message.
    if (!createSrtHandshake(SRT_CMD_HSREQ, SRT_CMD_KMREQ, 0, 0,
                (w_reqpkt), (m_ConnReq)))
    {
        // m_RejectReason already set
        LOGC(cnlog.Warn, log << CONID() << "createSrtHandshake failed (IPE?), connection rejected. REQ-TIME: LOW");
        m_tsLastReqTime = steady_clock::time_point();
        return CONN_REJECT;
    }

    if (rsp_type == URQ_AGREEMENT && m_RdvState == CHandShake::RDV_CONNECTED)
    {
        // We are using our own serialization method (not the one called after
        // processConnectResponse, this is skipped in case when this function
        // is called), so we can also send this immediately. Agreement must be
        // sent just once and the party must switch into CONNECTED state - in
        // contrast to CONCLUSION messages, which should be sent in loop repeatedly.
        //
        // Even though in theory the AGREEMENT message sent just once may miss
        // the target (as normal thing in UDP), this is little probable to happen,
        // and this doesn't matter much because even if the other party doesn't
        // get AGREEMENT, but will get payload or KEEPALIVE messages, it will
        // turn into connected state as well. The AGREEMENT is rather kinda
        // catalyzer here and may turn the entity on the right track faster. When
        // AGREEMENT is missed, it may have kinda initial tearing.

        const steady_clock::time_point now = steady_clock::now();
        m_tsLastReqTime                    = now;
        setPacketTS(w_reqpkt, now);
        HLOGC(cnlog.Debug,
              log << CONID()
                  << "processRendezvous: rsp=AGREEMENT, reporting ACCEPT and sending just this one, REQ-TIME HIGH.");

        m_pSndQueue->sendto(serv_addr, w_reqpkt);

        return CONN_ACCEPT;
    }

    if (rst == RST_OK)
    {
        // the request time must be updated so that the next handshake can be sent out immediately
        HLOGC(cnlog.Debug,
              log << "processRendezvous: rsp=" << RequestTypeStr(m_ConnReq.m_iReqType)
                  << " REQ-TIME: LOW to send immediately, consider yourself conencted");
        m_tsLastReqTime = steady_clock::time_point();
    }
    else
    {
        HLOGC(cnlog.Debug,
              log << CONID() << "processRendezvous: REQ-TIME: remains previous value, consider yourself connected");
    }
    return CONN_CONTINUE;
}

// [[using locked(m_ConnectionLock)]];
EConnectStatus srt::CUDT::processConnectResponse(const CPacket& response, CUDTException* eout) ATR_NOEXCEPT
{
    // NOTE: ASSUMED LOCK ON: m_ConnectionLock.

    // this is the 2nd half of a connection request. If the connection is setup successfully this returns 0.
    // Returned values:
    // - CONN_REJECT: there was some error when processing the response, connection should be rejected
    // - CONN_ACCEPT: the handshake is done and finished correctly
    // - CONN_CONTINUE: the induction handshake has been processed correctly, and expects CONCLUSION handshake

    if (!m_bConnecting)
        return CONN_REJECT;

    // This is required in HSv5 rendezvous, in which it should send the URQ_AGREEMENT message to
    // the peer, however switch to connected state.
    HLOGC(cnlog.Debug,
          log << CONID() << "processConnectResponse: TYPE:"
              << (response.isControl() ? MessageTypeStr(response.getType(), response.getExtendedType())
                                       : string("DATA")));
    // ConnectStatus res = CONN_REJECT; // used later for status - must be declared here due to goto POST_CONNECT.

    // For HSv4, the data sender is INITIATOR, and the data receiver is RESPONDER,
    // regardless of the connecting side affiliation. This will be changed for HSv5.
    bool          bidirectional = false;
    HandshakeSide hsd           = m_config.bDataSender ? HSD_INITIATOR : HSD_RESPONDER;
    // (defined here due to 'goto' below).

    // SRT peer may send the SRT handshake private message (type 0x7fff) before a keep-alive.

    // This condition is checked when the current agent is trying to do connect() in rendezvous mode,
    // but the peer was faster to send a handshake packet earlier. This makes it continue with connecting
    // process if the peer is already behaving as if the connection was already established.

    // This value will check either the initial value, which is less than SRT1, or
    // the value previously loaded to m_ConnReq during the previous handshake response.
    // For the initial form this value should not be checked.
    bool hsv5 = m_ConnRes.m_iVersion >= HS_VERSION_SRT1;

    if (m_config.bRendezvous &&
        (m_RdvState == CHandShake::RDV_CONNECTED   // somehow Rendezvous-v5 switched it to CONNECTED.
         || !response.isControl()                  // WAS A PAYLOAD PACKET.
         || (response.getType() == UMSG_KEEPALIVE) // OR WAS A UMSG_KEEPALIVE message.
         || (response.getType() == UMSG_EXT) // OR WAS a CONTROL packet of some extended type (i.e. any SRT specific)
         )
        // This may happen if this is an initial state in which the socket type was not yet set.
        // If this is a field that holds the response handshake record from the peer, this means that it wasn't received
        // yet. HSv5: added version check because in HSv5 the m_iType field has different meaning and it may be 0 in
        // case when the handshake does not carry SRT extensions.
        && (hsv5 || m_ConnRes.m_iType != UDT_UNDEFINED))
    {
        // a data packet or a keep-alive packet comes, which means the peer side is already connected
        // in this situation, the previously recorded response will be used
        // In HSv5 this situation is theoretically possible if this party has missed the URQ_AGREEMENT message.
        HLOGC(cnlog.Debug, log << CONID() << "processConnectResponse: already connected - pinning in");
        if (hsv5)
        {
            m_RdvState = CHandShake::RDV_CONNECTED;
        }

        return postConnect(&response, hsv5, eout);
    }

    if (!response.isControl(UMSG_HANDSHAKE))
    {
        m_RejectReason = SRT_REJ_ROGUE;
        if (!response.isControl())
        {
            LOGC(cnlog.Warn, log << CONID() << "processConnectResponse: received DATA while HANDSHAKE expected");
        }
        else
        {
            LOGC(cnlog.Error,
                 log << CONID()
                     << "processConnectResponse: CONFUSED: expected UMSG_HANDSHAKE as connection not yet established, "
                        "got: "
                     << MessageTypeStr(response.getType(), response.getExtendedType()));
        }
        return CONN_CONFUSED;
    }

    if (m_ConnRes.load_from(response.m_pcData, response.getLength()) == -1)
    {
        m_RejectReason = SRT_REJ_ROGUE;
        // Handshake data were too small to reach the Handshake structure. Reject.
        LOGC(cnlog.Error,
             log << CONID()
                 << "processConnectResponse: HANDSHAKE data buffer too small - possible blueboxing. Rejecting.");
        return CONN_REJECT;
    }

    HLOGC(cnlog.Debug, log << CONID() << "processConnectResponse: HS RECEIVED: " << m_ConnRes.show());
    if (m_ConnRes.m_iReqType > URQ_FAILURE_TYPES)
    {
        m_RejectReason = RejectReasonForURQ(m_ConnRes.m_iReqType);
        return CONN_REJECT;
    }

    if (size_t(m_ConnRes.m_iMSS) > CPacket::ETH_MAX_MTU_SIZE)
    {
        // Yes, we do abort to prevent buffer overrun. Set your MSS correctly
        // and you'll avoid problems.
        m_RejectReason = SRT_REJ_ROGUE;
        LOGC(cnlog.Fatal, log << CONID() << "MSS size " << m_config.iMSS << "exceeds MTU size!");
        return CONN_REJECT;
    }

    // (see createCrypter() call below)
    //
    // The CCryptoControl attached object must be created early
    // because it will be required to create a conclusion handshake in HSv5
    //
    if (m_config.bRendezvous)
    {
        // SANITY CHECK: A rendezvous socket should reject any caller requests (it's not a listener)
        if (m_ConnRes.m_iReqType == URQ_INDUCTION)
        {
            m_RejectReason = SRT_REJ_ROGUE;
            LOGC(cnlog.Error,
                 log << CONID()
                     << "processConnectResponse: Rendezvous-point received INDUCTION handshake (expected WAVEAHAND). "
                        "Rejecting.");
            return CONN_REJECT;
        }

        // The procedure for version 5 is completely different and changes the states
        // differently, so the old code will still maintain HSv4 the old way.

        if (m_ConnRes.m_iVersion > HS_VERSION_UDT4)
        {
            HLOGC(cnlog.Debug, log << CONID() << "processConnectResponse: Rendezvous HSv5 DETECTED.");
            return CONN_RENDEZVOUS; // --> will continue in CUDT::processRendezvous().
        }

        HLOGC(cnlog.Debug, log << CONID() << "processConnectResponse: Rendsezvous HSv4 DETECTED.");
        // So, here it has either received URQ_WAVEAHAND handshake message (while it should be in URQ_WAVEAHAND itself)
        // or it has received URQ_CONCLUSION/URQ_AGREEMENT message while this box has already sent URQ_WAVEAHAND to the
        // peer, and DID NOT send the URQ_CONCLUSION yet.

        if (m_ConnReq.m_iReqType == URQ_WAVEAHAND || m_ConnRes.m_iReqType == URQ_WAVEAHAND)
        {
            HLOGC(cnlog.Debug,
                  log << CONID() << "processConnectResponse: REQ-TIME LOW. got HS RDV. Agent state:"
                      << RequestTypeStr(m_ConnReq.m_iReqType) << " Peer HS:" << m_ConnRes.show());

            // Here we could have received WAVEAHAND or CONCLUSION.
            // For HSv4 simply switch to CONCLUSION for the sake of further handshake rolling.
            // For HSv5, make the cookie contest and basing on this decide, which party
            // should provide the HSREQ/KMREQ attachment.

           if (!createCrypter(hsd, false /* unidirectional */))
           {
               m_RejectReason = SRT_REJ_RESOURCE;
               m_ConnReq.m_iReqType = URQFailure(SRT_REJ_RESOURCE);
               // the request time must be updated so that the next handshake can be sent out immediately.
               m_tsLastReqTime = steady_clock::time_point();
               return CONN_REJECT;
           }

            m_ConnReq.m_iReqType = URQ_CONCLUSION;
            // the request time must be updated so that the next handshake can be sent out immediately.
            m_tsLastReqTime = steady_clock::time_point();
            return CONN_CONTINUE;
        }
        else
        {
            HLOGC(cnlog.Debug, log << CONID() << "processConnectResponse: Rendezvous HSv4 PAST waveahand");
        }
    }
    else
    {
        // set cookie
        if (m_ConnRes.m_iReqType == URQ_INDUCTION)
        {
            HLOGC(cnlog.Debug,
                  log << CONID() << "processConnectResponse: REQ-TIME LOW; got INDUCTION HS response (cookie:" << hex
                      << m_ConnRes.m_iCookie << " version:" << dec << m_ConnRes.m_iVersion
                      << "), sending CONCLUSION HS with this cookie");

            m_ConnReq.m_iCookie  = m_ConnRes.m_iCookie;
            m_ConnReq.m_iReqType = URQ_CONCLUSION;

            // Here test if the LISTENER has responded with version HS_VERSION_SRT1,
            // it means that it is HSv5 capable. It can still accept the HSv4 handshake.
            if (m_ConnRes.m_iVersion > HS_VERSION_UDT4)
            {
                const int hs_flags = SrtHSRequest::SRT_HSTYPE_HSFLAGS::unwrap(m_ConnRes.m_iType);

                if (hs_flags != SrtHSRequest::SRT_MAGIC_CODE)
                {
                    LOGC(cnlog.Warn,
                         log << CONID() << "processConnectResponse: Listener HSv5 did not set the SRT_MAGIC_CODE.");
                    m_RejectReason = SRT_REJ_ROGUE;
                    return CONN_REJECT;
                }

                checkUpdateCryptoKeyLen("processConnectResponse", m_ConnRes.m_iType);

                // This will catch HS_VERSION_SRT1 and any newer.
                // Set your highest version.
                m_ConnReq.m_iVersion = HS_VERSION_SRT1;
                // CONTROVERSIAL: use 0 as m_iType according to the meaning in HSv5.
                // The HSv4 client might not understand it, which means that agent
                // must switch itself to HSv4 rendezvous, and this time iType sould
                // be set to UDT_DGRAM value.
                m_ConnReq.m_iType = 0;

                // This marks the information for the serializer that
                // the SRT handshake extension is required.
                // Rest of the data will be filled together with
                // serialization.
                m_ConnReq.m_extension = true;

                // For HSv5, the caller is INITIATOR and the listener is RESPONDER.
                // The m_config.bDataSender value should be completely ignored and the
                // connection is always bidirectional.
                bidirectional = true;
                hsd           = HSD_INITIATOR;
                m_SrtHsSide   = hsd;
            }

            m_tsLastReqTime = steady_clock::time_point();
            if (!createCrypter(hsd, bidirectional))
            {
                m_RejectReason = SRT_REJ_RESOURCE;
                return CONN_REJECT;
            }
            // NOTE: This setup sets URQ_CONCLUSION and appropriate data in the handshake structure.
            // The full handshake to be sent will be filled back in the caller function -- CUDT::startConnect().
            return CONN_CONTINUE;
        }
    }

    return postConnect(&response, false, eout);
}

bool srt::CUDT::applyResponseSettings() ATR_NOEXCEPT
{
    if (!m_ConnRes.valid())
    {
        LOGC(cnlog.Error, log << CONID() << "applyResponseSettings: ROGUE HANDSHAKE - rejecting");
        m_RejectReason = SRT_REJ_ROGUE;
        return false;
    }

    // Re-configure according to the negotiated values.
    m_config.iMSS        = m_ConnRes.m_iMSS;
    m_iFlowWindowSize    = m_ConnRes.m_iFlightFlagSize;
    const int udpsize    = m_config.iMSS - CPacket::UDP_HDR_SIZE;
    m_iMaxSRTPayloadSize = udpsize - CPacket::HDR_SIZE;
    m_iPeerISN           = m_ConnRes.m_iISN;

    setInitialRcvSeq(m_iPeerISN);

    m_iRcvCurrPhySeqNo = CSeqNo::decseq(m_ConnRes.m_iISN);
    m_PeerID           = m_ConnRes.m_iID;
    memcpy((m_piSelfIP), m_ConnRes.m_piPeerIP, sizeof m_piSelfIP);

    HLOGC(cnlog.Debug,
          log << CONID() << "applyResponseSettings: HANSHAKE CONCLUDED. SETTING: payload-size=" << m_iMaxSRTPayloadSize
              << " mss=" << m_ConnRes.m_iMSS << " flw=" << m_ConnRes.m_iFlightFlagSize << " isn=" << m_ConnRes.m_iISN
              << " peerID=" << m_ConnRes.m_iID);

    return true;
}

EConnectStatus srt::CUDT::postConnect(const CPacket* pResponse, bool rendezvous, CUDTException *eout) ATR_NOEXCEPT
{
    if (m_ConnRes.m_iVersion < HS_VERSION_SRT1)
        m_tsRcvPeerStartTime = steady_clock::time_point(); // will be set correctly in SRT HS.

    // This procedure isn't being executed in rendezvous because
    // in rendezvous it's completed before calling this function.
    if (!rendezvous)
    {
        // The "local storage depleted" case shouldn't happen here, but
        // this is a theoretical path that needs prevention.
        bool ok = pResponse;
        if (!ok)
        {
            m_RejectReason = SRT_REJ_IPE;
            if (eout)
            {
                *eout = CUDTException(MJ_SETUP, MN_REJECTED, 0);
            }
            return CONN_REJECT;
        }

        // [[assert (pResponse != NULL)]];

        // NOTE: THIS function must be called before calling prepareConnectionObjects.
        // The reason why it's not part of prepareConnectionObjects is that the activities
        // done there are done SIMILAR way in acceptAndRespond, which also calls this
        // function. In fact, prepareConnectionObjects() represents the code that was
        // done separately in processConnectResponse() and acceptAndRespond(), so this way
        // this code is now common. Now acceptAndRespond() does "manually" something similar
        // to applyResponseSettings(), just a little bit differently. This SHOULD be made
        // common as a part of refactoring job, just needs a bit more time.
        //
        // Currently just this function must be called always BEFORE prepareConnectionObjects
        // everywhere except acceptAndRespond().
        ok = applyResponseSettings();

        // This will actually be done also in rendezvous HSv4,
        // however in this case the HSREQ extension will not be attached,
        // so it will simply go the "old way".
        // (&&: skip if failed already)
        // Must be called before interpretSrtHandshake() to create the CryptoControl.

        // May happen that 'response' contains a data packet that was sent in rendezvous mode.
        // In this situation the interpretation of handshake was already done earlier.
        ok = ok && pResponse->isControl();

        ok = ok && createCrypter(m_SrtHsSide, m_ConnRes.v5());
        ok = ok && interpretSrtHandshake(m_ConnRes, *pResponse, 0, 0);
        ok = ok && prepareBuffers(eout);

        if (!ok)
        {
            if (eout)
            {
                *eout = CUDTException(MJ_SETUP, MN_REJECTED, 0);
            }
            // m_RejectReason already set
            return CONN_REJECT;
        }
    }

    bool have_group = false;

    {
#if ENABLE_BONDING
        ScopedLock cl (uglobal().m_GlobControlLock);
        CUDTGroup* g = m_parent->m_GroupOf;
        if (g)
        {
            // This is the last moment when this can be done.
            // The updateAfterSrtHandshake call will copy the receiver
            // start time to the receiver buffer data, so the correct
            // value must be set before this happens.
            synchronizeWithGroup(g);
            have_group = true;
        }
#endif
    }

    if (!have_group)
    {
        // This function will be called internally inside
        // synchronizeWithGroup(). This is just more complicated.
        updateAfterSrtHandshake(m_ConnRes.m_iVersion);
    }

    CInfoBlock ib;
    ib.m_iIPversion = m_PeerAddr.family();
    CInfoBlock::convert(m_PeerAddr, ib.m_piIP);
    if (m_pCache->lookup(&ib) >= 0)
    {
        m_iSRTT      = ib.m_iSRTT;
        m_iRTTVar    = ib.m_iSRTT / 2;
        m_iBandwidth = ib.m_iBandwidth;
    }

#if SRT_DEBUG_RTT
    s_rtt_trace.trace(steady_clock::now(), "Connect", -1, -1,
                      m_bIsFirstRTTReceived, -1, m_iSRTT, m_iRTTVar);
#endif

    SRT_REJECT_REASON rr = setupCC();
    if (rr != SRT_REJ_UNKNOWN)
    {
        m_RejectReason = rr;
        return CONN_REJECT;
    }

    // And, I am connected too.
    m_bConnecting = false;

    // The lock on m_ConnectionLock should still be applied, but
    // the socket could have been started removal before this function
    // has started. Do a sanity check before you continue with the
    // connection process.
    CUDTSocket* s = uglobal().locateSocket(m_SocketID);
    if (s)
    {
        // The socket could be closed at this very moment.
        // Continue with removing the socket from the pending structures,
        // but prevent it from setting it as connected.
        m_bConnected  = true;

        // register this socket for receiving data packets
        m_pRNode->m_bOnList = true;
        m_pRcvQueue->setNewEntry(this);
    }

    // XXX Problem around CONN_CONFUSED!
    // If some too-eager packets were received from a listener
    // that thinks it's connected, but his last handshake was missed,
    // they are collected by CRcvQueue::storePkt. The removeConnector
    // function will want to delete them all, so it would be nice
    // if these packets can be re-delivered. Of course the listener
    // should be prepared to resend them (as every packet can be lost
    // on UDP), but it's kinda overkill when we have them already and
    // can dispatch them.

    // Remove from rendezvous queue (in this particular case it's
    // actually removing the socket that undergoes asynchronous HS processing).
    // Removing at THIS point because since when setNewEntry is called,
    // the next iteration in the CRcvQueue::worker loop will be dispatching
    // packets normally, as within-connection, so the "connector" won't
    // play any role since this time.
    // The connector, however, must stay alive until the setNewEntry is called
    // because otherwise the packets that are coming for this socket before the
    // connection process is complete will be rejected as "attack", instead of
    // being enqueued for later pickup from the queue.
    m_pRcvQueue->removeConnector(m_SocketID);

    // Ok, no more things to be done as per "clear connecting state"
    if (!s)
    {
        LOGC(cnlog.Error, log << CONID() << "Connection broken in the process - socket closed");
        m_RejectReason = SRT_REJ_CLOSE;
        if (eout)
        {
            *eout = CUDTException(MJ_CONNECTION, MN_CONNLOST, 0);
        }
        return CONN_REJECT;
    }

    // copy address information of local node
    // the local port must be correctly assigned BEFORE CUDT::startConnect(),
    // otherwise if startConnect() fails, the multiplexer cannot be located
    // by garbage collection and will cause leak
    s->core().m_pSndQueue->m_pChannel->getSockAddr((s->m_SelfAddr));
    CIPAddress::pton((s->m_SelfAddr), s->core().m_piSelfIP, m_PeerAddr);

    //int token = -1;
#if ENABLE_BONDING
    {
        ScopedLock cl (uglobal().m_GlobControlLock);
        CUDTGroup* g = m_parent->m_GroupOf;
        if (g)
        {
            // XXX this might require another check of group type.
            // For redundancy group, at least, update the status in the group.

            // LEAVING as comment for historical reasons. Locking is here most
            // likely not necessary because the socket cannot be removed from the
            // group until the socket isn't removed, and this requires locking of
            // m_GlobControlLock. This should ensure that when m_GroupOf is
            // not NULL, m_GroupMemberData is also valid.
            // ScopedLock glock(g->m_GroupLock);

            HLOGC(cnlog.Debug, log << "group: Socket @" << m_parent->m_SocketID << " fresh connected, setting IDLE");

            groups::SocketData* gi       = m_parent->m_GroupMemberData;
            gi->sndstate   = SRT_GST_IDLE;
            gi->rcvstate   = SRT_GST_IDLE;
            gi->laststatus = SRTS_CONNECTED;
            //token = gi->token;
            g->setGroupConnected();
        }
    }
#endif

    s->m_Status = SRTS_CONNECTED;

    // acknowledde any waiting epolls to write
    uglobal().m_EPoll.update_events(m_SocketID, m_sPollID, SRT_EPOLL_CONNECT, true);

    CGlobEvent::triggerEvent();

/* XXX Likely it should NOT be called here for two reasons:

  - likely lots of mutexes are locked here so any
    API call from here might cause a deadlock
  - if called from an asynchronous connection process, it was
    already called from inside updateConnStatus
  - if called from startConnect (synchronous mode), it is even wrong.

    if (m_cbConnectHook)
    {
        CALLBACK_CALL(m_cbConnectHook, m_SocketID, SRT_SUCCESS, m_PeerAddr.get(), token);
    }

    */

    LOGC(cnlog.Note, log << CONID() << "Connection established to: " << m_PeerAddr.str());

    return CONN_ACCEPT;
}

void srt::CUDT::checkUpdateCryptoKeyLen(const char *loghdr SRT_ATR_UNUSED, int32_t typefield)
{
    int enc_flags = SrtHSRequest::SRT_HSTYPE_ENCFLAGS::unwrap(typefield);

    // potentially 0-7 values are possible.
    // When 0, don't change anything - it should rely on the value 0.
    // When 1, 5, 6, 7, this is kinda internal error - ignore.
    if (enc_flags >= 2 && enc_flags <= 4) // 2 = 128, 3 = 192, 4 = 256
    {
        int rcv_pbkeylen = SrtHSRequest::SRT_PBKEYLEN_BITS::wrap(enc_flags);
        if (m_config.iSndCryptoKeyLen == 0)
        {
            m_config.iSndCryptoKeyLen = rcv_pbkeylen;
            HLOGC(cnlog.Debug,
                  log << CONID() << loghdr
                      << ": PBKEYLEN adopted from advertised value: " << m_config.iSndCryptoKeyLen);
        }
        else if (m_config.iSndCryptoKeyLen != rcv_pbkeylen)
        {
            // Conflict. Use SRTO_SENDER flag to check if this side should accept
            // the enforcement, otherwise simply let it win.
            if (!m_config.bDataSender)
            {
                LOGC(cnlog.Warn,
                     log << CONID() << loghdr << ": PBKEYLEN conflict - OVERRIDDEN " << m_config.iSndCryptoKeyLen
                         << " by " << rcv_pbkeylen << " from PEER (as AGENT is not SRTO_SENDER)");
                m_config.iSndCryptoKeyLen = rcv_pbkeylen;
            }
            else
            {
                LOGC(cnlog.Warn,
                     log << CONID() << loghdr << ": PBKEYLEN conflict - keep " << m_config.iSndCryptoKeyLen
                         << "; peer-advertised PBKEYLEN " << rcv_pbkeylen << " rejected because Agent is SRTO_SENDER");
            }
        }
    }
    else if (enc_flags != 0)
    {
        LOGC(cnlog.Error, log << CONID() << loghdr << ": IPE: enc_flags outside allowed 2, 3, 4: " << enc_flags);
    }
    else
    {
        HLOGC(cnlog.Debug, log << CONID() << loghdr << ": No encryption flags found in type field: " << typefield);
    }
}

// Rendezvous
void srt::CUDT::rendezvousSwitchState(UDTRequestType& w_rsptype, bool& w_needs_extension, bool& w_needs_hsrsp)
{
    UDTRequestType req           = m_ConnRes.m_iReqType;
    int            hs_flags      = SrtHSRequest::SRT_HSTYPE_HSFLAGS::unwrap(m_ConnRes.m_iType);
    bool           has_extension = !!hs_flags; // it holds flags, if no flags, there are no extensions.

    const HandshakeSide &hsd = m_SrtHsSide;
    // Note important possibilities that are considered here:

    // 1. The serial arrangement. This happens when one party has missed the
    // URQ_WAVEAHAND message, it sent its own URQ_WAVEAHAND message, and then the
    // firstmost message it received from the peer is URQ_CONCLUSION, as a response
    // for agent's URQ_WAVEAHAND.
    //
    // In this case, Agent switches to RDV_FINE state and Peer switches to RDV_ATTENTION state.
    //
    // 2. The parallel arrangement. This happens when the URQ_WAVEAHAND message sent
    // by both parties are almost in a perfect synch (a rare, but possible case). In this
    // case, both parties receive one another's URQ_WAVEAHAND message and both switch to
    // RDV_ATTENTION state.
    //
    // It's not possible to predict neither which arrangement will happen, or which
    // party will be RDV_FINE in case when the serial arrangement has happened. What
    // will actually happen will depend on random conditions.
    //
    // No matter this randomity, we have a limited number of possible conditions:
    //
    // Stating that "agent" is the party that has received the URQ_WAVEAHAND in whatever
    // arrangement, we are certain, that "agent" switched to RDV_ATTENTION, and peer:
    //
    // - switched to RDV_ATTENTION state (so, both are in the same state independently)
    // - switched to RDV_FINE state (so, the message interchange is actually more-less sequenced)
    //
    // In particular, there's no possibility of a situation that both are in RDV_FINE state
    // because the agent can switch to RDV_FINE state only if it received URQ_CONCLUSION from
    // the peer, while the peer could not send URQ_CONCLUSION without switching off RDV_WAVING
    // (actually to RDV_ATTENTION). There's also no exit to RDV_FINE from RDV_ATTENTION.

    // DEFAULT STATEMENT: don't attach extensions to URQ_CONCLUSION, neither HSREQ nor HSRSP.
    w_needs_extension = false;
    w_needs_hsrsp     = false;

    string reason;

#if ENABLE_HEAVY_LOGGING

    HLOGC(cnlog.Debug, log << CONID() << "rendezvousSwitchState: HS: " << m_ConnRes.show());

    struct LogAtTheEnd
    {
        CHandShake::RendezvousState        ost;
        UDTRequestType                     orq;
        const CHandShake::RendezvousState &nst;
        const UDTRequestType &             nrq;
        bool &                             needext;
        bool &                             needrsp;
        string &                           reason;

        ~LogAtTheEnd()
        {
            HLOGC(cnlog.Debug,
                  log << "rendezvousSwitchState: STATE[" << CHandShake::RdvStateStr(ost) << "->"
                      << CHandShake::RdvStateStr(nst) << "] REQTYPE[" << RequestTypeStr(orq) << "->"
                      << RequestTypeStr(nrq) << "] "
                      << "ext:" << (needext ? (needrsp ? "HSRSP" : "HSREQ") : "NONE")
                      << (reason == "" ? string() : "reason:" + reason));
        }
    } l_logend = {m_RdvState, req, m_RdvState, w_rsptype, w_needs_extension, w_needs_hsrsp, reason};

#endif

    switch (m_RdvState)
    {
    case CHandShake::RDV_INVALID:
        return;

    case CHandShake::RDV_WAVING:
    {
        if (req == URQ_WAVEAHAND)
        {
            m_RdvState = CHandShake::RDV_ATTENTION;

            // NOTE: if this->isWinner(), attach HSREQ
            w_rsptype = URQ_CONCLUSION;
            if (hsd == HSD_INITIATOR)
                w_needs_extension = true;
            return;
        }

        if (req == URQ_CONCLUSION)
        {
            m_RdvState = CHandShake::RDV_FINE;
            w_rsptype   = URQ_CONCLUSION;

            w_needs_extension = true; // (see below - this needs to craft either HSREQ or HSRSP)
            // if this->isWinner(), then craft HSREQ for that response.
            // if this->isLoser(), then this packet should bring HSREQ, so craft HSRSP for the response.
            if (hsd == HSD_RESPONDER)
                w_needs_hsrsp = true;
            return;
        }
    }
        reason = "WAVING -> WAVEAHAND or CONCLUSION";
        break;

    case CHandShake::RDV_ATTENTION:
    {
        if (req == URQ_WAVEAHAND)
        {
            // This is only possible if the URQ_CONCLUSION sent to the peer
            // was lost on track. The peer is then simply unaware that the
            // agent has switched to ATTENTION state and continues sending
            // waveahands. In this case, just remain in ATTENTION state and
            // retry with URQ_CONCLUSION, as normally.
            w_rsptype = URQ_CONCLUSION;
            if (hsd == HSD_INITIATOR)
                w_needs_extension = true;
            return;
        }

        if (req == URQ_CONCLUSION)
        {
            // We have two possibilities here:
            //
            // WINNER (HSD_INITIATOR): send URQ_AGREEMENT
            if (hsd == HSD_INITIATOR)
            {
                // WINNER should get a response with HSRSP, otherwise this is kinda empty conclusion.
                // If no HSRSP attached, stay in this state.
                if (hs_flags == 0)
                {
                    HLOGC(cnlog.Debug,
                          log << CONID()
                              << "rendezvousSwitchState: {INITIATOR}[ATTENTION] awaits CONCLUSION+HSRSP, got "
                                 "CONCLUSION, remain in [ATTENTION]");
                    w_rsptype         = URQ_CONCLUSION;
                    w_needs_extension = true; // If you expect to receive HSRSP, continue sending HSREQ
                    return;
                }
                m_RdvState = CHandShake::RDV_CONNECTED;
                w_rsptype   = URQ_AGREEMENT;
                return;
            }

            // LOSER (HSD_RESPONDER): send URQ_CONCLUSION and attach HSRSP extension, then expect URQ_AGREEMENT
            if (hsd == HSD_RESPONDER)
            {
                // If no HSREQ attached, stay in this state.
                // (Although this seems completely impossible).
                if (hs_flags == 0)
                {
                    LOGC(cnlog.Warn,
                         log << CONID()
                             << "rendezvousSwitchState: (IPE!){RESPONDER}[ATTENTION] awaits CONCLUSION+HSREQ, got "
                                "CONCLUSION, remain in [ATTENTION]");
                    w_rsptype         = URQ_CONCLUSION;
                    w_needs_extension = false; // If you received WITHOUT extensions, respond WITHOUT extensions (wait
                                               // for the right message)
                    return;
                }
                m_RdvState       = CHandShake::RDV_INITIATED;
                w_rsptype         = URQ_CONCLUSION;
                w_needs_extension = true;
                w_needs_hsrsp     = true;
                return;
            }

            LOGC(cnlog.Error, log << CONID() << "RENDEZVOUS COOKIE DRAW! Cannot resolve to a valid state.");
            // Fallback for cookie draw
            m_RdvState = CHandShake::RDV_INVALID;
            w_rsptype   = URQFailure(SRT_REJ_RDVCOOKIE);
            return;
        }

        if (req == URQ_AGREEMENT)
        {
            // This means that the peer has received our URQ_CONCLUSION, but
            // the agent missed the peer's URQ_CONCLUSION (received only initial
            // URQ_WAVEAHAND).
            if (hsd == HSD_INITIATOR)
            {
                // In this case the missed URQ_CONCLUSION was sent without extensions,
                // whereas the peer received our URQ_CONCLUSION with HSREQ, and therefore
                // it sent URQ_AGREEMENT already with HSRSP. This isn't a problem for
                // us, we can go on with it, especially that the peer is already switched
                // into CHandShake::RDV_CONNECTED state.
                m_RdvState = CHandShake::RDV_CONNECTED;

                // Both sides are connected, no need to send anything anymore.
                w_rsptype = URQ_DONE;
                return;
            }

            if (hsd == HSD_RESPONDER)
            {
                // In this case the missed URQ_CONCLUSION was sent with extensions, so
                // we have to request this once again. Send URQ_CONCLUSION in order to
                // inform the other party that we need the conclusion message once again.
                // The ATTENTION state should be maintained.
                w_rsptype         = URQ_CONCLUSION;
                w_needs_extension = true;
                w_needs_hsrsp     = true;
                return;
            }
        }
    }
    reason = "ATTENTION -> WAVEAHAND(conclusion), CONCLUSION(agreement/conclusion), AGREEMENT (done/conclusion)";
    break;

    case CHandShake::RDV_FINE:
    {
        // In FINE state we can't receive URQ_WAVEAHAND because if the peer has already
        // sent URQ_CONCLUSION, it's already in CHandShake::RDV_ATTENTION, and in this state it can
        // only send URQ_CONCLUSION, whereas when it isn't in CHandShake::RDV_ATTENTION, it couldn't
        // have sent URQ_CONCLUSION, and if it didn't, the agent wouldn't be in CHandShake::RDV_FINE state.

        if (req == URQ_CONCLUSION)
        {
            // There's only one case when it should receive CONCLUSION in FINE state:
            // When it's the winner. If so, it should then contain HSREQ extension.
            // In case of loser, it shouldn't receive CONCLUSION at all - it should
            // receive AGREEMENT.

            // The winner case, received CONCLUSION + HSRSP - switch to CONNECTED and send AGREEMENT.
            // So, check first if HAS EXTENSION

            bool correct_switch = false;
            if (hsd == HSD_INITIATOR && !has_extension)
            {
                // Received REPEATED empty conclusion that has initially switched it into FINE state.
                // To exit FINE state we need the CONCLUSION message with HSRSP.
                HLOGC(cnlog.Debug,
                      log << CONID()
                          << "rendezvousSwitchState: {INITIATOR}[FINE] <CONCLUSION without HSRSP. Stay in [FINE], "
                             "await CONCLUSION+HSRSP");
            }
            else if (hsd == HSD_RESPONDER)
            {
                // In FINE state the RESPONDER expects only to be sent AGREEMENT.
                // It has previously received CONCLUSION in WAVING state and this has switched
                // it to FINE state. That CONCLUSION message should have contained extension,
                // so if this is a repeated CONCLUSION+HSREQ, it should be responded with
                // CONCLUSION+HSRSP.
                HLOGC(cnlog.Debug,
                      log << CONID()
                          << "rendezvousSwitchState: {RESPONDER}[FINE] <CONCLUSION. Stay in [FINE], await AGREEMENT");
            }
            else
            {
                correct_switch = true;
            }

            if (!correct_switch)
            {
                w_rsptype = URQ_CONCLUSION;
                // initiator should send HSREQ, responder HSRSP,
                // in both cases extension is needed
                w_needs_extension = true;
                w_needs_hsrsp     = hsd == HSD_RESPONDER;
                return;
            }

            m_RdvState = CHandShake::RDV_CONNECTED;
            w_rsptype   = URQ_AGREEMENT;
            return;
        }

        if (req == URQ_AGREEMENT)
        {
            // The loser case, the agreement was sent in response to conclusion that
            // already carried over the HSRSP extension.

            // There's a theoretical case when URQ_AGREEMENT can be received in case of
            // parallel arrangement, while the agent is already in CHandShake::RDV_CONNECTED state.
            // This will be dispatched in the main loop and discarded.

            m_RdvState = CHandShake::RDV_CONNECTED;
            w_rsptype   = URQ_DONE;
            return;
        }
    }

        reason = "FINE -> CONCLUSION(agreement), AGREEMENT(done)";
        break;
    case CHandShake::RDV_INITIATED:
    {
        // In this state we just wait for URQ_AGREEMENT, which should cause it to
        // switch to CONNECTED. No response required.
        if (req == URQ_AGREEMENT)
        {
            // No matter in which state we'd be, just switch to connected.
            if (m_RdvState == CHandShake::RDV_CONNECTED)
            {
                HLOGC(cnlog.Debug, log << CONID() << "<-- AGREEMENT: already connected");
            }
            else
            {
                HLOGC(cnlog.Debug, log << CONID() << "<-- AGREEMENT: switched to connected");
            }
            m_RdvState = CHandShake::RDV_CONNECTED;
            w_rsptype   = URQ_DONE;
            return;
        }

        if (req == URQ_CONCLUSION)
        {
            // Receiving conclusion in this state means that the other party
            // didn't get our conclusion, so send it again, the same as when
            // exiting the ATTENTION state.
            w_rsptype = URQ_CONCLUSION;
            if (hsd == HSD_RESPONDER)
            {
                HLOGC(cnlog.Debug,
                      log << CONID()
                          << "rendezvousSwitchState: {RESPONDER}[INITIATED] awaits AGREEMENT, "
                             "got CONCLUSION, sending CONCLUSION+HSRSP");
                w_needs_extension = true;
                w_needs_hsrsp     = true;
                return;
            }

            // Loser, initiated? This may only happen in parallel arrangement, where
            // the agent exchanges empty conclusion messages with the peer, simultaneously
            // exchanging HSREQ-HSRSP conclusion messages. Check if THIS message contained
            // HSREQ, and set responding HSRSP in that case.
            if (hs_flags == 0)
            {
                HLOGC(cnlog.Debug,
                      log << CONID()
                          << "rendezvousSwitchState: {INITIATOR}[INITIATED] awaits AGREEMENT, "
                             "got empty CONCLUSION, STILL RESPONDING CONCLUSION+HSRSP");
            }
            else
            {

                HLOGC(cnlog.Debug,
                      log << CONID()
                          << "rendezvousSwitchState: {INITIATOR}[INITIATED] awaits AGREEMENT, "
                             "got CONCLUSION+HSREQ, responding CONCLUSION+HSRSP");
            }
            w_needs_extension = true;
            w_needs_hsrsp     = true;
            return;
        }
    }

        reason = "INITIATED -> AGREEMENT(done)";
        break;

    case CHandShake::RDV_CONNECTED:
        // Do nothing. This theoretically should never happen.
        w_rsptype = URQ_DONE;
        return;
    }

    HLOGC(cnlog.Debug, log << CONID() << "rendezvousSwitchState: INVALID STATE TRANSITION, result: INVALID");
    // All others are treated as errors
    m_RdvState = CHandShake::RDV_WAVING;
    w_rsptype   = URQFailure(SRT_REJ_ROGUE);
}

/*
 * Timestamp-based Packet Delivery (TsbPd) thread
 * This thread runs only if TsbPd mode is enabled
 * Hold received packets until its time to 'play' them, at PktTimeStamp + TsbPdDelay.
 */
void * srt::CUDT::tsbpd(void* param)
{
    CUDT* self = (CUDT*)param;

    THREAD_STATE_INIT("SRT:TsbPd");

    if (!self->m_pRcvBuffer)
    {
        LOGC(tslog.Fatal, log << "IPE: started CUDT::tsbpd() thread in a group mode without socket's receiver buffer");
        THREAD_EXIT();
        return 0;
    }

    CUniqueSync recvdata_lcc (self->m_RecvLock, self->m_RecvDataCond);
    CSync tsbpd_cc(self->m_RcvTsbPdCond, recvdata_lcc.locker());

    self->m_bWakeOnRecv = true;
    while (!self->m_bClosing)
    {
        steady_clock::time_point tsNextDelivery; // Next packet delivery time
        bool                     rxready = false;

        enterCS(self->m_RcvBufferLock);
        const steady_clock::time_point tnow = steady_clock::now();

        self->m_pRcvBuffer->updRcvAvgDataSize(tnow);
        const srt::CRcvBuffer::PacketInfo info = self->m_pRcvBuffer->getFirstValidPacketInfo();

        const bool is_time_to_deliver = !is_zero(info.tsbpd_time) && (tnow >= info.tsbpd_time);
        tsNextDelivery = info.tsbpd_time;

        if (!self->m_bTLPktDrop)
        {
            rxready = !info.seq_gap && is_time_to_deliver;
        }
        else if (is_time_to_deliver)
        {
            rxready = true;
            if (info.seq_gap)
            {
                const int iDropCnt SRT_ATR_UNUSED = self->rcvDropTooLateUpTo(info.seqno);

#if ENABLE_LOGGING
                const int64_t timediff_us = count_microseconds(tnow - info.tsbpd_time);
#if ENABLE_HEAVY_LOGGING
                HLOGC(tslog.Debug,
                    log << self->CONID() << "tsbpd: DROPSEQ: up to seqno %" << CSeqNo::decseq(info.seqno) << " ("
                    << iDropCnt << " packets) playable at " << FormatTime(info.tsbpd_time) << " delayed "
                    << (timediff_us / 1000) << "." << std::setw(3) << std::setfill('0') << (timediff_us % 1000) << " ms");
#endif
                LOGC(brlog.Warn, log << self->CONID() << "RCV-DROPPED " << iDropCnt << " packet(s). Packet seqno %" << info.seqno
                    << " delayed for " << (timediff_us / 1000) << "." << std::setw(3) << std::setfill('0')
                    << (timediff_us % 1000) << " ms");
#endif

                tsNextDelivery = steady_clock::time_point(); // Ready to read, nothing to wait for.
            }
        }
        leaveCS(self->m_RcvBufferLock);

        if (rxready)
        {
            HLOGC(tslog.Debug,
                log << self->CONID() << "tsbpd: PLAYING PACKET seq=" << info.seqno << " (belated "
                << (count_milliseconds(steady_clock::now() - info.tsbpd_time)) << "ms)");
            /*
             * There are packets ready to be delivered
             * signal a waiting "recv" call if there is any data available
             */
            if (self->m_config.bSynRecving)
            {
                recvdata_lcc.notify_one();
            }
            /*
             * Set EPOLL_IN to wakeup any thread waiting on epoll
             */
            self->uglobal().m_EPoll.update_events(self->m_SocketID, self->m_sPollID, SRT_EPOLL_IN, true);
/* WAS ENABLED ON: #if ENABLE_OLD_BONDING
            // If this is NULL, it means:
            // - the socket never was a group member
            // - the socket was a group member, but:
            //    - was just removed as a part of closure
            //    - and will never be member of the group anymore

            // If this is not NULL, it means:
            // - This socket is currently member of the group
            // - This socket WAS a member of the group, though possibly removed from it already, BUT:
            //   - the group that this socket IS OR WAS member of is in the GroupKeeper
            //   - the GroupKeeper prevents the group from being deleted
            //   - it is then completely safe to access the group here,
            //     EVEN IF THE SOCKET THAT WAS ITS MEMBER IS BEING DELETED.

            // It is ensured that the group object exists here because GroupKeeper
            // keeps it busy, even if you just closed the socket, remove it as a member
            // or even the group is empty and was explicitly closed.
            if (gkeeper.group)
            {
                // Functions called below will lock m_GroupLock, which in hierarchy
                // lies after m_RecvLock. Must unlock m_RecvLock to be able to lock
                // m_GroupLock inside the calls.
                InvertedLock unrecv(self->m_RecvLock);
                // The current "APP reader" needs to simply decide as to whether
                // the next CUDTGroup::recv() call should return with no blocking or not.
                // When the group is read-ready, it should update its pollers as it sees fit.

                // NOTE: this call will set lock to m_IncludedGroup->m_GroupLock
                HLOGC(tslog.Debug, log << self->CONID() << "tsbpd: GROUP: checking if %" << info.seqno << " makes group readable");
                gkeeper.group->updateReadState(self->m_SocketID, info.seqno);

                if (shall_update_group)
                {
                    // A group may need to update the parallelly used idle links,
                    // should it have any. Pass the current socket position in order
                    // to skip it from the group loop.
                    // NOTE: SELF LOCKING.
                    gkeeper.group->updateLatestRcv(self->m_parent);
                }
            }
// #endif */
            CGlobEvent::triggerEvent();
            tsNextDelivery = steady_clock::time_point(); // Ready to read, nothing to wait for.
        }

        if (!is_zero(tsNextDelivery))
        {
            IF_HEAVY_LOGGING(const steady_clock::duration timediff = tsNextDelivery - tnow);
            /*
             * Buffer at head of queue is not ready to play.
             * Schedule wakeup when it will be.
             */
            self->m_bWakeOnRecv = false;
            HLOGC(tslog.Debug,
                log << self->CONID() << "tsbpd: FUTURE PACKET seq=" << info.seqno
                << " T=" << FormatTime(tsNextDelivery) << " - waiting " << count_milliseconds(timediff) << "ms");
            THREAD_PAUSED();
            tsbpd_cc.wait_until(tsNextDelivery);
            THREAD_RESUMED();
        }
        else
        {
            /*
             * We have just signaled epoll; or
             * receive queue is empty; or
             * next buffer to deliver is not in receive queue (missing packet in sequence).
             *
             * Block until woken up by one of the following event:
             * - All ready-to-play packets have been pulled and EPOLL_IN cleared (then loop to block until next pkt time
             * if any)
             * - New buffers ACKed
             * - Closing the connection
             */
            HLOGC(tslog.Debug, log << self->CONID() << "tsbpd: no data, scheduling wakeup at ack");
            self->m_bWakeOnRecv = true;
            THREAD_PAUSED();
            tsbpd_cc.wait();
            THREAD_RESUMED();
        }

        HLOGC(tslog.Debug, log << self->CONID() << "tsbpd: WAKE UP!!!");
    }
    THREAD_EXIT();
    HLOGC(tslog.Debug, log << self->CONID() << "tsbpd: EXITING");
    return NULL;
}

// This is to be called from tsbpd().
int srt::CUDT::rcvDropTooLateUpTo(int seqno)
{
    // Make sure that it would not drop over m_iRcvCurrSeqNo, which may break senders.
    if (CSeqNo::seqcmp(seqno, CSeqNo::incseq(m_iRcvCurrSeqNo)) > 0)
        seqno = CSeqNo::incseq(m_iRcvCurrSeqNo);

    const int seq_gap_len = CSeqNo::seqoff(m_iRcvLastSkipAck, seqno);

    // seq_gap_len can be <= 0 if a packet has been dropped by the sender.
    if (seq_gap_len > 0)
    {
        // Remove [from,to-inclusive]
        dropFromLossLists(m_iRcvLastSkipAck, CSeqNo::decseq(seqno));
        m_iRcvLastSkipAck = seqno;
    }

    const int iDropCnt = m_pRcvBuffer->dropUpTo(seqno);
    if (iDropCnt > 0)
    {
        enterCS(m_StatsLock);
        // Estimate dropped bytes from average payload size.
        const uint64_t avgpayloadsz = m_pRcvBuffer->getRcvAvgPayloadSize();
        m_stats.rcvr.dropped.count(stats::BytesPackets(iDropCnt * avgpayloadsz, (uint32_t) iDropCnt));
        leaveCS(m_StatsLock);
    }
    return iDropCnt;
}

void srt::CUDT::setInitialRcvSeq(int32_t isn)
{
    m_iRcvLastAck = isn;
#ifdef ENABLE_LOGGING
    m_iDebugPrevLastAck = m_iRcvLastAck;
#endif
    m_iRcvLastSkipAck = m_iRcvLastAck;
    m_iRcvLastAckAck = isn;
    m_iRcvCurrSeqNo = CSeqNo::decseq(isn);

    HLOGC(cnlog.Debug, log << "setInitialRcvSeq: ACK: %" << isn << " last-recv %" << CSeqNo::decseq(isn));

    sync::ScopedLock rb(m_RcvBufferLock);
    if (m_pRcvBuffer)
    {
        if (!m_pRcvBuffer->empty())
        {
            LOGC(cnlog.Error, log << CONID() << "IPE: setInitialRcvSeq expected empty RCV buffer. Dropping all.");
            const int        iDropCnt     = m_pRcvBuffer->dropAll();
            const uint64_t   avgpayloadsz = m_pRcvBuffer->getRcvAvgPayloadSize();
            sync::ScopedLock sl(m_StatsLock);
            m_stats.rcvr.dropped.count(stats::BytesPackets(iDropCnt * avgpayloadsz, (uint32_t) iDropCnt));
        }

        m_pRcvBuffer->setStartSeqNo(m_iRcvLastSkipAck);
    }
}

// Called from tsbpd().
void srt::CUDT::updateForgotten(int seqlen, int32_t lastack, int32_t skiptoseqno)
{
    enterCS(m_StatsLock);
    // Estimate dropped bytes from average payload size.
    const uint64_t avgpayloadsz = m_pRcvBuffer->getRcvAvgPayloadSize();
    m_stats.rcvr.dropped.count(stats::BytesPackets(seqlen * avgpayloadsz, (uint32_t) seqlen));
    leaveCS(m_StatsLock);

    dropFromLossLists(lastack, CSeqNo::decseq(skiptoseqno)); //remove(from,to-inclusive)
}

bool srt::CUDT::prepareBuffers(CUDTException *eout)
{
    // This will be lazily created due to being the common
    // code with HSv5 rendezvous, in which this will be run
    // in a little bit "randomly selected" moment, but must
    // be run once in the whole connection process.
    if (m_pSndLossList)
    {
        HLOGC(rslog.Debug, log << CONID() << "prepareConnectionObjects: (lazy) already created.");
        return true;
    }

    try
    {
        m_pSndBuffer = new CSndBuffer(32, m_iMaxSRTPayloadSize);
#if ENABLE_BONDING
        // Keep the per-socket receiver buffer and receiver loss list empty.
        // Reception will be redirected to the group directly.
        if (!m_parent->m_GroupOf)
#endif
        {
            SRT_ASSERT(m_iISN != SRT_SEQNO_NONE);
            m_pRcvBuffer = new srt::CRcvBuffer(m_iISN, m_config.iRcvBufSize, m_config.bMessageAPI);
        }
        // after introducing lite ACK, the sndlosslist may not be cleared in time, so it requires twice space.
        m_pSndLossList = new CSndLossList(m_iFlowWindowSize * 2);
        m_pRcvLossList = new CRcvLossList(m_config.iFlightFlagSize);
    }
    catch (...)
    {
        // Simply reject.
        if (eout)
        {
            *eout = CUDTException(MJ_SYSTEMRES, MN_MEMORY, 0);
        }
        m_RejectReason = SRT_REJ_RESOURCE;
        return false;
    }

    return true;
}

void srt::CUDT::rewriteHandshakeData(const sockaddr_any& peer, CHandShake& w_hs)
{
    // this is a reponse handshake
    w_hs.m_iReqType        = URQ_CONCLUSION;
    w_hs.m_iMSS            = m_config.iMSS;
    w_hs.m_iFlightFlagSize = m_config.flightCapacity();
    w_hs.m_iID             = m_SocketID;

    if (w_hs.m_iVersion > HS_VERSION_UDT4)
    {
        // The version is agreed; this code is executed only in case
        // when AGENT is listener. In this case, conclusion response
        // must always contain HSv5 handshake extensions.
        w_hs.m_extension = true;
    }

    CIPAddress::ntop(peer, (w_hs.m_piPeerIP));
}

void srt::CUDT::acceptAndRespond(const sockaddr_any& agent, const sockaddr_any& peer, const CPacket& hspkt, CHandShake& w_hs)
{
    HLOGC(cnlog.Debug, log << CONID() << "acceptAndRespond: setting up data according to handshake");

    ScopedLock cg(m_ConnectionLock);

    m_tsRcvPeerStartTime = steady_clock::time_point(); // will be set correctly at SRT HS

    // Uses the smaller MSS between the peers
    m_config.iMSS = std::min(m_config.iMSS, w_hs.m_iMSS);

    // exchange info for maximum flow window size
    m_iFlowWindowSize = w_hs.m_iFlightFlagSize;
    m_iPeerISN        = w_hs.m_iISN;
    setInitialRcvSeq(m_iPeerISN);
    m_iRcvCurrPhySeqNo = CSeqNo::decseq(w_hs.m_iISN);

    m_PeerID = w_hs.m_iID;

    // use peer's ISN and send it back for security check
    m_iISN = w_hs.m_iISN;

    setInitialSndSeq(m_iISN);
    m_SndLastAck2Time = steady_clock::now();

    // get local IP address and send the peer its IP address (because UDP cannot get local IP address)
    memcpy((m_piSelfIP), w_hs.m_piPeerIP, sizeof m_piSelfIP);
    m_parent->m_SelfAddr = agent;
    CIPAddress::pton((m_parent->m_SelfAddr), m_piSelfIP, peer);

    rewriteHandshakeData(peer, (w_hs));

    int udpsize          = m_config.iMSS - CPacket::UDP_HDR_SIZE;
    m_iMaxSRTPayloadSize = udpsize - CPacket::HDR_SIZE;
    HLOGC(cnlog.Debug, log << CONID() << "acceptAndRespond: PAYLOAD SIZE: " << m_iMaxSRTPayloadSize);

    HandshakeSide hsd = w_hs.v5() || !m_config.bDataSender ? HSD_RESPONDER : HSD_INITIATOR;

    // If the resources couldn't be properly created,
    // the connection should be rejected.
    //
    // Respond with the rejection message and exit with exception
    // so that the caller will know that this new socket should be deleted.
    if (!createCrypter(hsd, w_hs.v5()))
    {
        HLOGC(cnlog.Debug, log << CONID() << "acceptAndRespond: createCrypter failed - responding with REJECT.");
        w_hs.m_iReqType = URQFailure(m_RejectReason);
        throw CUDTException(MJ_SETUP, MN_REJECTED, 0);
    }
    // Since now you can use m_pCryptoControl

    CInfoBlock ib;
    ib.m_iIPversion = peer.family();
    CInfoBlock::convert(peer, ib.m_piIP);
    if (m_pCache->lookup(&ib) >= 0)
    {
        m_iSRTT      = ib.m_iSRTT;
        m_iRTTVar    = ib.m_iSRTT / 2;
        m_iBandwidth = ib.m_iBandwidth;
    }

#if SRT_DEBUG_RTT
    s_rtt_trace.trace(steady_clock::now(), "Accept", -1, -1,
                      m_bIsFirstRTTReceived, -1, m_iSRTT, m_iRTTVar);
#endif

    m_PeerAddr = peer;

    // This should extract the HSREQ and KMREQ portion in the handshake packet.
    // This could still be a HSv4 packet and contain no such parts, which will leave
    // this entity as "non-SRT-handshaken", and await further HSREQ and KMREQ sent
    // as UMSG_EXT.
    uint32_t kmdata[SRTDATA_MAXSIZE];
    size_t   kmdatasize = SRTDATA_MAXSIZE;
    if (!interpretSrtHandshake(w_hs, hspkt, (kmdata), (&kmdatasize)))
    {
        HLOGC(cnlog.Debug,
              log << CONID() << "acceptAndRespond: interpretSrtHandshake failed - responding with REJECT.");
        // If the SRT Handshake extension was provided and wasn't interpreted
        // correctly, the connection should be rejected.
        //
        // Respond with the rejection message and return false from
        // this function so that the caller will know that this new
        // socket should be deleted.
        w_hs.m_iReqType = URQFailure(m_RejectReason);
        throw CUDTException(MJ_SETUP, MN_REJECTED, 0);
    }

    if (!prepareBuffers(NULL))
    {
        HLOGC(cnlog.Debug, log << "acceptAndRespond: prepareBuffers failed - responding with REJECT.");
        w_hs.m_iReqType = URQFailure(m_RejectReason);
        throw CUDTException(MJ_SETUP, MN_REJECTED, 0);
    }

   // Synchronize the time NOW because the following function is about
   // to use the start time to pass it to the receiver buffer data.
    bool have_group = false;

    {
#if ENABLE_BONDING
        CUDTUnited::GroupKeeper gkeeper (uglobal(), m_parent);
        if (gkeeper.group)
        {
            // This is the last moment when this can be done.
            // The updateAfterSrtHandshake call will copy the receiver
            // start time to the receiver buffer data, so the correct
            // value must be set before this happens.
            synchronizeWithGroup(gkeeper.group);
            have_group = true;
        }
#endif
    }

    if (!have_group)
    {
        // This function will be called internally inside
        // synchronizeWithGroup(). This is just more complicated.
        updateAfterSrtHandshake(w_hs.m_iVersion);
    }

    SRT_REJECT_REASON rr = setupCC();
    // UNKNOWN used as a "no error" value
    if (rr != SRT_REJ_UNKNOWN)
    {
        w_hs.m_iReqType = URQFailure(rr);
        m_RejectReason = rr;
        throw CUDTException(MJ_SETUP, MN_REJECTED, 0);
    }

    // And of course, it is connected.
    m_bConnected = true;

    // Register this socket for receiving data packets.
    m_pRNode->m_bOnList = true;
    m_pRcvQueue->setNewEntry(this);

    // Save the handshake in m_ConnRes in case when needs repeating.
    m_ConnRes = w_hs;

    // Send the response to the peer, see listen() for more discussions
    // about this.
    // TODO: Here create CONCLUSION RESPONSE with:
    // - just the UDT handshake, if HS_VERSION_UDT4,
    // - if higher, the UDT handshake, the SRT HSRSP, the SRT KMRSP.
    size_t size = m_iMaxSRTPayloadSize;
    // Allocate the maximum possible memory for an SRT payload.
    // This is a maximum you can send once.
    CPacket response;
    response.setControl(UMSG_HANDSHAKE);
    response.allocate(size);

    // This will serialize the handshake according to its current form.
    HLOGC(cnlog.Debug,
          log << CONID()
              << "acceptAndRespond: creating CONCLUSION response (HSv5: with HSRSP/KMRSP) buffer size=" << size);
    if (!createSrtHandshake(SRT_CMD_HSRSP, SRT_CMD_KMRSP, kmdata, kmdatasize, (response), (w_hs)))
    {
        LOGC(cnlog.Error, log << CONID() << "acceptAndRespond: error creating handshake response");
        throw CUDTException(MJ_SETUP, MN_REJECTED, 0);
    }

#if ENABLE_HEAVY_LOGGING
    {
        // To make sure what REALLY is being sent, parse back the handshake
        // data that have been just written into the buffer.
        CHandShake debughs;
        debughs.load_from(response.m_pcData, response.getLength());
        HLOGC(cnlog.Debug,
              log << CONID() << "acceptAndRespond: sending HS from agent @"
                << debughs.m_iID << " to peer @" << response.m_iID
                << "HS:" << debughs.show());
    }
#endif

    // NOTE: BLOCK THIS instruction in order to cause the final
    // handshake to be missed and cause the problem solved in PR #417.
    // When missed this message, the caller should not accept packets
    // coming as connected, but continue repeated handshake until finally
    // received the listener's handshake.
    addressAndSend((response));
}

// This function is required to be called when a caller receives an INDUCTION
// response from the listener and would like to create a CONCLUSION that includes
// the SRT handshake extension. This extension requires that the crypter object
// be created, but it's still too early for it to be completely configured.
// This function then precreates the object so that the handshake extension can
// be created, as this happens before the completion of the connection (and
// therefore configuration of the crypter object), which can only take place upon
// reception of CONCLUSION response from the listener.
bool srt::CUDT::createCrypter(HandshakeSide side, bool bidirectional)
{
    // Lazy initialization
    if (m_pCryptoControl)
        return true;

    // Write back this value, when it was just determined.
    m_SrtHsSide = side;

    m_pCryptoControl.reset(new CCryptoControl(m_SocketID));

    // XXX These below are a little bit controversial.
    // These data should probably be filled only upon
    // reception of the conclusion handshake - otherwise
    // they have outdated values.
    m_pCryptoControl->setCryptoSecret(m_config.CryptoSecret);

    if (bidirectional || m_config.bDataSender)
    {
        HLOGC(rslog.Debug, log << CONID() << "createCrypter: setting RCV/SND KeyLen=" << m_config.iSndCryptoKeyLen);
        m_pCryptoControl->setCryptoKeylen(m_config.iSndCryptoKeyLen);
    }

    return m_pCryptoControl->init(side, m_config, bidirectional);
}

SRT_REJECT_REASON srt::CUDT::setupCC()
{
    // Prepare configuration object,
    // Create the CCC object and configure it.

    // UDT also sets back the congestion window: ???
    // m_dCongestionWindow = m_pCC->m_dCWndSize;

    // XXX Not sure about that. May happen that AGENT wants
    // tsbpd mode, but PEER doesn't, even in bidirectional mode.
    // This way, the reception side should get precedense.
    // if (bidirectional || m_config.bDataSender || m_bTwoWayData)
    //    m_bPeerTsbPd = m_bTSBPD;

    // SrtCongestion will retrieve whatever parameters it needs
    // from *this.

    bool res = m_CongCtl.select(m_config.sCongestion.str());
    if (!res || !m_CongCtl.configure(this))
    {
        return SRT_REJ_CONGESTION;
    }

    // Configure filter module
    if (!m_config.sPacketFilterConfig.empty())
    {
        // This string, when nonempty, defines that the corrector shall be
        // configured. Otherwise it's left uninitialized.

        // At this point we state everything is checked and the appropriate
        // corrector type is already selected, so now create it.
        HLOGC(pflog.Debug, log << CONID() << "filter: Configuring: " << m_config.sPacketFilterConfig.c_str());
        bool status = true;
        try
        {
            // The filter configurer is build the way that allows to quit immediately
            // exit by exception, but the exception is meant for the filter only.
            status = m_PacketFilter.configure(this, m_pRcvQueue->m_pUnitQueue, m_config.sPacketFilterConfig.str());
        }
        catch (CUDTException& )
        {
            status = false;
        }

        if (!status)
            return SRT_REJ_FILTER;

        m_PktFilterRexmitLevel = m_PacketFilter.arqLevel();
    }
    else
    {
        // When we have no filter, ARQ should work in ALWAYS mode.
        m_PktFilterRexmitLevel = SRT_ARQ_ALWAYS;
    }

    // Override the value of minimum NAK interval, per SrtCongestion's wish.
    // When default 0 value is returned, the current value set by CUDT
    // is preserved.
    const steady_clock::duration min_nak = microseconds_from(m_CongCtl->minNAKInterval());
    if (min_nak != steady_clock::duration::zero())
        m_tdMinNakInterval = min_nak;

    // Update timers
    const steady_clock::time_point currtime = steady_clock::now();
    m_tsLastRspTime.store(currtime);
    m_tsNextACKTime.store(currtime + m_tdACKInterval);
    m_tsNextNAKTime.store(currtime + m_tdNAKInterval);
    m_tsLastRspAckTime = currtime;
    m_tsLastSndTime.store(currtime);

    HLOGC(rslog.Debug,
          log << CONID() << "setupCC: setting parameters: mss=" << m_config.iMSS << " maxCWNDSize/FlowWindowSize="
              << m_iFlowWindowSize << " rcvrate=" << m_iDeliveryRate << "p/s (" << m_iByteDeliveryRate << "B/S)"
              << " rtt=" << m_iSRTT << " bw=" << m_iBandwidth);

    if (!updateCC(TEV_INIT, EventVariant(TEV_INIT_RESET)))
    {
        LOGC(rslog.Error, log << CONID() << "setupCC: IPE: resrouces not yet initialized!");
        return SRT_REJ_IPE;
    }
    return SRT_REJ_UNKNOWN;
}

void srt::CUDT::considerLegacySrtHandshake(const steady_clock::time_point &timebase)
{
    // Do a fast pre-check first - this simply declares that agent uses HSv5
    // and the legacy SRT Handshake is not to be done. Second check is whether
    // agent is sender (=initiator in HSv4).
    if (!isOPT_TsbPd() || !m_config.bDataSender)
        return;

    if (m_iSndHsRetryCnt <= 0)
    {
        //HLOGC(cnlog.Debug, log << CONID() << "Legacy HSREQ: not needed, expire counter=" << m_iSndHsRetryCnt);
        return;
    }

    const steady_clock::time_point now = steady_clock::now();
    if (!is_zero(timebase))
    {
        // Then this should be done only if it's the right time,
        // the TSBPD mode is on, and when the counter is "still rolling".
        /*
         * SRT Handshake with peer:
         * If...
         * - we want TsbPd mode; and
         * - we have not tried more than CSRTCC_MAXRETRY times (peer may not be SRT); and
         * - and did not get answer back from peer
         * - last sent handshake req should have been replied (RTT*1.5 elapsed); and
         * then (re-)send handshake request.
         */
        if (timebase > now) // too early
        {
            HLOGC(cnlog.Debug,
                  log << CONID() << "Legacy HSREQ: TOO EARLY, will still retry " << m_iSndHsRetryCnt << " times");
            return;
        }
    }
    // If 0 timebase, it means that this is the initial sending with the very first
    // payload packet sent. Send only if this is still set to maximum+1 value.
    else if (m_iSndHsRetryCnt < SRT_MAX_HSRETRY + 1)
    {
        HLOGC(cnlog.Debug,
              log << CONID() << "Legacy HSREQ: INITIAL, REPEATED, so not to be done. Will repeat on sending "
                  << m_iSndHsRetryCnt << " times");
        return;
    }

    HLOGC(cnlog.Debug,
          log << CONID() << "Legacy HSREQ: SENDING, will repeat " << m_iSndHsRetryCnt << " times if no response");
    m_iSndHsRetryCnt--;
    m_tsSndHsLastTime = now;
    sendSrtMsg(SRT_CMD_HSREQ);
}

void srt::CUDT::checkSndTimers(Whether2RegenKm regen)
{
    if (m_SrtHsSide == HSD_INITIATOR)
    {
        HLOGC(cnlog.Debug,
              log << CONID() << "checkSndTimers: HS SIDE: INITIATOR, considering legacy handshake with timebase");
        // Legacy method for HSREQ, only if initiator.
        considerLegacySrtHandshake(m_tsSndHsLastTime + microseconds_from(m_iSRTT * 3 / 2));
    }
    else
    {
        HLOGC(cnlog.Debug,
              log << CONID()
                  << "checkSndTimers: HS SIDE: " << (m_SrtHsSide == HSD_RESPONDER ? "RESPONDER" : "DRAW (IPE?)")
                  << " - not considering legacy handshake");
    }

    // This must be done always on sender, regardless of HS side.
    // When regen == DONT_REGEN_KM, it's a handshake call, so do
    // it only for initiator.
    if (regen || m_SrtHsSide == HSD_INITIATOR)
    {
        // Don't call this function in "non-regen mode" (sending only),
        // if this side is RESPONDER. This shall be called only with
        // regeneration request, which is required by the sender.
        if (m_pCryptoControl)
            m_pCryptoControl->sendKeysToPeer(this, SRTT(), regen);
    }
}

void srt::CUDT::addressAndSend(CPacket& w_pkt)
{
    w_pkt.m_iID        = m_PeerID;
    setPacketTS(w_pkt, steady_clock::now());

    // NOTE: w_pkt isn't modified in this call,
    // just in CChannel::sendto it's modified in place
    // before sending for performance purposes,
    // and then modification is undone. Logically then
    // there's no modification here.
    m_pSndQueue->sendto(m_PeerAddr, w_pkt);
}

// [[using maybe_locked(m_GlobControlLock, if called from GC)]]
bool srt::CUDT::closeInternal()
{
    // NOTE: this function is called from within the garbage collector thread.

    if (!m_bOpened)
    {
        return false;
    }

    // IMPORTANT:
    // This function may block indefinitely, if called for a socket
    // that has m_bBroken == false or m_bConnected == true.
    // If it is intended to forcefully close the socket, make sure
    // that it's in response to a broken connection.
    HLOGC(smlog.Debug, log << CONID() << "closing socket");

    if (m_config.Linger.l_onoff != 0)
    {
        const steady_clock::time_point entertime = steady_clock::now();

        HLOGC(smlog.Debug, log << CONID() << "... (linger)");
        while (!m_bBroken && m_bConnected && (m_pSndBuffer->getCurrBufSize() > 0) &&
               (steady_clock::now() - entertime < seconds_from(m_config.Linger.l_linger)))
        {
            // linger has been checked by previous close() call and has expired
            if (m_tsLingerExpiration >= entertime)
                break;

            if (!m_config.bSynSending)
            {
                // if this socket enables asynchronous sending, return immediately and let GC to close it later
                if (is_zero(m_tsLingerExpiration))
                    m_tsLingerExpiration = entertime + seconds_from(m_config.Linger.l_linger);

                HLOGC(smlog.Debug,
                      log << CONID() << "CUDT::close: linger-nonblocking, setting expire time T="
                          << FormatTime(m_tsLingerExpiration));

                return false;
            }

#ifndef _WIN32
            timespec ts;
            ts.tv_sec  = 0;
            ts.tv_nsec = 1000000;
            nanosleep(&ts, NULL);
#else
            Sleep(1);
#endif
        }
    }

    // remove this socket from the snd queue
    if (m_bConnected)
        m_pSndQueue->m_pSndUList->remove(this);

    /*
     * update_events below useless
     * removing usock for EPolls right after (update_usocks) clears it (in other HAI patch).
     *
     * What is in EPoll shall be the responsibility of the application, if it want local close event,
     * it would remove the socket from the EPoll after close.
     */

    // Make a copy under a lock because other thread might access it
    // at the same time.
    enterCS(uglobal().m_EPoll.m_EPollLock);
    set<int> epollid = m_sPollID;
    leaveCS(uglobal().m_EPoll.m_EPollLock);

    // trigger any pending IO events.
    HLOGC(smlog.Debug, log << CONID() << "close: SETTING ERR readiness on E" << Printable(epollid));
    uglobal().m_EPoll.update_events(m_SocketID, m_sPollID, SRT_EPOLL_ERR, true);
    // then remove itself from all epoll monitoring
    int no_events = 0;
    for (set<int>::iterator i = epollid.begin(); i != epollid.end(); ++i)
    {
        HLOGC(smlog.Debug, log << CONID() << "close: CLEARING subscription on E" << (*i));
        try
        {
            uglobal().m_EPoll.update_usock(*i, m_SocketID, &no_events);
        }
        catch (...)
        {
            // The goal of this loop is to remove all subscriptions in
            // the epoll system to this socket. If it's unsubscribed already,
            // that's even better.
        }
        HLOGC(smlog.Debug, log << CONID() << "close: removing E" << (*i) << " from back-subscribers");
    }

    // Not deleting elements from m_sPollID inside the loop because it invalidates
    // the control iterator of the loop. Instead, all will be removed at once.

    // IMPORTANT: there's theoretically little time between setting ERR readiness
    // and unsubscribing, however if there's an application waiting on this event,
    // it should be informed before this below instruction locks the epoll mutex.
    enterCS(uglobal().m_EPoll.m_EPollLock);
    m_sPollID.clear();
    leaveCS(uglobal().m_EPoll.m_EPollLock);

    // XXX What's this, could any of the above actions make it !m_bOpened?
    if (!m_bOpened)
    {
        return true;
    }

    // Inform the threads handler to stop.
    m_bClosing = true;

    HLOGC(smlog.Debug, log << CONID() << "CLOSING STATE. Acquiring connection lock");

    // XXX m_ConnectionLock should precede m_GlobControlLock,
    // so it could be a potential deadlock. Consider making sure that
    // any potential connection processing is impossible on a socket
    // that has m_bClosing flag set and so locking m_ConnectionLock is
    // not necessary.
    ScopedLock connectguard(m_ConnectionLock);

    // Signal the sender and recver if they are waiting for data.
    releaseSynch();

    HLOGC(smlog.Debug, log << CONID() << "CLOSING, removing from listener/connector");

    if (m_bListening)
    {
        m_bListening = false;
        m_pRcvQueue->removeListener(this);
    }
    else if (m_bConnecting)
    {
        m_pRcvQueue->removeConnector(m_SocketID);
    }

    if (m_bConnected)
    {
        if (!m_bShutdown)
        {
            HLOGC(smlog.Debug, log << CONID() << "CLOSING - sending SHUTDOWN to the peer @" << m_PeerID);
            sendCtrl(UMSG_SHUTDOWN);
        }

        // Store current connection information.
        CInfoBlock ib;
        ib.m_iIPversion = m_PeerAddr.family();
        CInfoBlock::convert(m_PeerAddr, ib.m_piIP);
        ib.m_iSRTT      = m_iSRTT;
        ib.m_iBandwidth = m_iBandwidth;
        m_pCache->update(&ib);

#if SRT_DEBUG_RTT
    s_rtt_trace.trace(steady_clock::now(), "Cache", -1, -1,
                      m_bIsFirstRTTReceived, -1, m_iSRTT, -1);
#endif

        m_bConnected = false;
    }

    HLOGC(smlog.Debug, log << CONID() << "CLOSING, joining send/receive threads");

    // waiting all send and recv calls to stop
    ScopedLock sendguard(m_SendLock);
    ScopedLock recvguard(m_RecvLock);

    // Locking m_RcvBufferLock to protect calling to m_pCryptoControl->decrypt((packet))
    // from the processData(...) function while resetting Crypto Control.
    enterCS(m_RcvBufferLock);
    if (m_pCryptoControl)
        m_pCryptoControl->close();

    m_pCryptoControl.reset();
    leaveCS(m_RcvBufferLock);

    m_uPeerSrtVersion        = SRT_VERSION_UNK;
    m_tsRcvPeerStartTime     = steady_clock::time_point();

    m_bOpened = false;

    return true;
}

int srt::CUDT::receiveBuffer(char *data, int len)
{
    if (!m_CongCtl->checkTransArgs(SrtCongestion::STA_BUFFER, SrtCongestion::STAD_RECV, data, len, SRT_MSGTTL_INF, false))
        throw CUDTException(MJ_NOTSUP, MN_INVALBUFFERAPI, 0);

    if (isOPT_TsbPd())
    {
        LOGP(arlog.Error, "recv: This function is not intended to be used in Live mode with TSBPD.");
        throw CUDTException(MJ_NOTSUP, MN_INVALBUFFERAPI, 0);
    }

    UniqueLock recvguard(m_RecvLock);

    if ((m_bBroken || m_bClosing) && !isRcvBufferReady())
    {
        if (m_bShutdown)
        {
            // For stream API, return 0 as a sign of EOF for transmission.
            // That's a bit controversial because theoretically the
            // UMSG_SHUTDOWN message may be lost as every UDP packet, although
            // another theory states that this will never happen because this
            // packet has a total size of 42 bytes and such packets are
            // declared as never dropped - but still, this is UDP so there's no
            // guarantee.

            // The most reliable way to inform the party that the transmission
            // has ended would be to send a single empty packet (that is,
            // a data packet that contains only an SRT header in the UDP
            // payload), which is a normal data packet that can undergo
            // normal sequence check and retransmission rules, so it's ensured
            // that this packet will be received. Receiving such a packet should
            // make this function return 0, potentially also without breaking
            // the connection and potentially also with losing no ability to
            // send some larger portion of data next time.
            HLOGC(arlog.Debug, log << CONID() << "STREAM API, SHUTDOWN: marking as EOF");
            return 0;
        }
        HLOGC(arlog.Debug,
              log << CONID() << (m_config.bMessageAPI ? "MESSAGE" : "STREAM") << " API, " << (m_bShutdown ? "" : "no")
                  << " SHUTDOWN. Reporting as BROKEN.");
        throw CUDTException(MJ_CONNECTION, MN_CONNLOST, 0);
    }

    CSync rcond  (m_RecvDataCond, recvguard);
    CSync tscond (m_RcvTsbPdCond, recvguard);
    if (!isRcvBufferReady())
    {
        if (!m_config.bSynRecving)
        {
            throw CUDTException(MJ_AGAIN, MN_RDAVAIL, 0);
        }

        // Kick TsbPd thread to schedule next wakeup (if running)
        if (m_config.iRcvTimeOut < 0)
        {
            THREAD_PAUSED();
            while (stillConnected() && !isRcvBufferReady())
            {
                // Do not block forever, check connection status each 1 sec.
                rcond.wait_for(seconds_from(1));
            }
            THREAD_RESUMED();
        }
        else
        {
            const steady_clock::time_point exptime =
                steady_clock::now() + milliseconds_from(m_config.iRcvTimeOut);
            THREAD_PAUSED();
            while (stillConnected() && !isRcvBufferReady())
            {
                if (!rcond.wait_until(exptime)) // NOT means "not received a signal"
                    break; // timeout
            }
            THREAD_RESUMED();
        }
    }

    // throw an exception if not connected
    if (!m_bConnected)
        throw CUDTException(MJ_CONNECTION, MN_NOCONN, 0);

    if ((m_bBroken || m_bClosing) && !isRcvBufferReady())
    {
        // See at the beginning
        if (!m_config.bMessageAPI && m_bShutdown)
        {
            HLOGC(arlog.Debug, log << CONID() << "STREAM API, SHUTDOWN: marking as EOF");
            return 0;
        }
        HLOGC(arlog.Debug,
              log << CONID() << (m_config.bMessageAPI ? "MESSAGE" : "STREAM") << " API, " << (m_bShutdown ? "" : "no")
                  << " SHUTDOWN. Reporting as BROKEN.");

        throw CUDTException(MJ_CONNECTION, MN_CONNLOST, 0);
    }

    enterCS(m_RcvBufferLock);
    const int res = m_pRcvBuffer->readBuffer(data, len);
    leaveCS(m_RcvBufferLock);

    /* Kick TsbPd thread to schedule next wakeup (if running) */
    if (m_bTsbPd)
    {
        HLOGP(tslog.Debug, "Ping TSBPD thread to schedule wakeup");
        tscond.notify_one_locked(recvguard);
    }
    else
    {
        HLOGP(tslog.Debug, "NOT pinging TSBPD - not set");
    }

    if (!isRcvBufferReady())
    {
        // read is not available any more
        uglobal().m_EPoll.update_events(m_SocketID, m_sPollID, SRT_EPOLL_IN, false);
    }

    if ((res <= 0) && (m_config.iRcvTimeOut >= 0))
        throw CUDTException(MJ_AGAIN, MN_XMTIMEOUT, 0);

    return res;
}

// [[using maybe_locked(CUDTGroup::m_GroupLock, m_parent->m_GroupOf != NULL)]];
// [[using locked(m_SendLock)]];
int srt::CUDT::sndDropTooLate()
{
    if (!m_bPeerTLPktDrop)
        return 0;

    if (!m_config.bMessageAPI)
    {
        LOGC(aslog.Error, log << CONID() << "The SRTO_TLPKTDROP flag can only be used with message API.");
        throw CUDTException(MJ_NOTSUP, MN_INVALBUFFERAPI, 0);
    }

    const time_point tnow = steady_clock::now();
    const int buffdelay_ms = (int) count_milliseconds(m_pSndBuffer->getBufferingDelay(tnow));

    // high threshold (msec) at tsbpd_delay plus sender/receiver reaction time (2 * 10ms)
    // Minimum value must accomodate an I-Frame (~8 x average frame size)
    // >>need picture rate or app to set min treshold
    // >>using 1 sec for worse case 1 frame using all bit budget.
    // picture rate would be useful in auto SRT setting for min latency
    // XXX Make SRT_TLPKTDROP_MINTHRESHOLD_MS option-configurable
    const int threshold_ms = (m_config.iSndDropDelay >= 0)
        ? std::max(m_iPeerTsbPdDelay_ms + m_config.iSndDropDelay, +SRT_TLPKTDROP_MINTHRESHOLD_MS)
            + (2 * COMM_SYN_INTERVAL_US / 1000)
        : 0;

    if (threshold_ms == 0 || buffdelay_ms <= threshold_ms)
        return 0;

    // protect packet retransmission
    ScopedLock rcvlck(m_RecvAckLock);
    int dbytes;
    int32_t first_msgno;
    const int dpkts = m_pSndBuffer->dropLateData((dbytes), (first_msgno), tnow - milliseconds_from(threshold_ms));
    if (dpkts <= 0)
        return 0;

    // If some packets were dropped update stats, socket state, loss list and the parent group if any.
    enterCS(m_StatsLock);
    m_stats.sndr.dropped.count(dbytes);;
    leaveCS(m_StatsLock);

    IF_HEAVY_LOGGING(const int32_t realack = m_iSndLastDataAck);
    const int32_t fakeack = CSeqNo::incseq(m_iSndLastDataAck, dpkts);

    m_iSndLastAck     = fakeack;
    m_iSndLastDataAck = fakeack;

    const int32_t minlastack = CSeqNo::decseq(m_iSndLastDataAck);
    m_pSndLossList->removeUpTo(minlastack);
    /* If we dropped packets not yet sent, advance current position */
    // THIS MEANS: m_iSndCurrSeqNo = MAX(m_iSndCurrSeqNo, m_iSndLastDataAck-1)
    if (CSeqNo::seqcmp(m_iSndCurrSeqNo, minlastack) < 0)
    {
        m_iSndCurrSeqNo = minlastack;
    }

    HLOGC(aslog.Debug,
          log << CONID() << "SND-DROP: %(" << realack << "-" << m_iSndCurrSeqNo << ") n=" << dpkts << "pkt " << dbytes
              << "B, span=" << buffdelay_ms << " ms, FIRST #" << first_msgno);

#if ENABLE_BONDING
    // This is done with a presumption that the group
    // exists and if this is not NULL, it means that this
    // function was called with locked m_GroupLock, as sendmsg2
    // function was called from inside CUDTGroup::send, which
    // locks the whole function.
    //
    // XXX This is true only because all existing groups are managed
    // groups, that is, sockets cannot be added or removed from group
    // manually, nor can send/recv operation be done on a single socket
    // from the API call directly. This should be extra verified, if that
    // changes in the future.
    //
    if (m_parent->m_GroupOf)
    {
        // What's important is that the lock on GroupLock cannot be applied
        // here, both because it might be applied already, that is, according
        // to the condition defined at this function's header, it is applied
        // under this condition. Hence ackMessage can be defined as 100% locked.
        m_parent->m_GroupOf->ackMessage(first_msgno);
    }
#endif

    return dpkts;
}

int srt::CUDT::sendmsg(const char *data, int len, int msttl, bool inorder, int64_t srctime)
{
    SRT_MSGCTRL mctrl = srt_msgctrl_default;
    mctrl.msgttl      = msttl;
    mctrl.inorder     = inorder;
    mctrl.srctime     = srctime;
    return this->sendmsg2(data, len, (mctrl));
}

// [[using maybe_locked(CUDTGroup::m_GroupLock, m_parent->m_GroupOf != NULL)]]
// GroupLock is applied when this function is called from inside CUDTGroup::send,
// which is the only case when the m_parent->m_GroupOf is not NULL.
int srt::CUDT::sendmsg2(const char *data, int len, SRT_MSGCTRL& w_mctrl)
{
    // throw an exception if not connected
    if (m_bBroken || m_bClosing)
        throw CUDTException(MJ_CONNECTION, MN_CONNLOST, 0);
    else if (!m_bConnected || !m_CongCtl.ready())
        throw CUDTException(MJ_CONNECTION, MN_NOCONN, 0);

    if (len <= 0)
    {
        LOGC(aslog.Error, log << CONID() << "INVALID: Data size for sending declared with length: " << len);
        return 0;
    }

    if (w_mctrl.msgno != -1) // most unlikely, unless you use balancing groups
    {
        if (w_mctrl.msgno < 1 || w_mctrl.msgno > MSGNO_SEQ_MAX)
        {
            LOGC(aslog.Error,
                 log << CONID() << "INVALID forced msgno " << w_mctrl.msgno << ": can be -1 (trap) or <1..."
                     << MSGNO_SEQ_MAX << ">");
            throw CUDTException(MJ_NOTSUP, MN_INVAL);
        }
    }

    int  msttl   = w_mctrl.msgttl;
    bool inorder = w_mctrl.inorder;

    // Sendmsg isn't restricted to the congctl type, however the congctl
    // may want to have something to say here.
    // NOTE: SrtCongestion is also allowed to throw CUDTException() by itself!
    {
        SrtCongestion::TransAPI api = SrtCongestion::STA_MESSAGE;
        CodeMinor               mn  = MN_INVALMSGAPI;
        if (!m_config.bMessageAPI)
        {
            api = SrtCongestion::STA_BUFFER;
            mn  = MN_INVALBUFFERAPI;
        }

        if (!m_CongCtl->checkTransArgs(api, SrtCongestion::STAD_SEND, data, len, msttl, inorder))
            throw CUDTException(MJ_NOTSUP, mn, 0);
    }

    // NOTE: the length restrictions differ in STREAM API and in MESSAGE API:

    // - STREAM API:
    //   At least 1 byte free sending buffer space is needed
    //   (in practice, one unit buffer of 1456 bytes).
    //   This function will send as much as possible, and return
    //   how much was actually sent.

    // - MESSAGE API:
    //   At least so many bytes free in the sending buffer is needed,
    //   as the length of the data, otherwise this function will block
    //   or return MJ_AGAIN until this condition is satisfied. The EXACTLY
    //   such number of data will be then written out, and this function
    //   will effectively return either -1 (error) or the value of 'len'.
    //   This call will be also rejected from upside when trying to send
    //   out a message of a length that exceeds the total size of the sending
    //   buffer (configurable by SRTO_SNDBUF).

    if (m_config.bMessageAPI && len > int(m_config.iSndBufSize * m_iMaxSRTPayloadSize))
    {
        LOGC(aslog.Error,
             log << CONID() << "Message length (" << len << ") exceeds the size of sending buffer: "
                 << (m_config.iSndBufSize * m_iMaxSRTPayloadSize) << ". Use SRTO_SNDBUF if needed.");
        throw CUDTException(MJ_NOTSUP, MN_XSIZE, 0);
    }

    /* XXX
       This might be worth preserving for several occasions, but it
       must be at least conditional because it breaks backward compat.
    if (!m_pCryptoControl || !m_pCryptoControl->isSndEncryptionOK())
    {
        LOGC(aslog.Error, log << "Encryption is required, but the peer did not supply correct credentials. Sending
    rejected."); throw CUDTException(MJ_SETUP, MN_SECURITY, 0);
    }
    */

    UniqueLock sendguard(m_SendLock);

    if (m_pSndBuffer->getCurrBufSize() == 0)
    {
        // delay the EXP timer to avoid mis-fired timeout
        ScopedLock ack_lock(m_RecvAckLock);
        m_tsLastRspAckTime = steady_clock::now();
        m_iReXmitCount   = 1;
    }

    // sndDropTooLate(...) may lock m_RecvAckLock
    // to modify m_pSndBuffer and m_pSndLossList
    const int iPktsTLDropped SRT_ATR_UNUSED = sndDropTooLate();

    int minlen = 1; // Minimum sender buffer space required for STREAM API
    if (m_config.bMessageAPI)
    {
        // For MESSAGE API the minimum outgoing buffer space required is
        // the size that can carry over the whole message as passed here.
        minlen = (len + m_iMaxSRTPayloadSize - 1) / m_iMaxSRTPayloadSize;
    }

    if (sndBuffersLeft() < minlen)
    {
        //>>We should not get here if SRT_ENABLE_TLPKTDROP
        // XXX Check if this needs to be removed, or put to an 'else' condition for m_bTLPktDrop.
        if (!m_config.bSynSending)
            throw CUDTException(MJ_AGAIN, MN_WRAVAIL, 0);

        {
            // wait here during a blocking sending
            UniqueLock sendblock_lock (m_SendBlockLock);

            if (m_config.iSndTimeOut < 0)
            {
                while (stillConnected() && sndBuffersLeft() < minlen && m_bPeerHealth)
                    m_SendBlockCond.wait(sendblock_lock);
            }
            else
            {
                const steady_clock::time_point exptime =
                    steady_clock::now() + milliseconds_from(m_config.iSndTimeOut);
                THREAD_PAUSED();
                while (stillConnected() && sndBuffersLeft() < minlen && m_bPeerHealth)
                {
                    if (!m_SendBlockCond.wait_until(sendblock_lock, exptime))
                        break;
                }
                THREAD_RESUMED();
            }
        }

        // check the connection status
        if (m_bBroken || m_bClosing)
            throw CUDTException(MJ_CONNECTION, MN_CONNLOST, 0);
        else if (!m_bConnected)
            throw CUDTException(MJ_CONNECTION, MN_NOCONN, 0);
        else if (!m_bPeerHealth)
        {
            m_bPeerHealth = true;
            throw CUDTException(MJ_PEERERROR);
        }

        /*
         * The code below is to return ETIMEOUT when blocking mode could not get free buffer in time.
         * If no free buffer available in non-blocking mode, we alredy returned. If buffer availaible,
         * we test twice if this code is outside the else section.
         * This fix move it in the else (blocking-mode) section
         */
        if (sndBuffersLeft() < minlen)
        {
            if (m_config.iSndTimeOut >= 0)
                throw CUDTException(MJ_AGAIN, MN_XMTIMEOUT, 0);

            // XXX This looks very weird here, however most likely
            // this will happen only in the following case, when
            // the above loop has been interrupted, which happens when:
            // 1. The buffers left gets enough for minlen - but this is excluded
            //    in the first condition here.
            // 2. In the case of sending timeout, the above loop was interrupted
            //    due to reaching timeout, but this is excluded by the second
            //    condition here
            // 3. The 'stillConnected()' or m_bPeerHealth condition is false, of which:
            //    - broken/closing status is checked and responded with CONNECTION/CONNLOST
            //    - not connected status is checked and responded with CONNECTION/NOCONN
            //    - m_bPeerHealth condition is checked and responded with PEERERROR
            //
            // ERGO: never happens?
            LOGC(aslog.Fatal,
                 log << CONID()
                     << "IPE: sendmsg: the loop exited, while not enough size, still connected, peer healthy. "
                        "Impossible.");

            return 0;
        }
    }

    // If the sender's buffer is empty,
    // record total time used for sending
    if (m_pSndBuffer->getCurrBufSize() == 0)
    {
        ScopedLock lock(m_StatsLock);
        m_stats.sndDurationCounter = steady_clock::now();
    }

    int size = len;
    if (!m_config.bMessageAPI)
    {
        // For STREAM API it's allowed to send less bytes than the given buffer.
        // Just return how many bytes were actually scheduled for writing.
        // XXX May be reasonable to add a flag that requires that the function
        // not return until the buffer is sent completely.
        size = min(len, sndBuffersLeft() * m_iMaxSRTPayloadSize);
    }

    {
        ScopedLock recvAckLock(m_RecvAckLock);
        // insert the user buffer into the sending list

        int32_t seqno = m_iSndNextSeqNo;
        IF_HEAVY_LOGGING(int32_t orig_seqno = seqno);
        IF_HEAVY_LOGGING(steady_clock::time_point ts_srctime =
                             steady_clock::time_point() + microseconds_from(w_mctrl.srctime));

#if ENABLE_BONDING
        // Check if seqno has been set, in case when this is a group sender.
        // If the sequence is from the past towards the "next sequence",
        // simply return the size, pretending that it has been sent.

        // NOTE: it's assumed that if this is a group member, then
        // an attempt to call srt_sendmsg2 has been rejected, and so
        // the pktseq field has been set by the internal group sender function.
        if (m_parent->m_GroupOf)
        {
            if ( w_mctrl.pktseq != SRT_SEQNO_NONE
                    && m_iSndNextSeqNo != SRT_SEQNO_NONE)
            {
                if (CSeqNo::seqcmp(w_mctrl.pktseq, seqno) < 0)
                {
                    HLOGC(aslog.Debug, log << CONID() << "sock:SENDING (NOT): group-req %" << w_mctrl.pktseq
                            << " OLDER THAN next expected %" << seqno << " - FAKE-SENDING.");
                    return size;
                }
            }

            // This synchronizes the fact of adding a new packet to the sender buffer.
            // For groups that use active scheduling this will add the packet to the
            // schedule, for all others it does nothing.
            if (m_parent->m_GroupMemberData->use_send_schedule)
            {
                HLOGC(aslog.Debug, log << CONID() << "sendmsg2: add to group schedule: %" << seqno << " !" << BufferStamp(data, size));
                if (!m_parent->m_GroupOf->updateSendPacketUnique_LOCKED(seqno))
                {
                    throw CUDTException(MJ_CONNECTION, MN_CONNLOST);
                }
            }
        }
#endif

        // Set this predicted next sequence to the control information.
        // It's the sequence of the FIRST (!) packet from all packets used to send
        // this buffer. Values from this field will be monotonic only if you always
        // have one packet per buffer (as it's in live mode).
        w_mctrl.pktseq = seqno;

        // Now seqno is the sequence to which it was scheduled
        // XXX Conversion from w_mctrl.srctime -> steady_clock::time_point need not be accurrate.
        HLOGC(aslog.Debug, log << CONID() << "buf:SENDING (BEFORE) srctime:"
                << (w_mctrl.srctime ? FormatTime(ts_srctime) : "none")
                << " DATA SIZE: " << size << " sched-SEQUENCE: " << seqno
                << " !" << BufferStamp(data, size));

        if (w_mctrl.srctime && w_mctrl.srctime < count_microseconds(m_stats.tsStartTime.time_since_epoch()))
        {
            LOGC(aslog.Error,
                log << CONID() << "Wrong source time was provided. Sending is rejected.");
            throw CUDTException(MJ_NOTSUP, MN_INVALMSGAPI);
        }

        if (w_mctrl.srctime && (!m_config.bMessageAPI || !m_bTsbPd))
        {
            HLOGC(
                aslog.Warn,
                log << CONID()
                    << "Source time can only be used with TSBPD and Message API enabled. Using default time instead.");
            w_mctrl.srctime = 0;
        }

        // w_mctrl.seqno is INPUT-OUTPUT value:
        // - INPUT: the current sequence number to be placed for the next scheduled packet
        // - OUTPUT: value of the sequence number to be put on the first packet at the next sendmsg2 call.
        // We need to supply to the output the value that was STAMPED ON THE PACKET,
        // which is seqno. In the output we'll get the next sequence number.
        m_pSndBuffer->addBuffer(data, size, (w_mctrl));
        m_iSndNextSeqNo = w_mctrl.pktseq;
        w_mctrl.pktseq = seqno;

        HLOGC(aslog.Debug, log << CONID() << "buf:SENDING srctime:" << FormatTime(ts_srctime)
              << " size=" << size << " #" << w_mctrl.msgno << " SCHED %" << orig_seqno
              << "(>> %" << seqno << ") !" << BufferStamp(data, size));

        if (sndBuffersLeft() < 1) // XXX Not sure if it should test if any space in the buffer, or as requried.
        {
            // write is not available any more
            uglobal().m_EPoll.update_events(m_SocketID, m_sPollID, SRT_EPOLL_OUT, false);
        }
    }

    // Insert this socket to the snd list if it is not on the list already.
    // m_pSndUList->pop may lock CSndUList::m_ListLock and then m_RecvAckLock
    m_pSndQueue->m_pSndUList->update(this, CSndUList::DONT_RESCHEDULE);

#ifdef SRT_ENABLE_ECN
    // IF there was a packet drop on the sender side, report congestion to the app.
    if (iPktsTLDropped > 0)
    {
        LOGC(aslog.Error, log << CONID() << "sendmsg2: CONGESTION; reporting error");
        throw CUDTException(MJ_AGAIN, MN_CONGESTION, 0);
    }
#endif /* SRT_ENABLE_ECN */

    HLOGC(aslog.Debug, log << CONID() << "sock:SENDING (END): success, size=" << size);
    return size;
}

int srt::CUDT::recv(char* data, int len)
{
    SRT_MSGCTRL mctrl = srt_msgctrl_default;
    return recvmsg2(data, len, (mctrl));
}

int srt::CUDT::recvmsg(char* data, int len, int64_t& srctime)
{
    SRT_MSGCTRL mctrl = srt_msgctrl_default;
    int res = recvmsg2(data, len, (mctrl));
    srctime = mctrl.srctime;
    return res;
}

// [[using maybe_locked(CUDTGroup::m_GroupLock, m_parent->m_GroupOf != NULL)]]
// GroupLock is applied when this function is called from inside CUDTGroup::recv,
// which is the only case when the m_parent->m_GroupOf is not NULL.
int srt::CUDT::recvmsg2(char* data, int len, SRT_MSGCTRL& w_mctrl)
{
    // Check if the socket is a member of a receiver group.
    // If so, then reading by receiveMessage is disallowed.

#if ENABLE_BONDING
    if (m_parent->m_GroupOf && m_parent->m_GroupOf->isGroupReceiver())
    {
        LOGP(arlog.Error, "recv*: This socket is a receiver group member. Use group ID, NOT socket ID.");
        throw CUDTException(MJ_NOTSUP, MN_INVALMSGAPI, 0);
    }
#endif

    if (!m_bConnected || !m_CongCtl.ready())
        throw CUDTException(MJ_CONNECTION, MN_NOCONN, 0);

    if (len <= 0)
    {
        LOGC(arlog.Error, log << CONID() << "Length of '" << len << "' supplied to srt_recvmsg.");
        throw CUDTException(MJ_NOTSUP, MN_INVAL, 0);
    }

    if (m_config.bMessageAPI)
        return receiveMessage(data, len, (w_mctrl));

    return receiveBuffer(data, len);
}

size_t srt::CUDT::getAvailRcvBufferSizeLock() const
{
#if ENABLE_BONDING
    CUDTUnited::GroupKeeper gk (uglobal(), m_parent);
    if (gk.group)
    {
        return gk.group->getAvailBufSize(m_iRcvLastAck);
    }
#endif
    ScopedLock lck(m_RcvBufferLock);
    return getAvailRcvBufferSizeNoLock();
}

size_t srt::CUDT::getAvailRcvBufferSizeNoLock() const
{

// This function is to be used instrumentally for
// cases under the socket's buffer lock. NOT TO BE USED
// for new bonding.
#if ENABLE_BONDING
    SRT_ASSERT(m_parent->m_GroupOf == NULL);
#endif
    return m_pRcvBuffer->getAvailSize(m_iRcvLastAck);
}

bool srt::CUDT::isRcvBufferReady() const
{
#if ENABLE_BONDING
    // In "new bonding" (new rcvbuf + bonding)
    // the group member socket is never read-ready. This function is called
    // from various parts, not always exactly necessary, but it's
    // too complicated to untangle it without refaxing the epoll system.

    // Make a crash in debug mode so that it can be easily detected,
    // but simply ignore the problm in release mode.
    SRT_ASSERT(m_parent->m_GroupOf == NULL);

    if (m_parent->m_GroupOf)
        return false;
#endif
    ScopedLock lck(m_RcvBufferLock);
    return m_pRcvBuffer->isRcvDataReady(steady_clock::now());
}

// int by_exception: accepts values of CUDTUnited::ErrorHandling:
// - 0 - by return value
// - 1 - by exception
// - 2 - by abort (unused)
int srt::CUDT::receiveMessage(char* data, int len, SRT_MSGCTRL& w_mctrl, int by_exception)
{
    // Recvmsg isn't restricted to the congctl type, it's the most
    // basic method of passing the data. You can retrieve data as
    // they come in, however you need to match the size of the buffer.

    // Note: if by_exception = ERH_RETURN, this would still break it
    // by exception. The intention of by_exception isn't to prevent
    // exceptions here, but to intercept the erroneous situation should
    // it be handled by the caller in a less than general way. As this
    // is only used internally, we state that the problem that would be
    // handled by exception here should not happen, and in case if it does,
    // it's a bug to fix, so the exception is nothing wrong.
    if (!m_CongCtl->checkTransArgs(SrtCongestion::STA_MESSAGE, SrtCongestion::STAD_RECV, data, len, SRT_MSGTTL_INF, false))
        throw CUDTException(MJ_NOTSUP, MN_INVALMSGAPI, 0);

#if ENABLE_BONDING
    // In this code configuration, this function shall not be used
    // if the socket is a group member.

    if (m_parent->m_GroupOf)
        throw CUDTException(MJ_NOTSUP, MN_INVALMSGAPI);
#endif

    UniqueLock recvguard (m_RecvLock);
    CSync tscond     (m_RcvTsbPdCond,  recvguard);

    /* XXX DEBUG STUFF - enable when required
       char charbool[2] = {'0', '1'};
       char ptrn [] = "RECVMSG/BEGIN BROKEN 1 CONN 1 CLOSING 1 SYNCR 1 NMSG                                ";
       int pos [] = {21, 28, 38, 46, 53};
       ptrn[pos[0]] = charbool[m_bBroken];
       ptrn[pos[1]] = charbool[m_bConnected];
       ptrn[pos[2]] = charbool[m_bClosing];
       ptrn[pos[3]] = charbool[m_config.m_bSynRecving];
       int wrtlen = sprintf(ptrn + pos[4], "%d", m_pRcvBuffer->getRcvMsgNum());
       strcpy(ptrn + pos[4] + wrtlen, "\n");
       fputs(ptrn, stderr);
    // */

    if (m_bBroken || m_bClosing)
    {
        HLOGC(arlog.Debug, log << CONID() << "receiveMessage: CONNECTION BROKEN - reading from recv buffer just for formality");
        enterCS(m_RcvBufferLock);
        const int res = (m_pRcvBuffer->isRcvDataReady(steady_clock::now()))
            ? m_pRcvBuffer->readMessage(data, len, &w_mctrl)
            : 0;
        leaveCS(m_RcvBufferLock);
        w_mctrl.srctime = 0;

        // Kick TsbPd thread to schedule next wakeup (if running)
        if (m_bTsbPd)
        {
            HLOGP(tslog.Debug, "Ping TSBPD thread to schedule wakeup");
            tscond.notify_one_locked(recvguard);
        }
        else
        {
            HLOGP(tslog.Debug, "NOT pinging TSBPD - not set");
        }

        if (!isRcvBufferReady())
        {
            // read is not available any more
            uglobal().m_EPoll.update_events(m_SocketID, m_sPollID, SRT_EPOLL_IN, false);
        }

        if (res == 0)
        {
            if (!m_config.bMessageAPI && m_bShutdown)
                return 0;
            // Forced to return error instead of throwing exception.
            if (!by_exception)
                return APIError(MJ_CONNECTION, MN_CONNLOST, 0);
            throw CUDTException(MJ_CONNECTION, MN_CONNLOST, 0);
        }
        else
            return res;
    }

    if (!m_config.bSynRecving)
    {
        HLOGC(arlog.Debug, log << CONID() << "receiveMessage: BEGIN ASYNC MODE. Going to extract payload size=" << len);
        enterCS(m_RcvBufferLock);
        const int res = (m_pRcvBuffer->isRcvDataReady(steady_clock::now()))
            ? m_pRcvBuffer->readMessage(data, len, &w_mctrl)
            : 0;
        leaveCS(m_RcvBufferLock);
        HLOGC(arlog.Debug, log << CONID() << "AFTER readMsg: (NON-BLOCKING) result=" << res);

        if (res == 0)
        {
            // read is not available any more
            // Kick TsbPd thread to schedule next wakeup (if running)
            if (m_bTsbPd)
            {
                HLOGP(arlog.Debug, "receiveMessage: nothing to read, kicking TSBPD, return AGAIN");
                tscond.notify_one_locked(recvguard);
            }
            else
            {
                HLOGP(arlog.Debug, "receiveMessage: nothing to read, return AGAIN");
            }

            // Shut up EPoll if no more messages in non-blocking mode
            uglobal().m_EPoll.update_events(m_SocketID, m_sPollID, SRT_EPOLL_IN, false);
            // Forced to return 0 instead of throwing exception, in case of AGAIN/READ
            if (!by_exception)
                return 0;
            throw CUDTException(MJ_AGAIN, MN_RDAVAIL, 0);
        }

        if (!isRcvBufferReady())
        {
            // Kick TsbPd thread to schedule next wakeup (if running)
            if (m_bTsbPd)
            {
                HLOGP(arlog.Debug, "receiveMessage: DATA READ, but nothing more - kicking TSBPD.");
                tscond.notify_one_locked(recvguard);
            }
            else
            {
                HLOGP(arlog.Debug, "receiveMessage: DATA READ, but nothing more");
            }

            // Shut up EPoll if no more messages in non-blocking mode
            uglobal().m_EPoll.update_events(m_SocketID, m_sPollID, SRT_EPOLL_IN, false);

            // After signaling the tsbpd for ready data, report the bandwidth.
#if ENABLE_HEAVY_LOGGING
            double bw = Bps2Mbps(int64_t(m_iBandwidth) * m_iMaxSRTPayloadSize );
            HLOGC(arlog.Debug, log << CONID() << "CURRENT BANDWIDTH: " << bw << "Mbps (" << m_iBandwidth << " buffers per second)");
#endif
        }
        return res;
    }

    HLOGC(arlog.Debug, log << CONID() << "receiveMessage: BEGIN SYNC MODE. Going to extract payload size max=" << len);

    int  res     = 0;
    bool timeout = false;
    // Do not block forever, check connection status each 1 sec.
    const steady_clock::duration recv_timeout = m_config.iRcvTimeOut < 0 ? seconds_from(1) : milliseconds_from(m_config.iRcvTimeOut);

    CSync recv_cond (m_RecvDataCond, recvguard);

    do
    {
        if (stillConnected() && !timeout && !m_pRcvBuffer->isRcvDataReady(steady_clock::now()))
        {
            /* Kick TsbPd thread to schedule next wakeup (if running) */
            if (m_bTsbPd)
            {
                // XXX Experimental, so just inform:
                // Check if the last check of isRcvDataReady has returned any "next time for a packet".
                // If so, then it means that TSBPD has fallen asleep only up to this time, so waking it up
                // would be "spurious". If a new packet comes ahead of the packet which's time is returned
                // in tstime (as TSBPD sleeps up to then), the procedure that receives it is responsible
                // of kicking TSBPD.
                // bool spurious = (tstime != 0);

                HLOGC(tslog.Debug, log << CONID() << "receiveMessage: KICK tsbpd");
                tscond.notify_one_locked(recvguard);
            }

            THREAD_PAUSED();
            do
            {
                // `wait_for(recv_timeout)` wouldn't be correct here. Waiting should be
                // only until the time that is now + timeout since the first moment
                // when this started, or sliced-waiting for 1 second, if timtout is
                // higher than this.
                const steady_clock::time_point exptime = steady_clock::now() + recv_timeout;

                HLOGC(tslog.Debug,
                      log << CONID() << "receiveMessage: fall asleep up to TS=" << FormatTime(exptime)
                          << " lock=" << (&m_RecvLock) << " cond=" << (&m_RecvDataCond));

                if (!recv_cond.wait_until(exptime))
                {
                    if (m_config.iRcvTimeOut >= 0) // otherwise it's "no timeout set"
                        timeout = true;
                    HLOGP(tslog.Debug,
                          "receiveMessage: DATA COND: EXPIRED -- checking connection conditions and rolling again");
                }
                else
                {
                    HLOGP(tslog.Debug, "receiveMessage: DATA COND: KICKED.");
                }
            } while (stillConnected() && !timeout && (!isRcvBufferReady()));
            THREAD_RESUMED();

            HLOGC(tslog.Debug,
                  log << CONID() << "receiveMessage: lock-waiting loop exited: stillConntected=" << stillConnected()
                      << " timeout=" << timeout << " data-ready=" << isRcvBufferReady());
        }

        /* XXX DEBUG STUFF - enable when required
        LOGC(arlog.Debug, "RECVMSG/GO-ON BROKEN " << m_bBroken << " CONN " << m_bConnected
                << " CLOSING " << m_bClosing << " TMOUT " << timeout
                << " NMSG " << m_pRcvBuffer->getRcvMsgNum());
                */

        enterCS(m_RcvBufferLock);
        res = m_pRcvBuffer->readMessage((data), len, &w_mctrl);
        leaveCS(m_RcvBufferLock);
        HLOGC(arlog.Debug, log << CONID() << "AFTER readMsg: (BLOCKING) result=" << res);

        if (m_bBroken || m_bClosing)
        {
            // Forced to return 0 instead of throwing exception.
            if (!by_exception)
                return APIError(MJ_CONNECTION, MN_CONNLOST, 0);
            if (!m_config.bMessageAPI && m_bShutdown)
                return 0;
            throw CUDTException(MJ_CONNECTION, MN_CONNLOST, 0);
        }
        else if (!m_bConnected)
        {
            // Forced to return -1 instead of throwing exception.
            if (!by_exception)
                return APIError(MJ_CONNECTION, MN_NOCONN, 0);
            throw CUDTException(MJ_CONNECTION, MN_NOCONN, 0);
        }
    } while ((res == 0) && !timeout);

    if (!isRcvBufferReady())
    {
        // Falling here means usually that res == 0 && timeout == true.
        // res == 0 would repeat the above loop, unless there was also a timeout.
        // timeout has interrupted the above loop, but with res > 0 this condition
        // wouldn't be satisfied.

        // read is not available any more

        // Kick TsbPd thread to schedule next wakeup (if running)
        if (m_bTsbPd)
        {
            HLOGP(tslog.Debug, "recvmsg: KICK tsbpd() (buffer empty)");
            tscond.notify_one_locked(recvguard);
        }

        // Shut up EPoll if no more messages in non-blocking mode
        uglobal().m_EPoll.update_events(m_SocketID, m_sPollID, SRT_EPOLL_IN, false);
    }

    // Unblock when required
    // LOGC(tslog.Debug, "RECVMSG/EXIT RES " << res << " RCVTIMEOUT");

    if ((res <= 0) && (m_config.iRcvTimeOut >= 0))
    {
        // Forced to return -1 instead of throwing exception.
        if (!by_exception)
            return APIError(MJ_AGAIN, MN_XMTIMEOUT, 0);
        throw CUDTException(MJ_AGAIN, MN_XMTIMEOUT, 0);
    }

    return res;
}

int64_t srt::CUDT::sendfile(fstream &ifs, int64_t &offset, int64_t size, int block)
{
    if (m_bBroken || m_bClosing)
        throw CUDTException(MJ_CONNECTION, MN_CONNLOST, 0);
    else if (!m_bConnected || !m_CongCtl.ready())
        throw CUDTException(MJ_CONNECTION, MN_NOCONN, 0);

    if (size <= 0 && size != -1)
        return 0;

    if (!m_CongCtl->checkTransArgs(SrtCongestion::STA_FILE, SrtCongestion::STAD_SEND, 0, size, SRT_MSGTTL_INF, false))
        throw CUDTException(MJ_NOTSUP, MN_INVALBUFFERAPI, 0);

    if (!m_pCryptoControl || !m_pCryptoControl->isSndEncryptionOK())
    {
        LOGC(aslog.Error,
             log << CONID()
                 << "Encryption is required, but the peer did not supply correct credentials. Sending rejected.");
        throw CUDTException(MJ_SETUP, MN_SECURITY, 0);
    }

    ScopedLock sendguard (m_SendLock);

    if (m_pSndBuffer->getCurrBufSize() == 0)
    {
        // delay the EXP timer to avoid mis-fired timeout
        // XXX Lock ???  ScopedLock ack_lock(m_RecvAckLock);
        m_tsLastRspAckTime = steady_clock::now();
        m_iReXmitCount   = 1;
    }

    // positioning...
    try
    {
        if (size == -1)
        {
            ifs.seekg(0, std::ios::end);
            size = ifs.tellg();
            if (offset > size)
                throw 0; // let it be caught below
        }

        // This will also set the position back to the beginning
        // in case when it was moved to the end for measuring the size.
        // This will also fail if the offset exceeds size, so measuring
        // the size can be skipped if not needed.
        ifs.seekg((streamoff)offset);
        if (!ifs.good())
            throw 0;
    }
    catch (...)
    {
        // XXX It would be nice to note that this is reported
        // by exception only if explicitly requested by setting
        // the exception flags in the stream. Here it's fixed so
        // that when this isn't set, the exception is "thrown manually".
        throw CUDTException(MJ_FILESYSTEM, MN_SEEKGFAIL);
    }

    int64_t tosend = size;
    int     unitsize;

    // sending block by block
    while (tosend > 0)
    {
        if (ifs.fail())
            throw CUDTException(MJ_FILESYSTEM, MN_WRITEFAIL);

        if (ifs.eof())
            break;

        unitsize = int((tosend >= block) ? block : tosend);

        {
            UniqueLock lock(m_SendBlockLock);

            THREAD_PAUSED();
            while (stillConnected() && (sndBuffersLeft() <= 0) && m_bPeerHealth)
                m_SendBlockCond.wait(lock);
            THREAD_RESUMED();
        }

        if (m_bBroken || m_bClosing)
            throw CUDTException(MJ_CONNECTION, MN_CONNLOST, 0);
        else if (!m_bConnected)
            throw CUDTException(MJ_CONNECTION, MN_NOCONN, 0);
        else if (!m_bPeerHealth)
        {
            // reset peer health status, once this error returns, the app should handle the situation at the peer side
            m_bPeerHealth = true;
            throw CUDTException(MJ_PEERERROR);
        }

        // record total time used for sending
        if (m_pSndBuffer->getCurrBufSize() == 0)
        {
            ScopedLock lock(m_StatsLock);
            m_stats.sndDurationCounter = steady_clock::now();
        }

        {
            ScopedLock        recvAckLock(m_RecvAckLock);
            const int64_t sentsize = m_pSndBuffer->addBufferFromFile(ifs, unitsize);

            if (sentsize > 0)
            {
                tosend -= sentsize;
                offset += sentsize;
            }

            if (sndBuffersLeft() <= 0)
            {
                // write is not available any more
                uglobal().m_EPoll.update_events(m_SocketID, m_sPollID, SRT_EPOLL_OUT, false);
            }
        }

        // insert this socket to snd list if it is not on the list yet
        m_pSndQueue->m_pSndUList->update(this, CSndUList::DONT_RESCHEDULE);
    }

    return size - tosend;
}

int64_t srt::CUDT::recvfile(fstream &ofs, int64_t &offset, int64_t size, int block)
{
    if (!m_bConnected || !m_CongCtl.ready())
        throw CUDTException(MJ_CONNECTION, MN_NOCONN, 0);
    else if ((m_bBroken || m_bClosing) && !isRcvBufferReady())
    {
        if (!m_config.bMessageAPI && m_bShutdown)
            return 0;
        throw CUDTException(MJ_CONNECTION, MN_CONNLOST, 0);
    }

    if (size <= 0)
        return 0;

    if (!m_CongCtl->checkTransArgs(SrtCongestion::STA_FILE, SrtCongestion::STAD_RECV, 0, size, SRT_MSGTTL_INF, false))
        throw CUDTException(MJ_NOTSUP, MN_INVALBUFFERAPI, 0);

    if (isOPT_TsbPd())
    {
        LOGC(arlog.Error,
             log << CONID() << "Reading from file is incompatible with TSBPD mode and would cause a deadlock");
        throw CUDTException(MJ_NOTSUP, MN_INVALBUFFERAPI, 0);
    }

    UniqueLock recvguard(m_RecvLock);

    // Well, actually as this works over a FILE (fstream), not just a stream,
    // the size can be measured anyway and predicted if setting the offset might
    // have a chance to work or not.

    // positioning...
    try
    {
        if (offset > 0)
        {
            // Don't do anything around here if the offset == 0, as this
            // is the default offset after opening. Whether this operation
            // is performed correctly, it highly depends on how the file
            // has been open. For example, if you want to overwrite parts
            // of an existing file, the file must exist, and the ios::trunc
            // flag must not be set. If the file is open for only ios::out,
            // then the file will be truncated since the offset position on
            // at the time when first written; if ios::in|ios::out, then
            // it won't be truncated, just overwritten.

            // What is required here is that if offset is 0, don't try to
            // change the offset because this might be impossible with
            // the current flag set anyway.

            // Also check the status and CAUSE exception manually because
            // you don't know, as well, whether the user has set exception
            // flags.

            ofs.seekp((streamoff)offset);
            if (!ofs.good())
                throw 0; // just to get caught :)
        }
    }
    catch (...)
    {
        // XXX It would be nice to note that this is reported
        // by exception only if explicitly requested by setting
        // the exception flags in the stream. For a case, when it's not,
        // an additional explicit throwing happens when failbit is set.
        throw CUDTException(MJ_FILESYSTEM, MN_SEEKPFAIL);
    }

    int64_t torecv   = size;
    int     unitsize = block;
    int     recvsize;

    // receiving... "recvfile" is always blocking
    while (torecv > 0)
    {
        if (ofs.fail())
        {
            // send the sender a signal so it will not be blocked forever
            int32_t err_code = CUDTException::EFILE;
            sendCtrl(UMSG_PEERERROR, &err_code);

            throw CUDTException(MJ_FILESYSTEM, MN_WRITEFAIL);
        }

        {
            CSync rcond (m_RecvDataCond, recvguard);

            THREAD_PAUSED();
            while (stillConnected() && !isRcvBufferReady())
                rcond.wait();
            THREAD_RESUMED();
        }

        if (!m_bConnected)
            throw CUDTException(MJ_CONNECTION, MN_NOCONN, 0);
        else if ((m_bBroken || m_bClosing) && !isRcvBufferReady())
        {
            if (!m_config.bMessageAPI && m_bShutdown)
                return 0;
            throw CUDTException(MJ_CONNECTION, MN_CONNLOST, 0);
        }

        unitsize = int((torecv > block) ? block : torecv);
        enterCS(m_RcvBufferLock);
        recvsize = m_pRcvBuffer->readBufferToFile(ofs, unitsize);
        leaveCS(m_RcvBufferLock);

        if (recvsize > 0)
        {
            torecv -= recvsize;
            offset += recvsize;
        }
    }

    if (!isRcvBufferReady())
    {
        // read is not available any more
        uglobal().m_EPoll.update_events(m_SocketID, m_sPollID, SRT_EPOLL_IN, false);
    }

    return size - torecv;
}

void srt::CUDT::bstats(CBytePerfMon *perf, bool clear, bool instantaneous)
{
    if (!m_bConnected)
        throw CUDTException(MJ_CONNECTION, MN_NOCONN, 0);
    if (m_bBroken || m_bClosing)
        throw CUDTException(MJ_CONNECTION, MN_CONNLOST, 0);

    const int pktHdrSize = CPacket::HDR_SIZE + CPacket::UDP_HDR_SIZE;
    {
        ScopedLock statsguard(m_StatsLock);

        const steady_clock::time_point currtime = steady_clock::now();

        perf->msTimeStamp          = count_milliseconds(currtime - m_stats.tsStartTime);
        perf->pktSent              = m_stats.sndr.sent.trace.count();
        perf->pktSentUnique        = m_stats.sndr.sentUnique.trace.count();
        perf->pktRecv              = m_stats.rcvr.recvd.trace.count();
        perf->pktRecvUnique        = m_stats.rcvr.recvdUnique.trace.count();

        perf->pktSndLoss           = m_stats.sndr.lost.trace.count();
        perf->pktRcvLoss           = m_stats.rcvr.lost.trace.count();
        perf->pktRetrans           = m_stats.sndr.sentRetrans.trace.count();
        perf->pktRcvRetrans        = m_stats.rcvr.recvdRetrans.trace.count();
        perf->pktSentACK           = m_stats.rcvr.sentAck.trace.count();
        perf->pktRecvACK           = m_stats.sndr.recvdAck.trace.count();
        perf->pktSentNAK           = m_stats.rcvr.sentNak.trace.count();
        perf->pktRecvNAK           = m_stats.sndr.recvdNak.trace.count();
        perf->usSndDuration        = m_stats.sndDuration;
        perf->pktReorderDistance   = m_stats.traceReorderDistance;
        perf->pktReorderTolerance  = m_iReorderTolerance;
        perf->pktRcvAvgBelatedTime = m_stats.traceBelatedTime;
        perf->pktRcvBelated        = m_stats.rcvr.recvdBelated.trace.count();

        perf->pktSndFilterExtra  = m_stats.sndr.sentFilterExtra.trace.count();
        perf->pktRcvFilterExtra  = m_stats.rcvr.recvdFilterExtra.trace.count();
        perf->pktRcvFilterSupply = m_stats.rcvr.suppliedByFilter.trace.count();
        perf->pktRcvFilterLoss   = m_stats.rcvr.lossFilter.trace.count();

        /* perf byte counters include all headers (SRT+UDP+IP) */
        perf->byteSent       = m_stats.sndr.sent.trace.bytesWithHdr();
        perf->byteSentUnique = m_stats.sndr.sentUnique.trace.bytesWithHdr();
        perf->byteRecv       = m_stats.rcvr.recvd.trace.bytesWithHdr();
        perf->byteRecvUnique = m_stats.rcvr.recvdUnique.trace.bytesWithHdr();
        perf->byteRetrans    = m_stats.sndr.sentRetrans.trace.bytesWithHdr();
        perf->byteRcvLoss    = m_stats.rcvr.lost.trace.bytesWithHdr();

        perf->pktSndDrop  = m_stats.sndr.dropped.trace.count();
        perf->pktRcvDrop  = m_stats.rcvr.dropped.trace.count() + m_stats.rcvr.undecrypted.trace.count();
        perf->byteSndDrop = m_stats.sndr.dropped.trace.bytesWithHdr();
        perf->byteRcvDrop = m_stats.rcvr.dropped.trace.bytesWithHdr();
        perf->pktRcvUndecrypt  = m_stats.rcvr.undecrypted.trace.count();
        perf->byteRcvUndecrypt = m_stats.rcvr.undecrypted.trace.bytes();

        perf->pktSentTotal       = m_stats.sndr.sent.total.count();
        perf->pktSentUniqueTotal = m_stats.sndr.sentUnique.total.count();
        perf->pktRecvTotal       = m_stats.rcvr.recvd.total.count();
        perf->pktRecvUniqueTotal = m_stats.rcvr.recvdUnique.total.count();
        perf->pktSndLossTotal    = m_stats.sndr.lost.total.count();
        perf->pktRcvLossTotal    = m_stats.rcvr.lost.total.count();
        perf->pktRetransTotal    = m_stats.sndr.sentRetrans.total.count();
        perf->pktSentACKTotal    = m_stats.rcvr.sentAck.total.count();
        perf->pktRecvACKTotal    = m_stats.sndr.recvdAck.total.count();
        perf->pktSentNAKTotal    = m_stats.rcvr.sentNak.total.count();
        perf->pktRecvNAKTotal    = m_stats.sndr.recvdNak.total.count();
        perf->usSndDurationTotal = m_stats.m_sndDurationTotal;

        perf->byteSentTotal           = m_stats.sndr.sent.total.bytesWithHdr();
        perf->byteSentUniqueTotal     = m_stats.sndr.sentUnique.total.bytesWithHdr();
        perf->byteRecvTotal           = m_stats.rcvr.recvd.total.bytesWithHdr();
        perf->byteRecvUniqueTotal     = m_stats.rcvr.recvdUnique.total.bytesWithHdr();
        perf->byteRetransTotal        = m_stats.sndr.sentRetrans.total.bytesWithHdr();
        perf->pktSndFilterExtraTotal  = m_stats.sndr.sentFilterExtra.total.count();
        perf->pktRcvFilterExtraTotal  = m_stats.rcvr.recvdFilterExtra.total.count();
        perf->pktRcvFilterSupplyTotal = m_stats.rcvr.suppliedByFilter.total.count();
        perf->pktRcvFilterLossTotal   = m_stats.rcvr.lossFilter.total.count();

        perf->byteRcvLossTotal = m_stats.rcvr.lost.total.bytesWithHdr();
        perf->pktSndDropTotal  = m_stats.sndr.dropped.total.count();
        perf->pktRcvDropTotal  = m_stats.rcvr.dropped.total.count() + m_stats.rcvr.undecrypted.total.count();
        // TODO: The payload is dropped. Probably header sizes should not be counted?
        perf->byteSndDropTotal = m_stats.sndr.dropped.total.bytesWithHdr();
        perf->byteRcvDropTotal = m_stats.rcvr.dropped.total.bytesWithHdr() + m_stats.rcvr.undecrypted.total.bytesWithHdr();
        perf->pktRcvUndecryptTotal  = m_stats.rcvr.undecrypted.total.count();
        perf->byteRcvUndecryptTotal = m_stats.rcvr.undecrypted.total.bytes();

        // TODO: The following class members must be protected with a different mutex, not the m_StatsLock.
        const double interval     = (double) count_microseconds(currtime - m_stats.tsLastSampleTime);
        perf->mbpsSendRate        = double(perf->byteSent) * 8.0 / interval;
        perf->mbpsRecvRate        = double(perf->byteRecv) * 8.0 / interval;
        perf->usPktSndPeriod      = (double) count_microseconds(m_tdSendInterval.load());
        perf->pktFlowWindow       = m_iFlowWindowSize.load();
        perf->pktCongestionWindow = (int)m_dCongestionWindow;
        perf->pktFlightSize       = getFlightSpan();
        perf->msRTT               = (double)m_iSRTT / 1000.0;
        perf->msSndTsbPdDelay     = m_bPeerTsbPd ? m_iPeerTsbPdDelay_ms : 0;
        perf->msRcvTsbPdDelay     = isOPT_TsbPd() ? m_iTsbPdDelay_ms : 0;
        perf->byteMSS             = m_config.iMSS;

        perf->mbpsMaxBW = m_config.llMaxBW > 0 ? Bps2Mbps(m_config.llMaxBW)
                        : m_CongCtl.ready()    ? Bps2Mbps(m_CongCtl->sndBandwidth())
                                                : 0;

        if (clear)
        {
            m_stats.sndr.resetTrace();
            m_stats.rcvr.resetTrace();

            m_stats.sndDuration = 0;
            m_stats.tsLastSampleTime = currtime;
        }
    }

    const int64_t availbw = m_iBandwidth == 1 ? m_RcvTimeWindow.getBandwidth() : m_iBandwidth.load();

    perf->mbpsBandwidth = Bps2Mbps(availbw * (m_iMaxSRTPayloadSize + pktHdrSize));

    if (tryEnterCS(m_ConnectionLock))
    {
        if (m_pSndBuffer)
        {
            if (instantaneous)
            {
                /* Get instant SndBuf instead of moving average for application-based Algorithm
                   (such as NAE) in need of fast reaction to network condition changes. */
                perf->pktSndBuf = m_pSndBuffer->getCurrBufSize((perf->byteSndBuf), (perf->msSndBuf));
            }
            else
            {
                perf->pktSndBuf = m_pSndBuffer->getAvgBufSize((perf->byteSndBuf), (perf->msSndBuf));
            }
            perf->byteSndBuf += (perf->pktSndBuf * pktHdrSize);
            perf->byteAvailSndBuf = (m_config.iSndBufSize - perf->pktSndBuf) * m_config.iMSS;
        }
        else
        {
            perf->byteAvailSndBuf = 0;
            perf->pktSndBuf  = 0;
            perf->byteSndBuf = 0;
            perf->msSndBuf   = 0;
        }

        if (m_pRcvBuffer)
        {
            ScopedLock lck(m_RcvBufferLock);
            perf->byteAvailRcvBuf = (int) getAvailRcvBufferSizeNoLock() * m_config.iMSS;
            if (instantaneous) // no need for historical API for Rcv side
            {
                perf->pktRcvBuf = m_pRcvBuffer->getRcvDataSize(perf->byteRcvBuf, perf->msRcvBuf);
            }
            else
            {
                perf->pktRcvBuf = m_pRcvBuffer->getRcvAvgDataSize(perf->byteRcvBuf, perf->msRcvBuf);
            }
        }
        else
        {
            perf->byteAvailRcvBuf = 0;
            perf->pktRcvBuf  = 0;
            perf->byteRcvBuf = 0;
            perf->msRcvBuf   = 0;
        }

        leaveCS(m_ConnectionLock);
    }
    else
    {
        perf->byteAvailSndBuf = 0;
        perf->byteAvailRcvBuf = 0;
        perf->pktSndBuf  = 0;
        perf->byteSndBuf = 0;
        perf->msSndBuf   = 0;
        perf->byteRcvBuf = 0;
        perf->msRcvBuf   = 0;
    }
}

bool srt::CUDT::updateCC(ETransmissionEvent evt, const EventVariant arg)
{
    // Special things that must be done HERE, not in SrtCongestion,
    // because it involves the input buffer in CUDT. It would be
    // slightly dangerous to give SrtCongestion access to it.

    // According to the rules, the congctl should be ready at the same
    // time when the sending buffer. For sanity check, check both first.
    if (!m_CongCtl.ready() || !m_pSndBuffer)
    {
        LOGC(rslog.Error,
             log << CONID() << "updateCC: CAN'T DO UPDATE - congctl " << (m_CongCtl.ready() ? "ready" : "NOT READY")
            << "; sending buffer " << (m_pSndBuffer ? "NOT CREATED" : "created"));

        return false;
    }

    HLOGC(rslog.Debug, log << CONID() << "updateCC: EVENT:" << TransmissionEventStr(evt));

    if (evt == TEV_INIT)
    {
        // only_input uses:
        // 0: in the beginning and when SRTO_MAXBW was changed
        // 1: SRTO_INPUTBW was changed
        // 2: SRTO_OHEADBW was changed
        EInitEvent only_input = arg.get<EventVariant::INIT>();
        // false = TEV_INIT_RESET: in the beginning, or when MAXBW was changed.

        if (only_input != TEV_INIT_RESET && m_config.llMaxBW)
        {
            HLOGC(rslog.Debug, log << CONID() << "updateCC/TEV_INIT: non-RESET stage and m_config.llMaxBW already set to " << m_config.llMaxBW);
            // Don't change
        }
        else // either m_config.llMaxBW == 0 or only_input == TEV_INIT_RESET
        {
            // Use the values:
            // - if SRTO_MAXBW is >0, use it.
            // - if SRTO_MAXBW == 0, use SRTO_INPUTBW + SRTO_OHEADBW
            // - if SRTO_INPUTBW == 0, pass 0 to requst in-buffer sampling
            // Bytes/s
            const int64_t bw = m_config.llMaxBW != 0 ? m_config.llMaxBW :                   // When used SRTO_MAXBW
                               m_config.llInputBW != 0 ? withOverhead(m_config.llInputBW) : // SRTO_INPUTBW + SRT_OHEADBW
                               0; // When both MAXBW and INPUTBW are 0, request in-buffer sampling

            // Note: setting bw == 0 uses BW_INFINITE value in LiveCC
            m_CongCtl->updateBandwidth(m_config.llMaxBW, bw);

            if (only_input == TEV_INIT_OHEADBW)
            {
                // On updated SRTO_OHEADBW don't change input rate.
                // This only influences the call to withOverhead().
            }
            else
            {
                // No need to calculate input rate if the bandwidth is set
                const bool disable_in_rate_calc = (bw != 0);
                m_pSndBuffer->resetInputRateSmpPeriod(disable_in_rate_calc);
            }

            HLOGC(rslog.Debug,
                  log << CONID() << "updateCC/TEV_INIT: updating BW=" << m_config.llMaxBW
                      << (only_input == TEV_INIT_RESET
                              ? " (UNCHANGED)"
                              : only_input == TEV_INIT_OHEADBW ? " (only Overhead)" : " (updated sampling rate)"));
        }
    }

    // This part is also required only by LiveCC, however not
    // moved there due to that it needs access to CSndBuffer.
    if (evt == TEV_ACK || evt == TEV_LOSSREPORT || evt == TEV_CHECKTIMER || evt == TEV_SYNC)
    {
        // Specific part done when MaxBW is set to 0 (auto) and InputBW is 0.
        // This requests internal input rate sampling.
        if (m_config.llMaxBW == 0 && m_config.llInputBW == 0)
        {
            // Get auto-calculated input rate, Bytes per second
            const int64_t inputbw = m_pSndBuffer->getInputRate();

            /*
             * On blocked transmitter (tx full) and until connection closes,
             * auto input rate falls to 0 but there may be still lot of packet to retransmit
             * Calling updateBandwidth with 0 sets maxBW to default BW_INFINITE (1 Gbps)
             * and sendrate skyrockets for retransmission.
             * Keep previously set maximum in that case (inputbw == 0).
             */
            if (inputbw >= 0)
                m_CongCtl->updateBandwidth(0, withOverhead(std::max(m_config.llMinInputBW, inputbw))); // Bytes/sec
        }
    }

    HLOGC(rslog.Debug, log << CONID() << "updateCC: emitting signal for EVENT:" << TransmissionEventStr(evt));

    // Now execute a congctl-defined action for that event.
    EmitSignal(evt, arg);

    // This should be done with every event except ACKACK and SEND/RECEIVE
    // After any action was done by the congctl, update the congestion window and sending interval.
    if (evt != TEV_ACKACK && evt != TEV_SEND && evt != TEV_RECEIVE)
    {
        // This part comes from original UDT.
        // NOTE: THESE things come from CCC class:
        // - m_dPktSndPeriod
        // - m_dCWndSize
        m_tdSendInterval    = microseconds_from((int64_t)m_CongCtl->pktSndPeriod_us());
        m_dCongestionWindow = m_CongCtl->cgWindowSize();
#if ENABLE_HEAVY_LOGGING
        HLOGC(rslog.Debug,
              log << CONID() << "updateCC: updated values from congctl: interval=" << count_microseconds(m_tdSendInterval) << " us ("
                  << "tk (" << m_CongCtl->pktSndPeriod_us() << "us) cgwindow="
                  << std::setprecision(3) << m_dCongestionWindow);
#endif
    }

    HLOGC(rslog.Debug, log << CONID() << "udpateCC: finished handling for EVENT:" << TransmissionEventStr(evt));

    return true;
}

void srt::CUDT::initSynch()
{
    setupMutex(m_SendBlockLock, "SendBlock");
    setupCond(m_SendBlockCond, "SendBlock");
    setupCond(m_RecvDataCond, "RecvData");
    setupMutex(m_SendLock, "Send");
    setupMutex(m_RecvLock, "Recv");
    setupMutex(m_RcvLossLock, "RcvLoss");
    setupMutex(m_RecvAckLock, "RecvAck");
    setupMutex(m_RcvBufferLock, "RcvBuffer");
    setupMutex(m_ConnectionLock, "Connection");
    setupMutex(m_StatsLock, "Stats");
    setupCond(m_RcvTsbPdCond, "RcvTsbPd");
}

void srt::CUDT::destroySynch()
{
    releaseMutex(m_SendBlockLock);

    // Just in case, signal the CV, on which some
    // other thread is possibly waiting, because a
    // process hanging on a pthread_cond_wait would
    // cause the call to destroy a CV hang up.
    m_SendBlockCond.notify_all();
    releaseCond(m_SendBlockCond);

    m_RecvDataCond.notify_all();
    releaseCond(m_RecvDataCond);
    releaseMutex(m_SendLock);
    releaseMutex(m_RecvLock);
    releaseMutex(m_RcvLossLock);
    releaseMutex(m_RecvAckLock);
    releaseMutex(m_RcvBufferLock);
    releaseMutex(m_ConnectionLock);
    releaseMutex(m_StatsLock);

    m_RcvTsbPdCond.notify_all();
    releaseCond(m_RcvTsbPdCond);
}

void srt::CUDT::releaseSynch()
{
    SRT_ASSERT(m_bClosing);
    // wake up user calls
    CSync::lock_notify_one(m_SendBlockCond, m_SendBlockLock);

    enterCS(m_SendLock);
    leaveCS(m_SendLock);

    // Awake tsbpd() and srt_recv*(..) threads for them to check m_bClosing.
    CSync::lock_notify_one(m_RecvDataCond, m_RecvLock);
    CSync::lock_notify_one(m_RcvTsbPdCond, m_RecvLock);

    // Azquiring m_RcvTsbPdStartupLock protects race in starting
    // the tsbpd() thread in CUDT::processData().
    // Wait for tsbpd() thread to finish.
    enterCS(m_RcvTsbPdStartupLock);
    if (m_RcvTsbPdThread.joinable())
    {
        m_RcvTsbPdThread.join();
    }
    leaveCS(m_RcvTsbPdStartupLock);

    // Acquiring the m_RecvLock it is assumed that both tsbpd()
    // and srt_recv*(..) threads will be aware about the state of m_bClosing.
    enterCS(m_RecvLock);
    leaveCS(m_RecvLock);
}

// [[using locked(m_RcvBufferLock)]];
void srt::CUDT::ackDataUpTo(int32_t ack)
{
    const int acksize SRT_ATR_UNUSED = CSeqNo::seqoff(m_iRcvLastSkipAck, ack);
    if (acksize < 0)
    {
        LOGC(xtlog.Error,
             log << CONID() << "ackDataUpTo: IPE: invalid ACK from %" << m_iRcvLastSkipAck << " to %" << ack << " ("
                 << acksize << " packets)");
        return;
    }
    HLOGC(xtlog.Debug,
          log << CONID() << "ackDataUpTo: %" << m_iRcvLastSkipAck << " -> %" << ack << " (" << acksize << " packets)");

    m_iRcvLastAck = ack;
    m_iRcvLastSkipAck = ack;
}

namespace srt {
#if ENABLE_HEAVY_LOGGING
static void DebugAck(string hdr, int prev, int ack)
{
    if (!prev)
    {
        HLOGC(xtlog.Debug, log << hdr << "ACK " << ack);
        return;
    }

    prev     = CSeqNo::incseq(prev);
    int diff = CSeqNo::seqoff(prev, ack);
    if (diff < 0)
    {
        HLOGC(xtlog.Debug, log << hdr << "ACK ERROR: " << prev << "-" << ack << "(diff " << diff << ")");
        return;
    }

    bool shorted = diff > 100; // sanity
    if (shorted)
        ack = CSeqNo::incseq(prev, 100);

    ostringstream ackv;
    for (; prev != ack; prev = CSeqNo::incseq(prev))
        ackv << prev << " ";
    if (shorted)
        ackv << "...";
    HLOGC(xtlog.Debug, log << hdr << "ACK (" << (diff + 1) << "): " << ackv.str() << ack);
}
#else
static inline void DebugAck(string, int, int) {}
#endif
}

void srt::CUDT::sendCtrl(UDTMessageType pkttype, const int32_t* lparam, void* rparam, int size)
{
    CPacket ctrlpkt;
    setPacketTS(ctrlpkt, steady_clock::now());

    int nbsent        = 0;

    switch (pkttype)
    {
    case UMSG_ACK: // 010 - Acknowledgement
    {
        nbsent = sendCtrlAck(ctrlpkt, size);
        break;
    }

    case UMSG_ACKACK: // 110 - Acknowledgement of Acknowledgement
        ctrlpkt.pack(pkttype, lparam);
        ctrlpkt.m_iID = m_PeerID;
        nbsent        = m_pSndQueue->sendto(m_PeerAddr, ctrlpkt);

        break;

    case UMSG_LOSSREPORT: // 011 - Loss Report
    {
        // Explicitly defined lost sequences
        if (rparam)
        {
            int32_t *lossdata = (int32_t *)rparam;

            size_t bytes = sizeof(*lossdata) * size;
            ctrlpkt.pack(pkttype, NULL, lossdata, bytes);

            ctrlpkt.m_iID = m_PeerID;
            nbsent        = m_pSndQueue->sendto(m_PeerAddr, ctrlpkt);

            enterCS(m_StatsLock);
            m_stats.rcvr.sentNak.count(1);
            leaveCS(m_StatsLock);
        }
        // Call with no arguments - get loss list from internal data.
        else if (m_pRcvLossList->getLossLength() > 0)
        {
            ScopedLock lock(m_RcvLossLock);
            // this is periodically NAK report; make sure NAK cannot be sent back too often

            // read loss list from the local receiver loss list
            int32_t *data = new int32_t[m_iMaxSRTPayloadSize / 4];
            int      losslen;
            m_pRcvLossList->getLossArray(data, losslen, m_iMaxSRTPayloadSize / 4);

            if (0 < losslen)
            {
                ctrlpkt.pack(pkttype, NULL, data, losslen * 4);
                ctrlpkt.m_iID = m_PeerID;
                nbsent        = m_pSndQueue->sendto(m_PeerAddr, ctrlpkt);

                enterCS(m_StatsLock);
                m_stats.rcvr.sentNak.count(1);
                leaveCS(m_StatsLock);
            }

            delete[] data;
        }

        // update next NAK time, which should wait enough time for the retansmission, but not too long
        m_tdNAKInterval = microseconds_from(m_iSRTT + 4 * m_iRTTVar);

        // Fix the NAKreport period according to the congctl
        m_tdNAKInterval =
            microseconds_from(m_CongCtl->updateNAKInterval(count_microseconds(m_tdNAKInterval),
                                                                      m_RcvTimeWindow.getPktRcvSpeed(),
                                                                      m_pRcvLossList->getLossLength()));

        // This is necessary because a congctl need not wish to define
        // its own minimum interval, in which case the default one is used.
        if (m_tdNAKInterval < m_tdMinNakInterval)
            m_tdNAKInterval = m_tdMinNakInterval;

        break;
    }

    case UMSG_CGWARNING: // 100 - Congestion Warning
        ctrlpkt.pack(pkttype);
        ctrlpkt.m_iID = m_PeerID;
        nbsent        = m_pSndQueue->sendto(m_PeerAddr, ctrlpkt);

        m_tsLastWarningTime = steady_clock::now();

        break;

    case UMSG_KEEPALIVE: // 001 - Keep-alive
        ctrlpkt.pack(pkttype);
        ctrlpkt.m_iID = m_PeerID;
        nbsent        = m_pSndQueue->sendto(m_PeerAddr, ctrlpkt);

        break;

    case UMSG_HANDSHAKE: // 000 - Handshake
        ctrlpkt.pack(pkttype, NULL, rparam, sizeof(CHandShake));
        ctrlpkt.m_iID = m_PeerID;
        nbsent        = m_pSndQueue->sendto(m_PeerAddr, ctrlpkt);

        break;

    case UMSG_SHUTDOWN: // 101 - Shutdown
        if (m_PeerID == 0) // Dont't send SHUTDOWN if we don't know peer ID.
            break;
        ctrlpkt.pack(pkttype);
        ctrlpkt.m_iID = m_PeerID;
        nbsent        = m_pSndQueue->sendto(m_PeerAddr, ctrlpkt);

        break;

    case UMSG_DROPREQ: // 111 - Msg drop request
        ctrlpkt.pack(pkttype, lparam, rparam, 8);
        ctrlpkt.m_iID = m_PeerID;
        nbsent        = m_pSndQueue->sendto(m_PeerAddr, ctrlpkt);

        break;

    case UMSG_PEERERROR: // 1000 - acknowledge the peer side a special error
        ctrlpkt.pack(pkttype, lparam);
        ctrlpkt.m_iID = m_PeerID;
        nbsent        = m_pSndQueue->sendto(m_PeerAddr, ctrlpkt);

        break;

    case UMSG_EXT: // 0x7FFF - Resevered for future use
        break;

    default:
        break;
    }

    // Fix keepalive
    if (nbsent)
        m_tsLastSndTime.store(steady_clock::now());
}

bool srt::CUDT::getFirstNoncontSequence(int32_t& w_seq, string& w_log_reason)
{
// Only with "new bonding" try to extract this information from the group.
// Otherwise stay with the usual per-socket check.
#if ENABLE_BONDING
    CUDTUnited::GroupKeeper gk(uglobal(), m_parent);
    CUDTGroup* g = m_parent->m_GroupOf;
    if (g)
    {
        return g->getFirstNoncontSequence((w_seq), (w_log_reason));
    }
#endif

    SRT_ASSERT(!!m_pRcvBuffer);
    if (!m_pRcvBuffer)
    {
        LOGP(cnlog.Error, "IPE: ack can't be sent, buffer doesn't exist and no group membership");
        return false;
    }
    {
        ScopedLock buflock (m_RcvBufferLock);
        bool has_followers = m_pRcvBuffer->getContiguousEnd((w_seq));
        if (has_followers)
            w_log_reason = "first lost";
        else
            w_log_reason = "expected next";
    }

    return true;
}

int srt::CUDT::sendCtrlAck(CPacket& ctrlpkt, int size)
{
    SRT_ASSERT(ctrlpkt.getMsgTimeStamp() != 0);
    int nbsent = 0;
    int local_prevack = 0;

#if ENABLE_HEAVY_LOGGING
    struct SaveBack
    {
        int& target;
        const int& source;

        ~SaveBack() { target = source; }
    } l_saveback = { m_iDebugPrevLastAck, m_iRcvLastAck };
    (void)l_saveback; // kill compiler warning: unused variable `l_saveback` [-Wunused-variable]

    local_prevack = m_iDebugPrevLastAck;
#endif
    string reason; // just for "a reason" of giving particular % for ACK

    int32_t ack;    // First unacknowledged packet sequence number (acknowledge up to ack).
    if (!getFirstNoncontSequence((ack), (reason)))
        return nbsent;

    if (m_iRcvLastAckAck == ack)
    {
        HLOGC(xtlog.Debug,
              log << CONID() << "sendCtrl(UMSG_ACK): last ACK %" << ack << "(" << reason << ") == last ACKACK");
        return nbsent;
    }

    // send out a lite ACK
    // to save time on buffer processing and bandwidth/AS measurement, a lite ACK only feeds back an ACK number
    if (size == SEND_LITE_ACK)
    {
        ctrlpkt.pack(UMSG_ACK, NULL, &ack, size);
        ctrlpkt.m_iID = m_PeerID;
        nbsent = m_pSndQueue->sendto(m_PeerAddr, ctrlpkt);
        DebugAck(CONID() + "sendCtrl(lite): ", local_prevack, ack);
        return nbsent;
    }

    // Lock the group existence until this function ends. This will be useful
    // also on other places.
#if ENABLE_BONDING
    CUDTUnited::GroupKeeper gkeeper (uglobal(), m_parent);

    // bonding : group buffering if member
    const bool group_buffering = gkeeper.group;

#else
    // no bonding : no group buffering
    const bool group_buffering = false;
#endif

    int avail_receiver_buffer_size = 0;
#if ENABLE_BONDING
    if (group_buffering)
        avail_receiver_buffer_size = gkeeper.group->getAvailBufSize(ack);
#endif

    // There are new received packets to acknowledge, update related information.
    /* tsbpd thread may also call ackData when skipping packet so protect code */
    UniqueLock bufflock(m_RcvBufferLock);

    // IF ack %> m_iRcvLastAck
    if (CSeqNo::seqcmp(ack, m_iRcvLastAck) > 0)
    {
        ackDataUpTo(ack);

/* WAS: #if ENABLE_OLD_BONDING (used in the blocked code; to be removed in perspective)
        const int32_t group_read_seq = CSeqNo::decseq(ack);
#endif */

        InvertedLock un_bufflock (m_RcvBufferLock);

#if ENABLE_BONDING
        // This actually should be done immediately after the ACK pointers were
        // updated in this socket, but it can't be done inside this function due
        // to being run under a lock.

        // At this moment no locks are applied. The only lock used so far
        // was m_RcvBufferLock, but this was lifed above. At this moment
        // it is safe to apply any locks here. This function is affined
        // to CRcvQueue::worker thread, so it is free to apply locks as
        // required in the defined order. At present we only need the lock
        // on m_GlobControlLock to prevent the group from being deleted
        // in the meantime
        if (gkeeper.group)
        {
            // Check is first done before locking to avoid unnecessary
            // mutex locking. The condition for this field is that it
            // can be either never set, already reset, or ever set
            // and possibly dangling. The re-check after lock eliminates
            // the dangling case.

            // This lock is NOT necessary to keep the group existing,
            // but is necessary for having the socket's membership not
            // cleared in the meantime.
            ScopedLock glock (uglobal().m_GlobControlLock);

            // Note that updateLatestRcv will lock m_GroupOf->m_GroupLock,
            // but this is an intended order.
            if (m_parent->m_GroupOf)
            {
                // A group may need to update the parallelly used idle links,
                // should it have any. Pass the current socket position in order
                // to skip it from the group loop.
                m_parent->m_GroupOf->updateLatestRcv(m_parent);
            }
        }
#endif
        IF_HEAVY_LOGGING(int32_t oldack = m_iRcvLastSkipAck);

        // If TSBPD is enabled, then INSTEAD OF signaling m_RecvDataCond,
        // signal m_RcvTsbPdCond. This will kick in the tsbpd thread, which
        // will signal m_RecvDataCond when there's time to play for particular
        // data packet.
        HLOGC(xtlog.Debug,
              log << CONID() << "ACK: clip %" << oldack << "-%" << ack << ", REVOKED "
                  << CSeqNo::seqoff(ack, m_iRcvLastAck) << " from RCV buffer");

        if (m_bTsbPd)
        {
            /*
               There's no need to update TSBPD in the wake-on-recv state
               from ACK because it is being done already in the receiver thread
               when a newly inserted packet caused provision of a new candidate
               that could be delivered soon. Also, this flag is only used in TSBPD
               mode and can be only set to true in the TSBPD thread.

            // Newly acknowledged data, signal TsbPD thread //
            CUniqueSync tslcc (m_RecvLock, m_RcvTsbPdCond);
            // m_bWakeOnRecv is protected by m_RecvLock in the tsbpd() thread
            if (m_bWakeOnRecv)
                tslcc.notify_one();

                */
        }
        else
        {
            {
                CUniqueSync rdcc (m_RecvLock, m_RecvDataCond);

#if ENABLE_BONDING
                // Locks m_RcvBufferLock, which is unlocked above by InvertedLock un_bufflock.
                // Must check read-readiness under m_RecvLock to protect the epoll from concurrent changes in readBuffer()

                // DO NOT check nor enable reading when a group member - group member sockets are never ready to read.
                // XXX This is for the case of a group connection that is not TSBPD; the same thing
                // should be done in the group, if this socket is a member.

                // Formally, for safety this should rather check the existence of m_pRcvBuffer.
                SRT_ASSERT( bool(m_parent->m_GroupOf) != bool(m_pRcvBuffer) );

                if (m_pRcvBuffer && isRcvBufferReady())
#endif
                {
                    if (m_config.bSynRecving)
                    {
                        // signal a waiting "recv" call if there is any data available
                        rdcc.notify_one();
                    }
                    // acknowledge any waiting epolls to read
                    // fix SRT_EPOLL_IN event loss but rcvbuffer still have data：
                    // 1. user call receive/receivemessage(about line number:6482)
                    // 2. after read/receive, if rcvbuffer is empty, will set SRT_EPOLL_IN event to false
                    // 3. but if we do not do some lock work here, will cause some sync problems between threads:
                    //      (1) user thread: call receive/receivemessage
                    //      (2) user thread: read data
                    //      (3) user thread: no data in rcvbuffer, set SRT_EPOLL_IN event to false
                    //      (4) receive thread: receive data and set SRT_EPOLL_IN to true
                    //      (5) user thread: set SRT_EPOLL_IN to false
                    // 4. so , m_RecvLock must be used here to protect epoll event
                    uglobal().m_EPoll.update_events(m_SocketID, m_sPollID, SRT_EPOLL_IN, true);
                }
            }

            // This is done only for "old bonding" using the app-reader procedure.
            // In the new bonding all buffer reception and reading ready state update
            // happen exclusively inside the group.

            /*
            if (group_read_seq != SRT_SEQNO_NONE && m_parent->m_GroupOf)
            {
                // See above explanation for double-checking
                ScopedLock glock (uglobal().m_GlobControlLock);

                if (m_parent->m_GroupOf)
                {
                    // The current "APP reader" needs to simply decide as to whether
                    // the next CUDTGroup::recv() call should return with no blocking or not.
                    // When the group is read-ready, it should update its pollers as it sees fit.
                    m_parent->m_GroupOf->updateReadState(m_SocketID, group_read_seq);
                }
            }
             */

            CGlobEvent::triggerEvent();
        }
    }
    else if (ack == m_iRcvLastAck)
    {
        // If the ACK was just sent already AND elapsed time did not exceed RTT,
        if ((steady_clock::now() - m_tsLastAckTime) <
            (microseconds_from(m_iSRTT + 4 * m_iRTTVar)))
        {
            HLOGC(xtlog.Debug,
                  log << CONID() << "sendCtrl(UMSG_ACK): ACK %" << ack << " just sent - too early to repeat");
            return nbsent;
        }
    }
    else
    {
        // Not possible (m_iRcvCurrSeqNo+1 <% m_iRcvLastAck ?)
        LOGC(xtlog.Error, log << CONID()<< "sendCtrl(UMSG_ACK): IPE: curr(" << reason << ") %" << ack
            << " <% last %" << m_iRcvLastAck);
        return nbsent;
    }

    // [[using assert( ack >= m_iRcvLastAck && is_periodic_ack ) ]];
    // [[using locked(m_RcvBufferLock)]];

    // Send out the ACK only if has not been received by the sender before
    if (CSeqNo::seqcmp(m_iRcvLastAck, m_iRcvLastAckAck) > 0)
    {
        // NOTE: The BSTATS feature turns on extra fields above size 6
        // also known as ACKD_TOTAL_SIZE_VER100.
        int32_t data[ACKD_TOTAL_SIZE];

        // For "new bonding", still get this size from buffer,
        // but only unless we have a group (in which case this value
        // has been already set few lines earlier).
        if (!group_buffering)
            avail_receiver_buffer_size = (int) getAvailRcvBufferSizeNoLock();

        // Case you care, CAckNo::incack does exactly the same thing as
        // CSeqNo::incseq. Logically the ACK number is a different thing
        // than sequence number (it's a "journal" for ACK request-response,
        // and starts from 0, unlike sequence, which starts from a random
        // number), but still the numbers are from exactly the same domain.
        m_iAckSeqNo = CAckNo::incack(m_iAckSeqNo);
        data[ACKD_RCVLASTACK] = m_iRcvLastAck;
        data[ACKD_RTT] = m_iSRTT;
        data[ACKD_RTTVAR] = m_iRTTVar;
        data[ACKD_BUFFERLEFT] = avail_receiver_buffer_size;
        // a minimum flow window of 2 is used, even if buffer is full, to break potential deadlock
        // XXX This could be better fixed by having the receiver constantly send
        // ACKs even with the same ACK number, while the buffer is still full, and
        // stop only after sending at least one ACK with nonzero avail size.
        if (data[ACKD_BUFFERLEFT] < 2)
            data[ACKD_BUFFERLEFT] = 2;

        if (steady_clock::now() - m_tsLastAckTime > m_tdACKInterval)
        {
            int rcvRate;
            int ctrlsz = ACKD_TOTAL_SIZE_UDTBASE * ACKD_FIELD_SIZE; // Minimum required size

            data[ACKD_RCVSPEED] = m_RcvTimeWindow.getPktRcvSpeed((rcvRate));
            data[ACKD_BANDWIDTH] = m_RcvTimeWindow.getBandwidth();

            //>>Patch while incompatible (1.0.2) receiver floating around
            if (m_uPeerSrtVersion == SrtVersion(1, 0, 2))
            {
                data[ACKD_RCVRATE] = rcvRate;                                     // bytes/sec
                data[ACKD_XMRATE_VER102_ONLY] = data[ACKD_BANDWIDTH] * m_iMaxSRTPayloadSize; // bytes/sec
                ctrlsz = ACKD_FIELD_SIZE * ACKD_TOTAL_SIZE_VER102_ONLY;
            }
            else if (m_uPeerSrtVersion >= SrtVersion(1, 0, 3))
            {
                // Normal, currently expected version.
                data[ACKD_RCVRATE] = rcvRate; // bytes/sec
                ctrlsz = ACKD_FIELD_SIZE * ACKD_TOTAL_SIZE_VER101;
            }
            // ELSE: leave the buffer with ...UDTBASE size.

            ctrlpkt.pack(UMSG_ACK, &m_iAckSeqNo, data, ctrlsz);
            m_tsLastAckTime = steady_clock::now();
        }
        else
        {
            ctrlpkt.pack(UMSG_ACK, &m_iAckSeqNo, data, ACKD_FIELD_SIZE * ACKD_TOTAL_SIZE_SMALL);
        }

        ctrlpkt.m_iID = m_PeerID;
        setPacketTS(ctrlpkt, steady_clock::now());
        nbsent = m_pSndQueue->sendto(m_PeerAddr, ctrlpkt);
        DebugAck(CONID() + "sendCtrl(UMSG_ACK): ", local_prevack, ack);

        m_ACKWindow.store(m_iAckSeqNo, m_iRcvLastAck);

        enterCS(m_StatsLock);
        m_stats.rcvr.sentAck.count(1);
        leaveCS(m_StatsLock);
    }
    else
    {
        HLOGC(xtlog.Debug, log << CONID() << "sendCtrl(UMSG_ACK): " << "ACK %" << m_iRcvLastAck
            << " <=%  ACKACK %" << m_iRcvLastAckAck << " - NOT SENDING ACK");
    }

    return nbsent;
}

void srt::CUDT::updateStateOnACK(int32_t ackdata_seqno, int32_t& w_last_sent_seqno)
{
    w_last_sent_seqno = m_iSndCurrSeqNo;

#if ENABLE_BONDING
    CUDTUnited::GroupKeeper gkeeper (uglobal(), m_parent);
    // This is for the call of CSndBuffer::getMsgNoAt that returns
    // this value as a notfound-trap.
    int32_t msgno_at_last_acked_seq = SRT_MSGNO_CONTROL;
#endif

#if ENABLE_BONDING

    // This method is necessary for balancing groups, but it can be as well
    // used for BROADCAST groups, if it is decided that a loss reported on
    // whichever link should be then retransmitted using all links (while
    // assymmetric losses will not be reported).

    // For BACKUP we stick to the individual per-socket
    // loss handling as any sending on a different link than the current
    // one should happen in case of possible breakup detection, so this
    // way it doesn't make any sense to handle losses any other way than
    // per socket, as usual.

    using namespace any_op;
#ifdef BROADCAST_COMMON_SND_LOSS
    if (gkeeper.group && (EqualAny(gkeeper.group->type()), SRT_GTYPE_BALANCING, SRT_GTYPE_BROADCAST))
#else
    if (gkeeper.group && gkeeper.group->type() == SRT_GTYPE_BALANCING)
#endif
    {
        // For groups of that type we use the common loss handling.

        bool valid = gkeeper.group->updateOnACK(ackdata_seqno, (w_last_sent_seqno));
        if (!valid)
        {
            HLOGC(inlog.Debug, log << "updateStateOnACK: " << CONID() << "sent outdated ack %" << ackdata_seqno
                    << " against last sent %" << w_last_sent_seqno << " ??? ");
        }

        // m_RecvAckLock protects sender's loss list and epoll
        ScopedLock ack_lock(m_RecvAckLock);

        const int offset = CSeqNo::seqoff(m_iSndLastDataAck, ackdata_seqno);
        // IF distance between m_iSndLastDataAck and ack is nonempty...
        if (offset <= 0)
            return;

        // update sending variables
        m_iSndLastDataAck = ackdata_seqno;

        // acknowledge the sending buffer (remove data that predate 'ack')
        m_pSndBuffer->ackData(offset);

        // acknowledde any waiting epolls to write
        uglobal().m_EPoll.update_events(m_SocketID, m_sPollID, SRT_EPOLL_OUT, true);
        CGlobEvent::triggerEvent();
    }
    else
#endif

    // Update sender's loss list and acknowledge packets in the sender's buffer
    {
        // m_RecvAckLock protects sender's loss list and epoll
        ScopedLock ack_lock(m_RecvAckLock);

        const int offset = CSeqNo::seqoff(m_iSndLastDataAck, ackdata_seqno);
        // IF distance between m_iSndLastDataAck and ack is nonempty...
        if (offset <= 0)
            return;

        // update sending variables
        m_iSndLastDataAck = ackdata_seqno;

#if ENABLE_BONDING
        if (gkeeper.group)
        {
            // Get offset-1 because 'offset' points actually to past-the-end
            // of the sender buffer. We have already checked that offset is
            // at least 1.
            msgno_at_last_acked_seq = m_pSndBuffer->getMsgNoAt(offset-1);
            // Just keep this value prepared; it can't be updated exactly right
            // now because accessing the group needs some locks to be applied
            // with preserved the right locking order.
        }
#endif

        // remove any loss that predates 'ack' (not to be considered loss anymore)
        m_pSndLossList->removeUpTo(CSeqNo::decseq(m_iSndLastDataAck));

        // acknowledge the sending buffer (remove data that predate 'ack')
        m_pSndBuffer->ackData(offset);

        // acknowledde any waiting epolls to write
        uglobal().m_EPoll.update_events(m_SocketID, m_sPollID, SRT_EPOLL_OUT, true);
        CGlobEvent::triggerEvent();
    }

#if ENABLE_BONDING
    if (gkeeper.group)
    {
        // m_RecvAckLock is ordered AFTER m_GlobControlLock, so this can only
        // be done now that m_RecvAckLock is unlocked.
        ScopedLock glock (uglobal().m_GlobControlLock);
        if (m_parent->m_GroupOf)
        {
            HLOGC(inlog.Debug, log << CONID() << "ACK: acking group sender buffer for #" << msgno_at_last_acked_seq);

            // Guard access to m_iSndAckedMsgNo field
            // Note: This can't be done inside CUDTGroup::ackMessage
            // because this function is also called from CUDT::sndDropTooLate
            // called from CUDT::sendmsg2 called from CUDTGroup::send, which
            // applies the lock on m_GroupLock already.
            ScopedLock glk (*m_parent->m_GroupOf->exp_groupLock());

            // NOTE: ackMessage also accepts and ignores the trap representation
            // which is SRT_MSGNO_CONTROL.
            m_parent->m_GroupOf->ackMessage(msgno_at_last_acked_seq);
        }
    }
#endif

    // insert this socket to snd list if it is not on the list yet
    const steady_clock::time_point currtime = steady_clock::now();
    m_pSndQueue->m_pSndUList->update(this, CSndUList::DONT_RESCHEDULE, currtime);

    if (m_config.bSynSending)
    {
        CSync::lock_notify_one(m_SendBlockCond, m_SendBlockLock);
    }

    // record total time used for sending
    enterCS(m_StatsLock);
    m_stats.sndDuration += count_microseconds(currtime - m_stats.sndDurationCounter);
    m_stats.m_sndDurationTotal += count_microseconds(currtime - m_stats.sndDurationCounter);
    m_stats.sndDurationCounter = currtime;
    leaveCS(m_StatsLock);
}

void srt::CUDT::processCtrlAck(const CPacket &ctrlpkt, const steady_clock::time_point& currtime)
{
    const int32_t* ackdata       = (const int32_t*)ctrlpkt.m_pcData;
    const int32_t  ackdata_seqno = ackdata[ACKD_RCVLASTACK];

    // Check the value of ACK in case when it was some rogue peer
    if (ackdata_seqno < 0)
    {
        // This embraces all cases when the most significant bit is set,
        // as the variable is of a signed type. So, SRT_SEQNO_NONE is
        // included, but it also triggers for any other kind of invalid value.
        // This check MUST BE DONE before making any operation on this number.
        LOGC(inlog.Error, log << CONID() << "ACK: IPE/EPE: received invalid ACK value: " << ackdata_seqno
                << " " << std::hex << ackdata_seqno << " (IGNORED)");
        return;
    }

    const bool isLiteAck = ctrlpkt.getLength() == (size_t)SEND_LITE_ACK;
    HLOGC(inlog.Debug,
          log << CONID() << "ACK covers: " << m_iSndLastDataAck << " - " << ackdata_seqno << " [ACK=" << m_iSndLastAck
              << "]" << (isLiteAck ? "[LITE]" : "[FULL]"));

    // last_sent_seqno is the value of m_iSndCurrSeqNo in general,
    // but for parallel-link groups (broadcast and balancing) this should
    // use the value that is remembered in the group and represents the
    // latest sequence sent for the group, no matter through which link
    // it was sent.
    int32_t last_sent_seqno;
    updateStateOnACK(ackdata_seqno, (last_sent_seqno));

    // Process a lite ACK
    if (isLiteAck)
    {
        if (CSeqNo::seqcmp(ackdata_seqno, m_iSndLastAck) >= 0)
        {
            ScopedLock ack_lock(m_RecvAckLock);
            m_iFlowWindowSize = m_iFlowWindowSize - CSeqNo::seqoff(m_iSndLastAck, ackdata_seqno);
            m_iSndLastAck = ackdata_seqno;
            m_iSndMinFlightSpan = getFlightSpan();

            // TODO: m_tsLastRspAckTime should be protected with m_RecvAckLock
            // because the sendmsg2 may want to change it at the same time.
            m_tsLastRspAckTime = currtime;
            m_iReXmitCount         = 1; // Reset re-transmit count since last ACK
        }

        return;
    }

    // Decide to send ACKACK or not
    {
        // Sequence number of the ACK packet
        const int32_t ack_seqno = ctrlpkt.getAckSeqNo();

        // Send ACK acknowledgement (UMSG_ACKACK).
        // There can be less ACKACK packets in the stream, than the number of ACK packets.
        // Only send ACKACK every syn interval or if ACK packet with the sequence number
        // already acknowledged (with ACKACK) has come again, which probably means ACKACK was lost.
        if ((currtime - m_SndLastAck2Time > microseconds_from(COMM_SYN_INTERVAL_US)) || (ack_seqno == m_iSndLastAck2))
        {
            sendCtrl(UMSG_ACKACK, &ack_seqno);
            m_iSndLastAck2       = ack_seqno;
            m_SndLastAck2Time = currtime;
        }
    }

    //
    // Begin of the new code with TLPKTDROP.
    //

    // Protect packet retransmission
    enterCS(m_RecvAckLock);

    // Check the validation of the ack
    if (CSeqNo::seqcmp(ackdata_seqno, CSeqNo::incseq(last_sent_seqno)) > 0)
    {
        leaveCS(m_RecvAckLock);
        // this should not happen: attack or bug
        LOGC(gglog.Error,
                log << CONID() << "ATTACK/IPE: incoming ack seq " << ackdata_seqno << " exceeds current "
                    << last_sent_seqno << " by " << (CSeqNo::seqoff(last_sent_seqno, ackdata_seqno) - 1) << "! - BREAKING");
        m_bBroken        = true;
        m_iBrokenCounter = 0;
        return;
    }

    if (CSeqNo::seqcmp(ackdata_seqno, m_iSndLastAck) >= 0)
    {
        // Update Flow Window Size, must update before and together with m_iSndLastAck
        m_iFlowWindowSize = ackdata[ACKD_BUFFERLEFT];
        m_iSndLastAck     = ackdata_seqno;
        m_iSndMinFlightSpan    = getFlightSpan();
        m_tsLastRspAckTime  = currtime;
        m_iReXmitCount    = 1; // Reset re-transmit count since last ACK
    }

    /*
     * We must not ignore full ack received by peer
     * if data has been artificially acked by late packet drop.
     * Therefore, a distinct ack state is used for received Ack (iSndLastFullAck)
     * and ack position in send buffer (m_iSndLastDataAck).
     * Otherwise, when severe congestion causing packet drops (and m_iSndLastDataAck update)
     * occures, we drop received acks (as duplicates) and do not update stats like RTT,
     * which may go crazy and stay there, preventing proper stream recovery.
     */

    if (CSeqNo::seqoff(m_iSndLastFullAck, ackdata_seqno) <= 0)
    {
        // discard it if it is a repeated ACK
        leaveCS(m_RecvAckLock);
        return;
    }
    m_iSndLastFullAck = ackdata_seqno;

    //
    // END of the new code with TLPKTDROP
    //
    leaveCS(m_RecvAckLock);
#if ENABLE_BONDING
    if (m_parent->m_GroupOf)
    {
        ScopedLock glock (uglobal().m_GlobControlLock);
        if (m_parent->m_GroupOf)
        {
            // Will apply m_GroupLock, ordered after m_GlobControlLock.
            // m_GlobControlLock is necessary for group existence.
            m_parent->m_GroupOf->updateWriteState();
        }
    }
#endif

    size_t acksize   = ctrlpkt.getLength(); // TEMPORARY VALUE FOR CHECKING
    bool   wrongsize = 0 != (acksize % ACKD_FIELD_SIZE);
    acksize          = acksize / ACKD_FIELD_SIZE; // ACTUAL VALUE

    if (wrongsize)
    {
        // Issue a log, but don't do anything but skipping the "odd" bytes from the payload.
        LOGC(inlog.Warn,
             log << CONID() << "Received UMSG_ACK payload is not evened up to 4-byte based field size - cutting to "
                 << acksize << " fields");
    }

    // Start with checking the base size.
    if (acksize < ACKD_TOTAL_SIZE_SMALL)
    {
        LOGC(inlog.Warn, log << CONID() << "Invalid ACK size " << acksize << " fields - less than minimum required!");
        // Ack is already interpreted, just skip further parts.
        return;
    }
    // This check covers fields up to ACKD_BUFFERLEFT.

    // Extract RTT estimate and RTTVar from the ACK packet.
    const int rtt    = ackdata[ACKD_RTT];
    const int rttvar = ackdata[ACKD_RTTVAR];

    // Update the values of smoothed RTT and the variation in RTT samples
    // on subsequent RTT estimates extracted from the ACK packets
    // (during transmission).
    if (m_bIsFirstRTTReceived)
    {
        // Suppose transmission is bidirectional if sender is also receiving
        // data packets.
        enterCS(m_StatsLock);
        const bool bPktsReceived = m_stats.rcvr.recvd.total.count() != 0;
        leaveCS(m_StatsLock);

        if (bPktsReceived)  // Transmission is bidirectional.
        {
            // RTT value extracted from the ACK packet (rtt) is already smoothed
            // RTT obtained at the receiver side. Apply EWMA anyway for the second
            // time on the sender side. Ignore initial values which might arrive
            // after the smoothed RTT on the sender side has been
            // reset to the very first RTT sample received from the receiver.
            // TODO: The case of bidirectional transmission requires further
            // improvements and testing. Double smoothing is applied here to be
            // consistent with the previous behavior.
            if (rtt != INITIAL_RTT || rttvar != INITIAL_RTTVAR)
            {
                int iSRTT = m_iSRTT.load(), iRTTVar = m_iRTTVar.load();
                iRTTVar = avg_iir<4>(iRTTVar, abs(rtt - iSRTT));
                iSRTT   = avg_iir<8>(iSRTT, rtt);
                m_iSRTT = iSRTT;
                m_iRTTVar = iRTTVar;
            }
        }
        else  // Transmission is unidirectional.
        {
            // Simply take the values of smoothed RTT and RTT variance from
            // the ACK packet.
            m_iSRTT   = rtt;
            m_iRTTVar = rttvar;
        }
    }
    // Reset the value of smoothed RTT to the first real RTT estimate extracted
    // from an ACK after initialization (at the beginning of transmission).
    // In case of resumed connection over the same network, the very first RTT
    // value sent within an ACK will be taken from cache and equal to previous
    // connection's final smoothed RTT value. The reception of such a value
    // will also trigger the smoothed RTT reset at the sender side.
    else if (rtt != INITIAL_RTT && rttvar != INITIAL_RTTVAR)
    {
        m_iSRTT               = rtt;
        m_iRTTVar             = rttvar;
        m_bIsFirstRTTReceived = true;
    }

#if SRT_DEBUG_RTT
    s_rtt_trace.trace(currtime, "ACK", rtt, rttvar, m_bIsFirstRTTReceived,
                      m_stats.recvTotal, m_iSRTT, m_iRTTVar);
#endif

    /* Version-dependent fields:
     * Original UDT (total size: ACKD_TOTAL_SIZE_SMALL):
     *   ACKD_RCVLASTACK
     *   ACKD_RTT
     *   ACKD_RTTVAR
     *   ACKD_BUFFERLEFT
     * Additional UDT fields, not always attached:
     *   ACKD_RCVSPEED
     *   ACKD_BANDWIDTH
     * SRT extension since v1.0.1:
     *   ACKD_RCVRATE
     * SRT extension in v1.0.2 only:
     *   ACKD_XMRATE_VER102_ONLY
     */

    if (acksize > ACKD_TOTAL_SIZE_SMALL)
    {
        // This means that ACKD_RCVSPEED and ACKD_BANDWIDTH fields are available.
        int pktps     = ackdata[ACKD_RCVSPEED];
        int bandwidth = ackdata[ACKD_BANDWIDTH];
        int bytesps;

        /* SRT v1.0.2 Bytes-based stats: bandwidth (pcData[ACKD_XMRATE_VER102_ONLY]) and delivery rate (pcData[ACKD_RCVRATE]) in
         * bytes/sec instead of pkts/sec */
        /* SRT v1.0.3 Bytes-based stats: only delivery rate (pcData[ACKD_RCVRATE]) in bytes/sec instead of pkts/sec */
        if (acksize > ACKD_TOTAL_SIZE_UDTBASE)
            bytesps = ackdata[ACKD_RCVRATE];
        else
            bytesps = pktps * m_iMaxSRTPayloadSize;

        m_iBandwidth        = avg_iir<8>(m_iBandwidth.load(), bandwidth);
        m_iDeliveryRate     = avg_iir<8>(m_iDeliveryRate.load(), pktps);
        m_iByteDeliveryRate = avg_iir<8>(m_iByteDeliveryRate.load(), bytesps);

        // Update Estimated Bandwidth and packet delivery rate
        // m_iRcvRate = m_iDeliveryRate;
        // ^^ This has been removed because with the SrtCongestion class
        // instead of reading the m_iRcvRate local field this will read
        // cudt->deliveryRate() instead.
    }

    checkSndTimers(REGEN_KM);
    updateCC(TEV_ACK, EventVariant(ackdata_seqno));

    enterCS(m_StatsLock);
    m_stats.sndr.recvdAck.count(1);
    leaveCS(m_StatsLock);
}

void srt::CUDT::processCtrlAckAck(const CPacket& ctrlpkt, const time_point& tsArrival)
{
    int32_t ack = 0;

    // Calculate RTT estimate on the receiver side based on ACK/ACKACK pair.
    const int rtt = m_ACKWindow.acknowledge(ctrlpkt.getAckSeqNo(), ack, tsArrival);

    if (rtt == -1)
    {
        if (ctrlpkt.getAckSeqNo() > (m_iAckSeqNo - static_cast<int>(ACK_WND_SIZE)) && ctrlpkt.getAckSeqNo() <= m_iAckSeqNo)
        {
            LOGC(inlog.Note,
                log << CONID() << "ACKACK out of order, skipping RTT calculation "
                << "(ACK number: " << ctrlpkt.getAckSeqNo() << ", last ACK sent: " << m_iAckSeqNo
                << ", RTT (EWMA): " << m_iSRTT << ")");
            return;
        }

        LOGC(inlog.Error,
            log << CONID() << "IPE: ACK record not found, can't estimate RTT "
            << "(ACK number: " << ctrlpkt.getAckSeqNo() << ", last ACK sent: " << m_iAckSeqNo
            << ", RTT (EWMA): " << m_iSRTT << ")");
        return;
    }

    if (rtt <= 0)
    {
        LOGC(inlog.Error,
            log << CONID() << "IPE: invalid RTT estimate " << rtt
            << ", possible time shift. Clock: " << SRT_SYNC_CLOCK_STR);
        return;
    }

    // If increasing delay is detected.
    //   sendCtrl(UMSG_CGWARNING);

    // Update the values of smoothed RTT and the variation in RTT samples
    // on subsequent RTT samples (during transmission).
    if (m_bIsFirstRTTReceived)
    {
        m_iRTTVar = avg_iir<4>(m_iRTTVar.load(), abs(rtt - m_iSRTT.load()));
        m_iSRTT   = avg_iir<8>(m_iSRTT.load(), rtt);
    }
    // Reset the value of smoothed RTT on the first RTT sample after initialization
    // (at the beginning of transmission).
    // In case of resumed connection over the same network, the initial RTT
    // value will be taken from cache and equal to previous connection's
    // final smoothed RTT value.
    else
    {
        m_iSRTT               = rtt;
        m_iRTTVar             = rtt / 2;
        m_bIsFirstRTTReceived = true;
    }

#if SRT_DEBUG_RTT
    s_rtt_trace.trace(tsArrival, "ACKACK", rtt, -1, m_bIsFirstRTTReceived,
                      -1, m_iSRTT, m_iRTTVar);
#endif

    updateCC(TEV_ACKACK, EventVariant(ack));

    bool giveup = false;

#if ENABLE_BONDING
    CUDTUnited::GroupKeeper gk (uglobal(), m_parent);

    // Group receiver in use - see if the drift update should
    // be done in the group. If so, don't check anything in the socket
    if (gk.group)
    {
        giveup = true;
        gk.group->addGroupDriftSample(ctrlpkt.getMsgTimeStamp(), tsArrival, rtt);
    }
#endif

    // This function will put a lock on m_RecvLock by itself, as needed.
    // It must be done inside because this function reads the current time
    // and if waiting for the lock has caused a delay, the time will be
    // inaccurate. Additionally it won't lock if TSBPD mode is off, and
    // won't update anything. Note that if you set TSBPD mode and use
    // srt_recvfile (which doesn't make any sense), you'll have a deadlock.
    if (!giveup && m_config.bDriftTracer && m_pRcvBuffer)
    {
        const bool drift_updated SRT_ATR_UNUSED = m_pRcvBuffer->addRcvTsbPdDriftSample(ctrlpkt.getMsgTimeStamp(), tsArrival, rtt);
    }

    // Update last ACK that has been received by the sender
    if (CSeqNo::seqcmp(ack, m_iRcvLastAckAck) > 0)
        m_iRcvLastAckAck = ack;
}

void srt::CUDT::processCtrlLossReport(const CPacket& ctrlpkt)
{
    const int32_t* losslist = (int32_t*)(ctrlpkt.m_pcData);
    const size_t   losslist_len = ctrlpkt.getLength() / 4;

    bool secure = true;

    // This variable is used in "normal" logs, so it may cause a warning
    // when logging is forcefully off.
    int32_t wrong_loss SRT_ATR_UNUSED = SRT_SEQNO_NONE;

    {
#if ENABLE_BONDING
        // Keep the group from disappearing in the meantime
        CUDTUnited::GroupKeeper gkeeper (uglobal(), m_parent);
        typedef vector< pair<int32_t, int32_t> > losses_t;
        losses_t losses;
#else
        // This is off in the new-bonding because
        // with new-bonding we'll be only collecting the losses
        // in the temporary container and then add them all to
        // the right loss list, and only there the locking will
        // be necessary.

        // protect packet retransmission
        ScopedLock ack_lock(m_RecvAckLock);
#endif

        // decode loss list message and insert loss into the sender loss list
        for (int i = 0, n = (int)(ctrlpkt.getLength() / 4); i < n; ++i)
        {
#if !ENABLE_BONDING
            int num = 0; // For stats
#endif

            if (IsSet(losslist[i], LOSSDATA_SEQNO_RANGE_FIRST))
            {
                // Then it's this is a <lo, hi> specification with HI in a consecutive cell.
                const int32_t losslist_lo = SEQNO_VALUE::unwrap(losslist[i]);
                const int32_t losslist_hi = losslist[i + 1];
                // <lo, hi> specification means that the consecutive cell has been already interpreted.
                ++i;

                HLOGF(inlog.Debug,
                    "%sreceived UMSG_LOSSREPORT: %d-%d (%d packets)...", CONID().c_str(),
                    losslist_lo,
                    losslist_hi,
                    CSeqNo::seqoff(losslist_lo, losslist_hi) + 1);

                if ((CSeqNo::seqcmp(losslist_lo, losslist_hi) > 0) ||
                    (CSeqNo::seqcmp(losslist_hi, m_iSndCurrSeqNo) > 0))
                {
                    LOGC(inlog.Warn, log << CONID() << "rcv LOSSREPORT rng " << losslist_lo << " - " << losslist_hi
                        << " with last sent " << m_iSndCurrSeqNo << " - DISCARDING");
                    // seq_a must not be greater than seq_b; seq_b must not be greater than the most recent sent seq
                    secure = false;
                    wrong_loss = losslist_hi;
                    break;
                }

                //   IF losslist_lo %>= m_iSndLastAck
                if (CSeqNo::seqcmp(losslist_lo, m_iSndLastAck) >= 0)
                {
                    HLOGC(inlog.Debug, log << CONID() << "LOSSREPORT: adding "
                        << losslist_lo << " - " << losslist_hi << " to loss list");
#if ENABLE_BONDING
                    losses.push_back(make_pair(losslist_lo, losslist_hi));
#else
                    num = m_pSndLossList->insert(losslist_lo, losslist_hi);
#endif
                }
                // ELSE IF losslist_hi %>= m_iSndLastAck
                else if (CSeqNo::seqcmp(losslist_hi, m_iSndLastAck) >= 0)
                {
                    // This should be theoretically impossible because this would mean
                    // that the received packet loss report informs about the loss that predates
                    // the ACK sequence.
                    // However, this can happen if the packet reordering has caused the earlier sent
                    // LOSSREPORT will be delivered after later sent ACK. Whatever, ACK should be
                    // more important, so simply drop the part that predates ACK.
                    HLOGC(inlog.Debug, log << CONID() << "LOSSREPORT: adding "
                        << m_iSndLastAck << "[ACK] - " << losslist_hi << " to loss list");
#if ENABLE_BONDING
                    losses.push_back(make_pair(m_iSndLastAck.load(), losslist_hi));
#else
                    num = m_pSndLossList->insert(m_iSndLastAck, losslist_hi);
#endif
                }
                else
                {
                    // This should be treated as IPE, but this may happen in one situtation:
                    // - redundancy second link (ISN was screwed up initially, but late towards last sent)
                    // - initial DROPREQ was lost
                    // This just causes repeating DROPREQ, as when the receiver continues sending
                    // LOSSREPORT, it's probably UNAWARE OF THE SITUATION.
                    //
                    // When this DROPREQ gets lost in UDP again, the receiver will do one of these:
                    // - repeatedly send LOSSREPORT (as per NAKREPORT), so this will happen again
                    // - finally give up rexmit request as per TLPKTDROP (DROPREQ should make
                    //   TSBPD wake up should it still wait for new packets to get ACK-ed)

                    HLOGC(inlog.Debug, log << CONID() << "LOSSREPORT: IGNORED with SndLastAck=%"
                        << m_iSndLastAck << ": %" << losslist_lo << "-" << losslist_hi
                        << " - sending DROPREQ (IPE or DROPREQ lost with ISN screw)");

                    // This means that the loss touches upon a range that wasn't ever sent.
                    // Normally this should never happen, but this might be a case when the
                    // ISN FIX for redundant connection was missed.

                    // In distinction to losslist, DROPREQ has always a range
                    // always just one range, and the data are <LO, HI>, with no range bit.
                    int32_t seqpair[2] = { losslist_lo, losslist_hi };
                    const int32_t no_msgno = 0; // We don't know - this wasn't ever sent

                    sendCtrl(UMSG_DROPREQ, &no_msgno, seqpair, sizeof(seqpair));
                }

            }
            else if (CSeqNo::seqcmp(losslist[i], m_iSndLastAck) >= 0)
            {
                if (CSeqNo::seqcmp(losslist[i], m_iSndCurrSeqNo) > 0)
                {
                    LOGC(inlog.Warn, log << CONID() << "rcv LOSSREPORT pkt %" << losslist[i]
                        << " with last sent %" << m_iSndCurrSeqNo << " - DISCARDING");
                    // seq_a must not be greater than the most recent sent seq
                    secure = false;
                    wrong_loss = losslist[i];
                    break;
                }

                HLOGC(inlog.Debug, log << CONID() << "rcv LOSSREPORT: %"
                    << losslist[i] << " (1 packet)");
#if ENABLE_BONDING
                losses.push_back(make_pair(losslist[i], losslist[i]));
#else
                num = m_pSndLossList->insert(losslist[i], losslist[i]);
#endif

            }
#if !ENABLE_BONDING
            enterCS(m_StatsLock);
            m_stats.sndr.lost.count(num);
            leaveCS(m_StatsLock);
#endif
        }

#if ENABLE_BONDING
        int num = 0;

        using namespace any_op;

        if (gkeeper.group && m_parent->m_GroupMemberData
                && (EqualAny(gkeeper.group->type()), SRT_GTYPE_BALANCING, SRT_GTYPE_BROADCAST))
        {
            groups::SocketData* d = m_parent->m_GroupMemberData;

            HLOGC(aslog.Debug, log << CONID() << "processCtrl(loss): adding to group loss sched&list: %" << Printable(losses));
            // This will:
            // 1. Add the loss to the group loss list
            // 2. If use_send_schedule, it will also schedule these packets.
            if (!m_parent->m_GroupOf->updateSendPacketLoss(d->use_send_schedule, losses))
            {
                LOGC(inlog.Error, log << CONID() << "IPE: can't select link to send the loss, all broken???");
            }
        }
        else
        {
            ScopedLock lk (m_RecvAckLock);
            // In case of no-group-loss-handling, add them now to the
            // socket's loss lists.
            for (losses_t::const_iterator seqpair = losses.begin(); seqpair != losses.end(); ++seqpair)
            {
                num += m_pSndLossList->insert(seqpair->first, seqpair->second);
            }

        }

        if (num)
        {
            ScopedLock lk (m_StatsLock);
            m_stats.sndr.lost.count(num);
        }
#endif

    }

    updateCC(TEV_LOSSREPORT, EventVariant(losslist, losslist_len));

    if (!secure)
    {
        LOGC(inlog.Warn,
            log << CONID() << "out-of-band LOSSREPORT received; BUG or ATTACK - last sent %" << m_iSndCurrSeqNo
            << " vs loss %" << wrong_loss << " - BREAKING");
        // this should not happen: attack or bug
        m_bBroken = true;
        m_iBrokenCounter = 0;
        return;
    }

    // the lost packet (retransmission) should be sent out immediately
    m_pSndQueue->m_pSndUList->update(this, CSndUList::DONT_RESCHEDULE);

    enterCS(m_StatsLock);
    m_stats.sndr.recvdNak.count(1);
    leaveCS(m_StatsLock);
}

void srt::CUDT::processCtrlHS(const CPacket& ctrlpkt)
{
    CHandShake req;
    req.load_from(ctrlpkt.m_pcData, ctrlpkt.getLength());

    HLOGC(inlog.Debug, log << CONID() << "processCtrl: got HS: " << req.show());

    if ((req.m_iReqType > URQ_INDUCTION_TYPES) // acually it catches URQ_INDUCTION and URQ_ERROR_* symbols...???
        || (m_config.bRendezvous && (req.m_iReqType != URQ_AGREEMENT))) // rnd sends AGREEMENT in rsp to CONCLUSION
    {
        // The peer side has not received the handshake message, so it keeps querying
        // resend the handshake packet

        // This condition embraces cases when:
        // - this is normal accept() and URQ_INDUCTION was received
        // - this is rendezvous accept() and there's coming any kind of URQ except AGREEMENT (should be RENDEZVOUS
        // or CONCLUSION)
        // - this is any of URQ_ERROR_* - well...
        CHandShake initdata;
        initdata.m_iISN = m_iISN;
        initdata.m_iMSS = m_config.iMSS;
        initdata.m_iFlightFlagSize = m_config.iFlightFlagSize;

        // For rendezvous we do URQ_WAVEAHAND/URQ_CONCLUSION --> URQ_AGREEMENT.
        // For client-server we do URQ_INDUCTION --> URQ_CONCLUSION.
        initdata.m_iReqType = (!m_config.bRendezvous) ? URQ_CONCLUSION : URQ_AGREEMENT;
        initdata.m_iID = m_SocketID;

        uint32_t kmdata[SRTDATA_MAXSIZE];
        size_t   kmdatasize = SRTDATA_MAXSIZE;
        bool     have_hsreq = false;
        if (req.m_iVersion > HS_VERSION_UDT4)
        {
            initdata.m_iVersion = HS_VERSION_SRT1; // if I remember correctly, this is induction/listener...
            const int hs_flags = SrtHSRequest::SRT_HSTYPE_HSFLAGS::unwrap(m_ConnRes.m_iType);
            if (hs_flags != 0) // has SRT extensions
            {
                HLOGC(inlog.Debug,
                    log << CONID() << "processCtrl/HS: got HS reqtype=" << RequestTypeStr(req.m_iReqType)
                    << " WITH SRT ext");
                have_hsreq = interpretSrtHandshake(req, ctrlpkt, (kmdata), (&kmdatasize));
                if (!have_hsreq)
                {
                    initdata.m_iVersion = 0;
                    m_RejectReason = SRT_REJ_ROGUE;
                    initdata.m_iReqType = URQFailure(m_RejectReason);
                }
                else
                {
                    // Extensions are added only in case of CONCLUSION (not AGREEMENT).
                    // Actually what is expected here is that this may either process the
                    // belated-repeated handshake from a caller (and then it's CONCLUSION,
                    // and should be added with HSRSP/KMRSP), or it's a belated handshake
                    // of Rendezvous when it has already considered itself connected.
                    // Sanity check - according to the rules, there should be no such situation
                    if (m_config.bRendezvous && m_SrtHsSide == HSD_RESPONDER)
                    {
                        LOGC(inlog.Error,
                            log << CONID() << "processCtrl/HS: IPE???: RESPONDER should receive all its handshakes in "
                            "handshake phase.");
                    }

                    // The 'extension' flag will be set from this variable; set it to false
                    // in case when the AGREEMENT response is to be sent.
                    have_hsreq = initdata.m_iReqType == URQ_CONCLUSION;
                    HLOGC(inlog.Debug,
                        log << CONID() << "processCtrl/HS: processing ok, reqtype=" << RequestTypeStr(initdata.m_iReqType)
                        << " kmdatasize=" << kmdatasize);
                }
            }
            else
            {
                HLOGC(inlog.Debug, log << CONID() << "processCtrl/HS: got HS reqtype=" << RequestTypeStr(req.m_iReqType));
            }
        }
        else
        {
            initdata.m_iVersion = HS_VERSION_UDT4;
            kmdatasize = 0; // HSv4 doesn't add any extensions, no KMX
        }

        initdata.m_extension = have_hsreq;

        HLOGC(inlog.Debug,
            log << CONID() << "processCtrl: responding HS reqtype=" << RequestTypeStr(initdata.m_iReqType)
            << (have_hsreq ? " WITH SRT HS response extensions" : ""));

        CPacket response;
        response.setControl(UMSG_HANDSHAKE);
        response.allocate(m_iMaxSRTPayloadSize);

        // If createSrtHandshake failed, don't send anything. Actually it can only fail on IPE.
        // There is also no possible IPE condition in case of HSv4 - for this version it will always return true.
        if (createSrtHandshake(SRT_CMD_HSRSP, SRT_CMD_KMRSP, kmdata, kmdatasize,
            (response), (initdata)))
        {
            response.m_iID = m_PeerID;
            setPacketTS(response, steady_clock::now());
            const int nbsent = m_pSndQueue->sendto(m_PeerAddr, response);
            if (nbsent)
            {
                m_tsLastSndTime.store(steady_clock::now());
            }
        }
    }
    else
    {
        HLOGC(inlog.Debug, log << CONID() << "processCtrl: ... not INDUCTION, not ERROR, not rendezvous - IGNORED.");
    }
}

void srt::CUDT::processCtrlDropReq(const CPacket& ctrlpkt)
{
    const int32_t* dropdata = (const int32_t*) ctrlpkt.m_pcData;

#if ENABLE_BONDING

    // NOTE: a connected socket that once had a buffer cannot
    // lose it before being closed. An unconnected socket (including broken)
    // cannot be dispatched the UMSG_DROPREQ message to.
    if (!m_parent->m_GroupOf && m_pRcvBuffer)
#endif
    {
        CUniqueSync rcvtscc (m_RecvLock, m_RcvTsbPdCond);
        // With both TLPktDrop and TsbPd enabled, a message always consists only of one packet.
        // It will be dropped as too late anyway. Not dropping it from the receiver buffer
        // in advance reduces false drops if the packet somehow manages to arrive.
        // Still remove the record from the loss list to cease further retransmission requests.
        if (!m_bTLPktDrop || !m_bTsbPd)
        {
            const bool using_rexmit_flag = m_bPeerRexmitFlag;
            ScopedLock rblock(m_RcvBufferLock);
            const int iDropCnt = m_pRcvBuffer->dropMessage(dropdata[0], dropdata[1], ctrlpkt.getMsgSeq(using_rexmit_flag));

            if (iDropCnt > 0)
            {
                LOGC(brlog.Warn, log << CONID() << "RCV-DROPPED " << iDropCnt << " packet(s), seqno range %"
                    << dropdata[0] << "-%" << dropdata[1] << ", msgno " << ctrlpkt.getMsgSeq(using_rexmit_flag)
                    << " (SND DROP REQUEST).");

                enterCS(m_StatsLock);
                // Estimate dropped bytes from average payload size.
                const uint64_t avgpayloadsz = m_pRcvBuffer->getRcvAvgPayloadSize();
                m_stats.rcvr.dropped.count(stats::BytesPackets(iDropCnt * avgpayloadsz, (uint32_t) iDropCnt));
                leaveCS(m_StatsLock);
            }
        }
        // When the drop request was received, it means that there are
        // packets for which there will never be ACK sent; if the TSBPD thread
        // is currently in the ACK-waiting state, it may never exit.
        if (m_bTsbPd)
        {
            HLOGP(inlog.Debug, "DROPREQ: signal TSBPD");
            rcvtscc.notify_one();
        }
    }

    dropFromLossLists(dropdata[0], dropdata[1]);

    // If dropping ahead of the current largest sequence number,
    // move the recv seq number forward.
    if ((CSeqNo::seqcmp(dropdata[0], CSeqNo::incseq(m_iRcvCurrSeqNo)) <= 0)
        && (CSeqNo::seqcmp(dropdata[1], m_iRcvCurrSeqNo) > 0))
    {
        HLOGC(inlog.Debug, log << CONID() << "DROPREQ: dropping %"
            << dropdata[0] << "-" << dropdata[1] << " <-- set as current seq");
        m_iRcvCurrSeqNo = dropdata[1];
    }
    else
    {
        HLOGC(inlog.Debug, log << CONID() << "DROPREQ: dropping %"
            << dropdata[0] << "-" << dropdata[1] << " current %" << m_iRcvCurrSeqNo);
    }
}

void srt::CUDT::processCtrlShutdown()
{
    m_bShutdown = true;
    m_bClosing = true;
    m_bBroken = true;
    m_iBrokenCounter = 60;

    // This does the same as it would happen on connection timeout,
    // just we know about this state prematurely thanks to this message.
    updateBrokenConnection();
    completeBrokenConnectionDependencies(SRT_ECONNLOST); // LOCKS!
}

void srt::CUDT::processCtrlUserDefined(const CPacket& ctrlpkt)
{
    HLOGC(inlog.Debug, log << CONID() << "CONTROL EXT MSG RECEIVED:"
        << MessageTypeStr(ctrlpkt.getType(), ctrlpkt.getExtendedType())
        << ", value=" << ctrlpkt.getExtendedType());

    // This has currently two roles in SRT:
    // - HSv4 (legacy) handshake
    // - refreshed KMX (initial KMX is done still in the HS process in HSv5)
    const bool understood = processSrtMsg(&ctrlpkt);
    // CAREFUL HERE! This only means that this update comes from the UMSG_EXT
    // message received, REGARDLESS OF WHAT IT IS. This version doesn't mean
    // the handshake version, but the reason of calling this function.
    //
    // Fortunately, the only messages taken into account in this function
    // are HSREQ and HSRSP, which should *never* be interchanged when both
    // parties are HSv5.
    if (understood)
    {
        if (ctrlpkt.getExtendedType() == SRT_CMD_HSREQ || ctrlpkt.getExtendedType() == SRT_CMD_HSRSP)
        {
            updateAfterSrtHandshake(HS_VERSION_UDT4);
        }
    }
    else
    {
        updateCC(TEV_CUSTOM, EventVariant(&ctrlpkt));
    }
}

void srt::CUDT::processCtrl(const CPacket &ctrlpkt)
{
    // Just heard from the peer, reset the expiration count.
    m_iEXPCount = 1;
    const steady_clock::time_point currtime = steady_clock::now();
    m_tsLastRspTime = currtime;

    HLOGC(inlog.Debug,
          log << CONID() << "incoming UMSG:" << ctrlpkt.getType() << " ("
              << MessageTypeStr(ctrlpkt.getType(), ctrlpkt.getExtendedType()) << ") socket=%" << ctrlpkt.m_iID);

    switch (ctrlpkt.getType())
    {
    case UMSG_ACK: // 010 - Acknowledgement
        processCtrlAck(ctrlpkt, currtime);
        break;

    case UMSG_ACKACK: // 110 - Acknowledgement of Acknowledgement
        processCtrlAckAck(ctrlpkt, currtime);
        break;

    case UMSG_LOSSREPORT: // 011 - Loss Report
        processCtrlLossReport(ctrlpkt);
        break;

    case UMSG_CGWARNING: // 100 - Delay Warning
        // One way packet delay is increasing, so decrease the sending rate
        m_tdSendInterval = (m_tdSendInterval.load() * 1125) / 1000;
        // XXX Note as interesting fact: this is only prepared for handling,
        // but nothing in the code is sending this message. Probably predicted
        // for a custom congctl. There's a predicted place to call it under
        // UMSG_ACKACK handling, but it's commented out.

        break;

    case UMSG_KEEPALIVE: // 001 - Keep-alive
        processKeepalive(ctrlpkt, currtime);
        break;

    case UMSG_HANDSHAKE: // 000 - Handshake
        processCtrlHS(ctrlpkt);
        break;

    case UMSG_SHUTDOWN: // 101 - Shutdown
        processCtrlShutdown();
        break;

    case UMSG_DROPREQ: // 111 - Msg drop request
        processCtrlDropReq(ctrlpkt);
        break;

    case UMSG_PEERERROR: // 1000 - An error has happened to the peer side
        // int err_type = packet.getAddInfo();

        // currently only this error is signalled from the peer side
        // if recvfile() failes (e.g., due to disk fail), blcoked sendfile/send should return immediately
        // giving the app a chance to fix the issue
        m_bPeerHealth = false;

        break;

    case UMSG_EXT: // 0x7FFF - reserved and user defined messages
        processCtrlUserDefined(ctrlpkt);
        break;

    default:
        break;
    }
}

// Called only for the old buffer with groups (XXX so might be it's not necessary)
void srt::CUDT::updateSrtRcvSettings()
{
#if ENABLE_BONDING
    CUDTUnited::GroupKeeper gk(uglobal(), m_parent);

    if (gk.group)
    {
        // TSBPD mode in case of groups will be set during syncWithFirstSocket.
        return;
    }

#endif
    // CHANGED: we need to apply the tsbpd delay only for socket TSBPD.
    // For Group TSBPD the buffer will have to deliver packets always on request
    // by sequence number, although the buffer will have to solve all the TSBPD
    // things internally anyway. Extracting by sequence number means only that
    // the packet can be retrieved from the buffer before its time to play comes
    // (unlike in normal situation when reading directly from socket), however
    // its time to play shall be properly defined.
    ScopedLock lock(m_RecvLock);

    // NOTE: remember to also update synchronizeWithGroup() if more settings are updated here.
    m_pRcvBuffer->setPeerRexmitFlag(m_bPeerRexmitFlag);

    if (m_bTsbPd)
    {
        m_pRcvBuffer->setTsbPdMode(m_tsRcvPeerStartTime, false, milliseconds_from(m_iTsbPdDelay_ms));

        HLOGF(cnlog.Debug,
              "AFTER HS: Set Rcv TsbPd mode%s: delay=%u.%03us RCV START: %s",
              (m_bGroupTsbPd ? " (AS GROUP MEMBER)" : ""),
              m_iTsbPdDelay_ms / 1000,
              m_iTsbPdDelay_ms % 1000,
              FormatTime(m_tsRcvPeerStartTime).c_str());
    }
    else
    {
        HLOGC(cnlog.Debug, log << CONID() << "AFTER HS: Rcv TsbPd mode not set");
    }
}

void srt::CUDT::updateSrtSndSettings()
{
    if (m_bPeerTsbPd)
    {
        /* We are TsbPd sender */
        // XXX Check what happened here.
        // m_iPeerTsbPdDelay_ms = m_CongCtl->getSndPeerTsbPdDelay();// + ((m_iSRTT + (4 * m_iRTTVar)) / 1000);
        /*
         * For sender to apply Too-Late Packet Drop
         * option (m_bTLPktDrop) must be enabled and receiving peer shall support it
         */
        HLOGF(cnlog.Debug,
              "AFTER HS: Set Snd TsbPd mode %s TLPktDrop: delay=%d.%03ds START TIME: %s",
              m_bPeerTLPktDrop ? "with" : "without",
              m_iPeerTsbPdDelay_ms/1000, m_iPeerTsbPdDelay_ms%1000,
              FormatTime(m_stats.tsStartTime).c_str());
    }
    else
    {
        HLOGC(cnlog.Debug, log << CONID() << "AFTER HS: Snd TsbPd mode not set");
    }
}

void srt::CUDT::updateAfterSrtHandshake(int hsv)
{
    HLOGC(cnlog.Debug, log << CONID() << "updateAfterSrtHandshake: HS version " << hsv);
    // This is blocked from being run in the "app reader" version because here
    // every socket does its TsbPd independently, just the sequence screwup is
    // done and the application reader sorts out packets by sequence numbers,
    // but only when they are signed off by TsbPd.

    // The only possibility here is one of these two:
    // - Agent is RESPONDER and it receives HSREQ.
    // - Agent is INITIATOR and it receives HSRSP.
    //
    // In HSv4, INITIATOR is sender and RESPONDER is receiver.
    // In HSv5, both are sender AND receiver.
    //
    // This function will be called only ONCE in this
    // instance, through either HSREQ or HSRSP.
#if ENABLE_HEAVY_LOGGING
    const char* hs_side[] = { "DRAW", "INITIATOR", "RESPONDER" };
#if ENABLE_BONDING
    string grpspec;

    if (m_parent->m_GroupOf)
    {
        ScopedLock glock (uglobal().m_GlobControlLock);
        grpspec = m_parent->m_GroupOf
            ? " group=$" + Sprint(m_parent->m_GroupOf->id())
            : string();
    }
#else
    const char* grpspec = "";
#endif

    HLOGC(cnlog.Debug,
          log << CONID() << "updateAfterSrtHandshake: version=" << m_ConnRes.m_iVersion
              << " side=" << hs_side[m_SrtHsSide] << grpspec);
#endif

    if (hsv > HS_VERSION_UDT4)
    {
        updateSrtRcvSettings();
        updateSrtSndSettings();
    }
    else if (m_SrtHsSide == HSD_INITIATOR)
    {
        // HSv4 INITIATOR is sender
        updateSrtSndSettings();
    }
    else
    {
        // HSv4 RESPONDER is receiver
        updateSrtRcvSettings();
    }
}

int srt::CUDT::packLostData(CPacket& w_packet, int32_t exp_seq)
{
    // protect m_iSndLastDataAck from updating by ACK processing
    UniqueLock ackguard(m_RecvAckLock);
    const steady_clock::time_point time_now = steady_clock::now();
    const steady_clock::time_point time_nak = time_now - microseconds_from(m_iSRTT - 4 * m_iRTTVar);

    while ((w_packet.m_iSeqNo = m_pSndLossList->popLostSeq()) >= 0)
    {
#if ENABLE_BONDING
        if (exp_seq != SRT_SEQNO_NONE && w_packet.m_iSeqNo != exp_seq)
        {
            // This is not the sequence we are looking for.
            HLOGC(qslog.Debug, log << "packLostData: expected %" << exp_seq << " extracted %" << w_packet.m_iSeqNo
                    << " - skipping this.");
            continue;
        }
#endif

        // XXX See the note above the m_iSndLastDataAck declaration in core.h
        // This is the place where the important sequence numbers for
        // sender buffer are actually managed by this field here.
        const int offset = CSeqNo::seqoff(m_iSndLastDataAck, w_packet.m_iSeqNo);
        if (offset < 0)
        {
            // XXX Likely that this will never be executed because if the upper
            // sequence is not in the sender buffer, then most likely the loss 
            // was completely ignored.
            LOGC(qslog.Error,
                 log << CONID() << "IPE/EPE: packLostData: LOST packet negative offset: seqoff(m_iSeqNo "
                     << w_packet.m_iSeqNo << ", m_iSndLastDataAck " << m_iSndLastDataAck << ")=" << offset
                     << ". Continue");

            // No matter whether this is right or not (maybe the attack case should be
            // considered, and some LOSSREPORT flood prevention), send the drop request
            // to the peer.
            int32_t seqpair[2] = {
                w_packet.m_iSeqNo,
                CSeqNo::decseq(m_iSndLastDataAck)
            };
            w_packet.m_iMsgNo = 0; // Message number is not known, setting all 32 bits to 0.

            HLOGC(qslog.Debug,
                  log << CONID() << "PEER reported LOSS not from the sending buffer - requesting DROP: msg="
                      << MSGNO_SEQ::unwrap(w_packet.m_iMsgNo) << " SEQ:" << seqpair[0] << " - " << seqpair[1] << "("
                      << (-offset) << " packets)");

            sendCtrl(UMSG_DROPREQ, &w_packet.m_iMsgNo, seqpair, sizeof(seqpair));
            continue;
        }

        if (m_bPeerNakReport && m_config.iRetransmitAlgo != 0)
        {
            const steady_clock::time_point tsLastRexmit = m_pSndBuffer->getPacketRexmitTime(offset);
            if (tsLastRexmit >= time_nak)
            {
                HLOGC(qslog.Debug, log << CONID() << "REXMIT: ignoring seqno "
                    << w_packet.m_iSeqNo << ", last rexmit " << (is_zero(tsLastRexmit) ? "never" : FormatTime(tsLastRexmit))
                    << " RTT=" << m_iSRTT << " RTTVar=" << m_iRTTVar
                    << " now=" << FormatTime(time_now));
                continue;
            }
        }

        int msglen;
        steady_clock::time_point tsOrigin;
        const int payload = m_pSndBuffer->readData(offset, (w_packet), (tsOrigin), (msglen));
        if (payload == -1)
        {
            int32_t seqpair[2];
            seqpair[0] = w_packet.m_iSeqNo;
            SRT_ASSERT(msglen >= 1);
            seqpair[1] = CSeqNo::incseq(seqpair[0], msglen - 1);

            HLOGC(qslog.Debug,
                  log << CONID() << "loss-reported packets expired in SndBuf - requesting DROP: msgno="
                      << MSGNO_SEQ::unwrap(w_packet.m_iMsgNo) << " msglen=" << msglen << " SEQ:" << seqpair[0] << " - "
                      << seqpair[1]);
            sendCtrl(UMSG_DROPREQ, &w_packet.m_iMsgNo, seqpair, sizeof(seqpair));

            // skip all dropped packets
            m_pSndLossList->removeUpTo(seqpair[1]);
            m_iSndCurrSeqNo = CSeqNo::maxseq(m_iSndCurrSeqNo, seqpair[1]);
            continue;
        }
        else if (payload == 0)
            continue;

        // The packet has been ecrypted, thus the authentication tag is expected to be stored
        // in the SND buffer as well right after the payload.
        if (m_config.iCryptoMode == CSrtConfig::CIPHER_MODE_AES_GCM)
        {
            w_packet.setLength(w_packet.getLength() + HAICRYPT_AUTHTAG_MAX);
        }

        // At this point we no longer need the ACK lock,
        // because we are going to return from the function.
        // Therefore unlocking in order not to block other threads.
        ackguard.unlock();

        enterCS(m_StatsLock);
        m_stats.sndr.sentRetrans.count(payload);
        leaveCS(m_StatsLock);

        // Despite the contextual interpretation of packet.m_iMsgNo around
        // CSndBuffer::readData version 2 (version 1 doesn't return -1), in this particular
        // case we can be sure that this is exactly the value of PH_MSGNO as a bitset.
        // So, set here the rexmit flag if the peer understands it.
        if (m_bPeerRexmitFlag)
        {
            w_packet.m_iMsgNo |= PACKET_SND_REXMIT;
        }
        setDataPacketTS(w_packet, tsOrigin);

        return payload;
    }

    return 0;
}

#if SRT_DEBUG_TRACE_SND
class snd_logger
{
    typedef srt::sync::steady_clock steady_clock;

public:
    snd_logger() {}

    ~snd_logger()
    {
        ScopedLock lck(m_mtx);
        m_fout.close();
    }

    struct
    {
        typedef srt::sync::steady_clock steady_clock;
        long long usElapsed;
        steady_clock::time_point tsNow;
        int usSRTT;
        int usRTTVar;
        int msSndBuffSpan;
        int msTimespanTh;
        int msNextUniqueToSend;
        long long usElapsedLastDrop;
        bool canRexmit;
        int iPktSeqno;
        bool isRetransmitted;
    } state;

    void trace()
    {
        using namespace srt::sync;
        ScopedLock lck(m_mtx);
        create_file();

        m_fout << state.usElapsed << ",";
        m_fout << state.usSRTT << ",";
        m_fout << state.usRTTVar << ",";
        m_fout << state.msSndBuffSpan << ",";
        m_fout << state.msTimespanTh << ",";
        m_fout << state.msNextUniqueToSend << ",";
        m_fout << state.usElapsedLastDrop << ",";
        m_fout << state.canRexmit << ",";
        m_fout << state.iPktSeqno << ',';
        m_fout << state.isRetransmitted << '\n';

        m_fout.flush();
    }

private:
    void print_header()
    {
        m_fout << "usElapsed,usSRTT,usRTTVar,msSndBuffTimespan,msTimespanTh,msNextUniqueToSend,usDLastDrop,canRexmit,sndPktSeqno,isRexmit";
        m_fout << "\n";
    }

    void create_file()
    {
        if (m_fout.is_open())
            return;

        m_start_time = srt::sync::steady_clock::now();
        std::string str_tnow = srt::sync::FormatTimeSys(m_start_time);
        str_tnow.resize(str_tnow.size() - 7); // remove trailing ' [SYST]' part
        while (str_tnow.find(':') != std::string::npos)
        {
            str_tnow.replace(str_tnow.find(':'), 1, 1, '_');
        }
        const std::string fname = "snd_trace_" + str_tnow + ".csv";
        m_fout.open(fname, std::ofstream::out);
        if (!m_fout)
            std::cerr << "IPE: Failed to open " << fname << "!!!\n";

        print_header();
    }

private:
    srt::sync::Mutex                    m_mtx;
    std::ofstream                       m_fout;
    srt::sync::steady_clock::time_point m_start_time;
};

snd_logger g_snd_logger;
#endif // SRT_DEBUG_TRACE_SND

void srt::CUDT::setPacketTS(CPacket& p, const time_point& ts)
{
    enterCS(m_StatsLock);
    const time_point tsStart = m_stats.tsStartTime;
    leaveCS(m_StatsLock);
    setPacketTS(p, tsStart, ts);
}

void srt::CUDT::setDataPacketTS(CPacket& p, const time_point& ts)
{
    enterCS(m_StatsLock);
    const time_point tsStart = m_stats.tsStartTime;
    leaveCS(m_StatsLock);

    if (!m_bPeerTsbPd)
    {
        // If TSBPD is disabled, use the current time as the source (timestamp using the sending time).
        setPacketTS(p, tsStart, steady_clock::now());
        return;
    }

    // TODO: Might be better for performance to ensure this condition is always false, and just use SRT_ASSERT here.
    // XXX The condition for having ts always in the future towards tsStart
    // can be ensured at the scheduling time, that is, the only possibility exists
    // that a user supply a timestamp that is in the past towards the start time.
    // The sending function already rejects such a sending request and reports an error.
    // When this is rejected, there's no way that ts < tsStart.
    if (ts < tsStart)
    {
        p.m_iTimeStamp = makeTS(steady_clock::now(), tsStart);
        LOGC(qslog.Warn,
            log << CONID() << "setPacketTS: reference time=" << FormatTime(ts)
            << " is in the past towards start time=" << FormatTime(tsStart)
            << " - setting NOW as reference time for the data packet");
        return;
    }

    setPacketTS(p, tsStart, ts);
}

bool srt::CUDT::isRetransmissionAllowed(const time_point& tnow SRT_ATR_UNUSED)
{
    // Prioritization of original packets only applies to Live CC.
    if (!m_bPeerTLPktDrop || !m_config.bMessageAPI)
        return true;

    // TODO: lock sender buffer?
    const time_point tsNextPacket = m_pSndBuffer->peekNextOriginal();

#if SRT_DEBUG_TRACE_SND
    const int buffdelay_ms = count_milliseconds(m_pSndBuffer->getBufferingDelay(tnow));
    // If there is a small loss, still better to retransmit. If timespan is already big,
    // then consider sending original packets.
    const int threshold_ms_min = (2 * m_iSRTT + 4 * m_iRTTVar + COMM_SYN_INTERVAL_US) / 1000;
    const int msNextUniqueToSend = count_milliseconds(tnow - tsNextPacket) + m_iPeerTsbPdDelay_ms;

    g_snd_logger.state.tsNow = tnow;
    g_snd_logger.state.usElapsed = count_microseconds(tnow - m_stats.tsStartTime);
    g_snd_logger.state.usSRTT = m_iSRTT;
    g_snd_logger.state.usRTTVar = m_iRTTVar;
    g_snd_logger.state.msSndBuffSpan = buffdelay_ms;
    g_snd_logger.state.msTimespanTh = threshold_ms_min;
    g_snd_logger.state.msNextUniqueToSend = msNextUniqueToSend;
    g_snd_logger.state.usElapsedLastDrop = count_microseconds(tnow - m_tsLastTLDrop);
    g_snd_logger.state.canRexmit = false;
#endif

    if (tsNextPacket != time_point())
    {
        // Can send original packet, so just send it
        return false;
    }

#if SRT_DEBUG_TRACE_SND
    g_snd_logger.state.canRexmit = true;
#endif
    return true;
}

bool srt::CUDT::packData(CPacket& w_packet, steady_clock::time_point& w_nexttime)
{
    int payload = 0;
    bool probe = false;
    bool new_packet_packed = false;

    const steady_clock::time_point enter_time = steady_clock::now();

    w_nexttime = enter_time;

    if (!is_zero(m_tsNextSendTime) && enter_time > m_tsNextSendTime)
    {
        m_tdSendTimeDiff = m_tdSendTimeDiff.load() + (enter_time - m_tsNextSendTime);
    }

    IF_HEAVY_LOGGING(const char* reason); // The source of the data packet (normal/rexmit/filter)

    ScopedLock connectguard(m_ConnectionLock);
    // If a closing action is done simultaneously, then
    // m_bOpened should already be false, and it's set
    // just before releasing this lock.
    //
    // If this lock is caught BEFORE the closing could
    // start the dissolving process, this process will
    // not be started until this function is finished.
    if (!m_bOpened)
        return false;

#if ENABLE_BONDING

    // This part is being used in case of groups that use the scheduler
    // for sending packets. The scheduler is used in general for groups that
    // pick up selectively the packets that will be sent (mainly balancing).
    // Not in use for groups that simply pick up packets as they come in the
    // scheduling order and priorities.
    if (m_parent->m_GroupMemberData && m_parent->m_GroupMemberData->use_send_schedule)
    {
        // If this socket is a group member of a group that uses the send scheduler,
        // do not extract packets from the existing resources, but instead pick up
        // the sequence from the scheduler container and extract that sequence from
        // the sender buffer.

        // Both lost packet and the fresh unique packet shall be able to be extracted
        // from the sender buffer. Packet filter packets should be stored in a separate
        // buffer (XXX not implemented yet) and delivered in order.
        vector<groups::SchedSeq> seqs;
        if (!m_parent->m_GroupOf->getSendSchedule(m_parent->m_GroupMemberData, (seqs)))
        {
            HLOGP(qslog.Debug, "packData(sched): No scheduled packets yet, nothing to send");
            return false;
        }

#if ENABLE_HEAVY_LOGGING
        {
            HLOGC(qslog.Debug, log << CONID() << "packData(sched): current schedule (" << seqs.size() << "):");
            ostringstream so;
            for (size_t i = 0; i < seqs.size(); ++i)
            {
                HLOGC(qslog.Debug, log << "... [" << i << "] %" << seqs[i].seq
                    << " [" << groups::SeqTypeStr(seqs[i].type) << "]");
            }

        }
#endif

        int nremoved = 0;
        for (size_t i = 0; i < seqs.size(); ++i)
        {
            groups::SchedSeq ss = seqs[i];
            w_packet.m_iSeqNo = ss.seq;
            if (ss.type == groups::SQT_FRESH)
                new_packet_packed = true;

            nremoved = i+1;

            HLOGC(qslog.Debug, log << "packData(sched): got %" << ss.seq
                    << " [" << groups::SeqTypeStr(ss.type) << "] [" << i << "]");

            // XXX see below
            //int msglen;

            if (ss.type == groups::SQT_PFILTER)
            {
                HLOGC(qslog.Debug, log << "... filter type, NOT IMPLEMENTED");
                // XXX packet filter extraction currently not implemented, do not use.
                continue;
                //filter_ctl_pkt = true;
            }
            else if (ss.type == groups::SQT_LOSS)
            {
                // This is a scheduled retransmission request. The loss list may
                // contain more packets specs than this socket needs to retransmit,
                // as all sender loss lists should be synchronized in the group.

                // payload = isRetransmissionAllowed(enter_time) ?
                // XXX This condition is currently blocked because this was scheduled.
                // In this case, as it was picked up and is going to be removed from
                // the schedule, we can either execute it right now, or somehow put back
                // to the schedule.
                payload = m_parent->m_GroupOf->packLostData(this, (w_packet), ss.seq);
                if (payload == 0)
                {
                    // If this happens, it means that there was a sequence found among
                    // the loss list, was added to the schedule, and it disappeared,
                    // without having the schedule updated, or somehow it never was in
                    // the loss list. Ignore if found, but report an IPE.
                    LOGC(qslog.Error, log << "packData(sched): IPE: %" << ss.seq
                            << ":loss in the schedule is missing from the loss list");
                    continue;
                }
                HLOGC(qslog.Debug, log << "... ok, will send the REXMIT %" << ss.seq);
                break; // exit the schedule loop and execute the event request
            }
            else if (ss.type == groups::SQT_FRESH)
            {
                // This procedure should pack the new packet, so it should be
                // picked up from the top, so this should use the procedure that
                // normally picks up the new packet. The difference is that
                // 1. You need to pick up the seq that is extracted from the schedule.
                // 2. If this sequence is not in the "fresh range", simply skip this
                // (and report IPE because this should never happen).
                // 3. If this sequence is in the "fresh range" then it can be
                // exactly the packet with the required sequence number, or
                // otherwise this packet should be simply discarded and the
                // operation should be retried. We know that it won't roll in
                // infinity because the range has been checked first, so worst
                // case scenario you'll have several packets to discard until
                // you reach the end of buffer (which should always retrieve
                // at least one last packet from the buffer provided that the
                // sequence range was first verified).

                SRT_ASSERT( !(m_iSndCurrSeqNo == SRT_SEQNO_NONE || m_iSndNextSeqNo == SRT_SEQNO_NONE) );
                if (m_iSndCurrSeqNo == SRT_SEQNO_NONE || m_iSndNextSeqNo == SRT_SEQNO_NONE)
                    continue;

                // Ok, FRESH packets must be contained between the last
                // sent packet and the newest expected scheduled packet
                if (CSeqNo::seqcmp(ss.seq, m_iSndCurrSeqNo) <= 0 // is already sent
                        || CSeqNo::seqcmp(ss.seq, m_iSndNextSeqNo) >= 0) // wasn't ever scheduled
                {
                    LOGC(qslog.Error, log << "packData(sched): IPE: scheduled %" << ss.seq
                            << " is outside the fresh range %(" << CSeqNo::incseq(m_iSndCurrSeqNo)
                            << " - " << CSeqNo::decseq(m_iSndNextSeqNo) << ") - skipping");
                    continue;
                }

                HLOGC(qslog.Debug, log << "... ok, will send the unique %" << ss.seq);

                // After this condition we know that the situation is:
                // The given sequence is one of the o below,
                // and the very first call to packUniqueData() will pick
                // up packets starting from the next towards m_iSndCurrSeqNo.
                // As we know this is one of them, simply pick up packets until
                // you get the right one.
                //
                // | x | x | x | o | o | o | o |   .
                //
                //           ^                   ^
                // m_iSndCurrSeqNo           m_iSndNextSeqNo

                // Roll here until you finally extract the packet with the expected
                // sequence.
                for (;;)
                {
                    if (!packUniqueData((w_packet)))
                    {
                        // Kinda impossible, but still handle it.
                        LOGC(qslog.Debug, log << "packetData(sched): IPE: nothing extracted from the buffer tho sched requested %" << ss.seq);
                        payload = 0; // force uplevel break
                        break;
                    }

                    payload = (int) w_packet.getLength();

                    if (w_packet.m_iSeqNo == ss.seq)
                    {
                        break;
                    }

                    HLOGC(qslog.Debug, log << "packData(sched): extracted %" << w_packet.m_iSeqNo << " while expecting scheduled %" << ss.seq << " - retrying.");

                    // This is not the packet we are looking for.
                    // Fallback, just in case.
                    if (CSeqNo::seqcmp(w_packet.m_iSeqNo, ss.seq) > 0)
                    {
                        LOGC(qslog.Debug, log << "packetData(sched): IPE: extraction from the sender buffer found %" << w_packet.m_iSeqNo << " past %" << ss.seq);
                        payload = 0; // force uplevel break
                        break;
                    }
                }
                if (payload == 0)
                    break;

                new_packet_packed = true;

                // every 16 (0xF) packets, a packet pair is sent
                if ((w_packet.m_iSeqNo & PUMASK_SEQNO_PROBE) == 0)
                    probe = true;

                IF_HEAVY_LOGGING(reason = "normal");

                // The packet was successfully picked up, stop the loop here.
                break;
            }
            else // SQT_SKIP
            {
                continue;
            }

            if (payload == -1)
            {
                // To be dropped, ignore.
                // XXX likely here 'msglen' should be used to send drop request to the other side.
                payload = 0;
                continue;
            }
            else if (payload == 0)
            {
                continue;
            }
        }

        // Note: the sending schedule could have been updated in the meantime, but not
        // by removing elements - only this function can remove elements from there, or
        // when closing a socket. So this will always cover these sequences that have been
        // extracted here above.

        HLOGC(qslog.Debug, log << "packData(sched): discard " << nremoved << "/" << seqs.size() << " scheduled events");
        m_parent->m_GroupOf->discardSendSchedule(m_parent->m_GroupMemberData, nremoved);

        if (!payload)
        {
            HLOGC(qslog.Debug, log << "packData(sched): no packet extracted from the buffer - exitting");
            // XXX consider making that common for payload = 0
            m_tsNextSendTime = steady_clock::time_point();
            m_tdSendTimeDiff = steady_clock::duration::zero();
            return false;
        }
    }
    else
#endif
    {
        if (isRetransmissionAllowed(enter_time))
        {
#if BROADCAST_COMMON_SND_LOSS
            if (m_parent->m_GroupOf && m_parent->m_GroupOf->type() == SRT_GTYPE_BROADCAST)
            {
                // XXX Note: this is a simplified solution just to test it with broadcast groups.
                // If the common losses for broadcast are to be implemented seriously,
                // then the losses should be distributed to all member sockets and then
                // retransmission should happen just like for single sockets.
                payload = m_parent->m_GroupOf->packLostData(this, (w_packet), SRT_SEQNO_NONE /* get any seq */);
            }
            else
#endif
            payload = packLostData((w_packet));
        }
        else
        {
            payload = 0;
        }

        if (payload > 0)
        {
            IF_HEAVY_LOGGING(reason = "reXmit");
        }
        else if (m_PacketFilter &&
                m_PacketFilter.packControlPacket(m_iSndCurrSeqNo, m_pCryptoControl->getSndCryptoFlags(), (w_packet)))
        {
            HLOGC(qslog.Debug, log << CONID() << "filter: filter/CTL packet ready - packing instead of data.");
            payload        = (int) w_packet.getLength();
            IF_HEAVY_LOGGING(reason = "filter");

            // Stats
            ScopedLock lg(m_StatsLock);
            m_stats.sndr.sentFilterExtra.count(1);
        }
        else
        {
            if (!packUniqueData((w_packet)))
            {
                m_tsNextSendTime = steady_clock::time_point();
                m_tdSendTimeDiff = steady_clock::duration::zero();
                return false;
            }
            new_packet_packed = true;

            // every 16 (0xF) packets, a packet pair is sent
            if ((w_packet.m_iSeqNo & PUMASK_SEQNO_PROBE) == 0)
                probe = true;

            payload = (int) w_packet.getLength();
            IF_HEAVY_LOGGING(reason = "normal");
        }
    }

    w_packet.m_iID = m_PeerID; // Set the destination SRT socket ID.

    if (new_packet_packed && m_PacketFilter)
    {
        HLOGC(qslog.Debug, log << CONID() << "filter: Feeding packet for source clip");
        m_PacketFilter.feedSource((w_packet));
    }

#if ENABLE_HEAVY_LOGGING // Required because of referring to MessageFlagStr()
    HLOGC(qslog.Debug,
          log << CONID() << "packData: " << reason << " packet %" << w_packet.m_iSeqNo << " (ACK=" << m_iSndLastAck
              << " ACKDATA=" << m_iSndLastDataAck << " MSG/FLAGS: " << w_packet.MessageFlagStr() << ")");
#endif

    // Fix keepalive
    m_tsLastSndTime.store(enter_time);

    considerLegacySrtHandshake(steady_clock::time_point());

    // WARNING: TEV_SEND is the only event that is reported from
    // the CSndQueue::worker thread. All others are reported from
    // CRcvQueue::worker. If you connect to this signal, make sure
    // that you are aware of prospective simultaneous access.
    updateCC(TEV_SEND, EventVariant(&w_packet));

    // XXX This was a blocked code also originally in UDT. Probably not required.
    // Left untouched for historical reasons.
    // Might be possible that it was because of that this is send from
    // different thread than the rest of the signals.
    // m_pSndTimeWindow->onPktSent(w_packet.m_iTimeStamp);

    enterCS(m_StatsLock);
    m_stats.sndr.sent.count(payload);
    if (new_packet_packed)
        m_stats.sndr.sentUnique.count(payload);
    leaveCS(m_StatsLock);

    const duration sendint = m_tdSendInterval;
    if (probe)
    {
        // sends out probing packet pair
        m_tsNextSendTime = enter_time;
        // Sending earlier, need to adjust the pace later on.
        m_tdSendTimeDiff = m_tdSendTimeDiff.load() - sendint;
        probe          = false;
    }
    else
    {
#if USE_BUSY_WAITING
        m_tsNextSendTime = enter_time + m_tdSendInterval.load();
#else
        const duration sendbrw = m_tdSendTimeDiff;

        if (sendbrw >= sendint)
        {
            // Send immidiately
            m_tsNextSendTime = enter_time;

            // ATOMIC NOTE: this is the only thread that
            // modifies this field
            m_tdSendTimeDiff = sendbrw - sendint;
        }
        else
        {
            m_tsNextSendTime = enter_time + (sendint - sendbrw);
            m_tdSendTimeDiff = duration();
        }
#endif
    }

    w_nexttime = m_tsNextSendTime;

    return payload >= 0; // XXX shouldn't be > 0 ? == 0 is only when buffer range exceeded.
}

bool srt::CUDT::packUniqueData(CPacket& w_packet)
{
    // Check the congestion/flow window limit
    const int cwnd    = std::min(int(m_iFlowWindowSize), int(m_dCongestionWindow));
    const int flightspan = getFlightSpan();
    if (cwnd <= flightspan)
    {
        HLOGC(qslog.Debug,
              log << CONID() << "packUniqueData: CONGESTED: cwnd=min(" << m_iFlowWindowSize << "," << m_dCongestionWindow
                  << ")=" << cwnd << " seqlen=(" << m_iSndLastAck << "-" << m_iSndCurrSeqNo << ")=" << flightspan);
        return false;
    }

    // XXX Here it's needed to set kflg to msgno_bitset in the block stored in the
    // send buffer. This should be somehow avoided, the crypto flags should be set
    // together with encrypting, and the packet should be sent as is, when rexmitting.
    // It would be nice to research as to whether CSndBuffer::Block::m_iMsgNoBitset field
    // isn't a useless redundant state copy. If it is, then taking the flags here can be removed.
    const int kflg = m_pCryptoControl->getSndCryptoFlags();
    int pktskipseqno = 0;
    time_point tsOrigin;
    const int pld_size = m_pSndBuffer->readData((w_packet), (tsOrigin), kflg, (pktskipseqno));
    if (pktskipseqno)
    {
        // Some packets were skipped due to TTL expiry.
        m_iSndCurrSeqNo = CSeqNo::incseq(m_iSndCurrSeqNo, pktskipseqno);
        HLOGC(qslog.Debug, log << "packUniqueData: reading skipped " << pktskipseqno << " seq up to %" << m_iSndCurrSeqNo
                << " due to TTL expiry");
    }

    if (pld_size == 0)
    {
        HLOGC(qslog.Debug, log << "packUniqueData: nothing extracted from the buffer");
        return false;
    }

    // A CHANGE. The sequence number is currently added to the packet
    // when scheduling, not when extracting. This is a inter-migration form,
    // only override extraction sequence with scheduling sequence in group mode.
    m_iSndCurrSeqNo = CSeqNo::incseq(m_iSndCurrSeqNo);

#if ENABLE_BONDING
    CUDTUnited::GroupKeeper gk(uglobal(), m_parent);
    if (gk.group)
    {
        const int packetspan = CSeqNo::seqoff(m_iSndCurrSeqNo, w_packet.m_iSeqNo);
        if (packetspan > 0)
        {
            // After increasing by 1, but being previously set as ISN-1, this should be == ISN,
            // if this is the very first packet to send.
            if (m_iSndCurrSeqNo == m_iISN)
            {
                // This is the very first packet to be sent; so there's nothing in
                // the sending buffer yet, and therefore we are in a situation as just
                // after connection. No packets in the buffer, no packets are sent,
                // no ACK to be awaited. We can screw up all the variables that are
                // initialized from ISN just after connection.
                LOGC(qslog.Note,
                     log << CONID() << "packUniqueData: Fixing EXTRACTION sequence " << m_iSndCurrSeqNo
                         << " from SCHEDULING sequence " << w_packet.m_iSeqNo << " for the first packet: DIFF="
                         << packetspan << " STAMP=" << BufferStamp(w_packet.m_pcData, w_packet.getLength()));
            }
            else
            {
                // There will be a serious data discrepancy between the agent and the peer.
                LOGC(qslog.Error,
                     log << CONID() << "IPE: packUniqueData: Fixing EXTRACTION sequence " << m_iSndCurrSeqNo
                         << " from SCHEDULING sequence " << w_packet.m_iSeqNo << " in the middle of transition: DIFF="
                         << packetspan << " STAMP=" << BufferStamp(w_packet.m_pcData, w_packet.getLength()));
            }

            // Additionally send the drop request to the peer so that it
            // won't stupidly request the packets to be retransmitted.
            // Don't do it if the difference isn't positive or exceeds the threshold.
            int32_t seqpair[2];
            seqpair[0]             = m_iSndCurrSeqNo;
            seqpair[1]             = CSeqNo::decseq(w_packet.m_iSeqNo);
            const int32_t no_msgno = 0;
            LOGC(qslog.Debug,
                 log << CONID() << "packUniqueData: Sending DROPREQ: SEQ: " << seqpair[0] << " - " << seqpair[1] << " ("
                     << packetspan << " packets)");
            sendCtrl(UMSG_DROPREQ, &no_msgno, seqpair, sizeof(seqpair));
            // In case when this message is lost, the peer will still get the
            // UMSG_DROPREQ message when the agent realizes that the requested
            // packet are not present in the buffer (preadte the send buffer).

            // Override extraction sequence with scheduling sequence.
            m_iSndCurrSeqNo = w_packet.m_iSeqNo;
            ScopedLock ackguard(m_RecvAckLock);
            m_iSndLastAck     = w_packet.m_iSeqNo;
            m_iSndLastDataAck = w_packet.m_iSeqNo;
            m_iSndLastFullAck = w_packet.m_iSeqNo;
            m_iSndLastAck2    = w_packet.m_iSeqNo;
        }
        else if (packetspan < 0)
        {
            LOGC(qslog.Error,
                 log << CONID() << "IPE: packUniqueData: SCHEDULING sequence " << w_packet.m_iSeqNo
                     << " is behind of EXTRACTION sequence " << m_iSndCurrSeqNo << ", dropping this packet: DIFF="
                     << packetspan << " STAMP=" << BufferStamp(w_packet.m_pcData, w_packet.getLength()));
            // XXX: Probably also change the socket state to broken?
            return false;
        }
        
        int32_t upd SRT_ATR_UNUSED = gk.group->updateSentSeq(m_iSndCurrSeqNo);
        HLOGC(qslog.Debug, log << CONID() << "packUniqueData: last sent seq for socket: %" << m_iSndCurrSeqNo
                << " group: %" << upd);
    }
    else
#endif
    {
        HLOGC(qslog.Debug,
              log << CONID() << "packUniqueData: Applying EXTRACTION sequence " << m_iSndCurrSeqNo
                  << " over SCHEDULING sequence " << w_packet.m_iSeqNo << " for socket not in group:"
                  << " DIFF=" << CSeqNo::seqcmp(m_iSndCurrSeqNo, w_packet.m_iSeqNo)
                  << " STAMP=" << BufferStamp(w_packet.m_pcData, w_packet.getLength()));
        // Do this always when not in a group.
        w_packet.m_iSeqNo = m_iSndCurrSeqNo;
    }

    // Set missing fields before encrypting the packet, because those fields might be used for encryption.
    w_packet.m_iID = m_PeerID; // Destination SRT Socket ID
    setDataPacketTS(w_packet, tsOrigin);

    if (kflg != EK_NOENC)
    {
        // Note that the packet header must have a valid seqno set, as it is used as a counter for encryption.
        // Other fields of the data packet header (e.g. timestamp, destination socket ID) are not used for the counter.
        // Cypher may change packet length!
        if (m_pCryptoControl->encrypt((w_packet)) != ENCS_CLEAR)
        {
            // Encryption failed
            //>>Add stats for crypto failure
            LOGC(qslog.Warn, log << CONID() << "ENCRYPT FAILED - packet won't be sent, size=" << pld_size);
            return false;
        }
    }

#if SRT_DEBUG_TRACE_SND
    g_snd_logger.state.iPktSeqno = w_packet.m_iSeqNo;
    g_snd_logger.state.isRetransmitted = w_packet.getRexmitFlag(); 
    g_snd_logger.trace();
#endif

    return true;
}

// This is a close request, but called from the
void srt::CUDT::processClose()
{
    sendCtrl(UMSG_SHUTDOWN);

    m_bShutdown      = true;
    m_bClosing       = true;
    m_bBroken        = true;
    m_iBrokenCounter = 60;

    HLOGP(smlog.Debug, "processClose: sent message and set flags");

    if (m_bTsbPd)
    {
        HLOGP(smlog.Debug, "processClose: lock-and-signal TSBPD");
        CSync::lock_notify_one(m_RcvTsbPdCond, m_RecvLock);
    }

    // Signal the sender and recver if they are waiting for data.
    releaseSynch();
    // Unblock any call so they learn the connection_broken error
    uglobal().m_EPoll.update_events(m_SocketID, m_sPollID, SRT_EPOLL_ERR, true);

    HLOGP(smlog.Debug, "processClose: triggering timer event to spread the bad news");
    CGlobEvent::triggerEvent();
}

void srt::CUDT::sendLossReport(const std::vector<std::pair<int32_t, int32_t> > &loss_seqs)
{
    typedef vector<pair<int32_t, int32_t> > loss_seqs_t;

    vector<int32_t> seqbuffer;
    seqbuffer.reserve(2 * loss_seqs.size()); // pessimistic
    for (loss_seqs_t::const_iterator i = loss_seqs.begin(); i != loss_seqs.end(); ++i)
    {
        if (i->first == i->second)
        {
            seqbuffer.push_back(i->first);
            HLOGF(qrlog.Debug, "lost packet %d: sending LOSSREPORT", i->first);
        }
        else
        {
            seqbuffer.push_back(i->first | LOSSDATA_SEQNO_RANGE_FIRST);
            seqbuffer.push_back(i->second);
            HLOGF(qrlog.Debug,
                  "lost packets %d-%d (%d packets): sending LOSSREPORT",
                  i->first,
                  i->second,
                  1 + CSeqNo::seqcmp(i->second, i->first));
        }
    }

    if (!seqbuffer.empty())
    {
        sendCtrl(UMSG_LOSSREPORT, NULL, &seqbuffer[0], (int) seqbuffer.size());
    }
}


bool srt::CUDT::overrideSndSeqNo(int32_t seq)
{
    // This function is intended to be called from the socket
    // group managmenet functions to synchronize the sequnece in
    // all sockes in the bonding group. THIS sequence given
    // here is the sequence TO BE STAMPED AT THE EXACTLY NEXT
    // sent payload. Therefore, screw up the ISN to exactly this
    // value, and the send sequence to the value one less - because
    // the m_iSndCurrSeqNo is increased by one immediately before
    // stamping it to the packet.

    // This function can only be called:
    // - from the operation on an idle socket in the socket group
    // - IMMEDIATELY after connection established and BEFORE the first payload
    // - The corresponding socket at the peer side must be also
    //   in this idle state!

    ScopedLock cg (m_RecvAckLock);

    // Both the scheduling and sending sequences should be fixed.
    // The new sequence normally should jump over several sequence numbers
    // towards what is currently in m_iSndCurrSeqNo.
    // Therefore it's not allowed that:
    // - the jump go backward: backward packets should be already there
    // - the jump go forward by a value larger than half the period: DISCREPANCY.
    const int diff = CSeqNo(seq) - CSeqNo(m_iSndCurrSeqNo);
    if (diff < 0 || diff > CSeqNo::m_iSeqNoTH)
    {
        LOGC(gslog.Error, log << CONID() << "IPE: Overriding with seq %" << seq << " DISCREPANCY against current %"
                << m_iSndCurrSeqNo << " and next sched %" << m_iSndNextSeqNo << " - diff=" << diff);
        return false;
    }

    //
    // The peer will have to do the same, as a reaction on perceived
    // packet loss. When it recognizes that this initial screwing up
    // has happened, it should simply ignore the loss and go on.
    // ISN isn't being changed here - it doesn't make much sense now.

    setInitialSndSeq(seq);

    // m_iSndCurrSeqNo will be most likely lower than m_iSndNextSeqNo because
    // the latter is ahead with the number of packets already scheduled, but
    // not yet sent.

    HLOGC(gslog.Debug, log << CONID() << "overrideSndSeqNo: sched-seq=" << m_iSndNextSeqNo << " send-seq=" << m_iSndCurrSeqNo
        << " (unchanged)"
        );
    return true;
}

int srt::CUDT::checkLazySpawnLatencyThread()
{
#if ENABLE_BONDING
    const bool need_tsbpd = m_bTsbPd;
    const bool need_group_tsbpd = m_bGroupTsbPd && !m_bTsbPd;

    // Just in case, make sure that they cannot be set
    // together as one. The above statement contains a fallback
    // for that case.
    SRT_ASSERT(!(m_bTsbPd && m_bGroupTsbPd));

#else
    const bool need_tsbpd = m_bTsbPd;
#endif

    if (need_tsbpd && !m_RcvTsbPdThread.joinable())
    {
        ScopedLock lock(m_RcvTsbPdStartupLock);

        if (m_bClosing) // Check again to protect join() in CUDT::releaseSync()
            return -1;

        HLOGP(qrlog.Debug, "Spawning Socket TSBPD thread");
#if ENABLE_HEAVY_LOGGING
        std::ostringstream tns1, tns2;
        // Take the last 2 ciphers from the socket ID.
        tns1 << m_SocketID;
        std::string s = tns1.str();
        tns2 << "SRT:TsbPd:@" << s.substr(s.size()-2, 2);
        const string thname = tns2.str();
#else
        const string thname = "SRT:TsbPd";
#endif
        if (!StartThread(m_RcvTsbPdThread, CUDT::tsbpd, this, thname))
            return -1;
    }

#if ENABLE_BONDING
    if (need_group_tsbpd)
    {
        ScopedLock glock(uglobal().m_GlobControlLock);
        if (m_bClosing)
            return -1;

        // Also, just in case, check if the socket is associated
        // when group tsbpd is needed.
        SRT_ASSERT(m_parent->m_GroupOf || !m_bGroupTsbPd);

        // Shipped to the group function because this will
        // likely require groupwise locking.
        return m_parent->m_GroupOf->checkLazySpawnLatencyThread();
    }
#endif

    return 0;
}

#if ENABLE_HEAVY_LOGGING
#if ENABLE_BONDING
CUDT::time_point srt::CUDT::getPacketPTS(CUDTGroup* grp, const CPacket& packet)
{
    steady_clock::time_point pts;

    // Block this for a case of new-bonding group, as m_pRcvBuffer is NULL there.
    if (grp)
    {
        pts = grp->getPktTsbPdTime(packet.getMsgTimeStamp());
    }
    else if (!m_pRcvBuffer)
    {
        // Somehow we have dispatched to a previous member socket,
        // that was already removed from the group, which means that
        // it is being closed now. Pretend nothing has been dispatched.
        pts  = steady_clock::time_point() + milliseconds_from(m_iTsbPdDelay_ms);
    }
    else
    {
        pts = m_pRcvBuffer->getPktTsbPdTime(packet.getMsgTimeStamp());
    }

    return pts;
}
#else
CUDT::time_point srt::CUDT::getPacketPTS(void*, const CPacket& packet)
{
    return m_pRcvBuffer->getPktTsbPdTime(packet.getMsgTimeStamp());
}
#endif

static const char *const rexmitstat[] = {"ORIGINAL", "REXMITTED", "RXS-UNKNOWN"};

#endif

int srt::CUDT::handleSocketPacketReception(const vector<CUnit*>& incoming, bool& w_new_inserted, steady_clock::time_point& w_next_tsbpd, bool& w_was_sent_in_order, CUDT::loss_seqs_t& w_srt_loss_seqs)
{
    bool excessive SRT_ATR_UNUSED = true; // stays true unless it was successfully added

    // Loop over all incoming packets that were filtered out.
    // In case when there is no filter, there's just one packet in 'incoming',
    // the one that came in the input of this function.
    for (vector<CUnit *>::const_iterator unitIt = incoming.begin(); unitIt != incoming.end(); ++unitIt)
    {
        CUnit *  u    = *unitIt;
        CPacket &rpkt = u->m_Packet;
        const int pktrexmitflag = m_bPeerRexmitFlag ? (rpkt.getRexmitFlag() ? 1 : 0) : 2;

        time_point pts = steady_clock::now() + milliseconds_from(m_iTsbPdDelay_ms);
        IF_HEAVY_LOGGING(pts = getPacketPTS(NULL, rpkt));

        int buffer_add_result;
        bool adding_successful = true;

        // m_iRcvLastSkipAck is the base sequence number for the receiver buffer.
        // This is the offset in the buffer; if this is negative, it means that
        // this sequence is already in the past and the buffer is not interested.
        // Meaning, this packet will be rejected, even if it could potentially be
        // one of missing packets in the transmission.
        int32_t offset = CSeqNo::seqoff(m_iRcvLastSkipAck, rpkt.m_iSeqNo);

        IF_HEAVY_LOGGING(const char *exc_type = "EXPECTED");

        if (offset < 0)
        {
            IF_HEAVY_LOGGING(exc_type = "BELATED");
            enterCS(m_StatsLock);
            const double bltime = (double) CountIIR<uint64_t>(
                    uint64_t(m_stats.traceBelatedTime) * 1000,
                    count_microseconds(steady_clock::now() - pts), 0.2);

            m_stats.traceBelatedTime = bltime / 1000.0;
            m_stats.rcvr.recvdBelated.count(rpkt.getLength());
            leaveCS(m_StatsLock);
            HLOGC(qrlog.Debug,
                    log << CONID() << "RECEIVED: seq=" << rpkt.m_iSeqNo << " offset=" << offset << " (BELATED/"
                    << rexmitstat[pktrexmitflag] << ") FLAGS: " << rpkt.MessageFlagStr());
            continue;
        }

        int avail_bufsize = 0; // needed in logging

        // This is executed only when bonding is enabled and only
        // with the new buffer (in which case the buffer is in the group).

        avail_bufsize = (int) getAvailRcvBufferSizeNoLock();
        if (offset >= avail_bufsize)
        {
            // This is already a sequence discrepancy. Probably there could be found
            // some way to make it continue reception by overriding the sequence and
            // make a kinda TLKPTDROP, but there has been found no reliable way to do this.
            if (m_bTsbPd && m_bTLPktDrop && m_pRcvBuffer->empty())
            {
                // Only in live mode. In File mode this shall not be possible
                // because the sender should stop sending in this situation.
                // In Live mode this means that there is a gap between the
                // lowest sequence in the empty buffer and the incoming sequence
                // that exceeds the buffer size. Receiving data in this situation
                // is no longer possible and this is a point of no return.

                LOGC(qrlog.Error, log << CONID() <<
                        "SEQUENCE DISCREPANCY. BREAKING CONNECTION."
                        " seq=" << rpkt.m_iSeqNo
                        << " buffer=(" << m_iRcvLastSkipAck
                        << ":" << m_iRcvCurrSeqNo                   // -1 = size to last index
                        << "+" << CSeqNo::incseq(m_iRcvLastSkipAck, int(m_pRcvBuffer->capacity()) - 1)
                        << "), " << (offset-avail_bufsize+1)
                        << " past max. Reception no longer possible. REQUESTING TO CLOSE.");

                return -2;
            }
            else
            {
                LOGC(qrlog.Warn, log << CONID() << "No room to store incoming packet seqno " << rpkt.m_iSeqNo
                        << ", insert offset " << offset << ". "
                        << m_pRcvBuffer->strFullnessState(qrlog.Warn.CheckEnabled(), m_iRcvLastAck, steady_clock::now())
                    );

                return -1;
            }
        }

        CRcvBuffer::InsertInfo info = m_pRcvBuffer->insert(u);

        // Remember this value in order to CHECK if there's a need
        // to request triggering TSBPD in case when TSBPD is in the
        // state of waiting forever and wants to know if there's any
        // possible time to wake up known earlier than that.

        // Note that in case of the "builtin group reader" (its own
        // buffer), there's no need to do it here because it has also
        // its own TSBPD thread.

        if (info.result == CRcvBuffer::InsertInfo::INSERTED)
        {
            // This may happen multiple times in the loop, so update only if earlier.
            if (w_next_tsbpd == time_point() || w_next_tsbpd > info.first_time)
                w_next_tsbpd = info.first_time;
            w_new_inserted = true;
        }
        buffer_add_result = int(info.result);

        if (buffer_add_result < 0)
        {
            // addData returns -1 if at the m_iLastAckPos+offset position there already is a packet.
            // So this packet is "redundant".
            IF_HEAVY_LOGGING(exc_type = "UNACKED");
            adding_successful = false;
        }
        else
        {
            IF_HEAVY_LOGGING(exc_type = "ACCEPTED");
            excessive = false;
            if (u->m_Packet.getMsgCryptoFlags() != EK_NOENC)
            {
                EncryptionStatus rc = m_pCryptoControl ? m_pCryptoControl->decrypt((u->m_Packet)) : ENCS_NOTSUP;
                if (rc != ENCS_CLEAR)
                {
                    // Heavy log message because if seen once the message may happen very often.
                    HLOGC(qrlog.Debug, log << CONID() << "ERROR: packet not decrypted, dropping data.");
                    adding_successful = false;
                    IF_HEAVY_LOGGING(exc_type = "UNDECRYPTED");

                    ScopedLock lg(m_StatsLock);
                    m_stats.rcvr.undecrypted.count(stats::BytesPackets(rpkt.getLength(), 1));
                }
            }
        }

        if (adding_successful)
        {
            ScopedLock statslock(m_StatsLock);
            m_stats.rcvr.recvdUnique.count(u->m_Packet.getLength());
        }

#if ENABLE_HEAVY_LOGGING
        std::ostringstream expectspec;
        if (excessive)
            expectspec << "EXCESSIVE(" << exc_type << ")";
        else
            expectspec << "ACCEPTED";

        std::ostringstream bufinfo;

        if (m_pRcvBuffer)
        {
            bufinfo << " BUFr=" << avail_bufsize
                << " avail=" << getAvailRcvBufferSizeNoLock()
                << " buffer=(" << m_iRcvLastSkipAck
                << ":" << m_iRcvCurrSeqNo                   // -1 = size to last index
                << "+" << CSeqNo::incseq(m_iRcvLastSkipAck, m_pRcvBuffer->capacity()-1)
                << ")";
        }

        // Empty buffer info in case of groupwise receiver.
        // There's no way to obtain this information here.

        LOGC(qrlog.Debug, log << CONID() << "RECEIVED: seq=" << rpkt.m_iSeqNo
                << " offset=" << offset
                << bufinfo.str()
                << " RSL=" << expectspec.str()
                << " SN=" << rexmitstat[pktrexmitflag]
                << " FLAGS: "
                << rpkt.MessageFlagStr());
#endif

        // Decryption should have made the crypto flags EK_NOENC.
        // Otherwise it's an error.
        if (adding_successful)
        {
            HLOGC(qrlog.Debug,
                    log << "CONTIGUITY CHECK: sequence distance: " << CSeqNo::seqoff(m_iRcvCurrSeqNo, rpkt.m_iSeqNo));

            if (CSeqNo::seqcmp(rpkt.m_iSeqNo, CSeqNo::incseq(m_iRcvCurrSeqNo)) > 0) // Loss detection.
            {
                int32_t seqlo = CSeqNo::incseq(m_iRcvCurrSeqNo);
                int32_t seqhi = CSeqNo::decseq(rpkt.m_iSeqNo);

                w_srt_loss_seqs.push_back(make_pair(seqlo, seqhi));
                HLOGC(qrlog.Debug, log << "pkt/LOSS DETECTED: %" << seqlo << " - %" << seqhi);
            }

        }

        // Update the current largest sequence number that has been received.
        // Or it is a retransmitted packet, remove it from receiver loss list.
        //
        // Group note: for the new group receiver the group hosts the receiver
        // buffer, but the socket still maintains the losses.
        if (CSeqNo::seqcmp(rpkt.m_iSeqNo, m_iRcvCurrSeqNo) > 0)
        {
            m_iRcvCurrSeqNo = rpkt.m_iSeqNo; // Latest possible received
        }
        else
        {
            unlose(rpkt); // was BELATED or RETRANSMITTED
            w_was_sent_in_order &= 0 != pktrexmitflag;
        }
    }

    return 0;
}

#if ENABLE_BONDING
bool srt::CUDT::handleGroupPacketReception(CUDTGroup* grp, const vector<CUnit*>& incoming, bool& w_was_sent_in_order, CUDT::loss_seqs_t& w_srt_loss_seqs)
{
    bool excessive SRT_ATR_UNUSED = true; // stays true unless it was successfully added

    time_point pts = steady_clock::now() + milliseconds_from(m_iTsbPdDelay_ms);

    // Loop over all incoming packets that were filtered out.
    // In case when there is no filter, there's just one packet in 'incoming',
    // the one that came in the input of CUDT::processData().
    for (vector<CUnit *>::const_iterator unitIt = incoming.begin(); unitIt != incoming.end(); ++unitIt)
    {
        CUnit *  u    = *unitIt;
        CPacket &rpkt = u->m_Packet;
        const int pktrexmitflag = m_bPeerRexmitFlag ? (rpkt.getRexmitFlag() ? 1 : 0) : 2;
        const int pktsz = (int) rpkt.getLength();

        IF_HEAVY_LOGGING(pts = getPacketPTS(grp, rpkt));

        bool adding_successful = true;
        bool have_loss = false;

        // This is executed only when bonding is enabled and only
        // with the new buffer (in which case the buffer is in the group).
        // NOTE: this will lock ALSO the receiver buffer lock in the group
        CRcvBuffer::InsertInfo info = grp->addDataUnit(m_parent->m_GroupMemberData, u, (w_srt_loss_seqs), (have_loss));

        if (info.result == CRcvBuffer::InsertInfo::DISCREPANCY)
        {
            // XXX PROBABLY the new receiver buffer can give the possibility
            // of completely resetting itself at the moment when this happens,
            // so closing may be not necessary in case of TLPKTDROP, but instead
            // the whole buffer will be dropped and it will start over from the
            // newly incoming sequence number.
            if (m_bGroupTsbPd && info.avail_range == 0)
            {
                LOGC(qrlog.Error, log << CONID() <<
                        "SEQUENCE DISCREPANCY. BREAKING CONNECTION.");

                // Here in this place there's nothing to unlock; locking is done
                // exclusively in the call to addDataUnit().
                processClose();
            }
            else
            {
                // Can't reach the buffer information because it's inside the group.
                // The log should be likely fully presented in the CUDTGroup::addDataUnit().
                LOGC(qrlog.Warn, log << CONID() << "No room to store incoming packet seqno " << rpkt.m_iSeqNo);
            }
            return false;
        }

        IF_HEAVY_LOGGING(const char *exc_type = "EXPECTED");

        if (info.result == CRcvBuffer::InsertInfo::BELATED)
        {
            IF_HEAVY_LOGGING(exc_type = "BELATED");
            enterCS(m_StatsLock);
            const double bltime = (double) CountIIR<uint64_t>(
                    uint64_t(m_stats.traceBelatedTime) * 1000,
                    count_microseconds(steady_clock::now() - pts), 0.2);

            m_stats.traceBelatedTime = bltime / 1000.0;
            m_stats.rcvr.recvdBelated.count(rpkt.getLength());
            leaveCS(m_StatsLock);
            HLOGC(qrlog.Debug,
                    log << CONID() << "RECEIVED: seq=" << rpkt.m_iSeqNo << " (BELATED/"
                    << rexmitstat[pktrexmitflag] << ") FLAGS: " << rpkt.MessageFlagStr());

            // For BELATED packets you should just skip anything else.
            // This means it's already beyond the first entry in the buffer, so this
            // sequence means nothing also for the loss check.
            continue;
        }

        if (info.result == CRcvBuffer::InsertInfo::REDUNDANT)
        {
            // addData returns -1 if at the m_iLastAckPos+offset position there already is a packet.
            // So this packet is "redundant".
            IF_HEAVY_LOGGING(exc_type = "UNACKED");
            adding_successful = false;
        }
        else // INSERTED
        {
            IF_HEAVY_LOGGING(exc_type = "ACCEPTED");
            excessive = false;
            if (u->m_Packet.getMsgCryptoFlags() != EK_NOENC)
            {
                EncryptionStatus rc = m_pCryptoControl ? m_pCryptoControl->decrypt((u->m_Packet)) : ENCS_NOTSUP;
                if (rc != ENCS_CLEAR)
                {
                    // Heavy log message because if seen once the message may happen very often.
                    HLOGC(qrlog.Debug, log << CONID() << "ERROR: packet not decrypted, dropping data.");
                    adding_successful = false;
                    IF_HEAVY_LOGGING(exc_type = "UNDECRYPTED");

                    ScopedLock lg(m_StatsLock);
                    m_stats.rcvr.undecrypted.count(stats::BytesPackets(pktsz, 1));
                }
            }
        }


        // Decryption should have made the crypto flags EK_NOENC.
        // Otherwise it's an error.
        if (adding_successful)
        {
            HLOGC(qrlog.Debug,
                    log << "CONTIGUITY CHECK: sequence distance: " << CSeqNo::seqoff(m_iRcvCurrSeqNo, rpkt.m_iSeqNo));

            if (have_loss)
            {
                HLOGC(qrlog.Debug, log << "grp/LOSS DETECTED: " << FormatLossArray(w_srt_loss_seqs));
            }

        }


        if (adding_successful)
        {
            ScopedLock statslock(m_StatsLock);
            m_stats.rcvr.recvdUnique.count(u->m_Packet.getLength());
        }

#if ENABLE_HEAVY_LOGGING
        std::ostringstream expectspec;
        if (excessive)
            expectspec << "EXCESSIVE(" << exc_type << ")";
        else
            expectspec << "ACCEPTED";

        // Empty buffer info in case of groupwise receiver.
        // There's no way to obtain this information here.

        LOGC(qrlog.Debug, log << CONID() << "RECEIVED: seq=" << rpkt.m_iSeqNo
                << " RSL=" << expectspec.str()
                << " SN=" << rexmitstat[pktrexmitflag]
                << " FLAGS: "
                << rpkt.MessageFlagStr());
#endif

        // Update the current largest sequence number that has been received.
        // Or it is a retransmitted packet, remove it from receiver loss list.
        //
        // Group note: for the new group receiver the group hosts the receiver
        // buffer, but the socket still maintains the losses.
        if (CSeqNo::seqcmp(rpkt.m_iSeqNo, m_iRcvCurrSeqNo) > 0)
        {
            m_iRcvCurrSeqNo = rpkt.m_iSeqNo; // Latest possible received
        }
        else
        {
            unlose(rpkt); // was BELATED or RETRANSMITTED
            w_was_sent_in_order &= 0 != pktrexmitflag;
        }
    }

    return true;
}
#endif

int srt::CUDT::processData(CUnit* in_unit)
{
    if (m_bClosing)
        return -1;

    CPacket &packet = in_unit->m_Packet;

    // Just heard from the peer, reset the expiration count.
    m_iEXPCount = 1;
    m_tsLastRspTime.store(steady_clock::now());

    // Keep the group alive until the end of this function.

#if ENABLE_BONDING
    CUDTUnited::GroupKeeper gkeeper (uglobal(), m_parent);
#endif

    // We are receiving data, start tsbpd thread if TsbPd is enabled
    if (-1 == checkLazySpawnLatencyThread())
    {
        return -1;
    }

    const int pktrexmitflag = m_bPeerRexmitFlag ? (packet.getRexmitFlag() ? 1 : 0) : 2;
<<<<<<< HEAD
=======
    const bool retransmitted = pktrexmitflag == 1;
#if ENABLE_HEAVY_LOGGING
    static const char *const rexmitstat[] = {"ORIGINAL", "REXMITTED", "RXS-UNKNOWN"};
    string                   rexmit_reason;
#endif
>>>>>>> ea86302a

    if (retransmitted)
    {
        // This packet was retransmitted
        enterCS(m_StatsLock);
        m_stats.rcvr.recvdRetrans.count(packet.getLength());
        leaveCS(m_StatsLock);

    }

    steady_clock::duration tsbpddelay = milliseconds_from(m_iTsbPdDelay_ms); // (value passed to CRcvBuffer::setRcvTsbPdMode)
    steady_clock::time_point pts = steady_clock::time_point() + tsbpddelay;

#if ENABLE_HEAVY_LOGGING
    {
        // It's easier to remove the latency factor from this value than to add a function
        // that exposes the details basing on which this value is calculated.
#if ENABLE_BONDING
        pts = getPacketPTS(gkeeper.group, packet);
#else
        pts = getPacketPTS(NULL, packet);
#endif
        steady_clock::time_point ets = pts - tsbpddelay;

        HLOGC(qrlog.Debug, log << CONID() << "processData: RECEIVED DATA: size=" << packet.getLength()
                << " seq=" << packet.getSeqNo()
                << " ETS=" << FormatTime(ets)
                << " PTS=" << FormatTime(pts)
                << " NOW=" << FormatTime(m_tsLastRspTime.load()));
    }
#endif

    updateCC(TEV_RECEIVE, EventVariant(&packet));
    ++m_iPktCount;

    const int pktsz = (int) packet.getLength();
    // Update time information
    // XXX Note that this adds the byte size of a packet
    // of which we don't yet know as to whether this has
    // carried out some useful data or some excessive data
    // that will be later discarded.
    // FIXME: before adding this on the rcv time window,
    // make sure that this packet isn't going to be
    // effectively discarded, as repeated retransmission,
    // for example, burdens the link, but doesn't better the speed.
    m_RcvTimeWindow.onPktArrival(pktsz);

    // Probe the packet pair if needed.
    // Conditions and any extra data required for the packet
    // this function will extract and test as needed.

    const bool unordered = CSeqNo::seqcmp(packet.m_iSeqNo, m_iRcvCurrSeqNo) <= 0;

    // Retransmitted and unordered packets do not provide expected measurement.
    // We expect the 16th and 17th packet to be sent regularly,
    // otherwise measurement must be rejected.
    m_RcvTimeWindow.probeArrival(packet, unordered || retransmitted);

    enterCS(m_StatsLock);
    m_stats.rcvr.recvd.count(pktsz);
    leaveCS(m_StatsLock);

    loss_seqs_t                             filter_loss_seqs;
    loss_seqs_t                             srt_loss_seqs;
    vector<CUnit *>                         incoming;
    bool                                    was_sent_in_order          = true;

    // If the peer doesn't understand REXMIT flag, send rexmit request
    // always immediately.
    int initial_loss_ttl = 0;
    if (m_bPeerRexmitFlag)
        initial_loss_ttl = m_iReorderTolerance;

    // Track packet loss in statistics early, because a packet filter (e.g. FEC) might recover it later on,
    // supply the missing packet(s), and the loss will no longer be visible for the code that follows.
    if (packet.getMsgSeq(m_bPeerRexmitFlag) != SRT_MSGNO_CONTROL) // disregard filter-control packets, their seq may mean nothing
    {
        const int diff = CSeqNo::seqoff(m_iRcvCurrPhySeqNo, packet.m_iSeqNo);
        // Difference between these two sequence numbers is expected to be:
        // 0 - duplicated last packet (theory only)
        // 1 - subsequent packet (alright)
        // <0 - belated or recovered packet
        // >1 - jump over a packet loss (loss = seqdiff-1)

        // Hook on non-NULL receiver buffer for a case of the common group buffer.
        // XXX This is for stats only and for groups it can be done elsewhere.
        if (m_pRcvBuffer && diff > 1)
        {
            const int loss = diff - 1; // loss is all that is above diff == 1


            ScopedLock lg(m_StatsLock);
            const uint64_t avgpayloadsz = m_pRcvBuffer->getRcvAvgPayloadSize();
            m_stats.rcvr.lost.count(stats::BytesPackets(loss * avgpayloadsz, (uint32_t) loss));

            HLOGC(qrlog.Debug,
                  log << CONID() << "LOSS STATS: n=" << loss << " SEQ: [" << CSeqNo::incseq(m_iRcvCurrPhySeqNo) << " "
                      << CSeqNo::decseq(packet.m_iSeqNo) << "]");
        }

        if (diff > 0)
        {
            // Record if it was further than latest
            m_iRcvCurrPhySeqNo = packet.m_iSeqNo;
        }
    }

    // [[using locked()]];  // (NOTHING locked)

#if ENABLE_BONDING
    // Switch to RUNNING even if there was a discrepancy, unless
    // it was long way forward.
    // XXX Important: This code is in the dead function defaultPacketArrival
    // but normally it should be called here regardless if the packet was
    // accepted or rejected because if it was belated it may result in a
    // "runaway train" problem as the IDLE links are being updated the base
    // reception sequence pointer stating that this link is not receiving.
    if (gkeeper.group)
    {
        groups::SocketData* gi = m_parent->m_GroupMemberData;

        // This check is needed as after getting the lock the socket
        // could be potentially removed. It is however granted that as long
        // as gi is non-NULL iterator, the group does exist and it does contain
        // this socket as member (that is, 'gi' cannot be a dangling pointer).
        if (gi != NULL)
        {
            if (gi->rcvstate < SRT_GST_RUNNING) // PENDING or IDLE, tho PENDING is unlikely
            {
                HLOGC(qrlog.Debug,
                      log << CONID() << "processData: IN-GROUP rcv state transition " << srt_log_grp_state[gi->rcvstate]
                          << " -> RUNNING.");
                gi->rcvstate = SRT_GST_RUNNING;
                gkeeper.group->updateRcvRunningState();
            }
            else
            {
                HLOGC(qrlog.Debug,
                      log << CONID() << "processData: IN-GROUP rcv state transition NOT DONE - state:"
                          << srt_log_grp_state[gi->rcvstate]);
            }
        }
    }
#endif

    // NULL time by default
    time_point next_tsbpd_avail;
    bool new_inserted = false;

    if (m_PacketFilter)
    {
        // Stuff this data into the filter
        m_PacketFilter.receive(in_unit, (incoming), (filter_loss_seqs));
        HLOGC(qrlog.Debug,
                log << CONID() << "(FILTER) fed data, received " << incoming.size() << " pkts, " << Printable(filter_loss_seqs)
                << " loss to report, "
                << (m_PktFilterRexmitLevel == SRT_ARQ_ALWAYS ? "FIND & REPORT LOSSES YOURSELF"
                    : "REPORT ONLY THOSE"));
    }
    else
    {
    // Stuff in just one packet that has come in.
        incoming.push_back(in_unit);
    }

#if ENABLE_BONDING
    if (gkeeper.group)
    {
        // Needed for possibly check for needsQuickACK.
        bool incoming_belated = (CSeqNo::seqcmp(in_unit->m_Packet.m_iSeqNo, m_iRcvLastSkipAck) < 0);

<<<<<<< HEAD
        bool handled = handleGroupPacketReception(gkeeper.group,
                incoming,
                (was_sent_in_order),
                (srt_loss_seqs));

        // These variables are used to decide about pinging the
        // CV that kicks the TSBPD thread prematurely. In case of 
        // group common receiver there's no per-socket TSBPD and
        // the group TSBPD will be handled internally.
        next_tsbpd_avail = time_point();
        new_inserted = false;

        if (!handled)
            return -1;
=======
        // Loop over all incoming packets that were filtered out.
        // In case when there is no filter, there's just one packet in 'incoming',
        // the one that came in the input of this function.
        for (vector<CUnit *>::iterator unitIt = incoming.begin(); unitIt != incoming.end() && !m_bBroken; ++unitIt)
        {
            CUnit *  u    = *unitIt;
            CPacket &rpkt = u->m_Packet;

            // If negative, the seqno is already behind the dropped/acknowledged position.
            // Meaning, this packet will be rejected, even if it could potentially be
            // one of missing packets in the transmission.
            if (CSeqNo::seqcmp(rpkt.m_iSeqNo, m_iRcvLastSkipAck) < 0)
            {
                steady_clock::time_point tsbpdtime = m_pRcvBuffer->getPktTsbPdTime(rpkt.getMsgTimeStamp());
                const double             bltime = (double)CountIIR<uint64_t>(uint64_t(m_stats.traceBelatedTime) * 1000,
                                                                 count_microseconds(steady_clock::now() - tsbpdtime),
                                                                 0.2);
                enterCS(m_StatsLock);
                m_stats.traceBelatedTime = bltime / 1000.0;
                m_stats.rcvr.recvdBelated.count(rpkt.getLength());
                leaveCS(m_StatsLock);
                HLOGC(qrlog.Debug,
                      log << CONID() << "RECEIVED: seq=" << packet.m_iSeqNo
                          << " offset=" << CSeqNo::seqoff(m_iRcvLastSkipAck, rpkt.m_iSeqNo) << " (BELATED/"
                          << rexmitstat[pktrexmitflag] << rexmit_reason << ") FLAGS: " << packet.MessageFlagStr());
                continue;
            }

            IF_HEAVY_LOGGING(const char *exc_type = "EXPECTED");

            // m_iRcvLastAck is the base sequence number for the receiver buffer.
            const int32_t offset = CSeqNo::seqoff(m_iRcvLastAck, rpkt.m_iSeqNo);
            const int avail_bufsize = (int) getAvailRcvBufferSizeNoLock();

            if (offset >= avail_bufsize)
            {
                // This is already a sequence discrepancy. Probably there could be found
                // some way to make it continue reception by overriding the sequence and
                // make a kinda TLKPTDROP, but there has been found no reliable way to do this.
                if (m_bTsbPd && m_bTLPktDrop && m_pRcvBuffer->empty())
                {
                    // Only in live mode. In File mode this shall not be possible
                    // because the sender should stop sending in this situation.
                    // In Live mode this means that there is a gap between the
                    // lowest sequence in the empty buffer and the incoming sequence
                    // that exceeds the buffer size. Receiving data in this situation
                    // is no longer possible and this is a point of no return.

                    LOGC(qrlog.Error,
                         log << CONID() << "SEQUENCE DISCREPANCY. BREAKING CONNECTION. seq=" << rpkt.m_iSeqNo
                             << " buffer=(" << m_iRcvLastAck << ":" << m_iRcvCurrSeqNo // -1 = size to last index
                             << "+" << CSeqNo::incseq(m_iRcvLastAck, int(m_pRcvBuffer->capacity()) - 1) << "), "
                             << (offset - avail_bufsize + 1)
                             << " past max. Reception no longer possible. REQUESTING TO CLOSE.");

                    // This is a scoped lock with AckLock, but for the moment
                    // when processClose() is called this lock must be taken out,
                    // otherwise this will cause a deadlock. We don't need this
                    // lock anymore, and at 'return' it will be unlocked anyway.
                    recvbuf_acklock.unlock();
                    processClose();
                    return -1;
                }
                else
                {
                    LOGC(qrlog.Warn,
                         log << CONID() << "No room to store incoming packet seqno " << rpkt.m_iSeqNo
                             << ", insert offset " << offset << ". "
                             << m_pRcvBuffer->strFullnessState(
                                    qrlog.Debug.CheckEnabled(), m_iRcvLastAck, steady_clock::now()));
                    return -1;
                }
            }

            bool adding_successful = true;
            if (m_pRcvBuffer->insert(u) < 0)
            {
                // addData returns -1 if at the m_iLastAckPos+offset position there already is a packet.
                // So this packet is "redundant".
                IF_HEAVY_LOGGING(exc_type = "UNACKED");
                adding_successful = false;
            }
            else
            {
                IF_HEAVY_LOGGING(exc_type = "ACCEPTED");
                excessive = false;
                if (u->m_Packet.getMsgCryptoFlags() != EK_NOENC)
                {
                    // TODO: reset and restore the timestamp if TSBPD is disabled.
                    // Reset retransmission flag (must be excluded from GCM auth tag).
                    u->m_Packet.setRexmitFlag(false);
                    const EncryptionStatus rc = m_pCryptoControl ? m_pCryptoControl->decrypt((u->m_Packet)) : ENCS_NOTSUP;
                    u->m_Packet.setRexmitFlag(retransmitted); // Recover the flag.

                    if (rc != ENCS_CLEAR)
                    {
                        // Heavy log message because if seen once the message may happen very often.
                        HLOGC(qrlog.Debug, log << CONID() << "ERROR: packet not decrypted, dropping data.");
                        adding_successful = false;
                        IF_HEAVY_LOGGING(exc_type = "UNDECRYPTED");

                        if (m_config.iCryptoMode == CSrtConfig::CIPHER_MODE_AES_GCM)
                        {
                            // Drop a packet from the receiver buffer.
                            // Dropping depends on the configuration mode. If message mode is enabled, we have to drop the whole message.
                            // Otherwise just drop the exact packet.
                            if (m_config.bMessageAPI)
                                m_pRcvBuffer->dropMessage(SRT_SEQNO_NONE, SRT_SEQNO_NONE, u->m_Packet.getMsgSeq(m_bPeerRexmitFlag));
                            else
                                m_pRcvBuffer->dropMessage(u->m_Packet.getSeqNo(), u->m_Packet.getSeqNo(), SRT_MSGNO_NONE);

                            LOGC(qrlog.Error, log << CONID() << "AEAD decryption failed, breaking the connection.");
                            m_bBroken = true;
                            m_iBrokenCounter = 0;
                        }

                        ScopedLock lg(m_StatsLock);
                        m_stats.rcvr.undecrypted.count(stats::BytesPackets(pktsz, 1));
                    }
                }
            }
>>>>>>> ea86302a

        // This is moved earlier after introducing filter because it shouldn't
        // be executed in case when the packet was rejected by the receiver buffer.
        // However now the 'excessive' condition may be true also in case when
        // a truly non-excessive packet has been received, just it has been temporarily
        // stored for better times by the filter module. This way 'excessive' is also true,
        // although the old condition that a packet with a newer sequence number has arrived
        // or arrived out of order may still be satisfied.
        if (!incoming_belated && was_sent_in_order)
        {
            // Basing on some special case in the packet, it might be required
            // to enforce sending ACK immediately (earlier than normally after
            // a given period).
            if (m_CongCtl->needsQuickACK(packet))
            {
                m_tsNextACKTime.store(steady_clock::now());
            }
        }

        // Here continue the processing because even if no new packets were
        // added to the buffer, there might be needed losses handled.
    }
    else
#endif
    {
        // Start of offset protected section
        // Prevent TsbPd thread from modifying Ack position while adding data
        // offset from RcvLastAck in RcvBuffer must remain valid between seqoff() and addData()
        UniqueLock recvbuf_acklock(m_RcvBufferLock);
        // Needed for possibly check for needsQuickACK.
        bool incoming_belated = (CSeqNo::seqcmp(in_unit->m_Packet.m_iSeqNo, m_iRcvLastSkipAck) < 0);

        int res = handleSocketPacketReception(incoming,
                (new_inserted),
                (next_tsbpd_avail),
                (was_sent_in_order),
                (srt_loss_seqs));

        if (res == -2)
        {
            // This is a scoped lock with AckLock, but for the moment
            // when processClose() is called this lock must be taken out,
            // otherwise this will cause a deadlock. We don't need this
            // lock anymore, and at 'return' it will be unlocked anyway.
            recvbuf_acklock.unlock();
            processClose();

            return -1;
        }

        if (res == -1)
        {
            return -1;
        }

        if (!srt_loss_seqs.empty())
        {
            ScopedLock lock(m_RcvLossLock);

            HLOGC(qrlog.Debug,
                  log << CONID() << "processData: RECORDING LOSS: " << Printable(srt_loss_seqs)
                      << " tolerance=" << initial_loss_ttl);

            for (loss_seqs_t::iterator i = srt_loss_seqs.begin(); i != srt_loss_seqs.end(); ++i)
            {
                m_pRcvLossList->insert(i->first, i->second);
                if (initial_loss_ttl)
                {
                    // The LOSSREPORT will be sent after initial_loss_ttl.
                    m_FreshLoss.push_back(CRcvFreshLoss(i->first, i->second, initial_loss_ttl));
                }
            }
        }

        // This is moved earlier after introducing filter because it shouldn't
        // be executed in case when the packet was rejected by the receiver buffer.
        // However now the 'excessive' condition may be true also in case when
        // a truly non-excessive packet has been received, just it has been temporarily
        // stored for better times by the filter module. This way 'excessive' is also true,
        // although the old condition that a packet with a newer sequence number has arrived
        // or arrived out of order may still be satisfied.
        if (!incoming_belated && was_sent_in_order)
        {
            // Basing on some special case in the packet, it might be required
            // to enforce sending ACK immediately (earlier than normally after
            // a given period).
            if (m_CongCtl->needsQuickACK(packet))
            {
                m_tsNextACKTime.store(steady_clock::now());
            }
        }

        if (!new_inserted)
        {
            return -1;
        }
    }

    if (m_bClosing)
    {
        // RcvQueue worker thread can call processData while closing (or close while processData)
        // This race condition exists in the UDT design but the protection against TsbPd thread
        // (with AckLock) and decryption enlarged the probability window.
        // Application can crash deep in decrypt stack since crypto context is deleted in close.
        // RcvQueue worker thread will not necessarily be deleted with this connection as it can be
        // used by others (socket multiplexer).
        return -1;
    }

    // 1. This is set to true in case when TSBPD during the last check
    // has seen no packet candidate to ever deliver, hence it needs
    // an update on that. Note that this is also false if TSBPD thread
    // isn't running.
    // 2. If next_tsbpd_avail is set, it means that in the buffer there is
    // a new packet that precedes the previously earliest available packet.
    // This means that if TSBPD was sleeping up to the time of this earliest
    // delivery (after drop), this time we have received a packet to be delivered
    // earlier than that, so we need to notify TSBPD immediately so that it
    // updates this itself, not sleep until the previously set time.
    if (m_bTsbPd && ((m_bWakeOnRecv && new_inserted) || next_tsbpd_avail != time_point()))
    {
        HLOGC(qrlog.Debug, log << "processData: will SIGNAL TSBPD for socket. WakeOnRecv=" << m_bWakeOnRecv
                << " new_inserted=" << new_inserted << " next_tsbpd_avail=" << FormatTime(next_tsbpd_avail));
        CUniqueSync tsbpd_cc(m_RecvLock, m_RcvTsbPdCond);
        tsbpd_cc.notify_all();
    }

    if (incoming.empty())
    {
        // Treat as excessive. This is when a filter cumulates packets
        // until the loss is rebuilt, or eats up a filter control packet
        return -1;
    }

    if (!srt_loss_seqs.empty())
    {
        const bool report_recorded_loss = !m_PacketFilter || m_PktFilterRexmitLevel == SRT_ARQ_ALWAYS;
        if (!initial_loss_ttl && report_recorded_loss)
        {
            HLOGC(qrlog.Debug, log << CONID() << "WILL REPORT LOSSES (SRT): " << Printable(srt_loss_seqs));
            sendLossReport(srt_loss_seqs);
        }

        // This should not be required with the new receiver buffer because
        // signalling happens on every packet reception, if it has changed the
        // earliest packet position.
        /*
        if (m_bTsbPd)
        {
            HLOGC(qrlog.Debug, log << CONID() << "loss: signaling TSBPD cond");
            CSync::lock_notify_one(m_RcvTsbPdCond, m_RecvLock);
        }
        else
        {
            HLOGC(qrlog.Debug, log << CONID() << "loss: socket is not TSBPD, not signaling");
        }
         */
    }

    // Separately report loss records of those reported by a filter.
    // ALWAYS report whatever has been reported back by a filter. Note that
    // the filter never reports anything when rexmit fallback level is ALWAYS or NEVER.
    // With ALWAYS only those are reported that were recorded here by SRT.
    // With NEVER, nothing is to be reported.
    if (!filter_loss_seqs.empty())
    {
        HLOGC(qrlog.Debug, log << CONID() << "WILL REPORT LOSSES (filter): " << Printable(filter_loss_seqs));
        sendLossReport(filter_loss_seqs);

        if (m_bTsbPd)
        {
            HLOGC(qrlog.Debug, log << CONID() << "loss: signaling TSBPD cond");
            CSync::lock_notify_one(m_RcvTsbPdCond, m_RecvLock);
        }
    }

    // Now review the list of FreshLoss to see if there's any "old enough" to send UMSG_LOSSREPORT to it.

    // PERFORMANCE CONSIDERATIONS:
    // This list is quite inefficient as a data type and finding the candidate to send UMSG_LOSSREPORT
    // is linear time. On the other hand, there are some special cases that are important for performance:
    // - only the first (plus some following) could have had TTL drown to 0
    // - the only (little likely) possibility that the next-to-first record has TTL=0 is when there was
    //   a loss range split (due to dropFromLossLists() of one sequence)
    // - first found record with TTL>0 means end of "ready to LOSSREPORT" records
    // So:
    // All you have to do is:
    //  - start with first element and continue with next elements, as long as they have TTL=0
    //    If so, send the loss report and remove this element.
    //  - Since the first element that has TTL>0, iterate until the end of container and decrease TTL.
    //
    // This will be efficient becase the loop to increment one field (without any condition check)
    // can be quite well optimized.

    vector<int32_t> lossdata;
    {
        ScopedLock lg(m_RcvLossLock);

        // XXX There was a mysterious crash around m_FreshLoss. When the initial_loss_ttl is 0
        // (that is, "belated loss report" feature is off), don't even touch m_FreshLoss.
        if (initial_loss_ttl && !m_FreshLoss.empty())
        {
            deque<CRcvFreshLoss>::iterator i = m_FreshLoss.begin();

            // Phase 1: take while TTL <= 0.
            // There can be more than one record with the same TTL, if it has happened before
            // that there was an 'unlost' (@c dropFromLossLists) sequence that has split one detected loss
            // into two records.
            for (; i != m_FreshLoss.end() && i->ttl <= 0; ++i)
            {
                HLOGF(qrlog.Debug,
                      "Packet seq %d-%d (%d packets) considered lost - sending LOSSREPORT",
                      i->seq[0],
                      i->seq[1],
                      CSeqNo::seqoff(i->seq[0], i->seq[1]) + 1);
                addLossRecord(lossdata, i->seq[0], i->seq[1]);
            }

            // Remove elements that have been processed and prepared for lossreport.
            if (i != m_FreshLoss.begin())
            {
                m_FreshLoss.erase(m_FreshLoss.begin(), i);
                i = m_FreshLoss.begin();
            }

            if (m_FreshLoss.empty())
            {
                HLOGP(qrlog.Debug, "NO MORE FRESH LOSS RECORDS.");
            }
            else
            {
                HLOGF(qrlog.Debug,
                      "STILL %" PRIzu " FRESH LOSS RECORDS, FIRST: %d-%d (%d) TTL: %d",
                      m_FreshLoss.size(),
                      i->seq[0],
                      i->seq[1],
                      1 + CSeqNo::seqoff(i->seq[0], i->seq[1]),
                      i->ttl);
            }

            // Phase 2: rest of the records should have TTL decreased.
            for (; i != m_FreshLoss.end(); ++i)
                --i->ttl;
        }
    }
    if (!lossdata.empty())
    {
        sendCtrl(UMSG_LOSSREPORT, NULL, &lossdata[0], (int) lossdata.size());
    }

    // was_sent_in_order means either of:
    // - packet was sent in order (first if branch above)
    // - packet was sent as old, but was a retransmitted packet

    if (m_bPeerRexmitFlag && was_sent_in_order)
    {
        ++m_iConsecOrderedDelivery;
        if (m_iConsecOrderedDelivery >= 50)
        {
            m_iConsecOrderedDelivery = 0;
            if (m_iReorderTolerance > 0)
            {
                m_iReorderTolerance--;
                enterCS(m_StatsLock);
                m_stats.traceReorderDistance--;
                leaveCS(m_StatsLock);
                HLOGF(qrlog.Debug,
                      "ORDERED DELIVERY of 50 packets in a row - decreasing tolerance to %d",
                      m_iReorderTolerance);
            }
        }
    }

    return 0;
}

#if ENABLE_BONDING
void srt::CUDT::updateIdleLinkFrom(CUDT* source)
{
    ScopedLock lg (m_RecvLock);

    // Same version as the one with the old receiver buffering,
    // just this time don't check if the buffer is empty. The value
    // will be rejected anyway if it's equal.

    // XXX Try to optimize this. Note that here happens:
    // - decseq just to have a value to compare directly
    // - seqcmp with that value
    // - if passed, in setInitialRcvSeq there's the same decseq again
    int32_t new_last_rcv = CSeqNo::decseq(source->m_iRcvLastSkipAck);

    // if (new_last_rcv <% m_iRcvCurrSeqNo)
    if (CSeqNo::seqcmp(new_last_rcv, m_iRcvCurrSeqNo) < 0)
    {
        // Reject the change because that would shift the reception pointer backwards.
        HLOGC(grlog.Debug, log << "grp: NOT updating rcv-seq in @" << m_SocketID
                << ": backward setting rejected: %" << m_iRcvCurrSeqNo
                << " -> %" << new_last_rcv);
        return;
    }

    HLOGC(grlog.Debug, log << "grp: updating rcv-seq in @" << m_SocketID
            << " from @" << source->m_SocketID << ": %" << source->m_iRcvLastSkipAck);
    setInitialRcvSeq(source->m_iRcvLastSkipAck);

}

#endif

/// This function is called when a packet has arrived, which was behind the current
/// received sequence - that is, belated or retransmitted. Try to remove the packet
/// from both loss records: the general loss record and the fresh loss record.
///
/// Additionally, check - if supported by the peer - whether the "latecoming" packet
/// has been sent due to retransmission or due to reordering, by checking the rexmit
/// support flag and rexmit flag itself. If this packet was surely ORIGINALLY SENT
/// it means that the current network connection suffers of packet reordering. This
/// way try to introduce a dynamic tolerance by calculating the difference between
/// the current packet reception sequence and this packet's sequence. This value
/// will be set to the tolerance value, which means that later packet retransmission
/// will not be required immediately, but only after receiving N next packets that
/// do not include the lacking packet.
/// The tolerance is not increased infinitely - it's bordered by iMaxReorderTolerance.
/// This value can be set in options - SRT_LOSSMAXTTL.
void srt::CUDT::unlose(const CPacket &packet)
{
    ScopedLock lg(m_RcvLossLock);
    int32_t sequence = packet.m_iSeqNo;
    m_pRcvLossList->remove(sequence);

    // Rest of this code concerns only the "belated lossreport" feature.

    bool has_increased_tolerance = false;
    bool was_reordered           = false;

    if (m_bPeerRexmitFlag)
    {
        // If the peer understands the REXMIT flag, it means that the REXMIT flag is contained
        // in the PH_MSGNO field.

        // The packet is considered coming originally (just possibly out of order), if REXMIT
        // flag is NOT set.
        was_reordered = !packet.getRexmitFlag();
        if (was_reordered)
        {
            HLOGF(qrlog.Debug, "received out-of-band packet seq %d", sequence);

            const int seqdiff = abs(CSeqNo::seqcmp(m_iRcvCurrSeqNo, packet.m_iSeqNo));
            enterCS(m_StatsLock);
            m_stats.traceReorderDistance = max(seqdiff, m_stats.traceReorderDistance);
            leaveCS(m_StatsLock);
            if (seqdiff > m_iReorderTolerance)
            {
                const int new_tolerance = min(seqdiff, m_config.iMaxReorderTolerance);
                HLOGF(qrlog.Debug,
                      "Belated by %d seqs - Reorder tolerance %s %d",
                      seqdiff,
                      (new_tolerance == m_iReorderTolerance) ? "REMAINS with" : "increased to",
                      new_tolerance);
                m_iReorderTolerance = new_tolerance;
                has_increased_tolerance =
                    true; // Yes, even if reorder tolerance is already at maximum - this prevents decreasing tolerance.
            }
        }
        else
        {
            HLOGC(qrlog.Debug, log << CONID() << "received reXmitted packet seq=" << sequence);
        }
    }
    else
    {
        HLOGF(qrlog.Debug, "received reXmitted or belated packet seq %d (distinction not supported by peer)", sequence);
    }

    // Don't do anything if "belated loss report" feature is not used.
    // In that case the FreshLoss list isn't being filled in at all, the
    // loss report is sent directly.
    // Note that this condition blocks two things being done in this function:
    // - remove given sequence from the fresh loss record
    //   (in this case it's empty anyway)
    // - decrease current reorder tolerance based on whether packets come in order
    //   (current reorder tolerance is 0 anyway)
    if (m_bPeerRexmitFlag == 0 || m_iReorderTolerance == 0)
        return;

    int had_ttl = 0;
    if (CRcvFreshLoss::removeOne((m_FreshLoss), sequence, (&had_ttl)))
    {
        HLOGF(qrlog.Debug, "sequence %d removed from belated lossreport record", sequence);
    }

    if (was_reordered)
    {
        m_iConsecOrderedDelivery = 0;
        if (has_increased_tolerance)
        {
            m_iConsecEarlyDelivery = 0; // reset counter
        }
        else if (had_ttl > 2)
        {
            ++m_iConsecEarlyDelivery; // otherwise, and if it arrived quite earlier, increase counter
            HLOGF(qrlog.Debug, "... arrived at TTL %d case %d", had_ttl, m_iConsecEarlyDelivery);

            // After 10 consecutive
            if (m_iConsecEarlyDelivery >= 10)
            {
                m_iConsecEarlyDelivery = 0;
                if (m_iReorderTolerance > 0)
                {
                    m_iReorderTolerance--;
                    enterCS(m_StatsLock);
                    m_stats.traceReorderDistance--;
                    leaveCS(m_StatsLock);
                    HLOGF(qrlog.Debug,
                          "... reached %d times - decreasing tolerance to %d",
                          m_iConsecEarlyDelivery,
                          m_iReorderTolerance);
                }
            }
        }
        // If hasn't increased tolerance, but the packet appeared at TTL less than 2, do nothing.
    }
}

// This is necessary to be called from the group that uses common receiver buffer,
// after receiving a packet from any of the sockets.

#if ENABLE_BONDING
// This is because receiver loss is maintained by the socket that has detected it
// and it has to be removed according to its rules. This is necessary because the
// key field used here is m_iRcvLastSkipAck, which is private, and it better stay
// this way.
void srt::CUDT::skipMemberLoss(int32_t seqno)
{
    const int seq_gap_len = CSeqNo::seqoff(m_iRcvLastSkipAck, seqno);

    // seq_gap_len can be <= 0 if a packet has been dropped by the sender.
    if (seq_gap_len > 0)
    {
        // Remove [from,to-inclusive]
        dropFromLossLists(m_iRcvLastSkipAck, CSeqNo::decseq(seqno));
        m_iRcvLastSkipAck = seqno;
    }
}
#endif

void srt::CUDT::dropFromLossLists(int32_t from, int32_t to)
{
    ScopedLock lg(m_RcvLossLock);
    m_pRcvLossList->remove(from, to);

    HLOGF(qrlog.Debug, "%sTLPKTDROP seq %d-%d (%d packets)", CONID().c_str(), from, to, CSeqNo::seqlen(from, to));

    if (m_bPeerRexmitFlag == 0 || m_iReorderTolerance == 0)
        return;

    // All code below concerns only "belated lossreport" feature.

    // It's highly unlikely that this is waiting to send a belated UMSG_LOSSREPORT,
    // so treat it rather as a sanity check.

    // It's enough to check if the first element of the list starts with a sequence older than 'to'.
    // If not, just do nothing.

    size_t delete_index = 0;
    for (size_t i = 0; i < m_FreshLoss.size(); ++i)
    {
        CRcvFreshLoss::Emod result = m_FreshLoss[i].revoke(from, to);
        switch (result)
        {
        case CRcvFreshLoss::DELETE:
            delete_index = i + 1; // PAST THE END
            continue;             // There may be further ranges that are included in this one, so check on.

        case CRcvFreshLoss::NONE:
        case CRcvFreshLoss::STRIPPED:
            break; // THIS BREAKS ONLY 'switch', not 'for'!

        case CRcvFreshLoss::SPLIT:; // This function never returns it. It's only a compiler shut-up.
        }

        break; // Now this breaks also FOR.
    }

    m_FreshLoss.erase(m_FreshLoss.begin(),
                      m_FreshLoss.begin() + delete_index); // with delete_index == 0 will do nothing
}

// This function, as the name states, should bake a new cookie.
int32_t srt::CUDT::bake(const sockaddr_any& addr, int32_t current_cookie, int correction)
{
    static unsigned int distractor = 0;
    unsigned int        rollover   = distractor + 10;

    for (;;)
    {
        // SYN cookie
        char clienthost[NI_MAXHOST];
        char clientport[NI_MAXSERV];
        getnameinfo(addr.get(),
                    addr.size(),
                    clienthost,
                    sizeof(clienthost),
                    clientport,
                    sizeof(clientport),
                    NI_NUMERICHOST | NI_NUMERICSERV);
        int64_t timestamp = (count_microseconds(steady_clock::now() - m_stats.tsStartTime) / 60000000) + distractor +
                            correction; // secret changes every one minute
        stringstream cookiestr;
        cookiestr << clienthost << ":" << clientport << ":" << timestamp;
        union {
            unsigned char cookie[16];
            int32_t       cookie_val;
        };
        CMD5::compute(cookiestr.str().c_str(), cookie);

        if (cookie_val != current_cookie)
            return cookie_val;

        ++distractor;

        // This is just to make the loop formally breakable,
        // but this is virtually impossible to happen.
        if (distractor == rollover)
            return cookie_val;
    }
}

// XXX This is quite a mystery, why this function has a return value
// and what the purpose for it was. There's just one call of this
// function in the whole code and in that call the return value is
// ignored. Actually this call happens in the CRcvQueue::worker thread,
// where it makes a response for incoming UDP packet that might be
// a connection request. Should any error occur in this process, there
// is no way to "report error" that happened here. Basing on that
// these values in original UDT code were quite like the values
// for m_iReqType, they have been changed to URQ_* symbols, which
// may mean that the intent for the return value was to send this
// value back as a control packet back to the connector.
//
// This function is run when the CRcvQueue object is reading packets
// from the multiplexer (@c CRcvQueue::worker_RetrieveUnit) and the
// target socket ID is 0.
//
// XXX Make this function return EConnectStatus enum type (extend if needed),
// and this will be directly passed to the caller.

// [[using locked(m_pRcvQueue->m_LSLock)]];
int srt::CUDT::processConnectRequest(const sockaddr_any& addr, CPacket& packet)
{
    // XXX ASSUMPTIONS:
    // [[using assert(packet.m_iID == 0)]]

    HLOGC(cnlog.Debug, log << CONID() << "processConnectRequest: received a connection request");

    if (m_bClosing)
    {
        m_RejectReason = SRT_REJ_CLOSE;
        HLOGC(cnlog.Debug, log << CONID() << "processConnectRequest: ... NOT. Rejecting because closing.");
        return m_RejectReason;
    }

    /*
     * Closing a listening socket only set bBroken
     * If a connect packet is received while closing it gets through
     * processing and crashes later.
     */
    if (m_bBroken)
    {
        m_RejectReason = SRT_REJ_CLOSE;
        HLOGC(cnlog.Debug, log << CONID() << "processConnectRequest: ... NOT. Rejecting because broken.");
        return m_RejectReason;
    }
    // When CHandShake::m_iContentSize is used in log, the file fails to link!
    size_t exp_len = CHandShake::m_iContentSize;

    // NOTE!!! Old version of SRT code checks if the size of the HS packet
    // is EQUAL to the above CHandShake::m_iContentSize.

    // Changed to < exp_len because we actually need that the packet
    // be at least of a size for handshake, although it may contain
    // more data, depending on what's inside.
    if (packet.getLength() < exp_len)
    {
        m_RejectReason = SRT_REJ_ROGUE;
        HLOGC(cnlog.Debug,
              log << CONID() << "processConnectRequest: ... NOT. Wrong size: " << packet.getLength()
                  << " (expected: " << exp_len << ")");
        return m_RejectReason;
    }

    // Dunno why the original UDT4 code only MUCH LATER was checking if the packet was UMSG_HANDSHAKE.
    // It doesn't seem to make sense to deserialize it into the handshake structure if we are not
    // sure that the packet contains the handshake at all!
    if (!packet.isControl(UMSG_HANDSHAKE))
    {
        m_RejectReason = SRT_REJ_ROGUE;
        LOGC(cnlog.Error,
             log << CONID() << "processConnectRequest: the packet received as handshake is not a handshake message");
        return m_RejectReason;
    }

    CHandShake hs;
    hs.load_from(packet.m_pcData, packet.getLength());

    // XXX MOST LIKELY this hs should be now copied into m_ConnRes field, which holds
    // the handshake structure sent from the peer (no matter the role or mode).
    // This should simplify the createSrtHandshake() function which can this time
    // simply write the crafted handshake structure into m_ConnReq, which needs no
    // participation of the local handshake and passing it as a parameter through
    // newConnection() -> acceptAndRespond() -> createSrtHandshake(). This is also
    // required as a source of the peer's information used in processing in other
    // structures.

    int32_t cookie_val = bake(addr);

    HLOGC(cnlog.Debug, log << CONID() << "processConnectRequest: new cookie: " << hex << cookie_val);

    // REQUEST:INDUCTION.
    // Set a cookie, a target ID, and send back the same as
    // RESPONSE:INDUCTION.
    if (hs.m_iReqType == URQ_INDUCTION)
    {
        HLOGC(cnlog.Debug,
              log << CONID() << "processConnectRequest: received type=induction, sending back with cookie+socket");

        // XXX That looks weird - the calculated md5 sum out of the given host/port/timestamp
        // is 16 bytes long, but CHandShake::m_iCookie has 4 bytes. This then effectively copies
        // only the first 4 bytes. Moreover, it's dangerous on some platforms because the char
        // array need not be aligned to int32_t - changed to union in a hope that using int32_t
        // inside a union will enforce whole union to be aligned to int32_t.
        hs.m_iCookie = cookie_val;
        packet.m_iID = hs.m_iID;

        // Ok, now's the time. The listener sets here the version 5 handshake,
        // even though the request was 4. This is because the old client would
        // simply return THE SAME version, not even looking into it, giving the
        // listener false impression as if it supported version 5.
        //
        // If the caller was really HSv4, it will simply ignore the version 5 in INDUCTION;
        // it will respond with CONCLUSION, but with its own set version, which is version 4.
        //
        // If the caller was really HSv5, it will RECOGNIZE this version 5 in INDUCTION, so
        // it will respond with version 5 when sending CONCLUSION.

        hs.m_iVersion = HS_VERSION_SRT1;

        // Additionally, set this field to a MAGIC value. This field isn't used during INDUCTION
        // by HSv4 client, HSv5 client can use it to additionally verify that this is a HSv5 listener.
        // In this field we also advertise the PBKEYLEN value. When 0, it's considered not advertised.
        hs.m_iType = SrtHSRequest::wrapFlags(true /*put SRT_MAGIC_CODE in HSFLAGS*/, m_config.iSndCryptoKeyLen);
        bool whether SRT_ATR_UNUSED = m_config.iSndCryptoKeyLen != 0;
        HLOGC(cnlog.Debug,
              log << CONID() << "processConnectRequest: " << (whether ? "" : "NOT ")
                  << " Advertising PBKEYLEN - value = " << m_config.iSndCryptoKeyLen);

        size_t size = packet.getLength();
        hs.store_to((packet.m_pcData), (size));
        setPacketTS(packet, steady_clock::now());

        // Display the HS before sending it to peer
        HLOGC(cnlog.Debug, log << CONID() << "processConnectRequest: SENDING HS (i): " << hs.show());

        m_pSndQueue->sendto(addr, packet);
        return SRT_REJ_UNKNOWN; // EXCEPTION: this is a "no-error" code.
    }

    // Otherwise this should be REQUEST:CONCLUSION.
    // Should then come with the correct cookie that was
    // set in the above INDUCTION, in the HS_VERSION_SRT1
    // should also contain extra data.

    if (!hs.valid())
    {
        LOGC(cnlog.Error, log << CONID() << "processConnectRequest: ROGUE HS RECEIVED. Rejecting");
        m_RejectReason = SRT_REJ_ROGUE;
        return SRT_REJ_ROGUE;
    }

    HLOGC(cnlog.Debug,
          log << CONID() << "processConnectRequest: received type=" << RequestTypeStr(hs.m_iReqType)
              << " - checking cookie...");
    if (hs.m_iCookie != cookie_val)
    {
        cookie_val = bake(addr, cookie_val, -1); // SHOULD generate an earlier, distracted cookie

        if (hs.m_iCookie != cookie_val)
        {
            m_RejectReason = SRT_REJ_RDVCOOKIE;
            HLOGC(cnlog.Debug, log << CONID() << "processConnectRequest: ...wrong cookie " << hex << cookie_val << ". Ignoring.");
            return m_RejectReason;
        }

        HLOGC(cnlog.Debug, log << CONID() << "processConnectRequest: ... correct (FIXED) cookie. Proceeding.");
    }
    else
    {
        HLOGC(cnlog.Debug, log << CONID() << "processConnectRequest: ... correct (ORIGINAL) cookie. Proceeding.");
    }

    int32_t id = hs.m_iID;

    // HANDSHAKE: The old client sees the version that does not match HS_VERSION_UDT4 (5).
    // In this case it will respond with URQ_ERROR_REJECT. Rest of the data are the same
    // as in the handshake request. When this message is received, the connector side should
    // switch itself to the version number HS_VERSION_UDT4 and continue the old way (that is,
    // continue sending URQ_INDUCTION, but this time with HS_VERSION_UDT4).

    bool accepted_hs = true;

    if (hs.m_iVersion == HS_VERSION_SRT1)
    {
        // No further check required.
        // The m_iType contains handshake extension flags.
    }
    else if (hs.m_iVersion == HS_VERSION_UDT4)
    {
        // In UDT, and so in older SRT version, the hs.m_iType field should contain
        // the socket type, although SRT only allowed this field to be UDT_DGRAM.
        // Older SRT version contained that value in a field, but now that this can
        // only contain UDT_DGRAM the field itself has been abandoned.
        // For the sake of any old client that reports version 4 handshake, interpret
        // this hs.m_iType field as a socket type and check if it's UDT_DGRAM.

        // Note that in HSv5 hs.m_iType contains extension flags.
        if (hs.m_iType != UDT_DGRAM)
        {
            m_RejectReason = SRT_REJ_ROGUE;
            accepted_hs    = false;
        }
    }
    else
    {
        // Unsupported version
        // (NOTE: This includes "version=0" which is a rejection flag).
        m_RejectReason = SRT_REJ_VERSION;
        accepted_hs    = false;
    }

    if (!accepted_hs)
    {
        HLOGC(cnlog.Debug,
              log << CONID() << "processConnectRequest: version/type mismatch. Sending REJECT code:" << m_RejectReason
                  << " MSG: " << srt_rejectreason_str(m_RejectReason));
        // mismatch, reject the request
        hs.m_iReqType = URQFailure(m_RejectReason);
        size_t size   = CHandShake::m_iContentSize;
        hs.store_to((packet.m_pcData), (size));
        packet.m_iID        = id;
        setPacketTS(packet, steady_clock::now());
        HLOGC(cnlog.Debug, log << CONID() << "processConnectRequest: SENDING HS (e): " << hs.show());
        m_pSndQueue->sendto(addr, packet);
    }
    else
    {
        // IMPORTANT!!!
        // If the newConnection() detects there is already a socket connection associated with the remote peer,
        // it returns the socket via `acpu`, and the `result` returned is 0.
        // Else if a new connection is successfully created, the conclusion handshake response
        // is sent by the function itself (it calls the acceptAndRespond(..)), the `acpu` remains null, the `result` is 1.
        int error  = SRT_REJ_UNKNOWN;
        CUDT* acpu = NULL;
        int result = uglobal().newConnection(m_SocketID, addr, packet, (hs), (error), (acpu));

        // This is listener - m_RejectReason need not be set
        // because listener has no functionality of giving the app
        // insight into rejected callers.

        // --->
        //        (global.) CUDTUnited::updateListenerMux
        //        (new Socket.) CUDT::acceptAndRespond
        if (result == -1)
        {
            hs.m_iReqType = URQFailure(error);
            LOGF(cnlog.Warn, "processConnectRequest: rsp(REJECT): %d - %s", hs.m_iReqType, srt_rejectreason_str(error));
        }

        // The `acpu` not NULL means connection exists, the `result` should be 0. It is not checked here though.
        // The `newConnection(..)` only sends reponse for newly created connection.
        // The connection already exists (no new connection has been created, no response sent).
        // Send the conclusion response manually here in case the peer has missed the first one.
        // The value  `result` here should be 0.
        if (acpu)
        {
            // This is an existing connection, so the handshake is only needed
            // because of the rule that every handshake request must be covered
            // by the handshake response. It wouldn't be good to call interpretSrtHandshake
            // here because the data from the handshake have been already interpreted
            // and recorded. We just need to craft a response.
            HLOGC(cnlog.Debug,
                  log << CONID() << "processConnectRequest: sending REPEATED handshake response req="
                      << RequestTypeStr(hs.m_iReqType));

            // Rewrite already updated previously data in acceptAndRespond
            acpu->rewriteHandshakeData(acpu->m_PeerAddr, (hs));

            uint32_t kmdata[SRTDATA_MAXSIZE];
            size_t   kmdatasize = SRTDATA_MAXSIZE;
            EConnectStatus conn = CONN_ACCEPT;

            if (hs.m_iVersion >= HS_VERSION_SRT1)
            {
                // Always attach extension.
                hs.m_extension = true;
                conn = acpu->craftKmResponse((kmdata), (kmdatasize));
            }
            else
            {
                kmdatasize = 0;
            }

            if (conn != CONN_ACCEPT)
                return conn;

            packet.setLength(m_iMaxSRTPayloadSize);
            if (!acpu->createSrtHandshake(SRT_CMD_HSRSP, SRT_CMD_KMRSP,
                        kmdata, kmdatasize,
                        (packet), (hs)))
            {
                HLOGC(cnlog.Debug,
                      log << CONID() << "processConnectRequest: rejecting due to problems in createSrtHandshake.");
                result        = -1; // enforce fallthrough for the below condition!
                hs.m_iReqType = URQFailure(m_RejectReason == SRT_REJ_UNKNOWN ? int(SRT_REJ_IPE) : m_RejectReason.load());
            }
            else
            {
                // Send the crafted handshake
                HLOGC(cnlog.Debug, log << CONID() << "processConnectRequest: SENDING (repeated) HS (a): " << hs.show());
                acpu->addressAndSend((packet));
            }
        }

        if (result == 1)
        {
            // BUG! There is no need to update write-readiness on the listener socket once new connection is accepted.
            // Only read-readiness has to be updated, but it is done so in the newConnection(..) function.
            // See PR #1831 and issue #1667.
            HLOGC(cnlog.Debug,
                  log << CONID() << "processConnectRequest: accepted connection, updating epoll to write-ready");

            // New connection has been accepted or an existing one has been found. Update epoll write-readiness.
            // a new connection has been created, enable epoll for write
            // Note: not using SRT_EPOLL_CONNECT symbol because this is a procedure
            // executed for the accepted socket.
            uglobal().m_EPoll.update_events(m_SocketID, m_sPollID, SRT_EPOLL_OUT, true);
        }
        else if (result == -1)
        {
            // The new connection failed
            // or the connection already existed, but manually sending the HS response above has failed.
            // HSv4: Send the SHUTDOWN message to the peer (see PR #2010) in order to disallow the peer to connect.
            //       The HSv4 clients do not interpret the error handshake response correctly.
            // HSv5: Send a handshake with an error code (hs.m_iReqType set earlier) to the peer.
            if (hs.m_iVersion < HS_VERSION_SRT1)
            {
                HLOGC(cnlog.Debug, log << CONID() << "processConnectRequest: HSv4 caller, sending SHUTDOWN after rejection with "
                        << RequestTypeStr(hs.m_iReqType));
                CPacket rsp;
                setPacketTS((rsp), steady_clock::now());
                rsp.pack(UMSG_SHUTDOWN);
                rsp.m_iID = m_PeerID;
                m_pSndQueue->sendto(addr, rsp);
            }
            else
            {
                HLOGC(cnlog.Debug,
                        log << CONID() << "processConnectRequest: sending ABNORMAL handshake info req="
                        << RequestTypeStr(hs.m_iReqType));
                size_t size = CHandShake::m_iContentSize;
                hs.store_to((packet.m_pcData), (size));
                packet.setLength(size);
                packet.m_iID = id;
                setPacketTS(packet, steady_clock::now());
                HLOGC(cnlog.Debug, log << CONID() << "processConnectRequest: SENDING HS (a): " << hs.show());
                m_pSndQueue->sendto(addr, packet);
            }
        }
    }
    LOGC(cnlog.Note, log << CONID() << "listen ret: " << hs.m_iReqType << " - " << RequestTypeStr(hs.m_iReqType));

    return RejectReasonForURQ(hs.m_iReqType);
}

void srt::CUDT::addLossRecord(std::vector<int32_t> &lr, int32_t lo, int32_t hi)
{
    if (lo == hi)
        lr.push_back(lo);
    else
    {
        lr.push_back(lo | LOSSDATA_SEQNO_RANGE_FIRST);
        lr.push_back(hi);
    }
}

int srt::CUDT::checkACKTimer(const steady_clock::time_point &currtime)
{
    int because_decision = BECAUSE_NO_REASON;
    if (currtime > m_tsNextACKTime.load()  // ACK time has come
                                  // OR the number of sent packets since last ACK has reached
                                  // the congctl-defined value of ACK Interval
                                  // (note that none of the builtin congctls defines ACK Interval)
        || (m_CongCtl->ACKMaxPackets() > 0 && m_iPktCount >= m_CongCtl->ACKMaxPackets()))
    {
        // ACK timer expired or ACK interval is reached
        sendCtrl(UMSG_ACK);

        const steady_clock::duration ack_interval = m_CongCtl->ACKTimeout_us() > 0
            ? microseconds_from(m_CongCtl->ACKTimeout_us())
            : m_tdACKInterval;
        m_tsNextACKTime.store(currtime + ack_interval);

        m_iPktCount      = 0;
        m_iLightACKCount = 1;
        because_decision = BECAUSE_ACK;
    }

    // Or the transfer rate is so high that the number of packets
    // have reached the value of SelfClockInterval * LightACKCount before
    // the time has come according to m_tsNextACKTime. In this case a "lite ACK"
    // is sent, which doesn't contain statistical data and nothing more
    // than just the ACK number. The "fat ACK" packets will be still sent
    // normally according to the timely rules.
    else if (m_iPktCount >= SELF_CLOCK_INTERVAL * m_iLightACKCount)
    {
        // send a "light" ACK
        sendCtrl(UMSG_ACK, NULL, NULL, SEND_LITE_ACK);
        ++m_iLightACKCount;
        because_decision = BECAUSE_LITEACK;
    }

    return because_decision;
}

int srt::CUDT::checkNAKTimer(const steady_clock::time_point& currtime)
{
    // XXX The problem with working NAKREPORT with SRT_ARQ_ONREQ
    // is not that it would be inappropriate, but because it's not
    // implemented. The reason for it is that the structure of the
    // loss list container (m_pRcvLossList) is such that it is expected
    // that the loss records are ordered by sequence numbers (so
    // that two ranges sticking together are merged in place).
    // Unfortunately in case of SRT_ARQ_ONREQ losses must be recorded
    // as before, but they should not be reported, until confirmed
    // by the filter. By this reason they appear often out of order
    // and for adding them properly the loss list container wasn't
    // prepared. This then requires some more effort to implement.
    if (!m_config.bRcvNakReport || m_PktFilterRexmitLevel != SRT_ARQ_ALWAYS)
        return BECAUSE_NO_REASON;

    /*
     * m_config.bRcvNakReport enables NAK reports for SRT.
     * Retransmission based on timeout is bandwidth consuming,
     * not knowing what to retransmit when the only NAK sent by receiver is lost,
     * all packets past last ACK are retransmitted (rexmitMethod() == SRM_FASTREXMIT).
     */
    enterCS(m_RcvLossLock);
    const int loss_len = m_pRcvLossList->getLossLength();
    leaveCS(m_RcvLossLock);

    SRT_ASSERT(loss_len >= 0);
    int debug_decision = BECAUSE_NO_REASON;

    if (loss_len > 0)
    {
        if (currtime <= m_tsNextNAKTime.load())
            return BECAUSE_NO_REASON; // wait for next NAK time

        sendCtrl(UMSG_LOSSREPORT);
        debug_decision = BECAUSE_NAKREPORT;
    }

    m_tsNextNAKTime.store(currtime + m_tdNAKInterval);
    return debug_decision;
}

bool srt::CUDT::checkExpTimer(const steady_clock::time_point& currtime, int check_reason SRT_ATR_UNUSED)
{
    // VERY HEAVY LOGGING
#if ENABLE_HEAVY_LOGGING & 1
    static const char* const decisions [] = {
        "ACK",
        "LITE-ACK",
        "NAKREPORT"
    };

    string decision = "NOTHING";
    if (check_reason)
    {
        ostringstream decd;
        decision = "";
        for (int i = 0; i < LAST_BECAUSE_BIT; ++i)
        {
            int flag = 1 << i;
            if (check_reason & flag)
                decd << decisions[i] << " ";
        }
        decision = decd.str();
    }
    HLOGC(xtlog.Debug, log << CONID() << "checkTimer: ACTIVITIES PERFORMED: " << decision);
#endif

    // In UDT the m_bUserDefinedRTO and m_iRTO were in CCC class.
    // There's nothing in the original code that alters these values.

    steady_clock::time_point next_exp_time;
    if (m_CongCtl->RTO())
    {
        next_exp_time = m_tsLastRspTime.load() + microseconds_from(m_CongCtl->RTO());
    }
    else
    {
        steady_clock::duration exp_timeout =
            microseconds_from(m_iEXPCount * (m_iSRTT + 4 * m_iRTTVar) + COMM_SYN_INTERVAL_US);
        if (exp_timeout < (m_iEXPCount * m_tdMinExpInterval))
            exp_timeout = m_iEXPCount * m_tdMinExpInterval;
        next_exp_time = m_tsLastRspTime.load() + exp_timeout;
    }

    if (currtime <= next_exp_time && !m_bBreakAsUnstable)
        return false;

    // ms -> us
    const int PEER_IDLE_TMO_US = m_config.iPeerIdleTimeout_ms * 1000;
    // Haven't received any information from the peer, is it dead?!
    // timeout: at least 16 expirations and must be greater than 5 seconds
    time_point last_rsp_time = m_tsLastRspTime.load();
    if (m_bBreakAsUnstable || ((m_iEXPCount > COMM_RESPONSE_MAX_EXP) &&
        (currtime - last_rsp_time > microseconds_from(PEER_IDLE_TMO_US))))
    {
        //
        // Connection is broken.
        // UDT does not signal any information about this instead of to stop quietly.
        // Application will detect this when it calls any UDT methods next time.
        //
        HLOGC(xtlog.Debug,
              log << CONID() << "CONNECTION EXPIRED after " << FormatDuration<DUNIT_MS>(currtime - last_rsp_time) << " - BREAKING");
        m_bClosing       = true;
        m_bBroken        = true;
        m_iBrokenCounter = 30;

        // update snd U list to remove this socket
        m_pSndQueue->m_pSndUList->update(this, CSndUList::DO_RESCHEDULE);

        updateBrokenConnection();
        completeBrokenConnectionDependencies(SRT_ECONNLOST); // LOCKS!

        return true;
    }

    HLOGC(xtlog.Debug,
          log << CONID() << "EXP TIMER: count=" << m_iEXPCount << "/" << (+COMM_RESPONSE_MAX_EXP)
              << " elapsed=" << (count_microseconds(currtime - last_rsp_time)) << "/" << (+PEER_IDLE_TMO_US) << "us");

    ++m_iEXPCount;

    /*
     * (keepalive fix)
     * duB:
     * It seems there is confusion of the direction of the Response here.
     * lastRspTime is supposed to be when receiving (data/ctrl) from peer
     * as shown in processCtrl and processData,
     * Here we set because we sent something?
     *
     * Disabling this code that prevent quick reconnection when peer disappear
     */
    // Reset last response time since we've just sent a heart-beat.
    // (fixed) m_tsLastRspTime = currtime_tk;

    return false;
}

void srt::CUDT::checkRexmitTimer(const steady_clock::time_point& currtime)
{
    // There are two algorithms of blind packet retransmission: LATEREXMIT and FASTREXMIT.
    //
    // LATEREXMIT is only used with FileCC.
    // The RTO is triggered when some time has passed since the last ACK from
    // the receiver, while there is still some unacknowledged data in the sender's buffer,
    // and the loss list is empty at the moment of RTO (nothing to retransmit yet).
    //
    // FASTREXMIT is only used with LiveCC.
    // The RTO is triggered if the receiver is not configured to send periodic NAK reports,
    // when some time has passed since the last ACK from the receiver,
    // while there is still some unacknowledged data in the sender's buffer.
    //
    // In case the above conditions are met, the unacknowledged packets
    // in the sender's buffer will be added to the SND loss list and retransmitted.
    //

    const uint64_t rtt_syn = (m_iSRTT + 4 * m_iRTTVar + 2 * COMM_SYN_INTERVAL_US);
    const uint64_t exp_int_us = (m_iReXmitCount * rtt_syn + COMM_SYN_INTERVAL_US);

    if (currtime <= (m_tsLastRspAckTime + microseconds_from(exp_int_us)))
        return;

    // If there is no unacknowledged data in the sending buffer,
    // then there is nothing to retransmit.
    if (m_pSndBuffer->getCurrBufSize() <= 0)
        return;

    const bool is_laterexmit = m_CongCtl->rexmitMethod() == SrtCongestion::SRM_LATEREXMIT; // FileCC
    const bool is_fastrexmit = m_CongCtl->rexmitMethod() == SrtCongestion::SRM_FASTREXMIT; // LiveCC

    // If the receiver will send periodic NAK reports, then FASTREXMIT (live) is inactive.
    // TODO: Probably some method of "blind rexmit" MUST BE DONE, when TLPKTDROP is off.
    if (is_fastrexmit && m_bPeerNakReport)
        return;

    // Schedule a retransmission IF:
    // - there are packets in flight (getFlightSpan() > 0);
    // - in case of LATEREXMIT (File Mode): the sender loss list is empty
    //   (the receiver didn't send any LOSSREPORT, or LOSSREPORT was lost on track).
    // - in case of FASTREXMIT (Live Mode): the RTO (rtt_syn) was triggered, therefore
    //   schedule unacknowledged packets for retransmission regardless of the loss list emptiness.
    if (getFlightSpan() > 0 && (!is_laterexmit || m_pSndLossList->getLossLength() == 0))
    {
        // Sender: Insert all the packets sent after last received acknowledgement into the sender loss list.
        ScopedLock acklock(m_RecvAckLock); // Protect packet retransmission
        // Resend all unacknowledged packets on timeout, but only if there is no packet in the loss list
        const int32_t csn = m_iSndCurrSeqNo;
        const int     num = m_pSndLossList->insert(m_iSndLastAck, csn);
        if (num > 0)
        {
            enterCS(m_StatsLock);
            m_stats.sndr.lost.count(num);
            leaveCS(m_StatsLock);

            HLOGC(xtlog.Debug,
                  log << CONID() << "ENFORCED " << (is_laterexmit ? "LATEREXMIT" : "FASTREXMIT")
                      << " by ACK-TMOUT (scheduling): " << CSeqNo::incseq(m_iSndLastAck) << "-" << csn << " ("
                      << CSeqNo::seqoff(m_iSndLastAck, csn) << " packets)");
        }
    }

    ++m_iReXmitCount;

    checkSndTimers(DONT_REGEN_KM);
    const ECheckTimerStage stage = is_fastrexmit ? TEV_CHT_FASTREXMIT : TEV_CHT_REXMIT;
    updateCC(TEV_CHECKTIMER, EventVariant(stage));

    // schedule sending if not scheduled already
    m_pSndQueue->m_pSndUList->update(this, CSndUList::DONT_RESCHEDULE);
}

void srt::CUDT::checkTimers()
{
    // update CC parameters
    updateCC(TEV_CHECKTIMER, EventVariant(TEV_CHT_INIT));

    const steady_clock::time_point currtime = steady_clock::now();

    // This is a very heavy log, unblock only for temporary debugging!
#if 0
    HLOGC(xtlog.Debug, log << CONID() << "checkTimers: nextacktime=" << FormatTime(m_tsNextACKTime)
        << " AckInterval=" << m_iACKInterval
        << " pkt-count=" << m_iPktCount << " liteack-count=" << m_iLightACKCount);
#endif

    // Check if it is time to send ACK
    int debug_decision = checkACKTimer(currtime);

    // Check if it is time to send a loss report
    debug_decision |= checkNAKTimer(currtime);

    // Check if the connection is expired
    if (checkExpTimer(currtime, debug_decision))
        return;

    // Check if FAST or LATE packet retransmission is required
    checkRexmitTimer(currtime);

    if (currtime > m_tsLastSndTime.load() + microseconds_from(COMM_KEEPALIVE_PERIOD_US))
    {
        sendCtrl(UMSG_KEEPALIVE);
#if ENABLE_BONDING
        if (m_parent->m_GroupOf)
        {
            ScopedLock glock (uglobal().m_GlobControlLock);
            if (m_parent->m_GroupOf)
            {
                // Pass socket ID because it's about changing group socket data
                m_parent->m_GroupOf->internalKeepalive(m_parent->m_GroupMemberData);
                // NOTE: GroupLock is unnecessary here because the only data read and
                // modified is the target of the iterator from m_GroupMemberData. The
                // iterator will be valid regardless of any container modifications.
            }
        }
#endif
        HLOGP(xtlog.Debug, "KEEPALIVE");
    }
}

void srt::CUDT::updateBrokenConnection()
{
    m_bClosing = true;
    releaseSynch();
    // app can call any UDT API to learn the connection_broken error
    uglobal().m_EPoll.update_events(m_SocketID, m_sPollID, SRT_EPOLL_IN | SRT_EPOLL_OUT | SRT_EPOLL_ERR, true);
    CGlobEvent::triggerEvent();
}

void srt::CUDT::completeBrokenConnectionDependencies(int errorcode)
{
    int token = -1;

#if ENABLE_BONDING
    bool pending_broken = false;
    {
        ScopedLock guard_group_existence (uglobal().m_GlobControlLock);
        if (m_parent->m_GroupOf)
        {
            token = m_parent->m_GroupMemberData->token;
            if (m_parent->m_GroupMemberData->sndstate == SRT_GST_PENDING)
            {
                HLOGC(gmlog.Debug, log << CONID() << "updateBrokenConnection: a pending link was broken - will be removed");
                pending_broken = true;
            }
            else
            {
                HLOGC(gmlog.Debug,
                      log << CONID() << "updateBrokenConnection: state="
                          << CUDTGroup::StateStr(m_parent->m_GroupMemberData->sndstate)
                          << " a used link was broken - not closing automatically");
            }

            m_parent->m_GroupMemberData->sndstate = SRT_GST_BROKEN;
            m_parent->m_GroupMemberData->rcvstate = SRT_GST_BROKEN;
        }
    }
#endif

    if (m_cbConnectHook)
    {
        CALLBACK_CALL(m_cbConnectHook, m_SocketID, errorcode, m_PeerAddr.get(), token);
    }

#if ENABLE_BONDING
    {
        // Lock GlobControlLock in order to make sure that
        // the state if the socket having the group and the
        // existence of the group will not be changed during
        // the operation. The attempt of group deletion will
        // have to wait until this operation completes.
        ScopedLock lock(uglobal().m_GlobControlLock);
        CUDTGroup* pg = m_parent->m_GroupOf;
        if (pg)
        {
            // Bound to one call because this requires locking
            pg->updateFailedLink();
        }
    }

    // Sockets that never succeeded to connect must be deleted
    // explicitly, otherwise they will never be deleted.
    if (pending_broken)
    {
        // XXX This somehow can cause a deadlock
        // uglobal()->close(m_parent);
        LOGC(smlog.Debug, log << "updateBrokenConnection...: BROKEN SOCKET @" << m_SocketID << " - CLOSING, to be removed from group.");
        m_parent->setBrokenClosed();
    }
#endif
}

void srt::CUDT::addEPoll(const int eid)
{
    enterCS(uglobal().m_EPoll.m_EPollLock);
    m_sPollID.insert(eid);
    leaveCS(uglobal().m_EPoll.m_EPollLock);

    if (!stillConnected())
        return;

    enterCS(m_RecvLock);
    // Check m_pRcvBuffer as now sockets can be also created
    // without a receiver buffer, if they are new rcvbuffer group members.
    // Such sockets never become readable.
    if (m_pRcvBuffer && isRcvBufferReady())
    {
        uglobal().m_EPoll.update_events(m_SocketID, m_sPollID, SRT_EPOLL_IN, true);
    }
    leaveCS(m_RecvLock);

    if (m_config.iSndBufSize > m_pSndBuffer->getCurrBufSize())
    {
        uglobal().m_EPoll.update_events(m_SocketID, m_sPollID, SRT_EPOLL_OUT, true);
    }
}

void srt::CUDT::removeEPollEvents(const int eid)
{
    // clear IO events notifications;
    // since this happens after the epoll ID has been removed, they cannot be set again
    set<int> remove;
    remove.insert(eid);
    uglobal().m_EPoll.update_events(m_SocketID, remove, SRT_EPOLL_IN | SRT_EPOLL_OUT, false);
}

void srt::CUDT::removeEPollID(const int eid)
{
    enterCS(uglobal().m_EPoll.m_EPollLock);
    m_sPollID.erase(eid);
    leaveCS(uglobal().m_EPoll.m_EPollLock);
}

void srt::CUDT::ConnectSignal(ETransmissionEvent evt, EventSlot sl)
{
    if (evt >= TEV_E_SIZE)
        return; // sanity check

    m_Slots[evt].push_back(sl);
}

void srt::CUDT::DisconnectSignal(ETransmissionEvent evt)
{
    if (evt >= TEV_E_SIZE)
        return; // sanity check

    m_Slots[evt].clear();
}

void srt::CUDT::EmitSignal(ETransmissionEvent tev, EventVariant var)
{
    for (std::vector<EventSlot>::iterator i = m_Slots[tev].begin(); i != m_Slots[tev].end(); ++i)
    {
        i->emit(tev, var);
    }
}

int srt::CUDT::getsndbuffer(SRTSOCKET u, size_t *blocks, size_t *bytes)
{
    CUDTSocket *s = uglobal().locateSocket(u);
    if (!s)
        return -1;

    CSndBuffer *b = s->core().m_pSndBuffer;

    if (!b)
        return -1;

    int bytecount, timespan;
    int count = b->getCurrBufSize((bytecount), (timespan));

    if (blocks)
        *blocks = count;

    if (bytes)
        *bytes = bytecount;

    return std::abs(timespan);
}

int srt::CUDT::rejectReason(SRTSOCKET u)
{
    CUDTSocket* s = uglobal().locateSocket(u);
    if (!s)
        return SRT_REJ_UNKNOWN;

    return s->core().m_RejectReason;
}

int srt::CUDT::rejectReason(SRTSOCKET u, int value)
{
    CUDTSocket* s = uglobal().locateSocket(u);
    if (!s)
        return APIError(MJ_NOTSUP, MN_SIDINVAL);

    if (value < SRT_REJC_PREDEFINED)
        return APIError(MJ_NOTSUP, MN_INVAL);

    s->core().m_RejectReason = value;
    return 0;
}

int64_t srt::CUDT::socketStartTime(SRTSOCKET u)
{
    CUDTSocket* s = uglobal().locateSocket(u);
    if (!s)
        return APIError(MJ_NOTSUP, MN_SIDINVAL);

    return count_microseconds(s->core().m_stats.tsStartTime.time_since_epoch());
}

bool srt::CUDT::runAcceptHook(CUDT *acore, const sockaddr* peer, const CHandShake& hs, const CPacket& hspkt)
{
    // Prepare the information for the hook.

    // We need streamid.
    char target[CSrtConfig::MAX_SID_LENGTH + 1];
    memset((target), 0, CSrtConfig::MAX_SID_LENGTH + 1);

    // Just for a case, check the length.
    // This wasn't done before, and we could risk memory crash.
    // In case of error, this will remain unset and the empty
    // string will be passed as streamid.

    int ext_flags = SrtHSRequest::SRT_HSTYPE_HSFLAGS::unwrap(hs.m_iType);

#if ENABLE_BONDING
    bool have_group = false;
    SRT_GROUP_TYPE gt = SRT_GTYPE_UNDEFINED;
#endif

    // This tests if there are any extensions.
    if (hspkt.getLength() > CHandShake::m_iContentSize + 4 && IsSet(ext_flags, CHandShake::HS_EXT_CONFIG))
    {
        uint32_t *begin = reinterpret_cast<uint32_t *>(hspkt.m_pcData + CHandShake::m_iContentSize);
        size_t    size  = hspkt.getLength() - CHandShake::m_iContentSize; // Due to previous cond check we grant it's >0
        uint32_t *next  = 0;
        size_t    length   = size / sizeof(uint32_t);
        size_t    blocklen = 0;

        for (;;) // ONE SHOT, but continuable loop
        {
            int cmd = FindExtensionBlock(begin, length, (blocklen), (next));

            const size_t bytelen = blocklen * sizeof(uint32_t);

            if (cmd == SRT_CMD_SID)
            {
                if (!bytelen || bytelen > CSrtConfig::MAX_SID_LENGTH)
                {
                    LOGC(cnlog.Error,
                         log << CONID() << "interpretSrtHandshake: STREAMID length " << bytelen << " is 0 or > "
                             << +CSrtConfig::MAX_SID_LENGTH << " - PROTOCOL ERROR, REJECTING");
                    return false;
                }
                // See comment at CUDT::interpretSrtHandshake().
                memcpy((target), begin + 1, bytelen);

                // Un-swap on big endian machines
                ItoHLA(((uint32_t *)target), (uint32_t *)target, blocklen);
            }
#if ENABLE_BONDING
            else if (cmd == SRT_CMD_GROUP)
            {
                uint32_t* groupdata = begin + 1;
                have_group = true; // Even if parse error happes
                if (bytelen / sizeof(int32_t) >= GRPD_E_SIZE)
                {
                    uint32_t gd = groupdata[GRPD_GROUPDATA];
                    gt = SRT_GROUP_TYPE(SrtHSRequest::HS_GROUP_TYPE::unwrap(gd));
                }
            }
#endif
            else if (cmd == SRT_CMD_NONE)
            {
                // End of blocks
                break;
            }

            // Any other kind of message extracted. Search on.
            if (!NextExtensionBlock((begin), next, (length)))
                break;
        }
    }

#if ENABLE_BONDING
    if (have_group && acore->m_config.iGroupConnect == 0)
    {
        HLOGC(cnlog.Debug,
              log << CONID() << "runAcceptHook: REJECTING connection WITHOUT calling the hook - groups not allowed");
        return false;
    }

    // Update the groupconnect flag
    acore->m_config.iGroupConnect = have_group ? 1 : 0;
    acore->m_HSGroupType = gt;
#endif

    try
    {
        int result = CALLBACK_CALL(m_cbAcceptHook, acore->m_SocketID, hs.m_iVersion, peer, target);
        if (result == -1)
            return false;
    }
    catch (...)
    {
        LOGP(cnlog.Warn, "runAcceptHook: hook interrupted by exception");
        return false;
    }

    return true;
}

void srt::CUDT::processKeepalive(const CPacket& ctrlpkt SRT_ATR_UNUSED, const time_point& tsArrival SRT_ATR_UNUSED)
{
    // Here can be handled some protocol definition
    // for extra data sent through keepalive.

#if ENABLE_BONDING
    if (m_parent->m_GroupOf)
    {
        // Lock GlobControlLock in order to make sure that
        // the state if the socket having the group and the
        // existence of the group will not be changed during
        // the operation. The attempt of group deletion will
        // have to wait until this operation completes.
        ScopedLock lock(uglobal().m_GlobControlLock);
        CUDTGroup* pg = m_parent->m_GroupOf;
        if (pg)
        {
            // Whether anything is to be done with this socket
            // about the fact that keepalive arrived, let the
            // group handle it
            pg->processKeepalive(m_parent->m_GroupMemberData, ctrlpkt, tsArrival);
        }
    }
#endif

    // XXX This is likely required, but the call in this place may cause
    // a potential deadlock. Try maybe to schedule it somehow.
#if 0 
    ScopedLock lck(m_RcvBufferLock);
    m_pRcvBuffer->updateTsbPdTimeBase(ctrlpkt.getMsgTimeStamp());
    if (m_config.bDriftTracer)
        m_pRcvBuffer->addRcvTsbPdDriftSample(ctrlpkt.getMsgTimeStamp(), tsArrival, -1);
#endif
}<|MERGE_RESOLUTION|>--- conflicted
+++ resolved
@@ -10252,11 +10252,12 @@
     // Loop over all incoming packets that were filtered out.
     // In case when there is no filter, there's just one packet in 'incoming',
     // the one that came in the input of this function.
-    for (vector<CUnit *>::const_iterator unitIt = incoming.begin(); unitIt != incoming.end(); ++unitIt)
+    for (vector<CUnit *>::const_iterator unitIt = incoming.begin(); unitIt != incoming.end() && !m_bBroken; ++unitIt)
     {
         CUnit *  u    = *unitIt;
         CPacket &rpkt = u->m_Packet;
         const int pktrexmitflag = m_bPeerRexmitFlag ? (rpkt.getRexmitFlag() ? 1 : 0) : 2;
+        const bool retransmitted = pktrexmitflag == 1;
 
         time_point pts = steady_clock::now() + milliseconds_from(m_iTsbPdDelay_ms);
         IF_HEAVY_LOGGING(pts = getPacketPTS(NULL, rpkt));
@@ -10290,12 +10291,11 @@
             continue;
         }
 
-        int avail_bufsize = 0; // needed in logging
-
         // This is executed only when bonding is enabled and only
         // with the new buffer (in which case the buffer is in the group).
 
-        avail_bufsize = (int) getAvailRcvBufferSizeNoLock();
+        const int avail_bufsize = (int) getAvailRcvBufferSizeNoLock();
+
         if (offset >= avail_bufsize)
         {
             // This is already a sequence discrepancy. Probably there could be found
@@ -10365,13 +10365,33 @@
             excessive = false;
             if (u->m_Packet.getMsgCryptoFlags() != EK_NOENC)
             {
-                EncryptionStatus rc = m_pCryptoControl ? m_pCryptoControl->decrypt((u->m_Packet)) : ENCS_NOTSUP;
+                    // TODO: reset and restore the timestamp if TSBPD is disabled.
+                    // Reset retransmission flag (must be excluded from GCM auth tag).
+                    u->m_Packet.setRexmitFlag(false);
+                    const EncryptionStatus rc = m_pCryptoControl ? m_pCryptoControl->decrypt((u->m_Packet)) : ENCS_NOTSUP;
+                    u->m_Packet.setRexmitFlag(retransmitted); // Recover the flag.
+
                 if (rc != ENCS_CLEAR)
                 {
                     // Heavy log message because if seen once the message may happen very often.
                     HLOGC(qrlog.Debug, log << CONID() << "ERROR: packet not decrypted, dropping data.");
                     adding_successful = false;
                     IF_HEAVY_LOGGING(exc_type = "UNDECRYPTED");
+
+                        if (m_config.iCryptoMode == CSrtConfig::CIPHER_MODE_AES_GCM)
+                        {
+                            // Drop a packet from the receiver buffer.
+                            // Dropping depends on the configuration mode. If message mode is enabled, we have to drop the whole message.
+                            // Otherwise just drop the exact packet.
+                            if (m_config.bMessageAPI)
+                                m_pRcvBuffer->dropMessage(SRT_SEQNO_NONE, SRT_SEQNO_NONE, u->m_Packet.getMsgSeq(m_bPeerRexmitFlag));
+                            else
+                                m_pRcvBuffer->dropMessage(u->m_Packet.getSeqNo(), u->m_Packet.getSeqNo(), SRT_MSGNO_NONE);
+
+                            LOGC(qrlog.Error, log << CONID() << "AEAD decryption failed, breaking the connection.");
+                            m_bBroken = true;
+                            m_iBrokenCounter = 0;
+                        }
 
                     ScopedLock lg(m_StatsLock);
                     m_stats.rcvr.undecrypted.count(stats::BytesPackets(rpkt.getLength(), 1));
@@ -10421,7 +10441,8 @@
         if (adding_successful)
         {
             HLOGC(qrlog.Debug,
-                    log << "CONTIGUITY CHECK: sequence distance: " << CSeqNo::seqoff(m_iRcvCurrSeqNo, rpkt.m_iSeqNo));
+                      log << CONID()
+                          << "CONTIGUITY CHECK: sequence distance: " << CSeqNo::seqoff(m_iRcvCurrSeqNo, rpkt.m_iSeqNo));
 
             if (CSeqNo::seqcmp(rpkt.m_iSeqNo, CSeqNo::incseq(m_iRcvCurrSeqNo)) > 0) // Loss detection.
             {
@@ -10468,6 +10489,7 @@
         CUnit *  u    = *unitIt;
         CPacket &rpkt = u->m_Packet;
         const int pktrexmitflag = m_bPeerRexmitFlag ? (rpkt.getRexmitFlag() ? 1 : 0) : 2;
+        const bool retransmitted = pktrexmitflag == 1;
         const int pktsz = (int) rpkt.getLength();
 
         IF_HEAVY_LOGGING(pts = getPacketPTS(grp, rpkt));
@@ -10541,7 +10563,11 @@
             excessive = false;
             if (u->m_Packet.getMsgCryptoFlags() != EK_NOENC)
             {
-                EncryptionStatus rc = m_pCryptoControl ? m_pCryptoControl->decrypt((u->m_Packet)) : ENCS_NOTSUP;
+                // TODO: reset and restore the timestamp if TSBPD is disabled.
+                // Reset retransmission flag (must be excluded from GCM auth tag).
+                u->m_Packet.setRexmitFlag(false);
+                const EncryptionStatus rc = m_pCryptoControl ? m_pCryptoControl->decrypt((u->m_Packet)) : ENCS_NOTSUP;
+                u->m_Packet.setRexmitFlag(retransmitted); // Recover the flag.
                 if (rc != ENCS_CLEAR)
                 {
                     // Heavy log message because if seen once the message may happen very often.
@@ -10549,6 +10575,21 @@
                     adding_successful = false;
                     IF_HEAVY_LOGGING(exc_type = "UNDECRYPTED");
 
+                    if (m_config.iCryptoMode == CSrtConfig::CIPHER_MODE_AES_GCM)
+                    {
+                        // Drop a packet from the receiver buffer.
+                        // Dropping depends on the configuration mode. If message mode is enabled, we have to drop the whole message.
+                        // Otherwise just drop the exact packet.
+                        if (m_config.bMessageAPI)
+                            m_pRcvBuffer->dropMessage(SRT_SEQNO_NONE, SRT_SEQNO_NONE, u->m_Packet.getMsgSeq(m_bPeerRexmitFlag));
+                        else
+                            m_pRcvBuffer->dropMessage(u->m_Packet.getSeqNo(), u->m_Packet.getSeqNo(), SRT_MSGNO_NONE);
+
+                        LOGC(qrlog.Error, log << CONID() << "AEAD decryption failed, breaking the connection.");
+                        m_bBroken = true;
+                        m_iBrokenCounter = 0;
+                    }
+
                     ScopedLock lg(m_StatsLock);
                     m_stats.rcvr.undecrypted.count(stats::BytesPackets(pktsz, 1));
                 }
@@ -10638,16 +10679,9 @@
     }
 
     const int pktrexmitflag = m_bPeerRexmitFlag ? (packet.getRexmitFlag() ? 1 : 0) : 2;
-<<<<<<< HEAD
-=======
     const bool retransmitted = pktrexmitflag == 1;
-#if ENABLE_HEAVY_LOGGING
-    static const char *const rexmitstat[] = {"ORIGINAL", "REXMITTED", "RXS-UNKNOWN"};
-    string                   rexmit_reason;
-#endif
->>>>>>> ea86302a
-
-    if (retransmitted)
+
+    if (pktrexmitflag == 1)
     {
         // This packet was retransmitted
         enterCS(m_StatsLock);
@@ -10817,7 +10851,6 @@
         // Needed for possibly check for needsQuickACK.
         bool incoming_belated = (CSeqNo::seqcmp(in_unit->m_Packet.m_iSeqNo, m_iRcvLastSkipAck) < 0);
 
-<<<<<<< HEAD
         bool handled = handleGroupPacketReception(gkeeper.group,
                 incoming,
                 (was_sent_in_order),
@@ -10832,129 +10865,6 @@
 
         if (!handled)
             return -1;
-=======
-        // Loop over all incoming packets that were filtered out.
-        // In case when there is no filter, there's just one packet in 'incoming',
-        // the one that came in the input of this function.
-        for (vector<CUnit *>::iterator unitIt = incoming.begin(); unitIt != incoming.end() && !m_bBroken; ++unitIt)
-        {
-            CUnit *  u    = *unitIt;
-            CPacket &rpkt = u->m_Packet;
-
-            // If negative, the seqno is already behind the dropped/acknowledged position.
-            // Meaning, this packet will be rejected, even if it could potentially be
-            // one of missing packets in the transmission.
-            if (CSeqNo::seqcmp(rpkt.m_iSeqNo, m_iRcvLastSkipAck) < 0)
-            {
-                steady_clock::time_point tsbpdtime = m_pRcvBuffer->getPktTsbPdTime(rpkt.getMsgTimeStamp());
-                const double             bltime = (double)CountIIR<uint64_t>(uint64_t(m_stats.traceBelatedTime) * 1000,
-                                                                 count_microseconds(steady_clock::now() - tsbpdtime),
-                                                                 0.2);
-                enterCS(m_StatsLock);
-                m_stats.traceBelatedTime = bltime / 1000.0;
-                m_stats.rcvr.recvdBelated.count(rpkt.getLength());
-                leaveCS(m_StatsLock);
-                HLOGC(qrlog.Debug,
-                      log << CONID() << "RECEIVED: seq=" << packet.m_iSeqNo
-                          << " offset=" << CSeqNo::seqoff(m_iRcvLastSkipAck, rpkt.m_iSeqNo) << " (BELATED/"
-                          << rexmitstat[pktrexmitflag] << rexmit_reason << ") FLAGS: " << packet.MessageFlagStr());
-                continue;
-            }
-
-            IF_HEAVY_LOGGING(const char *exc_type = "EXPECTED");
-
-            // m_iRcvLastAck is the base sequence number for the receiver buffer.
-            const int32_t offset = CSeqNo::seqoff(m_iRcvLastAck, rpkt.m_iSeqNo);
-            const int avail_bufsize = (int) getAvailRcvBufferSizeNoLock();
-
-            if (offset >= avail_bufsize)
-            {
-                // This is already a sequence discrepancy. Probably there could be found
-                // some way to make it continue reception by overriding the sequence and
-                // make a kinda TLKPTDROP, but there has been found no reliable way to do this.
-                if (m_bTsbPd && m_bTLPktDrop && m_pRcvBuffer->empty())
-                {
-                    // Only in live mode. In File mode this shall not be possible
-                    // because the sender should stop sending in this situation.
-                    // In Live mode this means that there is a gap between the
-                    // lowest sequence in the empty buffer and the incoming sequence
-                    // that exceeds the buffer size. Receiving data in this situation
-                    // is no longer possible and this is a point of no return.
-
-                    LOGC(qrlog.Error,
-                         log << CONID() << "SEQUENCE DISCREPANCY. BREAKING CONNECTION. seq=" << rpkt.m_iSeqNo
-                             << " buffer=(" << m_iRcvLastAck << ":" << m_iRcvCurrSeqNo // -1 = size to last index
-                             << "+" << CSeqNo::incseq(m_iRcvLastAck, int(m_pRcvBuffer->capacity()) - 1) << "), "
-                             << (offset - avail_bufsize + 1)
-                             << " past max. Reception no longer possible. REQUESTING TO CLOSE.");
-
-                    // This is a scoped lock with AckLock, but for the moment
-                    // when processClose() is called this lock must be taken out,
-                    // otherwise this will cause a deadlock. We don't need this
-                    // lock anymore, and at 'return' it will be unlocked anyway.
-                    recvbuf_acklock.unlock();
-                    processClose();
-                    return -1;
-                }
-                else
-                {
-                    LOGC(qrlog.Warn,
-                         log << CONID() << "No room to store incoming packet seqno " << rpkt.m_iSeqNo
-                             << ", insert offset " << offset << ". "
-                             << m_pRcvBuffer->strFullnessState(
-                                    qrlog.Debug.CheckEnabled(), m_iRcvLastAck, steady_clock::now()));
-                    return -1;
-                }
-            }
-
-            bool adding_successful = true;
-            if (m_pRcvBuffer->insert(u) < 0)
-            {
-                // addData returns -1 if at the m_iLastAckPos+offset position there already is a packet.
-                // So this packet is "redundant".
-                IF_HEAVY_LOGGING(exc_type = "UNACKED");
-                adding_successful = false;
-            }
-            else
-            {
-                IF_HEAVY_LOGGING(exc_type = "ACCEPTED");
-                excessive = false;
-                if (u->m_Packet.getMsgCryptoFlags() != EK_NOENC)
-                {
-                    // TODO: reset and restore the timestamp if TSBPD is disabled.
-                    // Reset retransmission flag (must be excluded from GCM auth tag).
-                    u->m_Packet.setRexmitFlag(false);
-                    const EncryptionStatus rc = m_pCryptoControl ? m_pCryptoControl->decrypt((u->m_Packet)) : ENCS_NOTSUP;
-                    u->m_Packet.setRexmitFlag(retransmitted); // Recover the flag.
-
-                    if (rc != ENCS_CLEAR)
-                    {
-                        // Heavy log message because if seen once the message may happen very often.
-                        HLOGC(qrlog.Debug, log << CONID() << "ERROR: packet not decrypted, dropping data.");
-                        adding_successful = false;
-                        IF_HEAVY_LOGGING(exc_type = "UNDECRYPTED");
-
-                        if (m_config.iCryptoMode == CSrtConfig::CIPHER_MODE_AES_GCM)
-                        {
-                            // Drop a packet from the receiver buffer.
-                            // Dropping depends on the configuration mode. If message mode is enabled, we have to drop the whole message.
-                            // Otherwise just drop the exact packet.
-                            if (m_config.bMessageAPI)
-                                m_pRcvBuffer->dropMessage(SRT_SEQNO_NONE, SRT_SEQNO_NONE, u->m_Packet.getMsgSeq(m_bPeerRexmitFlag));
-                            else
-                                m_pRcvBuffer->dropMessage(u->m_Packet.getSeqNo(), u->m_Packet.getSeqNo(), SRT_MSGNO_NONE);
-
-                            LOGC(qrlog.Error, log << CONID() << "AEAD decryption failed, breaking the connection.");
-                            m_bBroken = true;
-                            m_iBrokenCounter = 0;
-                        }
-
-                        ScopedLock lg(m_StatsLock);
-                        m_stats.rcvr.undecrypted.count(stats::BytesPackets(pktsz, 1));
-                    }
-                }
-            }
->>>>>>> ea86302a
 
         // This is moved earlier after introducing filter because it shouldn't
         // be executed in case when the packet was rejected by the receiver buffer.
