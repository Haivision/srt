/*
 * SRT - Secure, Reliable, Transport
 * Copyright (c) 2018 Haivision Systems Inc.
 *
 * This Source Code Form is subject to the terms of the Mozilla Public
 * License, v. 2.0. If a copy of the MPL was not distributed with this
 * file, You can obtain one at http://mozilla.org/MPL/2.0/.
 *
 */

/*****************************************************************************
Copyright (c) 2001 - 2011, The Board of Trustees of the University of Illinois.
All rights reserved.

Redistribution and use in source and binary forms, with or without
modification, are permitted provided that the following conditions are
met:

* Redistributions of source code must retain the above
  copyright notice, this list of conditions and the
  following disclaimer.

* Redistributions in binary form must reproduce the
  above copyright notice, this list of conditions
  and the following disclaimer in the documentation
  and/or other materials provided with the distribution.

* Neither the name of the University of Illinois
  nor the names of its contributors may be used to
  endorse or promote products derived from this
  software without specific prior written permission.

THIS SOFTWARE IS PROVIDED BY THE COPYRIGHT HOLDERS AND CONTRIBUTORS "AS
IS" AND ANY EXPRESS OR IMPLIED WARRANTIES, INCLUDING, BUT NOT LIMITED TO,
THE IMPLIED WARRANTIES OF MERCHANTABILITY AND FITNESS FOR A PARTICULAR
PURPOSE ARE DISCLAIMED. IN NO EVENT SHALL THE COPYRIGHT OWNER OR
CONTRIBUTORS BE LIABLE FOR ANY DIRECT, INDIRECT, INCIDENTAL, SPECIAL,
EXEMPLARY, OR CONSEQUENTIAL DAMAGES (INCLUDING, BUT NOT LIMITED TO,
PROCUREMENT OF SUBSTITUTE GOODS OR SERVICES; LOSS OF USE, DATA, OR
PROFITS; OR BUSINESS INTERRUPTION) HOWEVER CAUSED AND ON ANY THEORY OF
LIABILITY, WHETHER IN CONTRACT, STRICT LIABILITY, OR TORT (INCLUDING
NEGLIGENCE OR OTHERWISE) ARISING IN ANY WAY OUT OF THE USE OF THIS
SOFTWARE, EVEN IF ADVISED OF THE POSSIBILITY OF SUCH DAMAGE.
*****************************************************************************/

/*****************************************************************************
written by
   Yunhong Gu, last updated 02/28/2012
modified by
   Haivision Systems Inc.
*****************************************************************************/

#include "platform_sys.h"

// Linux specific
#ifdef SRT_ENABLE_BINDTODEVICE
#include <linux/if.h>
#endif

#include <cmath>
#include <sstream>
#include <algorithm>
#include <iterator>
#include "srt.h"
#include "queue.h"
#include "api.h"
#include "core.h"
#include "logging.h"
#include "crypto.h"
#include "logging_api.h" // Required due to containing extern srt_logger_config
#include "logger_defs.h"

// Again, just in case when some "smart guy" provided such a global macro
#ifdef min
#undef min
#endif
#ifdef max
#undef max
#endif

using namespace std;
using namespace srt::sync;
using namespace srt_logging;

CUDTUnited CUDT::s_UDTUnited;

const SRTSOCKET UDT::INVALID_SOCK = CUDT::INVALID_SOCK;
const int       UDT::ERROR        = CUDT::ERROR;

//#define SRT_CMD_HSREQ       1           /* SRT Handshake Request (sender) */
#define SRT_CMD_HSREQ_MINSZ 8 /* Minumum Compatible (1.x.x) packet size (bytes) */
#define SRT_CMD_HSREQ_SZ 12   /* Current version packet size */
#if SRT_CMD_HSREQ_SZ > SRT_CMD_MAXSZ
#error SRT_CMD_MAXSZ too small
#endif
/*      Handshake Request (Network Order)
        0[31..0]:   SRT version     SRT_DEF_VERSION
        1[31..0]:   Options         0 [ | SRT_OPT_TSBPDSND ][ | SRT_OPT_HAICRYPT ]
        2[31..16]:  TsbPD resv      0
        2[15..0]:   TsbPD delay     [0..60000] msec
*/

//#define SRT_CMD_HSRSP       2           /* SRT Handshake Response (receiver) */
#define SRT_CMD_HSRSP_MINSZ 8 /* Minumum Compatible (1.x.x) packet size (bytes) */
#define SRT_CMD_HSRSP_SZ 12   /* Current version packet size */
#if SRT_CMD_HSRSP_SZ > SRT_CMD_MAXSZ
#error SRT_CMD_MAXSZ too small
#endif
/*      Handshake Response (Network Order)
        0[31..0]:   SRT version     SRT_DEF_VERSION
        1[31..0]:   Options         0 [ | SRT_OPT_TSBPDRCV [| SRT_OPT_TLPKTDROP ]][ | SRT_OPT_HAICRYPT]
                                      [ | SRT_OPT_NAKREPORT ] [ | SRT_OPT_REXMITFLG ]
        2[31..16]:  TsbPD resv      0
        2[15..0]:   TsbPD delay     [0..60000] msec
*/

extern const SRT_SOCKOPT srt_post_opt_list [SRT_SOCKOPT_NPOST] = {
    SRTO_SNDSYN,
    SRTO_RCVSYN,
    SRTO_LINGER,
    SRTO_SNDTIMEO,
    SRTO_RCVTIMEO,
    SRTO_MAXBW,
    SRTO_INPUTBW,
    SRTO_MININPUTBW,
    SRTO_OHEADBW,
    SRTO_SNDDROPDELAY,
    SRTO_CONNTIMEO,
    SRTO_DRIFTTRACER,
    SRTO_LOSSMAXTTL
};

static const int32_t
    SRTO_R_PREBIND = BIT(0), //< cannot be modified after srt_bind()
    SRTO_R_PRE = BIT(1),     //< cannot be modified after connection is established
    SRTO_POST_SPEC = BIT(2); //< executes some action after setting the option

struct SrtOptionAction
{
    int flags[SRTO_E_SIZE];
    std::map<SRT_SOCKOPT, std::string> private_default;
    SrtOptionAction()
    {
        // Set everything to 0 to clear all flags
        // When an option isn't present here, it means that:
        // * it is not settable, or
        // * the option is POST (non-restricted)
        // * it has no post-actions
        // The post-action may be defined independently on restrictions.
        memset(flags, 0, sizeof flags);

        flags[SRTO_MSS]                = SRTO_R_PREBIND;
        flags[SRTO_FC]                 = SRTO_R_PRE;
        flags[SRTO_SNDBUF]             = SRTO_R_PREBIND;
        flags[SRTO_RCVBUF]             = SRTO_R_PREBIND;
        flags[SRTO_UDP_SNDBUF]         = SRTO_R_PREBIND;
        flags[SRTO_UDP_RCVBUF]         = SRTO_R_PREBIND;
        flags[SRTO_RENDEZVOUS]         = SRTO_R_PRE;
        flags[SRTO_REUSEADDR]          = SRTO_R_PREBIND;
        flags[SRTO_MAXBW]              = SRTO_POST_SPEC;
        flags[SRTO_SENDER]             = SRTO_R_PRE;
        flags[SRTO_TSBPDMODE]          = SRTO_R_PRE;
        flags[SRTO_LATENCY]            = SRTO_R_PRE;
        flags[SRTO_INPUTBW]            = 0 | SRTO_POST_SPEC;
        flags[SRTO_MININPUTBW]         = 0 | SRTO_POST_SPEC;
        flags[SRTO_OHEADBW]            = 0 | SRTO_POST_SPEC;
        flags[SRTO_PASSPHRASE]         = SRTO_R_PRE;
        flags[SRTO_PBKEYLEN]           = SRTO_R_PRE;
        flags[SRTO_IPTTL]              = SRTO_R_PREBIND;
        flags[SRTO_IPTOS]              = SRTO_R_PREBIND;
        flags[SRTO_TLPKTDROP]          = SRTO_R_PRE;
        flags[SRTO_SNDDROPDELAY]       = SRTO_R_PRE;
        flags[SRTO_NAKREPORT]          = SRTO_R_PRE;
        flags[SRTO_VERSION]            = SRTO_R_PRE;
        flags[SRTO_LOSSMAXTTL]         = 0 | SRTO_POST_SPEC;
        flags[SRTO_RCVLATENCY]         = SRTO_R_PRE;
        flags[SRTO_PEERLATENCY]        = SRTO_R_PRE;
        flags[SRTO_MINVERSION]         = SRTO_R_PRE;
        flags[SRTO_STREAMID]           = SRTO_R_PRE;
        flags[SRTO_CONGESTION]         = SRTO_R_PRE;
        flags[SRTO_MESSAGEAPI]         = SRTO_R_PRE;
        flags[SRTO_PAYLOADSIZE]        = SRTO_R_PRE;
        flags[SRTO_TRANSTYPE]          = SRTO_R_PREBIND;
        flags[SRTO_KMREFRESHRATE]      = SRTO_R_PRE;
        flags[SRTO_KMPREANNOUNCE]      = SRTO_R_PRE;
        flags[SRTO_ENFORCEDENCRYPTION] = SRTO_R_PRE;
        flags[SRTO_IPV6ONLY]           = SRTO_R_PREBIND;
        flags[SRTO_PEERIDLETIMEO]      = SRTO_R_PRE;
#ifdef SRT_ENABLE_BINDTODEVICE
        flags[SRTO_BINDTODEVICE]       = SRTO_R_PREBIND;
#endif
#if ENABLE_EXPERIMENTAL_BONDING
        flags[SRTO_GROUPCONNECT]       = SRTO_R_PRE;
#endif
        flags[SRTO_PACKETFILTER]       = SRTO_R_PRE;
        flags[SRTO_RETRANSMITALGO]     = SRTO_R_PRE;

        // For "private" options (not derived from the listener
        // socket by an accepted socket) provide below private_default
        // to which these options will be reset after blindly
        // copying the option object from the listener socket.
        // Note that this option cannot have runtime-dependent
        // default value, like options affected by SRTO_TRANSTYPE.

        // Options may be of different types, but this value should be only
        // used as a source of the value. For example, in case of int64_t you'd
        // have to place here a string of 8 characters. It should be copied
        // always in the hardware order, as this is what will be directly
        // passed to a setting function.
        private_default[SRTO_STREAMID] = string();
    }
}
srt_options_action;


void CUDT::construct()
{
    m_pSndBuffer           = NULL;
    m_pRcvBuffer           = NULL;
    m_pSndLossList         = NULL;
    m_pRcvLossList         = NULL;
    m_iReorderTolerance    = 0;
    m_iConsecEarlyDelivery = 0; // how many times so far the packet considered lost has been received before TTL expires
    m_iConsecOrderedDelivery = 0;

    m_pSndQueue = NULL;
    m_pRcvQueue = NULL;
    m_pSNode    = NULL;
    m_pRNode    = NULL;

    m_iSndHsRetryCnt      = SRT_MAX_HSRETRY + 1; // Will be reset to 0 for HSv5, this value is important for HSv4

    // Initial status
    m_bOpened             = false;
    m_bListening          = false;
    m_bConnecting         = false;
    m_bConnected          = false;
    m_bClosing            = false;
    m_bShutdown           = false;
    m_bBroken             = false;
    // XXX m_iBrokenCounter should be still set to some default!
    m_bPeerHealth         = true;
    m_RejectReason        = SRT_REJ_UNKNOWN;
    m_tsLastReqTime       = steady_clock::time_point();
    m_SrtHsSide           = HSD_DRAW;
    m_uPeerSrtVersion     = 0; // not defined until connected.
    m_iTsbPdDelay_ms      = 0;
    m_iPeerTsbPdDelay_ms  = 0;
    m_bPeerTsbPd          = false;
    m_iPeerTsbPdDelay_ms  = 0;
    m_bTsbPd              = false;
    m_bTsbPdAckWakeup     = false;
    m_bGroupTsbPd         = false;
    m_bPeerTLPktDrop      = false;

    // Initilize mutex and condition variables
    initSynch();

    // XXX: Unblock, when the callback is implemented
    // m_cbPacketArrival.set(this, &CUDT::defaultPacketArrival);
}

CUDT::CUDT(CUDTSocket* parent): m_parent(parent)
{
    construct();

    (void)SRT_DEF_VERSION;

    // Runtime fields
#if ENABLE_EXPERIMENTAL_BONDING
    m_HSGroupType           = SRT_GTYPE_UNDEFINED;
#endif
    m_bTLPktDrop            = true; // Too-late Packet Drop

    m_pCache = NULL;
    // This is in order to set it ANY kind of initial value, however
    // this value should not be used when not connected and should be
    // updated in the handshake. When this value is 0, it means that
    // packets shall not be sent, as the other party doesn't have a
    // room to receive and store it. Therefore this value should be
    // overridden before any sending happens.
    m_iFlowWindowSize = 0;

}

CUDT::CUDT(CUDTSocket* parent, const CUDT& ancestor): m_parent(parent)
{
    construct();

    // XXX Consider all below fields (except m_bReuseAddr) to be put
    // into a separate class for easier copying.

    m_config            = ancestor.m_config;
    // Reset values that shall not be derived to default ones.
    // These declarations should be consistent with SRTO_R_PRIVATE flag.
    for (size_t i = 0; i < Size(srt_options_action.flags); ++i)
    {
        string* pdef = map_getp(srt_options_action.private_default, SRT_SOCKOPT(i));
        if (pdef)
        {
            try
            {
                // Ignore errors here - this is a development-time granted
                // value, not user-provided value.
                m_config.set(SRT_SOCKOPT(i), pdef->data(), pdef->size());
            }
            catch (...)
            {
                LOGC(gglog.Error, log << "IPE: failed to set a declared default option!");
            }
        }
    }

    m_SrtHsSide         = ancestor.m_SrtHsSide; // actually it sets it to HSD_RESPONDER
    m_bTLPktDrop        = ancestor.m_bTLPktDrop;
    m_iReorderTolerance = m_config.iMaxReorderTolerance;  // Initialize with maximum value

    // Runtime
    m_pCache = ancestor.m_pCache;
}

CUDT::~CUDT()
{
    // release mutex/condtion variables
    destroySynch();

    // destroy the data structures
    delete m_pSndBuffer;
    delete m_pRcvBuffer;
    delete m_pSndLossList;
    delete m_pRcvLossList;
    delete m_pSNode;
    delete m_pRNode;
}

<<<<<<< HEAD
extern const SRT_SOCKOPT srt_post_opt_list [SRT_SOCKOPT_NPOST] = {
    SRTO_SNDSYN,
    SRTO_RCVSYN,
    SRTO_LINGER,
    SRTO_SNDTIMEO,
    SRTO_RCVTIMEO,
    SRTO_MAXBW,
    SRTO_INPUTBW,
    SRTO_MININPUTBW,
    SRTO_OHEADBW,
    SRTO_SNDDROPDELAY,
    SRTO_DRIFTTRACER,
    SRTO_LOSSMAXTTL
};

static const int32_t
    SRTO_R_PREBIND = BIT(0),
    SRTO_R_PRE = BIT(1),
    SRTO_POST_SPEC = BIT(2);

struct SrtOptionAction
{
    int flags[SRTO_E_SIZE];
    SrtOptionAction()
    {
        // Set everything to 0 to clear all flags
        // When an option isn't present here, it means that:
        // * it is not settable, or
        // * the option is POST (non-restricted)
        // * it has no post-actions
        // The post-action may be defined independently on restrictions.
        memset(flags, 0, sizeof flags);

        flags[SRTO_MSS]                = SRTO_R_PREBIND;
        flags[SRTO_FC]                 = SRTO_R_PRE;
        flags[SRTO_SNDBUF]             = SRTO_R_PREBIND;
        flags[SRTO_RCVBUF]             = SRTO_R_PREBIND;
        flags[SRTO_UDP_SNDBUF]         = SRTO_R_PREBIND;
        flags[SRTO_UDP_RCVBUF]         = SRTO_R_PREBIND;
        flags[SRTO_RENDEZVOUS]         = SRTO_R_PRE;
        flags[SRTO_REUSEADDR]          = SRTO_R_PREBIND;
        flags[SRTO_MAXBW]              = SRTO_POST_SPEC;
        flags[SRTO_SENDER]             = SRTO_R_PRE;
        flags[SRTO_TSBPDMODE]          = SRTO_R_PRE;
        flags[SRTO_LATENCY]            = SRTO_R_PRE;
        flags[SRTO_INPUTBW]            = 0 | SRTO_POST_SPEC;
        flags[SRTO_MININPUTBW]         = 0 | SRTO_POST_SPEC;
        flags[SRTO_OHEADBW]            = 0 | SRTO_POST_SPEC;
        flags[SRTO_PASSPHRASE]         = SRTO_R_PRE;
        flags[SRTO_PBKEYLEN]           = SRTO_R_PRE;
        flags[SRTO_IPTTL]              = SRTO_R_PREBIND;
        flags[SRTO_IPTOS]              = SRTO_R_PREBIND;
        flags[SRTO_TLPKTDROP]          = SRTO_R_PRE;
        flags[SRTO_SNDDROPDELAY]       = SRTO_R_PRE;
        flags[SRTO_NAKREPORT]          = SRTO_R_PRE;
        flags[SRTO_VERSION]            = SRTO_R_PRE;
        flags[SRTO_CONNTIMEO]          = SRTO_R_PRE;
        flags[SRTO_LOSSMAXTTL]         = 0 | SRTO_POST_SPEC;
        flags[SRTO_RCVLATENCY]         = SRTO_R_PRE;
        flags[SRTO_PEERLATENCY]        = SRTO_R_PRE;
        flags[SRTO_MINVERSION]         = SRTO_R_PRE;
        flags[SRTO_STREAMID]           = SRTO_R_PRE;
        flags[SRTO_CONGESTION]         = SRTO_R_PRE;
        flags[SRTO_MESSAGEAPI]         = SRTO_R_PRE;
        flags[SRTO_PAYLOADSIZE]        = SRTO_R_PRE;
        flags[SRTO_TRANSTYPE]          = SRTO_R_PREBIND;
        flags[SRTO_KMREFRESHRATE]      = SRTO_R_PRE;
        flags[SRTO_KMPREANNOUNCE]      = SRTO_R_PRE;
        flags[SRTO_ENFORCEDENCRYPTION] = SRTO_R_PRE;
        flags[SRTO_IPV6ONLY]           = SRTO_R_PREBIND;
        flags[SRTO_PEERIDLETIMEO]      = SRTO_R_PRE;
#ifdef SRT_ENABLE_BINDTODEVICE
        flags[SRTO_BINDTODEVICE]       = SRTO_R_PREBIND;
#endif
#if ENABLE_EXPERIMENTAL_BONDING
        flags[SRTO_GROUPCONNECT]       = SRTO_R_PRE;
#endif
        flags[SRTO_PACKETFILTER]       = SRTO_R_PRE;
        flags[SRTO_RETRANSMITALGO]     = SRTO_R_PRE;
    }
}
srt_options_action;

=======
>>>>>>> 00e42d78
void CUDT::setOpt(SRT_SOCKOPT optName, const void* optval, int optlen)
{
    if (m_bBroken || m_bClosing)
        throw CUDTException(MJ_CONNECTION, MN_CONNLOST, 0);

    // Match check (confirm optName as index for srt_options_action)
    if (int(optName) < 0 || int(optName) >= int(SRTO_E_SIZE))
        throw CUDTException(MJ_NOTSUP, MN_INVAL, 0);

    // Restriction check
    const int oflags = srt_options_action.flags[optName];

    ScopedLock cg (m_ConnectionLock);
    ScopedLock sendguard (m_SendLock);
    ScopedLock recvguard (m_RecvLock);

    HLOGC(aclog.Debug,
          log << CONID() << "OPTION: #" << optName << " value:" << FormatBinaryString((uint8_t*)optval, optlen));

    if (IsSet(oflags, SRTO_R_PREBIND) && m_bOpened)
        throw CUDTException(MJ_NOTSUP, MN_ISBOUND, 0);

    if (IsSet(oflags, SRTO_R_PRE) && (m_bConnected || m_bConnecting))
        throw CUDTException(MJ_NOTSUP, MN_ISCONNECTED, 0);

    // Option execution. If this returns -1, there's no such option.
    const int status = m_config.set(optName, optval, optlen);
    if (status == -1)
    {
        LOGC(aclog.Error, log << CONID() << "OPTION: #" << optName << " UNKNOWN");
        throw CUDTException(MJ_NOTSUP, MN_INVAL, 0);
    }

    // Post-action, if applicable
    if (IsSet(oflags, SRTO_POST_SPEC) && m_bConnected)
    {
        switch (optName)
        {
        case SRTO_MAXBW:
            updateCC(TEV_INIT, EventVariant(TEV_INIT_RESET));
            break;

        case SRTO_INPUTBW:
        case SRTO_MININPUTBW:
            updateCC(TEV_INIT, EventVariant(TEV_INIT_INPUTBW));
            break;

        case SRTO_OHEADBW:
            updateCC(TEV_INIT, EventVariant(TEV_INIT_OHEADBW));
            break;

        case SRTO_LOSSMAXTTL:
            m_iReorderTolerance = m_config.iMaxReorderTolerance;

        default: break;
        }
    }
}

void CUDT::getOpt(SRT_SOCKOPT optName, void *optval, int &optlen)
{
    ScopedLock cg(m_ConnectionLock);

    switch (optName)
    {
    case SRTO_MSS:
        *(int *)optval = m_config.iMSS;
        optlen         = sizeof(int);
        break;

    case SRTO_SNDSYN:
        *(bool *)optval = m_config.bSynSending;
        optlen          = sizeof(bool);
        break;

    case SRTO_RCVSYN:
        *(bool *)optval = m_config.bSynRecving;
        optlen          = sizeof(bool);
        break;

    case SRTO_ISN:
        *(int *)optval = m_iISN;
        optlen         = sizeof(int);
        break;

    case SRTO_FC:
        *(int *)optval = m_config.iFlightFlagSize;
        optlen         = sizeof(int);
        break;

    case SRTO_SNDBUF:
        *(int *)optval = m_config.iSndBufSize * (m_config.iMSS - CPacket::UDP_HDR_SIZE);
        optlen         = sizeof(int);
        break;

    case SRTO_RCVBUF:
        *(int *)optval = m_config.iRcvBufSize * (m_config.iMSS - CPacket::UDP_HDR_SIZE);
        optlen         = sizeof(int);
        break;

    case SRTO_LINGER:
        if (optlen < (int)(sizeof(linger)))
            throw CUDTException(MJ_NOTSUP, MN_INVAL, 0);

        *(linger *)optval = m_config.Linger;
        optlen            = sizeof(linger);
        break;

    case SRTO_UDP_SNDBUF:
        *(int *)optval = m_config.iUDPSndBufSize;
        optlen         = sizeof(int);
        break;

    case SRTO_UDP_RCVBUF:
        *(int *)optval = m_config.iUDPRcvBufSize;
        optlen         = sizeof(int);
        break;

    case SRTO_RENDEZVOUS:
        *(bool *)optval = m_config.bRendezvous;
        optlen          = sizeof(bool);
        break;

    case SRTO_SNDTIMEO:
        *(int *)optval = m_config.iSndTimeOut;
        optlen         = sizeof(int);
        break;

    case SRTO_RCVTIMEO:
        *(int *)optval = m_config.iRcvTimeOut;
        optlen         = sizeof(int);
        break;

    case SRTO_REUSEADDR:
        *(bool *)optval = m_config.bReuseAddr;
        optlen          = sizeof(bool);
        break;

    case SRTO_MAXBW:
        if (size_t(optlen) < sizeof(m_config.llMaxBW))
            throw CUDTException(MJ_NOTSUP, MN_INVAL, 0);
        *(int64_t *)optval = m_config.llMaxBW;
        optlen             = sizeof(int64_t);
        break;

    case SRTO_INPUTBW:
        if (size_t(optlen) < sizeof(m_config.llInputBW))
            throw CUDTException(MJ_NOTSUP, MN_INVAL, 0);
       *(int64_t*)optval = m_config.llInputBW;
       optlen            = sizeof(int64_t);
       break;

    case SRTO_MININPUTBW:
        if (size_t(optlen) < sizeof (m_config.llMinInputBW))
            throw CUDTException(MJ_NOTSUP, MN_INVAL, 0);
        *(int64_t*)optval = m_config.llMinInputBW;
        optlen            = sizeof(int64_t);
        break;

    case SRTO_OHEADBW:
        *(int32_t *)optval = m_config.iOverheadBW;
        optlen = sizeof(int32_t);
        break;

    case SRTO_STATE:
        *(int32_t *)optval = s_UDTUnited.getStatus(m_SocketID);
        optlen             = sizeof(int32_t);
        break;

    case SRTO_EVENT:
    {
        int32_t event = 0;
        if (m_bBroken)
            event |= SRT_EPOLL_ERR;
        else
        {
            enterCS(m_RecvLock);
            if (m_pRcvBuffer && m_pRcvBuffer->isRcvDataReady())
                event |= SRT_EPOLL_IN;
            leaveCS(m_RecvLock);
            if (m_pSndBuffer && (m_config.iSndBufSize > m_pSndBuffer->getCurrBufSize()))
                event |= SRT_EPOLL_OUT;
        }
        *(int32_t *)optval = event;
        optlen             = sizeof(int32_t);
        break;
    }

    case SRTO_SNDDATA:
        if (m_pSndBuffer)
            *(int32_t *)optval = m_pSndBuffer->getCurrBufSize();
        else
            *(int32_t *)optval = 0;
        optlen = sizeof(int32_t);
        break;

    case SRTO_RCVDATA:
        if (m_pRcvBuffer)
        {
            enterCS(m_RecvLock);
            *(int32_t *)optval = m_pRcvBuffer->getRcvDataSize();
            leaveCS(m_RecvLock);
        }
        else
            *(int32_t *)optval = 0;
        optlen = sizeof(int32_t);
        break;

    case SRTO_IPTTL:
        if (m_bOpened)
            *(int32_t *)optval = m_pSndQueue->getIpTTL();
        else
            *(int32_t *)optval = m_config.iIpTTL;
        optlen = sizeof(int32_t);
        break;

    case SRTO_IPTOS:
        if (m_bOpened)
            *(int32_t *)optval = m_pSndQueue->getIpToS();
        else
            *(int32_t *)optval = m_config.iIpToS;
        optlen = sizeof(int32_t);
        break;

    case SRTO_BINDTODEVICE:
#ifdef SRT_ENABLE_BINDTODEVICE
        if (optlen < IFNAMSIZ)
            throw CUDTException(MJ_NOTSUP, MN_INVAL, 0);

        if (m_bOpened && m_pSndQueue->getBind(((char*)optval), optlen))
        {
            optlen = strlen((char*)optval);
            break;
        }

        // Fallback: return from internal data
        strcpy(((char*)optval), m_config.sBindToDevice.c_str());
        optlen = m_config.sBindToDevice.size();
#else
        LOGC(smlog.Error, log << "SRTO_BINDTODEVICE is not supported on that platform");
        throw CUDTException(MJ_NOTSUP, MN_INVAL, 0);
#endif
        break;

    case SRTO_SENDER:
        *(int32_t *)optval = m_config.bDataSender;
        optlen             = sizeof(int32_t);
        break;

    case SRTO_TSBPDMODE:
        *(int32_t *)optval = m_config.bTSBPD;
        optlen             = sizeof(int32_t);
        break;

    case SRTO_LATENCY:
    case SRTO_RCVLATENCY:
        if (m_bConnected)
            *(int32_t *)optval = m_iTsbPdDelay_ms;
        else
            *(int32_t *)optval = m_config.iRcvLatency;
        optlen             = sizeof(int32_t);
        break;

    case SRTO_PEERLATENCY:
        if (m_bConnected)
            *(int32_t *)optval = m_iPeerTsbPdDelay_ms;
        else
            *(int32_t *)optval = m_config.iPeerLatency;

        optlen             = sizeof(int32_t);
        break;

    case SRTO_TLPKTDROP:
        *(int32_t *)optval = m_bTLPktDrop;
        optlen             = sizeof(int32_t);
        break;

    case SRTO_SNDDROPDELAY:
        *(int32_t *)optval = m_config.iSndDropDelay;
        optlen             = sizeof(int32_t);
        break;

    case SRTO_PBKEYLEN:
        if (m_pCryptoControl)
            *(int32_t *)optval = (int32_t) m_pCryptoControl->KeyLen(); // Running Key length.
        else
            *(int32_t *)optval = m_config.iSndCryptoKeyLen; // May be 0.
        optlen = sizeof(int32_t);
        break;

    case SRTO_KMSTATE:
        if (!m_pCryptoControl)
            *(int32_t *)optval = SRT_KM_S_UNSECURED;
        else if (m_config.bDataSender)
            *(int32_t *)optval = m_pCryptoControl->m_SndKmState;
        else
            *(int32_t *)optval = m_pCryptoControl->m_RcvKmState;
        optlen = sizeof(int32_t);
        break;

    case SRTO_SNDKMSTATE: // State imposed by Agent depending on PW and KMX
        if (m_pCryptoControl)
            *(int32_t *)optval = m_pCryptoControl->m_SndKmState;
        else
            *(int32_t *)optval = SRT_KM_S_UNSECURED;
        optlen = sizeof(int32_t);
        break;

    case SRTO_RCVKMSTATE: // State returned by Peer as informed during KMX
        if (m_pCryptoControl)
            *(int32_t *)optval = m_pCryptoControl->m_RcvKmState;
        else
            *(int32_t *)optval = SRT_KM_S_UNSECURED;
        optlen = sizeof(int32_t);
        break;

    case SRTO_LOSSMAXTTL:
        *(int32_t*)optval = m_config.iMaxReorderTolerance;
        optlen = sizeof(int32_t);
        break;

    case SRTO_NAKREPORT:
        *(bool *)optval = m_config.bRcvNakReport;
        optlen          = sizeof(bool);
        break;

    case SRTO_VERSION:
        *(int32_t *)optval = m_config.uSrtVersion;
        optlen             = sizeof(int32_t);
        break;

    case SRTO_PEERVERSION:
        *(int32_t *)optval = m_uPeerSrtVersion;
        optlen             = sizeof(int32_t);
        break;

    case SRTO_CONNTIMEO:
        *(int*)optval = (int) count_milliseconds(m_config.tdConnTimeOut);
        optlen        = sizeof(int);
        break;

    case SRTO_DRIFTTRACER:
        *(int*)optval = m_config.bDriftTracer;
        optlen        = sizeof(int);
        break;

    case SRTO_MINVERSION:
        *(uint32_t *)optval = m_config.uMinimumPeerSrtVersion;
        optlen              = sizeof(uint32_t);
        break;

    case SRTO_STREAMID:
        if (size_t(optlen) < m_config.sStreamName.size() + 1)
            throw CUDTException(MJ_NOTSUP, MN_INVAL, 0);

        strcpy((char *)optval, m_config.sStreamName.c_str());
        optlen = (int) m_config.sStreamName.size();
        break;

    case SRTO_CONGESTION:
        strcpy((char *)optval, m_config.sCongestion.c_str());
        optlen = (int) m_config.sCongestion.size();
        break;

    case SRTO_MESSAGEAPI:
        optlen          = sizeof(bool);
        *(bool *)optval = m_config.bMessageAPI;
        break;

    case SRTO_PAYLOADSIZE:
        optlen         = sizeof(int);
        *(int *)optval = (int) m_config.zExpPayloadSize;
        break;

#if ENABLE_EXPERIMENTAL_BONDING
    case SRTO_GROUPCONNECT:
        optlen         = sizeof (int);
        *(int*)optval = m_config.iGroupConnect;
        break;

    case SRTO_GROUPTYPE:
        optlen         = sizeof (int);
        *(int*)optval = m_HSGroupType;
        break;
#endif

    case SRTO_ENFORCEDENCRYPTION:
        optlen             = sizeof(int32_t); // also with TSBPDMODE and SENDER
        *(int32_t *)optval = m_config.bEnforcedEnc;
        break;

    case SRTO_IPV6ONLY:
        optlen         = sizeof(int);
        *(int *)optval = m_config.iIpV6Only;
        break;

    case SRTO_PEERIDLETIMEO:
        *(int *)optval = m_config.iPeerIdleTimeout;
        optlen         = sizeof(int);
        break;

    case SRTO_PACKETFILTER:
        if (size_t(optlen) < m_config.sPacketFilterConfig.size() + 1)
            throw CUDTException(MJ_NOTSUP, MN_INVAL, 0);

        strcpy((char *)optval, m_config.sPacketFilterConfig.c_str());
        optlen = (int) m_config.sPacketFilterConfig.size();
        break;

    case SRTO_RETRANSMITALGO:
        *(int32_t *)optval = m_config.iRetransmitAlgo;
        optlen         = sizeof(int32_t);
        break;

    default:
        throw CUDTException(MJ_NOTSUP, MN_NONE, 0);
    }
}


#if ENABLE_EXPERIMENTAL_BONDING
SRT_ERRNO CUDT::applyMemberConfigObject(const SRT_SocketOptionObject& opt)
{
    SRT_SOCKOPT this_opt = SRTO_VERSION;
    for (size_t i = 0; i < opt.options.size(); ++i)
    {
        SRT_SocketOptionObject::SingleOption* o = opt.options[i];
        HLOGC(smlog.Debug, log << "applyMemberConfigObject: OPTION @" << m_SocketID << " #" << o->option);
        this_opt = SRT_SOCKOPT(o->option);
        setOpt(this_opt, o->storage, o->length);
    }
    return SRT_SUCCESS;
}
#endif

bool CUDT::setstreamid(SRTSOCKET u, const std::string &sid)
{
    CUDT *that = getUDTHandle(u);
    if (!that)
        return false;

    if (sid.size() > CSrtConfig::MAX_SID_LENGTH)
        return false;

    if (that->m_bConnected)
        return false;

    that->m_config.sStreamName.set(sid);
    return true;
}

std::string CUDT::getstreamid(SRTSOCKET u)
{
    CUDT *that = getUDTHandle(u);
    if (!that)
        return "";

    return that->m_config.sStreamName.str();
}

// XXX REFACTOR: Make common code for CUDT constructor and clearData,
// possibly using CUDT::construct.
void CUDT::clearData()
{
    // Initial sequence number, loss, acknowledgement, etc.
    int udpsize = m_config.iMSS - CPacket::UDP_HDR_SIZE;

    m_iMaxSRTPayloadSize = udpsize - CPacket::HDR_SIZE;

    HLOGC(cnlog.Debug, log << "clearData: PAYLOAD SIZE: " << m_iMaxSRTPayloadSize);

    m_iEXPCount  = 1;
    m_iBandwidth = 1; // pkts/sec
    // XXX use some constant for this 16
    m_iDeliveryRate     = 16;
    m_iByteDeliveryRate = 16 * m_iMaxSRTPayloadSize;
    m_iAckSeqNo         = 0;
    m_tsLastAckTime     = steady_clock::now();

    // trace information
    {
        ScopedLock stat_lock(m_StatsLock);

        m_stats.tsStartTime = steady_clock::now();
        m_stats.sentTotal = m_stats.sentUniqTotal = m_stats.recvTotal = m_stats.recvUniqTotal
            = m_stats.sndLossTotal = m_stats.rcvLossTotal = m_stats.retransTotal
            = m_stats.sentACKTotal = m_stats.recvACKTotal = m_stats.sentNAKTotal = m_stats.recvNAKTotal = 0;
        m_stats.tsLastSampleTime = steady_clock::now();
        m_stats.traceSent = m_stats.traceSentUniq = m_stats.traceRecv = m_stats.traceRecvUniq
            = m_stats.traceSndLoss = m_stats.traceRcvLoss = m_stats.traceRetrans
            = m_stats.sentACK = m_stats.recvACK = m_stats.sentNAK = m_stats.recvNAK = 0;
        m_stats.traceRcvRetrans                                                   = 0;
        m_stats.traceReorderDistance                                              = 0;
        m_stats.traceBelatedTime                                                  = 0.0;
        m_stats.traceRcvBelated                                                   = 0;

        m_stats.sndDropTotal = 0;
        m_stats.traceSndDrop = 0;
        m_stats.rcvDropTotal = 0;
        m_stats.traceRcvDrop = 0;

        m_stats.m_rcvUndecryptTotal = 0;
        m_stats.traceRcvUndecrypt   = 0;

        m_stats.bytesSentTotal    = 0;
        m_stats.bytesSentUniqTotal    = 0;
        m_stats.bytesRecvTotal    = 0;
        m_stats.bytesRecvUniqTotal    = 0;
        m_stats.bytesRetransTotal = 0;
        m_stats.traceBytesSent    = 0;
        m_stats.traceBytesSentUniq    = 0;
        m_stats.traceBytesRecv    = 0;
        m_stats.traceBytesRecvUniq    = 0;
        m_stats.sndFilterExtra    = 0;
        m_stats.rcvFilterExtra    = 0;
        m_stats.rcvFilterSupply   = 0;
        m_stats.rcvFilterLoss     = 0;

        m_stats.traceBytesRetrans = 0;
        m_stats.traceRcvBytesLoss = 0;
        m_stats.sndBytesDropTotal        = 0;
        m_stats.rcvBytesDropTotal        = 0;
        m_stats.traceSndBytesDrop        = 0;
        m_stats.traceRcvBytesDrop        = 0;
        m_stats.m_rcvBytesUndecryptTotal = 0;
        m_stats.traceRcvBytesUndecrypt   = 0;

        m_stats.sndDuration = m_stats.m_sndDurationTotal = 0;
    }

    // Resetting these data because this happens when agent isn't connected.
    m_bPeerTsbPd         = false;
    m_iPeerTsbPdDelay_ms = 0;

    // TSBPD as state should be set to FALSE here.
    // Only when the HSREQ handshake is exchanged,
    // should they be set to possibly true.
    m_bTsbPd         = false;
    m_bGroupTsbPd    = false;
    m_iTsbPdDelay_ms = m_config.iRcvLatency;
    m_bTLPktDrop     = m_config.bTLPktDrop;
    m_bPeerTLPktDrop = false;

    m_bPeerNakReport = false;

    m_bPeerRexmitFlag = false;

    m_RdvState           = CHandShake::RDV_INVALID;
    m_tsRcvPeerStartTime = steady_clock::time_point();
}

void CUDT::open()
{
    ScopedLock cg(m_ConnectionLock);

    clearData();

    // structures for queue
    if (m_pSNode == NULL)
        m_pSNode = new CSNode;
    m_pSNode->m_pUDT      = this;
    m_pSNode->m_tsTimeStamp = steady_clock::now();
    m_pSNode->m_iHeapLoc  = -1;

    if (m_pRNode == NULL)
        m_pRNode = new CRNode;
    m_pRNode->m_pUDT      = this;
    m_pRNode->m_tsTimeStamp = steady_clock::now();
    m_pRNode->m_pPrev = m_pRNode->m_pNext = NULL;
    m_pRNode->m_bOnList                   = false;

    m_iRTT    = 10 * COMM_SYN_INTERVAL_US;
    m_iRTTVar = m_iRTT >> 1;

    // set minimum NAK and EXP timeout to 300ms
    m_tdMinNakInterval = milliseconds_from(300);
    m_tdMinExpInterval = milliseconds_from(300);

    m_tdACKInterval = microseconds_from(COMM_SYN_INTERVAL_US);
    m_tdNAKInterval = m_tdMinNakInterval;

    const steady_clock::time_point currtime = steady_clock::now();
    m_tsLastRspTime                        = currtime;
    m_tsNextACKTime                        = currtime + m_tdACKInterval;
    m_tsNextNAKTime                        = currtime + m_tdNAKInterval;
    m_tsLastRspAckTime                     = currtime;
    m_tsLastSndTime                        = currtime;

    m_iReXmitCount   = 1;
    m_tsUnstableSince = steady_clock::time_point();
    m_tsFreshActivation = steady_clock::time_point();
    m_iPktCount      = 0;
    m_iLightACKCount = 1;

    m_tsNextSendTime = steady_clock::time_point();
    m_tdSendTimeDiff = microseconds_from(0);

    // Now UDT is opened.
    m_bOpened = true;
}

void CUDT::setListenState()
{
    ScopedLock cg(m_ConnectionLock);

    if (!m_bOpened)
        throw CUDTException(MJ_NOTSUP, MN_NONE, 0);

    if (m_bConnecting || m_bConnected)
        throw CUDTException(MJ_NOTSUP, MN_ISCONNECTED, 0);

    // listen can be called more than once
    if (m_bListening)
        return;

    // if there is already another socket listening on the same port
    if (m_pRcvQueue->setListener(this) < 0)
        throw CUDTException(MJ_NOTSUP, MN_BUSY, 0);

    m_bListening = true;
}

size_t CUDT::fillSrtHandshake(uint32_t *aw_srtdata, size_t srtlen, int msgtype, int hs_version)
{
    if (srtlen < SRT_HS_E_SIZE)
    {
        LOGC(cnlog.Fatal,
             log << "IPE: fillSrtHandshake: buffer too small: " << srtlen << " (expected: " << SRT_HS_E_SIZE << ")");
        return 0;
    }

    srtlen = SRT_HS_E_SIZE; // We use only that much space.

    memset((aw_srtdata), 0, sizeof(uint32_t) * srtlen);
    /* Current version (1.x.x) SRT handshake */
    aw_srtdata[SRT_HS_VERSION] = m_config.uSrtVersion; /* Required version */
    aw_srtdata[SRT_HS_FLAGS] |= SrtVersionCapabilities();

    switch (msgtype)
    {
    case SRT_CMD_HSREQ:
        return fillSrtHandshake_HSREQ((aw_srtdata), srtlen, hs_version);
    case SRT_CMD_HSRSP:
        return fillSrtHandshake_HSRSP((aw_srtdata), srtlen, hs_version);
    default:
        LOGC(cnlog.Fatal, log << "IPE: fillSrtHandshake/sendSrtMsg called with value " << msgtype);
        return 0;
    }
}

size_t CUDT::fillSrtHandshake_HSREQ(uint32_t *aw_srtdata, size_t /* srtlen - unused */, int hs_version)
{
    // INITIATOR sends HSREQ.

    // The TSBPD(SND|RCV) options are being set only if the TSBPD is set in the current agent.
    // The agent has a decisive power only in the range of RECEIVING the data, however it can
    // also influence the peer's latency. If agent doesn't set TSBPD mode, it doesn't send any
    // latency flags, although the peer might still want to do Rx with TSBPD. When agent sets
    // TsbPd mode, it defines latency values for Rx (itself) and Tx (peer's Rx). If peer does
    // not set TsbPd mode, it will simply ignore the proposed latency (PeerTsbPdDelay), although
    // if it has received the Rx latency as well, it must honor it and respond accordingly
    // (the latter is only in case of HSv5 and bidirectional connection).
    if (m_config.bTSBPD)
    {
        m_iTsbPdDelay_ms     = m_config.iRcvLatency;
        m_iPeerTsbPdDelay_ms = m_config.iPeerLatency;
        /*
         * Sent data is real-time, use Time-based Packet Delivery,
         * set option bit and configured delay
         */
        aw_srtdata[SRT_HS_FLAGS] |= SRT_OPT_TSBPDSND;

        if (hs_version < CUDT::HS_VERSION_SRT1)
        {
            // HSv4 - this uses only one value.
            aw_srtdata[SRT_HS_LATENCY] = SRT_HS_LATENCY_LEG::wrap(m_iPeerTsbPdDelay_ms);
        }
        else
        {
            // HSv5 - this will be understood only since this version when this exists.
            aw_srtdata[SRT_HS_LATENCY] = SRT_HS_LATENCY_SND::wrap(m_iPeerTsbPdDelay_ms);

            // And in the reverse direction.
            aw_srtdata[SRT_HS_FLAGS] |= SRT_OPT_TSBPDRCV;
            aw_srtdata[SRT_HS_LATENCY] |= SRT_HS_LATENCY_RCV::wrap(m_iTsbPdDelay_ms);

            // This wasn't there for HSv4, this setting is only for the receiver.
            // HSv5 is bidirectional, so every party is a receiver.

            if (m_bTLPktDrop)
                aw_srtdata[SRT_HS_FLAGS] |= SRT_OPT_TLPKTDROP;
        }
    }

    if (m_config.bRcvNakReport)
        aw_srtdata[SRT_HS_FLAGS] |= SRT_OPT_NAKREPORT;

    // I support SRT_OPT_REXMITFLG. Do you?
    aw_srtdata[SRT_HS_FLAGS] |= SRT_OPT_REXMITFLG;

    // Declare the API used. The flag is set for "stream" API because
    // the older versions will never set this flag, but all old SRT versions use message API.
    if (!m_config.bMessageAPI)
        aw_srtdata[SRT_HS_FLAGS] |= SRT_OPT_STREAM;

    HLOGC(cnlog.Debug,
          log << "HSREQ/snd: LATENCY[SND:" << SRT_HS_LATENCY_SND::unwrap(aw_srtdata[SRT_HS_LATENCY])
              << " RCV:" << SRT_HS_LATENCY_RCV::unwrap(aw_srtdata[SRT_HS_LATENCY]) << "] FLAGS["
              << SrtFlagString(aw_srtdata[SRT_HS_FLAGS]) << "]");

    return 3;
}

size_t CUDT::fillSrtHandshake_HSRSP(uint32_t *aw_srtdata, size_t /* srtlen - unused */, int hs_version)
{
    // Setting m_tsRcvPeerStartTime is done in processSrtMsg_HSREQ(), so
    // this condition will be skipped only if this function is called without
    // getting first received HSREQ. Doesn't look possible in both HSv4 and HSv5.
    if (is_zero(m_tsRcvPeerStartTime))
    {
        LOGC(cnlog.Fatal, log << "IPE: fillSrtHandshake_HSRSP: m_tsRcvPeerStartTime NOT SET!");
        return 0;
    }

    // If Agent doesn't set TSBPD, it will not set the TSBPD flag back to the Peer.
    // The peer doesn't have be disturbed by it anyway.
    if (isOPT_TsbPd())
    {
        /*
         * We got and transposed peer start time (HandShake request timestamp),
         * we can support Timestamp-based Packet Delivery
         */
        aw_srtdata[SRT_HS_FLAGS] |= SRT_OPT_TSBPDRCV;

        if (hs_version < HS_VERSION_SRT1)
        {
            // HSv4 - this uses only one value
            aw_srtdata[SRT_HS_LATENCY] = SRT_HS_LATENCY_LEG::wrap(m_iTsbPdDelay_ms);
        }
        else
        {
            // HSv5 - this puts "agent's" latency into RCV field and "peer's" -
            // into SND field.
            aw_srtdata[SRT_HS_LATENCY] = SRT_HS_LATENCY_RCV::wrap(m_iTsbPdDelay_ms);
        }
    }
    else
    {
        HLOGC(cnlog.Debug, log << "HSRSP/snd: TSBPD off, NOT responding TSBPDRCV flag.");
    }

    // Hsv5, only when peer has declared TSBPD mode.
    // The flag was already set, and the value already "maximized" in processSrtMsg_HSREQ().
    if (m_bPeerTsbPd && hs_version >= HS_VERSION_SRT1)
    {
        // HSv5 is bidirectional - so send the TSBPDSND flag, and place also the
        // peer's latency into SND field.
        aw_srtdata[SRT_HS_FLAGS] |= SRT_OPT_TSBPDSND;
        aw_srtdata[SRT_HS_LATENCY] |= SRT_HS_LATENCY_SND::wrap(m_iPeerTsbPdDelay_ms);

        HLOGC(cnlog.Debug,
              log << "HSRSP/snd: HSv5 peer uses TSBPD, responding TSBPDSND latency=" << m_iPeerTsbPdDelay_ms);
    }
    else
    {
        HLOGC(cnlog.Debug,
              log << "HSRSP/snd: HSv" << (hs_version == CUDT::HS_VERSION_UDT4 ? 4 : 5)
                  << " with peer TSBPD=" << (m_bPeerTsbPd ? "on" : "off") << " - NOT responding TSBPDSND");
    }

    if (m_bTLPktDrop)
        aw_srtdata[SRT_HS_FLAGS] |= SRT_OPT_TLPKTDROP;

    if (m_config.bRcvNakReport)
    {
        // HSv5: Note that this setting is independent on the value of
        // m_bPeerNakReport, which represent this setting in the peer.

        aw_srtdata[SRT_HS_FLAGS] |= SRT_OPT_NAKREPORT;
        /*
         * NAK Report is so efficient at controlling bandwidth that sender TLPktDrop
         * is not needed. SRT 1.0.5 to 1.0.7 sender TLPktDrop combined with SRT 1.0
         * Timestamp-Based Packet Delivery was not well implemented and could drop
         * big I-Frame tail before sending once on low latency setups.
         * Disabling TLPktDrop in the receiver SRT Handshake Reply prevents the sender
         * from enabling Too-Late Packet Drop.
         */
        if (m_uPeerSrtVersion <= SrtVersion(1, 0, 7))
            aw_srtdata[SRT_HS_FLAGS] &= ~SRT_OPT_TLPKTDROP;
    }

    if (m_config.uSrtVersion >= SrtVersion(1, 2, 0))
    {
        if (!m_bPeerRexmitFlag)
        {
            // Peer does not request to use rexmit flag, if so,
            // we won't use as well.
            HLOGC(cnlog.Debug, log << "HSRSP/snd: AGENT understands REXMIT flag, but PEER DOES NOT. NOT setting.");
        }
        else
        {
            // Request that the rexmit bit be used as a part of msgno.
            aw_srtdata[SRT_HS_FLAGS] |= SRT_OPT_REXMITFLG;
            HLOGF(cnlog.Debug, "HSRSP/snd: AGENT UNDERSTANDS REXMIT flag and PEER reported that it does, too.");
        }
    }
    else
    {
        // Since this is now in the code, it can occur only in case when you change the
        // version specification in the build configuration.
        HLOGF(cnlog.Debug, "HSRSP/snd: AGENT DOES NOT UNDERSTAND REXMIT flag");
    }

    HLOGC(cnlog.Debug,
          log << "HSRSP/snd: LATENCY[SND:" << SRT_HS_LATENCY_SND::unwrap(aw_srtdata[SRT_HS_LATENCY])
              << " RCV:" << SRT_HS_LATENCY_RCV::unwrap(aw_srtdata[SRT_HS_LATENCY]) << "] FLAGS["
              << SrtFlagString(aw_srtdata[SRT_HS_FLAGS]) << "]");

    return 3;
}

size_t CUDT::prepareSrtHsMsg(int cmd, uint32_t *srtdata, size_t size)
{
    size_t srtlen = fillSrtHandshake(srtdata, size, cmd, handshakeVersion());
    HLOGF(cnlog.Debug,
          "CMD:%s(%d) Len:%d Version: %s Flags: %08X (%s) sdelay:%d",
          MessageTypeStr(UMSG_EXT, cmd).c_str(),
          cmd,
          (int)(srtlen * sizeof(int32_t)),
          SrtVersionString(srtdata[SRT_HS_VERSION]).c_str(),
          srtdata[SRT_HS_FLAGS],
          SrtFlagString(srtdata[SRT_HS_FLAGS]).c_str(),
          srtdata[SRT_HS_LATENCY]);

    return srtlen;
}

void CUDT::sendSrtMsg(int cmd, uint32_t *srtdata_in, size_t srtlen_in)
{
    CPacket srtpkt;
    int32_t srtcmd = (int32_t)cmd;

    static const size_t SRTDATA_MAXSIZE = SRT_CMD_MAXSZ / sizeof(int32_t);

    // This is in order to issue a compile error if the SRT_CMD_MAXSZ is
    // too small to keep all the data. As this is "static const", declaring
    // an array of such specified size in C++ isn't considered VLA.
    static const int SRTDATA_SIZE = SRTDATA_MAXSIZE >= SRT_HS_E_SIZE ? SRTDATA_MAXSIZE : -1;

    // This will be effectively larger than SRT_HS_E_SIZE, but it will be also used
    // for incoming data. We have a guarantee that it won't be larger than SRTDATA_MAXSIZE.
    uint32_t srtdata[SRTDATA_SIZE];

    size_t srtlen = 0;

    if (cmd == SRT_CMD_REJECT)
    {
        // This is a value returned by processSrtMsg underlying layer, potentially
        // to be reported here. Should this happen, just send a rejection message.
        cmd                     = SRT_CMD_HSRSP;
        srtdata[SRT_HS_VERSION] = 0;
    }

    switch (cmd)
    {
    case SRT_CMD_HSREQ:
    case SRT_CMD_HSRSP:
        srtlen = prepareSrtHsMsg(cmd, srtdata, SRTDATA_SIZE);
        break;

    case SRT_CMD_KMREQ: // Sender
    case SRT_CMD_KMRSP: // Receiver
        srtlen = srtlen_in;
        /* Msg already in network order
         * But CChannel:sendto will swap again (assuming 32-bit fields)
         * Pre-swap to cancel it.
         */
        HtoNLA(srtdata, srtdata_in, srtlen);
        m_pCryptoControl->updateKmState(cmd, srtlen); // <-- THIS function can't be moved to CUDT

        break;

    default:
        LOGF(cnlog.Error, "sndSrtMsg: IPE: cmd=%d unsupported", cmd);
        break;
    }

    if (srtlen > 0)
    {
        /* srtpkt.pack will set message data in network order */
        srtpkt.pack(UMSG_EXT, &srtcmd, srtdata, srtlen * sizeof(int32_t));
        addressAndSend(srtpkt);
    }
}

size_t CUDT::fillHsExtConfigString(uint32_t* pcmdspec, int cmd, const string& str)
{
    uint32_t* space = pcmdspec + 1;
    size_t wordsize         = (str.size() + 3) / 4;
    size_t aligned_bytesize = wordsize * 4;

    memset((space), 0, aligned_bytesize);
    memcpy((space), str.data(), str.size());
    // Preswap to little endian (in place due to possible padding zeros)
    HtoILA((space), space, wordsize);

    *pcmdspec = HS_CMDSPEC_CMD::wrap(cmd) | HS_CMDSPEC_SIZE::wrap((uint32_t) wordsize);

    return wordsize;
}

#if ENABLE_EXPERIMENTAL_BONDING
// [[using locked(m_parent->m_ControlLock)]]
// [[using locked(s_UDTUnited.m_GlobControlLock)]]
size_t CUDT::fillHsExtGroup(uint32_t* pcmdspec)
{
    SRT_ASSERT(m_parent->m_GroupOf != NULL);
    uint32_t* space = pcmdspec + 1;

    SRTSOCKET id = m_parent->m_GroupOf->id();
    SRT_GROUP_TYPE tp = m_parent->m_GroupOf->type();
    uint32_t flags = 0;

    // Note: if agent is a listener, and the current version supports
    // both sync methods, this flag might have been changed according to
    // the wish of the caller.
    if (m_parent->m_GroupOf->synconmsgno())
        flags |= SRT_GFLAG_SYNCONMSG;

    // NOTE: this code remains as is for historical reasons.
    // The initial implementation stated that the peer id be
    // extracted so that it can be reported and possibly the
    // start time somehow encoded and written into the group
    // extension, but it was later seen not necessary. Therefore
    // this code remains, but now it's informational only.
#if ENABLE_HEAVY_LOGGING
    m_parent->m_GroupOf->debugMasterData(m_SocketID);
#endif

    // See CUDT::interpretGroup()

    uint32_t dataword = 0
        | SrtHSRequest::HS_GROUP_TYPE::wrap(tp)
        | SrtHSRequest::HS_GROUP_FLAGS::wrap(flags)
        | SrtHSRequest::HS_GROUP_WEIGHT::wrap(m_parent->m_GroupMemberData->weight);

    const uint32_t storedata [GRPD_E_SIZE] = { uint32_t(id), dataword };
    memcpy((space), storedata, sizeof storedata);

    const size_t ra_size = Size(storedata);
    *pcmdspec = HS_CMDSPEC_CMD::wrap(SRT_CMD_GROUP) | HS_CMDSPEC_SIZE::wrap(ra_size);

    return ra_size;
}
#endif

size_t CUDT::fillHsExtKMREQ(uint32_t* pcmdspec, size_t ki)
{
    uint32_t* space = pcmdspec + 1;

    size_t msglen = m_pCryptoControl->getKmMsg_size(ki);
    // Make ra_size back in element unit
    // Add one extra word if the size isn't aligned to 32-bit.
    size_t ra_size = (msglen / sizeof(uint32_t)) + (msglen % sizeof(uint32_t) ? 1 : 0);

    // Store the CMD + SIZE in the next field
    *pcmdspec = HS_CMDSPEC_CMD::wrap(SRT_CMD_KMREQ) | HS_CMDSPEC_SIZE::wrap((uint32_t) ra_size);

    // Copy the key - do the endian inversion because another endian inversion
    // will be done for every control message before sending, and this KM message
    // is ALREADY in network order.
    const uint32_t* keydata = reinterpret_cast<const uint32_t*>(m_pCryptoControl->getKmMsg_data(ki));

    HLOGC(cnlog.Debug,
            log << "createSrtHandshake: KMREQ: adding key #" << ki << " length=" << ra_size
            << " words (KmMsg_size=" << msglen << ")");
    // XXX INSECURE ": [" << FormatBinaryString((uint8_t*)keydata, msglen) << "]";

    // Yes, I know HtoNLA and NtoHLA do exactly the same operation, but I want
    // to be clear about the true intention.
    NtoHLA((space), keydata, ra_size);

    return ra_size;
}

size_t CUDT::fillHsExtKMRSP(uint32_t* pcmdspec, const uint32_t* kmdata, size_t kmdata_wordsize)
{
    uint32_t* space = pcmdspec + 1;
    const uint32_t failure_kmrsp[] = {SRT_KM_S_UNSECURED};
    const uint32_t* keydata = 0;

    // Shift the starting point with the value of previously added block,
    // to start with the new one.

    size_t ra_size;

    if (kmdata_wordsize == 0)
    {
        LOGC(cnlog.Warn, log << "createSrtHandshake: Agent has PW, but Peer sent no KMREQ. Sending error KMRSP response");
        ra_size = 1;
        keydata = failure_kmrsp;

        // Update the KM state as well
        m_pCryptoControl->m_SndKmState = SRT_KM_S_NOSECRET;  // Agent has PW, but Peer won't decrypt
        m_pCryptoControl->m_RcvKmState = SRT_KM_S_UNSECURED; // Peer won't encrypt as well.
    }
    else
    {
        if (!kmdata)
        {
            m_RejectReason = SRT_REJ_IPE;
            LOGC(cnlog.Fatal, log << "createSrtHandshake: IPE: srtkm_cmd=SRT_CMD_KMRSP and no kmdata!");
            return false;
        }
        ra_size = kmdata_wordsize;
        keydata = reinterpret_cast<const uint32_t *>(kmdata);
    }

    *pcmdspec = HS_CMDSPEC_CMD::wrap(SRT_CMD_KMRSP) | HS_CMDSPEC_SIZE::wrap((uint32_t) ra_size);
    HLOGC(cnlog.Debug,
            log << "createSrtHandshake: KMRSP: applying returned key length="
            << ra_size); // XXX INSECURE << " words: [" << FormatBinaryString((uint8_t*)kmdata,
            // kmdata_wordsize*sizeof(uint32_t)) << "]";

    NtoHLA((space), keydata, ra_size);
    return ra_size;
}


// PREREQUISITE:
// pkt must be set the buffer and configured for UMSG_HANDSHAKE.
// Note that this function replaces also serialization for the HSv4.
bool CUDT::createSrtHandshake(
        int             srths_cmd,
        int             srtkm_cmd,
        const uint32_t* kmdata,
        size_t          kmdata_wordsize, // IN WORDS, NOT BYTES!!!
        CPacket&        w_pkt,
        CHandShake&     w_hs)
{
    // This function might be called before the opposite version was recognized.
    // Check if the version is exactly 4 because this means that the peer has already
    // sent something - asynchronously, and usually in rendezvous - and we already know
    // that the peer is version 4. In this case, agent must behave as HSv4, til the end.
    if (m_ConnRes.m_iVersion == HS_VERSION_UDT4)
    {
        w_hs.m_iVersion = HS_VERSION_UDT4;
        w_hs.m_iType    = UDT_DGRAM;
        if (w_hs.m_extension)
        {
            // Should be impossible
            LOGC(cnlog.Error, log << "createSrtHandshake: IPE: EXTENSION SET WHEN peer reports version 4 - fixing...");
            w_hs.m_extension = false;
        }
    }
    else
    {
        w_hs.m_iType = 0; // Prepare it for flags
    }

    HLOGC(cnlog.Debug,
          log << "createSrtHandshake: buf size=" << w_pkt.getLength() << " hsx=" << MessageTypeStr(UMSG_EXT, srths_cmd)
              << " kmx=" << MessageTypeStr(UMSG_EXT, srtkm_cmd) << " kmdata_wordsize=" << kmdata_wordsize
              << " version=" << w_hs.m_iVersion);

    // Once you are certain that the version is HSv5, set the enc type flags
    // to advertise pbkeylen. Otherwise make sure that the old interpretation
    // will correctly pick up the type field. PBKEYLEN should be advertized
    // regardless of what URQ stage the handshake is (note that in case of rendezvous
    // CONCLUSION might be the FIRST MESSAGE EVER RECEIVED by a party).
    if (w_hs.m_iVersion > HS_VERSION_UDT4)
    {
        // Check if there was a failure to receie HSREQ before trying to craft HSRSP.
        // If fillSrtHandshake_HSRSP catches the condition of m_tsRcvPeerStartTime == steady_clock::zero(),
        // it will return size 0, which will mess up with further extension procedures;
        // PREVENT THIS HERE.
        if (w_hs.m_iReqType == URQ_CONCLUSION && srths_cmd == SRT_CMD_HSRSP && is_zero(m_tsRcvPeerStartTime))
        {
            LOGC(cnlog.Error,
                 log << "createSrtHandshake: IPE (non-fatal): Attempting to craft HSRSP without received HSREQ. "
                        "BLOCKING extensions.");
            w_hs.m_extension = false;
        }

        // The situation when this function is called without requested extensions
        // is URQ_CONCLUSION in rendezvous mode in some of the transitions.
        // In this case for version 5 just clear the m_iType field, as it has
        // different meaning in HSv5 and contains extension flags.
        //
        // Keep 0 in the SRT_HSTYPE_HSFLAGS field, but still advertise PBKEYLEN
        // in the SRT_HSTYPE_ENCFLAGS field.
        w_hs.m_iType                  = SrtHSRequest::wrapFlags(false /*no magic in HSFLAGS*/, m_config.iSndCryptoKeyLen);

        IF_HEAVY_LOGGING(bool whether = m_config.iSndCryptoKeyLen != 0);
        HLOGC(cnlog.Debug,
              log << "createSrtHandshake: " << (whether ? "" : "NOT ")
                  << " Advertising PBKEYLEN - value = " << m_config.iSndCryptoKeyLen);

        // Note: This is required only when sending a HS message without SRT extensions.
        // When this is to be sent with SRT extensions, then KMREQ will be attached here
        // and the PBKEYLEN will be extracted from it. If this is going to attach KMRSP
        // here, it's already too late (it should've been advertised before getting the first
        // handshake message with KMREQ).
    }
    else
    {
        w_hs.m_iType = UDT_DGRAM;
    }

    // values > URQ_CONCLUSION include also error types
    // if (w_hs.m_iVersion == HS_VERSION_UDT4 || w_hs.m_iReqType > URQ_CONCLUSION) <--- This condition was checked b4 and
    // it's only valid for caller-listener mode
    if (!w_hs.m_extension)
    {
        // Serialize only the basic handshake, if this is predicted for
        // Hsv4 peer or this is URQ_INDUCTION or URQ_WAVEAHAND.
        size_t hs_size = w_pkt.getLength();
        w_hs.store_to((w_pkt.m_pcData), (hs_size));
        w_pkt.setLength(hs_size);
        HLOGC(cnlog.Debug, log << "createSrtHandshake: (no ext) size=" << hs_size << " data: " << w_hs.show());
        return true;
    }

    // Sanity check, applies to HSv5 only cases.
    if (srths_cmd == SRT_CMD_HSREQ && m_SrtHsSide == HSD_RESPONDER)
    {
        m_RejectReason = SRT_REJ_IPE;
        LOGC(cnlog.Fatal, log << "IPE: SRT_CMD_HSREQ was requested to be sent in HSv5 by an INITIATOR side!");
        return false; // should cause rejection
    }

    ostringstream logext;
    logext << "HSX";

    // Install the SRT extensions
    w_hs.m_iType |= CHandShake::HS_EXT_HSREQ;

    bool have_sid = false;
    if (srths_cmd == SRT_CMD_HSREQ)
    {
        if (!m_config.sStreamName.empty())
        {
            have_sid = true;
            w_hs.m_iType |= CHandShake::HS_EXT_CONFIG;
            logext << ",SID";
        }
    }

    // If this is a response, we have also information
    // on the peer. If Peer is NOT filter capable, don't
    // put filter config, even if agent is capable.
    bool peer_filter_capable = true;
    if (srths_cmd == SRT_CMD_HSRSP)
    {
        if (m_sPeerPktFilterConfigString != "")
        {
            peer_filter_capable = true;
        }
        else if (IsSet(m_uPeerSrtFlags, SRT_OPT_FILTERCAP))
        {
            peer_filter_capable = true;
        }
        else
        {
            peer_filter_capable = false;
        }
    }

    // Now, if this is INITIATOR, then it has its
    // filter config already set, if configured, otherwise
    // it should not attach the filter config extension.

    // If this is a RESPONDER, then it has already received
    // the filter config string from the peer and therefore
    // possibly confronted with the contents of m_OPT_FECConfigString,
    // and if it decided to go with filter, it will be nonempty.
    bool have_filter  = false;
    if (peer_filter_capable && !m_config.sPacketFilterConfig.empty())
    {
        have_filter = true;
        w_hs.m_iType |= CHandShake::HS_EXT_CONFIG;
        logext << ",filter";
    }

    bool have_congctl = false;
    const string sm = m_config.sCongestion.str();
    if (sm != "" && sm != "live")
    {
        have_congctl = true;
        w_hs.m_iType |= CHandShake::HS_EXT_CONFIG;
        logext << ",CONGCTL";
    }

    bool have_kmreq   = false;
    // Prevent adding KMRSP only in case when BOTH:
    // - Agent has set no password
    // - no KMREQ has arrived from Peer
    // KMRSP must be always sent when:
    // - Agent set a password, Peer did not send KMREQ: Agent sets snd=NOSECRET.
    // - Agent set no password, but Peer sent KMREQ: Ageng sets rcv=NOSECRET.
    if (m_config.CryptoSecret.len > 0 || kmdata_wordsize > 0)
    {
        have_kmreq = true;
        w_hs.m_iType |= CHandShake::HS_EXT_KMREQ;
        logext << ",KMX";
    }

#if ENABLE_EXPERIMENTAL_BONDING
    bool have_group = false;

    // Note: this is done without locking because we have the following possibilities:
    //
    // 1. Most positive: the group will be the same all the time up to the moment when we use it.
    // 2. The group will disappear when next time we try to use it having now have_group set true.
    //
    // Not possible that a group is NULL now but would appear later: the group must be either empty
    // or already set as valid at this time.
    //
    // If the 2nd possibility happens, then simply it means that the group has been closed during
    // the operation and the socket got this information updated in the meantime. This means that
    // it was an abnormal interrupt during the processing so the handshake process should be aborted
    // anyway, and that's what will be done.

    // LOCKING INFORMATION: accesing this field just for NULL check doesn't
    // hurt, even if this field could be dangling in the moment. This will be
    // followed by an additional check, done this time under lock, and there will
    // be no dangling pointers at this time.
    if (m_parent->m_GroupOf)
    {
        // Whatever group this socket belongs to, the information about
        // the group is always sent the same way with the handshake.
        have_group = true;
        w_hs.m_iType |= CHandShake::HS_EXT_CONFIG;
        logext << ",GROUP";
    }
#endif

    HLOGC(cnlog.Debug, log << "createSrtHandshake: (ext: " << logext.str() << ") data: " << w_hs.show());

    // NOTE: The HSREQ is practically always required, although may happen
    // in future that CONCLUSION can be sent multiple times for a separate
    // stream encryption support, and this way it won't enclose HSREQ.
    // Also, KMREQ may occur multiple times.

    // So, initially store the UDT legacy handshake.
    size_t hs_size = w_pkt.getLength(), total_ra_size = (hs_size / sizeof(uint32_t)); // Maximum size of data
    w_hs.store_to((w_pkt.m_pcData), (hs_size));                                        // hs_size is updated

    size_t ra_size = hs_size / sizeof(int32_t);

    // Now attach the SRT handshake for HSREQ
    size_t    offset = ra_size;
    uint32_t *p      = reinterpret_cast<uint32_t *>(w_pkt.m_pcData);
    // NOTE: since this point, ra_size has a size in int32_t elements, NOT BYTES.

    // The first 4-byte item is the CMD/LENGTH spec.
    uint32_t *pcmdspec = p + offset; // Remember the location to be filled later, when we know the length
    ++offset;

    // Now use the original function to store the actual SRT_HS data
    // ra_size after that
    // NOTE: so far, ra_size is m_iMaxSRTPayloadSize expressed in number of elements.
    // WILL BE CHANGED HERE.
    ra_size   = fillSrtHandshake((p + offset), total_ra_size - offset, srths_cmd, HS_VERSION_SRT1);
    *pcmdspec = HS_CMDSPEC_CMD::wrap(srths_cmd) | HS_CMDSPEC_SIZE::wrap((uint32_t) ra_size);

    HLOGC(cnlog.Debug,
          log << "createSrtHandshake: after HSREQ: offset=" << offset << " HSREQ size=" << ra_size
              << " space left: " << (total_ra_size - offset));

    // Use only in REQ phase and only if stream name is set
    if (have_sid)
    {
        // Now prepare the string with 4-byte alignment. The string size is limited
        // to half the payload size. Just a sanity check to not pack too much into
        // the conclusion packet.
        size_t size_limit = m_iMaxSRTPayloadSize / 2;

        if (m_config.sStreamName.size() >= size_limit)
        {
            m_RejectReason = SRT_REJ_ROGUE;
            LOGC(cnlog.Warn,
                 log << "createSrtHandshake: stream id too long, limited to " << (size_limit - 1) << " bytes");
            return false;
        }

        offset += ra_size + 1;
        ra_size = fillHsExtConfigString(p + offset - 1, SRT_CMD_SID, m_config.sStreamName.str());

        HLOGC(cnlog.Debug,
              log << "createSrtHandshake: after SID [" << m_config.sStreamName.c_str()
                  << "] length=" << m_config.sStreamName.size() << " alignedln=" << (4 * ra_size)
                  << ": offset=" << offset << " SID size=" << ra_size << " space left: " << (total_ra_size - offset));
    }

    if (have_congctl)
    {
        // Pass the congctl to the other side as informational.
        // The other side should reject connection if it uses a different congctl.
        // The other side should also respond with the congctl it uses, if its non-default (for backward compatibility).

        offset += ra_size + 1;
        ra_size = fillHsExtConfigString(p + offset - 1, SRT_CMD_CONGESTION, sm);

        HLOGC(cnlog.Debug,
              log << "createSrtHandshake: after CONGCTL [" << sm << "] length=" << sm.size()
                  << " alignedln=" << (4 * ra_size) << ": offset=" << offset << " CONGCTL size=" << ra_size
                  << " space left: " << (total_ra_size - offset));
    }

    if (have_filter)
    {
        offset += ra_size + 1;
        ra_size = fillHsExtConfigString(p + offset - 1, SRT_CMD_FILTER, m_config.sPacketFilterConfig.str());

        HLOGC(cnlog.Debug,
              log << "createSrtHandshake: after filter [" << m_config.sPacketFilterConfig.c_str() << "] length="
                  << m_config.sPacketFilterConfig.size() << " alignedln=" << (4 * ra_size) << ": offset=" << offset
                  << " filter size=" << ra_size << " space left: " << (total_ra_size - offset));
    }

#if ENABLE_EXPERIMENTAL_BONDING
    // Note that this will fire in both cases:
    // - When the group has been set by the user on a socket (or socket was created as a part of the group),
    //   and the handshake request is to be sent with informing the peer that this conenction belongs to a group
    // - When the agent received a HS request with a group, has created its mirror group on its side, and
    //   now sends the HS response to the peer, with ITS OWN group id (the mirror one).
    //
    // XXX Probably a condition should be checked here around the group type.
    // The time synchronization should be done only on any kind of parallel sending group.
    // Currently all groups are such groups (broadcast, backup, balancing), but it may
    // need to be changed for some other types.
    if (have_group)
    {
        // NOTE: See information about mutex ordering in api.h
        ScopedLock grd (m_parent->m_ControlLock); // Required to make sure 
        ScopedLock gdrg (s_UDTUnited.m_GlobControlLock);
        if (!m_parent->m_GroupOf)
        {
            // This may only happen if since last check of m_GroupOf pointer the socket was removed
            // from the group in the meantime, which can only happen due to that the group was closed.
            // In such a case it simply means that the handshake process was requested to be interrupted.
            LOGC(cnlog.Fatal, log << "GROUP DISAPPEARED. Socket not capable of continuing HS");
            return false;
        }
        else
        {
            if (m_parent->m_GroupOf->closing())
            {
                m_RejectReason = SRT_REJ_IPE;
                LOGC(cnlog.Error, log << "createSrtHandshake: group is closing during the process, rejecting.");
                return false;

            }
            offset += ra_size + 1;
            ra_size = fillHsExtGroup(p + offset - 1);

            HLOGC(cnlog.Debug, log << "createSrtHandshake: after GROUP [" << sm << "] length=" << sm.size()
                    << ": offset=" << offset << " GROUP size=" << ra_size << " space left: " << (total_ra_size - offset));
        }
    }
#endif

    // When encryption turned on
    if (have_kmreq)
    {
        HLOGC(cnlog.Debug,
              log << "createSrtHandshake: "
                  << (m_config.CryptoSecret.len > 0 ? "Agent uses ENCRYPTION" : "Peer requires ENCRYPTION"));
        if (srtkm_cmd == SRT_CMD_KMREQ)
        {
            bool have_any_keys = false;
            for (size_t ki = 0; ki < 2; ++ki)
            {
                // Skip those that have expired
                if (!m_pCryptoControl->getKmMsg_needSend(ki, false))
                    continue;

                m_pCryptoControl->getKmMsg_markSent(ki, false);

                offset += ra_size + 1;
                ra_size = fillHsExtKMREQ(p + offset - 1, ki);

                have_any_keys = true;
            }

            if (!have_any_keys)
            {
                m_RejectReason = SRT_REJ_IPE;
                LOGC(cnlog.Error, log << "createSrtHandshake: IPE: all keys have expired, no KM to send.");
                return false;
            }
        }
        else if (srtkm_cmd == SRT_CMD_KMRSP)
        {
            offset += ra_size + 1;
            ra_size = fillHsExtKMRSP(p + offset - 1, kmdata, kmdata_wordsize);

        }
        else
        {
            m_RejectReason = SRT_REJ_IPE;
            LOGC(cnlog.Fatal, log << "createSrtHandshake: IPE: wrong value of srtkm_cmd: " << srtkm_cmd);
            return false;
        }
    }

    // ra_size + offset has a value in element unit.
    // Switch it again to byte unit.
    w_pkt.setLength((ra_size + offset) * sizeof(int32_t));

    HLOGC(cnlog.Debug,
          log << "createSrtHandshake: filled HSv5 handshake flags: " << CHandShake::ExtensionFlagStr(w_hs.m_iType)
              << " length: " << w_pkt.getLength() << " bytes");

    return true;
}

template <class Integer>
static inline int FindExtensionBlock(Integer* begin, size_t total_length,
        size_t& w_out_len, Integer*& w_next_block)
{
    // Check if there's anything to process
    if (total_length == 0)
    {
        w_next_block = NULL;
        w_out_len    = 0;
        return SRT_CMD_NONE;
    }

    // This function extracts the block command from the block and its length.
    // The command value is returned as a function result.
    // The size of that command block is stored into w_out_len.
    // The beginning of the prospective next block is stored in w_next_block.

    // The caller must be aware that:
    // - exactly one element holds the block header (cmd+size), so the actual data are after this one.
    // - the returned size is the number of uint32_t elements since that first data element
    // - the remaining size should be manually calculated as total_length - 1 - w_out_len, or
    // simply, as w_next_block - begin.

    // Note that if the total_length is too short to extract the whole block, it will return
    // SRT_CMD_NONE. Note that total_length includes this first CMDSPEC word.
    //
    // When SRT_CMD_NONE is returned, it means that nothing has been extracted and nothing else
    // can be further extracted from this block.

    int    cmd  = HS_CMDSPEC_CMD::unwrap(*begin);
    size_t size = HS_CMDSPEC_SIZE::unwrap(*begin);

    if (size + 1 > total_length)
        return SRT_CMD_NONE;

    w_out_len = size;

    if (total_length == size + 1)
        w_next_block = NULL;
    else
        w_next_block = begin + 1 + size;

    return cmd;
}

// NOTE: the rule of order of arguments is broken here because this order
// serves better the logics and readability.
template <class Integer>
static inline bool NextExtensionBlock(Integer*& w_begin, Integer* next, size_t& w_length)
{
    if (!next)
        return false;

    w_length = w_length - (next - w_begin);
    w_begin  = next;
    return true;
}

void SrtExtractHandshakeExtensions(const char* bufbegin, size_t buflength,
        vector<SrtHandshakeExtension>& w_output)
{
    const uint32_t *begin = reinterpret_cast<const uint32_t *>(bufbegin + CHandShake::m_iContentSize);
    size_t    size  = buflength - CHandShake::m_iContentSize; // Due to previous cond check we grant it's >0
    const uint32_t *next  = 0;
    size_t    length   = size / sizeof(uint32_t);
    size_t    blocklen = 0;

    for (;;) // ONE SHOT, but continuable loop
    {
        const int cmd = FindExtensionBlock(begin, length, (blocklen), (next));

        if (cmd == SRT_CMD_NONE)
        {
            // End of blocks
            break;
        }

        w_output.push_back(SrtHandshakeExtension(cmd));

        SrtHandshakeExtension& ext = w_output.back();

        std::copy(begin+1, begin+blocklen+1, back_inserter(ext.contents));

        // Any other kind of message extracted. Search on.
        if (!NextExtensionBlock((begin), next, (length)))
            break;
    }
}


bool CUDT::processSrtMsg(const CPacket *ctrlpkt)
{
    uint32_t *srtdata = (uint32_t *)ctrlpkt->m_pcData;
    size_t    len     = ctrlpkt->getLength();
    int       etype   = ctrlpkt->getExtendedType();
    uint32_t  ts      = ctrlpkt->m_iTimeStamp;

    int res = SRT_CMD_NONE;

    HLOGC(cnlog.Debug, log << "Dispatching message type=" << etype << " data length=" << (len / sizeof(int32_t)));
    switch (etype)
    {
    case SRT_CMD_HSREQ:
    {
        res = processSrtMsg_HSREQ(srtdata, len, ts, CUDT::HS_VERSION_UDT4);
        break;
    }
    case SRT_CMD_HSRSP:
    {
        res = processSrtMsg_HSRSP(srtdata, len, ts, CUDT::HS_VERSION_UDT4);
        break;
    }
    case SRT_CMD_KMREQ:
        // Special case when the data need to be processed here
        // and the appropriate message must be constructed for sending.
        // No further processing required
        {
            uint32_t srtdata_out[SRTDATA_MAXSIZE];
            size_t   len_out = 0;
            res = m_pCryptoControl->processSrtMsg_KMREQ(srtdata, len, CUDT::HS_VERSION_UDT4,
                    (srtdata_out), (len_out));
            if (res == SRT_CMD_KMRSP)
            {
                if (len_out == 1)
                {
                    if (m_config.bEnforcedEnc)
                    {
                        LOGC(cnlog.Warn,
                             log << "KMREQ FAILURE: " << KmStateStr(SRT_KM_STATE(srtdata_out[0]))
                                 << " - rejecting per enforced encryption");
                        res = SRT_CMD_NONE;
                        break;
                    }
                    HLOGC(cnlog.Debug,
                          log << "MKREQ -> KMRSP FAILURE state: " << KmStateStr(SRT_KM_STATE(srtdata_out[0])));
                }
                else
                {
                    HLOGC(cnlog.Debug, log << "KMREQ -> requested to send KMRSP length=" << len_out);
                }
                sendSrtMsg(SRT_CMD_KMRSP, srtdata_out, len_out);
            }
            // XXX Dead code. processSrtMsg_KMREQ now doesn't return any other value now.
            // Please review later.
            else
            {
                LOGC(cnlog.Warn, log << "KMREQ failed to process the request - ignoring");
            }

            return true; // already done what's necessary
        }

    case SRT_CMD_KMRSP:
    {
        // KMRSP doesn't expect any following action
        m_pCryptoControl->processSrtMsg_KMRSP(srtdata, len, CUDT::HS_VERSION_UDT4);
        return true; // nothing to do
    }

    default:
        return false;
    }

    if (res == SRT_CMD_NONE)
        return true;

    // Send the message that the message handler requested.
    sendSrtMsg(res);

    return true;
}

int CUDT::processSrtMsg_HSREQ(const uint32_t *srtdata, size_t bytelen, uint32_t ts, int hsv)
{
    // Set this start time in the beginning, regardless as to whether TSBPD is being
    // used or not. This must be done in the Initiator as well as Responder.

    /*
     * Compute peer StartTime in our time reference
     * This takes time zone, time drift into account.
     * Also includes current packet transit time (rtt/2)
     */
    m_tsRcvPeerStartTime = steady_clock::now() - microseconds_from(ts);
    // (in case of bonding group, this value will be OVERWRITTEN
    // later in CUDT::interpretGroup).

    // Prepare the initial runtime values of latency basing on the option values.
    // They are going to get the value fixed HERE.
    m_iTsbPdDelay_ms     = m_config.iRcvLatency;
    m_iPeerTsbPdDelay_ms = m_config.iPeerLatency;

    if (bytelen < SRT_CMD_HSREQ_MINSZ)
    {
        m_RejectReason = SRT_REJ_ROGUE;
        /* Packet smaller than minimum compatible packet size */
        LOGF(cnlog.Error, "HSREQ/rcv: cmd=%d(HSREQ) len=%" PRIzu " invalid", SRT_CMD_HSREQ, bytelen);
        return SRT_CMD_NONE;
    }

    LOGF(cnlog.Note,
         "HSREQ/rcv: cmd=%d(HSREQ) len=%" PRIzu " vers=0x%x opts=0x%x delay=%d",
         SRT_CMD_HSREQ,
         bytelen,
         srtdata[SRT_HS_VERSION],
         srtdata[SRT_HS_FLAGS],
         SRT_HS_LATENCY_RCV::unwrap(srtdata[SRT_HS_LATENCY]));

    m_uPeerSrtVersion = srtdata[SRT_HS_VERSION];
    m_uPeerSrtFlags   = srtdata[SRT_HS_FLAGS];

    if (hsv == CUDT::HS_VERSION_UDT4)
    {
        if (m_uPeerSrtVersion >= SRT_VERSION_FEAT_HSv5)
        {
            m_RejectReason = SRT_REJ_ROGUE;
            LOGC(cnlog.Error,
                 log << "HSREQ/rcv: With HSv4 version >= " << SrtVersionString(SRT_VERSION_FEAT_HSv5)
                     << " is not acceptable.");
            return SRT_CMD_REJECT;
        }
    }
    else
    {
        if (m_uPeerSrtVersion < SRT_VERSION_FEAT_HSv5)
        {
            m_RejectReason = SRT_REJ_ROGUE;
            LOGC(cnlog.Error,
                 log << "HSREQ/rcv: With HSv5 version must be >= " << SrtVersionString(SRT_VERSION_FEAT_HSv5) << " .");
            return SRT_CMD_REJECT;
        }
    }

    // Check also if the version satisfies the minimum required version
    if (m_uPeerSrtVersion < m_config.uMinimumPeerSrtVersion)
    {
        m_RejectReason = SRT_REJ_VERSION;
        LOGC(cnlog.Error,
             log << "HSREQ/rcv: Peer version: " << SrtVersionString(m_uPeerSrtVersion)
                 << " is too old for requested: " << SrtVersionString(m_config.uMinimumPeerSrtVersion)
                 << " - REJECTING");
        return SRT_CMD_REJECT;
    }

    HLOGC(cnlog.Debug,
          log << "HSREQ/rcv: PEER Version: " << SrtVersionString(m_uPeerSrtVersion) << " Flags: " << m_uPeerSrtFlags
              << "(" << SrtFlagString(m_uPeerSrtFlags)
              << ") Min req version:" << SrtVersionString(m_config.uMinimumPeerSrtVersion));

    m_bPeerRexmitFlag = IsSet(m_uPeerSrtFlags, SRT_OPT_REXMITFLG);
    HLOGF(cnlog.Debug, "HSREQ/rcv: peer %s REXMIT flag", m_bPeerRexmitFlag ? "UNDERSTANDS" : "DOES NOT UNDERSTAND");

    // Check if both use the same API type. Reject if not.
    bool peer_message_api = !IsSet(m_uPeerSrtFlags, SRT_OPT_STREAM);
    if (peer_message_api != m_config.bMessageAPI)
    {
        m_RejectReason = SRT_REJ_MESSAGEAPI;
        LOGC(cnlog.Error,
             log << "HSREQ/rcv: Agent uses " << (m_config.bMessageAPI ? "MESSAGE" : "STREAM")
                 << " API, but the Peer declares " << (peer_message_api ? "MESSAGE" : "STREAM")
                 << " API. Not compatible transmission type, rejecting.");
        return SRT_CMD_REJECT;
    }

#if HAVE_CXX11
    static_assert(SRT_HS_E_SIZE == SRT_HS_LATENCY + 1, "Assuming latency is the last field");
#endif
    if (bytelen < (SRT_HS_E_SIZE * sizeof(uint32_t)))
    {
        // Handshake extension message includes VERSION, FLAGS and LATENCY
        // (3 x 32 bits). SRT v1.2.0 and earlier might supply shorter extension message,
        // without LATENCY fields.
        // It is acceptable, as long as the latency flags are not set on our side.
        //
        //  0 1 2 3 4 5 6 7 8 9 0 1 2 3 4 5 6 7 8 9 0 1 2 3 4 5 6 7 8 9 0 1
        // +-+-+-+-+-+-+-+-+-+-+-+-+-+-+-+-+-+-+-+-+-+-+-+-+-+-+-+-+-+-+-+-+
        // |                          SRT Version                          |
        // +-+-+-+-+-+-+-+-+-+-+-+-+-+-+-+-+-+-+-+-+-+-+-+-+-+-+-+-+-+-+-+-+
        // |                           SRT Flags                           |
        // +-+-+-+-+-+-+-+-+-+-+-+-+-+-+-+-+-+-+-+-+-+-+-+-+-+-+-+-+-+-+-+-+
        // |      Receiver TSBPD Delay     |       Sender TSBPD Delay      |
        // +-+-+-+-+-+-+-+-+-+-+-+-+-+-+-+-+-+-+-+-+-+-+-+-+-+-+-+-+-+-+-+-+
        if (IsSet(m_uPeerSrtFlags, SRT_OPT_TSBPDSND) || IsSet(m_uPeerSrtFlags, SRT_OPT_TSBPDRCV))
        {
            m_RejectReason = SRT_REJ_ROGUE;
            LOGC(cnlog.Error,
                 log << "HSREQ/rcv: Peer sent only VERSION + FLAGS HSREQ, but TSBPD flags are set. Rejecting.");
            return SRT_CMD_REJECT;
        }

        LOGC(cnlog.Warn, log << "HSREQ/rcv: Peer sent only VERSION + FLAGS HSREQ, not getting any TSBPD settings.");
        // Don't process any further settings in this case. Turn off TSBPD, just for a case.
        m_bTsbPd     = false;
        m_bPeerTsbPd = false;
        return SRT_CMD_HSRSP;
    }

    const uint32_t latencystr = srtdata[SRT_HS_LATENCY];

    if (IsSet(m_uPeerSrtFlags, SRT_OPT_TSBPDSND))
    {
        // TimeStamp-based Packet Delivery feature enabled
        if (!isOPT_TsbPd())
        {
            LOGC(cnlog.Warn, log << "HSREQ/rcv: Agent did not set rcv-TSBPD - ignoring proposed latency from peer");

            // Note: also don't set the peer TSBPD flag HERE because
            // - in HSv4 it will be a sender, so it doesn't matter anyway
            // - in HSv5 if it's going to receive, the TSBPDRCV flag will define it.
        }
        else
        {
            int peer_decl_latency;
            if (hsv < CUDT::HS_VERSION_SRT1)
            {
                // In HSv4 there is only one value and this is the latency
                // that the sender peer proposes for the agent.
                peer_decl_latency = SRT_HS_LATENCY_LEG::unwrap(latencystr);
            }
            else
            {
                // In HSv5 there are latency declared for sending and receiving separately.

                // SRT_HS_LATENCY_SND is the value that the peer proposes to be the
                // value used by agent when receiving data. We take this as a local latency value.
                peer_decl_latency = SRT_HS_LATENCY_SND::unwrap(srtdata[SRT_HS_LATENCY]);
            }

            // Use the maximum latency out of latency from our settings and the latency
            // "proposed" by the peer.
            int maxdelay = std::max(m_iTsbPdDelay_ms, peer_decl_latency);
            HLOGC(cnlog.Debug,
                  log << "HSREQ/rcv: LOCAL/RCV LATENCY: Agent:" << m_iTsbPdDelay_ms << " Peer:" << peer_decl_latency
                      << "  Selecting:" << maxdelay);
            m_iTsbPdDelay_ms = maxdelay;
            m_bTsbPd = true;
        }
    }
    else
    {
        std::string how_about_agent = isOPT_TsbPd() ? "BUT AGENT DOES" : "and nor does Agent";
        HLOGC(cnlog.Debug, log << "HSREQ/rcv: Peer DOES NOT USE latency for sending - " << how_about_agent);
    }

    // This happens when the HSv5 RESPONDER receives the HSREQ message; it declares
    // that the peer INITIATOR will receive the data and informs about its predefined
    // latency. We need to maximize this with our setting of the peer's latency and
    // record as peer's latency, which will be then sent back with HSRSP.
    if (hsv > CUDT::HS_VERSION_UDT4 && IsSet(m_uPeerSrtFlags, SRT_OPT_TSBPDRCV))
    {
        // So, PEER uses TSBPD, set the flag.
        // NOTE: it doesn't matter, if AGENT uses TSBPD.
        m_bPeerTsbPd = true;

        // SRT_HS_LATENCY_RCV is the value that the peer declares as to be
        // used by it when receiving data. We take this as a peer's value,
        // and select the maximum of this one and our proposed latency for the peer.
        int peer_decl_latency = SRT_HS_LATENCY_RCV::unwrap(latencystr);
        int maxdelay          = std::max(m_iPeerTsbPdDelay_ms, peer_decl_latency);
        HLOGC(cnlog.Debug,
              log << "HSREQ/rcv: PEER/RCV LATENCY: Agent:" << m_iPeerTsbPdDelay_ms << " Peer:" << peer_decl_latency
                  << " Selecting:" << maxdelay);
        m_iPeerTsbPdDelay_ms = maxdelay;
    }
    else
    {
        std::string how_about_agent = isOPT_TsbPd() ? "BUT AGENT DOES" : "and nor does Agent";
        HLOGC(cnlog.Debug, log << "HSREQ/rcv: Peer DOES NOT USE latency for receiving - " << how_about_agent);
    }

    if (hsv > CUDT::HS_VERSION_UDT4)
    {
        // This is HSv5, do the same things as required for the sending party in HSv4,
        // as in HSv5 this can also be a sender.
        if (IsSet(m_uPeerSrtFlags, SRT_OPT_TLPKTDROP))
        {
            // Too late packets dropping feature supported
            m_bPeerTLPktDrop = true;
        }
        if (IsSet(m_uPeerSrtFlags, SRT_OPT_NAKREPORT))
        {
            // Peer will send Periodic NAK Reports
            m_bPeerNakReport = true;
        }
    }

    return SRT_CMD_HSRSP;
}

int CUDT::processSrtMsg_HSRSP(const uint32_t *srtdata, size_t bytelen, uint32_t ts, int hsv)
{
    // XXX Check for mis-version
    // With HSv4 we accept only version less than 1.3.0
    if (hsv == CUDT::HS_VERSION_UDT4 && srtdata[SRT_HS_VERSION] >= SRT_VERSION_FEAT_HSv5)
    {
        LOGC(cnlog.Error, log << "HSRSP/rcv: With HSv4 version >= 1.2.0 is not acceptable.");
        return SRT_CMD_NONE;
    }

    if (bytelen < SRT_CMD_HSRSP_MINSZ)
    {
        /* Packet smaller than minimum compatible packet size */
        LOGF(cnlog.Error, "HSRSP/rcv: cmd=%d(HSRSP) len=%" PRIzu " invalid", SRT_CMD_HSRSP, bytelen);
        return SRT_CMD_NONE;
    }

    // Set this start time in the beginning, regardless as to whether TSBPD is being
    // used or not. This must be done in the Initiator as well as Responder. In case when
    // agent is sender only (HSv4) this value simply won't be used.

    /*
     * Compute peer StartTime in our time reference
     * This takes time zone, time drift into account.
     * Also includes current packet transit time (rtt/2)
     */

    if (is_zero(m_tsRcvPeerStartTime))
    {
        // Do not set this time when it's already set, which may be the case
        // if the agent has this value already "borrowed" from a master socket
        // that was in the group at the time when it was added.
        m_tsRcvPeerStartTime = steady_clock::now() - microseconds_from(ts);
        HLOGC(cnlog.Debug, log << "HSRSP/rcv: PEER START TIME not yet defined, setting: " << FormatTime(m_tsRcvPeerStartTime));
    }
    else
    {
        HLOGC(cnlog.Debug, log << "HSRSP/rcv: PEER START TIME already set (derived): " << FormatTime(m_tsRcvPeerStartTime));
    }

    m_uPeerSrtVersion = srtdata[SRT_HS_VERSION];
    m_uPeerSrtFlags   = srtdata[SRT_HS_FLAGS];

    HLOGF(cnlog.Debug,
          "HSRSP/rcv: Version: %s Flags: SND:%08X (%s)",
          SrtVersionString(m_uPeerSrtVersion).c_str(),
          m_uPeerSrtFlags,
          SrtFlagString(m_uPeerSrtFlags).c_str());

    // Basic version check
    if (m_uPeerSrtVersion < m_config.uMinimumPeerSrtVersion)
    {
        m_RejectReason = SRT_REJ_VERSION;
        LOGC(cnlog.Error,
             log << "HSRSP/rcv: Peer version: " << SrtVersionString(m_uPeerSrtVersion)
                 << " is too old for requested: " << SrtVersionString(m_config.uMinimumPeerSrtVersion)
                 << " - REJECTING");
        return SRT_CMD_REJECT;
    }

    if (hsv == CUDT::HS_VERSION_UDT4)
    {
        // The old HSv4 way: extract just one value and put it under peer.
        if (IsSet(m_uPeerSrtFlags, SRT_OPT_TSBPDRCV))
        {
            // TsbPd feature enabled
            m_bPeerTsbPd         = true;
            m_iPeerTsbPdDelay_ms = SRT_HS_LATENCY_LEG::unwrap(srtdata[SRT_HS_LATENCY]);
            HLOGC(cnlog.Debug,
                  log << "HSRSP/rcv: LATENCY: Peer/snd:" << m_iPeerTsbPdDelay_ms
                      << " (Agent: declared:" << m_iTsbPdDelay_ms << " rcv:" << m_iTsbPdDelay_ms << ")");
        }
        // TSBPDSND isn't set in HSv4 by the RESPONDER, because HSv4 RESPONDER is always RECEIVER.
    }
    else
    {
        // HSv5 way: extract the receiver latency and sender latency, if used.

        // PEER WILL RECEIVE TSBPD == AGENT SHALL SEND TSBPD.
        if (IsSet(m_uPeerSrtFlags, SRT_OPT_TSBPDRCV))
        {
            // TsbPd feature enabled
            m_bPeerTsbPd         = true;
            m_iPeerTsbPdDelay_ms = SRT_HS_LATENCY_RCV::unwrap(srtdata[SRT_HS_LATENCY]);
            HLOGC(cnlog.Debug, log << "HSRSP/rcv: LATENCY: Peer/snd:" << m_iPeerTsbPdDelay_ms << "ms");
        }
        else
        {
            HLOGC(cnlog.Debug, log << "HSRSP/rcv: Peer (responder) DOES NOT USE latency");
        }

        // PEER WILL SEND TSBPD == AGENT SHALL RECEIVE TSBPD.
        if (IsSet(m_uPeerSrtFlags, SRT_OPT_TSBPDSND))
        {
            if (!isOPT_TsbPd())
            {
                LOGC(cnlog.Warn,
                     log << "HSRSP/rcv: BUG? Peer (responder) declares sending latency, but Agent turned off TSBPD.");
            }
            else
            {
                m_bTsbPd = true; // NOTE: in case of Group TSBPD receiving, this field will be SWITCHED TO m_bGroupTsbPd.
                // Take this value as a good deal. In case when the Peer did not "correct" the latency
                // because it has TSBPD turned off, just stay with the present value defined in options.
                m_iTsbPdDelay_ms = SRT_HS_LATENCY_SND::unwrap(srtdata[SRT_HS_LATENCY]);
                HLOGC(cnlog.Debug, log << "HSRSP/rcv: LATENCY Agent/rcv: " << m_iTsbPdDelay_ms << "ms");
            }
        }
    }

    if ((m_config.uSrtVersion >= SrtVersion(1, 0, 5)) && IsSet(m_uPeerSrtFlags, SRT_OPT_TLPKTDROP))
    {
        // Too late packets dropping feature supported
        m_bPeerTLPktDrop = true;
    }

    if ((m_config.uSrtVersion >= SrtVersion(1, 1, 0)) && IsSet(m_uPeerSrtFlags, SRT_OPT_NAKREPORT))
    {
        // Peer will send Periodic NAK Reports
        m_bPeerNakReport = true;
    }

    if (m_config.uSrtVersion >= SrtVersion(1, 2, 0))
    {
        if (IsSet(m_uPeerSrtFlags, SRT_OPT_REXMITFLG))
        {
            // Peer will use REXMIT flag in packet retransmission.
            m_bPeerRexmitFlag = true;
            HLOGP(cnlog.Debug, "HSRSP/rcv: 1.2.0+ Agent understands REXMIT flag and so does peer.");
        }
        else
        {
            HLOGP(cnlog.Debug, "HSRSP/rcv: Agent understands REXMIT flag, but PEER DOES NOT");
        }
    }
    else
    {
        HLOGF(cnlog.Debug, "HSRSP/rcv: <1.2.0 Agent DOESN'T understand REXMIT flag");
    }

    handshakeDone();

    return SRT_CMD_NONE;
}

// This function is called only when the URQ_CONCLUSION handshake has been received from the peer.
bool CUDT::interpretSrtHandshake(const CHandShake& hs,
                                 const CPacket&    hspkt,
                                 uint32_t*         out_data,
                                 size_t*           pw_len)
{
    // Initialize pw_len to 0 to handle the unencrypted case
    if (pw_len)
        *pw_len = 0;

    // The version=0 statement as rejection is used only since HSv5.
    // The HSv4 sends the AGREEMENT handshake message with version=0, do not misinterpret it.
    if (m_ConnRes.m_iVersion > HS_VERSION_UDT4 && hs.m_iVersion == 0)
    {
        m_RejectReason = SRT_REJ_PEER;
        LOGC(cnlog.Error, log << "HS VERSION = 0, meaning the handshake has been rejected.");
        return false;
    }

    if (hs.m_iVersion < HS_VERSION_SRT1)
        return true; // do nothing

    // Anyway, check if the handshake contains any extra data.
    if (hspkt.getLength() <= CHandShake::m_iContentSize)
    {
        m_RejectReason = SRT_REJ_ROGUE;
        // This would mean that the handshake was at least HSv5, but somehow no extras were added.
        // Dismiss it then, however this has to be logged.
        LOGC(cnlog.Error, log << "HS VERSION=" << hs.m_iVersion << " but no handshake extension found!");
        return false;
    }

    // We still believe it should work, let's check the flags.
    int ext_flags = SrtHSRequest::SRT_HSTYPE_HSFLAGS::unwrap(hs.m_iType);
    if (ext_flags == 0)
    {
        m_RejectReason = SRT_REJ_ROGUE;
        LOGC(cnlog.Error, log << "HS VERSION=" << hs.m_iVersion << " but no handshake extension flags are set!");
        return false;
    }

    HLOGC(cnlog.Debug,
          log << "HS VERSION=" << hs.m_iVersion << " EXTENSIONS: " << CHandShake::ExtensionFlagStr(ext_flags));

    // Ok, now find the beginning of an int32_t array that follows the UDT handshake.
    uint32_t* p    = reinterpret_cast<uint32_t*>(hspkt.m_pcData + CHandShake::m_iContentSize);
    size_t    size = hspkt.getLength() - CHandShake::m_iContentSize; // Due to previous cond check we grant it's >0

    int hsreq_type_cmd ATR_UNUSED = SRT_CMD_NONE;

    if (IsSet(ext_flags, CHandShake::HS_EXT_HSREQ))
    {
        HLOGC(cnlog.Debug, log << "interpretSrtHandshake: extracting HSREQ/RSP type extension");
        uint32_t *begin    = p;
        uint32_t *next     = 0;
        size_t    length   = size / sizeof(uint32_t);
        size_t    blocklen = 0;

        for (;;) // this is ONE SHOT LOOP
        {
            int cmd = FindExtensionBlock(begin, length, (blocklen), (next));

            size_t bytelen = blocklen * sizeof(uint32_t);

            if (cmd == SRT_CMD_HSREQ)
            {
                hsreq_type_cmd = cmd;
                // Set is the size as it should, then give it for interpretation for
                // the proper function.
                if (blocklen < SRT_HS_E_SIZE)
                {
                    m_RejectReason = SRT_REJ_ROGUE;
                    LOGC(cnlog.Error,
                         log << "HS-ext HSREQ found but invalid size: " << bytelen << " (expected: " << SRT_HS_E_SIZE
                             << ")");
                    return false; // don't interpret
                }

                int rescmd = processSrtMsg_HSREQ(begin + 1, bytelen, hspkt.m_iTimeStamp, HS_VERSION_SRT1);
                // Interpreted? Then it should be responded with SRT_CMD_HSRSP.
                if (rescmd != SRT_CMD_HSRSP)
                {
                    // m_RejectReason already set
                    LOGC(cnlog.Error,
                         log << "interpretSrtHandshake: process HSREQ returned unexpected value " << rescmd);
                    return false;
                }
                handshakeDone();
                // updateAfterSrtHandshake -> moved to postConnect and processRendezvous
            }
            else if (cmd == SRT_CMD_HSRSP)
            {
                hsreq_type_cmd = cmd;
                // Set is the size as it should, then give it for interpretation for
                // the proper function.
                if (blocklen < SRT_HS_E_SIZE)
                {
                    m_RejectReason = SRT_REJ_ROGUE;
                    LOGC(cnlog.Error,
                         log << "HS-ext HSRSP found but invalid size: " << bytelen << " (expected: " << SRT_HS_E_SIZE
                             << ")");

                    return false; // don't interpret
                }

                int rescmd = processSrtMsg_HSRSP(begin + 1, bytelen, hspkt.m_iTimeStamp, HS_VERSION_SRT1);
                // Interpreted? Then it should be responded with SRT_CMD_NONE.
                // (nothing to be responded for HSRSP, unless there was some kinda problem)
                if (rescmd != SRT_CMD_NONE)
                {
                    // Just formally; the current code doesn't seem to return anything else
                    // (unless it's already set)
                    if (m_RejectReason == SRT_REJ_UNKNOWN)
                        m_RejectReason = SRT_REJ_ROGUE;
                    LOGC(cnlog.Error,
                         log << "interpretSrtHandshake: process HSRSP returned unexpected value " << rescmd);
                    return false;
                }
                handshakeDone();
                // updateAfterSrtHandshake -> moved to postConnect and processRendezvous
            }
            else if (cmd == SRT_CMD_NONE)
            {
                m_RejectReason = SRT_REJ_ROGUE;
                LOGC(cnlog.Warn, log << "interpretSrtHandshake: no HSREQ/HSRSP block found in the handshake msg!");
                // This means that there can be no more processing done by FindExtensionBlock().
                // And we haven't found what we need - otherwise one of the above cases would pass
                // and lead to exit this loop immediately.
                return false;
            }
            else
            {
                // Any other kind of message extracted. Search on.
                length -= (next - begin);
                begin = next;
                if (begin)
                    continue;
            }

            break;
        }
    }

    HLOGC(cnlog.Debug, log << "interpretSrtHandshake: HSREQ done, checking KMREQ");

    // Now check the encrypted

    bool encrypted = false;

    if (IsSet(ext_flags, CHandShake::HS_EXT_KMREQ))
    {
        HLOGC(cnlog.Debug, log << "interpretSrtHandshake: extracting KMREQ/RSP type extension");

#ifdef SRT_ENABLE_ENCRYPTION
        if (!m_pCryptoControl->hasPassphrase())
        {
            if (m_config.bEnforcedEnc)
            {
                m_RejectReason = SRT_REJ_UNSECURE;
                LOGC(cnlog.Error,
                    log << "HS KMREQ: Peer declares encryption, but agent does not - rejecting per enforced encryption");
                return false;
            }

            LOGC(cnlog.Warn,
                 log << "HS KMREQ: Peer declares encryption, but agent does not - still allowing connection.");

            // Still allow for connection, and allow Agent to send unencrypted stream to the peer.
            // Also normally allow the key to be processed; worst case it will send the failure response.
        }

        uint32_t *begin    = p;
        uint32_t *next     = 0;
        size_t    length   = size / sizeof(uint32_t);
        size_t    blocklen = 0;

        for (;;) // This is one shot loop, unless REPEATED by 'continue'.
        {
            int cmd = FindExtensionBlock(begin, length, (blocklen), (next));

            HLOGC(cnlog.Debug,
                  log << "interpretSrtHandshake: found extension: (" << cmd << ") " << MessageTypeStr(UMSG_EXT, cmd));

            size_t bytelen = blocklen * sizeof(uint32_t);
            if (cmd == SRT_CMD_KMREQ)
            {
                if (!out_data || !pw_len)
                {
                    m_RejectReason = SRT_REJ_IPE;
                    LOGC(cnlog.Fatal, log << "IPE: HS/KMREQ extracted without passing target buffer!");
                    return false;
                }

                int res = m_pCryptoControl->processSrtMsg_KMREQ(begin + 1, bytelen, HS_VERSION_SRT1,
                            (out_data), (*pw_len));
                if (res != SRT_CMD_KMRSP)
                {
                    m_RejectReason = SRT_REJ_IPE;
                    // Something went wrong.
                    HLOGC(cnlog.Debug,
                          log << "interpretSrtHandshake: IPE/EPE KMREQ processing failed - returned " << res);
                    return false;
                }
                if (*pw_len == 1)
                {
                    // This means that there was an abnormal encryption situation occurred.
                    // This is inacceptable in case of strict encryption.
                    if (m_config.bEnforcedEnc)
                    {
                        if (m_pCryptoControl->m_RcvKmState == SRT_KM_S_BADSECRET)
                        {
                            m_RejectReason = SRT_REJ_BADSECRET;
                        }
                        else
                        {
                            m_RejectReason = SRT_REJ_UNSECURE;
                        }
                        LOGC(cnlog.Error,
                             log << "interpretSrtHandshake: KMREQ result abnornal - rejecting per enforced encryption");
                        return false;
                    }
                }
                encrypted = true;
            }
            else if (cmd == SRT_CMD_KMRSP)
            {
                int res = m_pCryptoControl->processSrtMsg_KMRSP(begin + 1, bytelen, HS_VERSION_SRT1);
                if (m_config.bEnforcedEnc && res == -1)
                {
                    m_RejectReason = SRT_REJ_UNSECURE;
                    LOGC(cnlog.Error, log << "KMRSP failed - rejecting connection as per enforced encryption.");
                    return false;
                }
                encrypted = true;
            }
            else if (cmd == SRT_CMD_NONE)
            {
                m_RejectReason = SRT_REJ_ROGUE;
                LOGC(cnlog.Error, log << "HS KMREQ expected - none found!");
                return false;
            }
            else
            {
                HLOGC(cnlog.Debug, log << "interpretSrtHandshake: ... skipping " << MessageTypeStr(UMSG_EXT, cmd));
                if (NextExtensionBlock((begin), next, (length)))
                    continue;
            }

            break;
        }
#else
        // When encryption is not enabled at compile time, behave as if encryption wasn't set,
        // so accordingly to StrictEncryption flag.

        if (m_config.bEnforcedEnc)
        {
            m_RejectReason = SRT_REJ_UNSECURE;
            LOGC(cnlog.Error,
                 log << "HS KMREQ: Peer declares encryption, but agent didn't enable it at compile time - rejecting "
                        "per enforced encryption");
            return false;
        }

        LOGC(cnlog.Warn,
             log << "HS KMREQ: Peer declares encryption, but agent didn't enable it at compile time - still allowing "
                    "connection.");
        encrypted = true;
#endif
    }

    bool   have_congctl = false;
    bool   have_filter  = false;
    string agsm = m_config.sCongestion.str();
    if (agsm == "")
    {
        agsm = "live";
        m_config.sCongestion.set("live", 4);
    }

    bool have_group ATR_UNUSED = false;

    if (IsSet(ext_flags, CHandShake::HS_EXT_CONFIG))
    {
        HLOGC(cnlog.Debug, log << "interpretSrtHandshake: extracting various CONFIG extensions");

        uint32_t *begin    = p;
        uint32_t *next     = 0;
        size_t    length   = size / sizeof(uint32_t);
        size_t    blocklen = 0;

        for (;;) // This is one shot loop, unless REPEATED by 'continue'.
        {
            int cmd = FindExtensionBlock(begin, length, (blocklen), (next));

            HLOGC(cnlog.Debug,
                  log << "interpretSrtHandshake: found extension: (" << cmd << ") " << MessageTypeStr(UMSG_EXT, cmd));

            const size_t bytelen = blocklen * sizeof(uint32_t);
            if (cmd == SRT_CMD_SID)
            {
                if (!bytelen || bytelen > CSrtConfig::MAX_SID_LENGTH)
                {
                    LOGC(cnlog.Error,
                         log << "interpretSrtHandshake: STREAMID length " << bytelen << " is 0 or > " << +CSrtConfig::MAX_SID_LENGTH
                             << " - PROTOCOL ERROR, REJECTING");
                    return false;
                }
                // Copied through a cleared array. This is because the length is aligned to 4
                // where the padding is filled by zero bytes. For the case when the string is
                // exactly of a 4-divisible length, we make a big array with maximum allowed size
                // filled with zeros. Copying to this array should then copy either only the valid
                // characters of the string (if the lenght is divisible by 4), or the string with
                // padding zeros. In all these cases in the resulting array we should have all
                // subsequent characters of the string plus at least one '\0' at the end. This will
                // make it a perfect NUL-terminated string, to be used to initialize a string.
                char target[CSrtConfig::MAX_SID_LENGTH + 1];
                memset((target), 0, CSrtConfig::MAX_SID_LENGTH + 1);
                memcpy((target), begin + 1, bytelen);

                // Un-swap on big endian machines
                ItoHLA((uint32_t *)target, (uint32_t *)target, blocklen);

                m_config.sStreamName.set(target, strlen(target));
                HLOGC(cnlog.Debug,
                      log << "CONNECTOR'S REQUESTED SID [" << m_config.sStreamName.c_str() << "] (bytelen=" << bytelen
                          << " blocklen=" << blocklen << ")");
            }
            else if (cmd == SRT_CMD_CONGESTION)
            {
                if (have_congctl)
                {
                    m_RejectReason = SRT_REJ_ROGUE;
                    LOGC(cnlog.Error, log << "CONGCTL BLOCK REPEATED!");
                    return false;
                }

                if (!bytelen || bytelen > CSrtConfig::MAX_CONG_LENGTH)
                {
                    LOGC(cnlog.Error,
                         log << "interpretSrtHandshake: CONGESTION-control type length " << bytelen << " is 0 or > "
                             << +CSrtConfig::MAX_CONG_LENGTH << " - PROTOCOL ERROR, REJECTING");
                    return false;
                }
                // Declare that congctl has been received
                have_congctl = true;

                char target[CSrtConfig::MAX_CONG_LENGTH + 1];
                memset((target), 0, CSrtConfig::MAX_CONG_LENGTH + 1);
                memcpy((target), begin + 1, bytelen);
                // Un-swap on big endian machines
                ItoHLA((uint32_t *)target, (uint32_t *)target, blocklen);

                string sm = target;

                // As the congctl has been declared by the peer,
                // check if your congctl is compatible.
                // sm cannot be empty, but the agent's sm can be empty meaning live.
                if (sm != agsm)
                {
                    m_RejectReason = SRT_REJ_CONGESTION;
                    LOGC(cnlog.Error,
                         log << "PEER'S CONGCTL '" << sm << "' does not match AGENT'S CONGCTL '" << agsm << "'");
                    return false;
                }

                HLOGC(cnlog.Debug,
                      log << "CONNECTOR'S CONGCTL [" << sm << "] (bytelen=" << bytelen << " blocklen=" << blocklen
                          << ")");
            }
            else if (cmd == SRT_CMD_FILTER)
            {
                if (have_filter)
                {
                    m_RejectReason = SRT_REJ_FILTER;
                    LOGC(cnlog.Error, log << "FILTER BLOCK REPEATED!");
                    return false;
                }

                if (!bytelen || bytelen > CSrtConfig::MAX_PFILTER_LENGTH)
                {
                    LOGC(cnlog.Error,
                         log << "interpretSrtHandshake: packet-filter type length " << bytelen << " is 0 or > "
                             << +CSrtConfig::MAX_PFILTER_LENGTH << " - PROTOCOL ERROR, REJECTING");
                    return false;
                }
                // Declare that filter has been received
                have_filter = true;

                char target[CSrtConfig::MAX_PFILTER_LENGTH + 1];
                memset((target), 0, CSrtConfig::MAX_PFILTER_LENGTH + 1);
                memcpy((target), begin + 1, bytelen);
                string fltcfg = target;

                HLOGC(cnlog.Debug,
                      log << "PEER'S FILTER CONFIG [" << fltcfg << "] (bytelen=" << bytelen << " blocklen=" << blocklen
                          << ")");

                if (!checkApplyFilterConfig(fltcfg))
                {
                    m_RejectReason = SRT_REJ_FILTER;
                    LOGC(cnlog.Error, log << "PEER'S FILTER CONFIG [" << fltcfg << "] has been rejected");
                    return false;
                }
            }
#if ENABLE_EXPERIMENTAL_BONDING
            else if ( cmd == SRT_CMD_GROUP )
            {
                // Note that this will fire in both cases:
                // - When receiving HS request from the Initiator, which belongs to a group, and agent must
                //   create the mirror group on his side (or join the existing one, if there's already
                //   a mirror group for that group ID).
                // - When receiving HS response from the Responder, with its mirror group ID, so the agent
                //   must put the group into his peer group data
                int32_t groupdata[GRPD_E_SIZE] = {};
                if (bytelen < GRPD_MIN_SIZE * GRPD_FIELD_SIZE || bytelen % GRPD_FIELD_SIZE)
                {
                    m_RejectReason = SRT_REJ_ROGUE;
                    LOGC(cnlog.Error, log << "PEER'S GROUP wrong size: " << (bytelen/GRPD_FIELD_SIZE));
                    return false;
                }
                size_t groupdata_size = bytelen / GRPD_FIELD_SIZE;

                memcpy(groupdata, begin+1, bytelen);
                if (!interpretGroup(groupdata, groupdata_size, hsreq_type_cmd) )
                {
                    // m_RejectReason handled inside interpretGroup().
                    return false;
                }

                have_group = true;
                HLOGC(cnlog.Debug, log << "CONNECTOR'S PEER GROUP [" << groupdata[0] << "] (bytelen=" << bytelen << " blocklen=" << blocklen << ")");
            }
#endif
            else if (cmd == SRT_CMD_NONE)
            {
                break;
            }
            else
            {
                // Found some block that is not interesting here. Skip this and get the next one.
                HLOGC(cnlog.Debug, log << "interpretSrtHandshake: ... skipping " << MessageTypeStr(UMSG_EXT, cmd));
            }

            if (!NextExtensionBlock((begin), next, (length)))
                break;
        }
    }

    // Post-checks
    // Check if peer declared encryption
    if (!encrypted && m_config.CryptoSecret.len > 0)
    {
        if (m_config.bEnforcedEnc)
        {
            m_RejectReason = SRT_REJ_UNSECURE;
            LOGC(cnlog.Error,
                 log << "HS EXT: Agent declares encryption, but Peer does not - rejecting connection per "
                        "enforced encryption.");
            return false;
        }

        LOGC(cnlog.Warn,
             log << "HS EXT: Agent declares encryption, but Peer does not (Agent can still receive unencrypted packets "
                    "from Peer).");

        // This is required so that the sender is still allowed to send data, when encryption is required,
        // just this will be for waste because the receiver won't decrypt them anyway.
        m_pCryptoControl->createFakeSndContext();
        m_pCryptoControl->m_SndKmState = SRT_KM_S_NOSECRET;  // Because Peer did not send KMX, though Agent has pw
        m_pCryptoControl->m_RcvKmState = SRT_KM_S_UNSECURED; // Because Peer has no PW, as has sent no KMREQ.
        return true;
    }

    // If agent has set some nondefault congctl, then congctl is expected from the peer.
    if (agsm != "live" && !have_congctl)
    {
        m_RejectReason = SRT_REJ_CONGESTION;
        LOGC(cnlog.Error,
             log << "HS EXT: Agent uses '" << agsm << "' congctl, but peer DID NOT DECLARE congctl (assuming 'live').");
        return false;
    }

#if ENABLE_EXPERIMENTAL_BONDING
    // m_GroupOf and locking info: NULL check won't hurt here. If the group
    // was deleted in the meantime, it will be found out later anyway and result with error.
    if (m_SrtHsSide == HSD_INITIATOR && m_parent->m_GroupOf)
    {
        // XXX Later probably needs to check if this group REQUIRES the group
        // response. Currently this implements the bonding-category group, and this
        // always requires that the listener respond with the group id, otherwise
        // it probably DID NOT UNDERSTAND THE GROUP, so the connection should be rejected.
        if (!have_group)
        {
            m_RejectReason = SRT_REJ_GROUP;
            LOGC(cnlog.Error, log << "HS EXT: agent is a group member, but the listener did not respond with group ID. Rejecting.");
            return false;
        }
    }
#endif

    // Ok, finished, for now.
    return true;
}

bool CUDT::checkApplyFilterConfig(const std::string &confstr)
{
    SrtFilterConfig cfg;
    if (!ParseFilterConfig(confstr, (cfg)))
        return false;

    // Now extract the type, if present, and
    // check if you have this type of corrector available.
    if (!PacketFilter::correctConfig(cfg))
        return false;

    string thisconf = m_config.sPacketFilterConfig.str();

    // Now parse your own string, if you have it.
    if (thisconf != "")
    {
        // - for rendezvous, both must be exactly the same (it's unspecified, which will be the first one)
        if (m_config.bRendezvous && thisconf != confstr)
        {
            return false;
        }

        SrtFilterConfig mycfg;
        if (!ParseFilterConfig(thisconf, (mycfg)))
            return false;

        // Check only if both have set a filter of the same type.
        if (mycfg.type != cfg.type)
            return false;

        // If so, then:
        // - for caller-listener configuration, accept the listener version.
        if (m_SrtHsSide == HSD_INITIATOR)
        {
            // This is a caller, this should apply all parameters received
            // from the listener, forcefully.
            for (map<string, string>::iterator x = cfg.parameters.begin(); x != cfg.parameters.end(); ++x)
            {
                mycfg.parameters[x->first] = x->second;
            }
        }
        else
        {
            if (!CheckFilterCompat((mycfg), cfg))
                return false;
        }

        HLOGC(cnlog.Debug,
              log << "checkApplyFilterConfig: param: LOCAL: " << Printable(mycfg.parameters)
                  << " FORGN: " << Printable(cfg.parameters));

        ostringstream myos;
        myos << mycfg.type;
        for (map<string, string>::iterator x = mycfg.parameters.begin(); x != mycfg.parameters.end(); ++x)
        {
            myos << "," << x->first << ":" << x->second;
        }

        m_config.sPacketFilterConfig.set(myos.str());

        HLOGC(cnlog.Debug, log << "checkApplyFilterConfig: Effective config: " << thisconf);
    }
    else
    {
        // Take the foreign configuration as a good deal.
        HLOGC(cnlog.Debug, log << "checkApplyFilterConfig: Good deal config: " << thisconf);
        m_config.sPacketFilterConfig.set(confstr);
    }

    size_t efc_max_payload_size = SRT_LIVE_MAX_PLSIZE - cfg.extra_size;
    if (m_config.zExpPayloadSize > efc_max_payload_size)
    {
        LOGC(cnlog.Warn,
             log << "Due to filter-required extra " << cfg.extra_size << " bytes, SRTO_PAYLOADSIZE fixed to "
                 << efc_max_payload_size << " bytes");
        m_config.zExpPayloadSize = efc_max_payload_size;
    }

    return true;
}

#if ENABLE_EXPERIMENTAL_BONDING
bool CUDT::interpretGroup(const int32_t groupdata[], size_t data_size SRT_ATR_UNUSED, int hsreq_type_cmd SRT_ATR_UNUSED)
{
    // `data_size` isn't checked because we believe it's checked earlier.
    // Also this code doesn't predict to get any other format than the official one,
    // so there are only data in two fields. Passing this argument is only left
    // for consistency and possibly changes in future.

    // We are granted these two fields do exist
    SRTSOCKET grpid = groupdata[GRPD_GROUPID];
    uint32_t gd = groupdata[GRPD_GROUPDATA];

    SRT_GROUP_TYPE gtp = SRT_GROUP_TYPE(SrtHSRequest::HS_GROUP_TYPE::unwrap(gd));
    int link_weight = SrtHSRequest::HS_GROUP_WEIGHT::unwrap(gd);
    uint32_t link_flags = SrtHSRequest::HS_GROUP_FLAGS::unwrap(gd);

    if (m_config.iGroupConnect == 0)
    {
        m_RejectReason = SRT_REJ_GROUP;
        LOGC(cnlog.Error, log << "HS/GROUP: this socket is not allowed for group connect.");
        return false;
    }

    // This is called when the group type has come in the handshake is invalid.
    if (gtp >= SRT_GTYPE_E_END)
    {
        m_RejectReason = SRT_REJ_GROUP;
        LOGC(cnlog.Error, log << "HS/GROUP: incorrect group type value " << gtp << " (max is " << SRT_GTYPE_E_END << ")");
        return false;
    }

    if ((grpid & SRTGROUP_MASK) == 0)
    {
        m_RejectReason = SRT_REJ_ROGUE;
        LOGC(cnlog.Error, log << "HS/GROUP: socket ID passed as a group ID is not a group ID");
        return false;
    }

    // We have the group, now take appropriate action.
    // The redundancy group requires to make a mirror group
    // on this side, and the newly created socket should
    // be made belong to it.

#if ENABLE_HEAVY_LOGGING
    static const char* hs_side_name[] = {"draw", "initiator", "responder"};
    HLOGC(cnlog.Debug, log << "interpretGroup: STATE: HsSide=" << hs_side_name[m_SrtHsSide] << " HS MSG: " << MessageTypeStr(UMSG_EXT, hsreq_type_cmd)
            << " $" << grpid << " type=" << gtp << " weight=" << link_weight << " flags=0x" << std::hex << link_flags);
#endif

    // XXX Here are two separate possibilities:
    //
    // 1. This is a HS request and this is a newly created socket not yet part of any group.
    // 2. This is a HS response and the group is the mirror group for the group to which the agent belongs; we need to pin the mirror group as peer group
    //
    // These two situations can be only distinguished by the HS side.
    if (m_SrtHsSide == HSD_DRAW)
    {
        m_RejectReason = SRT_REJ_IPE;
        LOGC(cnlog.Error, log << "IPE: interpretGroup: The HS side should have been already decided; it's still DRAW. Grouping rejected.");
        return false;
    }

    ScopedLock guard_group_existence (s_UDTUnited.m_GlobControlLock);

    if (m_SrtHsSide == HSD_INITIATOR)
    {
        // This is a connection initiator that has requested the peer to make a
        // mirror group and join it, then respond its mirror group id. The
        // `grpid` variable contains this group ID; map this as your peer
        // group. If your group already has a peer group set, check if this is
        // the same id, otherwise the connection should be rejected.

        // So, first check the group of the current socket and see if a peer is set.
        CUDTGroup* pg = m_parent->m_GroupOf;
        if (!pg)
        {
            // This means that the responder has responded with a group membership,
            // but the initiator did not request any group membership presence.
            // Currently impossible situation.
            m_RejectReason = SRT_REJ_IPE;
            LOGC(cnlog.Error, log << "IPE: HS/RSP: group membership responded, while not requested.");
            return false;
        }

        // Group existence is guarded, so we can now lock the group as well.
        ScopedLock gl(*pg->exp_groupLock());

        // Now we know the group exists, but it might still be closed
        if (pg->closing())
        {
            LOGC(cnlog.Error, log << "HS/RSP: group was closed in the process, can't continue connecting");
            m_RejectReason = SRT_REJ_IPE;
            return false;
        }

        SRTSOCKET peer = pg->peerid();
        if (peer == -1)
        {
            // This is the first connection within this group, so this group
            // has just been informed about the peer membership. Accept it.
            pg->set_peerid(grpid);
            HLOGC(cnlog.Debug, log << "HS/RSP: group $" << pg->id() << " -> peer $" << pg->peerid() << ", copying characteristic data");

            // The call to syncWithSocket is copying
            // some interesting data from the first connected
            // socket. This should be only done for the first successful connection.
            pg->syncWithSocket(*this, HSD_INITIATOR);
        }
        // Otherwise the peer id must be the same as existing, otherwise
        // this group is considered already bound to another peer group.
        // (Note that the peer group is peer-specific, and peer id numbers
        // may repeat among sockets connected to groups established on
        // different peers).
        else if (peer != grpid)
        {
            LOGC(cnlog.Error, log << "IPE: HS/RSP: group membership responded for peer $" << grpid
                    << " but the current socket's group $" << pg->id() << " has already a peer $" << peer);
            m_RejectReason = SRT_REJ_GROUP;
            return false;
        }
        else
        {
            HLOGC(cnlog.Debug, log << "HS/RSP: group $" << pg->id() << " ALREADY MAPPED to peer mirror $" << pg->peerid());
        }
    }
    else
    {
        // This is a connection responder that has been requested to make a
        // mirror group and join it. Later on, the HS response will be sent
        // and its group ID will be added to the HS extensions as mirror group
        // ID to the peer.

        SRTSOCKET lgid = makeMePeerOf(grpid, gtp, link_flags);
        if (!lgid)
            return true; // already done

        if (lgid == -1)
        {
            // NOTE: This error currently isn't reported by makeMePeerOf,
            // so this is left to handle a possible error introduced in future.
            m_RejectReason = SRT_REJ_GROUP;
            return false; // error occurred
        }

        if (!m_parent->m_GroupOf)
        {
            // Strange, we just added it...
            m_RejectReason = SRT_REJ_IPE;
            LOGC(cnlog.Fatal, log << "IPE: socket not in group after adding to it");
            return false;
        }

        CUDTGroup::SocketData* f = m_parent->m_GroupMemberData;

        f->weight = link_weight;
        f->agent = m_parent->m_SelfAddr;
        f->peer = m_PeerAddr;
    }

    m_parent->m_GroupOf->debugGroup();

    // That's all. For specific things concerning group
    // types, this will be later.
    return true;
}
#endif

#if ENABLE_EXPERIMENTAL_BONDING
// NOTE: This function is called only in one place and it's done
// exclusively on the listener side (HSD_RESPONDER, HSv5+).

// [[using locked(s_UDTUnited.m_GlobControlLock)]]
SRTSOCKET CUDT::makeMePeerOf(SRTSOCKET peergroup, SRT_GROUP_TYPE gtp, uint32_t link_flags)
{
    // Note: This function will lock pg->m_GroupLock!

    CUDTSocket* s = m_parent;

    // Note that the socket being worked out here is about to be returned
    // from `srt_accept` call, and until this moment it will be inaccessible
    // for any other thread. It is then assumed that no other thread is accessing
    // it right now so there's no need to lock s->m_ControlLock.

    // Check if there exists a group that this one is a peer of.
    CUDTGroup* gp = s_UDTUnited.findPeerGroup_LOCKED(peergroup);
    bool was_empty = true;
    if (gp)
    {
        if (gp->type() != gtp)
        {
            LOGC(gmlog.Error, log << "HS: GROUP TYPE COLLISION: peer group=$" << peergroup << " type " << gtp
                << " agent group=$" << gp->id() << " type" << gp->type());
            return -1;
        }

        HLOGC(gmlog.Debug, log << "makeMePeerOf: group for peer=$" << peergroup << " found: $" << gp->id());

        if (!gp->groupEmpty())
            was_empty = false;
    }
    else
    {
        try
        {
            gp = &newGroup(gtp);
        }
        catch (...)
        {
            // Expected exceptions are only those referring to system resources
            return -1;
        }

        if (!gp->applyFlags(link_flags, m_SrtHsSide))
        {
            // Wrong settings. Must reject. Delete group.
            s_UDTUnited.deleteGroup_LOCKED(gp);
            return -1;
        }

        gp->set_peerid(peergroup);
        gp->deriveSettings(this);

        // This can only happen on a listener (it's only called on a site that is
        // HSD_RESPONDER), so it was a response for a groupwise connection.
        // Therefore such a group shall always be considered opened.
        gp->setOpen();

        HLOGC(gmlog.Debug, log << "makeMePeerOf: no group has peer=$" << peergroup << " - creating new mirror group $" << gp->id());
    }


    {
        ScopedLock glock (*gp->exp_groupLock());
        if (gp->closing())
        {
            HLOGC(gmlog.Debug, log << CONID() << "makeMePeerOf: group $" << gp->id() << " is being closed, can't process");
        }

        if (was_empty)
        {
            gp->syncWithSocket(s->core(), HSD_RESPONDER);
        }
    }

    // Setting non-blocking reading for group socket.
    s->core().m_config.bSynRecving = false;
    s->core().m_config.bSynSending = false;

    // Copy of addSocketToGroup. No idea how many parts could be common, not much.

    // Check if the socket already is in the group
    CUDTGroup::SocketData* f;
    if (gp->contains(m_SocketID, (f)))
    {
        // XXX This is internal error. Report it, but continue
        // (A newly created socket from acceptAndRespond should not have any group membership yet)
        LOGC(gmlog.Error, log << "IPE (non-fatal): the socket is in the group, but has no clue about it!");
        s->m_GroupOf = gp;
        s->m_GroupMemberData = f;
        return 0;
    }

    s->m_GroupMemberData = gp->add(gp->prepareData(s));
    s->m_GroupOf = gp;

    // Record the remote address in the group data.

    return gp->id();
}

void CUDT::synchronizeWithGroup(CUDTGroup* gp)
{
    ScopedLock gl (*gp->exp_groupLock());

    // We have blocked here the process of connecting a new
    // socket and adding anything new to the group, so no such
    // thing may happen in the meantime.
    steady_clock::time_point start_time, peer_start_time;

    start_time = m_stats.tsStartTime;
    peer_start_time = m_tsRcvPeerStartTime;

    if (!gp->applyGroupTime((start_time), (peer_start_time)))
    {
        HLOGC(gmlog.Debug, log << "synchronizeWithGroup: @" << m_SocketID
                << " DERIVED: ST="
                << FormatTime(m_stats.tsStartTime) << " -> "
                << FormatTime(start_time) << " PST="
                << FormatTime(m_tsRcvPeerStartTime) << " -> "
                << FormatTime(peer_start_time));
        m_stats.tsStartTime = start_time;
        m_tsRcvPeerStartTime = peer_start_time;
    }
    else
    {
        // This was the first connected socket and it defined start time.
        HLOGC(gmlog.Debug, log << "synchronizeWithGroup: @" << m_SocketID
                << " DEFINED: ST="
                << FormatTime(m_stats.tsStartTime)
                << " PST=" << FormatTime(m_tsRcvPeerStartTime));
    }

    steady_clock::time_point rcv_buffer_time_base;
    bool rcv_buffer_wrap_period = false;
    steady_clock::duration rcv_buffer_udrift(0);
    if (m_bTsbPd && gp->getBufferTimeBase(this, (rcv_buffer_time_base), (rcv_buffer_wrap_period), (rcv_buffer_udrift)))
    {
        // We have at least one socket in the group, each socket should have
        // the value of the timebase set exactly THE SAME.

        // In case when we have the following situation:

        // - the existing link is before [LAST30] (so wrap period is off)
        // - the new link gets the timestamp from [LAST30] range
        // --> this will be recognized as entering the wrap period, next
        //     timebase will get added a segment to this value
        //
        // The only dangerous situations could be when one link gets
        // timestamps from the [FOLLOWING30] and the other in [FIRST30],
        // but between them there's a 30s distance, considered large enough
        // time to not fill a network window.
        enterCS(m_RecvLock);
        m_pRcvBuffer->applyGroupTime(rcv_buffer_time_base, rcv_buffer_wrap_period, m_iTsbPdDelay_ms * 1000, rcv_buffer_udrift);
        leaveCS(m_RecvLock);

        HLOGF(gmlog.Debug,  "AFTER HS: Set Rcv TsbPd mode: delay=%u.%03us GROUP TIME BASE: %s%s",
                m_iTsbPdDelay_ms/1000,
                m_iTsbPdDelay_ms%1000,
                FormatTime(rcv_buffer_time_base).c_str(),
                rcv_buffer_wrap_period ? " (WRAP PERIOD)" : " (NOT WRAP PERIOD)");
    }
    else
    {
        HLOGC(gmlog.Debug, log << "AFTER HS: (GROUP, but " << (m_bTsbPd ? "FIRST SOCKET is initialized normally)" : "no TSBPD set)"));
        updateSrtRcvSettings();
    }

    // This function currently does nothing, just left for consistency
    // with updateAfterSrtHandshake().
    updateSrtSndSettings();

    if (gp->synconmsgno())
    {
        HLOGC(gmlog.Debug, log << "synchronizeWithGroup: @" << m_SocketID << ": NOT synchronizing sequence numbers.");
    }
    else
    {
        // These are the values that are normally set initially by setters.
        int32_t snd_isn = m_iSndLastAck, rcv_isn = m_iRcvLastAck;
        if (!gp->applyGroupSequences(m_SocketID, (snd_isn), (rcv_isn)))
        {
            HLOGC(gmlog.Debug, log << "synchronizeWithGroup: @" << m_SocketID
                    << " DERIVED ISN: RCV=%" << m_iRcvLastAck << " -> %" << rcv_isn
                    << " (shift by " << CSeqNo::seqcmp(rcv_isn, m_iRcvLastAck)
                    << ") SND=%" << m_iSndLastAck << " -> %" << snd_isn
                    << " (shift by " << CSeqNo::seqcmp(snd_isn, m_iSndLastAck) << ")");
            setInitialRcvSeq(rcv_isn);
            setInitialSndSeq(snd_isn);
        }
        else
        {
            HLOGC(gmlog.Debug, log << "synchronizeWithGroup: @" << m_SocketID
                    << " DEFINED ISN: RCV=%" << m_iRcvLastAck
                    << " SND=%" << m_iSndLastAck);
        }
    }
}

#endif
void CUDT::startConnect(const sockaddr_any& serv_addr, int32_t forced_isn)
{
    ScopedLock cg (m_ConnectionLock);

    HLOGC(aclog.Debug, log << CONID() << "startConnect: -> " << serv_addr.str()
            << (m_config.bSynRecving ? " (SYNCHRONOUS)" : " (ASYNCHRONOUS)") << "...");

    if (!m_bOpened)
        throw CUDTException(MJ_NOTSUP, MN_NONE, 0);

    if (m_bListening)
        throw CUDTException(MJ_NOTSUP, MN_ISCONNECTED, 0);

    if (m_bConnecting || m_bConnected)
        throw CUDTException(MJ_NOTSUP, MN_ISCONNECTED, 0);

    // record peer/server address
    m_PeerAddr = serv_addr;

    // register this socket in the rendezvous queue
    // RendezevousQueue is used to temporarily store incoming handshake, non-rendezvous connections also require this
    // function
    steady_clock::duration ttl = m_config.tdConnTimeOut;

    if (m_config.bRendezvous)
        ttl *= 10;

    const steady_clock::time_point ttl_time = steady_clock::now() + ttl;
    m_pRcvQueue->registerConnector(m_SocketID, this, serv_addr, ttl_time);

    // The m_iType is used in the INDUCTION for nothing. This value is only regarded
    // in CONCLUSION handshake, however this must be created after the handshake version
    // is already known. UDT_DGRAM is the value that was the only valid in the old SRT
    // with HSv4 (it supported only live transmission), for HSv5 it will be changed to
    // handle handshake extension flags.
    m_ConnReq.m_iType = UDT_DGRAM;

    // This is my current configuration
    if (m_config.bRendezvous)
    {
        // For rendezvous, use version 5 in the waveahand and the cookie.
        // In case when you get the version 4 waveahand, simply switch to
        // the legacy HSv4 rendezvous and this time send version 4 CONCLUSION.

        // The HSv4 client simply won't check the version nor the cookie and it
        // will be sending its waveahands with version 4. Only when the party
        // has sent version 5 waveahand should the agent continue with HSv5
        // rendezvous.
        m_ConnReq.m_iVersion = HS_VERSION_SRT1;
        // m_ConnReq.m_iVersion = HS_VERSION_UDT4; // <--- Change in order to do regression test.
        m_ConnReq.m_iReqType = URQ_WAVEAHAND;
        m_ConnReq.m_iCookie  = bake(serv_addr);

        // This will be also passed to a HSv4 rendezvous, but fortunately the old
        // SRT didn't read this field from URQ_WAVEAHAND message, only URQ_CONCLUSION.
        m_ConnReq.m_iType           = SrtHSRequest::wrapFlags(false /* no MAGIC here */, m_config.iSndCryptoKeyLen);
        bool whether SRT_ATR_UNUSED = m_config.iSndCryptoKeyLen != 0;
        HLOGC(aclog.Debug,
              log << "startConnect (rnd): " << (whether ? "" : "NOT ")
                  << " Advertising PBKEYLEN - value = " << m_config.iSndCryptoKeyLen);
        m_RdvState  = CHandShake::RDV_WAVING;
        m_SrtHsSide = HSD_DRAW; // initially not resolved.
    }
    else
    {
        // For caller-listener configuration, set the version 4 for INDUCTION
        // due to a serious problem in UDT code being also in the older SRT versions:
        // the listener peer simply sents the EXACT COPY of the caller's induction
        // handshake, except the cookie, which means that when the caller sents version 5,
        // the listener will respond with version 5, which is a false information. Therefore
        // HSv5 clients MUST send HS_VERSION_UDT4 from the caller, regardless of currently
        // supported handshake version.
        //
        // The HSv5 listener should only respond with INDUCTION with m_iVersion == HS_VERSION_SRT1.
        m_ConnReq.m_iVersion = HS_VERSION_UDT4;
        m_ConnReq.m_iReqType = URQ_INDUCTION;
        m_ConnReq.m_iCookie  = 0;
        m_RdvState           = CHandShake::RDV_INVALID;
    }

    m_ConnReq.m_iMSS            = m_config.iMSS;
    // Defined as the size of the receiver buffer in packets, unless
    // SRTO_FC has been set to a less value.
    m_ConnReq.m_iFlightFlagSize = m_config.flightCapacity();
    m_ConnReq.m_iID             = m_SocketID;
    CIPAddress::ntop(serv_addr, (m_ConnReq.m_piPeerIP));

    if (forced_isn == SRT_SEQNO_NONE)
    {
        forced_isn = generateISN();
        HLOGC(aclog.Debug, log << "startConnect: ISN generated = " << forced_isn);
    }
    else
    {
        HLOGC(aclog.Debug, log << "startConnect: ISN forced = " << forced_isn);
    }

    m_iISN = m_ConnReq.m_iISN = forced_isn;

    setInitialSndSeq(m_iISN);
    m_SndLastAck2Time = steady_clock::now();

    // Inform the server my configurations.
    CPacket reqpkt;
    reqpkt.setControl(UMSG_HANDSHAKE);
    reqpkt.allocate(m_iMaxSRTPayloadSize);
    // XXX NOTE: Now the memory for the payload part is allocated automatically,
    // and such allocated memory is also automatically deallocated in the
    // destructor. If you use CPacket::allocate, remember that you must not:
    // - delete this memory
    // - assign to m_pcData.
    // If you use only manual assignment to m_pCData, this is then manual
    // allocation and so it won't be deallocated in the destructor.
    //
    // (Desired would be to disallow modification of m_pcData outside the
    // control of methods.)

    // ID = 0, connection request
    reqpkt.m_iID = 0;

    size_t hs_size = m_iMaxSRTPayloadSize;
    m_ConnReq.store_to((reqpkt.m_pcData), (hs_size));

    // Note that CPacket::allocate() sets also the size
    // to the size of the allocated buffer, which not
    // necessarily is to be the size of the data.
    reqpkt.setLength(hs_size);

    steady_clock::time_point now = steady_clock::now();
    setPacketTS(reqpkt, now);

    HLOGC(cnlog.Debug,
          log << CONID() << "CUDT::startConnect: REQ-TIME set HIGH (TimeStamp: " << reqpkt.m_iTimeStamp << "). SENDING HS: " << m_ConnReq.show());

    /*
     * Race condition if non-block connect response thread scheduled before we set m_bConnecting to true?
     * Connect response will be ignored and connecting will wait until timeout.
     * Maybe m_ConnectionLock handling problem? Not used in CUDT::connect(const CPacket& response)
     */
    m_tsLastReqTime = now;
    m_bConnecting = true;
    m_pSndQueue->sendto(serv_addr, reqpkt);

    //
    ///
    ////  ---> CONTINUE TO: <PEER>.CUDT::processConnectRequest()
    ///        (Take the part under condition: hs.m_iReqType == URQ_INDUCTION)
    ////  <--- RETURN WHEN: m_pSndQueue->sendto() is called.
    ////  .... SKIP UNTIL m_pRcvQueue->recvfrom() HERE....
    ////       (the first "sendto" will not be called due to being too early)
    ///
    //

    //////////////////////////////////////////////////////
    // SYNCHRO BAR
    //////////////////////////////////////////////////////
    if (!m_config.bSynRecving)
    {
        HLOGC(cnlog.Debug, log << CONID() << "startConnect: ASYNC MODE DETECTED. Deferring the process to RcvQ:worker");
        return;
    }

    // Below this bar, rest of function maintains only and exclusively
    // the SYNCHRONOUS (blocking) connection process. 

    // Wait for the negotiated configurations from the peer side.

    // This packet only prepares the storage where we will read the
    // next incoming packet.
    CPacket response;
    response.setControl(UMSG_HANDSHAKE);
    response.allocate(m_iMaxSRTPayloadSize);

    CUDTException  e;
    EConnectStatus cst = CONN_CONTINUE;

    while (!m_bClosing)
    {
        const steady_clock::duration tdiff = steady_clock::now() - m_tsLastReqTime;
        // avoid sending too many requests, at most 1 request per 250ms

        // SHORT VERSION:
        // The immediate first run of this loop WILL SKIP THIS PART, so
        // the processing really begins AFTER THIS CONDITION.
        //
        // Note that some procedures inside may set m_tsLastReqTime to 0,
        // which will result of this condition to trigger immediately in
        // the next iteration.
        if (count_milliseconds(tdiff) > 250)
        {
            HLOGC(cnlog.Debug,
                  log << "startConnect: LOOP: time to send (" << count_milliseconds(tdiff) << " > 250 ms). size=" << reqpkt.getLength());

            if (m_config.bRendezvous)
                reqpkt.m_iID = m_ConnRes.m_iID;

            now = steady_clock::now();
#if ENABLE_HEAVY_LOGGING
            {
                CHandShake debughs;
                debughs.load_from(reqpkt.m_pcData, reqpkt.getLength());
                HLOGC(cnlog.Debug,
                      log << CONID() << "startConnect: REQ-TIME HIGH."
                          << " cont/sending HS to peer: " << debughs.show());
            }
#endif

            m_tsLastReqTime       = now;
            setPacketTS(reqpkt, now);
            m_pSndQueue->sendto(serv_addr, reqpkt);
        }
        else
        {
            HLOGC(cnlog.Debug, log << "startConnect: LOOP: too early to send - " << count_milliseconds(tdiff) << " < 250ms");
        }

        cst = CONN_CONTINUE;
        response.setLength(m_iMaxSRTPayloadSize);
        if (m_pRcvQueue->recvfrom(m_SocketID, (response)) > 0)
        {
            HLOGC(cnlog.Debug, log << CONID() << "startConnect: got response for connect request");
            cst = processConnectResponse(response, &e);

            HLOGC(cnlog.Debug, log << CONID() << "startConnect: response processing result: " << ConnectStatusStr(cst));

            // Expected is that:
            // - the peer responded with URQ_INDUCTION + cookie. This above function
            //   should check that and craft the URQ_CONCLUSION handshake, in which
            //   case this function returns CONN_CONTINUE. As an extra action taken
            //   for that case, we set the SECURING mode if encryption requested,
            //   and serialize again the handshake, possibly together with HS extension
            //   blocks, if HSv5 peer responded. The serialized handshake will be then
            //   sent again, as the loop is repeated.
            // - the peer responded with URQ_CONCLUSION. This handshake was accepted
            //   as a connection, and for >= HSv5 the HS extension blocks have been
            //   also read and interpreted. In this case this function returns:
            //   - CONN_ACCEPT, if everything was correct - break this loop and return normally
            //   - CONN_REJECT in case of any problems with the delivered handshake
            //     (incorrect data or data conflict) - throw error exception
            // - the peer responded with any of URQ_ERROR_*.  - throw error exception
            //
            // The error exception should make the API connect() function fail, if blocking
            // or mark the failure for that socket in epoll, if non-blocking.

            if (cst == CONN_RENDEZVOUS)
            {
                // When this function returned CONN_RENDEZVOUS, this requires
                // very special processing for the Rendezvous-v5 algorithm. This MAY
                // involve also preparing a new handshake form, also interpreting the
                // SRT handshake extension and crafting SRT handshake extension for the
                // peer, which should be next sent. When this function returns CONN_CONTINUE,
                // it means that it has done all that was required, however none of the below
                // things has to be done (this function will do it by itself if needed).
                // Otherwise the handshake rolling can be interrupted and considered complete.
                cst = processRendezvous(response, serv_addr, RST_OK, (reqpkt));
                if (cst == CONN_CONTINUE)
                    continue;
                break;
            }

            if (cst == CONN_REJECT)
                sendCtrl(UMSG_SHUTDOWN);

            if (cst != CONN_CONTINUE && cst != CONN_CONFUSED)
                break; // --> OUTSIDE-LOOP

            // IMPORTANT
            // [[using assert(m_pCryptoControl != nullptr)]];

            // new request/response should be sent out immediately on receving a response
            HLOGC(cnlog.Debug,
                  log << "startConnect: SYNC CONNECTION STATUS:" << ConnectStatusStr(cst) << ", REQ-TIME: LOW.");
            m_tsLastReqTime = steady_clock::time_point();

            // Now serialize the handshake again to the existing buffer so that it's
            // then sent later in this loop.

            // First, set the size back to the original size, m_iMaxSRTPayloadSize because
            // this is the size of the originally allocated space. It might have been
            // shrunk by serializing the INDUCTION handshake (which was required before
            // sending this packet to the output queue) and therefore be too
            // small to store the CONCLUSION handshake (with HSv5 extensions).
            reqpkt.setLength(m_iMaxSRTPayloadSize);

            HLOGC(cnlog.Debug, log << "startConnect: creating HS CONCLUSION: buffer size=" << reqpkt.getLength());

            // NOTE: BUGFIX: SERIALIZE AGAIN.
            // The original UDT code didn't do it, so it was theoretically
            // turned into conclusion, but was sending still the original
            // induction handshake challenge message. It was working only
            // thanks to that simultaneously there were being sent handshake
            // messages from a separate thread (CSndQueue::worker) from
            // RendezvousQueue, this time serialized properly, which caused
            // that with blocking mode there was a kinda initial "drunk
            // passenger with taxi driver talk" until the RendezvousQueue sends
            // (when "the time comes") the right CONCLUSION handshake
            // challenge message.
            //
            // Now that this is fixed, the handshake messages from RendezvousQueue
            // are sent only when there is a rendezvous mode or non-blocking mode.
            if (!createSrtHandshake(SRT_CMD_HSREQ, SRT_CMD_KMREQ, 0, 0, (reqpkt), (m_ConnReq)))
            {
                LOGC(cnlog.Warn, log << "createSrtHandshake failed - REJECTING.");
                cst = CONN_REJECT;
                break;
            }
            // These last 2 parameters designate the buffer, which is in use only for SRT_CMD_KMRSP.
            // If m_ConnReq.m_iVersion == HS_VERSION_UDT4, this function will do nothing,
            // except just serializing the UDT handshake.
            // The trick is that the HS challenge is with version HS_VERSION_UDT4, but the
            // listener should respond with HS_VERSION_SRT1, if it is HSv5 capable.
        }

        HLOGC(cnlog.Debug,
              log << "startConnect: timeout from Q:recvfrom, looping again; cst=" << ConnectStatusStr(cst));

#if ENABLE_HEAVY_LOGGING
        // Non-fatal assertion
        if (cst == CONN_REJECT) // Might be returned by processRendezvous
        {
            LOGC(cnlog.Error,
                 log << "startConnect: IPE: cst=REJECT NOT EXPECTED HERE, the loop should've been interrupted!");
            break;
        }
#endif

        if (steady_clock::now() > ttl_time)
        {
            // timeout
            e = CUDTException(MJ_SETUP, MN_TIMEOUT, 0);
            m_RejectReason = SRT_REJ_TIMEOUT;
            HLOGC(cnlog.Debug, log << "startConnect: TTL time " << FormatTime(ttl_time) << " exceeded, TIMEOUT.");
            break;
        }
    }

    // <--- OUTSIDE-LOOP
    // Here will fall the break when not CONN_CONTINUE.
    // CONN_RENDEZVOUS is handled by processRendezvous.
    // CONN_ACCEPT will skip this and pass on.
    if (cst == CONN_REJECT)
    {
        e = CUDTException(MJ_SETUP, MN_REJECTED, 0);
    }

    if (e.getErrorCode() == 0)
    {
        if (m_bClosing)                                    // if the socket is closed before connection...
            e = CUDTException(MJ_SETUP, MN_CLOSED, 0);
        else if (m_ConnRes.m_iReqType > URQ_FAILURE_TYPES) // connection request rejected
        {
            m_RejectReason = RejectReasonForURQ(m_ConnRes.m_iReqType);
            e              = CUDTException(MJ_SETUP, MN_REJECTED, 0);
        }
        else if ((!m_config.bRendezvous) && (m_ConnRes.m_iISN != m_iISN)) // secuity check
            e = CUDTException(MJ_SETUP, MN_SECURITY, 0);
    }

    if (e.getErrorCode() != 0)
    {
        m_bConnecting = false;
        // The process is to be abnormally terminated, remove the connector
        // now because most likely no other processing part has done anything with it.
        m_pRcvQueue->removeConnector(m_SocketID);
        throw e;
    }

    HLOGC(cnlog.Debug,
          log << CONID() << "startConnect: handshake exchange succeeded.");

    // Parameters at the end.
    HLOGC(cnlog.Debug,
          log << "startConnect: END. Parameters:"
                 " mss="
              << m_config.iMSS << " max-cwnd-size=" << m_CongCtl->cgWindowMaxSize()
              << " cwnd-size=" << m_CongCtl->cgWindowSize() << " rtt=" << m_iRTT << " bw=" << m_iBandwidth);
}

// Asynchronous connection
EConnectStatus CUDT::processAsyncConnectResponse(const CPacket &pkt) ATR_NOEXCEPT
{
    EConnectStatus cst = CONN_CONTINUE;
    CUDTException  e;

    ScopedLock cg(m_ConnectionLock);
    HLOGC(cnlog.Debug, log << CONID() << "processAsyncConnectResponse: got response for connect request, processing");
    cst = processConnectResponse(pkt, &e);

    HLOGC(cnlog.Debug,
          log << CONID() << "processAsyncConnectResponse: response processing result: " << ConnectStatusStr(cst)
              << "; REQ-TIME LOW to enforce immediate response");
    m_tsLastReqTime = steady_clock::time_point();

    return cst;
}

bool CUDT::processAsyncConnectRequest(EReadStatus         rst,
                                      EConnectStatus      cst,
                                      const CPacket&      response,
                                      const sockaddr_any& serv_addr)
{
    // IMPORTANT!

    // This function is called, still asynchronously, but in the order
    // of call just after the call to the above processAsyncConnectResponse.
    // This should have got the original value returned from
    // processConnectResponse through processAsyncConnectResponse.

    CPacket request;
    request.setControl(UMSG_HANDSHAKE);
    request.allocate(m_iMaxSRTPayloadSize);
    const steady_clock::time_point now = steady_clock::now();
    setPacketTS(request, now);

    HLOGC(cnlog.Debug,
          log << "processAsyncConnectRequest: REQ-TIME: HIGH. Should prevent too quick responses.");
    m_tsLastReqTime = now;
    // ID = 0, connection request
    request.m_iID = !m_config.bRendezvous ? 0 : m_ConnRes.m_iID;

    bool status = true;

    ScopedLock cg(m_ConnectionLock);

    if (cst == CONN_RENDEZVOUS)
    {
        HLOGC(cnlog.Debug, log << "processAsyncConnectRequest: passing to processRendezvous");
        cst = processRendezvous(response, serv_addr, rst, (request));
        if (cst == CONN_ACCEPT)
        {
            HLOGC(cnlog.Debug,
                  log << "processAsyncConnectRequest: processRendezvous completed the process and responded by itself. "
                         "Done.");
            return true;
        }

        if (cst != CONN_CONTINUE)
        {
            // processRendezvous already set the reject reason
            LOGC(cnlog.Warn,
                 log << "processAsyncConnectRequest: REJECT reported from processRendezvous, not processing further.");
            status = false;
        }
    }
    else if (cst == CONN_REJECT)
    {
        // m_RejectReason already set at worker_ProcessAddressedPacket.
        LOGC(cnlog.Warn,
             log << "processAsyncConnectRequest: REJECT reported from HS processing:"
             << srt_rejectreason_str(m_RejectReason)
             << "- not processing further"); //; REQ-TIME LOW"); XXX ?
        // m_tsLastReqTime = steady_clock::time_point(); XXX ?
        return false;
    }
    else
    {
        // (this procedure will be also run for HSv4 rendezvous)
        HLOGC(cnlog.Debug, log << "processAsyncConnectRequest: serializing HS: buffer size=" << request.getLength());
        if (!createSrtHandshake(SRT_CMD_HSREQ, SRT_CMD_KMREQ, 0, 0, (request), (m_ConnReq)))
        {
            // All 'false' returns from here are IPE-type, mostly "invalid argument" plus "all keys expired".
            LOGC(cnlog.Error, log << "IPE: processAsyncConnectRequest: createSrtHandshake failed, dismissing.");
            status = false;
        }
        else
        {
            HLOGC(cnlog.Debug,
                  log << "processAsyncConnectRequest: sending HS reqtype=" << RequestTypeStr(m_ConnReq.m_iReqType)
                      << " to socket " << request.m_iID << " size=" << request.getLength());
        }
    }

    if (!status)
    {
        return false;
        /* XXX Shouldn't it send a single response packet for the rejection?
        // Set the version to 0 as "handshake rejection" status and serialize it
        CHandShake zhs;
        size_t size = request.getLength();
        zhs.store_to((request.m_pcData), (size));
        request.setLength(size);
        */
    }

    HLOGC(cnlog.Debug, log << "processAsyncConnectRequest: setting REQ-TIME HIGH, SENDING HS:" << m_ConnReq.show());
    m_tsLastReqTime = steady_clock::now();
    m_pSndQueue->sendto(serv_addr, request);
    return status;
}

void CUDT::cookieContest()
{
    if (m_SrtHsSide != HSD_DRAW)
        return;

    HLOGC(cnlog.Debug, log << "cookieContest: agent=" << m_ConnReq.m_iCookie << " peer=" << m_ConnRes.m_iCookie);

    if (m_ConnReq.m_iCookie == 0 || m_ConnRes.m_iCookie == 0)
    {
        // Note that it's virtually impossible that Agent's cookie is not ready, this
        // shall be considered IPE.
        // Not all cookies are ready, don't start the contest.
        return;
    }

    // INITIATOR/RESPONDER role is resolved by COOKIE CONTEST.
    //
    // The cookie contest must be repeated every time because it
    // may change the state at some point.
    int better_cookie = m_ConnReq.m_iCookie - m_ConnRes.m_iCookie;

    if (better_cookie > 0)
    {
        m_SrtHsSide = HSD_INITIATOR;
        return;
    }

    if (better_cookie < 0)
    {
        m_SrtHsSide = HSD_RESPONDER;
        return;
    }

    // DRAW! The only way to continue would be to force the
    // cookies to be regenerated and to start over. But it's
    // not worth a shot - this is an extremely rare case.
    // This can simply do reject so that it can be started again.

    // Pretend then that the cookie contest wasn't done so that
    // it's done again. Cookies are baked every time anew, however
    // the successful initial contest remains valid no matter how
    // cookies will change.

    m_SrtHsSide = HSD_DRAW;
}

// This function should complete the data for KMX needed for an out-of-band
// handshake response. Possibilities are:
// - There's no KMX (including first responder's handshake in rendezvous). This writes 0 to w_kmdatasize.
// - The encryption status is failure. Respond with fail code and w_kmdatasize = 1.
// - The last KMX was successful. Respond with the original kmdata and their size in w_kmdatasize.
EConnectStatus CUDT::craftKmResponse(uint32_t* aw_kmdata, size_t& w_kmdatasize)
{
    // If the last CONCLUSION message didn't contain the KMX extension, there's
    // no key recorded yet, so it can't be extracted. Mark this w_kmdatasize empty though.
    int hs_flags = SrtHSRequest::SRT_HSTYPE_HSFLAGS::unwrap(m_ConnRes.m_iType);
    if (IsSet(hs_flags, CHandShake::HS_EXT_KMREQ))
    {
        // This is a periodic handshake update, so you need to extract the KM data from the
        // first message, provided that it is there.
        size_t msgsize = m_pCryptoControl->getKmMsg_size(0);
        if (msgsize == 0)
        {
            switch (m_pCryptoControl->m_RcvKmState)
            {
                // If the KMX process ended up with a failure, the KMX is not recorded.
                // In this case as the KMRSP answer the "failure status" should be crafted.
            case SRT_KM_S_NOSECRET:
            case SRT_KM_S_BADSECRET:
                {
                    HLOGC(cnlog.Debug,
                            log << "craftKmResponse: No KMX recorded, status = "
                            << KmStateStr(m_pCryptoControl->m_RcvKmState) << ". Respond it.");

                    // Just do the same thing as in CCryptoControl::processSrtMsg_KMREQ for that case,
                    // that is, copy the NOSECRET code into KMX message.
                    memcpy((aw_kmdata), &m_pCryptoControl->m_RcvKmState, sizeof(int32_t));
                    w_kmdatasize = 1;
                }
                break; // Treat as ACCEPT in general; might change to REJECT on enforced-encryption

            default:
                // Remaining values:
                // UNSECURED: should not fall here at all
                // SECURING: should not happen in HSv5
                // SECURED: should have received the recorded KMX correctly (getKmMsg_size(0) > 0)
                {
                    m_RejectReason = SRT_REJ_IPE;
                    // Remaining situations:
                    // - password only on this site: shouldn't be considered to be sent to a no-password site
                    LOGC(cnlog.Error,
                            log << "craftKmResponse: IPE: PERIODIC HS: NO KMREQ RECORDED KMSTATE: RCV="
                            << KmStateStr(m_pCryptoControl->m_RcvKmState)
                            << " SND=" << KmStateStr(m_pCryptoControl->m_SndKmState));
                    return CONN_REJECT;
                }
                break;
            }
        }
        else
        {
            w_kmdatasize = msgsize / 4;
            if (msgsize > w_kmdatasize * 4)
            {
                // Sanity check
                LOGC(cnlog.Error, log << "IPE: KMX data not aligned to 4 bytes! size=" << msgsize);
                memset((aw_kmdata + (w_kmdatasize * 4)), 0, msgsize - (w_kmdatasize * 4));
                ++w_kmdatasize;
            }

            HLOGC(cnlog.Debug,
                    log << "craftKmResponse: getting KM DATA from the fore-recorded KMX from KMREQ, size="
                    << w_kmdatasize);
            memcpy((aw_kmdata), m_pCryptoControl->getKmMsg_data(0), msgsize);
        }
    }
    else
    {
        HLOGC(cnlog.Debug, log << "craftKmResponse: no KMX flag - not extracting KM data for KMRSP");
        w_kmdatasize = 0;
    }

    return CONN_ACCEPT;
}

EConnectStatus CUDT::processRendezvous(
    const CPacket& response, const sockaddr_any& serv_addr,
    EReadStatus rst, CPacket& w_reqpkt)
{
    if (m_RdvState == CHandShake::RDV_CONNECTED)
    {
        HLOGC(cnlog.Debug, log << "processRendezvous: already in CONNECTED state.");
        return CONN_ACCEPT;
    }

    uint32_t kmdata[SRTDATA_MAXSIZE];
    size_t   kmdatasize = SRTDATA_MAXSIZE;

    cookieContest();

    // We know that the other side was contacted and the other side has sent
    // the handshake message - we know then both cookies. If it's a draw, it's
    // a very rare case of creating identical cookies.
    if (m_SrtHsSide == HSD_DRAW)
    {
        m_RejectReason = SRT_REJ_RDVCOOKIE;
        LOGC(cnlog.Error,
             log << "COOKIE CONTEST UNRESOLVED: can't assign connection roles, please wait another minute.");
        return CONN_REJECT;
    }

    UDTRequestType rsp_type = URQ_FAILURE_TYPES; // just to track uninitialized errors

    // We can assume that the Handshake packet received here as 'response'
    // is already serialized in m_ConnRes. Check extra flags that are meaningful
    // for further processing here.

    int  ext_flags       = SrtHSRequest::SRT_HSTYPE_HSFLAGS::unwrap(m_ConnRes.m_iType);
    bool needs_extension = ext_flags != 0; // Initial value: received HS has extensions.
    bool needs_hsrsp;
    rendezvousSwitchState((rsp_type), (needs_extension), (needs_hsrsp));
    if (rsp_type > URQ_FAILURE_TYPES)
    {
        m_RejectReason = RejectReasonForURQ(rsp_type);
        HLOGC(cnlog.Debug,
              log << "processRendezvous: rejecting due to switch-state response: " << RequestTypeStr(rsp_type));
        return CONN_REJECT;
    }
    checkUpdateCryptoKeyLen("processRendezvous", m_ConnRes.m_iType);

    // We have three possibilities here as it comes to HSREQ extensions:

    // 1. The agent is loser in attention state, it sends EMPTY conclusion (without extensions)
    // 2. The agent is loser in initiated state, it interprets incoming HSREQ and creates HSRSP
    // 3. The agent is winner in attention or fine state, it sends HSREQ extension
    m_ConnReq.m_iReqType  = rsp_type;
    m_ConnReq.m_extension = needs_extension;

    // This must be done before prepareConnectionObjects().
    if (!applyResponseSettings())
    {
        LOGC(cnlog.Error, log << "processRendezvous: rogue peer");
        return CONN_REJECT;
    }

    // This must be done before interpreting and creating HSv5 extensions.
    if (!prepareConnectionObjects(m_ConnRes, m_SrtHsSide, 0))
    {
        // m_RejectReason already handled
        HLOGC(cnlog.Debug, log << "processRendezvous: rejecting due to problems in prepareConnectionObjects.");
        return CONN_REJECT;
    }

    // Case 2.
    if (needs_hsrsp)
    {
        // This means that we have received HSREQ extension with the handshake, so we need to interpret
        // it and craft the response.
        if (rst == RST_OK)
        {
            // We have JUST RECEIVED packet in this session (not that this is called as periodic update).
            // Sanity check
            m_tsLastReqTime = steady_clock::time_point();
            if (response.getLength() == size_t(-1))
            {
                m_RejectReason = SRT_REJ_IPE;
                LOGC(cnlog.Fatal,
                     log << "IPE: rst=RST_OK, but the packet has set -1 length - REJECTING (REQ-TIME: LOW)");
                return CONN_REJECT;
            }

            if (!interpretSrtHandshake(m_ConnRes, response, kmdata, &kmdatasize))
            {
                HLOGC(cnlog.Debug,
                      log << "processRendezvous: rejecting due to problems in interpretSrtHandshake REQ-TIME: LOW.");
                return CONN_REJECT;
            }

            updateAfterSrtHandshake(HS_VERSION_SRT1);

            // Pass on, inform about the shortened response-waiting period.
            HLOGC(cnlog.Debug, log << "processRendezvous: setting REQ-TIME: LOW. Forced to respond immediately.");
        }
        else
        {
            // This is a repeated handshake, so you can't use the incoming data to
            // prepare data for createSrtHandshake. They have to be extracted from inside.
            EConnectStatus conn = craftKmResponse((kmdata), (kmdatasize));
            if (conn != CONN_ACCEPT)
                return conn;
        }

        // No matter the value of needs_extension, the extension is always needed
        // when HSREQ was interpreted (to store HSRSP extension).
        m_ConnReq.m_extension = true;

        HLOGC(cnlog.Debug,
              log << "processRendezvous: HSREQ extension ok, creating HSRSP response. kmdatasize=" << kmdatasize);

        w_reqpkt.setLength(m_iMaxSRTPayloadSize);
        if (!createSrtHandshake(SRT_CMD_HSRSP, SRT_CMD_KMRSP,
                    kmdata, kmdatasize,
                    (w_reqpkt), (m_ConnReq)))
        {
            HLOGC(cnlog.Debug,
                  log << "processRendezvous: rejecting due to problems in createSrtHandshake. REQ-TIME: LOW");
            m_tsLastReqTime = steady_clock::time_point();
            return CONN_REJECT;
        }

        // This means that it has received URQ_CONCLUSION with HSREQ, agent is then in RDV_FINE
        // state, it sends here URQ_CONCLUSION with HSREQ/KMREQ extensions and it awaits URQ_AGREEMENT.
        return CONN_CONTINUE;
    }

    // Special case: if URQ_AGREEMENT is to be sent, when this side is INITIATOR,
    // then it must have received HSRSP, so it must interpret it. Otherwise it would
    // end up with URQ_DONE, which means that it is the other side to interpret HSRSP.
    if (m_SrtHsSide == HSD_INITIATOR && m_ConnReq.m_iReqType == URQ_AGREEMENT)
    {
        // The same is done in CUDT::postConnect(), however this section will
        // not be done in case of rendezvous. The section in postConnect() is
        // predicted to run only in regular CALLER handling.

        if (rst != RST_OK || response.getLength() == size_t(-1))
        {
            // Actually the -1 length would be an IPE, but it's likely that this was reported already.
            HLOGC(
                cnlog.Debug,
                log << "processRendezvous: no INCOMING packet, NOT interpreting extensions (relying on exising data)");
        }
        else
        {
            HLOGC(cnlog.Debug,
                  log << "processRendezvous: INITIATOR, will send AGREEMENT - interpreting HSRSP extension");
            if (!interpretSrtHandshake(m_ConnRes, response, 0, 0))
            {
                // m_RejectReason is already set, so set the reqtype accordingly
                m_ConnReq.m_iReqType = URQFailure(m_RejectReason);
            }
        }
        // This should be false, make a kinda assert here.
        if (needs_extension)
        {
            LOGC(cnlog.Fatal, log << "IPE: INITIATOR responding AGREEMENT should declare no extensions to HS");
            m_ConnReq.m_extension = false;
        }
        updateAfterSrtHandshake(HS_VERSION_SRT1);
    }

    HLOGC(cnlog.Debug,
          log << CONID() << "processRendezvous: COOKIES Agent/Peer: " << m_ConnReq.m_iCookie << "/"
              << m_ConnRes.m_iCookie << " HSD:" << (m_SrtHsSide == HSD_INITIATOR ? "initiator" : "responder")
              << " STATE:" << CHandShake::RdvStateStr(m_RdvState) << " ...");

    if (rsp_type == URQ_DONE)
    {
        HLOGC(cnlog.Debug, log << "... WON'T SEND any response, both sides considered connected");
    }
    else
    {
        HLOGC(cnlog.Debug,
              log << "... WILL SEND " << RequestTypeStr(rsp_type) << " " << (m_ConnReq.m_extension ? "with" : "without")
                  << " SRT HS extensions");
    }

    // This marks the information for the serializer that
    // the SRT handshake extension is required.
    // Rest of the data will be filled together with
    // serialization.
    m_ConnReq.m_extension = needs_extension;

    w_reqpkt.setLength(m_iMaxSRTPayloadSize);
    if (m_RdvState == CHandShake::RDV_CONNECTED)
    {
        // When synchro=false, don't lock a mutex for rendezvous queue.
        // This is required when this function is called in the
        // receive queue worker thread - it would lock itself.
        int cst = postConnect(response, true, 0);
        if (cst == CONN_REJECT)
        {
            // m_RejectReason already set
            HLOGC(cnlog.Debug, log << "processRendezvous: rejecting due to problems in postConnect.");
            return CONN_REJECT;
        }
    }

    // URQ_DONE or URQ_AGREEMENT can be the result if the state is RDV_CONNECTED.
    // If URQ_DONE, then there's nothing to be done, when URQ_AGREEMENT then return
    // CONN_CONTINUE to make the caller send again the contents if the packet buffer,
    // this time with URQ_AGREEMENT message, but still consider yourself connected.
    if (rsp_type == URQ_DONE)
    {
        HLOGC(cnlog.Debug, log << "processRendezvous: rsp=DONE, reporting ACCEPT (nothing to respond)");
        return CONN_ACCEPT;
    }

    // createSrtHandshake moved here because if the above conditions are satisfied,
    // no response is going to be send, so nothing needs to be "created".

    // needs_extension here distinguishes between cases 1 and 3.
    // NOTE: in case when interpretSrtHandshake was run under the conditions above (to interpret HSRSP),
    // then createSrtHandshake below will create only empty AGREEMENT message.
    if (!createSrtHandshake(SRT_CMD_HSREQ, SRT_CMD_KMREQ, 0, 0,
                (w_reqpkt), (m_ConnReq)))
    {
        // m_RejectReason already set
        LOGC(cnlog.Warn, log << "createSrtHandshake failed (IPE?), connection rejected. REQ-TIME: LOW");
        m_tsLastReqTime = steady_clock::time_point();
        return CONN_REJECT;
    }

    if (rsp_type == URQ_AGREEMENT && m_RdvState == CHandShake::RDV_CONNECTED)
    {
        // We are using our own serialization method (not the one called after
        // processConnectResponse, this is skipped in case when this function
        // is called), so we can also send this immediately. Agreement must be
        // sent just once and the party must switch into CONNECTED state - in
        // contrast to CONCLUSION messages, which should be sent in loop repeatedly.
        //
        // Even though in theory the AGREEMENT message sent just once may miss
        // the target (as normal thing in UDP), this is little probable to happen,
        // and this doesn't matter much because even if the other party doesn't
        // get AGREEMENT, but will get payload or KEEPALIVE messages, it will
        // turn into connected state as well. The AGREEMENT is rather kinda
        // catalyzer here and may turn the entity on the right track faster. When
        // AGREEMENT is missed, it may have kinda initial tearing.

        const steady_clock::time_point now = steady_clock::now();
        m_tsLastReqTime                    = now;
        setPacketTS(w_reqpkt, now);
        HLOGC(cnlog.Debug,
              log << "processRendezvous: rsp=AGREEMENT, reporting ACCEPT and sending just this one, REQ-TIME HIGH.");

        m_pSndQueue->sendto(serv_addr, w_reqpkt);

        return CONN_ACCEPT;
    }

    if (rst == RST_OK)
    {
        // the request time must be updated so that the next handshake can be sent out immediately
        HLOGC(cnlog.Debug,
              log << "processRendezvous: rsp=" << RequestTypeStr(m_ConnReq.m_iReqType)
                  << " REQ-TIME: LOW to send immediately, consider yourself conencted");
        m_tsLastReqTime = steady_clock::time_point();
    }
    else
    {
        HLOGC(cnlog.Debug, log << "processRendezvous: REQ-TIME: remains previous value, consider yourself connected");
    }
    return CONN_CONTINUE;
}

// [[using locked(m_ConnectionLock)]];
EConnectStatus CUDT::processConnectResponse(const CPacket& response, CUDTException* eout) ATR_NOEXCEPT
{
    // NOTE: ASSUMED LOCK ON: m_ConnectionLock.

    // this is the 2nd half of a connection request. If the connection is setup successfully this returns 0.
    // Returned values:
    // - CONN_REJECT: there was some error when processing the response, connection should be rejected
    // - CONN_ACCEPT: the handshake is done and finished correctly
    // - CONN_CONTINUE: the induction handshake has been processed correctly, and expects CONCLUSION handshake

    if (!m_bConnecting)
        return CONN_REJECT;

    // This is required in HSv5 rendezvous, in which it should send the URQ_AGREEMENT message to
    // the peer, however switch to connected state.
    HLOGC(cnlog.Debug,
          log << "processConnectResponse: TYPE:"
              << (response.isControl() ? MessageTypeStr(response.getType(), response.getExtendedType())
                                       : string("DATA")));
    // ConnectStatus res = CONN_REJECT; // used later for status - must be declared here due to goto POST_CONNECT.

    // For HSv4, the data sender is INITIATOR, and the data receiver is RESPONDER,
    // regardless of the connecting side affiliation. This will be changed for HSv5.
    bool          bidirectional = false;
    HandshakeSide hsd           = m_config.bDataSender ? HSD_INITIATOR : HSD_RESPONDER;
    // (defined here due to 'goto' below).

    // SRT peer may send the SRT handshake private message (type 0x7fff) before a keep-alive.

    // This condition is checked when the current agent is trying to do connect() in rendezvous mode,
    // but the peer was faster to send a handshake packet earlier. This makes it continue with connecting
    // process if the peer is already behaving as if the connection was already established.

    // This value will check either the initial value, which is less than SRT1, or
    // the value previously loaded to m_ConnReq during the previous handshake response.
    // For the initial form this value should not be checked.
    bool hsv5 = m_ConnRes.m_iVersion >= HS_VERSION_SRT1;

    if (m_config.bRendezvous &&
        (m_RdvState == CHandShake::RDV_CONNECTED   // somehow Rendezvous-v5 switched it to CONNECTED.
         || !response.isControl()                  // WAS A PAYLOAD PACKET.
         || (response.getType() == UMSG_KEEPALIVE) // OR WAS A UMSG_KEEPALIVE message.
         || (response.getType() == UMSG_EXT) // OR WAS a CONTROL packet of some extended type (i.e. any SRT specific)
         )
        // This may happen if this is an initial state in which the socket type was not yet set.
        // If this is a field that holds the response handshake record from the peer, this means that it wasn't received
        // yet. HSv5: added version check because in HSv5 the m_iType field has different meaning and it may be 0 in
        // case when the handshake does not carry SRT extensions.
        && (hsv5 || m_ConnRes.m_iType != UDT_UNDEFINED))
    {
        // a data packet or a keep-alive packet comes, which means the peer side is already connected
        // in this situation, the previously recorded response will be used
        // In HSv5 this situation is theoretically possible if this party has missed the URQ_AGREEMENT message.
        HLOGC(cnlog.Debug, log << CONID() << "processConnectResponse: already connected - pinning in");
        if (hsv5)
        {
            m_RdvState = CHandShake::RDV_CONNECTED;
        }

        return postConnect(response, hsv5, eout);
    }

    if (!response.isControl(UMSG_HANDSHAKE))
    {
        m_RejectReason = SRT_REJ_ROGUE;
        if (!response.isControl())
        {
            LOGC(cnlog.Warn, log << CONID() << "processConnectResponse: received DATA while HANDSHAKE expected");
        }
        else
        {
            LOGC(cnlog.Error,
                 log << CONID()
                     << "processConnectResponse: CONFUSED: expected UMSG_HANDSHAKE as connection not yet established, "
                        "got: "
                     << MessageTypeStr(response.getType(), response.getExtendedType()));
        }
        return CONN_CONFUSED;
    }

    if (m_ConnRes.load_from(response.m_pcData, response.getLength()) == -1)
    {
        m_RejectReason = SRT_REJ_ROGUE;
        // Handshake data were too small to reach the Handshake structure. Reject.
        LOGC(cnlog.Error,
             log << CONID()
                 << "processConnectResponse: HANDSHAKE data buffer too small - possible blueboxing. Rejecting.");
        return CONN_REJECT;
    }

    HLOGC(cnlog.Debug, log << CONID() << "processConnectResponse: HS RECEIVED: " << m_ConnRes.show());
    if (m_ConnRes.m_iReqType > URQ_FAILURE_TYPES)
    {
        m_RejectReason = RejectReasonForURQ(m_ConnRes.m_iReqType);
        return CONN_REJECT;
    }

    if (size_t(m_ConnRes.m_iMSS) > CPacket::ETH_MAX_MTU_SIZE)
    {
        // Yes, we do abort to prevent buffer overrun. Set your MSS correctly
        // and you'll avoid problems.
        m_RejectReason = SRT_REJ_ROGUE;
        LOGC(cnlog.Fatal, log << "MSS size " << m_config.iMSS << "exceeds MTU size!");
        return CONN_REJECT;
    }

    // (see createCrypter() call below)
    //
    // The CCryptoControl attached object must be created early
    // because it will be required to create a conclusion handshake in HSv5
    //
    if (m_config.bRendezvous)
    {
        // SANITY CHECK: A rendezvous socket should reject any caller requests (it's not a listener)
        if (m_ConnRes.m_iReqType == URQ_INDUCTION)
        {
            m_RejectReason = SRT_REJ_ROGUE;
            LOGC(cnlog.Error,
                 log << CONID()
                     << "processConnectResponse: Rendezvous-point received INDUCTION handshake (expected WAVEAHAND). "
                        "Rejecting.");
            return CONN_REJECT;
        }

        // The procedure for version 5 is completely different and changes the states
        // differently, so the old code will still maintain HSv4 the old way.

        if (m_ConnRes.m_iVersion > HS_VERSION_UDT4)
        {
            HLOGC(cnlog.Debug, log << CONID() << "processConnectResponse: Rendezvous HSv5 DETECTED.");
            return CONN_RENDEZVOUS; // --> will continue in CUDT::processRendezvous().
        }

        HLOGC(cnlog.Debug, log << CONID() << "processConnectResponse: Rendsezvous HSv4 DETECTED.");
        // So, here it has either received URQ_WAVEAHAND handshake message (while it should be in URQ_WAVEAHAND itself)
        // or it has received URQ_CONCLUSION/URQ_AGREEMENT message while this box has already sent URQ_WAVEAHAND to the
        // peer, and DID NOT send the URQ_CONCLUSION yet.

        if (m_ConnReq.m_iReqType == URQ_WAVEAHAND || m_ConnRes.m_iReqType == URQ_WAVEAHAND)
        {
            HLOGC(cnlog.Debug,
                  log << CONID() << "processConnectResponse: REQ-TIME LOW. got HS RDV. Agent state:"
                      << RequestTypeStr(m_ConnReq.m_iReqType) << " Peer HS:" << m_ConnRes.show());

            // Here we could have received WAVEAHAND or CONCLUSION.
            // For HSv4 simply switch to CONCLUSION for the sake of further handshake rolling.
            // For HSv5, make the cookie contest and basing on this decide, which party
            // should provide the HSREQ/KMREQ attachment.

           if (!createCrypter(hsd, false /* unidirectional */))
           {
               m_RejectReason = SRT_REJ_RESOURCE;
               m_ConnReq.m_iReqType = URQFailure(SRT_REJ_RESOURCE);
               // the request time must be updated so that the next handshake can be sent out immediately.
               m_tsLastReqTime = steady_clock::time_point();
               return CONN_REJECT;
           }

            m_ConnReq.m_iReqType = URQ_CONCLUSION;
            // the request time must be updated so that the next handshake can be sent out immediately.
            m_tsLastReqTime = steady_clock::time_point();
            return CONN_CONTINUE;
        }
        else
        {
            HLOGC(cnlog.Debug, log << CONID() << "processConnectResponse: Rendezvous HSv4 PAST waveahand");
        }
    }
    else
    {
        // set cookie
        if (m_ConnRes.m_iReqType == URQ_INDUCTION)
        {
            HLOGC(cnlog.Debug,
                  log << CONID() << "processConnectResponse: REQ-TIME LOW; got INDUCTION HS response (cookie:" << hex
                      << m_ConnRes.m_iCookie << " version:" << dec << m_ConnRes.m_iVersion
                      << "), sending CONCLUSION HS with this cookie");

            m_ConnReq.m_iCookie  = m_ConnRes.m_iCookie;
            m_ConnReq.m_iReqType = URQ_CONCLUSION;

            // Here test if the LISTENER has responded with version HS_VERSION_SRT1,
            // it means that it is HSv5 capable. It can still accept the HSv4 handshake.
            if (m_ConnRes.m_iVersion > HS_VERSION_UDT4)
            {
                int hs_flags = SrtHSRequest::SRT_HSTYPE_HSFLAGS::unwrap(m_ConnRes.m_iType);

                if (hs_flags != SrtHSRequest::SRT_MAGIC_CODE)
                {
                    LOGC(cnlog.Warn, log << "processConnectResponse: Listener HSv5 did not set the SRT_MAGIC_CODE");
                }

                checkUpdateCryptoKeyLen("processConnectResponse", m_ConnRes.m_iType);

                // This will catch HS_VERSION_SRT1 and any newer.
                // Set your highest version.
                m_ConnReq.m_iVersion = HS_VERSION_SRT1;
                // CONTROVERSIAL: use 0 as m_iType according to the meaning in HSv5.
                // The HSv4 client might not understand it, which means that agent
                // must switch itself to HSv4 rendezvous, and this time iType sould
                // be set to UDT_DGRAM value.
                m_ConnReq.m_iType = 0;

                // This marks the information for the serializer that
                // the SRT handshake extension is required.
                // Rest of the data will be filled together with
                // serialization.
                m_ConnReq.m_extension = true;

                // For HSv5, the caller is INITIATOR and the listener is RESPONDER.
                // The m_config.bDataSender value should be completely ignored and the
                // connection is always bidirectional.
                bidirectional = true;
                hsd           = HSD_INITIATOR;
                m_SrtHsSide   = hsd;
            }

            m_tsLastReqTime = steady_clock::time_point();
            if (!createCrypter(hsd, bidirectional))
            {
                m_RejectReason = SRT_REJ_RESOURCE;
                return CONN_REJECT;
            }
            // NOTE: This setup sets URQ_CONCLUSION and appropriate data in the handshake structure.
            // The full handshake to be sent will be filled back in the caller function -- CUDT::startConnect().
            return CONN_CONTINUE;
        }
    }

    return postConnect(response, false, eout);
}

bool CUDT::applyResponseSettings() ATR_NOEXCEPT
{
    if (!m_ConnRes.valid())
    {
        LOGC(cnlog.Error, log << "applyResponseSettings: ROGUE HANDSHAKE - rejecting");
        m_RejectReason = SRT_REJ_ROGUE;
        return false;
    }

    // Re-configure according to the negotiated values.
    m_config.iMSS        = m_ConnRes.m_iMSS;
    m_iFlowWindowSize    = m_ConnRes.m_iFlightFlagSize;
    const int udpsize    = m_config.iMSS - CPacket::UDP_HDR_SIZE;
    m_iMaxSRTPayloadSize = udpsize - CPacket::HDR_SIZE;
    m_iPeerISN           = m_ConnRes.m_iISN;

    setInitialRcvSeq(m_iPeerISN);

    m_iRcvCurrPhySeqNo = CSeqNo::decseq(m_ConnRes.m_iISN);
    m_PeerID           = m_ConnRes.m_iID;
    memcpy((m_piSelfIP), m_ConnRes.m_piPeerIP, sizeof m_piSelfIP);

    HLOGC(cnlog.Debug,
          log << CONID() << "applyResponseSettings: HANSHAKE CONCLUDED. SETTING: payload-size=" << m_iMaxSRTPayloadSize
              << " mss=" << m_ConnRes.m_iMSS << " flw=" << m_ConnRes.m_iFlightFlagSize << " isn=" << m_ConnRes.m_iISN
              << " peerID=" << m_ConnRes.m_iID);

    return true;
}

EConnectStatus CUDT::postConnect(const CPacket &response, bool rendezvous, CUDTException *eout) ATR_NOEXCEPT
{
    if (m_ConnRes.m_iVersion < HS_VERSION_SRT1)
        m_tsRcvPeerStartTime = steady_clock::time_point(); // will be set correctly in SRT HS.

    // This procedure isn't being executed in rendezvous because
    // in rendezvous it's completed before calling this function.
    if (!rendezvous)
    {
        // NOTE: THIS function must be called before calling prepareConnectionObjects.
        // The reason why it's not part of prepareConnectionObjects is that the activities
        // done there are done SIMILAR way in acceptAndRespond, which also calls this
        // function. In fact, prepareConnectionObjects() represents the code that was
        // done separately in processConnectResponse() and acceptAndRespond(), so this way
        // this code is now common. Now acceptAndRespond() does "manually" something similar
        // to applyResponseSettings(), just a little bit differently. This SHOULD be made
        // common as a part of refactoring job, just needs a bit more time.
        //
        // Currently just this function must be called always BEFORE prepareConnectionObjects
        // everywhere except acceptAndRespond().
        bool ok = applyResponseSettings();

        // This will actually be done also in rendezvous HSv4,
        // however in this case the HSREQ extension will not be attached,
        // so it will simply go the "old way".
        // (&&: skip if failed already)
        ok = ok &&  prepareConnectionObjects(m_ConnRes, m_SrtHsSide, eout);

        // May happen that 'response' contains a data packet that was sent in rendezvous mode.
        // In this situation the interpretation of handshake was already done earlier.
        ok = ok && response.isControl();
        ok = ok && interpretSrtHandshake(m_ConnRes, response, 0, 0);

        if (!ok)
        {
            if (eout)
            {
                *eout = CUDTException(MJ_SETUP, MN_REJECTED, 0);
            }
            // m_RejectReason already set
            return CONN_REJECT;
        }
    }

    bool have_group = false;

    {
#if ENABLE_EXPERIMENTAL_BONDING
        ScopedLock cl (s_UDTUnited.m_GlobControlLock);
        CUDTGroup* g = m_parent->m_GroupOf;
        if (g)
        {
            // This is the last moment when this can be done.
            // The updateAfterSrtHandshake call will copy the receiver
            // start time to the receiver buffer data, so the correct
            // value must be set before this happens.
            synchronizeWithGroup(g);
            have_group = true;
        }
#endif
    }

    if (!have_group)
    {
        // This function will be called internally inside
        // synchronizeWithGroup(). This is just more complicated.
        updateAfterSrtHandshake(m_ConnRes.m_iVersion);
    }

    CInfoBlock ib;
    ib.m_iIPversion = m_PeerAddr.family();
    CInfoBlock::convert(m_PeerAddr, ib.m_piIP);
    if (m_pCache->lookup(&ib) >= 0)
    {
        m_iRTT       = ib.m_iRTT;
        m_iRTTVar    = m_iRTT >> 1;
        m_iBandwidth = ib.m_iBandwidth;
    }

    SRT_REJECT_REASON rr = setupCC();
    if (rr != SRT_REJ_UNKNOWN)
    {
        m_RejectReason = rr;
        return CONN_REJECT;
    }

    // And, I am connected too.
    m_bConnecting = false;

    // The lock on m_ConnectionLock should still be applied, but
    // the socket could have been started removal before this function
    // has started. Do a sanity check before you continue with the
    // connection process.
    CUDTSocket* s = s_UDTUnited.locateSocket(m_SocketID);
    if (s)
    {
        // The socket could be closed at this very moment.
        // Continue with removing the socket from the pending structures,
        // but prevent it from setting it as connected.
        m_bConnected  = true;

        // register this socket for receiving data packets
        m_pRNode->m_bOnList = true;
        m_pRcvQueue->setNewEntry(this);
    }

    // XXX Problem around CONN_CONFUSED!
    // If some too-eager packets were received from a listener
    // that thinks it's connected, but his last handshake was missed,
    // they are collected by CRcvQueue::storePkt. The removeConnector
    // function will want to delete them all, so it would be nice
    // if these packets can be re-delivered. Of course the listener
    // should be prepared to resend them (as every packet can be lost
    // on UDP), but it's kinda overkill when we have them already and
    // can dispatch them.

    // Remove from rendezvous queue (in this particular case it's
    // actually removing the socket that undergoes asynchronous HS processing).
    // Removing at THIS point because since when setNewEntry is called,
    // the next iteration in the CRcvQueue::worker loop will be dispatching
    // packets normally, as within-connection, so the "connector" won't
    // play any role since this time.
    // The connector, however, must stay alive until the setNewEntry is called
    // because otherwise the packets that are coming for this socket before the
    // connection process is complete will be rejected as "attack", instead of
    // being enqueued for later pickup from the queue.
    m_pRcvQueue->removeConnector(m_SocketID);

    // Ok, no more things to be done as per "clear connecting state"
    if (!s)
    {
        LOGC(cnlog.Error, log << "Connection broken in the process - socket @" << m_SocketID << " closed");
        m_RejectReason = SRT_REJ_CLOSE;
        if (eout)
        {
            *eout = CUDTException(MJ_CONNECTION, MN_CONNLOST, 0);
        }
        return CONN_REJECT;
    }

    // copy address information of local node
    // the local port must be correctly assigned BEFORE CUDT::startConnect(),
    // otherwise if startConnect() fails, the multiplexer cannot be located
    // by garbage collection and will cause leak
    s->m_pUDT->m_pSndQueue->m_pChannel->getSockAddr((s->m_SelfAddr));
    CIPAddress::pton((s->m_SelfAddr), s->m_pUDT->m_piSelfIP, m_PeerAddr);

    //int token = -1;
#if ENABLE_EXPERIMENTAL_BONDING
    {
        ScopedLock cl (s_UDTUnited.m_GlobControlLock);
        CUDTGroup* g = m_parent->m_GroupOf;
        if (g)
        {
            // XXX this might require another check of group type.
            // For redundancy group, at least, update the status in the group.

            // LEAVING as comment for historical reasons. Locking is here most
            // likely not necessary because the socket cannot be removed from the
            // group until the socket isn't removed, and this requires locking of
            // m_GlobControlLock. This should ensure that when m_GroupOf is
            // not NULL, m_GroupMemberData is also valid.
            // ScopedLock glock(g->m_GroupLock);

            HLOGC(cnlog.Debug, log << "group: Socket @" << m_parent->m_SocketID << " fresh connected, setting IDLE");

            CUDTGroup::SocketData* gi       = m_parent->m_GroupMemberData;
            gi->sndstate   = SRT_GST_IDLE;
            gi->rcvstate   = SRT_GST_IDLE;
            gi->laststatus = SRTS_CONNECTED;
            //token = gi->token;
            g->setGroupConnected();
        }
    }
#endif

    s->m_Status = SRTS_CONNECTED;

    // acknowledde any waiting epolls to write
    s_UDTUnited.m_EPoll.update_events(m_SocketID, m_sPollID, SRT_EPOLL_CONNECT, true);

    CGlobEvent::triggerEvent();

/* XXX Likely it should NOT be called here for two reasons:

  - likely lots of mutexes are locked here so any
    API call from here might cause a deadlock
  - if called from an asynchronous connection process, it was
    already called from inside updateConnStatus
  - if called from startConnect (synchronous mode), it is even wrong.

    if (m_cbConnectHook)
    {
        CALLBACK_CALL(m_cbConnectHook, m_SocketID, SRT_SUCCESS, m_PeerAddr.get(), token);
    }

    */

    LOGC(cnlog.Note, log << CONID() << "Connection established to: " << m_PeerAddr.str());

    return CONN_ACCEPT;
}

void CUDT::checkUpdateCryptoKeyLen(const char *loghdr SRT_ATR_UNUSED, int32_t typefield)
{
    int enc_flags = SrtHSRequest::SRT_HSTYPE_ENCFLAGS::unwrap(typefield);

    // potentially 0-7 values are possible.
    // When 0, don't change anything - it should rely on the value 0.
    // When 1, 5, 6, 7, this is kinda internal error - ignore.
    if (enc_flags >= 2 && enc_flags <= 4) // 2 = 128, 3 = 192, 4 = 256
    {
        int rcv_pbkeylen = SrtHSRequest::SRT_PBKEYLEN_BITS::wrap(enc_flags);
        if (m_config.iSndCryptoKeyLen == 0)
        {
            m_config.iSndCryptoKeyLen = rcv_pbkeylen;
            HLOGC(cnlog.Debug, log << loghdr << ": PBKEYLEN adopted from advertised value: "
                  << m_config.iSndCryptoKeyLen);
        }
        else if (m_config.iSndCryptoKeyLen != rcv_pbkeylen)
        {
            // Conflict. Use SRTO_SENDER flag to check if this side should accept
            // the enforcement, otherwise simply let it win.
            if (!m_config.bDataSender)
            {
                LOGC(cnlog.Warn,
                     log << loghdr << ": PBKEYLEN conflict - OVERRIDDEN " << m_config.iSndCryptoKeyLen << " by "
                         << rcv_pbkeylen << " from PEER (as AGENT is not SRTO_SENDER)");
                m_config.iSndCryptoKeyLen = rcv_pbkeylen;
            }
            else
            {
                LOGC(cnlog.Warn,
                     log << loghdr << ": PBKEYLEN conflict - keep " << m_config.iSndCryptoKeyLen
                         << "; peer-advertised PBKEYLEN " << rcv_pbkeylen << " rejected because Agent is SRTO_SENDER");
            }
        }
    }
    else if (enc_flags != 0)
    {
        LOGC(cnlog.Error, log << loghdr << ": IPE: enc_flags outside allowed 2, 3, 4: " << enc_flags);
    }
    else
    {
        HLOGC(cnlog.Debug, log << loghdr << ": No encryption flags found in type field: " << typefield);
    }
}

// Rendezvous
void CUDT::rendezvousSwitchState(UDTRequestType& w_rsptype, bool& w_needs_extension, bool& w_needs_hsrsp)
{
    UDTRequestType req           = m_ConnRes.m_iReqType;
    int            hs_flags      = SrtHSRequest::SRT_HSTYPE_HSFLAGS::unwrap(m_ConnRes.m_iType);
    bool           has_extension = !!hs_flags; // it holds flags, if no flags, there are no extensions.

    const HandshakeSide &hsd = m_SrtHsSide;
    // Note important possibilities that are considered here:

    // 1. The serial arrangement. This happens when one party has missed the
    // URQ_WAVEAHAND message, it sent its own URQ_WAVEAHAND message, and then the
    // firstmost message it received from the peer is URQ_CONCLUSION, as a response
    // for agent's URQ_WAVEAHAND.
    //
    // In this case, Agent switches to RDV_FINE state and Peer switches to RDV_ATTENTION state.
    //
    // 2. The parallel arrangement. This happens when the URQ_WAVEAHAND message sent
    // by both parties are almost in a perfect synch (a rare, but possible case). In this
    // case, both parties receive one another's URQ_WAVEAHAND message and both switch to
    // RDV_ATTENTION state.
    //
    // It's not possible to predict neither which arrangement will happen, or which
    // party will be RDV_FINE in case when the serial arrangement has happened. What
    // will actually happen will depend on random conditions.
    //
    // No matter this randomity, we have a limited number of possible conditions:
    //
    // Stating that "agent" is the party that has received the URQ_WAVEAHAND in whatever
    // arrangement, we are certain, that "agent" switched to RDV_ATTENTION, and peer:
    //
    // - switched to RDV_ATTENTION state (so, both are in the same state independently)
    // - switched to RDV_FINE state (so, the message interchange is actually more-less sequenced)
    //
    // In particular, there's no possibility of a situation that both are in RDV_FINE state
    // because the agent can switch to RDV_FINE state only if it received URQ_CONCLUSION from
    // the peer, while the peer could not send URQ_CONCLUSION without switching off RDV_WAVING
    // (actually to RDV_ATTENTION). There's also no exit to RDV_FINE from RDV_ATTENTION.

    // DEFAULT STATEMENT: don't attach extensions to URQ_CONCLUSION, neither HSREQ nor HSRSP.
    w_needs_extension = false;
    w_needs_hsrsp     = false;

    string reason;

#if ENABLE_HEAVY_LOGGING

    HLOGC(cnlog.Debug, log << "rendezvousSwitchState: HS: " << m_ConnRes.show());

    struct LogAtTheEnd
    {
        CHandShake::RendezvousState        ost;
        UDTRequestType                     orq;
        const CHandShake::RendezvousState &nst;
        const UDTRequestType &             nrq;
        bool &                             needext;
        bool &                             needrsp;
        string &                           reason;

        ~LogAtTheEnd()
        {
            HLOGC(cnlog.Debug,
                  log << "rendezvousSwitchState: STATE[" << CHandShake::RdvStateStr(ost) << "->"
                      << CHandShake::RdvStateStr(nst) << "] REQTYPE[" << RequestTypeStr(orq) << "->"
                      << RequestTypeStr(nrq) << "] "
                      << "ext:" << (needext ? (needrsp ? "HSRSP" : "HSREQ") : "NONE")
                      << (reason == "" ? string() : "reason:" + reason));
        }
    } l_logend = {m_RdvState, req, m_RdvState, w_rsptype, w_needs_extension, w_needs_hsrsp, reason};

#endif

    switch (m_RdvState)
    {
    case CHandShake::RDV_INVALID:
        return;

    case CHandShake::RDV_WAVING:
    {
        if (req == URQ_WAVEAHAND)
        {
            m_RdvState = CHandShake::RDV_ATTENTION;

            // NOTE: if this->isWinner(), attach HSREQ
            w_rsptype = URQ_CONCLUSION;
            if (hsd == HSD_INITIATOR)
                w_needs_extension = true;
            return;
        }

        if (req == URQ_CONCLUSION)
        {
            m_RdvState = CHandShake::RDV_FINE;
            w_rsptype   = URQ_CONCLUSION;

            w_needs_extension = true; // (see below - this needs to craft either HSREQ or HSRSP)
            // if this->isWinner(), then craft HSREQ for that response.
            // if this->isLoser(), then this packet should bring HSREQ, so craft HSRSP for the response.
            if (hsd == HSD_RESPONDER)
                w_needs_hsrsp = true;
            return;
        }
    }
        reason = "WAVING -> WAVEAHAND or CONCLUSION";
        break;

    case CHandShake::RDV_ATTENTION:
    {
        if (req == URQ_WAVEAHAND)
        {
            // This is only possible if the URQ_CONCLUSION sent to the peer
            // was lost on track. The peer is then simply unaware that the
            // agent has switched to ATTENTION state and continues sending
            // waveahands. In this case, just remain in ATTENTION state and
            // retry with URQ_CONCLUSION, as normally.
            w_rsptype = URQ_CONCLUSION;
            if (hsd == HSD_INITIATOR)
                w_needs_extension = true;
            return;
        }

        if (req == URQ_CONCLUSION)
        {
            // We have two possibilities here:
            //
            // WINNER (HSD_INITIATOR): send URQ_AGREEMENT
            if (hsd == HSD_INITIATOR)
            {
                // WINNER should get a response with HSRSP, otherwise this is kinda empty conclusion.
                // If no HSRSP attached, stay in this state.
                if (hs_flags == 0)
                {
                    HLOGC(
                        cnlog.Debug,
                        log << "rendezvousSwitchState: "
                               "{INITIATOR}[ATTENTION] awaits CONCLUSION+HSRSP, got CONCLUSION, remain in [ATTENTION]");
                    w_rsptype         = URQ_CONCLUSION;
                    w_needs_extension = true; // If you expect to receive HSRSP, continue sending HSREQ
                    return;
                }
                m_RdvState = CHandShake::RDV_CONNECTED;
                w_rsptype   = URQ_AGREEMENT;
                return;
            }

            // LOSER (HSD_RESPONDER): send URQ_CONCLUSION and attach HSRSP extension, then expect URQ_AGREEMENT
            if (hsd == HSD_RESPONDER)
            {
                // If no HSREQ attached, stay in this state.
                // (Although this seems completely impossible).
                if (hs_flags == 0)
                {
                    LOGC(
                        cnlog.Warn,
                        log << "rendezvousSwitchState: (IPE!)"
                               "{RESPONDER}[ATTENTION] awaits CONCLUSION+HSREQ, got CONCLUSION, remain in [ATTENTION]");
                    w_rsptype         = URQ_CONCLUSION;
                    w_needs_extension = false; // If you received WITHOUT extensions, respond WITHOUT extensions (wait
                                               // for the right message)
                    return;
                }
                m_RdvState       = CHandShake::RDV_INITIATED;
                w_rsptype         = URQ_CONCLUSION;
                w_needs_extension = true;
                w_needs_hsrsp     = true;
                return;
            }

            LOGC(cnlog.Error, log << "RENDEZVOUS COOKIE DRAW! Cannot resolve to a valid state.");
            // Fallback for cookie draw
            m_RdvState = CHandShake::RDV_INVALID;
            w_rsptype   = URQFailure(SRT_REJ_RDVCOOKIE);
            return;
        }

        if (req == URQ_AGREEMENT)
        {
            // This means that the peer has received our URQ_CONCLUSION, but
            // the agent missed the peer's URQ_CONCLUSION (received only initial
            // URQ_WAVEAHAND).
            if (hsd == HSD_INITIATOR)
            {
                // In this case the missed URQ_CONCLUSION was sent without extensions,
                // whereas the peer received our URQ_CONCLUSION with HSREQ, and therefore
                // it sent URQ_AGREEMENT already with HSRSP. This isn't a problem for
                // us, we can go on with it, especially that the peer is already switched
                // into CHandShake::RDV_CONNECTED state.
                m_RdvState = CHandShake::RDV_CONNECTED;

                // Both sides are connected, no need to send anything anymore.
                w_rsptype = URQ_DONE;
                return;
            }

            if (hsd == HSD_RESPONDER)
            {
                // In this case the missed URQ_CONCLUSION was sent with extensions, so
                // we have to request this once again. Send URQ_CONCLUSION in order to
                // inform the other party that we need the conclusion message once again.
                // The ATTENTION state should be maintained.
                w_rsptype         = URQ_CONCLUSION;
                w_needs_extension = true;
                w_needs_hsrsp     = true;
                return;
            }
        }
    }
    reason = "ATTENTION -> WAVEAHAND(conclusion), CONCLUSION(agreement/conclusion), AGREEMENT (done/conclusion)";
    break;

    case CHandShake::RDV_FINE:
    {
        // In FINE state we can't receive URQ_WAVEAHAND because if the peer has already
        // sent URQ_CONCLUSION, it's already in CHandShake::RDV_ATTENTION, and in this state it can
        // only send URQ_CONCLUSION, whereas when it isn't in CHandShake::RDV_ATTENTION, it couldn't
        // have sent URQ_CONCLUSION, and if it didn't, the agent wouldn't be in CHandShake::RDV_FINE state.

        if (req == URQ_CONCLUSION)
        {
            // There's only one case when it should receive CONCLUSION in FINE state:
            // When it's the winner. If so, it should then contain HSREQ extension.
            // In case of loser, it shouldn't receive CONCLUSION at all - it should
            // receive AGREEMENT.

            // The winner case, received CONCLUSION + HSRSP - switch to CONNECTED and send AGREEMENT.
            // So, check first if HAS EXTENSION

            bool correct_switch = false;
            if (hsd == HSD_INITIATOR && !has_extension)
            {
                // Received REPEATED empty conclusion that has initially switched it into FINE state.
                // To exit FINE state we need the CONCLUSION message with HSRSP.
                HLOGC(cnlog.Debug,
                      log << "rendezvousSwitchState: {INITIATOR}[FINE] <CONCLUSION without HSRSP. Stay in [FINE], "
                             "await CONCLUSION+HSRSP");
            }
            else if (hsd == HSD_RESPONDER)
            {
                // In FINE state the RESPONDER expects only to be sent AGREEMENT.
                // It has previously received CONCLUSION in WAVING state and this has switched
                // it to FINE state. That CONCLUSION message should have contained extension,
                // so if this is a repeated CONCLUSION+HSREQ, it should be responded with
                // CONCLUSION+HSRSP.
                HLOGC(cnlog.Debug,
                      log << "rendezvousSwitchState: {RESPONDER}[FINE] <CONCLUSION. Stay in [FINE], await AGREEMENT");
            }
            else
            {
                correct_switch = true;
            }

            if (!correct_switch)
            {
                w_rsptype = URQ_CONCLUSION;
                // initiator should send HSREQ, responder HSRSP,
                // in both cases extension is needed
                w_needs_extension = true;
                w_needs_hsrsp     = hsd == HSD_RESPONDER;
                return;
            }

            m_RdvState = CHandShake::RDV_CONNECTED;
            w_rsptype   = URQ_AGREEMENT;
            return;
        }

        if (req == URQ_AGREEMENT)
        {
            // The loser case, the agreement was sent in response to conclusion that
            // already carried over the HSRSP extension.

            // There's a theoretical case when URQ_AGREEMENT can be received in case of
            // parallel arrangement, while the agent is already in CHandShake::RDV_CONNECTED state.
            // This will be dispatched in the main loop and discarded.

            m_RdvState = CHandShake::RDV_CONNECTED;
            w_rsptype   = URQ_DONE;
            return;
        }
    }

        reason = "FINE -> CONCLUSION(agreement), AGREEMENT(done)";
        break;
    case CHandShake::RDV_INITIATED:
    {
        // In this state we just wait for URQ_AGREEMENT, which should cause it to
        // switch to CONNECTED. No response required.
        if (req == URQ_AGREEMENT)
        {
            // No matter in which state we'd be, just switch to connected.
            if (m_RdvState == CHandShake::RDV_CONNECTED)
            {
                HLOGC(cnlog.Debug, log << "<-- AGREEMENT: already connected");
            }
            else
            {
                HLOGC(cnlog.Debug, log << "<-- AGREEMENT: switched to connected");
            }
            m_RdvState = CHandShake::RDV_CONNECTED;
            w_rsptype   = URQ_DONE;
            return;
        }

        if (req == URQ_CONCLUSION)
        {
            // Receiving conclusion in this state means that the other party
            // didn't get our conclusion, so send it again, the same as when
            // exiting the ATTENTION state.
            w_rsptype = URQ_CONCLUSION;
            if (hsd == HSD_RESPONDER)
            {
                HLOGC(cnlog.Debug,
                      log << "rendezvousSwitchState: "
                             "{RESPONDER}[INITIATED] awaits AGREEMENT, "
                             "got CONCLUSION, sending CONCLUSION+HSRSP");
                w_needs_extension = true;
                w_needs_hsrsp     = true;
                return;
            }

            // Loser, initiated? This may only happen in parallel arrangement, where
            // the agent exchanges empty conclusion messages with the peer, simultaneously
            // exchanging HSREQ-HSRSP conclusion messages. Check if THIS message contained
            // HSREQ, and set responding HSRSP in that case.
            if (hs_flags == 0)
            {
                HLOGC(cnlog.Debug,
                      log << "rendezvousSwitchState: "
                             "{INITIATOR}[INITIATED] awaits AGREEMENT, "
                             "got empty CONCLUSION, STILL RESPONDING CONCLUSION+HSRSP");
            }
            else
            {

                HLOGC(cnlog.Debug,
                      log << "rendezvousSwitchState: "
                             "{INITIATOR}[INITIATED] awaits AGREEMENT, "
                             "got CONCLUSION+HSREQ, responding CONCLUSION+HSRSP");
            }
            w_needs_extension = true;
            w_needs_hsrsp     = true;
            return;
        }
    }

        reason = "INITIATED -> AGREEMENT(done)";
        break;

    case CHandShake::RDV_CONNECTED:
        // Do nothing. This theoretically should never happen.
        w_rsptype = URQ_DONE;
        return;
    }

    HLOGC(cnlog.Debug, log << "rendezvousSwitchState: INVALID STATE TRANSITION, result: INVALID");
    // All others are treated as errors
    m_RdvState = CHandShake::RDV_WAVING;
    w_rsptype   = URQFailure(SRT_REJ_ROGUE);
}

/*
 * Timestamp-based Packet Delivery (TsbPd) thread
 * This thread runs only if TsbPd mode is enabled
 * Hold received packets until its time to 'play' them, at PktTimeStamp + TsbPdDelay.
 */
void *CUDT::tsbpd(void *param)
{
    CUDT *self = (CUDT *)param;

    THREAD_STATE_INIT("SRT:TsbPd");

#if ENABLE_EXPERIMENTAL_BONDING
    // Make the TSBPD thread a "client" of the group,
    // which will ensure that the group will not be physically
    // deleted until this thread exits.
    // NOTE: DO NOT LEAD TO EVER CANCEL THE THREAD!!!
    CUDTUnited::GroupKeeper gkeeper (self->s_UDTUnited, self->m_parent);
#endif

    UniqueLock recv_lock  (self->m_RecvLock);
    CSync recvdata_cc (self->m_RecvDataCond, recv_lock);
    CSync tsbpd_cc    (self->m_RcvTsbPdCond, recv_lock);

    self->m_bTsbPdAckWakeup = true;
    while (!self->m_bClosing)
    {
        int32_t                  current_pkt_seq = 0;
        steady_clock::time_point tsbpdtime;
        bool                     rxready = false;
#if ENABLE_EXPERIMENTAL_BONDING
        bool shall_update_group = false;
#endif

        enterCS(self->m_RcvBufferLock);

        self->m_pRcvBuffer->updRcvAvgDataSize(steady_clock::now());

        if (self->m_bTLPktDrop)
        {
            int32_t skiptoseqno = SRT_SEQNO_NONE;
            bool    passack     = true; // Get next packet to wait for even if not acked

            rxready = self->m_pRcvBuffer->getRcvFirstMsg((tsbpdtime), (passack), (skiptoseqno), (current_pkt_seq));

            HLOGC(tslog.Debug,
                  log << boolalpha << "NEXT PKT CHECK: rdy=" << rxready << " passack=" << passack << " skipto=%"
                      << skiptoseqno << " current=%" << current_pkt_seq << " buf-base=%" << self->m_iRcvLastSkipAck);
            /*
             * VALUES RETURNED:
             *
             * rxready:     if true, packet at head of queue ready to play
             * tsbpdtime:   timestamp of packet at head of queue, ready or not. 0 if none.
             * passack:     if true, ready head of queue not yet acknowledged
             * skiptoseqno: sequence number of packet at head of queue if ready to play but
             *              some preceeding packets are missing (need to be skipped). -1 if none.
             */
            if (rxready)
            {
                /* Packet ready to play according to time stamp but... */
                int seqlen = CSeqNo::seqoff(self->m_iRcvLastSkipAck, skiptoseqno);

                if (skiptoseqno != SRT_SEQNO_NONE && seqlen > 0)
                {
                    /*
                     * skiptoseqno != SRT_SEQNO_NONE,
                     * packet ready to play but preceeded by missing packets (hole).
                     */

                    self->updateForgotten(seqlen, self->m_iRcvLastSkipAck, skiptoseqno);
                    self->m_pRcvBuffer->skipData(seqlen);

                    self->m_iRcvLastSkipAck = skiptoseqno;
#if ENABLE_EXPERIMENTAL_BONDING
                    shall_update_group = true;
#endif

#if ENABLE_LOGGING
                    int64_t timediff_us = 0;
                    if (!is_zero(tsbpdtime))
                        timediff_us = count_microseconds(steady_clock::now() - tsbpdtime);
#if ENABLE_HEAVY_LOGGING
                    HLOGC(tslog.Debug,
                          log << self->CONID() << "tsbpd: DROPSEQ: up to seqno %" << CSeqNo::decseq(skiptoseqno) << " ("
                              << seqlen << " packets) playable at " << FormatTime(tsbpdtime) << " delayed "
                              << (timediff_us / 1000) << "." << std::setw(3) << std::setfill('0') << (timediff_us % 1000) << " ms");
#endif
                    LOGC(brlog.Warn,
                         log << self->CONID() << "RCV-DROPPED " << seqlen << " packet(s), packet seqno %" << skiptoseqno
                             << " delayed for " << (timediff_us / 1000) << "." << std::setw(3) << std::setfill('0')
                             << (timediff_us % 1000) << " ms");
#endif

                    tsbpdtime = steady_clock::time_point(); //Next sent ack will unblock
                    rxready   = false;
                }
                else if (passack)
                {
                    /* Packets ready to play but not yet acknowledged (should happen within 10ms) */
                    rxready   = false;
                    tsbpdtime = steady_clock::time_point(); // Next sent ack will unblock
                }                  /* else packet ready to play */
            }                      /* else packets not ready to play */
        }
        else
        {
            rxready = self->m_pRcvBuffer->isRcvDataReady((tsbpdtime), (current_pkt_seq), -1 /*get first ready*/);
        }
        leaveCS(self->m_RcvBufferLock);

        if (rxready)
        {
            HLOGC(tslog.Debug,
                  log << self->CONID() << "tsbpd: PLAYING PACKET seq=" << current_pkt_seq << " (belated "
                      << (count_milliseconds(steady_clock::now() - tsbpdtime)) << "ms)");
            /*
             * There are packets ready to be delivered
             * signal a waiting "recv" call if there is any data available
             */
            if (self->m_config.bSynRecving)
            {
                recvdata_cc.signal_locked(recv_lock);
            }
            /*
             * Set EPOLL_IN to wakeup any thread waiting on epoll
             */
            self->s_UDTUnited.m_EPoll.update_events(self->m_SocketID, self->m_sPollID, SRT_EPOLL_IN, true);
#if ENABLE_EXPERIMENTAL_BONDING
            // If this is NULL, it means:
            // - the socket never was a group member
            // - the socket was a group member, but:
            //    - was just removed as a part of closure
            //    - and will never be member of the group anymore

            // If this is not NULL, it means:
            // - This socket is currently member of the group
            // - This socket WAS a member of the group, though possibly removed from it already, BUT:
            //   - the group that this socket IS OR WAS member of is in the GroupKeeper
            //   - the GroupKeeper prevents the group from being deleted
            //   - it is then completely safe to access the group here,
            //     EVEN IF THE SOCKET THAT WAS ITS MEMBER IS BEING DELETED.

            // It is ensured that the group object exists here because GroupKeeper
            // keeps it busy, even if you just closed the socket, remove it as a member
            // or even the group is empty and was explicitly closed.
            if (gkeeper.group)
            {
                // Functions called below will lock m_GroupLock, which in hierarchy
                // lies after m_RecvLock. Must unlock m_RecvLock to be able to lock
                // m_GroupLock inside the calls.
                InvertedLock unrecv(self->m_RecvLock);
                // The current "APP reader" needs to simply decide as to whether
                // the next CUDTGroup::recv() call should return with no blocking or not.
                // When the group is read-ready, it should update its pollers as it sees fit.

                // NOTE: this call will set lock to m_GroupOf->m_GroupLock
                HLOGC(tslog.Debug, log << self->CONID() << "tsbpd: GROUP: checking if %" << current_pkt_seq << " makes group readable");
                gkeeper.group->updateReadState(self->m_SocketID, current_pkt_seq);

                if (shall_update_group)
                {
                    // A group may need to update the parallelly used idle links,
                    // should it have any. Pass the current socket position in order
                    // to skip it from the group loop.
                    // NOTE: SELF LOCKING.
                    gkeeper.group->updateLatestRcv(self->m_parent);
                }
            }
#endif
            CGlobEvent::triggerEvent();
            tsbpdtime = steady_clock::time_point();
        }

        if (!is_zero(tsbpdtime))
        {
            IF_HEAVY_LOGGING(const steady_clock::duration timediff = tsbpdtime - steady_clock::now());
            /*
             * Buffer at head of queue is not ready to play.
             * Schedule wakeup when it will be.
             */
            self->m_bTsbPdAckWakeup = false;
            HLOGC(tslog.Debug,
                  log << self->CONID() << "tsbpd: FUTURE PACKET seq=" << current_pkt_seq
                      << " T=" << FormatTime(tsbpdtime) << " - waiting " << count_milliseconds(timediff) << "ms");
            THREAD_PAUSED();
            tsbpd_cc.wait_until(tsbpdtime);
            THREAD_RESUMED();
        }
        else
        {
            /*
             * We have just signaled epoll; or
             * receive queue is empty; or
             * next buffer to deliver is not in receive queue (missing packet in sequence).
             *
             * Block until woken up by one of the following event:
             * - All ready-to-play packets have been pulled and EPOLL_IN cleared (then loop to block until next pkt time
             * if any)
             * - New buffers ACKed
             * - Closing the connection
             */
            HLOGC(tslog.Debug, log << self->CONID() << "tsbpd: no data, scheduling wakeup at ack");
            self->m_bTsbPdAckWakeup = true;
            THREAD_PAUSED();
            tsbpd_cc.wait();
            THREAD_RESUMED();
        }

        HLOGC(tslog.Debug, log << self->CONID() << "tsbpd: WAKE UP!!!");
    }
    THREAD_EXIT();
    HLOGC(tslog.Debug, log << self->CONID() << "tsbpd: EXITING");
    return NULL;
}

void CUDT::updateForgotten(int seqlen, int32_t lastack, int32_t skiptoseqno)
{
    /* Update drop/skip stats */
    enterCS(m_StatsLock);
    m_stats.rcvDropTotal += seqlen;
    m_stats.traceRcvDrop += seqlen;
    /* Estimate dropped/skipped bytes from average payload */
    const uint64_t avgpayloadsz = m_pRcvBuffer->getRcvAvgPayloadSize();
    m_stats.rcvBytesDropTotal += seqlen * avgpayloadsz;
    m_stats.traceRcvBytesDrop += seqlen * avgpayloadsz;
    leaveCS(m_StatsLock);

    dropFromLossLists(lastack, CSeqNo::decseq(skiptoseqno)); //remove(from,to-inclusive)
}

bool CUDT::prepareConnectionObjects(const CHandShake &hs, HandshakeSide hsd, CUDTException *eout)
{
    // This will be lazily created due to being the common
    // code with HSv5 rendezvous, in which this will be run
    // in a little bit "randomly selected" moment, but must
    // be run once in the whole connection process.
    if (m_pSndBuffer)
    {
        HLOGC(rslog.Debug, log << "prepareConnectionObjects: (lazy) already created.");
        return true;
    }

    bool bidirectional = false;
    if (hs.m_iVersion > HS_VERSION_UDT4)
    {
        bidirectional = true; // HSv5 is always bidirectional
    }

    // HSD_DRAW is received only if this side is listener.
    // If this side is caller with HSv5, HSD_INITIATOR should be passed.
    // If this is a rendezvous connection with HSv5, the handshake role
    // is taken from m_SrtHsSide field.
    if (hsd == HSD_DRAW)
    {
        if (bidirectional)
        {
            hsd = HSD_RESPONDER; // In HSv5, listener is always RESPONDER and caller always INITIATOR.
        }
        else
        {
            hsd = m_config.bDataSender ? HSD_INITIATOR : HSD_RESPONDER;
        }
    }

    try
    {
        m_pSndBuffer = new CSndBuffer(32, m_iMaxSRTPayloadSize);
        m_pRcvBuffer = new CRcvBuffer(&(m_pRcvQueue->m_UnitQueue), m_config.iRcvBufSize);
        // after introducing lite ACK, the sndlosslist may not be cleared in time, so it requires twice space.
        m_pSndLossList = new CSndLossList(m_iFlowWindowSize * 2);
        m_pRcvLossList = new CRcvLossList(m_config.iFlightFlagSize);
    }
    catch (...)
    {
        // Simply reject.
        if (eout)
        {
            *eout = CUDTException(MJ_SYSTEMRES, MN_MEMORY, 0);
        }
        m_RejectReason = SRT_REJ_RESOURCE;
        return false;
    }

    if (!createCrypter(hsd, bidirectional)) // Make sure CC is created (lazy)
    {
        m_RejectReason = SRT_REJ_RESOURCE;
        return false;
    }

    return true;
}

void CUDT::rewriteHandshakeData(const sockaddr_any& peer, CHandShake& w_hs)
{
    // this is a reponse handshake
    w_hs.m_iReqType        = URQ_CONCLUSION;
    w_hs.m_iMSS            = m_config.iMSS;
    w_hs.m_iFlightFlagSize = m_config.flightCapacity();
    w_hs.m_iID             = m_SocketID;

    if (w_hs.m_iVersion > HS_VERSION_UDT4)
    {
        // The version is agreed; this code is executed only in case
        // when AGENT is listener. In this case, conclusion response
        // must always contain HSv5 handshake extensions.
        w_hs.m_extension = true;
    }

    CIPAddress::ntop(peer, (w_hs.m_piPeerIP));
}

void CUDT::acceptAndRespond(const sockaddr_any& agent, const sockaddr_any& peer, const CPacket& hspkt, CHandShake& w_hs)
{
    HLOGC(cnlog.Debug, log << "acceptAndRespond: setting up data according to handshake");

    ScopedLock cg(m_ConnectionLock);

    m_tsRcvPeerStartTime = steady_clock::time_point(); // will be set correctly at SRT HS

    // Uses the smaller MSS between the peers
    m_config.iMSS = std::min(m_config.iMSS, w_hs.m_iMSS);

    // exchange info for maximum flow window size
    m_iFlowWindowSize = w_hs.m_iFlightFlagSize;
    m_iPeerISN        = w_hs.m_iISN;
    setInitialRcvSeq(m_iPeerISN);
    m_iRcvCurrPhySeqNo = CSeqNo::decseq(w_hs.m_iISN);

    m_PeerID = w_hs.m_iID;

    // use peer's ISN and send it back for security check
    m_iISN = w_hs.m_iISN;

    setInitialSndSeq(m_iISN);
    m_SndLastAck2Time = steady_clock::now();

    // get local IP address and send the peer its IP address (because UDP cannot get local IP address)
    memcpy((m_piSelfIP), w_hs.m_piPeerIP, sizeof m_piSelfIP);
    m_parent->m_SelfAddr = agent;
    CIPAddress::pton((m_parent->m_SelfAddr), m_piSelfIP, peer);

    rewriteHandshakeData(peer, (w_hs));

    int udpsize          = m_config.iMSS - CPacket::UDP_HDR_SIZE;
    m_iMaxSRTPayloadSize = udpsize - CPacket::HDR_SIZE;
    HLOGC(cnlog.Debug, log << "acceptAndRespond: PAYLOAD SIZE: " << m_iMaxSRTPayloadSize);

    // Prepare all structures
    if (!prepareConnectionObjects(w_hs, HSD_DRAW, 0))
    {
        HLOGC(cnlog.Debug, log << "acceptAndRespond: prepareConnectionObjects failed - responding with REJECT.");
        // If the SRT Handshake extension was provided and wasn't interpreted
        // correctly, the connection should be rejected.
        //
        // Respond with the rejection message and exit with exception
        // so that the caller will know that this new socket should be deleted.
        w_hs.m_iReqType = URQFailure(m_RejectReason);
        throw CUDTException(MJ_SETUP, MN_REJECTED, 0);
    }
    // Since now you can use m_pCryptoControl

    CInfoBlock ib;
    ib.m_iIPversion = peer.family();
    CInfoBlock::convert(peer, ib.m_piIP);
    if (m_pCache->lookup(&ib) >= 0)
    {
        m_iRTT       = ib.m_iRTT;
        m_iRTTVar    = m_iRTT >> 1;
        m_iBandwidth = ib.m_iBandwidth;
    }

    m_PeerAddr = peer;

    // This should extract the HSREQ and KMREQ portion in the handshake packet.
    // This could still be a HSv4 packet and contain no such parts, which will leave
    // this entity as "non-SRT-handshaken", and await further HSREQ and KMREQ sent
    // as UMSG_EXT.
    uint32_t kmdata[SRTDATA_MAXSIZE];
    size_t   kmdatasize = SRTDATA_MAXSIZE;
    if (!interpretSrtHandshake(w_hs, hspkt, (kmdata), (&kmdatasize)))
    {
        HLOGC(cnlog.Debug, log << "acceptAndRespond: interpretSrtHandshake failed - responding with REJECT.");
        // If the SRT Handshake extension was provided and wasn't interpreted
        // correctly, the connection should be rejected.
        //
        // Respond with the rejection message and return false from
        // this function so that the caller will know that this new
        // socket should be deleted.
        w_hs.m_iReqType = URQFailure(m_RejectReason);
        throw CUDTException(MJ_SETUP, MN_REJECTED, 0);
    }

   // Synchronize the time NOW because the following function is about
   // to use the start time to pass it to the receiver buffer data.
    bool have_group = false;

    {
#if ENABLE_EXPERIMENTAL_BONDING
        ScopedLock cl (s_UDTUnited.m_GlobControlLock);
        CUDTGroup* g = m_parent->m_GroupOf;
        if (g)
        {
            // This is the last moment when this can be done.
            // The updateAfterSrtHandshake call will copy the receiver
            // start time to the receiver buffer data, so the correct
            // value must be set before this happens.
            synchronizeWithGroup(g);
            have_group = true;
        }
#endif
    }

    if (!have_group)
    {
        // This function will be called internally inside
        // synchronizeWithGroup(). This is just more complicated.
        updateAfterSrtHandshake(w_hs.m_iVersion);
    }

    SRT_REJECT_REASON rr = setupCC();
    // UNKNOWN used as a "no error" value
    if (rr != SRT_REJ_UNKNOWN)
    {
        w_hs.m_iReqType = URQFailure(rr);
        m_RejectReason = rr;
        throw CUDTException(MJ_SETUP, MN_REJECTED, 0);
    }

    // And of course, it is connected.
    m_bConnected = true;

    // register this socket for receiving data packets
    m_pRNode->m_bOnList = true;
    m_pRcvQueue->setNewEntry(this);

    // Save the handshake in m_ConnRes in case when needs repeating.
    m_ConnRes = w_hs;

    // send the response to the peer, see listen() for more discussions about this
    // XXX Here create CONCLUSION RESPONSE with:
    // - just the UDT handshake, if HS_VERSION_UDT4,
    // - if higher, the UDT handshake, the SRT HSRSP, the SRT KMRSP
    size_t size = m_iMaxSRTPayloadSize;
    // Allocate the maximum possible memory for an SRT payload.
    // This is a maximum you can send once.
    CPacket response;
    response.setControl(UMSG_HANDSHAKE);
    response.allocate(size);

    // This will serialize the handshake according to its current form.
    HLOGC(cnlog.Debug,
          log << "acceptAndRespond: creating CONCLUSION response (HSv5: with HSRSP/KMRSP) buffer size=" << size);
    if (!createSrtHandshake(SRT_CMD_HSRSP, SRT_CMD_KMRSP, kmdata, kmdatasize, (response), (w_hs)))
    {
        LOGC(cnlog.Error, log << "acceptAndRespond: error creating handshake response");
        throw CUDTException(MJ_SETUP, MN_REJECTED, 0);
    }

#if ENABLE_HEAVY_LOGGING
    {
        // To make sure what REALLY is being sent, parse back the handshake
        // data that have been just written into the buffer.
        CHandShake debughs;
        debughs.load_from(response.m_pcData, response.getLength());
        HLOGC(cnlog.Debug,
              log << CONID() << "acceptAndRespond: sending HS from agent @"
                << debughs.m_iID << " to peer @" << response.m_iID
                << "HS:" << debughs.show());
    }
#endif

    // NOTE: BLOCK THIS instruction in order to cause the final
    // handshake to be missed and cause the problem solved in PR #417.
    // When missed this message, the caller should not accept packets
    // coming as connected, but continue repeated handshake until finally
    // received the listener's handshake.
    addressAndSend((response));
}

// This function is required to be called when a caller receives an INDUCTION
// response from the listener and would like to create a CONCLUSION that includes
// the SRT handshake extension. This extension requires that the crypter object
// be created, but it's still too early for it to be completely configured.
// This function then precreates the object so that the handshake extension can
// be created, as this happens before the completion of the connection (and
// therefore configuration of the crypter object), which can only take place upon
// reception of CONCLUSION response from the listener.
bool CUDT::createCrypter(HandshakeSide side, bool bidirectional)
{
    // Lazy initialization
    if (m_pCryptoControl)
        return true;

    // Write back this value, when it was just determined.
    m_SrtHsSide = side;

    m_pCryptoControl.reset(new CCryptoControl(this, m_SocketID));

    // XXX These below are a little bit controversial.
    // These data should probably be filled only upon
    // reception of the conclusion handshake - otherwise
    // they have outdated values.
    m_pCryptoControl->setCryptoSecret(m_config.CryptoSecret);

    if (bidirectional || m_config.bDataSender)
    {
        HLOGC(rslog.Debug, log << "createCrypter: setting RCV/SND KeyLen=" << m_config.iSndCryptoKeyLen);
        m_pCryptoControl->setCryptoKeylen(m_config.iSndCryptoKeyLen);
    }

    return m_pCryptoControl->init(side, bidirectional);
}

SRT_REJECT_REASON CUDT::setupCC()
{
    // Prepare configuration object,
    // Create the CCC object and configure it.

    // UDT also sets back the congestion window: ???
    // m_dCongestionWindow = m_pCC->m_dCWndSize;

    // XXX Not sure about that. May happen that AGENT wants
    // tsbpd mode, but PEER doesn't, even in bidirectional mode.
    // This way, the reception side should get precedense.
    // if (bidirectional || m_config.bDataSender || m_bTwoWayData)
    //    m_bPeerTsbPd = m_bTSBPD;

    // SrtCongestion will retrieve whatever parameters it needs
    // from *this.

    bool res = m_CongCtl.select(m_config.sCongestion.str());
    if (!res || !m_CongCtl.configure(this))
    {
        return SRT_REJ_CONGESTION;
    }

    // Configure filter module
    if (!m_config.sPacketFilterConfig.empty())
    {
        // This string, when nonempty, defines that the corrector shall be
        // configured. Otherwise it's left uninitialized.

        // At this point we state everything is checked and the appropriate
        // corrector type is already selected, so now create it.
        HLOGC(pflog.Debug, log << "filter: Configuring: " << m_config.sPacketFilterConfig.c_str());
        bool status = true;
        try
        {
            // The filter configurer is build the way that allows to quit immediately
            // exit by exception, but the exception is meant for the filter only.
            status = m_PacketFilter.configure(this, &(m_pRcvQueue->m_UnitQueue), m_config.sPacketFilterConfig.str());
        }
        catch (CUDTException& )
        {
            status = false;
        }

        if (!status)
            return SRT_REJ_FILTER;

        m_PktFilterRexmitLevel = m_PacketFilter.arqLevel();
    }
    else
    {
        // When we have no filter, ARQ should work in ALWAYS mode.
        m_PktFilterRexmitLevel = SRT_ARQ_ALWAYS;
    }

    // Override the value of minimum NAK interval, per SrtCongestion's wish.
    // When default 0 value is returned, the current value set by CUDT
    // is preserved.
    const steady_clock::duration min_nak = microseconds_from(m_CongCtl->minNAKInterval());
    if (min_nak != steady_clock::duration::zero())
        m_tdMinNakInterval = min_nak;

    // Update timers
    const steady_clock::time_point currtime = steady_clock::now();
    m_tsLastRspTime          = currtime;
    m_tsNextACKTime          = currtime + m_tdACKInterval;
    m_tsNextNAKTime          = currtime + m_tdNAKInterval;
    m_tsLastRspAckTime       = currtime;
    m_tsLastSndTime          = currtime;

    HLOGC(rslog.Debug,
          log << "setupCC: setting parameters: mss=" << m_config.iMSS << " maxCWNDSize/FlowWindowSize=" << m_iFlowWindowSize
              << " rcvrate=" << m_iDeliveryRate << "p/s (" << m_iByteDeliveryRate << "B/S)"
              << " rtt=" << m_iRTT << " bw=" << m_iBandwidth);

    if (!updateCC(TEV_INIT, EventVariant(TEV_INIT_RESET)))
    {
        LOGC(rslog.Error, log << "setupCC: IPE: resrouces not yet initialized!");
        return SRT_REJ_IPE;
    }
    return SRT_REJ_UNKNOWN;
}

void CUDT::considerLegacySrtHandshake(const steady_clock::time_point &timebase)
{
    // Do a fast pre-check first - this simply declares that agent uses HSv5
    // and the legacy SRT Handshake is not to be done. Second check is whether
    // agent is sender (=initiator in HSv4).
    if (!isOPT_TsbPd() || !m_config.bDataSender)
        return;

    if (m_iSndHsRetryCnt <= 0)
    {
        HLOGC(cnlog.Debug, log << "Legacy HSREQ: not needed, expire counter=" << m_iSndHsRetryCnt);
        return;
    }

    const steady_clock::time_point now = steady_clock::now();
    if (!is_zero(timebase))
    {
        // Then this should be done only if it's the right time,
        // the TSBPD mode is on, and when the counter is "still rolling".
        /*
         * SRT Handshake with peer:
         * If...
         * - we want TsbPd mode; and
         * - we have not tried more than CSRTCC_MAXRETRY times (peer may not be SRT); and
         * - and did not get answer back from peer
         * - last sent handshake req should have been replied (RTT*1.5 elapsed); and
         * then (re-)send handshake request.
         */
        if (timebase > now) // too early
        {
            HLOGC(cnlog.Debug, log << "Legacy HSREQ: TOO EARLY, will still retry " << m_iSndHsRetryCnt << " times");
            return;
        }
    }
    // If 0 timebase, it means that this is the initial sending with the very first
    // payload packet sent. Send only if this is still set to maximum+1 value.
    else if (m_iSndHsRetryCnt < SRT_MAX_HSRETRY + 1)
    {
        HLOGC(cnlog.Debug,
              log << "Legacy HSREQ: INITIAL, REPEATED, so not to be done. Will repeat on sending " << m_iSndHsRetryCnt
                  << " times");
        return;
    }

    HLOGC(cnlog.Debug, log << "Legacy HSREQ: SENDING, will repeat " << m_iSndHsRetryCnt << " times if no response");
    m_iSndHsRetryCnt--;
    m_tsSndHsLastTime = now;
    sendSrtMsg(SRT_CMD_HSREQ);
}

void CUDT::checkSndTimers(Whether2RegenKm regen)
{
    if (m_SrtHsSide == HSD_INITIATOR)
    {
        HLOGC(cnlog.Debug, log << "checkSndTimers: HS SIDE: INITIATOR, considering legacy handshake with timebase");
        // Legacy method for HSREQ, only if initiator.
        considerLegacySrtHandshake(m_tsSndHsLastTime + microseconds_from(m_iRTT * 3 / 2));
    }
    else
    {
        HLOGC(cnlog.Debug,
              log << "checkSndTimers: HS SIDE: " << (m_SrtHsSide == HSD_RESPONDER ? "RESPONDER" : "DRAW (IPE?)")
                  << " - not considering legacy handshake");
    }

    // This must be done always on sender, regardless of HS side.
    // When regen == DONT_REGEN_KM, it's a handshake call, so do
    // it only for initiator.
    if (regen || m_SrtHsSide == HSD_INITIATOR)
    {
        // Don't call this function in "non-regen mode" (sending only),
        // if this side is RESPONDER. This shall be called only with
        // regeneration request, which is required by the sender.
        if (m_pCryptoControl)
            m_pCryptoControl->sendKeysToPeer(regen);
    }
}

void CUDT::addressAndSend(CPacket& w_pkt)
{
    w_pkt.m_iID        = m_PeerID;
    setPacketTS(w_pkt, steady_clock::now());

    // NOTE: w_pkt isn't modified in this call,
    // just in CChannel::sendto it's modified in place
    // before sending for performance purposes,
    // and then modification is undone. Logically then
    // there's no modification here.
    m_pSndQueue->sendto(m_PeerAddr, w_pkt);
}

// [[using maybe_locked(m_GlobControlLock, if called from GC)]]
bool CUDT::closeInternal()
{
    // NOTE: this function is called from within the garbage collector thread.

    if (!m_bOpened)
    {
        return false;
    }

    // IMPORTANT:
    // This function may block indefinitely, if called for a socket
    // that has m_bBroken == false or m_bConnected == true.
    // If it is intended to forcefully close the socket, make sure
    // that it's in response to a broken connection.
    HLOGC(smlog.Debug, log << CONID() << " - closing socket:");

    if (m_config.Linger.l_onoff != 0)
    {
        const steady_clock::time_point entertime = steady_clock::now();

        HLOGC(smlog.Debug, log << CONID() << " ... (linger)");
        while (!m_bBroken && m_bConnected && (m_pSndBuffer->getCurrBufSize() > 0) &&
               (steady_clock::now() - entertime < seconds_from(m_config.Linger.l_linger)))
        {
            // linger has been checked by previous close() call and has expired
            if (m_tsLingerExpiration >= entertime)
                break;

            if (!m_config.bSynSending)
            {
                // if this socket enables asynchronous sending, return immediately and let GC to close it later
                if (is_zero(m_tsLingerExpiration))
                    m_tsLingerExpiration = entertime + seconds_from(m_config.Linger.l_linger);

                HLOGC(smlog.Debug,
                      log << "CUDT::close: linger-nonblocking, setting expire time T="
                          << FormatTime(m_tsLingerExpiration));

                return false;
            }

#ifndef _WIN32
            timespec ts;
            ts.tv_sec  = 0;
            ts.tv_nsec = 1000000;
            nanosleep(&ts, NULL);
#else
            Sleep(1);
#endif
        }
    }

    // remove this socket from the snd queue
    if (m_bConnected)
        m_pSndQueue->m_pSndUList->remove(this);

    /*
     * update_events below useless
     * removing usock for EPolls right after (update_usocks) clears it (in other HAI patch).
     *
     * What is in EPoll shall be the responsibility of the application, if it want local close event,
     * it would remove the socket from the EPoll after close.
     */

    // Make a copy under a lock because other thread might access it
    // at the same time.
    enterCS(s_UDTUnited.m_EPoll.m_EPollLock);
    set<int> epollid = m_sPollID;
    leaveCS(s_UDTUnited.m_EPoll.m_EPollLock);

    // trigger any pending IO events.
    HLOGC(smlog.Debug, log << "close: SETTING ERR readiness on E" << Printable(epollid) << " of @" << m_SocketID);
    s_UDTUnited.m_EPoll.update_events(m_SocketID, m_sPollID, SRT_EPOLL_ERR, true);
    // then remove itself from all epoll monitoring
    int no_events = 0;
    for (set<int>::iterator i = epollid.begin(); i != epollid.end(); ++i)
    {
        HLOGC(smlog.Debug, log << "close: CLEARING subscription on E" << (*i) << " of @" << m_SocketID);
        try
        {
            s_UDTUnited.m_EPoll.update_usock(*i, m_SocketID, &no_events);
        }
        catch (...)
        {
            // The goal of this loop is to remove all subscriptions in
            // the epoll system to this socket. If it's unsubscribed already,
            // that's even better.
        }
        HLOGC(smlog.Debug, log << "close: removing E" << (*i) << " from back-subscribers of @" << m_SocketID);
    }

    // Not deleting elements from m_sPollID inside the loop because it invalidates
    // the control iterator of the loop. Instead, all will be removed at once.

    // IMPORTANT: there's theoretically little time between setting ERR readiness
    // and unsubscribing, however if there's an application waiting on this event,
    // it should be informed before this below instruction locks the epoll mutex.
    enterCS(s_UDTUnited.m_EPoll.m_EPollLock);
    m_sPollID.clear();
    leaveCS(s_UDTUnited.m_EPoll.m_EPollLock);

    // XXX What's this, could any of the above actions make it !m_bOpened?
    if (!m_bOpened)
    {
        return true;
    }

    // Inform the threads handler to stop.
    m_bClosing = true;

    HLOGC(smlog.Debug, log << CONID() << "CLOSING STATE. Acquiring connection lock");

    ScopedLock connectguard(m_ConnectionLock);

    // Signal the sender and recver if they are waiting for data.
    releaseSynch();

    HLOGC(smlog.Debug, log << CONID() << "CLOSING, removing from listener/connector");

    if (m_bListening)
    {
        m_bListening = false;
        m_pRcvQueue->removeListener(this);
    }
    else if (m_bConnecting)
    {
        m_pRcvQueue->removeConnector(m_SocketID);
    }

    if (m_bConnected)
    {
        if (!m_bShutdown)
        {
            HLOGC(smlog.Debug, log << CONID() << "CLOSING - sending SHUTDOWN to the peer");
            sendCtrl(UMSG_SHUTDOWN);
        }

        // Store current connection information.
        CInfoBlock ib;
        ib.m_iIPversion = m_PeerAddr.family();
        CInfoBlock::convert(m_PeerAddr, ib.m_piIP);
        ib.m_iRTT       = m_iRTT;
        ib.m_iBandwidth = m_iBandwidth;
        m_pCache->update(&ib);

        m_bConnected = false;
    }

    HLOGC(smlog.Debug, log << "CLOSING, joining send/receive threads");

    // waiting all send and recv calls to stop
    ScopedLock sendguard(m_SendLock);
    ScopedLock recvguard(m_RecvLock);

    // Locking m_RcvBufferLock to protect calling to m_pCryptoControl->decrypt((packet))
    // from the processData(...) function while resetting Crypto Control.
    enterCS(m_RcvBufferLock);
    if (m_pCryptoControl)
        m_pCryptoControl->close();

    m_pCryptoControl.reset();
    leaveCS(m_RcvBufferLock);

    m_uPeerSrtVersion        = SRT_VERSION_UNK;
    m_tsRcvPeerStartTime     = steady_clock::time_point();

    m_bOpened = false;

    return true;
}

int CUDT::receiveBuffer(char *data, int len)
{
    if (!m_CongCtl->checkTransArgs(SrtCongestion::STA_BUFFER, SrtCongestion::STAD_RECV, data, len, SRT_MSGTTL_INF, false))
        throw CUDTException(MJ_NOTSUP, MN_INVALBUFFERAPI, 0);

    if (isOPT_TsbPd())
    {
        LOGP(arlog.Error, "recv: This function is not intended to be used in Live mode with TSBPD.");
        throw CUDTException(MJ_NOTSUP, MN_INVALBUFFERAPI, 0);
    }

    UniqueLock recvguard(m_RecvLock);

    if ((m_bBroken || m_bClosing) && !m_pRcvBuffer->isRcvDataReady())
    {
        if (m_bShutdown)
        {
            // For stream API, return 0 as a sign of EOF for transmission.
            // That's a bit controversial because theoretically the
            // UMSG_SHUTDOWN message may be lost as every UDP packet, although
            // another theory states that this will never happen because this
            // packet has a total size of 42 bytes and such packets are
            // declared as never dropped - but still, this is UDP so there's no
            // guarantee.

            // The most reliable way to inform the party that the transmission
            // has ended would be to send a single empty packet (that is,
            // a data packet that contains only an SRT header in the UDP
            // payload), which is a normal data packet that can undergo
            // normal sequence check and retransmission rules, so it's ensured
            // that this packet will be received. Receiving such a packet should
            // make this function return 0, potentially also without breaking
            // the connection and potentially also with losing no ability to
            // send some larger portion of data next time.
            HLOGC(arlog.Debug, log << "STREAM API, SHUTDOWN: marking as EOF");
            return 0;
        }
        HLOGC(arlog.Debug,
              log << (m_config.bMessageAPI ? "MESSAGE" : "STREAM") << " API, " << (m_bShutdown ? "" : "no")
                  << " SHUTDOWN. Reporting as BROKEN.");
        throw CUDTException(MJ_CONNECTION, MN_CONNLOST, 0);
    }

    CSync rcond  (m_RecvDataCond, recvguard);
    CSync tscond (m_RcvTsbPdCond, recvguard);
    if (!m_pRcvBuffer->isRcvDataReady())
    {
        if (!m_config.bSynRecving)
        {
            throw CUDTException(MJ_AGAIN, MN_RDAVAIL, 0);
        }
        else
        {
            /* Kick TsbPd thread to schedule next wakeup (if running) */
            if (m_config.iRcvTimeOut < 0)
            {
                THREAD_PAUSED();
                while (stillConnected() && !m_pRcvBuffer->isRcvDataReady())
                {
                    // Do not block forever, check connection status each 1 sec.
                    rcond.wait_for(seconds_from(1));
                }
                THREAD_RESUMED();
            }
            else
            {
                const steady_clock::time_point exptime =
                    steady_clock::now() + milliseconds_from(m_config.iRcvTimeOut);
                THREAD_PAUSED();
                while (stillConnected() && !m_pRcvBuffer->isRcvDataReady())
                {
                    if (!rcond.wait_until(exptime)) // NOT means "not received a signal"
                        break; // timeout
                }
                THREAD_RESUMED();
            }
        }
    }

    // throw an exception if not connected
    if (!m_bConnected)
        throw CUDTException(MJ_CONNECTION, MN_NOCONN, 0);

    if ((m_bBroken || m_bClosing) && !m_pRcvBuffer->isRcvDataReady())
    {
        // See at the beginning
        if (!m_config.bMessageAPI && m_bShutdown)
        {
            HLOGC(arlog.Debug, log << "STREAM API, SHUTDOWN: marking as EOF");
            return 0;
        }
        HLOGC(arlog.Debug,
              log << (m_config.bMessageAPI ? "MESSAGE" : "STREAM") << " API, " << (m_bShutdown ? "" : "no")
                  << " SHUTDOWN. Reporting as BROKEN.");

        throw CUDTException(MJ_CONNECTION, MN_CONNLOST, 0);
    }

    const int res = m_pRcvBuffer->readBuffer(data, len);

    /* Kick TsbPd thread to schedule next wakeup (if running) */
    if (m_bTsbPd)
    {
        HLOGP(tslog.Debug, "Ping TSBPD thread to schedule wakeup");
        tscond.signal_locked(recvguard);
    }
    else
    {
        HLOGP(tslog.Debug, "NOT pinging TSBPD - not set");
    }

    if (!m_pRcvBuffer->isRcvDataReady())
    {
        // read is not available any more
        s_UDTUnited.m_EPoll.update_events(m_SocketID, m_sPollID, SRT_EPOLL_IN, false);
    }

    if ((res <= 0) && (m_config.iRcvTimeOut >= 0))
        throw CUDTException(MJ_AGAIN, MN_XMTIMEOUT, 0);

    return res;
}

// [[using maybe_locked(CUDTGroup::m_GroupLock, m_parent->m_GroupOf != NULL)]];
// [[using locked(m_SendLock)]];
void CUDT::checkNeedDrop(bool& w_bCongestion)
{
    if (!m_bPeerTLPktDrop)
        return;

    if (!m_config.bMessageAPI)
    {
        LOGC(aslog.Error, log << "The SRTO_TLPKTDROP flag can only be used with message API.");
        throw CUDTException(MJ_NOTSUP, MN_INVALBUFFERAPI, 0);
    }

    int bytes, timespan_ms;
    // (returns buffer size in buffer units, ignored)
    m_pSndBuffer->getCurrBufSize((bytes), (timespan_ms));

    // high threshold (msec) at tsbpd_delay plus sender/receiver reaction time (2 * 10ms)
    // Minimum value must accomodate an I-Frame (~8 x average frame size)
    // >>need picture rate or app to set min treshold
    // >>using 1 sec for worse case 1 frame using all bit budget.
    // picture rate would be useful in auto SRT setting for min latency
    // XXX Make SRT_TLPKTDROP_MINTHRESHOLD_MS option-configurable
    int threshold_ms = 0;
    if (m_config.iSndDropDelay >= 0)
    {
        threshold_ms = std::max(m_iPeerTsbPdDelay_ms + m_config.iSndDropDelay, +SRT_TLPKTDROP_MINTHRESHOLD_MS) +
                       (2 * COMM_SYN_INTERVAL_US / 1000);
    }

    if (threshold_ms && timespan_ms > threshold_ms)
    {
        // protect packet retransmission
        enterCS(m_RecvAckLock);
        int dbytes;
        int32_t first_msgno;
        int dpkts = m_pSndBuffer->dropLateData((dbytes), (first_msgno), steady_clock::now() - milliseconds_from(threshold_ms));
        if (dpkts > 0)
        {
            enterCS(m_StatsLock);
            m_stats.traceSndDrop += dpkts;
            m_stats.sndDropTotal += dpkts;
            m_stats.traceSndBytesDrop += dbytes;
            m_stats.sndBytesDropTotal += dbytes;
            leaveCS(m_StatsLock);

            IF_HEAVY_LOGGING(const int32_t realack = m_iSndLastDataAck);
            const int32_t fakeack = CSeqNo::incseq(m_iSndLastDataAck, dpkts);

            m_iSndLastAck     = fakeack;
            m_iSndLastDataAck = fakeack;

            int32_t minlastack = CSeqNo::decseq(m_iSndLastDataAck);
            m_pSndLossList->removeUpTo(minlastack);
            /* If we dropped packets not yet sent, advance current position */
            // THIS MEANS: m_iSndCurrSeqNo = MAX(m_iSndCurrSeqNo, m_iSndLastDataAck-1)
            if (CSeqNo::seqcmp(m_iSndCurrSeqNo, minlastack) < 0)
            {
                m_iSndCurrSeqNo = minlastack;
            }

            HLOGC(aslog.Debug, log << "SND-DROP: %(" << realack << "-" <<  m_iSndCurrSeqNo << ") n="
                    << dpkts << "pkt " <<  dbytes << "B, span=" <<  timespan_ms << " ms, FIRST #" << first_msgno);

#if ENABLE_EXPERIMENTAL_BONDING
            // This is done with a presumption that the group
            // exists and if this is not NULL, it means that this
            // function was called with locked m_GroupLock, as sendmsg2
            // function was called from inside CUDTGroup::send, which
            // locks the whole function.
            //
            // XXX This is true only because all existing groups are managed
            // groups, that is, sockets cannot be added or removed from group
            // manually, nor can send/recv operation be done on a single socket
            // from the API call directly. This should be extra verified, if that
            // changes in the future.
            //
            if (m_parent->m_GroupOf)
            {
                // What's important is that the lock on GroupLock cannot be applied
                // here, both because it might be applied already, that is, according
                // to the condition defined at this function's header, it is applied
                // under this condition. Hence ackMessage can be defined as 100% locked.
                m_parent->m_GroupOf->ackMessage(first_msgno);
            }
#endif
        }
        w_bCongestion = true;
        leaveCS(m_RecvAckLock);
    }
    else if (timespan_ms > (m_iPeerTsbPdDelay_ms / 2))
    {
        HLOGC(aslog.Debug,
              log << "cong, BYTES " << bytes << ", TMSPAN " << timespan_ms << "ms");

        w_bCongestion = true;
    }
}

int CUDT::sendmsg(const char *data, int len, int msttl, bool inorder, int64_t srctime)
{
    SRT_MSGCTRL mctrl = srt_msgctrl_default;
    mctrl.msgttl      = msttl;
    mctrl.inorder     = inorder;
    mctrl.srctime     = srctime;
    return this->sendmsg2(data, len, (mctrl));
}

// [[using maybe_locked(CUDTGroup::m_GroupLock, m_parent->m_GroupOf != NULL)]]
// GroupLock is applied when this function is called from inside CUDTGroup::send,
// which is the only case when the m_parent->m_GroupOf is not NULL.
int CUDT::sendmsg2(const char *data, int len, SRT_MSGCTRL& w_mctrl)
{
    bool         bCongestion = false;

    // throw an exception if not connected
    if (m_bBroken || m_bClosing)
        throw CUDTException(MJ_CONNECTION, MN_CONNLOST, 0);
    else if (!m_bConnected || !m_CongCtl.ready())
        throw CUDTException(MJ_CONNECTION, MN_NOCONN, 0);

    if (len <= 0)
    {
        LOGC(aslog.Error, log << "INVALID: Data size for sending declared with length: " << len);
        return 0;
    }

    if (w_mctrl.msgno != -1) // most unlikely, unless you use balancing groups
    {
        if (w_mctrl.msgno < 1 || w_mctrl.msgno > MSGNO_SEQ_MAX)
        {
            LOGC(aslog.Error, log << "INVALID forced msgno " << w_mctrl.msgno << ": can be -1 (trap) or <1..." << MSGNO_SEQ_MAX << ">");
            throw CUDTException(MJ_NOTSUP, MN_INVAL);
        }
    }

    int  msttl   = w_mctrl.msgttl;
    bool inorder = w_mctrl.inorder;

    // Sendmsg isn't restricted to the congctl type, however the congctl
    // may want to have something to say here.
    // NOTE: SrtCongestion is also allowed to throw CUDTException() by itself!
    {
        SrtCongestion::TransAPI api = SrtCongestion::STA_MESSAGE;
        CodeMinor               mn  = MN_INVALMSGAPI;
        if (!m_config.bMessageAPI)
        {
            api = SrtCongestion::STA_BUFFER;
            mn  = MN_INVALBUFFERAPI;
        }

        if (!m_CongCtl->checkTransArgs(api, SrtCongestion::STAD_SEND, data, len, msttl, inorder))
            throw CUDTException(MJ_NOTSUP, mn, 0);
    }

    // NOTE: the length restrictions differ in STREAM API and in MESSAGE API:

    // - STREAM API:
    //   At least 1 byte free sending buffer space is needed
    //   (in practice, one unit buffer of 1456 bytes).
    //   This function will send as much as possible, and return
    //   how much was actually sent.

    // - MESSAGE API:
    //   At least so many bytes free in the sending buffer is needed,
    //   as the length of the data, otherwise this function will block
    //   or return MJ_AGAIN until this condition is satisfied. The EXACTLY
    //   such number of data will be then written out, and this function
    //   will effectively return either -1 (error) or the value of 'len'.
    //   This call will be also rejected from upside when trying to send
    //   out a message of a length that exceeds the total size of the sending
    //   buffer (configurable by SRTO_SNDBUF).

    if (m_config.bMessageAPI && len > int(m_config.iSndBufSize * m_iMaxSRTPayloadSize))
    {
        LOGC(aslog.Error,
             log << "Message length (" << len << ") exceeds the size of sending buffer: "
                 << (m_config.iSndBufSize * m_iMaxSRTPayloadSize) << ". Use SRTO_SNDBUF if needed.");
        throw CUDTException(MJ_NOTSUP, MN_XSIZE, 0);
    }

    /* XXX
       This might be worth preserving for several occasions, but it
       must be at least conditional because it breaks backward compat.
    if (!m_pCryptoControl || !m_pCryptoControl->isSndEncryptionOK())
    {
        LOGC(aslog.Error, log << "Encryption is required, but the peer did not supply correct credentials. Sending
    rejected."); throw CUDTException(MJ_SETUP, MN_SECURITY, 0);
    }
    */

    UniqueLock sendguard(m_SendLock);

    if (m_pSndBuffer->getCurrBufSize() == 0)
    {
        // delay the EXP timer to avoid mis-fired timeout
        ScopedLock ack_lock(m_RecvAckLock);
        m_tsLastRspAckTime = steady_clock::now();
        m_iReXmitCount   = 1;
    }

    // checkNeedDrop(...) may lock m_RecvAckLock
    // to modify m_pSndBuffer and m_pSndLossList
    checkNeedDrop((bCongestion));

    int minlen = 1; // Minimum sender buffer space required for STREAM API
    if (m_config.bMessageAPI)
    {
        // For MESSAGE API the minimum outgoing buffer space required is
        // the size that can carry over the whole message as passed here.
        minlen = (len + m_iMaxSRTPayloadSize - 1) / m_iMaxSRTPayloadSize;
    }

    if (sndBuffersLeft() < minlen)
    {
        //>>We should not get here if SRT_ENABLE_TLPKTDROP
        // XXX Check if this needs to be removed, or put to an 'else' condition for m_bTLPktDrop.
        if (!m_config.bSynSending)
            throw CUDTException(MJ_AGAIN, MN_WRAVAIL, 0);

        {
            // wait here during a blocking sending
            UniqueLock sendblock_lock (m_SendBlockLock);

            if (m_config.iSndTimeOut < 0)
            {
                while (stillConnected() && sndBuffersLeft() < minlen && m_bPeerHealth)
                    m_SendBlockCond.wait(sendblock_lock);
            }
            else
            {
                const steady_clock::time_point exptime =
                    steady_clock::now() + milliseconds_from(m_config.iSndTimeOut);
                THREAD_PAUSED();
                while (stillConnected() && sndBuffersLeft() < minlen && m_bPeerHealth)
                {
                    if (!m_SendBlockCond.wait_until(sendblock_lock, exptime))
                        break;
                }
                THREAD_RESUMED();
            }
        }

        // check the connection status
        if (m_bBroken || m_bClosing)
            throw CUDTException(MJ_CONNECTION, MN_CONNLOST, 0);
        else if (!m_bConnected)
            throw CUDTException(MJ_CONNECTION, MN_NOCONN, 0);
        else if (!m_bPeerHealth)
        {
            m_bPeerHealth = true;
            throw CUDTException(MJ_PEERERROR);
        }

        /*
         * The code below is to return ETIMEOUT when blocking mode could not get free buffer in time.
         * If no free buffer available in non-blocking mode, we alredy returned. If buffer availaible,
         * we test twice if this code is outside the else section.
         * This fix move it in the else (blocking-mode) section
         */
        if (sndBuffersLeft() < minlen)
        {
            if (m_config.iSndTimeOut >= 0)
                throw CUDTException(MJ_AGAIN, MN_XMTIMEOUT, 0);

            // XXX This looks very weird here, however most likely
            // this will happen only in the following case, when
            // the above loop has been interrupted, which happens when:
            // 1. The buffers left gets enough for minlen - but this is excluded
            //    in the first condition here.
            // 2. In the case of sending timeout, the above loop was interrupted
            //    due to reaching timeout, but this is excluded by the second
            //    condition here
            // 3. The 'stillConnected()' or m_bPeerHealth condition is false, of which:
            //    - broken/closing status is checked and responded with CONNECTION/CONNLOST
            //    - not connected status is checked and responded with CONNECTION/NOCONN
            //    - m_bPeerHealth condition is checked and responded with PEERERROR
            //
            // ERGO: never happens?
            LOGC(aslog.Fatal,
                 log << "IPE: sendmsg: the loop exited, while not enough size, still connected, peer healthy. "
                        "Impossible.");

            return 0;
        }
    }

    // If the sender's buffer is empty,
    // record total time used for sending
    if (m_pSndBuffer->getCurrBufSize() == 0)
    {
        ScopedLock lock(m_StatsLock);
        m_stats.sndDurationCounter = steady_clock::now();
    }

    int size = len;
    if (!m_config.bMessageAPI)
    {
        // For STREAM API it's allowed to send less bytes than the given buffer.
        // Just return how many bytes were actually scheduled for writing.
        // XXX May be reasonable to add a flag that requires that the function
        // not return until the buffer is sent completely.
        size = min(len, sndBuffersLeft() * m_iMaxSRTPayloadSize);
    }

    {
        ScopedLock recvAckLock(m_RecvAckLock);
        // insert the user buffer into the sending list

        int32_t seqno = m_iSndNextSeqNo;
        IF_HEAVY_LOGGING(int32_t orig_seqno = seqno);
        IF_HEAVY_LOGGING(steady_clock::time_point ts_srctime =
                             steady_clock::time_point() + microseconds_from(w_mctrl.srctime));

        // Check if seqno has been set, in case when this is a group sender.
        // If the sequence is from the past towards the "next sequence",
        // simply return the size, pretending that it has been sent.
        if (w_mctrl.pktseq != SRT_SEQNO_NONE && m_iSndNextSeqNo != SRT_SEQNO_NONE)
        {
            if (CSeqNo::seqcmp(w_mctrl.pktseq, seqno) < 0)
            {
                HLOGC(aslog.Debug, log << CONID() << "sock:SENDING (NOT): group-req %" << w_mctrl.pktseq
                        << " OLDER THAN next expected %" << seqno << " - FAKE-SENDING.");
                return size;
            }
        }

        // Set this predicted next sequence to the control information.
        // It's the sequence of the FIRST (!) packet from all packets used to send
        // this buffer. Values from this field will be monotonic only if you always
        // have one packet per buffer (as it's in live mode).
        w_mctrl.pktseq = seqno;

        // Now seqno is the sequence to which it was scheduled
        // XXX Conversion from w_mctrl.srctime -> steady_clock::time_point need not be accurrate.
        HLOGC(aslog.Debug, log << CONID() << "buf:SENDING (BEFORE) srctime:"
                << (w_mctrl.srctime ? FormatTime(ts_srctime) : "none")
                << " DATA SIZE: " << size << " sched-SEQUENCE: " << seqno
                << " STAMP: " << BufferStamp(data, size));

        if (w_mctrl.srctime && w_mctrl.srctime < count_microseconds(m_stats.tsStartTime.time_since_epoch()))
        {
            LOGC(aslog.Error,
                log << "Wrong source time was provided. Sending is rejected.");
            throw CUDTException(MJ_NOTSUP, MN_INVALMSGAPI);
        }

        if (w_mctrl.srctime && (!m_config.bMessageAPI || !m_bTsbPd))
        {
            HLOGC(aslog.Warn,
                log << "Source time can only be used with TSBPD and Message API enabled. Using default time instead.");
            w_mctrl.srctime = 0;
        }

        // w_mctrl.seqno is INPUT-OUTPUT value:
        // - INPUT: the current sequence number to be placed for the next scheduled packet
        // - OUTPUT: value of the sequence number to be put on the first packet at the next sendmsg2 call.
        // We need to supply to the output the value that was STAMPED ON THE PACKET,
        // which is seqno. In the output we'll get the next sequence number.
        m_pSndBuffer->addBuffer(data, size, (w_mctrl));
        m_iSndNextSeqNo = w_mctrl.pktseq;
        w_mctrl.pktseq = seqno;

        HLOGC(aslog.Debug, log << CONID() << "buf:SENDING srctime:" << FormatTime(ts_srctime)
              << " size=" << size << " #" << w_mctrl.msgno << " SCHED %" << orig_seqno
              << "(>> %" << seqno << ") !" << BufferStamp(data, size));

        if (sndBuffersLeft() < 1) // XXX Not sure if it should test if any space in the buffer, or as requried.
        {
            // write is not available any more
            s_UDTUnited.m_EPoll.update_events(m_SocketID, m_sPollID, SRT_EPOLL_OUT, false);
        }
    }

    // insert this socket to the snd list if it is not on the list yet
    // m_pSndUList->pop may lock CSndUList::m_ListLock and then m_RecvAckLock
    m_pSndQueue->m_pSndUList->update(this, CSndUList::rescheduleIf(bCongestion));

#ifdef SRT_ENABLE_ECN
    if (bCongestion)
    {
        LOGC(aslog.Error, log << "sendmsg2: CONGESTION; reporting error");
        throw CUDTException(MJ_AGAIN, MN_CONGESTION, 0);
    }
#endif /* SRT_ENABLE_ECN */

    HLOGC(aslog.Debug, log << CONID() << "sock:SENDING (END): success, size=" << size);
    return size;
}

int CUDT::recv(char* data, int len)
{
    SRT_MSGCTRL mctrl = srt_msgctrl_default;
    return recvmsg2(data, len, (mctrl));
}

int CUDT::recvmsg(char* data, int len, int64_t& srctime)
{
    SRT_MSGCTRL mctrl = srt_msgctrl_default;
    int res = recvmsg2(data, len, (mctrl));
    srctime = mctrl.srctime;
    return res;
}

// [[using maybe_locked(CUDTGroup::m_GroupLock, m_parent->m_GroupOf != NULL)]]
// GroupLock is applied when this function is called from inside CUDTGroup::recv,
// which is the only case when the m_parent->m_GroupOf is not NULL.
int CUDT::recvmsg2(char* data, int len, SRT_MSGCTRL& w_mctrl)
{
    // Check if the socket is a member of a receiver group.
    // If so, then reading by receiveMessage is disallowed.

#if ENABLE_EXPERIMENTAL_BONDING
    if (m_parent->m_GroupOf && m_parent->m_GroupOf->isGroupReceiver())
    {
        LOGP(arlog.Error, "recv*: This socket is a receiver group member. Use group ID, NOT socket ID.");
        throw CUDTException(MJ_NOTSUP, MN_INVALMSGAPI, 0);
    }
#endif

    if (!m_bConnected || !m_CongCtl.ready())
        throw CUDTException(MJ_CONNECTION, MN_NOCONN, 0);

    if (len <= 0)
    {
        LOGC(arlog.Error, log << "Length of '" << len << "' supplied to srt_recvmsg.");
        throw CUDTException(MJ_NOTSUP, MN_INVAL, 0);
    }

    if (m_config.bMessageAPI)
        return receiveMessage(data, len, (w_mctrl));

    return receiveBuffer(data, len);
}

// int by_exception: accepts values of CUDTUnited::ErrorHandling:
// - 0 - by return value
// - 1 - by exception
// - 2 - by abort (unused)
int CUDT::receiveMessage(char* data, int len, SRT_MSGCTRL& w_mctrl, int by_exception)
{
    // Recvmsg isn't restricted to the congctl type, it's the most
    // basic method of passing the data. You can retrieve data as
    // they come in, however you need to match the size of the buffer.

    // Note: if by_exception = ERH_RETURN, this would still break it
    // by exception. The intention of by_exception isn't to prevent
    // exceptions here, but to intercept the erroneous situation should
    // it be handled by the caller in a less than general way. As this
    // is only used internally, we state that the problem that would be
    // handled by exception here should not happen, and in case if it does,
    // it's a bug to fix, so the exception is nothing wrong.
    if (!m_CongCtl->checkTransArgs(SrtCongestion::STA_MESSAGE, SrtCongestion::STAD_RECV, data, len, SRT_MSGTTL_INF, false))
        throw CUDTException(MJ_NOTSUP, MN_INVALMSGAPI, 0);

    UniqueLock recvguard (m_RecvLock);
    CSync tscond     (m_RcvTsbPdCond,  recvguard);

    /* XXX DEBUG STUFF - enable when required
       char charbool[2] = {'0', '1'};
       char ptrn [] = "RECVMSG/BEGIN BROKEN 1 CONN 1 CLOSING 1 SYNCR 1 NMSG                                ";
       int pos [] = {21, 28, 38, 46, 53};
       ptrn[pos[0]] = charbool[m_bBroken];
       ptrn[pos[1]] = charbool[m_bConnected];
       ptrn[pos[2]] = charbool[m_bClosing];
       ptrn[pos[3]] = charbool[m_config.m_bSynRecving];
       int wrtlen = sprintf(ptrn + pos[4], "%d", m_pRcvBuffer->getRcvMsgNum());
       strcpy(ptrn + pos[4] + wrtlen, "\n");
       fputs(ptrn, stderr);
    // */

    if (m_bBroken || m_bClosing)
    {
        HLOGC(arlog.Debug, log << CONID() << "receiveMessage: CONNECTION BROKEN - reading from recv buffer just for formality");
        enterCS(m_RcvBufferLock);
        int res       = m_pRcvBuffer->readMsg(data, len);
        leaveCS(m_RcvBufferLock);
        w_mctrl.srctime = 0;

        // Kick TsbPd thread to schedule next wakeup (if running)
        if (m_bTsbPd)
        {
            HLOGP(tslog.Debug, "Ping TSBPD thread to schedule wakeup");
            tscond.signal_locked(recvguard);
        }
        else
        {
            HLOGP(tslog.Debug, "NOT pinging TSBPD - not set");
        }

        if (!m_pRcvBuffer->isRcvDataReady())
        {
            // read is not available any more
            s_UDTUnited.m_EPoll.update_events(m_SocketID, m_sPollID, SRT_EPOLL_IN, false);
        }

        if (res == 0)
        {
            if (!m_config.bMessageAPI && m_bShutdown)
                return 0;
            // Forced to return error instead of throwing exception.
            if (!by_exception)
                return APIError(MJ_CONNECTION, MN_CONNLOST, 0);
            throw CUDTException(MJ_CONNECTION, MN_CONNLOST, 0);
        }
        else
            return res;
    }

    const int seqdistance = -1;

    if (!m_config.bSynRecving)
    {
        HLOGC(arlog.Debug, log << CONID() << "receiveMessage: BEGIN ASYNC MODE. Going to extract payload size=" << len);
        enterCS(m_RcvBufferLock);
        const int res = m_pRcvBuffer->readMsg(data, len, (w_mctrl), seqdistance);
        leaveCS(m_RcvBufferLock);
        HLOGC(arlog.Debug, log << CONID() << "AFTER readMsg: (NON-BLOCKING) result=" << res);

        if (res == 0)
        {
            // read is not available any more
            // Kick TsbPd thread to schedule next wakeup (if running)
            if (m_bTsbPd)
            {
                HLOGP(arlog.Debug, "receiveMessage: nothing to read, kicking TSBPD, return AGAIN");
                tscond.signal_locked(recvguard);
            }
            else
            {
                HLOGP(arlog.Debug, "receiveMessage: nothing to read, return AGAIN");
            }

            // Shut up EPoll if no more messages in non-blocking mode
            s_UDTUnited.m_EPoll.update_events(m_SocketID, m_sPollID, SRT_EPOLL_IN, false);
            // Forced to return 0 instead of throwing exception, in case of AGAIN/READ
            if (!by_exception)
                return 0;
            throw CUDTException(MJ_AGAIN, MN_RDAVAIL, 0);
        }

        if (!m_pRcvBuffer->isRcvDataReady())
        {
            // Kick TsbPd thread to schedule next wakeup (if running)
            if (m_bTsbPd)
            {
                HLOGP(arlog.Debug, "receiveMessage: DATA READ, but nothing more - kicking TSBPD.");
                tscond.signal_locked(recvguard);
            }
            else
            {
                HLOGP(arlog.Debug, "receiveMessage: DATA READ, but nothing more");
            }

            // Shut up EPoll if no more messages in non-blocking mode
            s_UDTUnited.m_EPoll.update_events(m_SocketID, m_sPollID, SRT_EPOLL_IN, false);

            // After signaling the tsbpd for ready data, report the bandwidth.
#if ENABLE_HEAVY_LOGGING
            double bw = Bps2Mbps( m_iBandwidth * m_iMaxSRTPayloadSize );
            HLOGC(arlog.Debug, log << CONID() << "CURRENT BANDWIDTH: " << bw << "Mbps (" << m_iBandwidth << " buffers per second)");
#endif
        }
        return res;
    }

    HLOGC(arlog.Debug, log << CONID() << "receiveMessage: BEGIN SYNC MODE. Going to extract payload size max=" << len);

    int  res     = 0;
    bool timeout = false;
    // Do not block forever, check connection status each 1 sec.
    const steady_clock::duration recv_timeout = m_config.iRcvTimeOut < 0 ? seconds_from(1) : milliseconds_from(m_config.iRcvTimeOut);

    CSync recv_cond (m_RecvDataCond, recvguard);

    do
    {
        steady_clock::time_point tstime SRT_ATR_UNUSED;
        int32_t seqno;
        if (stillConnected() && !timeout && !m_pRcvBuffer->isRcvDataReady((tstime), (seqno), seqdistance))
        {
            /* Kick TsbPd thread to schedule next wakeup (if running) */
            if (m_bTsbPd)
            {
                // XXX Experimental, so just inform:
                // Check if the last check of isRcvDataReady has returned any "next time for a packet".
                // If so, then it means that TSBPD has fallen asleep only up to this time, so waking it up
                // would be "spurious". If a new packet comes ahead of the packet which's time is returned
                // in tstime (as TSBPD sleeps up to then), the procedure that receives it is responsible
                // of kicking TSBPD.
                // bool spurious = (tstime != 0);

                HLOGC(tslog.Debug, log << CONID() << "receiveMessage: KICK tsbpd" << (is_zero(tstime) ? " (SPURIOUS!)" : ""));
                tscond.signal_locked(recvguard);
            }

            THREAD_PAUSED();
            do
            {
                // `wait_for(recv_timeout)` wouldn't be correct here. Waiting should be
                // only until the time that is now + timeout since the first moment
                // when this started, or sliced-waiting for 1 second, if timtout is
                // higher than this.
                const steady_clock::time_point exptime = steady_clock::now() + recv_timeout;

                HLOGC(tslog.Debug,
                      log << CONID() << "receiveMessage: fall asleep up to TS=" << FormatTime(exptime)
                          << " lock=" << (&m_RecvLock) << " cond=" << (&m_RecvDataCond));

                if (!recv_cond.wait_until(exptime))
                {
                    if (m_config.iRcvTimeOut >= 0) // otherwise it's "no timeout set"
                        timeout = true;
                    HLOGP(tslog.Debug,
                          "receiveMessage: DATA COND: EXPIRED -- checking connection conditions and rolling again");
                }
                else
                {
                    HLOGP(tslog.Debug, "receiveMessage: DATA COND: KICKED.");
                }
            } while (stillConnected() && !timeout && (!m_pRcvBuffer->isRcvDataReady()));
            THREAD_RESUMED();

            HLOGC(tslog.Debug,
                  log << CONID() << "receiveMessage: lock-waiting loop exited: stillConntected=" << stillConnected()
                      << " timeout=" << timeout << " data-ready=" << m_pRcvBuffer->isRcvDataReady());
        }

        /* XXX DEBUG STUFF - enable when required
        LOGC(arlog.Debug, "RECVMSG/GO-ON BROKEN " << m_bBroken << " CONN " << m_bConnected
                << " CLOSING " << m_bClosing << " TMOUT " << timeout
                << " NMSG " << m_pRcvBuffer->getRcvMsgNum());
                */

        enterCS(m_RcvBufferLock);
        res = m_pRcvBuffer->readMsg((data), len, (w_mctrl), seqdistance);
        leaveCS(m_RcvBufferLock);
        HLOGC(arlog.Debug, log << CONID() << "AFTER readMsg: (BLOCKING) result=" << res);

        if (m_bBroken || m_bClosing)
        {
            // Forced to return 0 instead of throwing exception.
            if (!by_exception)
                return APIError(MJ_CONNECTION, MN_CONNLOST, 0);
            if (!m_config.bMessageAPI && m_bShutdown)
                return 0;
            throw CUDTException(MJ_CONNECTION, MN_CONNLOST, 0);
        }
        else if (!m_bConnected)
        {
            // Forced to return -1 instead of throwing exception.
            if (!by_exception)
                return APIError(MJ_CONNECTION, MN_NOCONN, 0);
            throw CUDTException(MJ_CONNECTION, MN_NOCONN, 0);
        }
    } while ((res == 0) && !timeout);

    if (!m_pRcvBuffer->isRcvDataReady())
    {
        // Falling here means usually that res == 0 && timeout == true.
        // res == 0 would repeat the above loop, unless there was also a timeout.
        // timeout has interrupted the above loop, but with res > 0 this condition
        // wouldn't be satisfied.

        // read is not available any more

        // Kick TsbPd thread to schedule next wakeup (if running)
        if (m_bTsbPd)
        {
            HLOGP(tslog.Debug, "recvmsg: KICK tsbpd() (buffer empty)");
            tscond.signal_locked(recvguard);
        }

        // Shut up EPoll if no more messages in non-blocking mode
        s_UDTUnited.m_EPoll.update_events(m_SocketID, m_sPollID, SRT_EPOLL_IN, false);
    }

    // Unblock when required
    // LOGC(tslog.Debug, "RECVMSG/EXIT RES " << res << " RCVTIMEOUT");

    if ((res <= 0) && (m_config.iRcvTimeOut >= 0))
    {
        // Forced to return -1 instead of throwing exception.
        if (!by_exception)
            return APIError(MJ_AGAIN, MN_XMTIMEOUT, 0);
        throw CUDTException(MJ_AGAIN, MN_XMTIMEOUT, 0);
    }

    return res;
}

int64_t CUDT::sendfile(fstream &ifs, int64_t &offset, int64_t size, int block)
{
    if (m_bBroken || m_bClosing)
        throw CUDTException(MJ_CONNECTION, MN_CONNLOST, 0);
    else if (!m_bConnected || !m_CongCtl.ready())
        throw CUDTException(MJ_CONNECTION, MN_NOCONN, 0);

    if (size <= 0 && size != -1)
        return 0;

    if (!m_CongCtl->checkTransArgs(SrtCongestion::STA_FILE, SrtCongestion::STAD_SEND, 0, size, SRT_MSGTTL_INF, false))
        throw CUDTException(MJ_NOTSUP, MN_INVALBUFFERAPI, 0);

    if (!m_pCryptoControl || !m_pCryptoControl->isSndEncryptionOK())
    {
        LOGC(aslog.Error,
             log << "Encryption is required, but the peer did not supply correct credentials. Sending rejected.");
        throw CUDTException(MJ_SETUP, MN_SECURITY, 0);
    }

    ScopedLock sendguard (m_SendLock);

    if (m_pSndBuffer->getCurrBufSize() == 0)
    {
        // delay the EXP timer to avoid mis-fired timeout
        m_tsLastRspAckTime = steady_clock::now();
        m_iReXmitCount   = 1;
    }

    // positioning...
    try
    {
        if (size == -1)
        {
            ifs.seekg(0, std::ios::end);
            size = ifs.tellg();
            if (offset > size)
                throw 0; // let it be caught below
        }

        // This will also set the position back to the beginning
        // in case when it was moved to the end for measuring the size.
        // This will also fail if the offset exceeds size, so measuring
        // the size can be skipped if not needed.
        ifs.seekg((streamoff)offset);
        if (!ifs.good())
            throw 0;
    }
    catch (...)
    {
        // XXX It would be nice to note that this is reported
        // by exception only if explicitly requested by setting
        // the exception flags in the stream. Here it's fixed so
        // that when this isn't set, the exception is "thrown manually".
        throw CUDTException(MJ_FILESYSTEM, MN_SEEKGFAIL);
    }

    int64_t tosend = size;
    int     unitsize;

    // sending block by block
    while (tosend > 0)
    {
        if (ifs.fail())
            throw CUDTException(MJ_FILESYSTEM, MN_WRITEFAIL);

        if (ifs.eof())
            break;

        unitsize = int((tosend >= block) ? block : tosend);

        {
            UniqueLock lock(m_SendBlockLock);

            THREAD_PAUSED();
            while (stillConnected() && (sndBuffersLeft() <= 0) && m_bPeerHealth)
                m_SendBlockCond.wait(lock);
            THREAD_RESUMED();
        }

        if (m_bBroken || m_bClosing)
            throw CUDTException(MJ_CONNECTION, MN_CONNLOST, 0);
        else if (!m_bConnected)
            throw CUDTException(MJ_CONNECTION, MN_NOCONN, 0);
        else if (!m_bPeerHealth)
        {
            // reset peer health status, once this error returns, the app should handle the situation at the peer side
            m_bPeerHealth = true;
            throw CUDTException(MJ_PEERERROR);
        }

        // record total time used for sending
        if (m_pSndBuffer->getCurrBufSize() == 0)
        {
            ScopedLock lock(m_StatsLock);
            m_stats.sndDurationCounter = steady_clock::now();
        }

        {
            ScopedLock        recvAckLock(m_RecvAckLock);
            const int64_t sentsize = m_pSndBuffer->addBufferFromFile(ifs, unitsize);

            if (sentsize > 0)
            {
                tosend -= sentsize;
                offset += sentsize;
            }

            if (sndBuffersLeft() <= 0)
            {
                // write is not available any more
                s_UDTUnited.m_EPoll.update_events(m_SocketID, m_sPollID, SRT_EPOLL_OUT, false);
            }
        }

        // insert this socket to snd list if it is not on the list yet
        m_pSndQueue->m_pSndUList->update(this, CSndUList::DONT_RESCHEDULE);
    }

    return size - tosend;
}

int64_t CUDT::recvfile(fstream &ofs, int64_t &offset, int64_t size, int block)
{
    if (!m_bConnected || !m_CongCtl.ready())
        throw CUDTException(MJ_CONNECTION, MN_NOCONN, 0);
    else if ((m_bBroken || m_bClosing) && !m_pRcvBuffer->isRcvDataReady())
    {
        if (!m_config.bMessageAPI && m_bShutdown)
            return 0;
        throw CUDTException(MJ_CONNECTION, MN_CONNLOST, 0);
    }

    if (size <= 0)
        return 0;

    if (!m_CongCtl->checkTransArgs(SrtCongestion::STA_FILE, SrtCongestion::STAD_RECV, 0, size, SRT_MSGTTL_INF, false))
        throw CUDTException(MJ_NOTSUP, MN_INVALBUFFERAPI, 0);

    if (isOPT_TsbPd())
    {
        LOGC(arlog.Error, log << "Reading from file is incompatible with TSBPD mode and would cause a deadlock\n");
        throw CUDTException(MJ_NOTSUP, MN_INVALBUFFERAPI, 0);
    }

    UniqueLock recvguard(m_RecvLock);

    // Well, actually as this works over a FILE (fstream), not just a stream,
    // the size can be measured anyway and predicted if setting the offset might
    // have a chance to work or not.

    // positioning...
    try
    {
        if (offset > 0)
        {
            // Don't do anything around here if the offset == 0, as this
            // is the default offset after opening. Whether this operation
            // is performed correctly, it highly depends on how the file
            // has been open. For example, if you want to overwrite parts
            // of an existing file, the file must exist, and the ios::trunc
            // flag must not be set. If the file is open for only ios::out,
            // then the file will be truncated since the offset position on
            // at the time when first written; if ios::in|ios::out, then
            // it won't be truncated, just overwritten.

            // What is required here is that if offset is 0, don't try to
            // change the offset because this might be impossible with
            // the current flag set anyway.

            // Also check the status and CAUSE exception manually because
            // you don't know, as well, whether the user has set exception
            // flags.

            ofs.seekp((streamoff)offset);
            if (!ofs.good())
                throw 0; // just to get caught :)
        }
    }
    catch (...)
    {
        // XXX It would be nice to note that this is reported
        // by exception only if explicitly requested by setting
        // the exception flags in the stream. For a case, when it's not,
        // an additional explicit throwing happens when failbit is set.
        throw CUDTException(MJ_FILESYSTEM, MN_SEEKPFAIL);
    }

    int64_t torecv   = size;
    int     unitsize = block;
    int     recvsize;

    // receiving... "recvfile" is always blocking
    while (torecv > 0)
    {
        if (ofs.fail())
        {
            // send the sender a signal so it will not be blocked forever
            int32_t err_code = CUDTException::EFILE;
            sendCtrl(UMSG_PEERERROR, &err_code);

            throw CUDTException(MJ_FILESYSTEM, MN_WRITEFAIL);
        }

        {
            CSync rcond (m_RecvDataCond, recvguard);

            THREAD_PAUSED();
            while (stillConnected() && !m_pRcvBuffer->isRcvDataReady())
                rcond.wait();
            THREAD_RESUMED();
        }

        if (!m_bConnected)
            throw CUDTException(MJ_CONNECTION, MN_NOCONN, 0);
        else if ((m_bBroken || m_bClosing) && !m_pRcvBuffer->isRcvDataReady())
        {
            if (!m_config.bMessageAPI && m_bShutdown)
                return 0;
            throw CUDTException(MJ_CONNECTION, MN_CONNLOST, 0);
        }

        unitsize = int((torecv > block) ? block : torecv);
        recvsize = m_pRcvBuffer->readBufferToFile(ofs, unitsize);

        if (recvsize > 0)
        {
            torecv -= recvsize;
            offset += recvsize;
        }
    }

    if (!m_pRcvBuffer->isRcvDataReady())
    {
        // read is not available any more
        s_UDTUnited.m_EPoll.update_events(m_SocketID, m_sPollID, SRT_EPOLL_IN, false);
    }

    return size - torecv;
}

void CUDT::bstats(CBytePerfMon *perf, bool clear, bool instantaneous)
{
    if (!m_bConnected)
        throw CUDTException(MJ_CONNECTION, MN_NOCONN, 0);
    if (m_bBroken || m_bClosing)
        throw CUDTException(MJ_CONNECTION, MN_CONNLOST, 0);

    ScopedLock statsguard(m_StatsLock);

    const steady_clock::time_point currtime = steady_clock::now();

    perf->msTimeStamp          = count_milliseconds(currtime - m_stats.tsStartTime);
    perf->pktSent              = m_stats.traceSent;
    perf->pktSentUnique        = m_stats.traceSentUniq;
    perf->pktRecv              = m_stats.traceRecv;
    perf->pktRecvUnique        = m_stats.traceRecvUniq;
    perf->pktSndLoss           = m_stats.traceSndLoss;
    perf->pktRcvLoss           = m_stats.traceRcvLoss;
    perf->pktRetrans           = m_stats.traceRetrans;
    perf->pktRcvRetrans        = m_stats.traceRcvRetrans;
    perf->pktSentACK           = m_stats.sentACK;
    perf->pktRecvACK           = m_stats.recvACK;
    perf->pktSentNAK           = m_stats.sentNAK;
    perf->pktRecvNAK           = m_stats.recvNAK;
    perf->usSndDuration        = m_stats.sndDuration;
    perf->pktReorderDistance   = m_stats.traceReorderDistance;
    perf->pktReorderTolerance  = m_iReorderTolerance;
    perf->pktRcvAvgBelatedTime = m_stats.traceBelatedTime;
    perf->pktRcvBelated        = m_stats.traceRcvBelated;

    perf->pktSndFilterExtra  = m_stats.sndFilterExtra;
    perf->pktRcvFilterExtra  = m_stats.rcvFilterExtra;
    perf->pktRcvFilterSupply = m_stats.rcvFilterSupply;
    perf->pktRcvFilterLoss   = m_stats.rcvFilterLoss;

    /* perf byte counters include all headers (SRT+UDP+IP) */
    const int pktHdrSize = CPacket::HDR_SIZE + CPacket::UDP_HDR_SIZE;
    perf->byteSent       = m_stats.traceBytesSent + (m_stats.traceSent * pktHdrSize);
    perf->byteSentUnique = m_stats.traceBytesSentUniq + (m_stats.traceSentUniq * pktHdrSize);
    perf->byteRecv       = m_stats.traceBytesRecv + (m_stats.traceRecv * pktHdrSize);
    perf->byteRecvUnique = m_stats.traceBytesRecvUniq + (m_stats.traceRecvUniq * pktHdrSize);
    perf->byteRetrans    = m_stats.traceBytesRetrans + (m_stats.traceRetrans * pktHdrSize);
    perf->byteRcvLoss = m_stats.traceRcvBytesLoss + (m_stats.traceRcvLoss * pktHdrSize);

    perf->pktSndDrop  = m_stats.traceSndDrop;
    perf->pktRcvDrop  = m_stats.traceRcvDrop + m_stats.traceRcvUndecrypt;
    perf->byteSndDrop = m_stats.traceSndBytesDrop + (m_stats.traceSndDrop * pktHdrSize);
    perf->byteRcvDrop =
        m_stats.traceRcvBytesDrop + (m_stats.traceRcvDrop * pktHdrSize) + m_stats.traceRcvBytesUndecrypt;
    perf->pktRcvUndecrypt  = m_stats.traceRcvUndecrypt;
    perf->byteRcvUndecrypt = m_stats.traceRcvBytesUndecrypt;

    perf->pktSentTotal       = m_stats.sentTotal;
    perf->pktSentUniqueTotal = m_stats.sentUniqTotal;
    perf->pktRecvTotal       = m_stats.recvTotal;
    perf->pktRecvUniqueTotal = m_stats.recvUniqTotal;
    perf->pktSndLossTotal    = m_stats.sndLossTotal;
    perf->pktRcvLossTotal    = m_stats.rcvLossTotal;
    perf->pktRetransTotal    = m_stats.retransTotal;
    perf->pktSentACKTotal    = m_stats.sentACKTotal;
    perf->pktRecvACKTotal    = m_stats.recvACKTotal;
    perf->pktSentNAKTotal    = m_stats.sentNAKTotal;
    perf->pktRecvNAKTotal    = m_stats.recvNAKTotal;
    perf->usSndDurationTotal = m_stats.m_sndDurationTotal;

    perf->byteSentTotal           = m_stats.bytesSentTotal + (m_stats.sentTotal * pktHdrSize);
    perf->byteSentUniqueTotal     = m_stats.bytesSentUniqTotal + (m_stats.sentUniqTotal * pktHdrSize);
    perf->byteRecvTotal           = m_stats.bytesRecvTotal + (m_stats.recvTotal * pktHdrSize);
    perf->byteRecvUniqueTotal     = m_stats.bytesRecvUniqTotal + (m_stats.recvUniqTotal * pktHdrSize);
    perf->byteRetransTotal        = m_stats.bytesRetransTotal + (m_stats.retransTotal * pktHdrSize);
    perf->pktSndFilterExtraTotal  = m_stats.sndFilterExtraTotal;
    perf->pktRcvFilterExtraTotal  = m_stats.rcvFilterExtraTotal;
    perf->pktRcvFilterSupplyTotal = m_stats.rcvFilterSupplyTotal;
    perf->pktRcvFilterLossTotal   = m_stats.rcvFilterLossTotal;

    perf->byteRcvLossTotal = m_stats.rcvBytesLossTotal + (m_stats.rcvLossTotal * pktHdrSize);
    perf->pktSndDropTotal  = m_stats.sndDropTotal;
    perf->pktRcvDropTotal  = m_stats.rcvDropTotal + m_stats.m_rcvUndecryptTotal;
    perf->byteSndDropTotal = m_stats.sndBytesDropTotal + (m_stats.sndDropTotal * pktHdrSize);
    perf->byteRcvDropTotal =
        m_stats.rcvBytesDropTotal + (m_stats.rcvDropTotal * pktHdrSize) + m_stats.m_rcvBytesUndecryptTotal;
    perf->pktRcvUndecryptTotal  = m_stats.m_rcvUndecryptTotal;
    perf->byteRcvUndecryptTotal = m_stats.m_rcvBytesUndecryptTotal;

    double interval           = count_microseconds(currtime - m_stats.tsLastSampleTime);
    perf->mbpsSendRate        = double(perf->byteSent) * 8.0 / interval;
    perf->mbpsRecvRate        = double(perf->byteRecv) * 8.0 / interval;
    perf->usPktSndPeriod      = count_microseconds(m_tdSendInterval);
    perf->pktFlowWindow       = m_iFlowWindowSize;
    perf->pktCongestionWindow = (int)m_dCongestionWindow;
    perf->pktFlightSize       = getFlightSpan();
    perf->msRTT               = (double)m_iRTT / 1000.0;
    perf->msSndTsbPdDelay     = m_bPeerTsbPd ? m_iPeerTsbPdDelay_ms : 0;
    perf->msRcvTsbPdDelay     = isOPT_TsbPd() ? m_iTsbPdDelay_ms : 0;
    perf->byteMSS             = m_config.iMSS;

    perf->mbpsMaxBW = m_config.llMaxBW > 0 ? Bps2Mbps(m_config.llMaxBW)
                      : m_CongCtl.ready()    ? Bps2Mbps(m_CongCtl->sndBandwidth())
                                             : 0;

    const int64_t availbw = m_iBandwidth == 1 ? m_RcvTimeWindow.getBandwidth() : m_iBandwidth;

    perf->mbpsBandwidth = Bps2Mbps(availbw * (m_iMaxSRTPayloadSize + pktHdrSize));

    if (tryEnterCS(m_ConnectionLock))
    {
        if (m_pSndBuffer)
        {
            if (instantaneous)
            {
                /* Get instant SndBuf instead of moving average for application-based Algorithm
                   (such as NAE) in need of fast reaction to network condition changes. */
                perf->pktSndBuf = m_pSndBuffer->getCurrBufSize((perf->byteSndBuf), (perf->msSndBuf));
            }
            else
            {
                perf->pktSndBuf = m_pSndBuffer->getAvgBufSize((perf->byteSndBuf), (perf->msSndBuf));
            }
            perf->byteSndBuf += (perf->pktSndBuf * pktHdrSize);
            //<
            perf->byteAvailSndBuf = (m_config.iSndBufSize - perf->pktSndBuf) * m_config.iMSS;
        }
        else
        {
            perf->byteAvailSndBuf = 0;
            perf->pktSndBuf  = 0;
            perf->byteSndBuf = 0;
            perf->msSndBuf   = 0;
        }

        if (m_pRcvBuffer)
        {
            perf->byteAvailRcvBuf = m_pRcvBuffer->getAvailBufSize() * m_config.iMSS;
            if (instantaneous) // no need for historical API for Rcv side
            {
                perf->pktRcvBuf = m_pRcvBuffer->getRcvDataSize(perf->byteRcvBuf, perf->msRcvBuf);
            }
            else
            {
                perf->pktRcvBuf = m_pRcvBuffer->getRcvAvgDataSize(perf->byteRcvBuf, perf->msRcvBuf);
            }
        }
        else
        {
            perf->byteAvailRcvBuf = 0;
            perf->pktRcvBuf  = 0;
            perf->byteRcvBuf = 0;
            perf->msRcvBuf   = 0;
        }

        leaveCS(m_ConnectionLock);
    }
    else
    {
        perf->byteAvailSndBuf = 0;
        perf->byteAvailRcvBuf = 0;
        perf->pktSndBuf  = 0;
        perf->byteSndBuf = 0;
        perf->msSndBuf   = 0;
        perf->byteRcvBuf = 0;
        perf->msRcvBuf   = 0;
    }

    if (clear)
    {
        m_stats.traceSndDrop           = 0;
        m_stats.traceRcvDrop           = 0;
        m_stats.traceSndBytesDrop      = 0;
        m_stats.traceRcvBytesDrop      = 0;
        m_stats.traceRcvUndecrypt      = 0;
        m_stats.traceRcvBytesUndecrypt = 0;
        m_stats.traceBytesSent = m_stats.traceBytesRecv = m_stats.traceBytesRetrans = 0;
        m_stats.traceBytesSentUniq = m_stats.traceBytesRecvUniq = 0;
        m_stats.traceSent = m_stats.traceRecv
            = m_stats.traceSentUniq = m_stats.traceRecvUniq
            = m_stats.traceSndLoss = m_stats.traceRcvLoss = m_stats.traceRetrans
            = m_stats.sentACK = m_stats.recvACK = m_stats.sentNAK = m_stats.recvNAK = 0;
        m_stats.sndDuration                                                       = 0;
        m_stats.traceRcvRetrans                                                   = 0;
        m_stats.traceRcvBelated                                                   = 0;
        m_stats.traceRcvBytesLoss = 0;

        m_stats.sndFilterExtra = 0;
        m_stats.rcvFilterExtra = 0;

        m_stats.rcvFilterSupply = 0;
        m_stats.rcvFilterLoss   = 0;

        m_stats.tsLastSampleTime = currtime;
    }
}

bool CUDT::updateCC(ETransmissionEvent evt, const EventVariant arg)
{
    // Special things that must be done HERE, not in SrtCongestion,
    // because it involves the input buffer in CUDT. It would be
    // slightly dangerous to give SrtCongestion access to it.

    // According to the rules, the congctl should be ready at the same
    // time when the sending buffer. For sanity check, check both first.
    if (!m_CongCtl.ready() || !m_pSndBuffer)
    {
        LOGC(rslog.Error,
             log << CONID() << "updateCC: CAN'T DO UPDATE - congctl " << (m_CongCtl.ready() ? "ready" : "NOT READY")
            << "; sending buffer " << (m_pSndBuffer ? "NOT CREATED" : "created"));

        return false;
    }

    HLOGC(rslog.Debug, log << "updateCC: EVENT:" << TransmissionEventStr(evt));

    if (evt == TEV_INIT)
    {
        // only_input uses:
        // 0: in the beginning and when SRTO_MAXBW was changed
        // 1: SRTO_INPUTBW was changed
        // 2: SRTO_OHEADBW was changed
        EInitEvent only_input = arg.get<EventVariant::INIT>();
        // false = TEV_INIT_RESET: in the beginning, or when MAXBW was changed.

        if (only_input && m_config.llMaxBW)
        {
            HLOGC(rslog.Debug, log << CONID() << "updateCC/TEV_INIT: non-RESET stage and m_config.llMaxBW already set to " << m_config.llMaxBW);
            // Don't change
        }
        else // either m_config.llMaxBW == 0 or only_input == TEV_INIT_RESET
        {
            // Use the values:
            // - if SRTO_MAXBW is >0, use it.
            // - if SRTO_MAXBW == 0, use SRTO_INPUTBW + SRTO_OHEADBW
            // - if SRTO_INPUTBW == 0, pass 0 to requst in-buffer sampling
            // Bytes/s
            int bw = m_config.llMaxBW != 0 ? m_config.llMaxBW :                       // When used SRTO_MAXBW
                         m_config.llInputBW != 0 ? withOverhead(m_config.llInputBW) : // SRTO_INPUTBW + SRT_OHEADBW
                             0; // When both MAXBW and INPUTBW are 0, request in-buffer sampling

            // Note: setting bw == 0 uses BW_INFINITE value in LiveCC
            m_CongCtl->updateBandwidth(m_config.llMaxBW, bw);

            if (only_input == TEV_INIT_OHEADBW)
            {
                // On updated SRTO_OHEADBW don't change input rate.
                // This only influences the call to withOverhead().
            }
            else
            {
                // No need to calculate input rate if the bandwidth is set
                const bool disable_in_rate_calc = (bw != 0);
                m_pSndBuffer->resetInputRateSmpPeriod(disable_in_rate_calc);
            }

            HLOGC(rslog.Debug,
                  log << CONID() << "updateCC/TEV_INIT: updating BW=" << m_config.llMaxBW
                      << (only_input == TEV_INIT_RESET
                              ? " (UNCHANGED)"
                              : only_input == TEV_INIT_OHEADBW ? " (only Overhead)" : " (updated sampling rate)"));
        }
    }

    // This part is also required only by LiveCC, however not
    // moved there due to that it needs access to CSndBuffer.
    if (evt == TEV_ACK || evt == TEV_LOSSREPORT || evt == TEV_CHECKTIMER)
    {
        // Specific part done when MaxBW is set to 0 (auto) and InputBW is 0.
        // This requests internal input rate sampling.
        if (m_config.llMaxBW == 0 && m_config.llInputBW == 0)
        {
            // Get auto-calculated input rate, Bytes per second
            const int64_t inputbw = m_pSndBuffer->getInputRate();

            /*
             * On blocked transmitter (tx full) and until connection closes,
             * auto input rate falls to 0 but there may be still lot of packet to retransmit
             * Calling updateBandwidth with 0 sets maxBW to default BW_INFINITE (1 Gbps)
             * and sendrate skyrockets for retransmission.
             * Keep previously set maximum in that case (inputbw == 0).
             */
            if (inputbw >= 0)
                m_CongCtl->updateBandwidth(0, withOverhead(std::max(m_config.llMinInputBW, inputbw))); // Bytes/sec
        }
    }

    HLOGC(rslog.Debug, log << CONID() << "updateCC: emitting signal for EVENT:" << TransmissionEventStr(evt));

    // Now execute a congctl-defined action for that event.
    EmitSignal(evt, arg);

    // This should be done with every event except ACKACK and SEND/RECEIVE
    // After any action was done by the congctl, update the congestion window and sending interval.
    if (evt != TEV_ACKACK && evt != TEV_SEND && evt != TEV_RECEIVE)
    {
        // This part comes from original UDT.
        // NOTE: THESE things come from CCC class:
        // - m_dPktSndPeriod
        // - m_dCWndSize
        m_tdSendInterval    = microseconds_from((int64_t)m_CongCtl->pktSndPeriod_us());
        m_dCongestionWindow = m_CongCtl->cgWindowSize();
#if ENABLE_HEAVY_LOGGING
        HLOGC(rslog.Debug,
              log << CONID() << "updateCC: updated values from congctl: interval=" << count_microseconds(m_tdSendInterval) << " us ("
                  << "tk (" << m_CongCtl->pktSndPeriod_us() << "us) cgwindow="
                  << std::setprecision(3) << m_dCongestionWindow);
#endif
    }

    HLOGC(rslog.Debug, log << "udpateCC: finished handling for EVENT:" << TransmissionEventStr(evt));

    return true;
}

void CUDT::initSynch()
{
    setupMutex(m_SendBlockLock, "SendBlock");
    setupCond(m_SendBlockCond, "SendBlock");
    setupCond(m_RecvDataCond, "RecvData");
    setupMutex(m_SendLock, "Send");
    setupMutex(m_RecvLock, "Recv");
    setupMutex(m_RcvLossLock, "RcvLoss");
    setupMutex(m_RecvAckLock, "RecvAck");
    setupMutex(m_RcvBufferLock, "RcvBuffer");
    setupMutex(m_ConnectionLock, "Connection");
    setupMutex(m_StatsLock, "Stats");
    setupCond(m_RcvTsbPdCond, "RcvTsbPd");
}

void CUDT::destroySynch()
{
    releaseMutex(m_SendBlockLock);

    // Just in case, signal the CV, on which some
    // other thread is possibly waiting, because a
    // process hanging on a pthread_cond_wait would
    // cause the call to destroy a CV hang up.
    m_SendBlockCond.notify_all();
    releaseCond(m_SendBlockCond);

    m_RecvDataCond.notify_all();
    releaseCond(m_RecvDataCond);
    releaseMutex(m_SendLock);
    releaseMutex(m_RecvLock);
    releaseMutex(m_RcvLossLock);
    releaseMutex(m_RecvAckLock);
    releaseMutex(m_RcvBufferLock);
    releaseMutex(m_ConnectionLock);
    releaseMutex(m_StatsLock);

    m_RcvTsbPdCond.notify_all();
    releaseCond(m_RcvTsbPdCond);
}

void CUDT::releaseSynch()
{
    SRT_ASSERT(m_bClosing);
    // wake up user calls
    CSync::lock_signal(m_SendBlockCond, m_SendBlockLock);

    enterCS(m_SendLock);
    leaveCS(m_SendLock);

    // Awake tsbpd() and srt_recv*(..) threads for them to check m_bClosing.
    CSync::lock_signal(m_RecvDataCond, m_RecvLock);
    CSync::lock_signal(m_RcvTsbPdCond, m_RecvLock);

    // Azquiring m_RcvTsbPdStartupLock protects race in starting
    // the tsbpd() thread in CUDT::processData().
    // Wait for tsbpd() thread to finish.
    enterCS(m_RcvTsbPdStartupLock);
    if (m_RcvTsbPdThread.joinable())
    {
        m_RcvTsbPdThread.join();
    }
    leaveCS(m_RcvTsbPdStartupLock);

    // Acquiring the m_RecvLock it is assumed that both tsbpd()
    // and srt_recv*(..) threads will be aware about the state of m_bClosing.
    enterCS(m_RecvLock);
    leaveCS(m_RecvLock);
}

// [[using locked(m_RcvBufferLock)]];
int32_t CUDT::ackDataUpTo(int32_t ack)
{
    int acksize = CSeqNo::seqoff(m_iRcvLastSkipAck, ack);

    HLOGC(xtlog.Debug, log << "ackDataUpTo: %" << ack << " vs. current %" << m_iRcvLastSkipAck
            << " (signing off " << acksize << " packets)");

    m_iRcvLastAck = ack;
    m_iRcvLastSkipAck = ack;

    // NOTE: This is new towards UDT and prevents spurious
    // wakeup of select/epoll functions when no new packets
    // were signed off for extraction.
    if (acksize > 0)
    {
        const int distance = m_pRcvBuffer->ackData(acksize);
        return CSeqNo::decseq(ack, distance);
    }

    // If nothing was confirmed, then use the current buffer span
    const int distance = m_pRcvBuffer->getRcvDataSize();
    if (distance > 0)
        return CSeqNo::decseq(ack, distance);
    return ack;
}

#if ENABLE_HEAVY_LOGGING
static void DebugAck(string hdr, int prev, int ack)
{
    if (!prev)
    {
        HLOGC(xtlog.Debug, log << hdr << "ACK " << ack);
        return;
    }

    prev     = CSeqNo::incseq(prev);
    int diff = CSeqNo::seqoff(prev, ack);
    if (diff < 0)
    {
        HLOGC(xtlog.Debug, log << hdr << "ACK ERROR: " << prev << "-" << ack << "(diff " << diff << ")");
        return;
    }

    bool shorted = diff > 100; // sanity
    if (shorted)
        ack = CSeqNo::incseq(prev, 100);

    ostringstream ackv;
    for (; prev != ack; prev = CSeqNo::incseq(prev))
        ackv << prev << " ";
    if (shorted)
        ackv << "...";
    HLOGC(xtlog.Debug, log << hdr << "ACK (" << (diff + 1) << "): " << ackv.str() << ack);
}
#else
static inline void DebugAck(string, int, int) {}
#endif

void CUDT::sendCtrl(UDTMessageType pkttype, const int32_t* lparam, void* rparam, int size)
{
    CPacket ctrlpkt;
    setPacketTS(ctrlpkt, steady_clock::now());

    int nbsent        = 0;

    switch (pkttype)
    {
    case UMSG_ACK: // 010 - Acknowledgement
    {
        nbsent = sendCtrlAck(ctrlpkt, size);
        break;
    }

    case UMSG_ACKACK: // 110 - Acknowledgement of Acknowledgement
        ctrlpkt.pack(pkttype, lparam);
        ctrlpkt.m_iID = m_PeerID;
        nbsent        = m_pSndQueue->sendto(m_PeerAddr, ctrlpkt);

        break;

    case UMSG_LOSSREPORT: // 011 - Loss Report
    {
        // Explicitly defined lost sequences
        if (rparam)
        {
            int32_t *lossdata = (int32_t *)rparam;

            size_t bytes = sizeof(*lossdata) * size;
            ctrlpkt.pack(pkttype, NULL, lossdata, bytes);

            ctrlpkt.m_iID = m_PeerID;
            nbsent        = m_pSndQueue->sendto(m_PeerAddr, ctrlpkt);

            enterCS(m_StatsLock);
            ++m_stats.sentNAK;
            ++m_stats.sentNAKTotal;
            leaveCS(m_StatsLock);
        }
        // Call with no arguments - get loss list from internal data.
        else if (m_pRcvLossList->getLossLength() > 0)
        {
            ScopedLock lock(m_RcvLossLock);
            // this is periodically NAK report; make sure NAK cannot be sent back too often

            // read loss list from the local receiver loss list
            int32_t *data = new int32_t[m_iMaxSRTPayloadSize / 4];
            int      losslen;
            m_pRcvLossList->getLossArray(data, losslen, m_iMaxSRTPayloadSize / 4);

            if (0 < losslen)
            {
                ctrlpkt.pack(pkttype, NULL, data, losslen * 4);
                ctrlpkt.m_iID = m_PeerID;
                nbsent        = m_pSndQueue->sendto(m_PeerAddr, ctrlpkt);

                enterCS(m_StatsLock);
                ++m_stats.sentNAK;
                ++m_stats.sentNAKTotal;
                leaveCS(m_StatsLock);
            }

            delete[] data;
        }

        // update next NAK time, which should wait enough time for the retansmission, but not too long
        m_tdNAKInterval = microseconds_from(m_iRTT + 4 * m_iRTTVar);

        // Fix the NAKreport period according to the congctl
        m_tdNAKInterval =
            microseconds_from(m_CongCtl->updateNAKInterval(count_microseconds(m_tdNAKInterval),
                                                                      m_RcvTimeWindow.getPktRcvSpeed(),
                                                                      m_pRcvLossList->getLossLength()));

        // This is necessary because a congctl need not wish to define
        // its own minimum interval, in which case the default one is used.
        if (m_tdNAKInterval < m_tdMinNakInterval)
            m_tdNAKInterval = m_tdMinNakInterval;

        break;
    }

    case UMSG_CGWARNING: // 100 - Congestion Warning
        ctrlpkt.pack(pkttype);
        ctrlpkt.m_iID = m_PeerID;
        nbsent        = m_pSndQueue->sendto(m_PeerAddr, ctrlpkt);

        m_tsLastWarningTime = steady_clock::now();

        break;

    case UMSG_KEEPALIVE: // 001 - Keep-alive
        ctrlpkt.pack(pkttype);
        ctrlpkt.m_iID = m_PeerID;
        nbsent        = m_pSndQueue->sendto(m_PeerAddr, ctrlpkt);

        break;

    case UMSG_HANDSHAKE: // 000 - Handshake
        ctrlpkt.pack(pkttype, NULL, rparam, sizeof(CHandShake));
        ctrlpkt.m_iID = m_PeerID;
        nbsent        = m_pSndQueue->sendto(m_PeerAddr, ctrlpkt);

        break;

    case UMSG_SHUTDOWN: // 101 - Shutdown
        ctrlpkt.pack(pkttype);
        ctrlpkt.m_iID = m_PeerID;
        nbsent        = m_pSndQueue->sendto(m_PeerAddr, ctrlpkt);

        break;

    case UMSG_DROPREQ: // 111 - Msg drop request
        ctrlpkt.pack(pkttype, lparam, rparam, 8);
        ctrlpkt.m_iID = m_PeerID;
        nbsent        = m_pSndQueue->sendto(m_PeerAddr, ctrlpkt);

        break;

    case UMSG_PEERERROR: // 1000 - acknowledge the peer side a special error
        ctrlpkt.pack(pkttype, lparam);
        ctrlpkt.m_iID = m_PeerID;
        nbsent        = m_pSndQueue->sendto(m_PeerAddr, ctrlpkt);

        break;

    case UMSG_EXT: // 0x7FFF - Resevered for future use
        break;

    default:
        break;
    }

    // Fix keepalive
    if (nbsent)
        m_tsLastSndTime = steady_clock::now();
}

int CUDT::sendCtrlAck(CPacket& ctrlpkt, int size)
{
    SRT_ASSERT(ctrlpkt.getMsgTimeStamp() != 0);
    int32_t ack;
    int nbsent = 0;
    int local_prevack = 0;

#if ENABLE_HEAVY_LOGGING
    struct SaveBack
    {
        int& target;
        const int& source;

        ~SaveBack() { target = source; }
    } l_saveback = { m_iDebugPrevLastAck, m_iRcvLastAck };
    (void)l_saveback; // kill compiler warning: unused variable `l_saveback` [-Wunused-variable]

    local_prevack = m_iDebugPrevLastAck;

    string reason = "first lost"; // just for "a reason" of giving particular % for ACK
#endif

    {
        // If there is no loss, the ACK is the current largest sequence number plus 1;
        // Otherwise it is the smallest sequence number in the receiver loss list.
        ScopedLock lock(m_RcvLossLock);
        ack = m_pRcvLossList->getFirstLostSeq();
    }

    // We don't need to check the length prematurely,
    // if length is 0, this will return SRT_SEQNO_NONE.
    // If so happened, simply use the latest received pkt + 1.
    if (ack == SRT_SEQNO_NONE)
    {
        ack = CSeqNo::incseq(m_iRcvCurrSeqNo);
        IF_HEAVY_LOGGING(reason = "expected next");
    }

    if (m_iRcvLastAckAck == ack)
    {
        HLOGC(xtlog.Debug, log << "sendCtrl(UMSG_ACK): last ACK %" << ack << "(" << reason << ") == last ACKACK");
        return nbsent;
    }

    // send out a lite ACK
    // to save time on buffer processing and bandwidth/AS measurement, a lite ACK only feeds back an ACK number
    if (size == SEND_LITE_ACK)
    {
        ctrlpkt.pack(UMSG_ACK, NULL, &ack, size);
        ctrlpkt.m_iID = m_PeerID;
        nbsent = m_pSndQueue->sendto(m_PeerAddr, ctrlpkt);
        DebugAck("sendCtrl(lite):" + CONID(), local_prevack, ack);
        return nbsent;
    }

    // There are new received packets to acknowledge, update related information.
    /* tsbpd thread may also call ackData when skipping packet so protect code */
    UniqueLock bufflock(m_RcvBufferLock);

    // IF ack %> m_iRcvLastAck
    if (CSeqNo::seqcmp(ack, m_iRcvLastAck) > 0)
    {
        const int32_t first_seq ATR_UNUSED = ackDataUpTo(ack);
        InvertedLock un_bufflock (m_RcvBufferLock);

#if ENABLE_EXPERIMENTAL_BONDING
        // This actually should be done immediately after the ACK pointers were
        // updated in this socket, but it can't be done inside this function due
        // to being run under a lock.

        // At this moment no locks are applied. The only lock used so far
        // was m_RcvBufferLock, but this was lifed above. At this moment
        // it is safe to apply any locks here. This function is affined
        // to CRcvQueue::worker thread, so it is free to apply locks as
        // required in the defined order. At present we only need the lock
        // on m_GlobControlLock to prevent the group from being deleted
        // in the meantime
        if (m_parent->m_GroupOf)
        {
            // Check is first done before locking to avoid unnecessary
            // mutex locking. The condition for this field is that it
            // can be either never set, already reset, or ever set
            // and possibly dangling. The re-check after lock eliminates
            // the dangling case.
            ScopedLock glock (s_UDTUnited.m_GlobControlLock);

            // Note that updateLatestRcv will lock m_GroupOf->m_GroupLock,
            // but this is an intended order.
            if (m_parent->m_GroupOf)
            {
                // A group may need to update the parallelly used idle links,
                // should it have any. Pass the current socket position in order
                // to skip it from the group loop.
                m_parent->m_GroupOf->updateLatestRcv(m_parent);
            }
        }
#endif
        IF_HEAVY_LOGGING(int32_t oldack = m_iRcvLastSkipAck);

        // If TSBPD is enabled, then INSTEAD OF signaling m_RecvDataCond,
        // signal m_RcvTsbPdCond. This will kick in the tsbpd thread, which
        // will signal m_RecvDataCond when there's time to play for particular
        // data packet.
        HLOGC(xtlog.Debug, log << "ACK: clip %" << oldack << "-%" << ack
            << ", REVOKED " << CSeqNo::seqoff(ack, m_iRcvLastAck) << " from RCV buffer");

        if (m_bTsbPd)
        {
            /* Newly acknowledged data, signal TsbPD thread */
            UniqueLock rcvlock(m_RecvLock);
            CSync tscond(m_RcvTsbPdCond, rcvlock);
            // m_bTsbPdAckWakeup is protected by m_RecvLock in the tsbpd() thread
            if (m_bTsbPdAckWakeup)
                tscond.signal_locked(rcvlock);
        }
        else
        {
            {
                UniqueLock rdlock (m_RecvLock);
                CSync      rdcond (m_RecvDataCond, rdlock);
                if (m_config.bSynRecving)
                {
                    // signal a waiting "recv" call if there is any data available
                    rdcond.signal_locked(rdlock);
                }
                // acknowledge any waiting epolls to read
                // fix SRT_EPOLL_IN event loss but rcvbuffer still have data：
                // 1. user call receive/receivemessage(about line number:6482)
                // 2. after read/receive, if rcvbuffer is empty, will set SRT_EPOLL_IN event to false
                // 3. but if we do not do some lock work here, will cause some sync problems between threads:
                //      (1) user thread: call receive/receivemessage
                //      (2) user thread: read data
                //      (3) user thread: no data in rcvbuffer, set SRT_EPOLL_IN event to false
                //      (4) receive thread: receive data and set SRT_EPOLL_IN to true
                //      (5) user thread: set SRT_EPOLL_IN to false
                // 4. so , m_RecvLock must be used here to protect epoll event
                s_UDTUnited.m_EPoll.update_events(m_SocketID, m_sPollID, SRT_EPOLL_IN, true);
            }
#if ENABLE_EXPERIMENTAL_BONDING
            if (m_parent->m_GroupOf)
            {
                // See above explanation for double-checking
                ScopedLock glock (s_UDTUnited.m_GlobControlLock);

                if (m_parent->m_GroupOf)
                {
                    // The current "APP reader" needs to simply decide as to whether
                    // the next CUDTGroup::recv() call should return with no blocking or not.
                    // When the group is read-ready, it should update its pollers as it sees fit.
                    m_parent->m_GroupOf->updateReadState(m_SocketID, first_seq);
                }
            }
#endif
            CGlobEvent::triggerEvent();
        }
    }
    else if (ack == m_iRcvLastAck)
    {
        // If the ACK was just sent already AND elapsed time did not exceed RTT,
        if ((steady_clock::now() - m_tsLastAckTime) <
            (microseconds_from(m_iRTT + 4 * m_iRTTVar)))
        {
            HLOGC(xtlog.Debug, log << "sendCtrl(UMSG_ACK): ACK %" << ack << " just sent - too early to repeat");
            return nbsent;
        }
    }
    else
    {
        // Not possible (m_iRcvCurrSeqNo+1 <% m_iRcvLastAck ?)
        LOGC(xtlog.Error, log << "sendCtrl(UMSG_ACK): IPE: curr %" << ack
            << " <% last %" << m_iRcvLastAck);
        return nbsent;
    }

    // [[using assert( ack >= m_iRcvLastAck && is_periodic_ack ) ]];
    // [[using locked(m_RcvBufferLock)]];

    // Send out the ACK only if has not been received by the sender before
    if (CSeqNo::seqcmp(m_iRcvLastAck, m_iRcvLastAckAck) > 0)
    {
        // NOTE: The BSTATS feature turns on extra fields above size 6
        // also known as ACKD_TOTAL_SIZE_VER100.
        int32_t data[ACKD_TOTAL_SIZE];

        // Case you care, CAckNo::incack does exactly the same thing as
        // CSeqNo::incseq. Logically the ACK number is a different thing
        // than sequence number (it's a "journal" for ACK request-response,
        // and starts from 0, unlike sequence, which starts from a random
        // number), but still the numbers are from exactly the same domain.
        m_iAckSeqNo = CAckNo::incack(m_iAckSeqNo);
        data[ACKD_RCVLASTACK] = m_iRcvLastAck;
        data[ACKD_RTT] = m_iRTT;
        data[ACKD_RTTVAR] = m_iRTTVar;
        data[ACKD_BUFFERLEFT] = m_pRcvBuffer->getAvailBufSize();
        // a minimum flow window of 2 is used, even if buffer is full, to break potential deadlock
        if (data[ACKD_BUFFERLEFT] < 2)
            data[ACKD_BUFFERLEFT] = 2;

        if (steady_clock::now() - m_tsLastAckTime > m_tdACKInterval)
        {
            int rcvRate;
            int ctrlsz = ACKD_TOTAL_SIZE_UDTBASE * ACKD_FIELD_SIZE; // Minimum required size

            data[ACKD_RCVSPEED] = m_RcvTimeWindow.getPktRcvSpeed((rcvRate));
            data[ACKD_BANDWIDTH] = m_RcvTimeWindow.getBandwidth();

            //>>Patch while incompatible (1.0.2) receiver floating around
            if (m_uPeerSrtVersion == SrtVersion(1, 0, 2))
            {
                data[ACKD_RCVRATE] = rcvRate;                                     // bytes/sec
                data[ACKD_XMRATE] = data[ACKD_BANDWIDTH] * m_iMaxSRTPayloadSize; // bytes/sec
                ctrlsz = ACKD_FIELD_SIZE * ACKD_TOTAL_SIZE_VER102;
            }
            else if (m_uPeerSrtVersion >= SrtVersion(1, 0, 3))
            {
                // Normal, currently expected version.
                data[ACKD_RCVRATE] = rcvRate; // bytes/sec
                ctrlsz = ACKD_FIELD_SIZE * ACKD_TOTAL_SIZE_VER101;
            }
            // ELSE: leave the buffer with ...UDTBASE size.

            ctrlpkt.pack(UMSG_ACK, &m_iAckSeqNo, data, ctrlsz);
            m_tsLastAckTime = steady_clock::now();
        }
        else
        {
            ctrlpkt.pack(UMSG_ACK, &m_iAckSeqNo, data, ACKD_FIELD_SIZE * ACKD_TOTAL_SIZE_SMALL);
        }

        ctrlpkt.m_iID = m_PeerID;
        setPacketTS(ctrlpkt, steady_clock::now());
        nbsent = m_pSndQueue->sendto(m_PeerAddr, ctrlpkt);
        DebugAck("sendCtrl(UMSG_ACK): " + CONID(), local_prevack, ack);

        m_ACKWindow.store(m_iAckSeqNo, m_iRcvLastAck);

        enterCS(m_StatsLock);
        ++m_stats.sentACK;
        ++m_stats.sentACKTotal;
        leaveCS(m_StatsLock);
    }
    else
    {
        HLOGC(xtlog.Debug, log << "sendCtrl(UMSG_ACK): " << CONID() << "ACK %" << m_iRcvLastAck
            << " <=%  ACKACK %" << m_iRcvLastAckAck << " - NOT SENDING ACK");
    }

    return nbsent;
}

void CUDT::updateSndLossListOnACK(int32_t ackdata_seqno)
{
#if ENABLE_EXPERIMENTAL_BONDING
    // This is for the call of CSndBuffer::getMsgNoAt that returns
    // this value as a notfound-trap.
    int32_t msgno_at_last_acked_seq = SRT_MSGNO_CONTROL;
    bool is_group = m_parent->m_GroupOf;
#endif

    // Update sender's loss list and acknowledge packets in the sender's buffer
    {
        // m_RecvAckLock protects sender's loss list and epoll
        ScopedLock ack_lock(m_RecvAckLock);

        const int offset = CSeqNo::seqoff(m_iSndLastDataAck, ackdata_seqno);
        // IF distance between m_iSndLastDataAck and ack is nonempty...
        if (offset <= 0)
            return;

        // update sending variables
        m_iSndLastDataAck = ackdata_seqno;

#if ENABLE_EXPERIMENTAL_BONDING
        if (is_group)
        {
            // Get offset-1 because 'offset' points actually to past-the-end
            // of the sender buffer. We have already checked that offset is
            // at least 1.
            msgno_at_last_acked_seq = m_pSndBuffer->getMsgNoAt(offset-1);
            // Just keep this value prepared; it can't be updated exactly right
            // now because accessing the group needs some locks to be applied
            // with preserved the right locking order.
        }
#endif

        // remove any loss that predates 'ack' (not to be considered loss anymore)
        m_pSndLossList->removeUpTo(CSeqNo::decseq(m_iSndLastDataAck));

        // acknowledge the sending buffer (remove data that predate 'ack')
        m_pSndBuffer->ackData(offset);

        // acknowledde any waiting epolls to write
        s_UDTUnited.m_EPoll.update_events(m_SocketID, m_sPollID, SRT_EPOLL_OUT, true);
        CGlobEvent::triggerEvent();
    }

#if ENABLE_EXPERIMENTAL_BONDING
    if (is_group)
    {
        // m_RecvAckLock is ordered AFTER m_GlobControlLock, so this can only
        // be done now that m_RecvAckLock is unlocked.
        ScopedLock glock (s_UDTUnited.m_GlobControlLock);
        if (m_parent->m_GroupOf)
        {
            HLOGC(inlog.Debug, log << "ACK: acking group sender buffer for #" << msgno_at_last_acked_seq);

            // Guard access to m_iSndAckedMsgNo field
            // Note: This can't be done inside CUDTGroup::ackMessage
            // because this function is also called from CUDT::checkNeedDrop
            // called from CUDT::sendmsg2 called from CUDTGroup::send, which
            // applies the lock on m_GroupLock already.
            ScopedLock glk (*m_parent->m_GroupOf->exp_groupLock());

            // NOTE: ackMessage also accepts and ignores the trap representation
            // which is SRT_MSGNO_CONTROL.
            m_parent->m_GroupOf->ackMessage(msgno_at_last_acked_seq);
        }
    }
#endif

    // insert this socket to snd list if it is not on the list yet
    m_pSndQueue->m_pSndUList->update(this, CSndUList::DONT_RESCHEDULE);

    if (m_config.bSynSending)
    {
        CSync::lock_signal(m_SendBlockCond, m_SendBlockLock);
    }

    const steady_clock::time_point currtime = steady_clock::now();
    // record total time used for sending
    enterCS(m_StatsLock);
    m_stats.sndDuration += count_microseconds(currtime - m_stats.sndDurationCounter);
    m_stats.m_sndDurationTotal += count_microseconds(currtime - m_stats.sndDurationCounter);
    m_stats.sndDurationCounter = currtime;
    leaveCS(m_StatsLock);
}

void CUDT::processCtrlAck(const CPacket &ctrlpkt, const steady_clock::time_point& currtime)
{
    const int32_t* ackdata       = (const int32_t*)ctrlpkt.m_pcData;
    const int32_t  ackdata_seqno = ackdata[ACKD_RCVLASTACK];

    // Check the value of ACK in case when it was some rogue peer
    if (ackdata_seqno < 0)
    {
        // This embraces all cases when the most significant bit is set,
        // as the variable is of a signed type. So, SRT_SEQNO_NONE is
        // included, but it also triggers for any other kind of invalid value.
        // This check MUST BE DONE before making any operation on this number.
        LOGC(inlog.Error, log << CONID() << "ACK: IPE/EPE: received invalid ACK value: " << ackdata_seqno
                << " " << std::hex << ackdata_seqno << " (IGNORED)");
        return;
    }

    const bool isLiteAck = ctrlpkt.getLength() == (size_t)SEND_LITE_ACK;
    HLOGC(inlog.Debug,
          log << CONID() << "ACK covers: " << m_iSndLastDataAck << " - " << ackdata_seqno << " [ACK=" << m_iSndLastAck
              << "]" << (isLiteAck ? "[LITE]" : "[FULL]"));

    updateSndLossListOnACK(ackdata_seqno);

    // Process a lite ACK
    if (isLiteAck)
    {
        if (CSeqNo::seqcmp(ackdata_seqno, m_iSndLastAck) >= 0)
        {
            ScopedLock ack_lock(m_RecvAckLock);
            m_iFlowWindowSize -= CSeqNo::seqoff(m_iSndLastAck, ackdata_seqno);
            m_iSndLastAck = ackdata_seqno;

            // TODO: m_tsLastRspAckTime should be protected with m_RecvAckLock
            // because the sendmsg2 may want to change it at the same time.
            m_tsLastRspAckTime = currtime;
            m_iReXmitCount         = 1; // Reset re-transmit count since last ACK
        }

        return;
    }

    // Decide to send ACKACK or not
    {
        // Sequence number of the ACK packet
        const int32_t ack_seqno = ctrlpkt.getAckSeqNo();

        // Send ACK acknowledgement (UMSG_ACKACK).
        // There can be less ACKACK packets in the stream, than the number of ACK packets.
        // Only send ACKACK every syn interval or if ACK packet with the sequence number
        // already acknowledged (with ACKACK) has come again, which probably means ACKACK was lost.
        if ((currtime - m_SndLastAck2Time > microseconds_from(COMM_SYN_INTERVAL_US)) || (ack_seqno == m_iSndLastAck2))
        {
            sendCtrl(UMSG_ACKACK, &ack_seqno);
            m_iSndLastAck2       = ack_seqno;
            m_SndLastAck2Time = currtime;
        }
    }

    //
    // Begin of the new code with TLPKTDROP.
    //

    // Protect packet retransmission
    enterCS(m_RecvAckLock);

    // Check the validation of the ack
    if (CSeqNo::seqcmp(ackdata_seqno, CSeqNo::incseq(m_iSndCurrSeqNo)) > 0)
    {
        leaveCS(m_RecvAckLock);
        // this should not happen: attack or bug
        LOGC(gglog.Error,
                log << CONID() << "ATTACK/IPE: incoming ack seq " << ackdata_seqno << " exceeds current "
                    << m_iSndCurrSeqNo << " by " << (CSeqNo::seqoff(m_iSndCurrSeqNo, ackdata_seqno) - 1) << "!");
        m_bBroken        = true;
        m_iBrokenCounter = 0;
        return;
    }

    if (CSeqNo::seqcmp(ackdata_seqno, m_iSndLastAck) >= 0)
    {
        // Update Flow Window Size, must update before and together with m_iSndLastAck
        m_iFlowWindowSize = ackdata[ACKD_BUFFERLEFT];
        m_iSndLastAck     = ackdata_seqno;
        m_tsLastRspAckTime  = currtime;
        m_iReXmitCount    = 1; // Reset re-transmit count since last ACK
    }

    /*
     * We must not ignore full ack received by peer
     * if data has been artificially acked by late packet drop.
     * Therefore, a distinct ack state is used for received Ack (iSndLastFullAck)
     * and ack position in send buffer (m_iSndLastDataAck).
     * Otherwise, when severe congestion causing packet drops (and m_iSndLastDataAck update)
     * occures, we drop received acks (as duplicates) and do not update stats like RTT,
     * which may go crazy and stay there, preventing proper stream recovery.
     */

    if (CSeqNo::seqoff(m_iSndLastFullAck, ackdata_seqno) <= 0)
    {
        // discard it if it is a repeated ACK
        leaveCS(m_RecvAckLock);
        return;
    }
    m_iSndLastFullAck = ackdata_seqno;

    //
    // END of the new code with TLPKTDROP
    //
    leaveCS(m_RecvAckLock);
#if ENABLE_EXPERIMENTAL_BONDING
    if (m_parent->m_GroupOf)
    {
        ScopedLock glock (s_UDTUnited.m_GlobControlLock);
        if (m_parent->m_GroupOf)
        {
            // Will apply m_GroupLock, ordered after m_GlobControlLock.
            // m_GlobControlLock is necessary for group existence.
            m_parent->m_GroupOf->updateWriteState();
        }
    }
#endif

    size_t acksize   = ctrlpkt.getLength(); // TEMPORARY VALUE FOR CHECKING
    bool   wrongsize = 0 != (acksize % ACKD_FIELD_SIZE);
    acksize          = acksize / ACKD_FIELD_SIZE; // ACTUAL VALUE

    if (wrongsize)
    {
        // Issue a log, but don't do anything but skipping the "odd" bytes from the payload.
        LOGC(inlog.Warn,
             log << CONID() << "Received UMSG_ACK payload is not evened up to 4-byte based field size - cutting to "
                 << acksize << " fields");
    }

    // Start with checking the base size.
    if (acksize < ACKD_TOTAL_SIZE_SMALL)
    {
        LOGC(inlog.Warn, log << CONID() << "Invalid ACK size " << acksize << " fields - less than minimum required!");
        // Ack is already interpreted, just skip further parts.
        return;
    }
    // This check covers fields up to ACKD_BUFFERLEFT.

    // Update RTT
    // m_iRTT = ackdata[ACKD_RTT];
    // m_iRTTVar = ackdata[ACKD_RTTVAR];
    // XXX These ^^^ commented-out were blocked in UDT;
    // the current RTT calculations are exactly the same as in UDT4.
    const int rtt = ackdata[ACKD_RTT];

    m_iRTTVar = avg_iir<4>(m_iRTTVar, abs(rtt - m_iRTT));
    m_iRTT    = avg_iir<8>(m_iRTT, rtt);

    /* Version-dependent fields:
     * Original UDT (total size: ACKD_TOTAL_SIZE_SMALL):
     *   ACKD_RCVLASTACK
     *   ACKD_RTT
     *   ACKD_RTTVAR
     *   ACKD_BUFFERLEFT
     * Additional UDT fields, not always attached:
     *   ACKD_RCVSPEED
     *   ACKD_BANDWIDTH
     * SRT extension version 1.0.2 (bstats):
     *   ACKD_RCVRATE
     * SRT extension version 1.0.4:
     *   ACKD_XMRATE
     */

    if (acksize > ACKD_TOTAL_SIZE_SMALL)
    {
        // This means that ACKD_RCVSPEED and ACKD_BANDWIDTH fields are available.
        int pktps     = ackdata[ACKD_RCVSPEED];
        int bandwidth = ackdata[ACKD_BANDWIDTH];
        int bytesps;

        /* SRT v1.0.2 Bytes-based stats: bandwidth (pcData[ACKD_XMRATE]) and delivery rate (pcData[ACKD_RCVRATE]) in
         * bytes/sec instead of pkts/sec */
        /* SRT v1.0.3 Bytes-based stats: only delivery rate (pcData[ACKD_RCVRATE]) in bytes/sec instead of pkts/sec */
        if (acksize > ACKD_TOTAL_SIZE_UDTBASE)
            bytesps = ackdata[ACKD_RCVRATE];
        else
            bytesps = pktps * m_iMaxSRTPayloadSize;

        m_iBandwidth        = avg_iir<8>(m_iBandwidth, bandwidth);
        m_iDeliveryRate     = avg_iir<8>(m_iDeliveryRate, pktps);
        m_iByteDeliveryRate = avg_iir<8>(m_iByteDeliveryRate, bytesps);
        // XXX not sure if ACKD_XMRATE is of any use. This is simply
        // calculated as ACKD_BANDWIDTH * m_iMaxSRTPayloadSize.

        // Update Estimated Bandwidth and packet delivery rate
        // m_iRcvRate = m_iDeliveryRate;
        // ^^ This has been removed because with the SrtCongestion class
        // instead of reading the m_iRcvRate local field this will read
        // cudt->deliveryRate() instead.
    }

    checkSndTimers(REGEN_KM);
    updateCC(TEV_ACK, EventVariant(ackdata_seqno));

    enterCS(m_StatsLock);
    ++m_stats.recvACK;
    ++m_stats.recvACKTotal;
    leaveCS(m_StatsLock);
}

void CUDT::processCtrlLossReport(const CPacket& ctrlpkt)
{
    const int32_t* losslist = (int32_t*)(ctrlpkt.m_pcData);
    const size_t   losslist_len = ctrlpkt.getLength() / 4;

    bool secure = true;

    // This variable is used in "normal" logs, so it may cause a warning
    // when logging is forcefully off.
    int32_t wrong_loss SRT_ATR_UNUSED = CSeqNo::m_iMaxSeqNo;

    // protect packet retransmission
    {
        ScopedLock ack_lock(m_RecvAckLock);

        // decode loss list message and insert loss into the sender loss list
        for (int i = 0, n = (int)(ctrlpkt.getLength() / 4); i < n; ++i)
        {
            if (IsSet(losslist[i], LOSSDATA_SEQNO_RANGE_FIRST))
            {
                // Then it's this is a <lo, hi> specification with HI in a consecutive cell.
                const int32_t losslist_lo = SEQNO_VALUE::unwrap(losslist[i]);
                const int32_t losslist_hi = losslist[i + 1];
                // <lo, hi> specification means that the consecutive cell has been already interpreted.
                ++i;

                HLOGF(inlog.Debug,
                    "%sreceived UMSG_LOSSREPORT: %d-%d (%d packets)...", CONID().c_str(),
                    losslist_lo,
                    losslist_hi,
                    CSeqNo::seqoff(losslist_lo, losslist_hi) + 1);

                if ((CSeqNo::seqcmp(losslist_lo, losslist_hi) > 0) ||
                    (CSeqNo::seqcmp(losslist_hi, m_iSndCurrSeqNo) > 0))
                {
                    LOGC(inlog.Warn, log << CONID() << "rcv LOSSREPORT rng " << losslist_lo << " - " << losslist_hi
                        << " with last sent " << m_iSndCurrSeqNo << " - DISCARDING");
                    // seq_a must not be greater than seq_b; seq_b must not be greater than the most recent sent seq
                    secure = false;
                    wrong_loss = losslist_hi;
                    break;
                }

                int num = 0;
                //   IF losslist_lo %>= m_iSndLastAck
                if (CSeqNo::seqcmp(losslist_lo, m_iSndLastAck) >= 0)
                {
                    HLOGC(inlog.Debug, log << CONID() << "LOSSREPORT: adding "
                        << losslist_lo << " - " << losslist_hi << " to loss list");
                    num = m_pSndLossList->insert(losslist_lo, losslist_hi);
                }
                // ELSE IF losslist_hi %>= m_iSndLastAck
                else if (CSeqNo::seqcmp(losslist_hi, m_iSndLastAck) >= 0)
                {
                    // This should be theoretically impossible because this would mean
                    // that the received packet loss report informs about the loss that predates
                    // the ACK sequence.
                    // However, this can happen if the packet reordering has caused the earlier sent
                    // LOSSREPORT will be delivered after later sent ACK. Whatever, ACK should be
                    // more important, so simply drop the part that predates ACK.
                    HLOGC(inlog.Debug, log << CONID() << "LOSSREPORT: adding "
                        << m_iSndLastAck << "[ACK] - " << losslist_hi << " to loss list");
                    num = m_pSndLossList->insert(m_iSndLastAck, losslist_hi);
                }
                else
                {
                    // This should be treated as IPE, but this may happen in one situtation:
                    // - redundancy second link (ISN was screwed up initially, but late towards last sent)
                    // - initial DROPREQ was lost
                    // This just causes repeating DROPREQ, as when the receiver continues sending
                    // LOSSREPORT, it's probably UNAWARE OF THE SITUATION.
                    //
                    // When this DROPREQ gets lost in UDP again, the receiver will do one of these:
                    // - repeatedly send LOSSREPORT (as per NAKREPORT), so this will happen again
                    // - finally give up rexmit request as per TLPKTDROP (DROPREQ should make
                    //   TSBPD wake up should it still wait for new packets to get ACK-ed)

                    HLOGC(inlog.Debug, log << CONID() << "LOSSREPORT: IGNORED with SndLastAck=%"
                        << m_iSndLastAck << ": %" << losslist_lo << "-" << losslist_hi
                        << " - sending DROPREQ (IPE or DROPREQ lost with ISN screw)");

                    // This means that the loss touches upon a range that wasn't ever sent.
                    // Normally this should never happen, but this might be a case when the
                    // ISN FIX for redundant connection was missed.

                    // In distinction to losslist, DROPREQ has always a range
                    // always just one range, and the data are <LO, HI>, with no range bit.
                    int32_t seqpair[2] = { losslist_lo, losslist_hi };
                    const int32_t no_msgno = 0; // We don't know - this wasn't ever sent

                    sendCtrl(UMSG_DROPREQ, &no_msgno, seqpair, sizeof(seqpair));
                }

                enterCS(m_StatsLock);
                m_stats.traceSndLoss += num;
                m_stats.sndLossTotal += num;
                leaveCS(m_StatsLock);
            }
            else if (CSeqNo::seqcmp(losslist[i], m_iSndLastAck) >= 0)
            {
                if (CSeqNo::seqcmp(losslist[i], m_iSndCurrSeqNo) > 0)
                {
                    LOGC(inlog.Warn, log << CONID() << "rcv LOSSREPORT pkt %" << losslist[i]
                        << " with last sent %" << m_iSndCurrSeqNo << " - DISCARDING");
                    // seq_a must not be greater than the most recent sent seq
                    secure = false;
                    wrong_loss = losslist[i];
                    break;
                }

                HLOGC(inlog.Debug, log << CONID() << "rcv LOSSREPORT: %"
                    << losslist[i] << " (1 packet)");
                const int num = m_pSndLossList->insert(losslist[i], losslist[i]);

                enterCS(m_StatsLock);
                m_stats.traceSndLoss += num;
                m_stats.sndLossTotal += num;
                leaveCS(m_StatsLock);
            }
        }
    }

    updateCC(TEV_LOSSREPORT, EventVariant(losslist, losslist_len));

    if (!secure)
    {
        LOGC(inlog.Warn,
            log << CONID() << "out-of-band LOSSREPORT received; BUG or ATTACK - last sent %" << m_iSndCurrSeqNo
            << " vs loss %" << wrong_loss);
        // this should not happen: attack or bug
        m_bBroken = true;
        m_iBrokenCounter = 0;
        return;
    }

    // the lost packet (retransmission) should be sent out immediately
    m_pSndQueue->m_pSndUList->update(this, CSndUList::DO_RESCHEDULE);

    enterCS(m_StatsLock);
    ++m_stats.recvNAK;
    ++m_stats.recvNAKTotal;
    leaveCS(m_StatsLock);
}

void CUDT::processCtrl(const CPacket &ctrlpkt)
{
    // Just heard from the peer, reset the expiration count.
    m_iEXPCount = 1;
    const steady_clock::time_point currtime = steady_clock::now();
    m_tsLastRspTime = currtime;
    bool using_rexmit_flag = m_bPeerRexmitFlag;

    HLOGC(inlog.Debug,
          log << CONID() << "incoming UMSG:" << ctrlpkt.getType() << " ("
              << MessageTypeStr(ctrlpkt.getType(), ctrlpkt.getExtendedType()) << ") socket=%" << ctrlpkt.m_iID);

    switch (ctrlpkt.getType())
    {
    case UMSG_ACK: // 010 - Acknowledgement
        processCtrlAck(ctrlpkt, currtime);
        break;

    case UMSG_ACKACK: // 110 - Acknowledgement of Acknowledgement
    {
        int32_t ack = 0;
        const int rtt = m_ACKWindow.acknowledge(ctrlpkt.getAckSeqNo(), ack);
        if (rtt <= 0)
        {
            LOGC(inlog.Error,
                 log << CONID() << "IPE: ACK node overwritten when acknowledging " << ctrlpkt.getAckSeqNo()
                     << " (ack extracted: " << ack << ")");
            break;
        }

        // if increasing delay detected...
        //   sendCtrl(UMSG_CGWARNING);

        // RTT EWMA
        m_iRTTVar = avg_iir<4>(m_iRTTVar, abs(rtt - m_iRTT));
        m_iRTT = avg_iir<8>(m_iRTT, rtt);

        updateCC(TEV_ACKACK, EventVariant(ack));

        // This function will put a lock on m_RecvLock by itself, as needed.
        // It must be done inside because this function reads the current time
        // and if waiting for the lock has caused a delay, the time will be
        // inaccurate. Additionally it won't lock if TSBPD mode is off, and
        // won't update anything. Note that if you set TSBPD mode and use
        // srt_recvfile (which doesn't make any sense), you'll have a deadlock.
        if (m_config.bDriftTracer)
        {
            steady_clock::duration udrift(0);
            steady_clock::time_point newtimebase;
            const bool drift_updated ATR_UNUSED = m_pRcvBuffer->addRcvTsbPdDriftSample(ctrlpkt.getMsgTimeStamp(), m_RecvLock,
                    (udrift), (newtimebase));
#if ENABLE_EXPERIMENTAL_BONDING
            if (drift_updated && m_parent->m_GroupOf)
            {
                ScopedLock glock (s_UDTUnited.m_GlobControlLock);
                if (m_parent->m_GroupOf)
                {
                    m_parent->m_GroupOf->synchronizeDrift(this, udrift, newtimebase);
                }
            }
#endif
        }

        // update last ACK that has been received by the sender
        if (CSeqNo::seqcmp(ack, m_iRcvLastAckAck) > 0)
            m_iRcvLastAckAck = ack;

        break;
    }

    case UMSG_LOSSREPORT: // 011 - Loss Report
        processCtrlLossReport(ctrlpkt);
        break;

    case UMSG_CGWARNING: // 100 - Delay Warning
        // One way packet delay is increasing, so decrease the sending rate
        m_tdSendInterval = (m_tdSendInterval * 1125) / 1000;
        // XXX Note as interesting fact: this is only prepared for handling,
        // but nothing in the code is sending this message. Probably predicted
        // for a custom congctl. There's a predicted place to call it under
        // UMSG_ACKACK handling, but it's commented out.

        break;

    case UMSG_KEEPALIVE: // 001 - Keep-alive

        handleKeepalive(ctrlpkt.m_pcData, ctrlpkt.getLength());

        break;

    case UMSG_HANDSHAKE: // 000 - Handshake
    {
        CHandShake req;
        req.load_from(ctrlpkt.m_pcData, ctrlpkt.getLength());

        HLOGC(inlog.Debug, log << CONID() << "processCtrl: got HS: " << req.show());

        if ((req.m_iReqType > URQ_INDUCTION_TYPES) // acually it catches URQ_INDUCTION and URQ_ERROR_* symbols...???
            || (m_config.bRendezvous && (req.m_iReqType != URQ_AGREEMENT))) // rnd sends AGREEMENT in rsp to CONCLUSION
        {
            // The peer side has not received the handshake message, so it keeps querying
            // resend the handshake packet

            // This condition embraces cases when:
            // - this is normal accept() and URQ_INDUCTION was received
            // - this is rendezvous accept() and there's coming any kind of URQ except AGREEMENT (should be RENDEZVOUS
            // or CONCLUSION)
            // - this is any of URQ_ERROR_* - well...
            CHandShake initdata;
            initdata.m_iISN            = m_iISN;
            initdata.m_iMSS            = m_config.iMSS;
            initdata.m_iFlightFlagSize = m_config.iFlightFlagSize;

            // For rendezvous we do URQ_WAVEAHAND/URQ_CONCLUSION --> URQ_AGREEMENT.
            // For client-server we do URQ_INDUCTION --> URQ_CONCLUSION.
            initdata.m_iReqType = (!m_config.bRendezvous) ? URQ_CONCLUSION : URQ_AGREEMENT;
            initdata.m_iID      = m_SocketID;

            uint32_t kmdata[SRTDATA_MAXSIZE];
            size_t   kmdatasize = SRTDATA_MAXSIZE;
            bool     have_hsreq = false;
            if (req.m_iVersion > HS_VERSION_UDT4)
            {
                initdata.m_iVersion = HS_VERSION_SRT1; // if I remember correctly, this is induction/listener...
                int hs_flags        = SrtHSRequest::SRT_HSTYPE_HSFLAGS::unwrap(m_ConnRes.m_iType);
                if (hs_flags != 0) // has SRT extensions
                {
                    HLOGC(inlog.Debug,
                          log << CONID() << "processCtrl/HS: got HS reqtype=" << RequestTypeStr(req.m_iReqType)
                              << " WITH SRT ext");
                    have_hsreq = interpretSrtHandshake(req, ctrlpkt, (kmdata), (&kmdatasize));
                    if (!have_hsreq)
                    {
                        initdata.m_iVersion = 0;
                        m_RejectReason      = SRT_REJ_ROGUE;
                        initdata.m_iReqType = URQFailure(m_RejectReason);
                    }
                    else
                    {
                        // Extensions are added only in case of CONCLUSION (not AGREEMENT).
                        // Actually what is expected here is that this may either process the
                        // belated-repeated handshake from a caller (and then it's CONCLUSION,
                        // and should be added with HSRSP/KMRSP), or it's a belated handshake
                        // of Rendezvous when it has already considered itself connected.
                        // Sanity check - according to the rules, there should be no such situation
                        if (m_config.bRendezvous && m_SrtHsSide == HSD_RESPONDER)
                        {
                            LOGC(inlog.Error,
                                 log << CONID() << "processCtrl/HS: IPE???: RESPONDER should receive all its handshakes in "
                                        "handshake phase.");
                        }

                        // The 'extension' flag will be set from this variable; set it to false
                        // in case when the AGREEMENT response is to be sent.
                        have_hsreq = initdata.m_iReqType == URQ_CONCLUSION;
                        HLOGC(inlog.Debug,
                              log << CONID() << "processCtrl/HS: processing ok, reqtype=" << RequestTypeStr(initdata.m_iReqType)
                                  << " kmdatasize=" << kmdatasize);
                    }
                }
                else
                {
                    HLOGC(inlog.Debug, log << CONID() << "processCtrl/HS: got HS reqtype=" << RequestTypeStr(req.m_iReqType));
                }
            }
            else
            {
                initdata.m_iVersion = HS_VERSION_UDT4;
                kmdatasize = 0; // HSv4 doesn't add any extensions, no KMX
            }

            initdata.m_extension = have_hsreq;

            HLOGC(inlog.Debug,
                  log << CONID() << "processCtrl: responding HS reqtype=" << RequestTypeStr(initdata.m_iReqType)
                      << (have_hsreq ? " WITH SRT HS response extensions" : ""));

            CPacket response;
            response.setControl(UMSG_HANDSHAKE);
            response.allocate(m_iMaxSRTPayloadSize);

            // If createSrtHandshake failed, don't send anything. Actually it can only fail on IPE.
            // There is also no possible IPE condition in case of HSv4 - for this version it will always return true.
            if (createSrtHandshake(SRT_CMD_HSRSP, SRT_CMD_KMRSP, kmdata, kmdatasize,
                        (response), (initdata)))
            {
                response.m_iID        = m_PeerID;
                setPacketTS(response, steady_clock::now());
                const int nbsent      = m_pSndQueue->sendto(m_PeerAddr, response);
                if (nbsent)
                {
                    m_tsLastSndTime = steady_clock::now();
                }
            }
        }
        else
        {
            HLOGC(inlog.Debug, log << CONID() << "processCtrl: ... not INDUCTION, not ERROR, not rendezvous - IGNORED.");
        }

        break;
    }

    case UMSG_SHUTDOWN: // 101 - Shutdown
        m_bShutdown      = true;
        m_bClosing       = true;
        m_bBroken        = true;
        m_iBrokenCounter = 60;

        // This does the same as it would happen on connection timeout,
        // just we know about this state prematurely thanks to this message.
        updateBrokenConnection();
        completeBrokenConnectionDependencies(SRT_ECONNLOST); // LOCKS!
        break;

    case UMSG_DROPREQ: // 111 - Msg drop request
        {
            UniqueLock rlock(m_RecvLock);
            m_pRcvBuffer->dropMsg(ctrlpkt.getMsgSeq(using_rexmit_flag), using_rexmit_flag);
            // When the drop request was received, it means that there are
            // packets for which there will never be ACK sent; if the TSBPD thread
            // is currently in the ACK-waiting state, it may never exit.
            if (m_bTsbPd)
            {
                HLOGP(inlog.Debug, "DROPREQ: signal TSBPD");
                CSync cc(m_RcvTsbPdCond, rlock);
                cc.signal_locked(rlock);
            }
        }

        {
            int32_t* dropdata = (int32_t*)ctrlpkt.m_pcData;

            dropFromLossLists(dropdata[0], dropdata[1]);

            // move forward with current recv seq no.
            // SYMBOLIC:
            // if (dropdata[0]  <=%  1 +% m_iRcvCurrSeqNo
            //   && dropdata[1] >% m_iRcvCurrSeqNo )
            if ((CSeqNo::seqcmp(dropdata[0], CSeqNo::incseq(m_iRcvCurrSeqNo)) <= 0)
                    && (CSeqNo::seqcmp(dropdata[1], m_iRcvCurrSeqNo) > 0))
            {
                HLOGC(inlog.Debug, log << CONID() << "DROPREQ: dropping %"
                        << dropdata[0] << "-" << dropdata[1] << " <-- set as current seq");
                m_iRcvCurrSeqNo = dropdata[1];
            }
            else
            {
                HLOGC(inlog.Debug, log << CONID() << "DROPREQ: dropping %"
                        << dropdata[0] << "-" << dropdata[1] << " current %" << m_iRcvCurrSeqNo);
            }
        }

        break;

    case UMSG_PEERERROR: // 1000 - An error has happened to the peer side
        // int err_type = packet.getAddInfo();

        // currently only this error is signalled from the peer side
        // if recvfile() failes (e.g., due to disk fail), blcoked sendfile/send should return immediately
        // giving the app a chance to fix the issue

        m_bPeerHealth = false;

        break;

    case UMSG_EXT: // 0x7FFF - reserved and user defined messages
        HLOGC(inlog.Debug, log << CONID() << "CONTROL EXT MSG RECEIVED:"
                << MessageTypeStr(ctrlpkt.getType(), ctrlpkt.getExtendedType())
                << ", value=" << ctrlpkt.getExtendedType());
        {
            // This has currently two roles in SRT:
            // - HSv4 (legacy) handshake
            // - refreshed KMX (initial KMX is done still in the HS process in HSv5)
            bool understood = processSrtMsg(&ctrlpkt);
            // CAREFUL HERE! This only means that this update comes from the UMSG_EXT
            // message received, REGARDLESS OF WHAT IT IS. This version doesn't mean
            // the handshake version, but the reason of calling this function.
            //
            // Fortunately, the only messages taken into account in this function
            // are HSREQ and HSRSP, which should *never* be interchanged when both
            // parties are HSv5.
            if (understood)
            {
                if (ctrlpkt.getExtendedType() == SRT_CMD_HSREQ || ctrlpkt.getExtendedType() == SRT_CMD_HSRSP)
                {
                    updateAfterSrtHandshake(HS_VERSION_UDT4);
                }
            }
            else
            {
                updateCC(TEV_CUSTOM, EventVariant(&ctrlpkt));
            }
        }
        break;

    default:
        break;
    }
}

void CUDT::updateSrtRcvSettings()
{
    // CHANGED: we need to apply the tsbpd delay only for socket TSBPD.
    // For Group TSBPD the buffer will have to deliver packets always on request
    // by sequence number, although the buffer will have to solve all the TSBPD
    // things internally anyway. Extracting by sequence number means only that
    // the packet can be retrieved from the buffer before its time to play comes
    // (unlike in normal situation when reading directly from socket), however
    // its time to play shall be properly defined.

    // XXX m_bGroupTsbPd is ignored with SRT_ENABLE_APP_READER
    if (m_bTsbPd || m_bGroupTsbPd)
    {
        /* We are TsbPd receiver */
        enterCS(m_RecvLock);
        m_pRcvBuffer->setRcvTsbPdMode(m_tsRcvPeerStartTime, milliseconds_from(m_iTsbPdDelay_ms));
        leaveCS(m_RecvLock);

        HLOGF(cnlog.Debug,
              "AFTER HS: Set Rcv TsbPd mode%s: delay=%u.%03us RCV START: %s",
              (m_bGroupTsbPd ? " (AS GROUP MEMBER)" : ""),
              m_iTsbPdDelay_ms/1000, // XXX use FormatDuration ?
              m_iTsbPdDelay_ms%1000,
              FormatTime(m_tsRcvPeerStartTime).c_str());
    }
    else
    {
        HLOGC(cnlog.Debug, log << "AFTER HS: Rcv TsbPd mode not set");
    }
}

void CUDT::updateSrtSndSettings()
{
    if (m_bPeerTsbPd)
    {
        /* We are TsbPd sender */
        // XXX Check what happened here.
        // m_iPeerTsbPdDelay_ms = m_CongCtl->getSndPeerTsbPdDelay();// + ((m_iRTT + (4 * m_iRTTVar)) / 1000);
        /*
         * For sender to apply Too-Late Packet Drop
         * option (m_bTLPktDrop) must be enabled and receiving peer shall support it
         */
        HLOGF(cnlog.Debug,
              "AFTER HS: Set Snd TsbPd mode %s TLPktDrop: delay=%d.%03ds START TIME: %s",
              m_bPeerTLPktDrop ? "with" : "without",
              m_iPeerTsbPdDelay_ms/1000, m_iPeerTsbPdDelay_ms%1000,
              FormatTime(m_stats.tsStartTime).c_str());
    }
    else
    {
        HLOGC(cnlog.Debug, log << "AFTER HS: Snd TsbPd mode not set");
    }
}

void CUDT::updateAfterSrtHandshake(int hsv)
{
    HLOGC(cnlog.Debug, log << "updateAfterSrtHandshake: HS version " << hsv);
    // This is blocked from being run in the "app reader" version because here
    // every socket does its TsbPd independently, just the sequence screwup is
    // done and the application reader sorts out packets by sequence numbers,
    // but only when they are signed off by TsbPd.

    // The only possibility here is one of these two:
    // - Agent is RESPONDER and it receives HSREQ.
    // - Agent is INITIATOR and it receives HSRSP.
    //
    // In HSv4, INITIATOR is sender and RESPONDER is receiver.
    // In HSv5, both are sender AND receiver.
    //
    // This function will be called only ONCE in this
    // instance, through either HSREQ or HSRSP.
#if ENABLE_HEAVY_LOGGING
    const char* hs_side[] = { "DRAW", "INITIATOR", "RESPONDER" };
#if ENABLE_EXPERIMENTAL_BONDING
    string grpspec;

    if (m_parent->m_GroupOf)
    {
        ScopedLock glock (s_UDTUnited.m_GlobControlLock);
        grpspec = m_parent->m_GroupOf
            ? " group=$" + Sprint(m_parent->m_GroupOf->id())
            : string();
    }
#else
    const char* grpspec = "";
#endif

    HLOGC(cnlog.Debug, log << "updateAfterSrtHandshake: version="
            << m_ConnRes.m_iVersion << " side=" << hs_side[m_SrtHsSide]
            << grpspec);
#endif

    if (hsv > HS_VERSION_UDT4)
    {
        updateSrtRcvSettings();
        updateSrtSndSettings();
    }
    else if (m_SrtHsSide == HSD_INITIATOR)
    {
        // HSv4 INITIATOR is sender
        updateSrtSndSettings();
    }
    else
    {
        // HSv4 RESPONDER is receiver
        updateSrtRcvSettings();
    }
}

int CUDT::packLostData(CPacket& w_packet, steady_clock::time_point& w_origintime)
{
    // protect m_iSndLastDataAck from updating by ACK processing
    UniqueLock ackguard(m_RecvAckLock);
    const steady_clock::time_point time_now = steady_clock::now();
    const steady_clock::time_point time_nak = time_now - microseconds_from(m_iRTT - 4 * m_iRTTVar);

    while ((w_packet.m_iSeqNo = m_pSndLossList->popLostSeq()) >= 0)
    {
        // XXX See the note above the m_iSndLastDataAck declaration in core.h
        // This is the place where the important sequence numbers for
        // sender buffer are actually managed by this field here.
        const int offset = CSeqNo::seqoff(m_iSndLastDataAck, w_packet.m_iSeqNo);
        if (offset < 0)
        {
            // XXX Likely that this will never be executed because if the upper
            // sequence is not in the sender buffer, then most likely the loss 
            // was completely ignored.
            LOGC(qrlog.Error, log << "IPE/EPE: packLostData: LOST packet negative offset: seqoff(m_iSeqNo "
                << w_packet.m_iSeqNo << ", m_iSndLastDataAck " << m_iSndLastDataAck
                << ")=" << offset << ". Continue");

            // No matter whether this is right or not (maybe the attack case should be
            // considered, and some LOSSREPORT flood prevention), send the drop request
            // to the peer.
            int32_t seqpair[2];
            seqpair[0] = w_packet.m_iSeqNo;
            seqpair[1] = m_iSndLastDataAck;

            HLOGC(qrlog.Debug, log << "PEER reported LOSS not from the sending buffer - requesting DROP: "
                    << "msg=" << MSGNO_SEQ::unwrap(w_packet.m_iMsgNo) << " SEQ:"
                    << seqpair[0] << " - " << seqpair[1] << "(" << (-offset) << " packets)");

            sendCtrl(UMSG_DROPREQ, &w_packet.m_iMsgNo, seqpair, sizeof(seqpair));
            continue;
        }

        if (m_bPeerNakReport && m_config.iRetransmitAlgo != 0)
        {
            const steady_clock::time_point tsLastRexmit = m_pSndBuffer->getPacketRexmitTime(offset);
            if (tsLastRexmit >= time_nak)
            {
                HLOGC(qrlog.Debug, log << CONID() << "REXMIT: ignoring seqno "
                    << w_packet.m_iSeqNo << ", last rexmit " << (is_zero(tsLastRexmit) ? "never" : FormatTime(tsLastRexmit))
                    << " RTT=" << m_iRTT << " RTTVar=" << m_iRTTVar
                    << " now=" << FormatTime(time_now));
                continue;
            }
        }

        int msglen;

        const int payload = m_pSndBuffer->readData(offset, (w_packet), (w_origintime), (msglen));
        SRT_ASSERT(payload != 0);
        if (payload == -1)
        {
            int32_t seqpair[2];
            seqpair[0] = w_packet.m_iSeqNo;
            seqpair[1] = CSeqNo::incseq(seqpair[0], msglen);

            HLOGC(qrlog.Debug, log << "IPE: loss-reported packets not found in SndBuf - requesting DROP: "
                    << "msg=" << MSGNO_SEQ::unwrap(w_packet.m_iMsgNo) << " SEQ:"
                    << seqpair[0] << " - " << seqpair[1] << "(" << (-offset) << " packets)");
            sendCtrl(UMSG_DROPREQ, &w_packet.m_iMsgNo, seqpair, sizeof(seqpair));

            // only one msg drop request is necessary
            m_pSndLossList->removeUpTo(seqpair[1]);

            // skip all dropped packets
            m_iSndCurrSeqNo = CSeqNo::maxseq(m_iSndCurrSeqNo, CSeqNo::incseq(seqpair[1]));

            continue;
        }
        // NOTE: This is just a sanity check. Returning 0 is impossible to happen
        // in case of retransmission. If the offset was a positive value, then the
        // block must exist in the old blocks because it wasn't yet cut off by ACK
        // and has been already recorded as sent (otherwise the peer wouldn't send
        // back the loss report). May something happen here in case when the send
        // loss record has been updated by the FASTREXMIT.
        else if (payload == 0)
            continue;

        // At this point we no longer need the ACK lock,
        // because we are going to return from the function.
        // Therefore unlocking in order not to block other threads.
        ackguard.unlock();

        enterCS(m_StatsLock);
        ++m_stats.traceRetrans;
        ++m_stats.retransTotal;
        m_stats.traceBytesRetrans += payload;
        m_stats.bytesRetransTotal += payload;
        leaveCS(m_StatsLock);

        // Despite the contextual interpretation of packet.m_iMsgNo around
        // CSndBuffer::readData version 2 (version 1 doesn't return -1), in this particular
        // case we can be sure that this is exactly the value of PH_MSGNO as a bitset.
        // So, set here the rexmit flag if the peer understands it.
        if (m_bPeerRexmitFlag)
        {
            w_packet.m_iMsgNo |= PACKET_SND_REXMIT;
        }

        return payload;
    }

    return 0;
}

std::pair<int, steady_clock::time_point> CUDT::packData(CPacket& w_packet)
{
    int payload = 0;
    bool probe = false;
    steady_clock::time_point origintime;
    bool new_packet_packed = false;
    bool filter_ctl_pkt = false;

    int kflg = EK_NOENC;

    const steady_clock::time_point enter_time = steady_clock::now();

    if (!is_zero(m_tsNextSendTime) && enter_time > m_tsNextSendTime)
        m_tdSendTimeDiff += enter_time - m_tsNextSendTime;

    string reason = "reXmit";

    ScopedLock connectguard(m_ConnectionLock);
    // If a closing action is done simultaneously, then
    // m_bOpened should already be false, and it's set
    // just before releasing this lock.
    //
    // If this lock is caught BEFORE the closing could
    // start the dissolving process, this process will
    // not be started until this function is finished.
    if (!m_bOpened)
        return std::make_pair(0, enter_time);

    payload = packLostData((w_packet), (origintime));
    if (payload > 0)
    {
        reason = "reXmit";
    }
    else if (m_PacketFilter &&
             m_PacketFilter.packControlPacket(m_iSndCurrSeqNo, m_pCryptoControl->getSndCryptoFlags(), (w_packet)))
    {
        HLOGC(qslog.Debug, log << "filter: filter/CTL packet ready - packing instead of data.");
        payload        = (int) w_packet.getLength();
        reason         = "filter";
        filter_ctl_pkt = true; // Mark that this packet ALREADY HAS timestamp field and it should not be set

        // Stats
        {
            ScopedLock lg(m_StatsLock);
            ++m_stats.sndFilterExtra;
            ++m_stats.sndFilterExtraTotal;
        }
    }
    else
    {
        // If no loss, and no packetfilter control packet, pack a new packet.

        // Check the congestion/flow window limit
        const int cwnd    = std::min(int(m_iFlowWindowSize), int(m_dCongestionWindow));
        const int flightspan = getFlightSpan();
        if (cwnd > flightspan)
        {
            // XXX Here it's needed to set kflg to msgno_bitset in the block stored in the
            // send buffer. This should be somehow avoided, the crypto flags should be set
            // together with encrypting, and the packet should be sent as is, when rexmitting.
            // It would be nice to research as to whether CSndBuffer::Block::m_iMsgNoBitset field
            // isn't a useless redundant state copy. If it is, then taking the flags here can be removed.
            kflg    = m_pCryptoControl->getSndCryptoFlags();
            payload = m_pSndBuffer->readData((w_packet), (origintime), kflg);
            if (payload)
            {
                // A CHANGE. The sequence number is currently added to the packet
                // when scheduling, not when extracting. This is a inter-migration form,
                // so still override the value, but trace it.
                m_iSndCurrSeqNo = CSeqNo::incseq(m_iSndCurrSeqNo);

                // Do this checking only for groups and only at the very first moment,
                // when there's still nothing in the buffer. Otherwise there will be
                // a serious data discrepancy between the agent and the peer.
                // After increasing by 1, but being previously set as ISN-1, this should be == ISN,
                // if this is the very first packet to send.
#if ENABLE_EXPERIMENTAL_BONDING
                // Fortunately here is only the procedure that verifies if the extraction
                // sequence is moved due to the difference between ISN caught during the existing
                // transmission and the first sequence possible to be used at the first sending
                // instruction. The group itself isn't being accessed.
                if (m_parent->m_GroupOf && m_iSndCurrSeqNo != w_packet.m_iSeqNo && m_iSndCurrSeqNo == m_iISN)
                {
                    const int packetspan = CSeqNo::seqcmp(w_packet.m_iSeqNo, m_iSndCurrSeqNo);

                    HLOGC(qslog.Debug, log << CONID() << "packData: Fixing EXTRACTION sequence " << m_iSndCurrSeqNo
                            << " from SCHEDULING sequence " << w_packet.m_iSeqNo
                            << " DIFF: " << packetspan << " STAMP:" << BufferStamp(w_packet.m_pcData, w_packet.getLength()));

                    // This is the very first packet to be sent; so there's nothing in
                    // the sending buffer yet, and therefore we are in a situation as just
                    // after connection. No packets in the buffer, no packets are sent,
                    // no ACK to be awaited. We can screw up all the variables that are
                    // initialized from ISN just after connection.
                    //
                    // Additionally send the drop request to the peer so that it
                    // won't stupidly request the packets to be retransmitted.
                    // Don't do it if the difference isn't positive or exceeds the threshold.
                    if (packetspan > 0)
                    {
                        int32_t seqpair[2];
                        seqpair[0] = m_iSndCurrSeqNo;
                        seqpair[1] = w_packet.m_iSeqNo;
                        HLOGC(qslog.Debug, log << "... sending INITIAL DROP (ISN FIX): "
                                << "msg=" << MSGNO_SEQ::unwrap(w_packet.m_iMsgNo) << " SEQ:"
                                << seqpair[0] << " - " << seqpair[1] << "(" << packetspan << " packets)");
                        sendCtrl(UMSG_DROPREQ, &w_packet.m_iMsgNo, seqpair, sizeof(seqpair));

                        // In case when this message is lost, the peer will still get the
                        // UMSG_DROPREQ message when the agent realizes that the requested
                        // packet are not present in the buffer (preadte the send buffer).
                    }
                }
                else
#endif
                {
                    HLOGC(qslog.Debug, log << CONID() << "packData: Applying EXTRACTION sequence " << m_iSndCurrSeqNo
                            << " over SCHEDULING sequence " << w_packet.m_iSeqNo
                            << " DIFF: " << CSeqNo::seqcmp(m_iSndCurrSeqNo, w_packet.m_iSeqNo)
                            << " STAMP:" << BufferStamp(w_packet.m_pcData, w_packet.getLength()));

#if ENABLE_EXPERIMENTAL_BONDING
                    HLOGC(qslog.Debug, log << "... CONDITION: IN GROUP: " << (m_parent->m_GroupOf ? "yes":"no")
                            << " extraction-seq=" << m_iSndCurrSeqNo << " scheduling-seq=" << w_packet.m_iSeqNo << " ISN=" << m_iISN);
#endif

                    // Do this always when not in a group, 
                    w_packet.m_iSeqNo = m_iSndCurrSeqNo;
                }

                // every 16 (0xF) packets, a packet pair is sent
                if ((w_packet.m_iSeqNo & PUMASK_SEQNO_PROBE) == 0)
                    probe = true;

                new_packet_packed = true;
            }
            else
            {
                m_tsNextSendTime = steady_clock::time_point();
                m_tdSendTimeDiff = m_tdSendTimeDiff.zero();
                return std::make_pair(0, enter_time);
            }
        }
        else
        {
            HLOGC(qslog.Debug, log << "packData: CONGESTED: cwnd=min(" << m_iFlowWindowSize << "," << m_dCongestionWindow
                << ")=" << cwnd << " seqlen=(" << m_iSndLastAck << "-" << m_iSndCurrSeqNo << ")=" << flightspan);
            m_tsNextSendTime = steady_clock::time_point();
            m_tdSendTimeDiff = m_tdSendTimeDiff.zero();
            return std::make_pair(0, enter_time);
        }

        reason = "normal";
    }

    // Normally packet.m_iTimeStamp field is set exactly here,
    // usually as taken from m_stats.tsStartTime and current time, unless live
    // mode in which case it is based on 'origintime' as set during scheduling.
    // In case when this is a filter control packet, the m_iTimeStamp field already
    // contains the exactly needed value, and it's a timestamp clip, not a real
    // timestamp.
    if (!filter_ctl_pkt)
    {
        if (m_bPeerTsbPd)
        {
            /*
             * When timestamp is carried over in this sending stream from a received stream,
             * it may be older than the session start time causing a negative packet time
             * that may block the receiver's Timestamp-based Packet Delivery.
             * XXX Isn't it then better to not decrease it by m_stats.tsStartTime? As long as it
             * doesn't screw up the start time on the other side.
             */
            if (origintime >= m_stats.tsStartTime)
            {
                setPacketTS(w_packet, origintime);
            }
            else
            {
                setPacketTS(w_packet, steady_clock::now());
                LOGC(qslog.Warn, log << "packData: reference time=" << FormatTime(origintime)
                        << " is in the past towards start time=" << FormatTime(m_stats.tsStartTime)
                        << " - setting NOW as reference time for the data packet");
            }
        }
        else
        {
            setPacketTS(w_packet, steady_clock::now());
        }
    }

    w_packet.m_iID = m_PeerID;

    /* Encrypt if 1st time this packet is sent and crypto is enabled */
    if (kflg)
    {
        // XXX Encryption flags are already set on the packet before calling this.
        // See readData() above.
        if (m_pCryptoControl->encrypt((w_packet)))
        {
            // Encryption failed
            //>>Add stats for crypto failure
            LOGC(qslog.Warn, log << "ENCRYPT FAILED - packet won't be sent, size=" << payload);
            // Encryption failed
            return std::make_pair(-1, enter_time);
        }
        payload = (int) w_packet.getLength(); /* Cipher may change length */
        reason += " (encrypted)";
    }

    if (new_packet_packed && m_PacketFilter)
    {
        HLOGC(qslog.Debug, log << "filter: Feeding packet for source clip");
        m_PacketFilter.feedSource((w_packet));
    }

#if ENABLE_HEAVY_LOGGING // Required because of referring to MessageFlagStr()
    HLOGC(qslog.Debug,
          log << CONID() << "packData: " << reason << " packet seq=" << w_packet.m_iSeqNo << " (ACK=" << m_iSndLastAck
              << " ACKDATA=" << m_iSndLastDataAck << " MSG/FLAGS: " << w_packet.MessageFlagStr() << ")");
#endif

    // Fix keepalive
    m_tsLastSndTime = enter_time;

    considerLegacySrtHandshake(steady_clock::time_point());

    // WARNING: TEV_SEND is the only event that is reported from
    // the CSndQueue::worker thread. All others are reported from
    // CRcvQueue::worker. If you connect to this signal, make sure
    // that you are aware of prospective simultaneous access.
    updateCC(TEV_SEND, EventVariant(&w_packet));

    // XXX This was a blocked code also originally in UDT. Probably not required.
    // Left untouched for historical reasons.
    // Might be possible that it was because of that this is send from
    // different thread than the rest of the signals.
    // m_pSndTimeWindow->onPktSent(w_packet.m_iTimeStamp);

    enterCS(m_StatsLock);
    m_stats.traceBytesSent += payload;
    m_stats.bytesSentTotal += payload;
    ++m_stats.traceSent;
    ++m_stats.sentTotal;
    if (new_packet_packed)
    {
        ++m_stats.traceSentUniq;
        ++m_stats.sentUniqTotal;
        m_stats.traceBytesSentUniq += payload;
        m_stats.bytesSentUniqTotal += payload;
    }
    leaveCS(m_StatsLock);

    if (probe)
    {
        // sends out probing packet pair
        m_tsNextSendTime = enter_time;
        probe          = false;
    }
    else
    {
#if USE_BUSY_WAITING
        m_tsNextSendTime = enter_time + m_tdSendInterval;
#else
        if (m_tdSendTimeDiff >= m_tdSendInterval)
        {
            // Send immidiately
            m_tsNextSendTime = enter_time;
            m_tdSendTimeDiff -= m_tdSendInterval;
        }
        else
        {
            m_tsNextSendTime = enter_time + (m_tdSendInterval - m_tdSendTimeDiff);
            m_tdSendTimeDiff = m_tdSendTimeDiff.zero();
        }
#endif
    }

    return std::make_pair(payload, m_tsNextSendTime);
}

// This is a close request, but called from the
void CUDT::processClose()
{
    sendCtrl(UMSG_SHUTDOWN);

    m_bShutdown      = true;
    m_bClosing       = true;
    m_bBroken        = true;
    m_iBrokenCounter = 60;

    HLOGP(smlog.Debug, "processClose: sent message and set flags");

    if (m_bTsbPd)
    {
        HLOGP(smlog.Debug, "processClose: lock-and-signal TSBPD");
        CSync::lock_signal(m_RcvTsbPdCond, m_RecvLock);
    }

    // Signal the sender and recver if they are waiting for data.
    releaseSynch();
    // Unblock any call so they learn the connection_broken error
    s_UDTUnited.m_EPoll.update_events(m_SocketID, m_sPollID, SRT_EPOLL_ERR, true);

    HLOGP(smlog.Debug, "processClose: triggering timer event to spread the bad news");
    CGlobEvent::triggerEvent();
}

void CUDT::sendLossReport(const std::vector<std::pair<int32_t, int32_t> > &loss_seqs)
{
    typedef vector<pair<int32_t, int32_t> > loss_seqs_t;

    vector<int32_t> seqbuffer;
    seqbuffer.reserve(2 * loss_seqs.size()); // pessimistic
    for (loss_seqs_t::const_iterator i = loss_seqs.begin(); i != loss_seqs.end(); ++i)
    {
        if (i->first == i->second)
        {
            seqbuffer.push_back(i->first);
            HLOGF(qrlog.Debug, "lost packet %d: sending LOSSREPORT", i->first);
        }
        else
        {
            seqbuffer.push_back(i->first | LOSSDATA_SEQNO_RANGE_FIRST);
            seqbuffer.push_back(i->second);
            HLOGF(qrlog.Debug,
                  "lost packets %d-%d (%d packets): sending LOSSREPORT",
                  i->first,
                  i->second,
                  1 + CSeqNo::seqcmp(i->second, i->first));
        }
    }

    if (!seqbuffer.empty())
    {
        sendCtrl(UMSG_LOSSREPORT, NULL, &seqbuffer[0], (int) seqbuffer.size());
    }
}


bool CUDT::overrideSndSeqNo(int32_t seq)
{
    // This function is intended to be called from the socket
    // group managmenet functions to synchronize the sequnece in
    // all sockes in the bonding group. THIS sequence given
    // here is the sequence TO BE STAMPED AT THE EXACTLY NEXT
    // sent payload. Therefore, screw up the ISN to exactly this
    // value, and the send sequence to the value one less - because
    // the m_iSndCurrSeqNo is increased by one immediately before
    // stamping it to the packet.

    // This function can only be called:
    // - from the operation on an idle socket in the socket group
    // - IMMEDIATELY after connection established and BEFORE the first payload
    // - The corresponding socket at the peer side must be also
    //   in this idle state!

    ScopedLock cg (m_RecvAckLock);

    // Both the scheduling and sending sequences should be fixed.
    // The new sequence normally should jump over several sequence numbers
    // towards what is currently in m_iSndCurrSeqNo.
    // Therefore it's not allowed that:
    // - the jump go backward: backward packets should be already there
    // - the jump go forward by a value larger than half the period: DISCREPANCY.
    const int diff = CSeqNo(seq) - CSeqNo(m_iSndCurrSeqNo);
    if (diff < 0 || diff > CSeqNo::m_iSeqNoTH)
    {
        LOGC(gslog.Error, log << CONID() << "IPE: Overridding with seq %" << seq << " DISCREPANCY against current %"
                << m_iSndCurrSeqNo << " and next sched %" << m_iSndNextSeqNo << " - diff=" << diff);
        return false;
    }

    //
    // The peer will have to do the same, as a reaction on perceived
    // packet loss. When it recognizes that this initial screwing up
    // has happened, it should simply ignore the loss and go on.
    // ISN isn't being changed here - it doesn't make much sense now.

    setInitialSndSeq(seq);

    // m_iSndCurrSeqNo will be most likely lower than m_iSndNextSeqNo because
    // the latter is ahead with the number of packets already scheduled, but
    // not yet sent.

    HLOGC(gslog.Debug, log << CONID() << "overrideSndSeqNo: sched-seq=" << m_iSndNextSeqNo << " send-seq=" << m_iSndCurrSeqNo
        << " (unchanged)"
        );
    return true;
}

int CUDT::processData(CUnit* in_unit)
{
    if (m_bClosing)
        return -1;

    CPacket &packet = in_unit->m_Packet;

    // Just heard from the peer, reset the expiration count.
    m_iEXPCount = 1;
    m_tsLastRspTime = steady_clock::now();

    const bool need_tsbpd = m_bTsbPd || m_bGroupTsbPd;

    // We are receiving data, start tsbpd thread if TsbPd is enabled
    if (need_tsbpd && !m_RcvTsbPdThread.joinable())
    {
        ScopedLock lock(m_RcvTsbPdStartupLock);

        if (m_bClosing) // Check again to protect join() in CUDT::releaseSync()
            return -1;

        HLOGP(qrlog.Debug, "Spawning Socket TSBPD thread");
#if ENABLE_HEAVY_LOGGING
        std::ostringstream tns1, tns2;
        // Take the last 2 ciphers from the socket ID.
        tns1 << m_SocketID;
        std::string s = tns1.str();
        tns2 << "SRT:TsbPd:@" << s.substr(s.size()-2, 2);

        const string& tn = tns2.str();

        ThreadName tnkeep(tn.c_str());
        const char* thname = tn.c_str();
#else
        const char* thname = "SRT:TsbPd";
#endif
        if (!StartThread(m_RcvTsbPdThread, CUDT::tsbpd, this, thname))
            return -1;
    }

    const int pktrexmitflag = m_bPeerRexmitFlag ? (packet.getRexmitFlag() ? 1 : 0) : 2;
#if ENABLE_HEAVY_LOGGING
    static const char *const rexmitstat[] = {"ORIGINAL", "REXMITTED", "RXS-UNKNOWN"};
    string                   rexmit_reason;
#endif

    if (pktrexmitflag == 1)
    {
        // This packet was retransmitted
        enterCS(m_StatsLock);
        m_stats.traceRcvRetrans++;
        leaveCS(m_StatsLock);

#if ENABLE_HEAVY_LOGGING
        // Check if packet was retransmitted on request or on ack timeout
        // Search the sequence in the loss record.
        rexmit_reason = " by ";
        if (!m_pRcvLossList->find(packet.m_iSeqNo, packet.m_iSeqNo))
            rexmit_reason += "BLIND";
        else
            rexmit_reason += "NAKREPORT";
#endif
    }

#if ENABLE_HEAVY_LOGGING
   {
       steady_clock::duration tsbpddelay = milliseconds_from(m_iTsbPdDelay_ms); // (value passed to CRcvBuffer::setRcvTsbPdMode)

       // It's easier to remove the latency factor from this value than to add a function
       // that exposes the details basing on which this value is calculated.
       steady_clock::time_point pts = m_pRcvBuffer->getPktTsbPdTime(packet.getMsgTimeStamp());
       steady_clock::time_point ets = pts - tsbpddelay;

       HLOGC(qrlog.Debug, log << CONID() << "processData: RECEIVED DATA: size=" << packet.getLength()
           << " seq=" << packet.getSeqNo()
           // XXX FIX IT. OTS should represent the original sending time, but it's relative.
           //<< " OTS=" << FormatTime(packet.getMsgTimeStamp())
           << " ETS=" << FormatTime(ets)
           << " PTS=" << FormatTime(pts));
   }
#endif

    updateCC(TEV_RECEIVE, EventVariant(&packet));
    ++m_iPktCount;

    const int pktsz = (int) packet.getLength();
    // Update time information
    // XXX Note that this adds the byte size of a packet
    // of which we don't yet know as to whether this has
    // carried out some useful data or some excessive data
    // that will be later discarded.
    // FIXME: before adding this on the rcv time window,
    // make sure that this packet isn't going to be
    // effectively discarded, as repeated retransmission,
    // for example, burdens the link, but doesn't better the speed.
    m_RcvTimeWindow.onPktArrival(pktsz);

    // Probe the packet pair if needed.
    // Conditions and any extra data required for the packet
    // this function will extract and test as needed.

    const bool unordered = CSeqNo::seqcmp(packet.m_iSeqNo, m_iRcvCurrSeqNo) <= 0;
    const bool retransmitted = m_bPeerRexmitFlag && packet.getRexmitFlag();

    // Retransmitted and unordered packets do not provide expected measurement.
    // We expect the 16th and 17th packet to be sent regularly,
    // otherwise measurement must be rejected.
    m_RcvTimeWindow.probeArrival(packet, unordered || retransmitted);

    enterCS(m_StatsLock);
    m_stats.traceBytesRecv += pktsz;
    m_stats.bytesRecvTotal += pktsz;
    ++m_stats.traceRecv;
    ++m_stats.recvTotal;
    leaveCS(m_StatsLock);

    loss_seqs_t                             filter_loss_seqs;
    loss_seqs_t                             srt_loss_seqs;
    vector<CUnit *>                         incoming;
    bool                                    was_sent_in_order          = true;
    bool                                    reorder_prevent_lossreport = false;

    // If the peer doesn't understand REXMIT flag, send rexmit request
    // always immediately.
    int initial_loss_ttl = 0;
    if (m_bPeerRexmitFlag)
        initial_loss_ttl = m_iReorderTolerance;

    // After introduction of packet filtering, the "recordable loss detection"
    // does not exactly match the true loss detection. When a FEC filter is
    // working, for example, then getting one group filled with all packet but
    // the last one and the FEC control packet, in this special case this packet
    // won't be notified at all as lost because it will be recovered by the
    // filter immediately before anyone notices what happened (and the loss
    // detection for the further functionality is checked only afterwards,
    // and in this case the immediate recovery makes the loss to not be noticed
    // at all).
    //
    // Because of that the check for losses must happen BEFORE passing the packet
    // to the filter and before the filter could recover the packet before anyone
    // notices :)

    if (packet.getMsgSeq() != SRT_MSGNO_CONTROL) // disregard filter-control packets, their seq may mean nothing
    {
        int diff = CSeqNo::seqoff(m_iRcvCurrPhySeqNo, packet.m_iSeqNo);
       // Difference between these two sequence numbers is expected to be:
       // 0 - duplicated last packet (theory only)
       // 1 - subsequent packet (alright)
       // <0 - belated or recovered packet
       // >1 - jump over a packet loss (loss = seqdiff-1)
        if (diff > 1)
        {
            ScopedLock lg(m_StatsLock);
            int    loss = diff - 1; // loss is all that is above diff == 1
            m_stats.traceRcvLoss += loss;
            m_stats.rcvLossTotal += loss;
            const uint64_t avgpayloadsz = m_pRcvBuffer->getRcvAvgPayloadSize();
            const uint64_t lossbytes = loss * avgpayloadsz;
            m_stats.traceRcvBytesLoss += lossbytes;
            m_stats.rcvBytesLossTotal += lossbytes;
            HLOGC(qrlog.Debug,
                  log << "LOSS STATS: n=" << loss << " SEQ: [" << CSeqNo::incseq(m_iRcvCurrPhySeqNo) << " "
                      << CSeqNo::decseq(packet.m_iSeqNo) << "]");
        }

        if (diff > 0)
        {
            // Record if it was further than latest
            m_iRcvCurrPhySeqNo = packet.m_iSeqNo;
        }
    }

    bool need_notify_loss = true;

    // [[using locked()]];  // (NOTHING locked)

#if ENABLE_EXPERIMENTAL_BONDING
    // Switch to RUNNING even if there was a discrepancy, unless
    // it was long way forward.
    // XXX Important: This code is in the dead function defaultPacketArrival
    // but normally it should be called here regardless if the packet was
    // accepted or rejected because if it was belated it may result in a
    // "runaway train" problem as the IDLE links are being updated the base
    // reception sequence pointer stating that this link is not receiving.
    if (m_parent->m_GroupOf)
    {
        ScopedLock protect_group_existence (s_UDTUnited.m_GlobControlLock);
        CUDTGroup::SocketData* gi = m_parent->m_GroupMemberData;

        // This check is needed as after getting the lock the socket
        // could be potentially removed. It is however granted that as long
        // as gi is non-NULL iterator, the group does exist and it does contain
        // this socket as member (that is, 'gi' cannot be a dangling iterator).
        if (gi != NULL)
        {
            if (gi->rcvstate < SRT_GST_RUNNING) // PENDING or IDLE, tho PENDING is unlikely
            {
                HLOGC(qrlog.Debug, log << "processData: IN-GROUP rcv state transition "
                        << srt_log_grp_state[gi->rcvstate]
                        << " -> RUNNING. NOT checking for loss");
                gi->rcvstate = SRT_GST_RUNNING;

                // The function unfortunately can't return here.
                // We just need to skip loss reporting.
                need_notify_loss = false;
            }
            else
            {
                HLOGC(qrlog.Debug, log << "processData: IN-GROUP rcv state transition NOT DONE - state:"
                        << srt_log_grp_state[gi->rcvstate]);
            }
        }
    }
#endif

    {
        // Start of offset protected section
        // Prevent TsbPd thread from modifying Ack position while adding data
        // offset from RcvLastAck in RcvBuffer must remain valid between seqoff() and addData()
        UniqueLock recvbuf_acklock(m_RcvBufferLock);

        // vector<CUnit*> undec_units;
        if (m_PacketFilter)
        {
            // Stuff this data into the filter
            m_PacketFilter.receive(in_unit, (incoming), (filter_loss_seqs));
            HLOGC(qrlog.Debug,
                  log << "(FILTER) fed data, received " << incoming.size() << " pkts, " << Printable(filter_loss_seqs)
                      << " loss to report, "
                      << (m_PktFilterRexmitLevel == SRT_ARQ_ALWAYS ? "FIND & REPORT LOSSES YOURSELF"
                                                                   : "REPORT ONLY THOSE"));
        }
        else
        {
            // Stuff in just one packet that has come in.
            incoming.push_back(in_unit);
        }

        bool excessive = true; // stays true unless it was successfully added

        // Needed for possibly check for needsQuickACK.
        bool incoming_belated = (CSeqNo::seqcmp(in_unit->m_Packet.m_iSeqNo, m_iRcvLastSkipAck) < 0);

        // Loop over all incoming packets that were filtered out.
        // In case when there is no filter, there's just one packet in 'incoming',
        // the one that came in the input of this function.
        for (vector<CUnit *>::iterator i = incoming.begin(); i != incoming.end(); ++i)
        {
            CUnit *  u    = *i;
            CPacket &rpkt = u->m_Packet;

            // m_iRcvLastSkipAck is the base sequence number for the receiver buffer.
            // This is the offset in the buffer; if this is negative, it means that
            // this sequence is already in the past and the buffer is not interested.
            // Meaning, this packet will be rejected, even if it could potentially be
            // one of missing packets in the transmission.
            int32_t offset = CSeqNo::seqoff(m_iRcvLastSkipAck, rpkt.m_iSeqNo);

            IF_HEAVY_LOGGING(const char *exc_type = "EXPECTED");

            if (offset < 0)
            {
                IF_HEAVY_LOGGING(exc_type = "BELATED");
                steady_clock::time_point tsbpdtime = m_pRcvBuffer->getPktTsbPdTime(rpkt.getMsgTimeStamp());
                long bltime = CountIIR<uint64_t>(
                        uint64_t(m_stats.traceBelatedTime) * 1000,
                        count_microseconds(steady_clock::now() - tsbpdtime), 0.2);

                enterCS(m_StatsLock);
                m_stats.traceBelatedTime = double(bltime) / 1000.0;
                m_stats.traceRcvBelated++;
                leaveCS(m_StatsLock);
                HLOGC(qrlog.Debug,
                      log << CONID() << "RECEIVED: seq=" << packet.m_iSeqNo << " offset=" << offset << " (BELATED/"
                          << rexmitstat[pktrexmitflag] << rexmit_reason << ") FLAGS: " << packet.MessageFlagStr());
                continue;
            }

            const int avail_bufsize = m_pRcvBuffer->getAvailBufSize();
            if (offset >= avail_bufsize)
            {
                // This is already a sequence discrepancy. Probably there could be found
                // some way to make it continue reception by overriding the sequence and
                // make a kinda TLKPTDROP, but there has been found no reliable way to do this.
                if (m_bTsbPd && m_bTLPktDrop && m_pRcvBuffer->empty())
                {
                    // Only in live mode. In File mode this shall not be possible
                    // because the sender should stop sending in this situation.
                    // In Live mode this means that there is a gap between the
                    // lowest sequence in the empty buffer and the incoming sequence
                    // that exceeds the buffer size. Receiving data in this situation
                    // is no longer possible and this is a point of no return.

                    LOGC(qrlog.Error, log << CONID() <<
                            "SEQUENCE DISCREPANCY. BREAKING CONNECTION."
                            " seq=" << rpkt.m_iSeqNo
                            << " buffer=(" << m_iRcvLastSkipAck
                            << ":" << m_iRcvCurrSeqNo                   // -1 = size to last index
                            << "+" << CSeqNo::incseq(m_iRcvLastSkipAck, m_pRcvBuffer->capacity()-1)
                            << "), " << (offset-avail_bufsize+1)
                            << " past max. Reception no longer possible. REQUESTING TO CLOSE.");

                    // This is a scoped lock with AckLock, but for the moment
                    // when processClose() is called this lock must be taken out,
                    // otherwise this will cause a deadlock. We don't need this
                    // lock anymore, and at 'return' it will be unlocked anyway.
                    recvbuf_acklock.unlock();
                    processClose();
                    return -1;
                }
                else
                {
                    LOGC(qrlog.Warn, log << CONID() << "No room to store incoming packet: offset="
                            << offset << " avail=" << avail_bufsize
                            << " ack.seq=" << m_iRcvLastSkipAck << " pkt.seq=" << rpkt.m_iSeqNo
                            << " rcv-remain=" << m_pRcvBuffer->debugGetSize()
                            << " drift=" << m_pRcvBuffer->getDrift()
                        );
                    return -1;
                }
            }

            bool adding_successful = true;
            if (m_pRcvBuffer->addData(*i, offset) < 0)
            {
                // addData returns -1 if at the m_iLastAckPos+offset position there already is a packet.
                // So this packet is "redundant".
                IF_HEAVY_LOGGING(exc_type = "UNACKED");
                adding_successful = false;
            }
            else
            {
                IF_HEAVY_LOGGING(exc_type = "ACCEPTED");
                excessive = false;
                if (u->m_Packet.getMsgCryptoFlags())
                {
                    EncryptionStatus rc = m_pCryptoControl ? m_pCryptoControl->decrypt((u->m_Packet)) : ENCS_NOTSUP;
                    if (rc != ENCS_CLEAR)
                    {
                        // Could not decrypt
                        // Keep packet in received buffer
                        // Crypto flags are still set
                        // It will be acknowledged
                        {
                            ScopedLock lg(m_StatsLock);
                            m_stats.traceRcvUndecrypt += 1;
                            m_stats.traceRcvBytesUndecrypt += pktsz;
                            m_stats.m_rcvUndecryptTotal += 1;
                            m_stats.m_rcvBytesUndecryptTotal += pktsz;
                        }

                        // Log message degraded to debug because it may happen very often
                        HLOGC(qrlog.Debug, log << CONID() << "ERROR: packet not decrypted, dropping data.");
                        adding_successful = false;
                        IF_HEAVY_LOGGING(exc_type = "UNDECRYPTED");
                    }
                }
            }

            if (adding_successful)
            {
                ScopedLock statslock(m_StatsLock);
                ++m_stats.traceRecvUniq;
                ++m_stats.recvUniqTotal;
                m_stats.traceBytesRecvUniq += u->m_Packet.getLength();
                m_stats.bytesRecvUniqTotal += u->m_Packet.getLength();
            }

#if ENABLE_HEAVY_LOGGING
            std::ostringstream timebufspec;
            if (m_bTsbPd)
            {
                int dsize = m_pRcvBuffer->getRcvDataSize();
                timebufspec << "(" << FormatTime(m_pRcvBuffer->debugGetDeliveryTime(0))
                    << "-" << FormatTime(m_pRcvBuffer->debugGetDeliveryTime(dsize-1)) << ")";
            }

            std::ostringstream expectspec;
            if (excessive)
                expectspec << "EXCESSIVE(" << exc_type << rexmit_reason << ")";
            else
                expectspec << "ACCEPTED";

            LOGC(qrlog.Debug, log << CONID() << "RECEIVED: seq=" << rpkt.m_iSeqNo
                    << " offset=" << offset
                    << " BUFr=" << avail_bufsize
                    << " avail=" << m_pRcvBuffer->getAvailBufSize()
                    << " buffer=(" << m_iRcvLastSkipAck
                    << ":" << m_iRcvCurrSeqNo                   // -1 = size to last index
                    << "+" << CSeqNo::incseq(m_iRcvLastSkipAck, m_pRcvBuffer->capacity()-1)
                    << ") "
                    << " RSL=" << expectspec.str()
                    << " SN=" << rexmitstat[pktrexmitflag]
                    << " DLVTM=" << timebufspec.str()
                    << " FLAGS: "
                    << rpkt.MessageFlagStr());
#endif

            // Decryption should have made the crypto flags EK_NOENC.
            // Otherwise it's an error.
            if (adding_successful)
            {
                // XXX move this code do CUDT::defaultPacketArrival and call it from here:
                // srt_loss_seqs = CALLBACK_CALL(m_cbPacketArrival, rpkt);

                HLOGC(qrlog.Debug,
                      log << "CONTIGUITY CHECK: sequence distance: " << CSeqNo::seqoff(m_iRcvCurrSeqNo, rpkt.m_iSeqNo));

                if (need_notify_loss && CSeqNo::seqcmp(rpkt.m_iSeqNo, CSeqNo::incseq(m_iRcvCurrSeqNo)) > 0) // Loss detection.
                {
                    int32_t seqlo = CSeqNo::incseq(m_iRcvCurrSeqNo);
                    int32_t seqhi = CSeqNo::decseq(rpkt.m_iSeqNo);

                    srt_loss_seqs.push_back(make_pair(seqlo, seqhi));

                    if (initial_loss_ttl)
                    {
                        // pack loss list for (possibly belated) NAK
                        // The LOSSREPORT will be sent in a while.

                        for (loss_seqs_t::iterator i = srt_loss_seqs.begin(); i != srt_loss_seqs.end(); ++i)
                        {
                            m_FreshLoss.push_back(CRcvFreshLoss(i->first, i->second, initial_loss_ttl));
                        }
                        HLOGC(qrlog.Debug,
                              log << "FreshLoss: added sequences: " << Printable(srt_loss_seqs)
                                  << " tolerance: " << initial_loss_ttl);
                        reorder_prevent_lossreport = true;
                    }
                }
            }

            // Update the current largest sequence number that has been received.
            // Or it is a retransmitted packet, remove it from receiver loss list.
            if (CSeqNo::seqcmp(rpkt.m_iSeqNo, m_iRcvCurrSeqNo) > 0)
            {
                m_iRcvCurrSeqNo = rpkt.m_iSeqNo; // Latest possible received
            }
            else
            {
                unlose(rpkt); // was BELATED or RETRANSMITTED
                was_sent_in_order &= 0 != pktrexmitflag;
            }
        }

        // This is moved earlier after introducing filter because it shouldn't
        // be executed in case when the packet was rejected by the receiver buffer.
        // However now the 'excessive' condition may be true also in case when
        // a truly non-excessive packet has been received, just it has been temporarily
        // stored for better times by the filter module. This way 'excessive' is also true,
        // although the old condition that a packet with a newer sequence number has arrived
        // or arrived out of order may still be satisfied.
        if (!incoming_belated && was_sent_in_order)
        {
            // Basing on some special case in the packet, it might be required
            // to enforce sending ACK immediately (earlier than normally after
            // a given period).
            if (m_CongCtl->needsQuickACK(packet))
            {
                m_tsNextACKTime = steady_clock::now();
            }
        }

        if (excessive)
        {
            return -1;
        }
    } // End of recvbuf_acklock

    if (m_bClosing)
    {
        // RcvQueue worker thread can call processData while closing (or close while processData)
        // This race condition exists in the UDT design but the protection against TsbPd thread
        // (with AckLock) and decryption enlarged the probability window.
        // Application can crash deep in decrypt stack since crypto context is deleted in close.
        // RcvQueue worker thread will not necessarily be deleted with this connection as it can be
        // used by others (socket multiplexer).
        return -1;
    }

    if (incoming.empty())
    {
        // Treat as excessive. This is when a filter cumulates packets
        // until the loss is rebuilt, or eats up a filter control packet
        return -1;
    }

    if (!srt_loss_seqs.empty())
    {
        // A loss is detected
        {
            // TODO: Can unlock rcvloss after m_pRcvLossList->insert(...)?
            // And probably protect m_FreshLoss as well.

            HLOGC(qrlog.Debug, log << "processData: LOSS DETECTED, %: " << Printable(srt_loss_seqs) << " - RECORDING.");
            // if record_loss == false, nothing will be contained here
            // Insert lost sequence numbers to the receiver loss list
            ScopedLock lg(m_RcvLossLock);
            for (loss_seqs_t::iterator i = srt_loss_seqs.begin(); i != srt_loss_seqs.end(); ++i)
            {
                // If loss found, insert them to the receiver loss list
                m_pRcvLossList->insert(i->first, i->second);
            }
        }

        const bool report_recorded_loss = !m_PacketFilter || m_PktFilterRexmitLevel == SRT_ARQ_ALWAYS;
        if (!reorder_prevent_lossreport && report_recorded_loss)
        {
            HLOGC(qrlog.Debug, log << "WILL REPORT LOSSES (SRT): " << Printable(srt_loss_seqs));
            sendLossReport(srt_loss_seqs);
        }

        if (m_bTsbPd)
        {
            HLOGC(qrlog.Debug, log << "loss: signaling TSBPD cond");
            CSync::lock_signal(m_RcvTsbPdCond, m_RecvLock);
        }
        else
        {
            HLOGC(qrlog.Debug, log << "loss: socket is not TSBPD, not signaling");
        }
    }

    // Separately report loss records of those reported by a filter.
    // ALWAYS report whatever has been reported back by a filter. Note that
    // the filter never reports anything when rexmit fallback level is ALWAYS or NEVER.
    // With ALWAYS only those are reported that were recorded here by SRT.
    // With NEVER, nothing is to be reported.
    if (!filter_loss_seqs.empty())
    {
        HLOGC(qrlog.Debug, log << "WILL REPORT LOSSES (filter): " << Printable(filter_loss_seqs));
        sendLossReport(filter_loss_seqs);

        if (m_bTsbPd)
        {
            HLOGC(qrlog.Debug, log << "loss: signaling TSBPD cond");
            CSync::lock_signal(m_RcvTsbPdCond, m_RecvLock);
        }
    }

    // Now review the list of FreshLoss to see if there's any "old enough" to send UMSG_LOSSREPORT to it.

    // PERFORMANCE CONSIDERATIONS:
    // This list is quite inefficient as a data type and finding the candidate to send UMSG_LOSSREPORT
    // is linear time. On the other hand, there are some special cases that are important for performance:
    // - only the first (plus some following) could have had TTL drown to 0
    // - the only (little likely) possibility that the next-to-first record has TTL=0 is when there was
    //   a loss range split (due to dropFromLossLists() of one sequence)
    // - first found record with TTL>0 means end of "ready to LOSSREPORT" records
    // So:
    // All you have to do is:
    //  - start with first element and continue with next elements, as long as they have TTL=0
    //    If so, send the loss report and remove this element.
    //  - Since the first element that has TTL>0, iterate until the end of container and decrease TTL.
    //
    // This will be efficient becase the loop to increment one field (without any condition check)
    // can be quite well optimized.

    vector<int32_t> lossdata;
    {
        ScopedLock lg(m_RcvLossLock);

        // XXX There was a mysterious crash around m_FreshLoss. When the initial_loss_ttl is 0
        // (that is, "belated loss report" feature is off), don't even touch m_FreshLoss.
        if (initial_loss_ttl && !m_FreshLoss.empty())
        {
            deque<CRcvFreshLoss>::iterator i = m_FreshLoss.begin();

            // Phase 1: take while TTL <= 0.
            // There can be more than one record with the same TTL, if it has happened before
            // that there was an 'unlost' (@c dropFromLossLists) sequence that has split one detected loss
            // into two records.
            for (; i != m_FreshLoss.end() && i->ttl <= 0; ++i)
            {
                HLOGF(qrlog.Debug,
                      "Packet seq %d-%d (%d packets) considered lost - sending LOSSREPORT",
                      i->seq[0],
                      i->seq[1],
                      CSeqNo::seqoff(i->seq[0], i->seq[1]) + 1);
                addLossRecord(lossdata, i->seq[0], i->seq[1]);
            }

            // Remove elements that have been processed and prepared for lossreport.
            if (i != m_FreshLoss.begin())
            {
                m_FreshLoss.erase(m_FreshLoss.begin(), i);
                i = m_FreshLoss.begin();
            }

            if (m_FreshLoss.empty())
            {
                HLOGP(qrlog.Debug, "NO MORE FRESH LOSS RECORDS.");
            }
            else
            {
                HLOGF(qrlog.Debug,
                      "STILL %" PRIzu " FRESH LOSS RECORDS, FIRST: %d-%d (%d) TTL: %d",
                      m_FreshLoss.size(),
                      i->seq[0],
                      i->seq[1],
                      1 + CSeqNo::seqoff(i->seq[0], i->seq[1]),
                      i->ttl);
            }

            // Phase 2: rest of the records should have TTL decreased.
            for (; i != m_FreshLoss.end(); ++i)
                --i->ttl;
        }
    }
    if (!lossdata.empty())
    {
        sendCtrl(UMSG_LOSSREPORT, NULL, &lossdata[0], (int) lossdata.size());
    }

    // was_sent_in_order means either of:
    // - packet was sent in order (first if branch above)
    // - packet was sent as old, but was a retransmitted packet

    if (m_bPeerRexmitFlag && was_sent_in_order)
    {
        ++m_iConsecOrderedDelivery;
        if (m_iConsecOrderedDelivery >= 50)
        {
            m_iConsecOrderedDelivery = 0;
            if (m_iReorderTolerance > 0)
            {
                m_iReorderTolerance--;
                enterCS(m_StatsLock);
                m_stats.traceReorderDistance--;
                leaveCS(m_StatsLock);
                HLOGF(qrlog.Debug,
                      "ORDERED DELIVERY of 50 packets in a row - decreasing tolerance to %d",
                      m_iReorderTolerance);
            }
        }
    }

    return 0;
}

#if ENABLE_EXPERIMENTAL_BONDING
void CUDT::updateIdleLinkFrom(CUDT* source)
{
    ScopedLock lg (m_RecvLock);

    if (!m_pRcvBuffer->empty())
    {
        HLOGC(grlog.Debug, log << "grp: NOT updating rcv-seq in @" << m_SocketID << ": receiver buffer not empty");
        return;
    }

    // XXX Try to optimize this. Note that here happens:
    // - decseq just to have a value to compare directly
    // - seqcmp with that value
    // - if passed, in setInitialRcvSeq there's the same decseq again
    int32_t new_last_rcv = CSeqNo::decseq(source->m_iRcvLastSkipAck);

    // if (new_last_rcv <% m_iRcvCurrSeqNo)
    if (CSeqNo::seqcmp(new_last_rcv, m_iRcvCurrSeqNo) < 0)
    {
        // Reject the change because that would shift the reception pointer backwards.
        HLOGC(grlog.Debug, log << "grp: NOT updating rcv-seq in @" << m_SocketID
                << ": backward setting rejected: %" << m_iRcvCurrSeqNo
                << " -> %" << new_last_rcv);
        return;
    }

    HLOGC(grlog.Debug, log << "grp: updating rcv-seq in @" << m_SocketID
            << " from @" << source->m_SocketID << ": %" << source->m_iRcvLastSkipAck);
    setInitialRcvSeq(source->m_iRcvLastSkipAck);
}

// XXX This function is currently unused. It should be fixed and put into use.
// See the blocked call in CUDT::processData().
// XXX REVIEW LOCKS WHEN REACTIVATING!
CUDT::loss_seqs_t CUDT::defaultPacketArrival(void* vself, CPacket& pkt)
{
// [[using affinity(m_pRcvBuffer->workerThread())]];
    CUDT* self = (CUDT*)vself;
    loss_seqs_t output;

    // XXX When an alternative packet arrival callback is installed
    // in case of groups, move this part to the groupwise version.

    if (self->m_parent->m_GroupOf)
    {
        CUDTGroup::SocketData* gi = self->m_parent->m_GroupMemberData;
        if (gi->rcvstate < SRT_GST_RUNNING) // PENDING or IDLE, tho PENDING is unlikely
        {
            HLOGC(qrlog.Debug, log << "defaultPacketArrival: IN-GROUP rcv state transition to RUNNING. NOT checking for loss");
            gi->rcvstate = SRT_GST_RUNNING;
            return output;
        }
    }

    const int initial_loss_ttl = (self->m_bPeerRexmitFlag) ? self->m_iReorderTolerance : 0;

    int seqdiff = CSeqNo::seqcmp(pkt.m_iSeqNo, self->m_iRcvCurrSeqNo);

    HLOGC(qrlog.Debug, log << "defaultPacketArrival: checking sequence " << pkt.m_iSeqNo
            << " against latest " << self->m_iRcvCurrSeqNo << " (distance: " << seqdiff << ")");

    // Loss detection.
    if (seqdiff > 1) // packet is later than the very subsequent packet
    {
        const int32_t seqlo = CSeqNo::incseq(self->m_iRcvCurrSeqNo);
        const int32_t seqhi = CSeqNo::decseq(pkt.m_iSeqNo);

        {
            // If loss found, insert them to the receiver loss list
            ScopedLock lg (self->m_RcvLossLock);
            self->m_pRcvLossList->insert(seqlo, seqhi);

            if (initial_loss_ttl)
            {
                // pack loss list for (possibly belated) NAK
                // The LOSSREPORT will be sent in a while.
                self->m_FreshLoss.push_back(CRcvFreshLoss(seqlo, seqhi, initial_loss_ttl));
                HLOGF(qrlog.Debug, "defaultPacketArrival: added loss sequence %d-%d (%d) with tolerance %d", seqlo, seqhi,
                        1+CSeqNo::seqcmp(seqhi, seqlo), initial_loss_ttl);
            }
        }

        if (!initial_loss_ttl)
        {
            // old code; run immediately when tolerance = 0
            // or this feature isn't used because of the peer
            output.push_back(make_pair(seqlo, seqhi));
        }
    }

    return output;
}
#endif

/// This function is called when a packet has arrived, which was behind the current
/// received sequence - that is, belated or retransmitted. Try to remove the packet
/// from both loss records: the general loss record and the fresh loss record.
///
/// Additionally, check - if supported by the peer - whether the "latecoming" packet
/// has been sent due to retransmission or due to reordering, by checking the rexmit
/// support flag and rexmit flag itself. If this packet was surely ORIGINALLY SENT
/// it means that the current network connection suffers of packet reordering. This
/// way try to introduce a dynamic tolerance by calculating the difference between
/// the current packet reception sequence and this packet's sequence. This value
/// will be set to the tolerance value, which means that later packet retransmission
/// will not be required immediately, but only after receiving N next packets that
/// do not include the lacking packet.
/// The tolerance is not increased infinitely - it's bordered by iMaxReorderTolerance.
/// This value can be set in options - SRT_LOSSMAXTTL.
void CUDT::unlose(const CPacket &packet)
{
    ScopedLock lg(m_RcvLossLock);
    int32_t sequence = packet.m_iSeqNo;
    m_pRcvLossList->remove(sequence);

    // Rest of this code concerns only the "belated lossreport" feature.

    bool has_increased_tolerance = false;
    bool was_reordered           = false;

    if (m_bPeerRexmitFlag)
    {
        // If the peer understands the REXMIT flag, it means that the REXMIT flag is contained
        // in the PH_MSGNO field.

        // The packet is considered coming originally (just possibly out of order), if REXMIT
        // flag is NOT set.
        was_reordered = !packet.getRexmitFlag();
        if (was_reordered)
        {
            HLOGF(qrlog.Debug, "received out-of-band packet seq %d", sequence);

            const int seqdiff = abs(CSeqNo::seqcmp(m_iRcvCurrSeqNo, packet.m_iSeqNo));
            enterCS(m_StatsLock);
            m_stats.traceReorderDistance = max(seqdiff, m_stats.traceReorderDistance);
            leaveCS(m_StatsLock);
            if (seqdiff > m_iReorderTolerance)
            {
                const int new_tolerance = min(seqdiff, m_config.iMaxReorderTolerance);
                HLOGF(qrlog.Debug,
                      "Belated by %d seqs - Reorder tolerance %s %d",
                      seqdiff,
                      (new_tolerance == m_iReorderTolerance) ? "REMAINS with" : "increased to",
                      new_tolerance);
                m_iReorderTolerance = new_tolerance;
                has_increased_tolerance =
                    true; // Yes, even if reorder tolerance is already at maximum - this prevents decreasing tolerance.
            }
        }
        else
        {
            HLOGC(qrlog.Debug, log << CONID() << "received reXmitted packet seq=" << sequence);
        }
    }
    else
    {
        HLOGF(qrlog.Debug, "received reXmitted or belated packet seq %d (distinction not supported by peer)", sequence);
    }

    // Don't do anything if "belated loss report" feature is not used.
    // In that case the FreshLoss list isn't being filled in at all, the
    // loss report is sent directly.
    // Note that this condition blocks two things being done in this function:
    // - remove given sequence from the fresh loss record
    //   (in this case it's empty anyway)
    // - decrease current reorder tolerance based on whether packets come in order
    //   (current reorder tolerance is 0 anyway)
    if (m_bPeerRexmitFlag == 0 || m_iReorderTolerance == 0)
        return;

    size_t i       = 0;
    int    had_ttl = 0;
    for (i = 0; i < m_FreshLoss.size(); ++i)
    {
        had_ttl = m_FreshLoss[i].ttl;
        switch (m_FreshLoss[i].revoke(sequence))
        {
        case CRcvFreshLoss::NONE:
            continue; // Not found. Search again.

        case CRcvFreshLoss::STRIPPED:
            goto breakbreak; // Found and the modification is applied. We're done here.

        case CRcvFreshLoss::DELETE:
            // No more elements. Kill it.
            m_FreshLoss.erase(m_FreshLoss.begin() + i);
            // Every loss is unique. We're done here.
            goto breakbreak;

        case CRcvFreshLoss::SPLIT:
            // Oh, this will be more complicated. This means that it was in between.
            {
                // So create a new element that will hold the upper part of the range,
                // and this one modify to be the lower part of the range.

                // Keep the current end-of-sequence value for the second element
                int32_t next_end = m_FreshLoss[i].seq[1];

                // seq-1 set to the end of this element
                m_FreshLoss[i].seq[1] = CSeqNo::decseq(sequence);
                // seq+1 set to the begin of the next element
                int32_t next_begin = CSeqNo::incseq(sequence);

                // Use position of the NEXT element because insertion happens BEFORE pointed element.
                // Use the same TTL (will stay the same in the other one).
                m_FreshLoss.insert(m_FreshLoss.begin() + i + 1,
                                   CRcvFreshLoss(next_begin, next_end, m_FreshLoss[i].ttl));
            }
            goto breakbreak;
        }
    }

    // Could have made the "return" instruction instead of goto, but maybe there will be something
    // to add in future, so keeping that.
breakbreak:;

    if (i != m_FreshLoss.size())
    {
        HLOGF(qrlog.Debug, "sequence %d removed from belated lossreport record", sequence);
    }

    if (was_reordered)
    {
        m_iConsecOrderedDelivery = 0;
        if (has_increased_tolerance)
        {
            m_iConsecEarlyDelivery = 0; // reset counter
        }
        else if (had_ttl > 2)
        {
            ++m_iConsecEarlyDelivery; // otherwise, and if it arrived quite earlier, increase counter
            HLOGF(qrlog.Debug, "... arrived at TTL %d case %d", had_ttl, m_iConsecEarlyDelivery);

            // After 10 consecutive
            if (m_iConsecEarlyDelivery >= 10)
            {
                m_iConsecEarlyDelivery = 0;
                if (m_iReorderTolerance > 0)
                {
                    m_iReorderTolerance--;
                    enterCS(m_StatsLock);
                    m_stats.traceReorderDistance--;
                    leaveCS(m_StatsLock);
                    HLOGF(qrlog.Debug,
                          "... reached %d times - decreasing tolerance to %d",
                          m_iConsecEarlyDelivery,
                          m_iReorderTolerance);
                }
            }
        }
        // If hasn't increased tolerance, but the packet appeared at TTL less than 2, do nothing.
    }
}

void CUDT::dropFromLossLists(int32_t from, int32_t to)
{
    ScopedLock lg(m_RcvLossLock);
    m_pRcvLossList->remove(from, to);

    HLOGF(qrlog.Debug, "%sTLPKTDROP seq %d-%d (%d packets)", CONID().c_str(), from, to, CSeqNo::seqoff(from, to));

    if (m_bPeerRexmitFlag == 0 || m_iReorderTolerance == 0)
        return;

    // All code below concerns only "belated lossreport" feature.

    // It's highly unlikely that this is waiting to send a belated UMSG_LOSSREPORT,
    // so treat it rather as a sanity check.

    // It's enough to check if the first element of the list starts with a sequence older than 'to'.
    // If not, just do nothing.

    size_t delete_index = 0;
    for (size_t i = 0; i < m_FreshLoss.size(); ++i)
    {
        CRcvFreshLoss::Emod result = m_FreshLoss[i].revoke(from, to);
        switch (result)
        {
        case CRcvFreshLoss::DELETE:
            delete_index = i + 1; // PAST THE END
            continue;             // There may be further ranges that are included in this one, so check on.

        case CRcvFreshLoss::NONE:
        case CRcvFreshLoss::STRIPPED:
            break; // THIS BREAKS ONLY 'switch', not 'for'!

        case CRcvFreshLoss::SPLIT:; // This function never returns it. It's only a compiler shut-up.
        }

        break; // Now this breaks also FOR.
    }

    m_FreshLoss.erase(m_FreshLoss.begin(),
                      m_FreshLoss.begin() + delete_index); // with delete_index == 0 will do nothing
}

// This function, as the name states, should bake a new cookie.
int32_t CUDT::bake(const sockaddr_any& addr, int32_t current_cookie, int correction)
{
    static unsigned int distractor = 0;
    unsigned int        rollover   = distractor + 10;

    for (;;)
    {
        // SYN cookie
        char clienthost[NI_MAXHOST];
        char clientport[NI_MAXSERV];
        getnameinfo(addr.get(),
                    addr.size(),
                    clienthost,
                    sizeof(clienthost),
                    clientport,
                    sizeof(clientport),
                    NI_NUMERICHOST | NI_NUMERICSERV);
        int64_t timestamp = (count_microseconds(steady_clock::now() - m_stats.tsStartTime) / 60000000) + distractor -
                            correction; // secret changes every one minute
        stringstream cookiestr;
        cookiestr << clienthost << ":" << clientport << ":" << timestamp;
        union {
            unsigned char cookie[16];
            int32_t       cookie_val;
        };
        CMD5::compute(cookiestr.str().c_str(), cookie);

        if (cookie_val != current_cookie)
            return cookie_val;

        ++distractor;

        // This is just to make the loop formally breakable,
        // but this is virtually impossible to happen.
        if (distractor == rollover)
            return cookie_val;
    }
}

// XXX This is quite a mystery, why this function has a return value
// and what the purpose for it was. There's just one call of this
// function in the whole code and in that call the return value is
// ignored. Actually this call happens in the CRcvQueue::worker thread,
// where it makes a response for incoming UDP packet that might be
// a connection request. Should any error occur in this process, there
// is no way to "report error" that happened here. Basing on that
// these values in original UDT code were quite like the values
// for m_iReqType, they have been changed to URQ_* symbols, which
// may mean that the intent for the return value was to send this
// value back as a control packet back to the connector.
//
// This function is run when the CRcvQueue object is reading packets
// from the multiplexer (@c CRcvQueue::worker_RetrieveUnit) and the
// target socket ID is 0.
//
// XXX Make this function return EConnectStatus enum type (extend if needed),
// and this will be directly passed to the caller.

// [[using locked(m_pRcvQueue->m_LSLock)]];
int CUDT::processConnectRequest(const sockaddr_any& addr, CPacket& packet)
{
    // XXX ASSUMPTIONS:
    // [[using assert(packet.m_iID == 0)]]

    HLOGC(cnlog.Debug, log << "processConnectRequest: received a connection request");

    if (m_bClosing)
    {
        m_RejectReason = SRT_REJ_CLOSE;
        HLOGC(cnlog.Debug, log << "processConnectRequest: ... NOT. Rejecting because closing.");
        return m_RejectReason;
    }

    /*
     * Closing a listening socket only set bBroken
     * If a connect packet is received while closing it gets through
     * processing and crashes later.
     */
    if (m_bBroken)
    {
        m_RejectReason = SRT_REJ_CLOSE;
        HLOGC(cnlog.Debug, log << "processConnectRequest: ... NOT. Rejecting because broken.");
        return m_RejectReason;
    }
    size_t exp_len =
        CHandShake::m_iContentSize; // When CHandShake::m_iContentSize is used in log, the file fails to link!

    // NOTE!!! Old version of SRT code checks if the size of the HS packet
    // is EQUAL to the above CHandShake::m_iContentSize.

    // Changed to < exp_len because we actually need that the packet
    // be at least of a size for handshake, although it may contain
    // more data, depending on what's inside.
    if (packet.getLength() < exp_len)
    {
        m_RejectReason = SRT_REJ_ROGUE;
        HLOGC(cnlog.Debug,
              log << "processConnectRequest: ... NOT. Wrong size: " << packet.getLength() << " (expected: " << exp_len
                  << ")");
        return m_RejectReason;
    }

    // Dunno why the original UDT4 code only MUCH LATER was checking if the packet was UMSG_HANDSHAKE.
    // It doesn't seem to make sense to deserialize it into the handshake structure if we are not
    // sure that the packet contains the handshake at all!
    if (!packet.isControl(UMSG_HANDSHAKE))
    {
        m_RejectReason = SRT_REJ_ROGUE;
        LOGC(cnlog.Error, log << "processConnectRequest: the packet received as handshake is not a handshake message");
        return m_RejectReason;
    }

    CHandShake hs;
    hs.load_from(packet.m_pcData, packet.getLength());

    // XXX MOST LIKELY this hs should be now copied into m_ConnRes field, which holds
    // the handshake structure sent from the peer (no matter the role or mode).
    // This should simplify the createSrtHandshake() function which can this time
    // simply write the crafted handshake structure into m_ConnReq, which needs no
    // participation of the local handshake and passing it as a parameter through
    // newConnection() -> acceptAndRespond() -> createSrtHandshake(). This is also
    // required as a source of the peer's information used in processing in other
    // structures.

    int32_t cookie_val = bake(addr);

    HLOGC(cnlog.Debug, log << "processConnectRequest: new cookie: " << hex << cookie_val);

    // REQUEST:INDUCTION.
    // Set a cookie, a target ID, and send back the same as
    // RESPONSE:INDUCTION.
    if (hs.m_iReqType == URQ_INDUCTION)
    {
        HLOGC(cnlog.Debug, log << "processConnectRequest: received type=induction, sending back with cookie+socket");

        // XXX That looks weird - the calculated md5 sum out of the given host/port/timestamp
        // is 16 bytes long, but CHandShake::m_iCookie has 4 bytes. This then effectively copies
        // only the first 4 bytes. Moreover, it's dangerous on some platforms because the char
        // array need not be aligned to int32_t - changed to union in a hope that using int32_t
        // inside a union will enforce whole union to be aligned to int32_t.
        hs.m_iCookie = cookie_val;
        packet.m_iID = hs.m_iID;

        // Ok, now's the time. The listener sets here the version 5 handshake,
        // even though the request was 4. This is because the old client would
        // simply return THE SAME version, not even looking into it, giving the
        // listener false impression as if it supported version 5.
        //
        // If the caller was really HSv4, it will simply ignore the version 5 in INDUCTION;
        // it will respond with CONCLUSION, but with its own set version, which is version 4.
        //
        // If the caller was really HSv5, it will RECOGNIZE this version 5 in INDUCTION, so
        // it will respond with version 5 when sending CONCLUSION.

        hs.m_iVersion = HS_VERSION_SRT1;

        // Additionally, set this field to a MAGIC value. This field isn't used during INDUCTION
        // by HSv4 client, HSv5 client can use it to additionally verify that this is a HSv5 listener.
        // In this field we also advertise the PBKEYLEN value. When 0, it's considered not advertised.
        hs.m_iType = SrtHSRequest::wrapFlags(true /*put SRT_MAGIC_CODE in HSFLAGS*/, m_config.iSndCryptoKeyLen);
        bool whether SRT_ATR_UNUSED = m_config.iSndCryptoKeyLen != 0;
        HLOGC(cnlog.Debug,
              log << "processConnectRequest: " << (whether ? "" : "NOT ")
                  << " Advertising PBKEYLEN - value = " << m_config.iSndCryptoKeyLen);

        size_t size = packet.getLength();
        hs.store_to((packet.m_pcData), (size));
        setPacketTS(packet, steady_clock::now());

        // Display the HS before sending it to peer
        HLOGC(cnlog.Debug, log << "processConnectRequest: SENDING HS (i): " << hs.show());

        m_pSndQueue->sendto(addr, packet);
        return SRT_REJ_UNKNOWN; // EXCEPTION: this is a "no-error" code.
    }

    // Otherwise this should be REQUEST:CONCLUSION.
    // Should then come with the correct cookie that was
    // set in the above INDUCTION, in the HS_VERSION_SRT1
    // should also contain extra data.

    if (!hs.valid())
    {
        LOGC(cnlog.Error, log << "processConnectRequest: ROGUE HS RECEIVED. Rejecting");
        m_RejectReason = SRT_REJ_ROGUE;
        return SRT_REJ_ROGUE;
    }

    HLOGC(cnlog.Debug,
          log << "processConnectRequest: received type=" << RequestTypeStr(hs.m_iReqType) << " - checking cookie...");
    if (hs.m_iCookie != cookie_val)
    {
        cookie_val = bake(addr, cookie_val, -1); // SHOULD generate an earlier, distracted cookie

        if (hs.m_iCookie != cookie_val)
        {
            m_RejectReason = SRT_REJ_RDVCOOKIE;
            HLOGC(cnlog.Debug, log << "processConnectRequest: ...wrong cookie " << hex << cookie_val << ". Ignoring.");
            return m_RejectReason;
        }

        HLOGC(cnlog.Debug, log << "processConnectRequest: ... correct (FIXED) cookie. Proceeding.");
    }
    else
    {
        HLOGC(cnlog.Debug, log << "processConnectRequest: ... correct (ORIGINAL) cookie. Proceeding.");
    }

    int32_t id = hs.m_iID;

    // HANDSHAKE: The old client sees the version that does not match HS_VERSION_UDT4 (5).
    // In this case it will respond with URQ_ERROR_REJECT. Rest of the data are the same
    // as in the handshake request. When this message is received, the connector side should
    // switch itself to the version number HS_VERSION_UDT4 and continue the old way (that is,
    // continue sending URQ_INDUCTION, but this time with HS_VERSION_UDT4).

    bool accepted_hs = true;

    if (hs.m_iVersion == HS_VERSION_SRT1)
    {
        // No further check required.
        // The m_iType contains handshake extension flags.
    }
    else if (hs.m_iVersion == HS_VERSION_UDT4)
    {
        // In UDT, and so in older SRT version, the hs.m_iType field should contain
        // the socket type, although SRT only allowed this field to be UDT_DGRAM.
        // Older SRT version contained that value in a field, but now that this can
        // only contain UDT_DGRAM the field itself has been abandoned.
        // For the sake of any old client that reports version 4 handshake, interpret
        // this hs.m_iType field as a socket type and check if it's UDT_DGRAM.

        // Note that in HSv5 hs.m_iType contains extension flags.
        if (hs.m_iType != UDT_DGRAM)
        {
            m_RejectReason = SRT_REJ_ROGUE;
            accepted_hs    = false;
        }
    }
    else
    {
        // Unsupported version
        // (NOTE: This includes "version=0" which is a rejection flag).
        m_RejectReason = SRT_REJ_VERSION;
        accepted_hs    = false;
    }

    if (!accepted_hs)
    {
        HLOGC(cnlog.Debug,
              log << "processConnectRequest: version/type mismatch. Sending REJECT code:" << m_RejectReason
              << " MSG: " << srt_rejectreason_str(m_RejectReason));
        // mismatch, reject the request
        hs.m_iReqType = URQFailure(m_RejectReason);
        size_t size   = CHandShake::m_iContentSize;
        hs.store_to((packet.m_pcData), (size));
        packet.m_iID        = id;
        setPacketTS(packet, steady_clock::now());
        HLOGC(cnlog.Debug, log << "processConnectRequest: SENDING HS (e): " << hs.show());
        m_pSndQueue->sendto(addr, packet);
    }
    else
    {
        int error  = SRT_REJ_UNKNOWN;
        CUDT* acpu = NULL;
        int result = s_UDTUnited.newConnection(m_SocketID, addr, packet, (hs), (error), (acpu));

        // This is listener - m_RejectReason need not be set
        // because listener has no functionality of giving the app
        // insight into rejected callers.

        // --->
        //        (global.) CUDTUnited::updateListenerMux
        //        (new Socket.) CUDT::acceptAndRespond
        if (result == -1)
        {
            hs.m_iReqType = URQFailure(error);
            LOGF(cnlog.Warn, "processConnectRequest: rsp(REJECT): %d - %s", hs.m_iReqType, srt_rejectreason_str(error));
        }

        // CONFUSION WARNING!
        //
        // The newConnection() will call acceptAndRespond() if the processing
        // was successful - IN WHICH CASE THIS PROCEDURE SHOULD DO NOTHING.
        // Ok, almost nothing - see update_events below.
        //
        // If newConnection() failed, acceptAndRespond() will not be called.
        // Ok, more precisely, the thing that acceptAndRespond() is expected to do
        // will not be done (this includes sending any response to the peer).
        //
        // Now read CAREFULLY. The newConnection() will return:
        //
        // - -1: The connection processing failed due to errors like:
        //       - memory alloation error
        //       - listen backlog exceeded
        //       - any error propagated from CUDT::open and CUDT::acceptAndRespond
        // - 0: The connection already exists
        // - 1: Connection accepted.
        //
        // So, update_events is called only if the connection is established.
        // Both 0 (repeated) and -1 (error) require that a response be sent.
        // The CPacket object that has arrived as a connection request is here
        // reused for the connection rejection response (see URQ_ERROR_REJECT set
        // as m_iReqType).

        // The 'acpu' should be set to a new socket, if found;
        // this means simultaneously that result == 0, but it's safest to
        // check this condition only. This means that 'newConnection' found
        // that the connection attempt has already been accepted, just the
        // caller side somehow didn't get the answer. The rule is that every
        // connection request HS must be completed with a symmetric HS response,
        // so craft one here.

        // Note that this function runs in the listener socket context, while 'acpu'
        // is the CUDT entity for the accepted socket.
        if (acpu)
        {
            // This is an existing connection, so the handshake is only needed
            // because of the rule that every handshake request must be covered
            // by the handshake response. It wouldn't be good to call interpretSrtHandshake
            // here because the data from the handshake have been already interpreted
            // and recorded. We just need to craft a response.
            HLOGC(cnlog.Debug,
                  log << CONID() << "processConnectRequest: sending REPEATED handshake response req="
                      << RequestTypeStr(hs.m_iReqType));

            // Rewrite already updated previously data in acceptAndRespond
            acpu->rewriteHandshakeData(acpu->m_PeerAddr, (hs));

            uint32_t kmdata[SRTDATA_MAXSIZE];
            size_t   kmdatasize = SRTDATA_MAXSIZE;
            EConnectStatus conn = CONN_ACCEPT;

            if (hs.m_iVersion >= HS_VERSION_SRT1)
            {
                // Always attach extension.
                hs.m_extension = true;
                conn = acpu->craftKmResponse((kmdata), (kmdatasize));
            }
            else
            {
                kmdatasize = 0;
            }

            if (conn != CONN_ACCEPT)
                return conn;

            packet.setLength(m_iMaxSRTPayloadSize);
            if (!acpu->createSrtHandshake(SRT_CMD_HSRSP, SRT_CMD_KMRSP,
                        kmdata, kmdatasize,
                        (packet), (hs)))
            {
                HLOGC(cnlog.Debug,
                        log << "processConnectRequest: rejecting due to problems in createSrtHandshake.");
                result = -1; // enforce fallthrough for the below condition!
                hs.m_iReqType = URQFailure(m_RejectReason == SRT_REJ_UNKNOWN ? SRT_REJ_IPE : m_RejectReason);
            }
            else
            {
                // Send the crafted handshake
                HLOGC(cnlog.Debug, log << "processConnectRequest: SENDING (repeated) HS (a): " << hs.show());
                acpu->addressAndSend((packet));
            }
        }

        // send back a response if connection failed or connection already existed
        // (or the above procedure failed)
        if (result == -1)
        {
            HLOGC(cnlog.Debug,
                  log << CONID() << "processConnectRequest: sending ABNORMAL handshake info req="
                      << RequestTypeStr(hs.m_iReqType));
            size_t size = CHandShake::m_iContentSize;
            hs.store_to((packet.m_pcData), (size));
            packet.setLength(size);
            packet.m_iID        = id;
            setPacketTS(packet, steady_clock::now());
            HLOGC(cnlog.Debug, log << "processConnectRequest: SENDING HS (a): " << hs.show());
            m_pSndQueue->sendto(addr, packet);
        }
        // new connection response should be sent in acceptAndRespond()
        // turn the socket writable if this is the first time when this was found out.
        else
        {
            // a new connection has been created, enable epoll for write
           HLOGC(cnlog.Debug, log << "processConnectRequest: @" << m_SocketID
                   << " connected, setting epoll to connect:");

           // Note: not using SRT_EPOLL_CONNECT symbol because this is a procedure
           // executed for the accepted socket.
           s_UDTUnited.m_EPoll.update_events(m_SocketID, m_sPollID, SRT_EPOLL_OUT, true);
        }
    }
    LOGC(cnlog.Note, log << "listen ret: " << hs.m_iReqType << " - " << RequestTypeStr(hs.m_iReqType));

    return RejectReasonForURQ(hs.m_iReqType);
}

void CUDT::addLossRecord(std::vector<int32_t> &lr, int32_t lo, int32_t hi)
{
    if (lo == hi)
        lr.push_back(lo);
    else
    {
        lr.push_back(lo | LOSSDATA_SEQNO_RANGE_FIRST);
        lr.push_back(hi);
    }
}

int CUDT::checkACKTimer(const steady_clock::time_point &currtime)
{
    int because_decision = BECAUSE_NO_REASON;
    if (currtime > m_tsNextACKTime  // ACK time has come
                                  // OR the number of sent packets since last ACK has reached
                                  // the congctl-defined value of ACK Interval
                                  // (note that none of the builtin congctls defines ACK Interval)
        || (m_CongCtl->ACKMaxPackets() > 0 && m_iPktCount >= m_CongCtl->ACKMaxPackets()))
    {
        // ACK timer expired or ACK interval is reached
        sendCtrl(UMSG_ACK);

        const steady_clock::duration ack_interval = m_CongCtl->ACKTimeout_us() > 0
            ? microseconds_from(m_CongCtl->ACKTimeout_us())
            : m_tdACKInterval;
        m_tsNextACKTime = currtime + ack_interval;

        m_iPktCount      = 0;
        m_iLightACKCount = 1;
        because_decision = BECAUSE_ACK;
    }

    // Or the transfer rate is so high that the number of packets
    // have reached the value of SelfClockInterval * LightACKCount before
    // the time has come according to m_tsNextACKTime. In this case a "lite ACK"
    // is sent, which doesn't contain statistical data and nothing more
    // than just the ACK number. The "fat ACK" packets will be still sent
    // normally according to the timely rules.
    else if (m_iPktCount >= SELF_CLOCK_INTERVAL * m_iLightACKCount)
    {
        // send a "light" ACK
        sendCtrl(UMSG_ACK, NULL, NULL, SEND_LITE_ACK);
        ++m_iLightACKCount;
        because_decision = BECAUSE_LITEACK;
    }

    return because_decision;
}

int CUDT::checkNAKTimer(const steady_clock::time_point& currtime)
{
    // XXX The problem with working NAKREPORT with SRT_ARQ_ONREQ
    // is not that it would be inappropriate, but because it's not
    // implemented. The reason for it is that the structure of the
    // loss list container (m_pRcvLossList) is such that it is expected
    // that the loss records are ordered by sequence numbers (so
    // that two ranges sticking together are merged in place).
    // Unfortunately in case of SRT_ARQ_ONREQ losses must be recorded
    // as before, but they should not be reported, until confirmed
    // by the filter. By this reason they appear often out of order
    // and for adding them properly the loss list container wasn't
    // prepared. This then requires some more effort to implement.
    if (!m_config.bRcvNakReport || m_PktFilterRexmitLevel != SRT_ARQ_ALWAYS)
        return BECAUSE_NO_REASON;

    /*
     * m_config.bRcvNakReport enables NAK reports for SRT.
     * Retransmission based on timeout is bandwidth consuming,
     * not knowing what to retransmit when the only NAK sent by receiver is lost,
     * all packets past last ACK are retransmitted (rexmitMethod() == SRM_FASTREXMIT).
     */
    const int loss_len = m_pRcvLossList->getLossLength();
    SRT_ASSERT(loss_len >= 0);
    int debug_decision = BECAUSE_NO_REASON;

    if (loss_len > 0)
    {
        if (currtime <= m_tsNextNAKTime)
            return BECAUSE_NO_REASON; // wait for next NAK time

        sendCtrl(UMSG_LOSSREPORT);
        debug_decision = BECAUSE_NAKREPORT;
    }

    m_tsNextNAKTime = currtime + m_tdNAKInterval;
    return debug_decision;
}

bool CUDT::checkExpTimer(const steady_clock::time_point& currtime, int check_reason ATR_UNUSED)
{
    // VERY HEAVY LOGGING
#if ENABLE_HEAVY_LOGGING & 1
    static const char* const decisions [] = {
        "ACK",
        "LITE-ACK",
        "NAKREPORT"
    };

    string decision = "NOTHING";
    if (check_reason)
    {
        ostringstream decd;
        decision = "";
        for (int i = 0; i < LAST_BECAUSE_BIT; ++i)
        {
            int flag = 1 << i;
            if (check_reason & flag)
                decd << decisions[i] << " ";
        }
        decision = decd.str();
    }
    HLOGC(xtlog.Debug, log << CONID() << "checkTimer: ACTIVITIES PERFORMED: " << decision);
#endif

    // In UDT the m_bUserDefinedRTO and m_iRTO were in CCC class.
    // There's nothing in the original code that alters these values.

    steady_clock::time_point next_exp_time;
    if (m_CongCtl->RTO())
    {
        next_exp_time = m_tsLastRspTime + microseconds_from(m_CongCtl->RTO());
    }
    else
    {
        steady_clock::duration exp_timeout =
            microseconds_from(m_iEXPCount * (m_iRTT + 4 * m_iRTTVar) + COMM_SYN_INTERVAL_US);
        if (exp_timeout < (m_iEXPCount * m_tdMinExpInterval))
            exp_timeout = m_iEXPCount * m_tdMinExpInterval;
        next_exp_time = m_tsLastRspTime + exp_timeout;
    }

    if (currtime <= next_exp_time)
        return false;

    // ms -> us
    const int PEER_IDLE_TMO_US = m_config.iPeerIdleTimeout * 1000;
    // Haven't received any information from the peer, is it dead?!
    // timeout: at least 16 expirations and must be greater than 5 seconds
    if ((m_iEXPCount > COMM_RESPONSE_MAX_EXP) &&
        (currtime - m_tsLastRspTime > microseconds_from(PEER_IDLE_TMO_US)))
    {
        //
        // Connection is broken.
        // UDT does not signal any information about this instead of to stop quietly.
        // Application will detect this when it calls any UDT methods next time.
        //
        HLOGC(xtlog.Debug,
              log << "CONNECTION EXPIRED after " << count_milliseconds(currtime - m_tsLastRspTime) << "ms");
        m_bClosing       = true;
        m_bBroken        = true;
        m_iBrokenCounter = 30;

        // update snd U list to remove this socket
        m_pSndQueue->m_pSndUList->update(this, CSndUList::DO_RESCHEDULE);

        updateBrokenConnection();
        completeBrokenConnectionDependencies(SRT_ECONNLOST); // LOCKS!

        return true;
    }

    HLOGC(xtlog.Debug,
          log << "EXP TIMER: count=" << m_iEXPCount << "/" << (+COMM_RESPONSE_MAX_EXP) << " elapsed="
              << (count_microseconds(currtime - m_tsLastRspTime)) << "/" << (+PEER_IDLE_TMO_US) << "us");

    ++m_iEXPCount;

    /*
     * (keepalive fix)
     * duB:
     * It seems there is confusion of the direction of the Response here.
     * lastRspTime is supposed to be when receiving (data/ctrl) from peer
     * as shown in processCtrl and processData,
     * Here we set because we sent something?
     *
     * Disabling this code that prevent quick reconnection when peer disappear
     */
    // Reset last response time since we've just sent a heart-beat.
    // (fixed) m_tsLastRspTime = currtime_tk;

    return false;
}

void CUDT::checkRexmitTimer(const steady_clock::time_point& currtime)
{
    /* There are two algorithms of blind packet retransmission: LATEREXMIT and FASTREXMIT.
     *
     * LATEREXMIT is only used with FileCC.
     * The mode is triggered when some time has passed since the last ACK from
     * the receiver, while there is still some unacknowledged data in the sender's buffer,
     * and the loss list is empty.
     *
     * FASTREXMIT is only used with LiveCC.
     * The mode is triggered if the receiver does not send periodic NAK reports,
     * when some time has passed since the last ACK from the receiver,
     * while there is still some unacknowledged data in the sender's buffer.
     *
     * In case the above conditions are met, the unacknowledged packets
     * in the sender's buffer will be added to loss list and retransmitted.
     */

    const uint64_t rtt_syn = (m_iRTT + 4 * m_iRTTVar + 2 * COMM_SYN_INTERVAL_US);
    const uint64_t exp_int_us = (m_iReXmitCount * rtt_syn + COMM_SYN_INTERVAL_US);

    if (currtime <= (m_tsLastRspAckTime + microseconds_from(exp_int_us)))
        return;

    // If there is no unacknowledged data in the sending buffer,
    // then there is nothing to retransmit.
    if (m_pSndBuffer->getCurrBufSize() <= 0)
        return;

    const bool is_laterexmit = m_CongCtl->rexmitMethod() == SrtCongestion::SRM_LATEREXMIT;
    const bool is_fastrexmit = m_CongCtl->rexmitMethod() == SrtCongestion::SRM_FASTREXMIT;

    // If the receiver will send periodic NAK reports, then FASTREXMIT (live) is inactive.
    // TODO: Probably some method of "blind rexmit" MUST BE DONE, when TLPKTDROP is off.
    if (is_fastrexmit && m_bPeerNakReport)
        return;

    // Schedule for retransmission IF:
    // - there are packets in flight (getFlightSpan() > 0);
    // - in case of LATEREXMIT (File Mode): the sender loss list is empty
    //   (the receiver didn't send any LOSSREPORT, or LOSSREPORT was lost on track).
    // - in case of FASTREXMIT (Live Mode): there is the latency constraint, therefore
    //   schedule unacknowledged packets for retransmission regardless of the loss list emptiness.
    if (getFlightSpan() > 0 && (!is_laterexmit || m_pSndLossList->getLossLength() == 0))
    {
        // Sender: Insert all the packets sent after last received acknowledgement into the sender loss list.
        ScopedLock acklock(m_RecvAckLock); // Protect packet retransmission
        // Resend all unacknowledged packets on timeout, but only if there is no packet in the loss list
        const int32_t csn = m_iSndCurrSeqNo;
        const int     num = m_pSndLossList->insert(m_iSndLastAck, csn);
        if (num > 0)
        {
            enterCS(m_StatsLock);
            m_stats.traceSndLoss += num;
            m_stats.sndLossTotal += num;
            leaveCS(m_StatsLock);

            HLOGC(xtlog.Debug,
                  log << CONID() << "ENFORCED " << (is_laterexmit ? "LATEREXMIT" : "FASTREXMIT")
                      << " by ACK-TMOUT (scheduling): " << CSeqNo::incseq(m_iSndLastAck) << "-" << csn << " ("
                      << CSeqNo::seqoff(m_iSndLastAck, csn) << " packets)");
        }
    }

    ++m_iReXmitCount;

    checkSndTimers(DONT_REGEN_KM);
    const ECheckTimerStage stage = is_fastrexmit ? TEV_CHT_FASTREXMIT : TEV_CHT_REXMIT;
    updateCC(TEV_CHECKTIMER, EventVariant(stage));

    // immediately restart transmission
    m_pSndQueue->m_pSndUList->update(this, CSndUList::DO_RESCHEDULE);
}

void CUDT::checkTimers()
{
    // update CC parameters
    updateCC(TEV_CHECKTIMER, EventVariant(TEV_CHT_INIT));

    const steady_clock::time_point currtime = steady_clock::now();

    // This is a very heavy log, unblock only for temporary debugging!
#if 0
    HLOGC(xtlog.Debug, log << CONID() << "checkTimers: nextacktime=" << FormatTime(m_tsNextACKTime)
        << " AckInterval=" << m_iACKInterval
        << " pkt-count=" << m_iPktCount << " liteack-count=" << m_iLightACKCount);
#endif

    // Check if it is time to send ACK
    int debug_decision = checkACKTimer(currtime);

    // Check if it is time to send a loss report
    debug_decision |= checkNAKTimer(currtime);

    // Check if the connection is expired
    if (checkExpTimer(currtime, debug_decision))
        return;

    // Check if FAST or LATE packet retransmission is required
    checkRexmitTimer(currtime);

    if (currtime > m_tsLastSndTime + microseconds_from(COMM_KEEPALIVE_PERIOD_US))
    {
        sendCtrl(UMSG_KEEPALIVE);
#if ENABLE_EXPERIMENTAL_BONDING
        if (m_parent->m_GroupOf)
        {
            ScopedLock glock (s_UDTUnited.m_GlobControlLock);
            if (m_parent->m_GroupOf)
            {
                // Pass socket ID because it's about changing group socket data
                m_parent->m_GroupOf->internalKeepalive(m_parent->m_GroupMemberData);
                // NOTE: GroupLock is unnecessary here because the only data read and
                // modified is the target of the iterator from m_GroupMemberData. The
                // iterator will be valid regardless of any container modifications.
            }
        }
#endif
        HLOGP(xtlog.Debug, "KEEPALIVE");
    }
}

void CUDT::updateBrokenConnection()
{
    m_bClosing = true;
    releaseSynch();
    // app can call any UDT API to learn the connection_broken error
    s_UDTUnited.m_EPoll.update_events(m_SocketID, m_sPollID, SRT_EPOLL_IN | SRT_EPOLL_OUT | SRT_EPOLL_ERR, true);
    CGlobEvent::triggerEvent();
}

void CUDT::completeBrokenConnectionDependencies(int errorcode)
{
    int token = -1;

#if ENABLE_EXPERIMENTAL_BONDING
    bool pending_broken = false;
    {
        ScopedLock guard_group_existence (s_UDTUnited.m_GlobControlLock);
        if (m_parent->m_GroupOf)
        {
            token = m_parent->m_GroupMemberData->token;
            if (m_parent->m_GroupMemberData->sndstate == SRT_GST_PENDING)
            {
                HLOGC(gmlog.Debug, log << "updateBrokenConnection: a pending link was broken - will be removed");
                pending_broken = true;
            }
            else
            {
                HLOGC(gmlog.Debug, log << "updateBrokenConnection: state=" << CUDTGroup::StateStr(m_parent->m_GroupMemberData->sndstate) << " a used link was broken - not closing automatically");
            }

            m_parent->m_GroupMemberData->sndstate = SRT_GST_BROKEN;
            m_parent->m_GroupMemberData->rcvstate = SRT_GST_BROKEN;
        }
    }
#endif

    if (m_cbConnectHook)
    {
        CALLBACK_CALL(m_cbConnectHook, m_SocketID, errorcode, m_PeerAddr.get(), token);
    }

#if ENABLE_EXPERIMENTAL_BONDING
    {
        // Lock GlobControlLock in order to make sure that
        // the state if the socket having the group and the
        // existence of the group will not be changed during
        // the operation. The attempt of group deletion will
        // have to wait until this operation completes.
        ScopedLock lock(s_UDTUnited.m_GlobControlLock);
        CUDTGroup* pg = m_parent->m_GroupOf;
        if (pg)
        {
            // Bound to one call because this requires locking
            pg->updateFailedLink();
        }
    }

    // Sockets that never succeeded to connect must be deleted
    // explicitly, otherwise they will never be deleted.
    if (pending_broken)
    {
        // XXX This somehow can cause a deadlock
        // s_UDTUnited.close(m_parent);
        m_parent->setBrokenClosed();
    }
#endif
}

void CUDT::addEPoll(const int eid)
{
    enterCS(s_UDTUnited.m_EPoll.m_EPollLock);
    m_sPollID.insert(eid);
    leaveCS(s_UDTUnited.m_EPoll.m_EPollLock);

    if (!stillConnected())
        return;

    enterCS(m_RecvLock);
    if (m_pRcvBuffer->isRcvDataReady())
    {
        s_UDTUnited.m_EPoll.update_events(m_SocketID, m_sPollID, SRT_EPOLL_IN, true);
    }
    leaveCS(m_RecvLock);

    if (m_config.iSndBufSize > m_pSndBuffer->getCurrBufSize())
    {
        s_UDTUnited.m_EPoll.update_events(m_SocketID, m_sPollID, SRT_EPOLL_OUT, true);
    }
}

void CUDT::removeEPollEvents(const int eid)
{
    // clear IO events notifications;
    // since this happens after the epoll ID has been removed, they cannot be set again
    set<int> remove;
    remove.insert(eid);
    s_UDTUnited.m_EPoll.update_events(m_SocketID, remove, SRT_EPOLL_IN | SRT_EPOLL_OUT, false);
}

void CUDT::removeEPollID(const int eid)
{
    enterCS(s_UDTUnited.m_EPoll.m_EPollLock);
    m_sPollID.erase(eid);
    leaveCS(s_UDTUnited.m_EPoll.m_EPollLock);
}

void CUDT::ConnectSignal(ETransmissionEvent evt, EventSlot sl)
{
    if (evt >= TEV_E_SIZE)
        return; // sanity check

    m_Slots[evt].push_back(sl);
}

void CUDT::DisconnectSignal(ETransmissionEvent evt)
{
    if (evt >= TEV_E_SIZE)
        return; // sanity check

    m_Slots[evt].clear();
}

void CUDT::EmitSignal(ETransmissionEvent tev, EventVariant var)
{
    for (std::vector<EventSlot>::iterator i = m_Slots[tev].begin(); i != m_Slots[tev].end(); ++i)
    {
        i->emit(tev, var);
    }
}

int CUDT::getsndbuffer(SRTSOCKET u, size_t *blocks, size_t *bytes)
{
    CUDTSocket *s = s_UDTUnited.locateSocket(u);
    if (!s || !s->m_pUDT)
        return -1;

    CSndBuffer *b = s->m_pUDT->m_pSndBuffer;

    if (!b)
        return -1;

    int bytecount, timespan;
    int count = b->getCurrBufSize((bytecount), (timespan));

    if (blocks)
        *blocks = count;

    if (bytes)
        *bytes = bytecount;

    return std::abs(timespan);
}

int CUDT::rejectReason(SRTSOCKET u)
{
    CUDTSocket* s = s_UDTUnited.locateSocket(u);
    if (!s || !s->m_pUDT)
        return SRT_REJ_UNKNOWN;

    return s->m_pUDT->m_RejectReason;
}

int CUDT::rejectReason(SRTSOCKET u, int value)
{
    CUDTSocket* s = s_UDTUnited.locateSocket(u);
    if (!s || !s->m_pUDT)
        return APIError(MJ_NOTSUP, MN_SIDINVAL);

    if (value < SRT_REJC_PREDEFINED)
        return APIError(MJ_NOTSUP, MN_INVAL);

    s->m_pUDT->m_RejectReason = value;
    return 0;
}

int64_t CUDT::socketStartTime(SRTSOCKET u)
{
    CUDTSocket* s = s_UDTUnited.locateSocket(u);
    if (!s || !s->m_pUDT)
        return APIError(MJ_NOTSUP, MN_SIDINVAL);

    return count_microseconds(s->m_pUDT->m_stats.tsStartTime.time_since_epoch());
}

bool CUDT::runAcceptHook(CUDT *acore, const sockaddr* peer, const CHandShake& hs, const CPacket& hspkt)
{
    // Prepare the information for the hook.

    // We need streamid.
    char target[CSrtConfig::MAX_SID_LENGTH + 1];
    memset((target), 0, CSrtConfig::MAX_SID_LENGTH + 1);

    // Just for a case, check the length.
    // This wasn't done before, and we could risk memory crash.
    // In case of error, this will remain unset and the empty
    // string will be passed as streamid.

    int ext_flags = SrtHSRequest::SRT_HSTYPE_HSFLAGS::unwrap(hs.m_iType);

#if ENABLE_EXPERIMENTAL_BONDING
    bool have_group = false;
    SRT_GROUP_TYPE gt = SRT_GTYPE_UNDEFINED;
#endif

    // This tests if there are any extensions.
    if (hspkt.getLength() > CHandShake::m_iContentSize + 4 && IsSet(ext_flags, CHandShake::HS_EXT_CONFIG))
    {
        uint32_t *begin = reinterpret_cast<uint32_t *>(hspkt.m_pcData + CHandShake::m_iContentSize);
        size_t    size  = hspkt.getLength() - CHandShake::m_iContentSize; // Due to previous cond check we grant it's >0
        uint32_t *next  = 0;
        size_t    length   = size / sizeof(uint32_t);
        size_t    blocklen = 0;

        for (;;) // ONE SHOT, but continuable loop
        {
            int cmd = FindExtensionBlock(begin, length, (blocklen), (next));

            const size_t bytelen = blocklen * sizeof(uint32_t);

            if (cmd == SRT_CMD_SID)
            {
                if (!bytelen || bytelen > CSrtConfig::MAX_SID_LENGTH)
                {
                    LOGC(cnlog.Error,
                         log << "interpretSrtHandshake: STREAMID length " << bytelen << " is 0 or > " << +CSrtConfig::MAX_SID_LENGTH
                             << " - PROTOCOL ERROR, REJECTING");
                    return false;
                }
                // See comment at CUDT::interpretSrtHandshake().
                memcpy((target), begin + 1, bytelen);

                // Un-swap on big endian machines
                ItoHLA(((uint32_t *)target), (uint32_t *)target, blocklen);
            }
#if ENABLE_EXPERIMENTAL_BONDING
            else if (cmd == SRT_CMD_GROUP)
            {
                uint32_t* groupdata = begin + 1;
                have_group = true; // Even if parse error happes
                if (bytelen / sizeof(int32_t) >= GRPD_E_SIZE)
                {
                    uint32_t gd = groupdata[GRPD_GROUPDATA];
                    gt = SRT_GROUP_TYPE(SrtHSRequest::HS_GROUP_TYPE::unwrap(gd));
                }
            }
#endif
            else if (cmd == SRT_CMD_NONE)
            {
                // End of blocks
                break;
            }

            // Any other kind of message extracted. Search on.
            if (!NextExtensionBlock((begin), next, (length)))
                break;
        }
    }

#if ENABLE_EXPERIMENTAL_BONDING
    if (have_group && acore->m_config.iGroupConnect == 0)
    {
        HLOGC(cnlog.Debug, log << "runAcceptHook: REJECTING connection WITHOUT calling the hook - groups not allowed");
        return false;
    }

    // Update the groupconnect flag
    acore->m_config.iGroupConnect = have_group ? 1 : 0;
    acore->m_HSGroupType = gt;
#endif

    try
    {
        int result = CALLBACK_CALL(m_cbAcceptHook, acore->m_SocketID, hs.m_iVersion, peer, target);
        if (result == -1)
            return false;
    }
    catch (...)
    {
        LOGP(cnlog.Warn, "runAcceptHook: hook interrupted by exception");
        return false;
    }

    return true;
}

void CUDT::handleKeepalive(const char* /*data*/, size_t /*size*/)
{
    // Here can be handled some protocol definition
    // for extra data sent through keepalive.

#if ENABLE_EXPERIMENTAL_BONDING
    if (m_parent->m_GroupOf)
    {
        // Lock GlobControlLock in order to make sure that
        // the state if the socket having the group and the
        // existence of the group will not be changed during
        // the operation. The attempt of group deletion will
        // have to wait until this operation completes.
        ScopedLock lock(s_UDTUnited.m_GlobControlLock);
        CUDTGroup* pg = m_parent->m_GroupOf;
        if (pg)
        {
            // Whether anything is to be done with this socket
            // about the fact that keepalive arrived, let the
            // group handle it
            pg->handleKeepalive(m_parent->m_GroupMemberData);
        }
    }
#endif
}
<|MERGE_RESOLUTION|>--- conflicted
+++ resolved
@@ -139,224 +139,6 @@
 {
     int flags[SRTO_E_SIZE];
     std::map<SRT_SOCKOPT, std::string> private_default;
-    SrtOptionAction()
-    {
-        // Set everything to 0 to clear all flags
-        // When an option isn't present here, it means that:
-        // * it is not settable, or
-        // * the option is POST (non-restricted)
-        // * it has no post-actions
-        // The post-action may be defined independently on restrictions.
-        memset(flags, 0, sizeof flags);
-
-        flags[SRTO_MSS]                = SRTO_R_PREBIND;
-        flags[SRTO_FC]                 = SRTO_R_PRE;
-        flags[SRTO_SNDBUF]             = SRTO_R_PREBIND;
-        flags[SRTO_RCVBUF]             = SRTO_R_PREBIND;
-        flags[SRTO_UDP_SNDBUF]         = SRTO_R_PREBIND;
-        flags[SRTO_UDP_RCVBUF]         = SRTO_R_PREBIND;
-        flags[SRTO_RENDEZVOUS]         = SRTO_R_PRE;
-        flags[SRTO_REUSEADDR]          = SRTO_R_PREBIND;
-        flags[SRTO_MAXBW]              = SRTO_POST_SPEC;
-        flags[SRTO_SENDER]             = SRTO_R_PRE;
-        flags[SRTO_TSBPDMODE]          = SRTO_R_PRE;
-        flags[SRTO_LATENCY]            = SRTO_R_PRE;
-        flags[SRTO_INPUTBW]            = 0 | SRTO_POST_SPEC;
-        flags[SRTO_MININPUTBW]         = 0 | SRTO_POST_SPEC;
-        flags[SRTO_OHEADBW]            = 0 | SRTO_POST_SPEC;
-        flags[SRTO_PASSPHRASE]         = SRTO_R_PRE;
-        flags[SRTO_PBKEYLEN]           = SRTO_R_PRE;
-        flags[SRTO_IPTTL]              = SRTO_R_PREBIND;
-        flags[SRTO_IPTOS]              = SRTO_R_PREBIND;
-        flags[SRTO_TLPKTDROP]          = SRTO_R_PRE;
-        flags[SRTO_SNDDROPDELAY]       = SRTO_R_PRE;
-        flags[SRTO_NAKREPORT]          = SRTO_R_PRE;
-        flags[SRTO_VERSION]            = SRTO_R_PRE;
-        flags[SRTO_LOSSMAXTTL]         = 0 | SRTO_POST_SPEC;
-        flags[SRTO_RCVLATENCY]         = SRTO_R_PRE;
-        flags[SRTO_PEERLATENCY]        = SRTO_R_PRE;
-        flags[SRTO_MINVERSION]         = SRTO_R_PRE;
-        flags[SRTO_STREAMID]           = SRTO_R_PRE;
-        flags[SRTO_CONGESTION]         = SRTO_R_PRE;
-        flags[SRTO_MESSAGEAPI]         = SRTO_R_PRE;
-        flags[SRTO_PAYLOADSIZE]        = SRTO_R_PRE;
-        flags[SRTO_TRANSTYPE]          = SRTO_R_PREBIND;
-        flags[SRTO_KMREFRESHRATE]      = SRTO_R_PRE;
-        flags[SRTO_KMPREANNOUNCE]      = SRTO_R_PRE;
-        flags[SRTO_ENFORCEDENCRYPTION] = SRTO_R_PRE;
-        flags[SRTO_IPV6ONLY]           = SRTO_R_PREBIND;
-        flags[SRTO_PEERIDLETIMEO]      = SRTO_R_PRE;
-#ifdef SRT_ENABLE_BINDTODEVICE
-        flags[SRTO_BINDTODEVICE]       = SRTO_R_PREBIND;
-#endif
-#if ENABLE_EXPERIMENTAL_BONDING
-        flags[SRTO_GROUPCONNECT]       = SRTO_R_PRE;
-#endif
-        flags[SRTO_PACKETFILTER]       = SRTO_R_PRE;
-        flags[SRTO_RETRANSMITALGO]     = SRTO_R_PRE;
-
-        // For "private" options (not derived from the listener
-        // socket by an accepted socket) provide below private_default
-        // to which these options will be reset after blindly
-        // copying the option object from the listener socket.
-        // Note that this option cannot have runtime-dependent
-        // default value, like options affected by SRTO_TRANSTYPE.
-
-        // Options may be of different types, but this value should be only
-        // used as a source of the value. For example, in case of int64_t you'd
-        // have to place here a string of 8 characters. It should be copied
-        // always in the hardware order, as this is what will be directly
-        // passed to a setting function.
-        private_default[SRTO_STREAMID] = string();
-    }
-}
-srt_options_action;
-
-
-void CUDT::construct()
-{
-    m_pSndBuffer           = NULL;
-    m_pRcvBuffer           = NULL;
-    m_pSndLossList         = NULL;
-    m_pRcvLossList         = NULL;
-    m_iReorderTolerance    = 0;
-    m_iConsecEarlyDelivery = 0; // how many times so far the packet considered lost has been received before TTL expires
-    m_iConsecOrderedDelivery = 0;
-
-    m_pSndQueue = NULL;
-    m_pRcvQueue = NULL;
-    m_pSNode    = NULL;
-    m_pRNode    = NULL;
-
-    m_iSndHsRetryCnt      = SRT_MAX_HSRETRY + 1; // Will be reset to 0 for HSv5, this value is important for HSv4
-
-    // Initial status
-    m_bOpened             = false;
-    m_bListening          = false;
-    m_bConnecting         = false;
-    m_bConnected          = false;
-    m_bClosing            = false;
-    m_bShutdown           = false;
-    m_bBroken             = false;
-    // XXX m_iBrokenCounter should be still set to some default!
-    m_bPeerHealth         = true;
-    m_RejectReason        = SRT_REJ_UNKNOWN;
-    m_tsLastReqTime       = steady_clock::time_point();
-    m_SrtHsSide           = HSD_DRAW;
-    m_uPeerSrtVersion     = 0; // not defined until connected.
-    m_iTsbPdDelay_ms      = 0;
-    m_iPeerTsbPdDelay_ms  = 0;
-    m_bPeerTsbPd          = false;
-    m_iPeerTsbPdDelay_ms  = 0;
-    m_bTsbPd              = false;
-    m_bTsbPdAckWakeup     = false;
-    m_bGroupTsbPd         = false;
-    m_bPeerTLPktDrop      = false;
-
-    // Initilize mutex and condition variables
-    initSynch();
-
-    // XXX: Unblock, when the callback is implemented
-    // m_cbPacketArrival.set(this, &CUDT::defaultPacketArrival);
-}
-
-CUDT::CUDT(CUDTSocket* parent): m_parent(parent)
-{
-    construct();
-
-    (void)SRT_DEF_VERSION;
-
-    // Runtime fields
-#if ENABLE_EXPERIMENTAL_BONDING
-    m_HSGroupType           = SRT_GTYPE_UNDEFINED;
-#endif
-    m_bTLPktDrop            = true; // Too-late Packet Drop
-
-    m_pCache = NULL;
-    // This is in order to set it ANY kind of initial value, however
-    // this value should not be used when not connected and should be
-    // updated in the handshake. When this value is 0, it means that
-    // packets shall not be sent, as the other party doesn't have a
-    // room to receive and store it. Therefore this value should be
-    // overridden before any sending happens.
-    m_iFlowWindowSize = 0;
-
-}
-
-CUDT::CUDT(CUDTSocket* parent, const CUDT& ancestor): m_parent(parent)
-{
-    construct();
-
-    // XXX Consider all below fields (except m_bReuseAddr) to be put
-    // into a separate class for easier copying.
-
-    m_config            = ancestor.m_config;
-    // Reset values that shall not be derived to default ones.
-    // These declarations should be consistent with SRTO_R_PRIVATE flag.
-    for (size_t i = 0; i < Size(srt_options_action.flags); ++i)
-    {
-        string* pdef = map_getp(srt_options_action.private_default, SRT_SOCKOPT(i));
-        if (pdef)
-        {
-            try
-            {
-                // Ignore errors here - this is a development-time granted
-                // value, not user-provided value.
-                m_config.set(SRT_SOCKOPT(i), pdef->data(), pdef->size());
-            }
-            catch (...)
-            {
-                LOGC(gglog.Error, log << "IPE: failed to set a declared default option!");
-            }
-        }
-    }
-
-    m_SrtHsSide         = ancestor.m_SrtHsSide; // actually it sets it to HSD_RESPONDER
-    m_bTLPktDrop        = ancestor.m_bTLPktDrop;
-    m_iReorderTolerance = m_config.iMaxReorderTolerance;  // Initialize with maximum value
-
-    // Runtime
-    m_pCache = ancestor.m_pCache;
-}
-
-CUDT::~CUDT()
-{
-    // release mutex/condtion variables
-    destroySynch();
-
-    // destroy the data structures
-    delete m_pSndBuffer;
-    delete m_pRcvBuffer;
-    delete m_pSndLossList;
-    delete m_pRcvLossList;
-    delete m_pSNode;
-    delete m_pRNode;
-}
-
-<<<<<<< HEAD
-extern const SRT_SOCKOPT srt_post_opt_list [SRT_SOCKOPT_NPOST] = {
-    SRTO_SNDSYN,
-    SRTO_RCVSYN,
-    SRTO_LINGER,
-    SRTO_SNDTIMEO,
-    SRTO_RCVTIMEO,
-    SRTO_MAXBW,
-    SRTO_INPUTBW,
-    SRTO_MININPUTBW,
-    SRTO_OHEADBW,
-    SRTO_SNDDROPDELAY,
-    SRTO_DRIFTTRACER,
-    SRTO_LOSSMAXTTL
-};
-
-static const int32_t
-    SRTO_R_PREBIND = BIT(0),
-    SRTO_R_PRE = BIT(1),
-    SRTO_POST_SPEC = BIT(2);
-
-struct SrtOptionAction
-{
-    int flags[SRTO_E_SIZE];
     SrtOptionAction()
     {
         // Set everything to 0 to clear all flags
@@ -413,12 +195,145 @@
 #endif
         flags[SRTO_PACKETFILTER]       = SRTO_R_PRE;
         flags[SRTO_RETRANSMITALGO]     = SRTO_R_PRE;
+
+        // For "private" options (not derived from the listener
+        // socket by an accepted socket) provide below private_default
+        // to which these options will be reset after blindly
+        // copying the option object from the listener socket.
+        // Note that this option cannot have runtime-dependent
+        // default value, like options affected by SRTO_TRANSTYPE.
+
+        // Options may be of different types, but this value should be only
+        // used as a source of the value. For example, in case of int64_t you'd
+        // have to place here a string of 8 characters. It should be copied
+        // always in the hardware order, as this is what will be directly
+        // passed to a setting function.
+        private_default[SRTO_STREAMID] = string();
     }
 }
 srt_options_action;
 
-=======
->>>>>>> 00e42d78
+
+void CUDT::construct()
+{
+    m_pSndBuffer           = NULL;
+    m_pRcvBuffer           = NULL;
+    m_pSndLossList         = NULL;
+    m_pRcvLossList         = NULL;
+    m_iReorderTolerance    = 0;
+    m_iConsecEarlyDelivery = 0; // how many times so far the packet considered lost has been received before TTL expires
+    m_iConsecOrderedDelivery = 0;
+
+    m_pSndQueue = NULL;
+    m_pRcvQueue = NULL;
+    m_pSNode    = NULL;
+    m_pRNode    = NULL;
+
+    m_iSndHsRetryCnt      = SRT_MAX_HSRETRY + 1; // Will be reset to 0 for HSv5, this value is important for HSv4
+
+    // Initial status
+    m_bOpened             = false;
+    m_bListening          = false;
+    m_bConnecting         = false;
+    m_bConnected          = false;
+    m_bClosing            = false;
+    m_bShutdown           = false;
+    m_bBroken             = false;
+    // XXX m_iBrokenCounter should be still set to some default!
+    m_bPeerHealth         = true;
+    m_RejectReason        = SRT_REJ_UNKNOWN;
+    m_tsLastReqTime       = steady_clock::time_point();
+    m_SrtHsSide           = HSD_DRAW;
+    m_uPeerSrtVersion     = 0; // not defined until connected.
+    m_iTsbPdDelay_ms      = 0;
+    m_iPeerTsbPdDelay_ms  = 0;
+    m_bPeerTsbPd          = false;
+    m_iPeerTsbPdDelay_ms  = 0;
+    m_bTsbPd              = false;
+    m_bTsbPdAckWakeup     = false;
+    m_bGroupTsbPd         = false;
+    m_bPeerTLPktDrop      = false;
+
+    // Initilize mutex and condition variables
+    initSynch();
+
+    // XXX: Unblock, when the callback is implemented
+    // m_cbPacketArrival.set(this, &CUDT::defaultPacketArrival);
+}
+
+CUDT::CUDT(CUDTSocket* parent): m_parent(parent)
+{
+    construct();
+
+    (void)SRT_DEF_VERSION;
+
+    // Runtime fields
+#if ENABLE_EXPERIMENTAL_BONDING
+    m_HSGroupType           = SRT_GTYPE_UNDEFINED;
+#endif
+    m_bTLPktDrop            = true; // Too-late Packet Drop
+
+    m_pCache = NULL;
+    // This is in order to set it ANY kind of initial value, however
+    // this value should not be used when not connected and should be
+    // updated in the handshake. When this value is 0, it means that
+    // packets shall not be sent, as the other party doesn't have a
+    // room to receive and store it. Therefore this value should be
+    // overridden before any sending happens.
+    m_iFlowWindowSize = 0;
+
+}
+
+CUDT::CUDT(CUDTSocket* parent, const CUDT& ancestor): m_parent(parent)
+{
+    construct();
+
+    // XXX Consider all below fields (except m_bReuseAddr) to be put
+    // into a separate class for easier copying.
+
+    m_config            = ancestor.m_config;
+    // Reset values that shall not be derived to default ones.
+    // These declarations should be consistent with SRTO_R_PRIVATE flag.
+    for (size_t i = 0; i < Size(srt_options_action.flags); ++i)
+    {
+        string* pdef = map_getp(srt_options_action.private_default, SRT_SOCKOPT(i));
+        if (pdef)
+        {
+            try
+            {
+                // Ignore errors here - this is a development-time granted
+                // value, not user-provided value.
+                m_config.set(SRT_SOCKOPT(i), pdef->data(), pdef->size());
+            }
+            catch (...)
+            {
+                LOGC(gglog.Error, log << "IPE: failed to set a declared default option!");
+            }
+        }
+    }
+
+    m_SrtHsSide         = ancestor.m_SrtHsSide; // actually it sets it to HSD_RESPONDER
+    m_bTLPktDrop        = ancestor.m_bTLPktDrop;
+    m_iReorderTolerance = m_config.iMaxReorderTolerance;  // Initialize with maximum value
+
+    // Runtime
+    m_pCache = ancestor.m_pCache;
+}
+
+CUDT::~CUDT()
+{
+    // release mutex/condtion variables
+    destroySynch();
+
+    // destroy the data structures
+    delete m_pSndBuffer;
+    delete m_pRcvBuffer;
+    delete m_pSndLossList;
+    delete m_pRcvLossList;
+    delete m_pSNode;
+    delete m_pRNode;
+}
+
 void CUDT::setOpt(SRT_SOCKOPT optName, const void* optval, int optlen)
 {
     if (m_bBroken || m_bClosing)
