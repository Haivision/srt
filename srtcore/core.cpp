/*
 * SRT - Secure, Reliable, Transport
 * Copyright (c) 2018 Haivision Systems Inc.
 *
 * This Source Code Form is subject to the terms of the Mozilla Public
 * License, v. 2.0. If a copy of the MPL was not distributed with this
 * file, You can obtain one at http://mozilla.org/MPL/2.0/.
 *
 */

/*****************************************************************************
Copyright (c) 2001 - 2011, The Board of Trustees of the University of Illinois.
All rights reserved.

Redistribution and use in source and binary forms, with or without
modification, are permitted provided that the following conditions are
met:

* Redistributions of source code must retain the above
  copyright notice, this list of conditions and the
  following disclaimer.

* Redistributions in binary form must reproduce the
  above copyright notice, this list of conditions
  and the following disclaimer in the documentation
  and/or other materials provided with the distribution.

* Neither the name of the University of Illinois
  nor the names of its contributors may be used to
  endorse or promote products derived from this
  software without specific prior written permission.

THIS SOFTWARE IS PROVIDED BY THE COPYRIGHT HOLDERS AND CONTRIBUTORS "AS
IS" AND ANY EXPRESS OR IMPLIED WARRANTIES, INCLUDING, BUT NOT LIMITED TO,
THE IMPLIED WARRANTIES OF MERCHANTABILITY AND FITNESS FOR A PARTICULAR
PURPOSE ARE DISCLAIMED. IN NO EVENT SHALL THE COPYRIGHT OWNER OR
CONTRIBUTORS BE LIABLE FOR ANY DIRECT, INDIRECT, INCIDENTAL, SPECIAL,
EXEMPLARY, OR CONSEQUENTIAL DAMAGES (INCLUDING, BUT NOT LIMITED TO,
PROCUREMENT OF SUBSTITUTE GOODS OR SERVICES; LOSS OF USE, DATA, OR
PROFITS; OR BUSINESS INTERRUPTION) HOWEVER CAUSED AND ON ANY THEORY OF
LIABILITY, WHETHER IN CONTRACT, STRICT LIABILITY, OR TORT (INCLUDING
NEGLIGENCE OR OTHERWISE) ARISING IN ANY WAY OUT OF THE USE OF THIS
SOFTWARE, EVEN IF ADVISED OF THE POSSIBILITY OF SUCH DAMAGE.
*****************************************************************************/

/*****************************************************************************
written by
   Yunhong Gu, last updated 02/28/2012
modified by
   Haivision Systems Inc.
*****************************************************************************/

#include "platform_sys.h"

// Linux specific
#ifdef SRT_ENABLE_BINDTODEVICE
#include <linux/if.h>
#endif

#include <cmath>
#include <sstream>
#include <algorithm>
#include <iterator>
#include "srt.h"
#include "queue.h"
#include "api.h"
#include "core.h"
#include "logging.h"
#include "crypto.h"
#include "logging_api.h" // Required due to containing extern srt_logger_config
#include "logger_defs.h"

// Again, just in case when some "smart guy" provided such a global macro
#ifdef min
#undef min
#endif
#ifdef max
#undef max
#endif

using namespace std;
using namespace srt;
using namespace srt::sync;
using namespace srt_logging;

namespace srt {
    CUDTUnited CUDT::s_UDTUnited;
}

const SRTSOCKET UDT::INVALID_SOCK = srt::CUDT::INVALID_SOCK;
const int       UDT::ERROR        = srt::CUDT::ERROR;

//#define SRT_CMD_HSREQ       1           /* SRT Handshake Request (sender) */
#define SRT_CMD_HSREQ_MINSZ 8 /* Minumum Compatible (1.x.x) packet size (bytes) */
#define SRT_CMD_HSREQ_SZ 12   /* Current version packet size */
#if SRT_CMD_HSREQ_SZ > SRT_CMD_MAXSZ
#error SRT_CMD_MAXSZ too small
#endif
/*      Handshake Request (Network Order)
        0[31..0]:   SRT version     SRT_DEF_VERSION
        1[31..0]:   Options         0 [ | SRT_OPT_TSBPDSND ][ | SRT_OPT_HAICRYPT ]
        2[31..16]:  TsbPD resv      0
        2[15..0]:   TsbPD delay     [0..60000] msec
*/

//#define SRT_CMD_HSRSP       2           /* SRT Handshake Response (receiver) */
#define SRT_CMD_HSRSP_MINSZ 8 /* Minumum Compatible (1.x.x) packet size (bytes) */
#define SRT_CMD_HSRSP_SZ 12   /* Current version packet size */
#if SRT_CMD_HSRSP_SZ > SRT_CMD_MAXSZ
#error SRT_CMD_MAXSZ too small
#endif
/*      Handshake Response (Network Order)
        0[31..0]:   SRT version     SRT_DEF_VERSION
        1[31..0]:   Options         0 [ | SRT_OPT_TSBPDRCV [| SRT_OPT_TLPKTDROP ]][ | SRT_OPT_HAICRYPT]
                                      [ | SRT_OPT_NAKREPORT ] [ | SRT_OPT_REXMITFLG ]
        2[31..16]:  TsbPD resv      0
        2[15..0]:   TsbPD delay     [0..60000] msec
*/

extern const SRT_SOCKOPT srt_post_opt_list [SRT_SOCKOPT_NPOST] = {
    SRTO_SNDSYN,
    SRTO_RCVSYN,
    SRTO_LINGER,
    SRTO_SNDTIMEO,
    SRTO_RCVTIMEO,
    SRTO_MAXBW,
    SRTO_INPUTBW,
    SRTO_MININPUTBW,
    SRTO_OHEADBW,
    SRTO_SNDDROPDELAY,
    SRTO_DRIFTTRACER,
    SRTO_LOSSMAXTTL
};

const int32_t
    SRTO_R_PREBIND = BIT(0), //< cannot be modified after srt_bind()
    SRTO_R_PRE = BIT(1),     //< cannot be modified after connection is established
    SRTO_POST_SPEC = BIT(2); //< executes some action after setting the option


namespace srt
{

struct SrtOptionAction
{
    int flags[SRTO_E_SIZE];
    std::map<SRT_SOCKOPT, std::string> private_default;
    SrtOptionAction()
    {
        // Set everything to 0 to clear all flags
        // When an option isn't present here, it means that:
        // * it is not settable, or
        // * the option is POST (non-restricted)
        // * it has no post-actions
        // The post-action may be defined independently on restrictions.
        memset(flags, 0, sizeof flags);

        flags[SRTO_MSS]                = SRTO_R_PREBIND;
        flags[SRTO_FC]                 = SRTO_R_PRE;
        flags[SRTO_SNDBUF]             = SRTO_R_PREBIND;
        flags[SRTO_RCVBUF]             = SRTO_R_PREBIND;
        flags[SRTO_UDP_SNDBUF]         = SRTO_R_PREBIND;
        flags[SRTO_UDP_RCVBUF]         = SRTO_R_PREBIND;
        flags[SRTO_RENDEZVOUS]         = SRTO_R_PRE;
        flags[SRTO_REUSEADDR]          = SRTO_R_PREBIND;
        flags[SRTO_MAXBW]              = SRTO_POST_SPEC;
        flags[SRTO_SENDER]             = SRTO_R_PRE;
        flags[SRTO_TSBPDMODE]          = SRTO_R_PRE;
        flags[SRTO_LATENCY]            = SRTO_R_PRE;
        flags[SRTO_INPUTBW]            = SRTO_POST_SPEC;
        flags[SRTO_MININPUTBW]         = SRTO_POST_SPEC;
        flags[SRTO_OHEADBW]            = SRTO_POST_SPEC;
        flags[SRTO_PASSPHRASE]         = SRTO_R_PRE;
        flags[SRTO_PBKEYLEN]           = SRTO_R_PRE;
        flags[SRTO_IPTTL]              = SRTO_R_PREBIND;
        flags[SRTO_IPTOS]              = SRTO_R_PREBIND;
        flags[SRTO_TLPKTDROP]          = SRTO_R_PRE;
        flags[SRTO_SNDDROPDELAY]       = SRTO_POST_SPEC;
        flags[SRTO_NAKREPORT]          = SRTO_R_PRE;
        flags[SRTO_VERSION]            = SRTO_R_PRE;
        flags[SRTO_CONNTIMEO]          = SRTO_R_PRE;
        flags[SRTO_LOSSMAXTTL]         = SRTO_POST_SPEC;
        flags[SRTO_RCVLATENCY]         = SRTO_R_PRE;
        flags[SRTO_PEERLATENCY]        = SRTO_R_PRE;
        flags[SRTO_MINVERSION]         = SRTO_R_PRE;
        flags[SRTO_STREAMID]           = SRTO_R_PRE;
        flags[SRTO_CONGESTION]         = SRTO_R_PRE;
        flags[SRTO_MESSAGEAPI]         = SRTO_R_PRE;
        flags[SRTO_PAYLOADSIZE]        = SRTO_R_PRE;
        flags[SRTO_TRANSTYPE]          = SRTO_R_PREBIND;
        flags[SRTO_KMREFRESHRATE]      = SRTO_R_PRE;
        flags[SRTO_KMPREANNOUNCE]      = SRTO_R_PRE;
        flags[SRTO_ENFORCEDENCRYPTION] = SRTO_R_PRE;
        flags[SRTO_IPV6ONLY]           = SRTO_R_PREBIND;
        flags[SRTO_PEERIDLETIMEO]      = SRTO_R_PRE;
#ifdef SRT_ENABLE_BINDTODEVICE
        flags[SRTO_BINDTODEVICE]       = SRTO_R_PREBIND;
#endif
#if ENABLE_EXPERIMENTAL_BONDING
        flags[SRTO_GROUPCONNECT]       = SRTO_R_PRE;
#endif
        flags[SRTO_PACKETFILTER]       = SRTO_R_PRE;
        flags[SRTO_RETRANSMITALGO]     = SRTO_R_PRE;

        // For "private" options (not derived from the listener
        // socket by an accepted socket) provide below private_default
        // to which these options will be reset after blindly
        // copying the option object from the listener socket.
        // Note that this option cannot have runtime-dependent
        // default value, like options affected by SRTO_TRANSTYPE.

        // Options may be of different types, but this value should be only
        // used as a source of the value. For example, in case of int64_t you'd
        // have to place here a string of 8 characters. It should be copied
        // always in the hardware order, as this is what will be directly
        // passed to a setting function.
        private_default[SRTO_STREAMID] = string();
    }
};

const SrtOptionAction s_sockopt_action;

} // namespace srt


void srt::CUDT::construct()
{
    m_pSndBuffer           = NULL;
    m_pRcvBuffer           = NULL;
    m_pSndLossList         = NULL;
    m_pRcvLossList         = NULL;
    m_iReorderTolerance    = 0;
    // How many times so far the packet considered lost has been received
    // before TTL expires.
    m_iConsecEarlyDelivery   = 0; 
    m_iConsecOrderedDelivery = 0;

    m_pSndQueue = NULL;
    m_pRcvQueue = NULL;
    m_pSNode    = NULL;
    m_pRNode    = NULL;

    // Will be reset to 0 for HSv5, this value is important for HSv4.
    m_iSndHsRetryCnt = SRT_MAX_HSRETRY + 1;

    m_bOpened             = false;
    m_bListening          = false;
    m_bConnecting         = false;
    m_bConnected          = false;
    m_bClosing            = false;
    m_bShutdown           = false;
    m_bBroken             = false;
    m_bBreakAsUnstable    = false;
    // TODO: m_iBrokenCounter should be still set to some default.
    m_bPeerHealth         = true;
    m_RejectReason        = SRT_REJ_UNKNOWN;
    m_tsLastReqTime       = steady_clock::time_point();
    m_SrtHsSide           = HSD_DRAW;
    m_uPeerSrtVersion     = 0;  // Not defined until connected.
    m_iTsbPdDelay_ms      = 0;
    m_iPeerTsbPdDelay_ms  = 0;
    m_bPeerTsbPd          = false;
    m_iPeerTsbPdDelay_ms  = 0;
    m_bTsbPd              = false;
    m_bTsbPdAckWakeup     = false;
    m_bGroupTsbPd         = false;
    m_bPeerTLPktDrop      = false;

    // Initilize mutex and condition variables.
    initSynch();

    // TODO: Uncomment when the callback is implemented.
    // m_cbPacketArrival.set(this, &CUDT::defaultPacketArrival);
}

srt::CUDT::CUDT(CUDTSocket* parent): m_parent(parent)
{
    construct();

    (void)SRT_DEF_VERSION;

    // Runtime fields
#if ENABLE_EXPERIMENTAL_BONDING
    m_HSGroupType           = SRT_GTYPE_UNDEFINED;
#endif
    m_bTLPktDrop            = true; // Too-late Packet Drop

    m_pCache = NULL;
    // This is in order to set it ANY kind of initial value, however
    // this value should not be used when not connected and should be
    // updated in the handshake. When this value is 0, it means that
    // packets shall not be sent, as the other party doesn't have a
    // room to receive and store it. Therefore this value should be
    // overridden before any sending happens.
    m_iFlowWindowSize = 0;

}

srt::CUDT::CUDT(CUDTSocket* parent, const CUDT& ancestor): m_parent(parent)
{
    construct();

    // XXX Consider all below fields (except m_bReuseAddr) to be put
    // into a separate class for easier copying.

    m_config            = ancestor.m_config;
    // Reset values that shall not be derived to default ones.
    // These declarations should be consistent with SRTO_R_PRIVATE flag.
    for (size_t i = 0; i < Size(s_sockopt_action.flags); ++i)
    {
        const string* pdef = map_getp(s_sockopt_action.private_default, SRT_SOCKOPT(i));
        if (pdef)
        {
            try
            {
                // Ignore errors here - this is a development-time granted
                // value, not user-provided value.
                m_config.set(SRT_SOCKOPT(i), pdef->data(), (int) pdef->size());
            }
            catch (...)
            {
                LOGC(gglog.Error, log << "IPE: failed to set a declared default option!");
            }
        }
    }

    m_SrtHsSide         = ancestor.m_SrtHsSide; // actually it sets it to HSD_RESPONDER
    m_bTLPktDrop        = ancestor.m_bTLPktDrop;
    m_iReorderTolerance = m_config.iMaxReorderTolerance;  // Initialize with maximum value

    // Runtime
    m_pCache = ancestor.m_pCache;
}

srt::CUDT::~CUDT()
{
    // release mutex/condtion variables
    destroySynch();

    // destroy the data structures
    delete m_pSndBuffer;
    delete m_pRcvBuffer;
    delete m_pSndLossList;
    delete m_pRcvLossList;
    delete m_pSNode;
    delete m_pRNode;
}

void srt::CUDT::setOpt(SRT_SOCKOPT optName, const void* optval, int optlen)
{
    if (m_bBroken || m_bClosing)
        throw CUDTException(MJ_CONNECTION, MN_CONNLOST, 0);

    // Match check (confirm optName as index for s_sockopt_action)
    if (int(optName) < 0 || int(optName) >= int(SRTO_E_SIZE))
        throw CUDTException(MJ_NOTSUP, MN_INVAL, 0);

    // Restriction check
    const int oflags = s_sockopt_action.flags[optName];

    ScopedLock cg (m_ConnectionLock);
    ScopedLock sendguard (m_SendLock);
    ScopedLock recvguard (m_RecvLock);

    HLOGC(aclog.Debug,
          log << CONID() << "OPTION: #" << optName << " value:" << FormatBinaryString((uint8_t*)optval, optlen));

    if (IsSet(oflags, SRTO_R_PREBIND) && m_bOpened)
        throw CUDTException(MJ_NOTSUP, MN_ISBOUND, 0);

    if (IsSet(oflags, SRTO_R_PRE) && (m_bConnected || m_bConnecting || m_bListening))
        throw CUDTException(MJ_NOTSUP, MN_ISCONNECTED, 0);

    // Option execution. If this returns -1, there's no such option.
    const int status = m_config.set(optName, optval, optlen);
    if (status == -1)
    {
        LOGC(aclog.Error, log << CONID() << "OPTION: #" << optName << " UNKNOWN");
        throw CUDTException(MJ_NOTSUP, MN_INVAL, 0);
    }

    // Post-action, if applicable
    if (IsSet(oflags, SRTO_POST_SPEC) && m_bConnected)
    {
        switch (optName)
        {
        case SRTO_MAXBW:
            updateCC(TEV_INIT, EventVariant(TEV_INIT_RESET));
            break;

        case SRTO_INPUTBW:
        case SRTO_MININPUTBW:
            updateCC(TEV_INIT, EventVariant(TEV_INIT_INPUTBW));
            break;

        case SRTO_OHEADBW:
            updateCC(TEV_INIT, EventVariant(TEV_INIT_OHEADBW));
            break;

        case SRTO_LOSSMAXTTL:
            m_iReorderTolerance = m_config.iMaxReorderTolerance;

        default: break;
        }
    }
}

void srt::CUDT::getOpt(SRT_SOCKOPT optName, void *optval, int &optlen)
{
    ScopedLock cg(m_ConnectionLock);

    switch (optName)
    {
    case SRTO_MSS:
        *(int *)optval = m_config.iMSS;
        optlen         = sizeof(int);
        break;

    case SRTO_SNDSYN:
        *(bool *)optval = m_config.bSynSending;
        optlen          = sizeof(bool);
        break;

    case SRTO_RCVSYN:
        *(bool *)optval = m_config.bSynRecving;
        optlen          = sizeof(bool);
        break;

    case SRTO_ISN:
        *(int *)optval = m_iISN;
        optlen         = sizeof(int);
        break;

    case SRTO_FC:
        *(int *)optval = m_config.iFlightFlagSize;
        optlen         = sizeof(int);
        break;

    case SRTO_SNDBUF:
        *(int *)optval = m_config.iSndBufSize * (m_config.iMSS - CPacket::UDP_HDR_SIZE);
        optlen         = sizeof(int);
        break;

    case SRTO_RCVBUF:
        *(int *)optval = m_config.iRcvBufSize * (m_config.iMSS - CPacket::UDP_HDR_SIZE);
        optlen         = sizeof(int);
        break;

    case SRTO_LINGER:
        if (optlen < (int)(sizeof(linger)))
            throw CUDTException(MJ_NOTSUP, MN_INVAL, 0);

        *(linger *)optval = m_config.Linger;
        optlen            = sizeof(linger);
        break;

    case SRTO_UDP_SNDBUF:
        *(int *)optval = m_config.iUDPSndBufSize;
        optlen         = sizeof(int);
        break;

    case SRTO_UDP_RCVBUF:
        *(int *)optval = m_config.iUDPRcvBufSize;
        optlen         = sizeof(int);
        break;

    case SRTO_RENDEZVOUS:
        *(bool *)optval = m_config.bRendezvous;
        optlen          = sizeof(bool);
        break;

    case SRTO_SNDTIMEO:
        *(int *)optval = m_config.iSndTimeOut;
        optlen         = sizeof(int);
        break;

    case SRTO_RCVTIMEO:
        *(int *)optval = m_config.iRcvTimeOut;
        optlen         = sizeof(int);
        break;

    case SRTO_REUSEADDR:
        *(bool *)optval = m_config.bReuseAddr;
        optlen          = sizeof(bool);
        break;

    case SRTO_MAXBW:
        if (size_t(optlen) < sizeof(m_config.llMaxBW))
            throw CUDTException(MJ_NOTSUP, MN_INVAL, 0);
        *(int64_t *)optval = m_config.llMaxBW;
        optlen             = sizeof(int64_t);
        break;

    case SRTO_INPUTBW:
        if (size_t(optlen) < sizeof(m_config.llInputBW))
            throw CUDTException(MJ_NOTSUP, MN_INVAL, 0);
       *(int64_t*)optval = m_config.llInputBW;
       optlen            = sizeof(int64_t);
       break;

    case SRTO_MININPUTBW:
        if (size_t(optlen) < sizeof (m_config.llMinInputBW))
            throw CUDTException(MJ_NOTSUP, MN_INVAL, 0);
        *(int64_t*)optval = m_config.llMinInputBW;
        optlen            = sizeof(int64_t);
        break;

    case SRTO_OHEADBW:
        *(int32_t *)optval = m_config.iOverheadBW;
        optlen = sizeof(int32_t);
        break;

    case SRTO_STATE:
        *(int32_t *)optval = s_UDTUnited.getStatus(m_SocketID);
        optlen             = sizeof(int32_t);
        break;

    case SRTO_EVENT:
    {
        int32_t event = 0;
        if (m_bBroken)
            event |= SRT_EPOLL_ERR;
        else
        {
            enterCS(m_RecvLock);
            if (m_pRcvBuffer && m_pRcvBuffer->isRcvDataReady())
                event |= SRT_EPOLL_IN;
            leaveCS(m_RecvLock);
            if (m_pSndBuffer && (m_config.iSndBufSize > m_pSndBuffer->getCurrBufSize()))
                event |= SRT_EPOLL_OUT;
        }
        *(int32_t *)optval = event;
        optlen             = sizeof(int32_t);
        break;
    }

    case SRTO_SNDDATA:
        if (m_pSndBuffer)
            *(int32_t *)optval = m_pSndBuffer->getCurrBufSize();
        else
            *(int32_t *)optval = 0;
        optlen = sizeof(int32_t);
        break;

    case SRTO_RCVDATA:
        if (m_pRcvBuffer)
        {
            enterCS(m_RecvLock);
            *(int32_t *)optval = m_pRcvBuffer->getRcvDataSize();
            leaveCS(m_RecvLock);
        }
        else
            *(int32_t *)optval = 0;
        optlen = sizeof(int32_t);
        break;

    case SRTO_IPTTL:
        if (m_bOpened)
            *(int32_t *)optval = m_pSndQueue->getIpTTL();
        else
            *(int32_t *)optval = m_config.iIpTTL;
        optlen = sizeof(int32_t);
        break;

    case SRTO_IPTOS:
        if (m_bOpened)
            *(int32_t *)optval = m_pSndQueue->getIpToS();
        else
            *(int32_t *)optval = m_config.iIpToS;
        optlen = sizeof(int32_t);
        break;

    case SRTO_BINDTODEVICE:
#ifdef SRT_ENABLE_BINDTODEVICE
        if (optlen < IFNAMSIZ)
            throw CUDTException(MJ_NOTSUP, MN_INVAL, 0);

        if (m_bOpened && m_pSndQueue->getBind(((char*)optval), optlen))
        {
            optlen = strlen((char*)optval);
            break;
        }

        // Fallback: return from internal data
        strcpy(((char*)optval), m_config.sBindToDevice.c_str());
        optlen = m_config.sBindToDevice.size();
#else
        LOGC(smlog.Error, log << "SRTO_BINDTODEVICE is not supported on that platform");
        throw CUDTException(MJ_NOTSUP, MN_INVAL, 0);
#endif
        break;

    case SRTO_SENDER:
        *(bool *)optval = m_config.bDataSender;
        optlen             = sizeof(bool);
        break;

    case SRTO_TSBPDMODE:
        *(bool *)optval = m_config.bTSBPD;
        optlen             = sizeof(bool);
        break;

    case SRTO_LATENCY:
    case SRTO_RCVLATENCY:
        if (m_bConnected)
            *(int32_t *)optval = m_iTsbPdDelay_ms;
        else
            *(int32_t *)optval = m_config.iRcvLatency;
        optlen             = sizeof(int32_t);
        break;

    case SRTO_PEERLATENCY:
        if (m_bConnected)
            *(int32_t *)optval = m_iPeerTsbPdDelay_ms;
        else
            *(int32_t *)optval = m_config.iPeerLatency;

        optlen             = sizeof(int32_t);
        break;

    case SRTO_TLPKTDROP:
        if (m_bConnected)
            *(bool *)optval = m_bTLPktDrop;
        else
            *(bool *)optval = m_config.bTLPktDrop;

        optlen          = sizeof(bool);
        break;

    case SRTO_SNDDROPDELAY:
        *(int32_t *)optval = m_config.iSndDropDelay;
        optlen             = sizeof(int32_t);
        break;

    case SRTO_PBKEYLEN:
        if (m_pCryptoControl)
            *(int32_t *)optval = (int32_t) m_pCryptoControl->KeyLen(); // Running Key length.
        else
            *(int32_t *)optval = m_config.iSndCryptoKeyLen; // May be 0.
        optlen = sizeof(int32_t);
        break;

    case SRTO_KMSTATE:
        if (!m_pCryptoControl)
            *(int32_t *)optval = SRT_KM_S_UNSECURED;
        else if (m_config.bDataSender)
            *(int32_t *)optval = m_pCryptoControl->m_SndKmState;
        else
            *(int32_t *)optval = m_pCryptoControl->m_RcvKmState;
        optlen = sizeof(int32_t);
        break;

    case SRTO_SNDKMSTATE: // State imposed by Agent depending on PW and KMX
        if (m_pCryptoControl)
            *(int32_t *)optval = m_pCryptoControl->m_SndKmState;
        else
            *(int32_t *)optval = SRT_KM_S_UNSECURED;
        optlen = sizeof(int32_t);
        break;

    case SRTO_RCVKMSTATE: // State returned by Peer as informed during KMX
        if (m_pCryptoControl)
            *(int32_t *)optval = m_pCryptoControl->m_RcvKmState;
        else
            *(int32_t *)optval = SRT_KM_S_UNSECURED;
        optlen = sizeof(int32_t);
        break;

    case SRTO_LOSSMAXTTL:
        *(int32_t*)optval = m_config.iMaxReorderTolerance;
        optlen = sizeof(int32_t);
        break;

    case SRTO_NAKREPORT:
        *(bool *)optval = m_config.bRcvNakReport;
        optlen          = sizeof(bool);
        break;

    case SRTO_VERSION:
        *(int32_t *)optval = m_config.uSrtVersion;
        optlen             = sizeof(int32_t);
        break;

    case SRTO_PEERVERSION:
        *(int32_t *)optval = m_uPeerSrtVersion;
        optlen             = sizeof(int32_t);
        break;

    case SRTO_CONNTIMEO:
        *(int*)optval = (int) count_milliseconds(m_config.tdConnTimeOut);
        optlen        = sizeof(int);
        break;

    case SRTO_DRIFTTRACER:
        *(bool*)optval = m_config.bDriftTracer;
        optlen         = sizeof(bool);
        break;

    case SRTO_MINVERSION:
        *(uint32_t *)optval = m_config.uMinimumPeerSrtVersion;
        optlen              = sizeof(uint32_t);
        break;

    case SRTO_STREAMID:
        if (size_t(optlen) < m_config.sStreamName.size() + 1)
            throw CUDTException(MJ_NOTSUP, MN_INVAL, 0);

        strcpy((char *)optval, m_config.sStreamName.c_str());
        optlen = (int) m_config.sStreamName.size();
        break;

    case SRTO_CONGESTION:
        if (size_t(optlen) < m_config.sCongestion.size() + 1)
            throw CUDTException(MJ_NOTSUP, MN_INVAL, 0);

        strcpy((char *)optval, m_config.sCongestion.c_str());
        optlen = (int) m_config.sCongestion.size();
        break;

    case SRTO_MESSAGEAPI:
        optlen          = sizeof(bool);
        *(bool *)optval = m_config.bMessageAPI;
        break;

    case SRTO_PAYLOADSIZE:
        optlen         = sizeof(int);
        *(int *)optval = (int) m_config.zExpPayloadSize;
        break;

    case SRTO_KMREFRESHRATE:
        optlen = sizeof(int);
        *(int*)optval = (int)m_config.uKmRefreshRatePkt;
        break;

    case SRTO_KMPREANNOUNCE:
        optlen = sizeof(int);
        *(int*)optval = (int)m_config.uKmPreAnnouncePkt;
        break;

#if ENABLE_EXPERIMENTAL_BONDING
    case SRTO_GROUPCONNECT:
        optlen         = sizeof (int);
        *(int*)optval = m_config.iGroupConnect;
        break;

    case SRTO_GROUPTYPE:
        optlen         = sizeof (int);
        *(int*)optval = m_HSGroupType;
        break;
#endif

    case SRTO_ENFORCEDENCRYPTION:
        optlen          = sizeof(bool);
        *(bool *)optval = m_config.bEnforcedEnc;
        break;

    case SRTO_IPV6ONLY:
        optlen         = sizeof(int);
        *(int *)optval = m_config.iIpV6Only;
        break;

    case SRTO_PEERIDLETIMEO:
        *(int *)optval = m_config.iPeerIdleTimeout;
        optlen         = sizeof(int);
        break;

    case SRTO_PACKETFILTER:
        if (size_t(optlen) < m_config.sPacketFilterConfig.size() + 1)
            throw CUDTException(MJ_NOTSUP, MN_INVAL, 0);

        strcpy((char *)optval, m_config.sPacketFilterConfig.c_str());
        optlen = (int) m_config.sPacketFilterConfig.size();
        break;

    case SRTO_RETRANSMITALGO:
        *(int32_t *)optval = m_config.iRetransmitAlgo;
        optlen         = sizeof(int32_t);
        break;

    default:
        throw CUDTException(MJ_NOTSUP, MN_NONE, 0);
    }
}


#if ENABLE_EXPERIMENTAL_BONDING
SRT_ERRNO srt::CUDT::applyMemberConfigObject(const SRT_SocketOptionObject& opt)
{
    SRT_SOCKOPT this_opt = SRTO_VERSION;
    for (size_t i = 0; i < opt.options.size(); ++i)
    {
        SRT_SocketOptionObject::SingleOption* o = opt.options[i];
        HLOGC(smlog.Debug, log << "applyMemberConfigObject: OPTION @" << m_SocketID << " #" << o->option);
        this_opt = SRT_SOCKOPT(o->option);
        setOpt(this_opt, o->storage, o->length);
    }
    return SRT_SUCCESS;
}
#endif

bool srt::CUDT::setstreamid(SRTSOCKET u, const std::string &sid)
{
    CUDT *that = getUDTHandle(u);
    if (!that)
        return false;

    if (sid.size() > CSrtConfig::MAX_SID_LENGTH)
        return false;

    if (that->m_bConnected)
        return false;

    that->m_config.sStreamName.set(sid);
    return true;
}

string srt::CUDT::getstreamid(SRTSOCKET u)
{
    CUDT *that = getUDTHandle(u);
    if (!that)
        return "";

    return that->m_config.sStreamName.str();
}

// XXX REFACTOR: Make common code for CUDT constructor and clearData,
// possibly using CUDT::construct.
void srt::CUDT::clearData()
{
    // Initial sequence number, loss, acknowledgement, etc.
    int udpsize = m_config.iMSS - CPacket::UDP_HDR_SIZE;

    m_iMaxSRTPayloadSize = udpsize - CPacket::HDR_SIZE;

    HLOGC(cnlog.Debug, log << "clearData: PAYLOAD SIZE: " << m_iMaxSRTPayloadSize);

    m_iEXPCount  = 1;
    m_iBandwidth = 1; // pkts/sec
    // XXX use some constant for this 16
    m_iDeliveryRate     = 16;
    m_iByteDeliveryRate = 16 * m_iMaxSRTPayloadSize;
    m_iAckSeqNo         = 0;
    m_tsLastAckTime     = steady_clock::now();

    // trace information
    {
        ScopedLock stat_lock(m_StatsLock);

        m_stats.tsStartTime = steady_clock::now();
        m_stats.sentTotal = m_stats.sentUniqTotal = m_stats.recvTotal = m_stats.recvUniqTotal
            = m_stats.sndLossTotal = m_stats.rcvLossTotal = m_stats.retransTotal
            = m_stats.sentACKTotal = m_stats.recvACKTotal = m_stats.sentNAKTotal = m_stats.recvNAKTotal = 0;
        m_stats.tsLastSampleTime = steady_clock::now();
        m_stats.traceSent = m_stats.traceSentUniq = m_stats.traceRecv = m_stats.traceRecvUniq
            = m_stats.traceSndLoss = m_stats.traceRcvLoss = m_stats.traceRetrans
            = m_stats.sentACK = m_stats.recvACK = m_stats.sentNAK = m_stats.recvNAK = 0;
        m_stats.traceRcvRetrans                                                   = 0;
        m_stats.traceReorderDistance                                              = 0;
        m_stats.traceBelatedTime                                                  = 0.0;
        m_stats.traceRcvBelated                                                   = 0;

        m_stats.sndDropTotal = 0;
        m_stats.traceSndDrop = 0;
        m_stats.rcvDropTotal = 0;
        m_stats.traceRcvDrop = 0;

        m_stats.m_rcvUndecryptTotal = 0;
        m_stats.traceRcvUndecrypt   = 0;

        m_stats.bytesSentTotal    = 0;
        m_stats.bytesSentUniqTotal    = 0;
        m_stats.bytesRecvTotal    = 0;
        m_stats.bytesRecvUniqTotal    = 0;
        m_stats.bytesRetransTotal = 0;
        m_stats.traceBytesSent    = 0;
        m_stats.traceBytesSentUniq    = 0;
        m_stats.traceBytesRecv    = 0;
        m_stats.traceBytesRecvUniq    = 0;
        m_stats.sndFilterExtra    = 0;
        m_stats.rcvFilterExtra    = 0;
        m_stats.rcvFilterSupply   = 0;
        m_stats.rcvFilterLoss     = 0;

        m_stats.traceBytesRetrans = 0;
        m_stats.traceRcvBytesLoss = 0;
        m_stats.sndBytesDropTotal        = 0;
        m_stats.rcvBytesDropTotal        = 0;
        m_stats.traceSndBytesDrop        = 0;
        m_stats.traceRcvBytesDrop        = 0;
        m_stats.m_rcvBytesUndecryptTotal = 0;
        m_stats.traceRcvBytesUndecrypt   = 0;

        m_stats.sndDuration = m_stats.m_sndDurationTotal = 0;
    }

    // Resetting these data because this happens when agent isn't connected.
    m_bPeerTsbPd         = false;
    m_iPeerTsbPdDelay_ms = 0;

    // TSBPD as state should be set to FALSE here.
    // Only when the HSREQ handshake is exchanged,
    // should they be set to possibly true.
    m_bTsbPd         = false;
    m_bGroupTsbPd    = false;
    m_iTsbPdDelay_ms = m_config.iRcvLatency;
    m_bTLPktDrop     = m_config.bTLPktDrop;
    m_bPeerTLPktDrop = false;

    m_bPeerNakReport = false;

    m_bPeerRexmitFlag = false;

    m_RdvState           = CHandShake::RDV_INVALID;
    m_tsRcvPeerStartTime = steady_clock::time_point();
}

void srt::CUDT::open()
{
    ScopedLock cg(m_ConnectionLock);

    clearData();

    // structures for queue
    if (m_pSNode == NULL)
        m_pSNode = new CSNode;
    m_pSNode->m_pUDT      = this;
    m_pSNode->m_tsTimeStamp = steady_clock::now();
    m_pSNode->m_iHeapLoc  = -1;

    if (m_pRNode == NULL)
        m_pRNode = new CRNode;
    m_pRNode->m_pUDT      = this;
    m_pRNode->m_tsTimeStamp = steady_clock::now();
    m_pRNode->m_pPrev = m_pRNode->m_pNext = NULL;
    m_pRNode->m_bOnList                   = false;

    // Set initial values of smoothed RTT and RTT variance.
    m_iSRTT               = INITIAL_RTT;
    m_iRTTVar             = INITIAL_RTTVAR;
    m_bIsFirstRTTReceived = false;

    // set minimum NAK and EXP timeout to 300ms
    m_tdMinNakInterval = milliseconds_from(300);
    m_tdMinExpInterval = milliseconds_from(300);

    m_tdACKInterval = microseconds_from(COMM_SYN_INTERVAL_US);
    m_tdNAKInterval = m_tdMinNakInterval;

    const steady_clock::time_point currtime = steady_clock::now();
    m_tsLastRspTime                        = currtime;
    m_tsNextACKTime                        = currtime + m_tdACKInterval;
    m_tsNextNAKTime                        = currtime + m_tdNAKInterval;
    m_tsLastRspAckTime                     = currtime;
    m_tsLastSndTime                        = currtime;

    m_tsUnstableSince   = steady_clock::time_point();
    m_tsFreshActivation = steady_clock::time_point();
    m_tsWarySince       = steady_clock::time_point();

    m_iReXmitCount   = 1;
    m_iPktCount      = 0;
    m_iLightACKCount = 1;
    m_tsNextSendTime = steady_clock::time_point();
    m_tdSendTimeDiff = microseconds_from(0);

    // Now UDT is opened.
    m_bOpened = true;
}

void srt::CUDT::setListenState()
{
    ScopedLock cg(m_ConnectionLock);

    if (!m_bOpened)
        throw CUDTException(MJ_NOTSUP, MN_NONE, 0);

    if (m_bConnecting || m_bConnected)
        throw CUDTException(MJ_NOTSUP, MN_ISCONNECTED, 0);

    // listen can be called more than once
    if (m_bListening)
        return;

    // if there is already another socket listening on the same port
    if (m_pRcvQueue->setListener(this) < 0)
        throw CUDTException(MJ_NOTSUP, MN_BUSY, 0);

    m_bListening = true;
}

size_t srt::CUDT::fillSrtHandshake(uint32_t *aw_srtdata, size_t srtlen, int msgtype, int hs_version)
{
    if (srtlen < SRT_HS_E_SIZE)
    {
        LOGC(cnlog.Fatal,
             log << "IPE: fillSrtHandshake: buffer too small: " << srtlen << " (expected: " << SRT_HS_E_SIZE << ")");
        return 0;
    }

    srtlen = SRT_HS_E_SIZE; // We use only that much space.

    memset((aw_srtdata), 0, sizeof(uint32_t) * srtlen);
    /* Current version (1.x.x) SRT handshake */
    aw_srtdata[SRT_HS_VERSION] = m_config.uSrtVersion; /* Required version */
    aw_srtdata[SRT_HS_FLAGS] |= SrtVersionCapabilities();

    switch (msgtype)
    {
    case SRT_CMD_HSREQ:
        return fillSrtHandshake_HSREQ((aw_srtdata), srtlen, hs_version);
    case SRT_CMD_HSRSP:
        return fillSrtHandshake_HSRSP((aw_srtdata), srtlen, hs_version);
    default:
        LOGC(cnlog.Fatal, log << "IPE: fillSrtHandshake/sendSrtMsg called with value " << msgtype);
        return 0;
    }
}

size_t srt::CUDT::fillSrtHandshake_HSREQ(uint32_t *aw_srtdata, size_t /* srtlen - unused */, int hs_version)
{
    // INITIATOR sends HSREQ.

    // The TSBPD(SND|RCV) options are being set only if the TSBPD is set in the current agent.
    // The agent has a decisive power only in the range of RECEIVING the data, however it can
    // also influence the peer's latency. If agent doesn't set TSBPD mode, it doesn't send any
    // latency flags, although the peer might still want to do Rx with TSBPD. When agent sets
    // TsbPd mode, it defines latency values for Rx (itself) and Tx (peer's Rx). If peer does
    // not set TsbPd mode, it will simply ignore the proposed latency (PeerTsbPdDelay), although
    // if it has received the Rx latency as well, it must honor it and respond accordingly
    // (the latter is only in case of HSv5 and bidirectional connection).
    if (m_config.bTSBPD)
    {
        m_iTsbPdDelay_ms     = m_config.iRcvLatency;
        m_iPeerTsbPdDelay_ms = m_config.iPeerLatency;
        /*
         * Sent data is real-time, use Time-based Packet Delivery,
         * set option bit and configured delay
         */
        aw_srtdata[SRT_HS_FLAGS] |= SRT_OPT_TSBPDSND;

        if (hs_version < CUDT::HS_VERSION_SRT1)
        {
            // HSv4 - this uses only one value.
            aw_srtdata[SRT_HS_LATENCY] = SRT_HS_LATENCY_LEG::wrap(m_iPeerTsbPdDelay_ms);
        }
        else
        {
            // HSv5 - this will be understood only since this version when this exists.
            aw_srtdata[SRT_HS_LATENCY] = SRT_HS_LATENCY_SND::wrap(m_iPeerTsbPdDelay_ms);

            // And in the reverse direction.
            aw_srtdata[SRT_HS_FLAGS] |= SRT_OPT_TSBPDRCV;
            aw_srtdata[SRT_HS_LATENCY] |= SRT_HS_LATENCY_RCV::wrap(m_iTsbPdDelay_ms);

            // This wasn't there for HSv4, this setting is only for the receiver.
            // HSv5 is bidirectional, so every party is a receiver.

            if (m_bTLPktDrop)
                aw_srtdata[SRT_HS_FLAGS] |= SRT_OPT_TLPKTDROP;
        }
    }

    if (m_config.bRcvNakReport)
        aw_srtdata[SRT_HS_FLAGS] |= SRT_OPT_NAKREPORT;

    // I support SRT_OPT_REXMITFLG. Do you?
    aw_srtdata[SRT_HS_FLAGS] |= SRT_OPT_REXMITFLG;

    // Declare the API used. The flag is set for "stream" API because
    // the older versions will never set this flag, but all old SRT versions use message API.
    if (!m_config.bMessageAPI)
        aw_srtdata[SRT_HS_FLAGS] |= SRT_OPT_STREAM;

    HLOGC(cnlog.Debug,
          log << "HSREQ/snd: LATENCY[SND:" << SRT_HS_LATENCY_SND::unwrap(aw_srtdata[SRT_HS_LATENCY])
              << " RCV:" << SRT_HS_LATENCY_RCV::unwrap(aw_srtdata[SRT_HS_LATENCY]) << "] FLAGS["
              << SrtFlagString(aw_srtdata[SRT_HS_FLAGS]) << "]");

    return 3;
}

size_t srt::CUDT::fillSrtHandshake_HSRSP(uint32_t *aw_srtdata, size_t /* srtlen - unused */, int hs_version)
{
    // Setting m_tsRcvPeerStartTime is done in processSrtMsg_HSREQ(), so
    // this condition will be skipped only if this function is called without
    // getting first received HSREQ. Doesn't look possible in both HSv4 and HSv5.
    if (is_zero(m_tsRcvPeerStartTime))
    {
        LOGC(cnlog.Fatal, log << "IPE: fillSrtHandshake_HSRSP: m_tsRcvPeerStartTime NOT SET!");
        return 0;
    }

    // If Agent doesn't set TSBPD, it will not set the TSBPD flag back to the Peer.
    // The peer doesn't have be disturbed by it anyway.
    if (isOPT_TsbPd())
    {
        /*
         * We got and transposed peer start time (HandShake request timestamp),
         * we can support Timestamp-based Packet Delivery
         */
        aw_srtdata[SRT_HS_FLAGS] |= SRT_OPT_TSBPDRCV;

        if (hs_version < HS_VERSION_SRT1)
        {
            // HSv4 - this uses only one value
            aw_srtdata[SRT_HS_LATENCY] = SRT_HS_LATENCY_LEG::wrap(m_iTsbPdDelay_ms);
        }
        else
        {
            // HSv5 - this puts "agent's" latency into RCV field and "peer's" -
            // into SND field.
            aw_srtdata[SRT_HS_LATENCY] = SRT_HS_LATENCY_RCV::wrap(m_iTsbPdDelay_ms);
        }
    }
    else
    {
        HLOGC(cnlog.Debug, log << "HSRSP/snd: TSBPD off, NOT responding TSBPDRCV flag.");
    }

    // Hsv5, only when peer has declared TSBPD mode.
    // The flag was already set, and the value already "maximized" in processSrtMsg_HSREQ().
    if (m_bPeerTsbPd && hs_version >= HS_VERSION_SRT1)
    {
        // HSv5 is bidirectional - so send the TSBPDSND flag, and place also the
        // peer's latency into SND field.
        aw_srtdata[SRT_HS_FLAGS] |= SRT_OPT_TSBPDSND;
        aw_srtdata[SRT_HS_LATENCY] |= SRT_HS_LATENCY_SND::wrap(m_iPeerTsbPdDelay_ms);

        HLOGC(cnlog.Debug,
              log << "HSRSP/snd: HSv5 peer uses TSBPD, responding TSBPDSND latency=" << m_iPeerTsbPdDelay_ms);
    }
    else
    {
        HLOGC(cnlog.Debug,
              log << "HSRSP/snd: HSv" << (hs_version == CUDT::HS_VERSION_UDT4 ? 4 : 5)
                  << " with peer TSBPD=" << (m_bPeerTsbPd ? "on" : "off") << " - NOT responding TSBPDSND");
    }

    if (m_bTLPktDrop)
        aw_srtdata[SRT_HS_FLAGS] |= SRT_OPT_TLPKTDROP;

    if (m_config.bRcvNakReport)
    {
        // HSv5: Note that this setting is independent on the value of
        // m_bPeerNakReport, which represent this setting in the peer.

        aw_srtdata[SRT_HS_FLAGS] |= SRT_OPT_NAKREPORT;
        /*
         * NAK Report is so efficient at controlling bandwidth that sender TLPktDrop
         * is not needed. SRT 1.0.5 to 1.0.7 sender TLPktDrop combined with SRT 1.0
         * Timestamp-Based Packet Delivery was not well implemented and could drop
         * big I-Frame tail before sending once on low latency setups.
         * Disabling TLPktDrop in the receiver SRT Handshake Reply prevents the sender
         * from enabling Too-Late Packet Drop.
         */
        if (m_uPeerSrtVersion <= SrtVersion(1, 0, 7))
            aw_srtdata[SRT_HS_FLAGS] &= ~SRT_OPT_TLPKTDROP;
    }

    if (m_config.uSrtVersion >= SrtVersion(1, 2, 0))
    {
        if (!m_bPeerRexmitFlag)
        {
            // Peer does not request to use rexmit flag, if so,
            // we won't use as well.
            HLOGC(cnlog.Debug, log << "HSRSP/snd: AGENT understands REXMIT flag, but PEER DOES NOT. NOT setting.");
        }
        else
        {
            // Request that the rexmit bit be used as a part of msgno.
            aw_srtdata[SRT_HS_FLAGS] |= SRT_OPT_REXMITFLG;
            HLOGF(cnlog.Debug, "HSRSP/snd: AGENT UNDERSTANDS REXMIT flag and PEER reported that it does, too.");
        }
    }
    else
    {
        // Since this is now in the code, it can occur only in case when you change the
        // version specification in the build configuration.
        HLOGF(cnlog.Debug, "HSRSP/snd: AGENT DOES NOT UNDERSTAND REXMIT flag");
    }

    HLOGC(cnlog.Debug,
          log << "HSRSP/snd: LATENCY[SND:" << SRT_HS_LATENCY_SND::unwrap(aw_srtdata[SRT_HS_LATENCY])
              << " RCV:" << SRT_HS_LATENCY_RCV::unwrap(aw_srtdata[SRT_HS_LATENCY]) << "] FLAGS["
              << SrtFlagString(aw_srtdata[SRT_HS_FLAGS]) << "]");

    return 3;
}

size_t srt::CUDT::prepareSrtHsMsg(int cmd, uint32_t *srtdata, size_t size)
{
    size_t srtlen = fillSrtHandshake(srtdata, size, cmd, handshakeVersion());
    HLOGF(cnlog.Debug,
          "CMD:%s(%d) Len:%d Version: %s Flags: %08X (%s) sdelay:%d",
          MessageTypeStr(UMSG_EXT, cmd).c_str(),
          cmd,
          (int)(srtlen * sizeof(int32_t)),
          SrtVersionString(srtdata[SRT_HS_VERSION]).c_str(),
          srtdata[SRT_HS_FLAGS],
          SrtFlagString(srtdata[SRT_HS_FLAGS]).c_str(),
          srtdata[SRT_HS_LATENCY]);

    return srtlen;
}

void srt::CUDT::sendSrtMsg(int cmd, uint32_t *srtdata_in, size_t srtlen_in)
{
    CPacket srtpkt;
    int32_t srtcmd = (int32_t)cmd;

    static const size_t SRTDATA_MAXSIZE = SRT_CMD_MAXSZ / sizeof(int32_t);

    // This is in order to issue a compile error if the SRT_CMD_MAXSZ is
    // too small to keep all the data. As this is "static const", declaring
    // an array of such specified size in C++ isn't considered VLA.
    static const int SRTDATA_SIZE = SRTDATA_MAXSIZE >= SRT_HS_E_SIZE ? SRTDATA_MAXSIZE : -1;

    // This will be effectively larger than SRT_HS_E_SIZE, but it will be also used
    // for incoming data. We have a guarantee that it won't be larger than SRTDATA_MAXSIZE.
    uint32_t srtdata[SRTDATA_SIZE];

    size_t srtlen = 0;

    if (cmd == SRT_CMD_REJECT)
    {
        // This is a value returned by processSrtMsg underlying layer, potentially
        // to be reported here. Should this happen, just send a rejection message.
        cmd                     = SRT_CMD_HSRSP;
        srtdata[SRT_HS_VERSION] = 0;
    }

    switch (cmd)
    {
    case SRT_CMD_HSREQ:
    case SRT_CMD_HSRSP:
        srtlen = prepareSrtHsMsg(cmd, srtdata, SRTDATA_SIZE);
        break;

    case SRT_CMD_KMREQ: // Sender
    case SRT_CMD_KMRSP: // Receiver
        srtlen = srtlen_in;
        /* Msg already in network order
         * But CChannel:sendto will swap again (assuming 32-bit fields)
         * Pre-swap to cancel it.
         */
        HtoNLA(srtdata, srtdata_in, srtlen);
        m_pCryptoControl->updateKmState(cmd, srtlen); // <-- THIS function can't be moved to CUDT

        break;

    default:
        LOGF(cnlog.Error, "sndSrtMsg: IPE: cmd=%d unsupported", cmd);
        break;
    }

    if (srtlen > 0)
    {
        /* srtpkt.pack will set message data in network order */
        srtpkt.pack(UMSG_EXT, &srtcmd, srtdata, srtlen * sizeof(int32_t));
        addressAndSend(srtpkt);
    }
}

size_t srt::CUDT::fillHsExtConfigString(uint32_t* pcmdspec, int cmd, const string& str)
{
    uint32_t* space = pcmdspec + 1;
    size_t wordsize         = (str.size() + 3) / 4;
    size_t aligned_bytesize = wordsize * 4;

    memset((space), 0, aligned_bytesize);
    memcpy((space), str.data(), str.size());
    // Preswap to little endian (in place due to possible padding zeros)
    HtoILA((space), space, wordsize);

    *pcmdspec = HS_CMDSPEC_CMD::wrap(cmd) | HS_CMDSPEC_SIZE::wrap((uint32_t) wordsize);

    return wordsize;
}

#if ENABLE_EXPERIMENTAL_BONDING
// [[using locked(m_parent->m_ControlLock)]]
// [[using locked(s_UDTUnited.m_GlobControlLock)]]
size_t srt::CUDT::fillHsExtGroup(uint32_t* pcmdspec)
{
    SRT_ASSERT(m_parent->m_GroupOf != NULL);
    uint32_t* space = pcmdspec + 1;

    SRTSOCKET id = m_parent->m_GroupOf->id();
    SRT_GROUP_TYPE tp = m_parent->m_GroupOf->type();
    uint32_t flags = 0;

    // Note: if agent is a listener, and the current version supports
    // both sync methods, this flag might have been changed according to
    // the wish of the caller.
    if (m_parent->m_GroupOf->synconmsgno())
        flags |= SRT_GFLAG_SYNCONMSG;

    // NOTE: this code remains as is for historical reasons.
    // The initial implementation stated that the peer id be
    // extracted so that it can be reported and possibly the
    // start time somehow encoded and written into the group
    // extension, but it was later seen not necessary. Therefore
    // this code remains, but now it's informational only.
#if ENABLE_HEAVY_LOGGING
    m_parent->m_GroupOf->debugMasterData(m_SocketID);
#endif

    // See CUDT::interpretGroup()

    uint32_t dataword = 0
        | SrtHSRequest::HS_GROUP_TYPE::wrap(tp)
        | SrtHSRequest::HS_GROUP_FLAGS::wrap(flags)
        | SrtHSRequest::HS_GROUP_WEIGHT::wrap(m_parent->m_GroupMemberData->weight);

    const uint32_t storedata [GRPD_E_SIZE] = { uint32_t(id), dataword };
    memcpy((space), storedata, sizeof storedata);

    const size_t ra_size = Size(storedata);
    *pcmdspec = HS_CMDSPEC_CMD::wrap(SRT_CMD_GROUP) | HS_CMDSPEC_SIZE::wrap(ra_size);

    return ra_size;
}
#endif

size_t srt::CUDT::fillHsExtKMREQ(uint32_t* pcmdspec, size_t ki)
{
    uint32_t* space = pcmdspec + 1;

    size_t msglen = m_pCryptoControl->getKmMsg_size(ki);
    // Make ra_size back in element unit
    // Add one extra word if the size isn't aligned to 32-bit.
    size_t ra_size = (msglen / sizeof(uint32_t)) + (msglen % sizeof(uint32_t) ? 1 : 0);

    // Store the CMD + SIZE in the next field
    *pcmdspec = HS_CMDSPEC_CMD::wrap(SRT_CMD_KMREQ) | HS_CMDSPEC_SIZE::wrap((uint32_t) ra_size);

    // Copy the key - do the endian inversion because another endian inversion
    // will be done for every control message before sending, and this KM message
    // is ALREADY in network order.
    const uint32_t* keydata = reinterpret_cast<const uint32_t*>(m_pCryptoControl->getKmMsg_data(ki));

    HLOGC(cnlog.Debug,
            log << "createSrtHandshake: KMREQ: adding key #" << ki << " length=" << ra_size
            << " words (KmMsg_size=" << msglen << ")");
    // XXX INSECURE ": [" << FormatBinaryString((uint8_t*)keydata, msglen) << "]";

    // Yes, I know HtoNLA and NtoHLA do exactly the same operation, but I want
    // to be clear about the true intention.
    NtoHLA((space), keydata, ra_size);

    return ra_size;
}

size_t srt::CUDT::fillHsExtKMRSP(uint32_t* pcmdspec, const uint32_t* kmdata, size_t kmdata_wordsize)
{
    uint32_t* space = pcmdspec + 1;
    const uint32_t failure_kmrsp[] = {SRT_KM_S_UNSECURED};
    const uint32_t* keydata = 0;

    // Shift the starting point with the value of previously added block,
    // to start with the new one.

    size_t ra_size;

    if (kmdata_wordsize == 0)
    {
        LOGC(cnlog.Warn, log << "createSrtHandshake: Agent has PW, but Peer sent no KMREQ. Sending error KMRSP response");
        ra_size = 1;
        keydata = failure_kmrsp;

        // Update the KM state as well
        m_pCryptoControl->m_SndKmState = SRT_KM_S_NOSECRET;  // Agent has PW, but Peer won't decrypt
        m_pCryptoControl->m_RcvKmState = SRT_KM_S_UNSECURED; // Peer won't encrypt as well.
    }
    else
    {
        if (!kmdata)
        {
            m_RejectReason = SRT_REJ_IPE;
            LOGC(cnlog.Fatal, log << "createSrtHandshake: IPE: srtkm_cmd=SRT_CMD_KMRSP and no kmdata!");
            return false;
        }
        ra_size = kmdata_wordsize;
        keydata = reinterpret_cast<const uint32_t *>(kmdata);
    }

    *pcmdspec = HS_CMDSPEC_CMD::wrap(SRT_CMD_KMRSP) | HS_CMDSPEC_SIZE::wrap((uint32_t) ra_size);
    HLOGC(cnlog.Debug,
            log << "createSrtHandshake: KMRSP: applying returned key length="
            << ra_size); // XXX INSECURE << " words: [" << FormatBinaryString((uint8_t*)kmdata,
            // kmdata_wordsize*sizeof(uint32_t)) << "]";

    NtoHLA((space), keydata, ra_size);
    return ra_size;
}


// PREREQUISITE:
// pkt must be set the buffer and configured for UMSG_HANDSHAKE.
// Note that this function replaces also serialization for the HSv4.
bool srt::CUDT::createSrtHandshake(
        int             srths_cmd,
        int             srtkm_cmd,
        const uint32_t* kmdata,
        size_t          kmdata_wordsize, // IN WORDS, NOT BYTES!!!
        CPacket&        w_pkt,
        CHandShake&     w_hs)
{
    // This function might be called before the opposite version was recognized.
    // Check if the version is exactly 4 because this means that the peer has already
    // sent something - asynchronously, and usually in rendezvous - and we already know
    // that the peer is version 4. In this case, agent must behave as HSv4, til the end.
    if (m_ConnRes.m_iVersion == HS_VERSION_UDT4)
    {
        w_hs.m_iVersion = HS_VERSION_UDT4;
        w_hs.m_iType    = UDT_DGRAM;
        if (w_hs.m_extension)
        {
            // Should be impossible
            LOGC(cnlog.Error, log << "createSrtHandshake: IPE: EXTENSION SET WHEN peer reports version 4 - fixing...");
            w_hs.m_extension = false;
        }
    }
    else
    {
        w_hs.m_iType = 0; // Prepare it for flags
    }

    HLOGC(cnlog.Debug,
          log << "createSrtHandshake: buf size=" << w_pkt.getLength() << " hsx=" << MessageTypeStr(UMSG_EXT, srths_cmd)
              << " kmx=" << MessageTypeStr(UMSG_EXT, srtkm_cmd) << " kmdata_wordsize=" << kmdata_wordsize
              << " version=" << w_hs.m_iVersion);

    // Once you are certain that the version is HSv5, set the enc type flags
    // to advertise pbkeylen. Otherwise make sure that the old interpretation
    // will correctly pick up the type field. PBKEYLEN should be advertized
    // regardless of what URQ stage the handshake is (note that in case of rendezvous
    // CONCLUSION might be the FIRST MESSAGE EVER RECEIVED by a party).
    if (w_hs.m_iVersion > HS_VERSION_UDT4)
    {
        // Check if there was a failure to receie HSREQ before trying to craft HSRSP.
        // If fillSrtHandshake_HSRSP catches the condition of m_tsRcvPeerStartTime == steady_clock::zero(),
        // it will return size 0, which will mess up with further extension procedures;
        // PREVENT THIS HERE.
        if (w_hs.m_iReqType == URQ_CONCLUSION && srths_cmd == SRT_CMD_HSRSP && is_zero(m_tsRcvPeerStartTime))
        {
            LOGC(cnlog.Error,
                 log << "createSrtHandshake: IPE (non-fatal): Attempting to craft HSRSP without received HSREQ. "
                        "BLOCKING extensions.");
            w_hs.m_extension = false;
        }

        // The situation when this function is called without requested extensions
        // is URQ_CONCLUSION in rendezvous mode in some of the transitions.
        // In this case for version 5 just clear the m_iType field, as it has
        // different meaning in HSv5 and contains extension flags.
        //
        // Keep 0 in the SRT_HSTYPE_HSFLAGS field, but still advertise PBKEYLEN
        // in the SRT_HSTYPE_ENCFLAGS field.
        w_hs.m_iType                  = SrtHSRequest::wrapFlags(false /*no magic in HSFLAGS*/, m_config.iSndCryptoKeyLen);

        IF_HEAVY_LOGGING(bool whether = m_config.iSndCryptoKeyLen != 0);
        HLOGC(cnlog.Debug,
              log << "createSrtHandshake: " << (whether ? "" : "NOT ")
                  << " Advertising PBKEYLEN - value = " << m_config.iSndCryptoKeyLen);

        // Note: This is required only when sending a HS message without SRT extensions.
        // When this is to be sent with SRT extensions, then KMREQ will be attached here
        // and the PBKEYLEN will be extracted from it. If this is going to attach KMRSP
        // here, it's already too late (it should've been advertised before getting the first
        // handshake message with KMREQ).
    }
    else
    {
        w_hs.m_iType = UDT_DGRAM;
    }

    // values > URQ_CONCLUSION include also error types
    // if (w_hs.m_iVersion == HS_VERSION_UDT4 || w_hs.m_iReqType > URQ_CONCLUSION) <--- This condition was checked b4 and
    // it's only valid for caller-listener mode
    if (!w_hs.m_extension)
    {
        // Serialize only the basic handshake, if this is predicted for
        // Hsv4 peer or this is URQ_INDUCTION or URQ_WAVEAHAND.
        size_t hs_size = w_pkt.getLength();
        w_hs.store_to((w_pkt.m_pcData), (hs_size));
        w_pkt.setLength(hs_size);
        HLOGC(cnlog.Debug, log << "createSrtHandshake: (no ext) size=" << hs_size << " data: " << w_hs.show());
        return true;
    }

    // Sanity check, applies to HSv5 only cases.
    if (srths_cmd == SRT_CMD_HSREQ && m_SrtHsSide == HSD_RESPONDER)
    {
        m_RejectReason = SRT_REJ_IPE;
        LOGC(cnlog.Fatal, log << "IPE: SRT_CMD_HSREQ was requested to be sent in HSv5 by an INITIATOR side!");
        return false; // should cause rejection
    }

    ostringstream logext;
    logext << "HSX";

    // Install the SRT extensions
    w_hs.m_iType |= CHandShake::HS_EXT_HSREQ;

    bool have_sid = false;
    if (srths_cmd == SRT_CMD_HSREQ)
    {
        if (!m_config.sStreamName.empty())
        {
            have_sid = true;
            w_hs.m_iType |= CHandShake::HS_EXT_CONFIG;
            logext << ",SID";
        }
    }

    // If this is a response, we have also information
    // on the peer. If Peer is NOT filter capable, don't
    // put filter config, even if agent is capable.
    bool peer_filter_capable = true;
    if (srths_cmd == SRT_CMD_HSRSP)
    {
        if (m_sPeerPktFilterConfigString != "")
        {
            peer_filter_capable = true;
        }
        else if (IsSet(m_uPeerSrtFlags, SRT_OPT_FILTERCAP))
        {
            peer_filter_capable = true;
        }
        else
        {
            peer_filter_capable = false;
        }
    }

    // Now, if this is INITIATOR, then it has its
    // filter config already set, if configured, otherwise
    // it should not attach the filter config extension.

    // If this is a RESPONDER, then it has already received
    // the filter config string from the peer and therefore
    // possibly confronted with the contents of m_OPT_FECConfigString,
    // and if it decided to go with filter, it will be nonempty.
    bool have_filter  = false;
    if (peer_filter_capable && !m_config.sPacketFilterConfig.empty())
    {
        have_filter = true;
        w_hs.m_iType |= CHandShake::HS_EXT_CONFIG;
        logext << ",filter";
    }

    bool have_congctl = false;
    const string sm = m_config.sCongestion.str();
    if (sm != "" && sm != "live")
    {
        have_congctl = true;
        w_hs.m_iType |= CHandShake::HS_EXT_CONFIG;
        logext << ",CONGCTL";
    }

    bool have_kmreq   = false;
    // Prevent adding KMRSP only in case when BOTH:
    // - Agent has set no password
    // - no KMREQ has arrived from Peer
    // KMRSP must be always sent when:
    // - Agent set a password, Peer did not send KMREQ: Agent sets snd=NOSECRET.
    // - Agent set no password, but Peer sent KMREQ: Ageng sets rcv=NOSECRET.
    if (m_config.CryptoSecret.len > 0 || kmdata_wordsize > 0)
    {
        have_kmreq = true;
        w_hs.m_iType |= CHandShake::HS_EXT_KMREQ;
        logext << ",KMX";
    }

#if ENABLE_EXPERIMENTAL_BONDING
    bool have_group = false;

    // Note: this is done without locking because we have the following possibilities:
    //
    // 1. Most positive: the group will be the same all the time up to the moment when we use it.
    // 2. The group will disappear when next time we try to use it having now have_group set true.
    //
    // Not possible that a group is NULL now but would appear later: the group must be either empty
    // or already set as valid at this time.
    //
    // If the 2nd possibility happens, then simply it means that the group has been closed during
    // the operation and the socket got this information updated in the meantime. This means that
    // it was an abnormal interrupt during the processing so the handshake process should be aborted
    // anyway, and that's what will be done.

    // LOCKING INFORMATION: accesing this field just for NULL check doesn't
    // hurt, even if this field could be dangling in the moment. This will be
    // followed by an additional check, done this time under lock, and there will
    // be no dangling pointers at this time.
    if (m_parent->m_GroupOf)
    {
        // Whatever group this socket belongs to, the information about
        // the group is always sent the same way with the handshake.
        have_group = true;
        w_hs.m_iType |= CHandShake::HS_EXT_CONFIG;
        logext << ",GROUP";
    }
#endif

    HLOGC(cnlog.Debug, log << "createSrtHandshake: (ext: " << logext.str() << ") data: " << w_hs.show());

    // NOTE: The HSREQ is practically always required, although may happen
    // in future that CONCLUSION can be sent multiple times for a separate
    // stream encryption support, and this way it won't enclose HSREQ.
    // Also, KMREQ may occur multiple times.

    // So, initially store the UDT legacy handshake.
    size_t hs_size = w_pkt.getLength(), total_ra_size = (hs_size / sizeof(uint32_t)); // Maximum size of data
    w_hs.store_to((w_pkt.m_pcData), (hs_size));                                        // hs_size is updated

    size_t ra_size = hs_size / sizeof(int32_t);

    // Now attach the SRT handshake for HSREQ
    size_t    offset = ra_size;
    uint32_t *p      = reinterpret_cast<uint32_t *>(w_pkt.m_pcData);
    // NOTE: since this point, ra_size has a size in int32_t elements, NOT BYTES.

    // The first 4-byte item is the CMD/LENGTH spec.
    uint32_t *pcmdspec = p + offset; // Remember the location to be filled later, when we know the length
    ++offset;

    // Now use the original function to store the actual SRT_HS data
    // ra_size after that
    // NOTE: so far, ra_size is m_iMaxSRTPayloadSize expressed in number of elements.
    // WILL BE CHANGED HERE.
    ra_size   = fillSrtHandshake((p + offset), total_ra_size - offset, srths_cmd, HS_VERSION_SRT1);
    *pcmdspec = HS_CMDSPEC_CMD::wrap(srths_cmd) | HS_CMDSPEC_SIZE::wrap((uint32_t) ra_size);

    HLOGC(cnlog.Debug,
          log << "createSrtHandshake: after HSREQ: offset=" << offset << " HSREQ size=" << ra_size
              << " space left: " << (total_ra_size - offset));

    // Use only in REQ phase and only if stream name is set
    if (have_sid)
    {
        // Now prepare the string with 4-byte alignment. The string size is limited
        // to half the payload size. Just a sanity check to not pack too much into
        // the conclusion packet.
        size_t size_limit = m_iMaxSRTPayloadSize / 2;

        if (m_config.sStreamName.size() >= size_limit)
        {
            m_RejectReason = SRT_REJ_ROGUE;
            LOGC(cnlog.Warn,
                 log << "createSrtHandshake: stream id too long, limited to " << (size_limit - 1) << " bytes");
            return false;
        }

        offset += ra_size + 1;
        ra_size = fillHsExtConfigString(p + offset - 1, SRT_CMD_SID, m_config.sStreamName.str());

        HLOGC(cnlog.Debug,
              log << "createSrtHandshake: after SID [" << m_config.sStreamName.c_str()
                  << "] length=" << m_config.sStreamName.size() << " alignedln=" << (4 * ra_size)
                  << ": offset=" << offset << " SID size=" << ra_size << " space left: " << (total_ra_size - offset));
    }

    if (have_congctl)
    {
        // Pass the congctl to the other side as informational.
        // The other side should reject connection if it uses a different congctl.
        // The other side should also respond with the congctl it uses, if its non-default (for backward compatibility).

        offset += ra_size + 1;
        ra_size = fillHsExtConfigString(p + offset - 1, SRT_CMD_CONGESTION, sm);

        HLOGC(cnlog.Debug,
              log << "createSrtHandshake: after CONGCTL [" << sm << "] length=" << sm.size()
                  << " alignedln=" << (4 * ra_size) << ": offset=" << offset << " CONGCTL size=" << ra_size
                  << " space left: " << (total_ra_size - offset));
    }

    if (have_filter)
    {
        offset += ra_size + 1;
        ra_size = fillHsExtConfigString(p + offset - 1, SRT_CMD_FILTER, m_config.sPacketFilterConfig.str());

        HLOGC(cnlog.Debug,
              log << "createSrtHandshake: after filter [" << m_config.sPacketFilterConfig.c_str() << "] length="
                  << m_config.sPacketFilterConfig.size() << " alignedln=" << (4 * ra_size) << ": offset=" << offset
                  << " filter size=" << ra_size << " space left: " << (total_ra_size - offset));
    }

#if ENABLE_EXPERIMENTAL_BONDING
    // Note that this will fire in both cases:
    // - When the group has been set by the user on a socket (or socket was created as a part of the group),
    //   and the handshake request is to be sent with informing the peer that this conenction belongs to a group
    // - When the agent received a HS request with a group, has created its mirror group on its side, and
    //   now sends the HS response to the peer, with ITS OWN group id (the mirror one).
    //
    // XXX Probably a condition should be checked here around the group type.
    // The time synchronization should be done only on any kind of parallel sending group.
    // Currently all groups are such groups (broadcast, backup, balancing), but it may
    // need to be changed for some other types.
    if (have_group)
    {
        // NOTE: See information about mutex ordering in api.h
        ScopedLock gdrg (s_UDTUnited.m_GlobControlLock);
        if (!m_parent->m_GroupOf)
        {
            // This may only happen if since last check of m_GroupOf pointer the socket was removed
            // from the group in the meantime, which can only happen due to that the group was closed.
            // In such a case it simply means that the handshake process was requested to be interrupted.
            LOGC(cnlog.Fatal, log << "GROUP DISAPPEARED. Socket not capable of continuing HS");
            return false;
        }
        else
        {
            if (m_parent->m_GroupOf->closing())
            {
                m_RejectReason = SRT_REJ_IPE;
                LOGC(cnlog.Error, log << "createSrtHandshake: group is closing during the process, rejecting.");
                return false;

            }
            offset += ra_size + 1;
            ra_size = fillHsExtGroup(p + offset - 1);

            HLOGC(cnlog.Debug, log << "createSrtHandshake: after GROUP [" << sm << "] length=" << sm.size()
                    << ": offset=" << offset << " GROUP size=" << ra_size << " space left: " << (total_ra_size - offset));
        }
    }
#endif

    // When encryption turned on
    if (have_kmreq)
    {
        HLOGC(cnlog.Debug,
              log << "createSrtHandshake: "
                  << (m_config.CryptoSecret.len > 0 ? "Agent uses ENCRYPTION" : "Peer requires ENCRYPTION"));
        if (srtkm_cmd == SRT_CMD_KMREQ)
        {
            bool have_any_keys = false;
            for (size_t ki = 0; ki < 2; ++ki)
            {
                // Skip those that have expired
                if (!m_pCryptoControl->getKmMsg_needSend(ki, false))
                    continue;

                m_pCryptoControl->getKmMsg_markSent(ki, false);

                offset += ra_size + 1;
                ra_size = fillHsExtKMREQ(p + offset - 1, ki);

                have_any_keys = true;
            }

            if (!have_any_keys)
            {
                m_RejectReason = SRT_REJ_IPE;
                LOGC(cnlog.Error, log << "createSrtHandshake: IPE: all keys have expired, no KM to send.");
                return false;
            }
        }
        else if (srtkm_cmd == SRT_CMD_KMRSP)
        {
            offset += ra_size + 1;
            ra_size = fillHsExtKMRSP(p + offset - 1, kmdata, kmdata_wordsize);

        }
        else
        {
            m_RejectReason = SRT_REJ_IPE;
            LOGC(cnlog.Fatal, log << "createSrtHandshake: IPE: wrong value of srtkm_cmd: " << srtkm_cmd);
            return false;
        }
    }

    // ra_size + offset has a value in element unit.
    // Switch it again to byte unit.
    w_pkt.setLength((ra_size + offset) * sizeof(int32_t));

    HLOGC(cnlog.Debug,
          log << "createSrtHandshake: filled HSv5 handshake flags: " << CHandShake::ExtensionFlagStr(w_hs.m_iType)
              << " length: " << w_pkt.getLength() << " bytes");

    return true;
}

template <class Integer>
static inline int FindExtensionBlock(Integer* begin, size_t total_length,
        size_t& w_out_len, Integer*& w_next_block)
{
    // Check if there's anything to process
    if (total_length == 0)
    {
        w_next_block = NULL;
        w_out_len    = 0;
        return SRT_CMD_NONE;
    }

    // This function extracts the block command from the block and its length.
    // The command value is returned as a function result.
    // The size of that command block is stored into w_out_len.
    // The beginning of the prospective next block is stored in w_next_block.

    // The caller must be aware that:
    // - exactly one element holds the block header (cmd+size), so the actual data are after this one.
    // - the returned size is the number of uint32_t elements since that first data element
    // - the remaining size should be manually calculated as total_length - 1 - w_out_len, or
    // simply, as w_next_block - begin.

    // Note that if the total_length is too short to extract the whole block, it will return
    // SRT_CMD_NONE. Note that total_length includes this first CMDSPEC word.
    //
    // When SRT_CMD_NONE is returned, it means that nothing has been extracted and nothing else
    // can be further extracted from this block.

    int    cmd  = HS_CMDSPEC_CMD::unwrap(*begin);
    size_t size = HS_CMDSPEC_SIZE::unwrap(*begin);

    if (size + 1 > total_length)
        return SRT_CMD_NONE;

    w_out_len = size;

    if (total_length == size + 1)
        w_next_block = NULL;
    else
        w_next_block = begin + 1 + size;

    return cmd;
}

// NOTE: the rule of order of arguments is broken here because this order
// serves better the logics and readability.
template <class Integer>
static inline bool NextExtensionBlock(Integer*& w_begin, Integer* next, size_t& w_length)
{
    if (!next)
        return false;

    w_length = w_length - (next - w_begin);
    w_begin  = next;
    return true;
}

void SrtExtractHandshakeExtensions(const char* bufbegin, size_t buflength,
        vector<SrtHandshakeExtension>& w_output)
{
    const uint32_t *begin = reinterpret_cast<const uint32_t *>(bufbegin + CHandShake::m_iContentSize);
    size_t    size  = buflength - CHandShake::m_iContentSize; // Due to previous cond check we grant it's >0
    const uint32_t *next  = 0;
    size_t    length   = size / sizeof(uint32_t);
    size_t    blocklen = 0;

    for (;;) // ONE SHOT, but continuable loop
    {
        const int cmd = FindExtensionBlock(begin, length, (blocklen), (next));

        if (cmd == SRT_CMD_NONE)
        {
            // End of blocks
            break;
        }

        w_output.push_back(SrtHandshakeExtension(cmd));

        SrtHandshakeExtension& ext = w_output.back();

        std::copy(begin+1, begin+blocklen+1, back_inserter(ext.contents));

        // Any other kind of message extracted. Search on.
        if (!NextExtensionBlock((begin), next, (length)))
            break;
    }
}

#if SRT_DEBUG_RTT
class RttTracer
{
public:
    RttTracer()
    {
    }

    ~RttTracer()
    {
        srt::sync::ScopedLock lck(m_mtx);
        m_fout.close();
    }

    void trace(const srt::sync::steady_clock::time_point& currtime,
               const std::string& event, int rtt_sample, int rttvar_sample,
               bool is_smoothed_rtt_reset, int64_t recvTotal,
               int smoothed_rtt, int rttvar)
    {
        srt::sync::ScopedLock lck(m_mtx);
        create_file();
        
        m_fout << srt::sync::FormatTimeSys(currtime) << ",";
        m_fout << srt::sync::FormatTime(currtime) << ",";
        m_fout << event << ",";
        m_fout << rtt_sample << ",";
        m_fout << rttvar_sample << ",";
        m_fout << is_smoothed_rtt_reset << ",";
        m_fout << recvTotal << ",";
        m_fout << smoothed_rtt << ",";
        m_fout << rttvar << "\n";
        m_fout.flush();
    }

private:
    void print_header()
    {
        m_fout << "Timepoint_SYST,Timepoint_STDY,Event,usRTTSample,"
                  "usRTTVarSample,IsSmoothedRTTReset,pktsRecvTotal,"
                  "usSmoothedRTT,usRTTVar\n";
    }

    void create_file()
    {
        if (m_fout.is_open())
            return;

        std::string str_tnow = srt::sync::FormatTimeSys(srt::sync::steady_clock::now());
        str_tnow.resize(str_tnow.size() - 7); // remove trailing ' [SYST]' part
        while (str_tnow.find(':') != std::string::npos) {
            str_tnow.replace(str_tnow.find(':'), 1, 1, '_');
        }
        const std::string fname = "rtt_trace_" + str_tnow + "_" + SRT_SYNC_CLOCK_STR + ".csv";
        m_fout.open(fname, std::ofstream::out);
        if (!m_fout)
            std::cerr << "IPE: Failed to open " << fname << "!!!\n";

        print_header();
    }

private:
    srt::sync::Mutex m_mtx;
    std::ofstream m_fout;
};

RttTracer s_rtt_trace;
#endif


bool srt::CUDT::processSrtMsg(const CPacket *ctrlpkt)
{
    uint32_t *srtdata = (uint32_t *)ctrlpkt->m_pcData;
    size_t    len     = ctrlpkt->getLength();
    int       etype   = ctrlpkt->getExtendedType();
    uint32_t  ts      = ctrlpkt->m_iTimeStamp;

    int res = SRT_CMD_NONE;

    HLOGC(cnlog.Debug, log << "Dispatching message type=" << etype << " data length=" << (len / sizeof(int32_t)));
    switch (etype)
    {
    case SRT_CMD_HSREQ:
    {
        res = processSrtMsg_HSREQ(srtdata, len, ts, CUDT::HS_VERSION_UDT4);
        break;
    }
    case SRT_CMD_HSRSP:
    {
        res = processSrtMsg_HSRSP(srtdata, len, ts, CUDT::HS_VERSION_UDT4);
        break;
    }
    case SRT_CMD_KMREQ:
        // Special case when the data need to be processed here
        // and the appropriate message must be constructed for sending.
        // No further processing required
        {
            uint32_t srtdata_out[SRTDATA_MAXSIZE];
            size_t   len_out = 0;
            res = m_pCryptoControl->processSrtMsg_KMREQ(srtdata, len, CUDT::HS_VERSION_UDT4,
                    (srtdata_out), (len_out));
            if (res == SRT_CMD_KMRSP)
            {
                if (len_out == 1)
                {
                    if (m_config.bEnforcedEnc)
                    {
                        LOGC(cnlog.Warn,
                             log << "KMREQ FAILURE: " << KmStateStr(SRT_KM_STATE(srtdata_out[0]))
                                 << " - rejecting per enforced encryption");
                        res = SRT_CMD_NONE;
                        break;
                    }
                    HLOGC(cnlog.Debug,
                          log << "MKREQ -> KMRSP FAILURE state: " << KmStateStr(SRT_KM_STATE(srtdata_out[0])));
                }
                else
                {
                    HLOGC(cnlog.Debug, log << "KMREQ -> requested to send KMRSP length=" << len_out);
                }
                sendSrtMsg(SRT_CMD_KMRSP, srtdata_out, len_out);
            }
            // XXX Dead code. processSrtMsg_KMREQ now doesn't return any other value now.
            // Please review later.
            else
            {
                LOGC(cnlog.Warn, log << "KMREQ failed to process the request - ignoring");
            }

            return true; // already done what's necessary
        }

    case SRT_CMD_KMRSP:
    {
        // KMRSP doesn't expect any following action
        m_pCryptoControl->processSrtMsg_KMRSP(srtdata, len, CUDT::HS_VERSION_UDT4);
        return true; // nothing to do
    }

    default:
        return false;
    }

    if (res == SRT_CMD_NONE)
        return true;

    // Send the message that the message handler requested.
    sendSrtMsg(res);

    return true;
}

int srt::CUDT::processSrtMsg_HSREQ(const uint32_t *srtdata, size_t bytelen, uint32_t ts, int hsv)
{
    // Set this start time in the beginning, regardless as to whether TSBPD is being
    // used or not. This must be done in the Initiator as well as Responder.

    /*
     * Compute peer StartTime in our time reference
     * This takes time zone, time drift into account.
     * Also includes current packet transit time (rtt/2)
     */
    m_tsRcvPeerStartTime = steady_clock::now() - microseconds_from(ts);
    // (in case of bonding group, this value will be OVERWRITTEN
    // later in CUDT::interpretGroup).

    // Prepare the initial runtime values of latency basing on the option values.
    // They are going to get the value fixed HERE.
    m_iTsbPdDelay_ms     = m_config.iRcvLatency;
    m_iPeerTsbPdDelay_ms = m_config.iPeerLatency;

    if (bytelen < SRT_CMD_HSREQ_MINSZ)
    {
        m_RejectReason = SRT_REJ_ROGUE;
        /* Packet smaller than minimum compatible packet size */
        LOGF(cnlog.Error, "HSREQ/rcv: cmd=%d(HSREQ) len=%" PRIzu " invalid", SRT_CMD_HSREQ, bytelen);
        return SRT_CMD_NONE;
    }

    LOGF(cnlog.Note,
         "HSREQ/rcv: cmd=%d(HSREQ) len=%" PRIzu " vers=0x%x opts=0x%x delay=%d",
         SRT_CMD_HSREQ,
         bytelen,
         srtdata[SRT_HS_VERSION],
         srtdata[SRT_HS_FLAGS],
         SRT_HS_LATENCY_RCV::unwrap(srtdata[SRT_HS_LATENCY]));

    m_uPeerSrtVersion = srtdata[SRT_HS_VERSION];
    m_uPeerSrtFlags   = srtdata[SRT_HS_FLAGS];

    if (hsv == CUDT::HS_VERSION_UDT4)
    {
        if (m_uPeerSrtVersion >= SRT_VERSION_FEAT_HSv5)
        {
            m_RejectReason = SRT_REJ_ROGUE;
            LOGC(cnlog.Error,
                 log << "HSREQ/rcv: With HSv4 version >= " << SrtVersionString(SRT_VERSION_FEAT_HSv5)
                     << " is not acceptable.");
            return SRT_CMD_REJECT;
        }
    }
    else
    {
        if (m_uPeerSrtVersion < SRT_VERSION_FEAT_HSv5)
        {
            m_RejectReason = SRT_REJ_ROGUE;
            LOGC(cnlog.Error,
                 log << "HSREQ/rcv: With HSv5 version must be >= " << SrtVersionString(SRT_VERSION_FEAT_HSv5) << " .");
            return SRT_CMD_REJECT;
        }
    }

    // Check also if the version satisfies the minimum required version
    if (m_uPeerSrtVersion < m_config.uMinimumPeerSrtVersion)
    {
        m_RejectReason = SRT_REJ_VERSION;
        LOGC(cnlog.Error,
             log << "HSREQ/rcv: Peer version: " << SrtVersionString(m_uPeerSrtVersion)
                 << " is too old for requested: " << SrtVersionString(m_config.uMinimumPeerSrtVersion)
                 << " - REJECTING");
        return SRT_CMD_REJECT;
    }

    HLOGC(cnlog.Debug,
          log << "HSREQ/rcv: PEER Version: " << SrtVersionString(m_uPeerSrtVersion) << " Flags: " << m_uPeerSrtFlags
              << "(" << SrtFlagString(m_uPeerSrtFlags)
              << ") Min req version:" << SrtVersionString(m_config.uMinimumPeerSrtVersion));

    m_bPeerRexmitFlag = IsSet(m_uPeerSrtFlags, SRT_OPT_REXMITFLG);
    HLOGF(cnlog.Debug, "HSREQ/rcv: peer %s REXMIT flag", m_bPeerRexmitFlag ? "UNDERSTANDS" : "DOES NOT UNDERSTAND");

    // Check if both use the same API type. Reject if not.
    bool peer_message_api = !IsSet(m_uPeerSrtFlags, SRT_OPT_STREAM);
    if (peer_message_api != m_config.bMessageAPI)
    {
        m_RejectReason = SRT_REJ_MESSAGEAPI;
        LOGC(cnlog.Error,
             log << "HSREQ/rcv: Agent uses " << (m_config.bMessageAPI ? "MESSAGE" : "STREAM")
                 << " API, but the Peer declares " << (peer_message_api ? "MESSAGE" : "STREAM")
                 << " API. Not compatible transmission type, rejecting.");
        return SRT_CMD_REJECT;
    }

    SRT_STATIC_ASSERT(SRT_HS_E_SIZE == SRT_HS_LATENCY + 1, "Assuming latency is the last field");
    if (bytelen < (SRT_HS_E_SIZE * sizeof(uint32_t)))
    {
        // Handshake extension message includes VERSION, FLAGS and LATENCY
        // (3 x 32 bits). SRT v1.2.0 and earlier might supply shorter extension message,
        // without LATENCY fields.
        // It is acceptable, as long as the latency flags are not set on our side.
        //
        //  0 1 2 3 4 5 6 7 8 9 0 1 2 3 4 5 6 7 8 9 0 1 2 3 4 5 6 7 8 9 0 1
        // +-+-+-+-+-+-+-+-+-+-+-+-+-+-+-+-+-+-+-+-+-+-+-+-+-+-+-+-+-+-+-+-+
        // |                          SRT Version                          |
        // +-+-+-+-+-+-+-+-+-+-+-+-+-+-+-+-+-+-+-+-+-+-+-+-+-+-+-+-+-+-+-+-+
        // |                           SRT Flags                           |
        // +-+-+-+-+-+-+-+-+-+-+-+-+-+-+-+-+-+-+-+-+-+-+-+-+-+-+-+-+-+-+-+-+
        // |      Receiver TSBPD Delay     |       Sender TSBPD Delay      |
        // +-+-+-+-+-+-+-+-+-+-+-+-+-+-+-+-+-+-+-+-+-+-+-+-+-+-+-+-+-+-+-+-+
        if (IsSet(m_uPeerSrtFlags, SRT_OPT_TSBPDSND) || IsSet(m_uPeerSrtFlags, SRT_OPT_TSBPDRCV))
        {
            m_RejectReason = SRT_REJ_ROGUE;
            LOGC(cnlog.Error,
                 log << "HSREQ/rcv: Peer sent only VERSION + FLAGS HSREQ, but TSBPD flags are set. Rejecting.");
            return SRT_CMD_REJECT;
        }

        LOGC(cnlog.Warn, log << "HSREQ/rcv: Peer sent only VERSION + FLAGS HSREQ, not getting any TSBPD settings.");
        // Don't process any further settings in this case. Turn off TSBPD, just for a case.
        m_bTsbPd     = false;
        m_bPeerTsbPd = false;
        return SRT_CMD_HSRSP;
    }

    const uint32_t latencystr = srtdata[SRT_HS_LATENCY];

    if (IsSet(m_uPeerSrtFlags, SRT_OPT_TSBPDSND))
    {
        // TimeStamp-based Packet Delivery feature enabled
        if (!isOPT_TsbPd())
        {
            LOGC(cnlog.Warn, log << "HSREQ/rcv: Agent did not set rcv-TSBPD - ignoring proposed latency from peer");

            // Note: also don't set the peer TSBPD flag HERE because
            // - in HSv4 it will be a sender, so it doesn't matter anyway
            // - in HSv5 if it's going to receive, the TSBPDRCV flag will define it.
        }
        else
        {
            int peer_decl_latency;
            if (hsv < CUDT::HS_VERSION_SRT1)
            {
                // In HSv4 there is only one value and this is the latency
                // that the sender peer proposes for the agent.
                peer_decl_latency = SRT_HS_LATENCY_LEG::unwrap(latencystr);
            }
            else
            {
                // In HSv5 there are latency declared for sending and receiving separately.

                // SRT_HS_LATENCY_SND is the value that the peer proposes to be the
                // value used by agent when receiving data. We take this as a local latency value.
                peer_decl_latency = SRT_HS_LATENCY_SND::unwrap(srtdata[SRT_HS_LATENCY]);
            }

            // Use the maximum latency out of latency from our settings and the latency
            // "proposed" by the peer.
            int maxdelay = std::max(m_iTsbPdDelay_ms, peer_decl_latency);
            HLOGC(cnlog.Debug,
                  log << "HSREQ/rcv: LOCAL/RCV LATENCY: Agent:" << m_iTsbPdDelay_ms << " Peer:" << peer_decl_latency
                      << "  Selecting:" << maxdelay);
            m_iTsbPdDelay_ms = maxdelay;
            m_bTsbPd = true;
        }
    }
    else
    {
        std::string how_about_agent = isOPT_TsbPd() ? "BUT AGENT DOES" : "and nor does Agent";
        HLOGC(cnlog.Debug, log << "HSREQ/rcv: Peer DOES NOT USE latency for sending - " << how_about_agent);
    }

    // This happens when the HSv5 RESPONDER receives the HSREQ message; it declares
    // that the peer INITIATOR will receive the data and informs about its predefined
    // latency. We need to maximize this with our setting of the peer's latency and
    // record as peer's latency, which will be then sent back with HSRSP.
    if (hsv > CUDT::HS_VERSION_UDT4 && IsSet(m_uPeerSrtFlags, SRT_OPT_TSBPDRCV))
    {
        // So, PEER uses TSBPD, set the flag.
        // NOTE: it doesn't matter, if AGENT uses TSBPD.
        m_bPeerTsbPd = true;

        // SRT_HS_LATENCY_RCV is the value that the peer declares as to be
        // used by it when receiving data. We take this as a peer's value,
        // and select the maximum of this one and our proposed latency for the peer.
        int peer_decl_latency = SRT_HS_LATENCY_RCV::unwrap(latencystr);
        int maxdelay          = std::max(m_iPeerTsbPdDelay_ms, peer_decl_latency);
        HLOGC(cnlog.Debug,
              log << "HSREQ/rcv: PEER/RCV LATENCY: Agent:" << m_iPeerTsbPdDelay_ms << " Peer:" << peer_decl_latency
                  << " Selecting:" << maxdelay);
        m_iPeerTsbPdDelay_ms = maxdelay;
    }
    else
    {
        std::string how_about_agent = isOPT_TsbPd() ? "BUT AGENT DOES" : "and nor does Agent";
        HLOGC(cnlog.Debug, log << "HSREQ/rcv: Peer DOES NOT USE latency for receiving - " << how_about_agent);
    }

    if (hsv > CUDT::HS_VERSION_UDT4)
    {
        // This is HSv5, do the same things as required for the sending party in HSv4,
        // as in HSv5 this can also be a sender.
        if (IsSet(m_uPeerSrtFlags, SRT_OPT_TLPKTDROP))
        {
            // Too late packets dropping feature supported
            m_bPeerTLPktDrop = true;
        }
        if (IsSet(m_uPeerSrtFlags, SRT_OPT_NAKREPORT))
        {
            // Peer will send Periodic NAK Reports
            m_bPeerNakReport = true;
        }
    }

    return SRT_CMD_HSRSP;
}

int srt::CUDT::processSrtMsg_HSRSP(const uint32_t *srtdata, size_t bytelen, uint32_t ts, int hsv)
{
    // XXX Check for mis-version
    // With HSv4 we accept only version less than 1.3.0
    if (hsv == CUDT::HS_VERSION_UDT4 && srtdata[SRT_HS_VERSION] >= SRT_VERSION_FEAT_HSv5)
    {
        LOGC(cnlog.Error, log << "HSRSP/rcv: With HSv4 version >= 1.2.0 is not acceptable.");
        return SRT_CMD_NONE;
    }

    if (bytelen < SRT_CMD_HSRSP_MINSZ)
    {
        /* Packet smaller than minimum compatible packet size */
        LOGF(cnlog.Error, "HSRSP/rcv: cmd=%d(HSRSP) len=%" PRIzu " invalid", SRT_CMD_HSRSP, bytelen);
        return SRT_CMD_NONE;
    }

    // Set this start time in the beginning, regardless as to whether TSBPD is being
    // used or not. This must be done in the Initiator as well as Responder. In case when
    // agent is sender only (HSv4) this value simply won't be used.

    /*
     * Compute peer StartTime in our time reference
     * This takes time zone, time drift into account.
     * Also includes current packet transit time (rtt/2)
     */

    if (is_zero(m_tsRcvPeerStartTime))
    {
        // Do not set this time when it's already set, which may be the case
        // if the agent has this value already "borrowed" from a master socket
        // that was in the group at the time when it was added.
        m_tsRcvPeerStartTime = steady_clock::now() - microseconds_from(ts);
        HLOGC(cnlog.Debug, log << "HSRSP/rcv: PEER START TIME not yet defined, setting: " << FormatTime(m_tsRcvPeerStartTime));
    }
    else
    {
        HLOGC(cnlog.Debug, log << "HSRSP/rcv: PEER START TIME already set (derived): " << FormatTime(m_tsRcvPeerStartTime));
    }

    m_uPeerSrtVersion = srtdata[SRT_HS_VERSION];
    m_uPeerSrtFlags   = srtdata[SRT_HS_FLAGS];

    HLOGF(cnlog.Debug,
          "HSRSP/rcv: Version: %s Flags: SND:%08X (%s)",
          SrtVersionString(m_uPeerSrtVersion).c_str(),
          m_uPeerSrtFlags,
          SrtFlagString(m_uPeerSrtFlags).c_str());

    // Basic version check
    if (m_uPeerSrtVersion < m_config.uMinimumPeerSrtVersion)
    {
        m_RejectReason = SRT_REJ_VERSION;
        LOGC(cnlog.Error,
             log << "HSRSP/rcv: Peer version: " << SrtVersionString(m_uPeerSrtVersion)
                 << " is too old for requested: " << SrtVersionString(m_config.uMinimumPeerSrtVersion)
                 << " - REJECTING");
        return SRT_CMD_REJECT;
    }

    if (hsv == CUDT::HS_VERSION_UDT4)
    {
        // The old HSv4 way: extract just one value and put it under peer.
        if (IsSet(m_uPeerSrtFlags, SRT_OPT_TSBPDRCV))
        {
            // TsbPd feature enabled
            m_bPeerTsbPd         = true;
            m_iPeerTsbPdDelay_ms = SRT_HS_LATENCY_LEG::unwrap(srtdata[SRT_HS_LATENCY]);
            HLOGC(cnlog.Debug,
                  log << "HSRSP/rcv: LATENCY: Peer/snd:" << m_iPeerTsbPdDelay_ms
                      << " (Agent: declared:" << m_iTsbPdDelay_ms << " rcv:" << m_iTsbPdDelay_ms << ")");
        }
        // TSBPDSND isn't set in HSv4 by the RESPONDER, because HSv4 RESPONDER is always RECEIVER.
    }
    else
    {
        // HSv5 way: extract the receiver latency and sender latency, if used.

        // PEER WILL RECEIVE TSBPD == AGENT SHALL SEND TSBPD.
        if (IsSet(m_uPeerSrtFlags, SRT_OPT_TSBPDRCV))
        {
            // TsbPd feature enabled
            m_bPeerTsbPd         = true;
            m_iPeerTsbPdDelay_ms = SRT_HS_LATENCY_RCV::unwrap(srtdata[SRT_HS_LATENCY]);
            HLOGC(cnlog.Debug, log << "HSRSP/rcv: LATENCY: Peer/snd:" << m_iPeerTsbPdDelay_ms << "ms");
        }
        else
        {
            HLOGC(cnlog.Debug, log << "HSRSP/rcv: Peer (responder) DOES NOT USE latency");
        }

        // PEER WILL SEND TSBPD == AGENT SHALL RECEIVE TSBPD.
        if (IsSet(m_uPeerSrtFlags, SRT_OPT_TSBPDSND))
        {
            if (!isOPT_TsbPd())
            {
                LOGC(cnlog.Warn,
                     log << "HSRSP/rcv: BUG? Peer (responder) declares sending latency, but Agent turned off TSBPD.");
            }
            else
            {
                m_bTsbPd = true; // NOTE: in case of Group TSBPD receiving, this field will be SWITCHED TO m_bGroupTsbPd.
                // Take this value as a good deal. In case when the Peer did not "correct" the latency
                // because it has TSBPD turned off, just stay with the present value defined in options.
                m_iTsbPdDelay_ms = SRT_HS_LATENCY_SND::unwrap(srtdata[SRT_HS_LATENCY]);
                HLOGC(cnlog.Debug, log << "HSRSP/rcv: LATENCY Agent/rcv: " << m_iTsbPdDelay_ms << "ms");
            }
        }
    }

    if ((m_config.uSrtVersion >= SrtVersion(1, 0, 5)) && IsSet(m_uPeerSrtFlags, SRT_OPT_TLPKTDROP))
    {
        // Too late packets dropping feature supported
        m_bPeerTLPktDrop = true;
    }

    if ((m_config.uSrtVersion >= SrtVersion(1, 1, 0)) && IsSet(m_uPeerSrtFlags, SRT_OPT_NAKREPORT))
    {
        // Peer will send Periodic NAK Reports
        m_bPeerNakReport = true;
    }

    if (m_config.uSrtVersion >= SrtVersion(1, 2, 0))
    {
        if (IsSet(m_uPeerSrtFlags, SRT_OPT_REXMITFLG))
        {
            // Peer will use REXMIT flag in packet retransmission.
            m_bPeerRexmitFlag = true;
            HLOGP(cnlog.Debug, "HSRSP/rcv: 1.2.0+ Agent understands REXMIT flag and so does peer.");
        }
        else
        {
            HLOGP(cnlog.Debug, "HSRSP/rcv: Agent understands REXMIT flag, but PEER DOES NOT");
        }
    }
    else
    {
        HLOGF(cnlog.Debug, "HSRSP/rcv: <1.2.0 Agent DOESN'T understand REXMIT flag");
    }

    handshakeDone();

    return SRT_CMD_NONE;
}

// This function is called only when the URQ_CONCLUSION handshake has been received from the peer.
bool srt::CUDT::interpretSrtHandshake(const CHandShake& hs,
                                 const CPacket&    hspkt,
                                 uint32_t*         out_data,
                                 size_t*           pw_len)
{
    // Initialize pw_len to 0 to handle the unencrypted case
    if (pw_len)
        *pw_len = 0;

    // The version=0 statement as rejection is used only since HSv5.
    // The HSv4 sends the AGREEMENT handshake message with version=0, do not misinterpret it.
    if (m_ConnRes.m_iVersion > HS_VERSION_UDT4 && hs.m_iVersion == 0)
    {
        m_RejectReason = SRT_REJ_PEER;
        LOGC(cnlog.Error, log << "HS VERSION = 0, meaning the handshake has been rejected.");
        return false;
    }

    if (hs.m_iVersion < HS_VERSION_SRT1)
    {
        if (m_config.uMinimumPeerSrtVersion && m_config.uMinimumPeerSrtVersion >= SRT_VERSION_FEAT_HSv5)
        {
            m_RejectReason = SRT_REJ_VERSION;
            // This means that a version with minimum 1.3.0 that features HSv5 is required,
            // hence all HSv4 clients should be rejected.
            LOGP(cnlog.Error, "interpretSrtHandshake: minimum peer version 1.3.0 (HSv5 only), rejecting HSv4 client");
            return false;
        }
        return true; // do nothing
    }

    // Anyway, check if the handshake contains any extra data.
    if (hspkt.getLength() <= CHandShake::m_iContentSize)
    {
        m_RejectReason = SRT_REJ_ROGUE;
        // This would mean that the handshake was at least HSv5, but somehow no extras were added.
        // Dismiss it then, however this has to be logged.
        LOGC(cnlog.Error, log << "HS VERSION=" << hs.m_iVersion << " but no handshake extension found!");
        return false;
    }

    // We still believe it should work, let's check the flags.
    int ext_flags = SrtHSRequest::SRT_HSTYPE_HSFLAGS::unwrap(hs.m_iType);
    if (ext_flags == 0)
    {
        m_RejectReason = SRT_REJ_ROGUE;
        LOGC(cnlog.Error, log << "HS VERSION=" << hs.m_iVersion << " but no handshake extension flags are set!");
        return false;
    }

    HLOGC(cnlog.Debug,
          log << "HS VERSION=" << hs.m_iVersion << " EXTENSIONS: " << CHandShake::ExtensionFlagStr(ext_flags));

    // Ok, now find the beginning of an int32_t array that follows the UDT handshake.
    uint32_t* p    = reinterpret_cast<uint32_t*>(hspkt.m_pcData + CHandShake::m_iContentSize);
    size_t    size = hspkt.getLength() - CHandShake::m_iContentSize; // Due to previous cond check we grant it's >0

    int hsreq_type_cmd ATR_UNUSED = SRT_CMD_NONE;

    if (IsSet(ext_flags, CHandShake::HS_EXT_HSREQ))
    {
        HLOGC(cnlog.Debug, log << "interpretSrtHandshake: extracting HSREQ/RSP type extension");
        uint32_t *begin    = p;
        uint32_t *next     = 0;
        size_t    length   = size / sizeof(uint32_t);
        size_t    blocklen = 0;

        for (;;) // this is ONE SHOT LOOP
        {
            int cmd = FindExtensionBlock(begin, length, (blocklen), (next));

            size_t bytelen = blocklen * sizeof(uint32_t);

            if (cmd == SRT_CMD_HSREQ)
            {
                hsreq_type_cmd = cmd;
                // Set is the size as it should, then give it for interpretation for
                // the proper function.
                if (blocklen < SRT_HS_E_SIZE)
                {
                    m_RejectReason = SRT_REJ_ROGUE;
                    LOGC(cnlog.Error,
                         log << "HS-ext HSREQ found but invalid size: " << bytelen << " (expected: " << SRT_HS_E_SIZE
                             << ")");
                    return false; // don't interpret
                }

                int rescmd = processSrtMsg_HSREQ(begin + 1, bytelen, hspkt.m_iTimeStamp, HS_VERSION_SRT1);
                // Interpreted? Then it should be responded with SRT_CMD_HSRSP.
                if (rescmd != SRT_CMD_HSRSP)
                {
                    // m_RejectReason already set
                    LOGC(cnlog.Error,
                         log << "interpretSrtHandshake: process HSREQ returned unexpected value " << rescmd);
                    return false;
                }
                handshakeDone();
                // updateAfterSrtHandshake -> moved to postConnect and processRendezvous
            }
            else if (cmd == SRT_CMD_HSRSP)
            {
                hsreq_type_cmd = cmd;
                // Set is the size as it should, then give it for interpretation for
                // the proper function.
                if (blocklen < SRT_HS_E_SIZE)
                {
                    m_RejectReason = SRT_REJ_ROGUE;
                    LOGC(cnlog.Error,
                         log << "HS-ext HSRSP found but invalid size: " << bytelen << " (expected: " << SRT_HS_E_SIZE
                             << ")");

                    return false; // don't interpret
                }

                int rescmd = processSrtMsg_HSRSP(begin + 1, bytelen, hspkt.m_iTimeStamp, HS_VERSION_SRT1);
                // Interpreted? Then it should be responded with SRT_CMD_NONE.
                // (nothing to be responded for HSRSP, unless there was some kinda problem)
                if (rescmd != SRT_CMD_NONE)
                {
                    // Just formally; the current code doesn't seem to return anything else
                    // (unless it's already set)
                    if (m_RejectReason == SRT_REJ_UNKNOWN)
                        m_RejectReason = SRT_REJ_ROGUE;
                    LOGC(cnlog.Error,
                         log << "interpretSrtHandshake: process HSRSP returned unexpected value " << rescmd);
                    return false;
                }
                handshakeDone();
                // updateAfterSrtHandshake -> moved to postConnect and processRendezvous
            }
            else if (cmd == SRT_CMD_NONE)
            {
                m_RejectReason = SRT_REJ_ROGUE;
                LOGC(cnlog.Warn, log << "interpretSrtHandshake: no HSREQ/HSRSP block found in the handshake msg!");
                // This means that there can be no more processing done by FindExtensionBlock().
                // And we haven't found what we need - otherwise one of the above cases would pass
                // and lead to exit this loop immediately.
                return false;
            }
            else
            {
                // Any other kind of message extracted. Search on.
                length -= (next - begin);
                begin = next;
                if (begin)
                    continue;
            }

            break;
        }
    }

    HLOGC(cnlog.Debug, log << "interpretSrtHandshake: HSREQ done, checking KMREQ");

    // Now check the encrypted

    bool encrypted = false;

    if (IsSet(ext_flags, CHandShake::HS_EXT_KMREQ))
    {
        HLOGC(cnlog.Debug, log << "interpretSrtHandshake: extracting KMREQ/RSP type extension");

#ifdef SRT_ENABLE_ENCRYPTION
        if (!m_pCryptoControl->hasPassphrase())
        {
            if (m_config.bEnforcedEnc)
            {
                m_RejectReason = SRT_REJ_UNSECURE;
                LOGC(cnlog.Error,
                    log << "HS KMREQ: Peer declares encryption, but agent does not - rejecting per enforced encryption");
                return false;
            }

            LOGC(cnlog.Warn,
                 log << "HS KMREQ: Peer declares encryption, but agent does not - still allowing connection.");

            // Still allow for connection, and allow Agent to send unencrypted stream to the peer.
            // Also normally allow the key to be processed; worst case it will send the failure response.
        }

        uint32_t *begin    = p;
        uint32_t *next     = 0;
        size_t    length   = size / sizeof(uint32_t);
        size_t    blocklen = 0;

        for (;;) // This is one shot loop, unless REPEATED by 'continue'.
        {
            int cmd = FindExtensionBlock(begin, length, (blocklen), (next));

            HLOGC(cnlog.Debug,
                  log << "interpretSrtHandshake: found extension: (" << cmd << ") " << MessageTypeStr(UMSG_EXT, cmd));

            size_t bytelen = blocklen * sizeof(uint32_t);
            if (cmd == SRT_CMD_KMREQ)
            {
                if (!out_data || !pw_len)
                {
                    m_RejectReason = SRT_REJ_IPE;
                    LOGC(cnlog.Fatal, log << "IPE: HS/KMREQ extracted without passing target buffer!");
                    return false;
                }

                int res = m_pCryptoControl->processSrtMsg_KMREQ(begin + 1, bytelen, HS_VERSION_SRT1,
                            (out_data), (*pw_len));
                if (res != SRT_CMD_KMRSP)
                {
                    m_RejectReason = SRT_REJ_IPE;
                    // Something went wrong.
                    HLOGC(cnlog.Debug,
                          log << "interpretSrtHandshake: IPE/EPE KMREQ processing failed - returned " << res);
                    return false;
                }
                if (*pw_len == 1)
                {
                    // This means that there was an abnormal encryption situation occurred.
                    // This is inacceptable in case of strict encryption.
                    if (m_config.bEnforcedEnc)
                    {
                        if (m_pCryptoControl->m_RcvKmState == SRT_KM_S_BADSECRET)
                        {
                            m_RejectReason = SRT_REJ_BADSECRET;
                        }
                        else
                        {
                            m_RejectReason = SRT_REJ_UNSECURE;
                        }
                        LOGC(cnlog.Error,
                             log << "interpretSrtHandshake: KMREQ result abnornal - rejecting per enforced encryption");
                        return false;
                    }
                }
                encrypted = true;
            }
            else if (cmd == SRT_CMD_KMRSP)
            {
                int res = m_pCryptoControl->processSrtMsg_KMRSP(begin + 1, bytelen, HS_VERSION_SRT1);
                if (m_config.bEnforcedEnc && res == -1)
                {
                    m_RejectReason = SRT_REJ_UNSECURE;
                    LOGC(cnlog.Error, log << "KMRSP failed - rejecting connection as per enforced encryption.");
                    return false;
                }
                encrypted = true;
            }
            else if (cmd == SRT_CMD_NONE)
            {
                m_RejectReason = SRT_REJ_ROGUE;
                LOGC(cnlog.Error, log << "HS KMREQ expected - none found!");
                return false;
            }
            else
            {
                HLOGC(cnlog.Debug, log << "interpretSrtHandshake: ... skipping " << MessageTypeStr(UMSG_EXT, cmd));
                if (NextExtensionBlock((begin), next, (length)))
                    continue;
            }

            break;
        }
#else
        // When encryption is not enabled at compile time, behave as if encryption wasn't set,
        // so accordingly to StrictEncryption flag.

        if (m_config.bEnforcedEnc)
        {
            m_RejectReason = SRT_REJ_UNSECURE;
            LOGC(cnlog.Error,
                 log << "HS KMREQ: Peer declares encryption, but agent didn't enable it at compile time - rejecting "
                        "per enforced encryption");
            return false;
        }

        LOGC(cnlog.Warn,
             log << "HS KMREQ: Peer declares encryption, but agent didn't enable it at compile time - still allowing "
                    "connection.");
        encrypted = true;
#endif
    }

    bool   have_congctl = false;
    bool   have_filter  = false;
    string agsm = m_config.sCongestion.str();
    if (agsm == "")
    {
        agsm = "live";
        m_config.sCongestion.set("live", 4);
    }

    bool have_group ATR_UNUSED = false;

    if (IsSet(ext_flags, CHandShake::HS_EXT_CONFIG))
    {
        HLOGC(cnlog.Debug, log << "interpretSrtHandshake: extracting various CONFIG extensions");

        uint32_t *begin    = p;
        uint32_t *next     = 0;
        size_t    length   = size / sizeof(uint32_t);
        size_t    blocklen = 0;

        for (;;) // This is one shot loop, unless REPEATED by 'continue'.
        {
            int cmd = FindExtensionBlock(begin, length, (blocklen), (next));

            HLOGC(cnlog.Debug,
                  log << "interpretSrtHandshake: found extension: (" << cmd << ") " << MessageTypeStr(UMSG_EXT, cmd));

            const size_t bytelen = blocklen * sizeof(uint32_t);
            if (cmd == SRT_CMD_SID)
            {
                if (!bytelen || bytelen > CSrtConfig::MAX_SID_LENGTH)
                {
                    LOGC(cnlog.Error,
                         log << "interpretSrtHandshake: STREAMID length " << bytelen << " is 0 or > " << +CSrtConfig::MAX_SID_LENGTH
                             << " - PROTOCOL ERROR, REJECTING");
                    return false;
                }
                // Copied through a cleared array. This is because the length is aligned to 4
                // where the padding is filled by zero bytes. For the case when the string is
                // exactly of a 4-divisible length, we make a big array with maximum allowed size
                // filled with zeros. Copying to this array should then copy either only the valid
                // characters of the string (if the lenght is divisible by 4), or the string with
                // padding zeros. In all these cases in the resulting array we should have all
                // subsequent characters of the string plus at least one '\0' at the end. This will
                // make it a perfect NUL-terminated string, to be used to initialize a string.
                char target[CSrtConfig::MAX_SID_LENGTH + 1];
                memset((target), 0, CSrtConfig::MAX_SID_LENGTH + 1);
                memcpy((target), begin + 1, bytelen);

                // Un-swap on big endian machines
                ItoHLA((uint32_t *)target, (uint32_t *)target, blocklen);

                m_config.sStreamName.set(target, strlen(target));
                HLOGC(cnlog.Debug,
                      log << "CONNECTOR'S REQUESTED SID [" << m_config.sStreamName.c_str() << "] (bytelen=" << bytelen
                          << " blocklen=" << blocklen << ")");
            }
            else if (cmd == SRT_CMD_CONGESTION)
            {
                if (have_congctl)
                {
                    m_RejectReason = SRT_REJ_ROGUE;
                    LOGC(cnlog.Error, log << "CONGCTL BLOCK REPEATED!");
                    return false;
                }

                if (!bytelen || bytelen > CSrtConfig::MAX_CONG_LENGTH)
                {
                    LOGC(cnlog.Error,
                         log << "interpretSrtHandshake: CONGESTION-control type length " << bytelen << " is 0 or > "
                             << +CSrtConfig::MAX_CONG_LENGTH << " - PROTOCOL ERROR, REJECTING");
                    return false;
                }
                // Declare that congctl has been received
                have_congctl = true;

                char target[CSrtConfig::MAX_CONG_LENGTH + 1];
                memset((target), 0, CSrtConfig::MAX_CONG_LENGTH + 1);
                memcpy((target), begin + 1, bytelen);
                // Un-swap on big endian machines
                ItoHLA((uint32_t *)target, (uint32_t *)target, blocklen);

                string sm = target;

                // As the congctl has been declared by the peer,
                // check if your congctl is compatible.
                // sm cannot be empty, but the agent's sm can be empty meaning live.
                if (sm != agsm)
                {
                    m_RejectReason = SRT_REJ_CONGESTION;
                    LOGC(cnlog.Error,
                         log << "PEER'S CONGCTL '" << sm << "' does not match AGENT'S CONGCTL '" << agsm << "'");
                    return false;
                }

                HLOGC(cnlog.Debug,
                      log << "CONNECTOR'S CONGCTL [" << sm << "] (bytelen=" << bytelen << " blocklen=" << blocklen
                          << ")");
            }
            else if (cmd == SRT_CMD_FILTER)
            {
                if (have_filter)
                {
                    m_RejectReason = SRT_REJ_FILTER;
                    LOGC(cnlog.Error, log << "FILTER BLOCK REPEATED!");
                    return false;
                }

                if (!bytelen || bytelen > CSrtConfig::MAX_PFILTER_LENGTH)
                {
                    LOGC(cnlog.Error,
                         log << "interpretSrtHandshake: packet-filter type length " << bytelen << " is 0 or > "
                             << +CSrtConfig::MAX_PFILTER_LENGTH << " - PROTOCOL ERROR, REJECTING");
                    return false;
                }
                // Declare that filter has been received
                have_filter = true;

                char target[CSrtConfig::MAX_PFILTER_LENGTH + 1];
                memset((target), 0, CSrtConfig::MAX_PFILTER_LENGTH + 1);
                memcpy((target), begin + 1, bytelen);
                string fltcfg = target;

                HLOGC(cnlog.Debug,
                      log << "PEER'S FILTER CONFIG [" << fltcfg << "] (bytelen=" << bytelen << " blocklen=" << blocklen
                          << ")");

                if (!checkApplyFilterConfig(fltcfg))
                {
                    m_RejectReason = SRT_REJ_FILTER;
                    LOGC(cnlog.Error, log << "PEER'S FILTER CONFIG [" << fltcfg << "] has been rejected");
                    return false;
                }
            }
#if ENABLE_EXPERIMENTAL_BONDING
            else if ( cmd == SRT_CMD_GROUP )
            {
                // Note that this will fire in both cases:
                // - When receiving HS request from the Initiator, which belongs to a group, and agent must
                //   create the mirror group on his side (or join the existing one, if there's already
                //   a mirror group for that group ID).
                // - When receiving HS response from the Responder, with its mirror group ID, so the agent
                //   must put the group into his peer group data
                int32_t groupdata[GRPD_E_SIZE] = {};
                if (bytelen < GRPD_MIN_SIZE * GRPD_FIELD_SIZE || bytelen % GRPD_FIELD_SIZE)
                {
                    m_RejectReason = SRT_REJ_ROGUE;
                    LOGC(cnlog.Error, log << "PEER'S GROUP wrong size: " << (bytelen/GRPD_FIELD_SIZE));
                    return false;
                }
                size_t groupdata_size = bytelen / GRPD_FIELD_SIZE;

                memcpy(groupdata, begin+1, bytelen);
                if (!interpretGroup(groupdata, groupdata_size, hsreq_type_cmd) )
                {
                    // m_RejectReason handled inside interpretGroup().
                    return false;
                }

                have_group = true;
                HLOGC(cnlog.Debug, log << "CONNECTOR'S PEER GROUP [" << groupdata[0] << "] (bytelen=" << bytelen << " blocklen=" << blocklen << ")");
            }
#endif
            else if (cmd == SRT_CMD_NONE)
            {
                break;
            }
            else
            {
                // Found some block that is not interesting here. Skip this and get the next one.
                HLOGC(cnlog.Debug, log << "interpretSrtHandshake: ... skipping " << MessageTypeStr(UMSG_EXT, cmd));
            }

            if (!NextExtensionBlock((begin), next, (length)))
                break;
        }
    }

    // Post-checks
    // Check if peer declared encryption
    if (!encrypted && m_config.CryptoSecret.len > 0)
    {
        if (m_config.bEnforcedEnc)
        {
            m_RejectReason = SRT_REJ_UNSECURE;
            LOGC(cnlog.Error,
                 log << "HS EXT: Agent declares encryption, but Peer does not - rejecting connection per "
                        "enforced encryption.");
            return false;
        }

        LOGC(cnlog.Warn,
             log << "HS EXT: Agent declares encryption, but Peer does not (Agent can still receive unencrypted packets "
                    "from Peer).");

        // This is required so that the sender is still allowed to send data, when encryption is required,
        // just this will be for waste because the receiver won't decrypt them anyway.
        m_pCryptoControl->createFakeSndContext();
        m_pCryptoControl->m_SndKmState = SRT_KM_S_NOSECRET;  // Because Peer did not send KMX, though Agent has pw
        m_pCryptoControl->m_RcvKmState = SRT_KM_S_UNSECURED; // Because Peer has no PW, as has sent no KMREQ.
        return true;
    }

    // If agent has set some nondefault congctl, then congctl is expected from the peer.
    if (agsm != "live" && !have_congctl)
    {
        m_RejectReason = SRT_REJ_CONGESTION;
        LOGC(cnlog.Error,
             log << "HS EXT: Agent uses '" << agsm << "' congctl, but peer DID NOT DECLARE congctl (assuming 'live').");
        return false;
    }

#if ENABLE_EXPERIMENTAL_BONDING
    // m_GroupOf and locking info: NULL check won't hurt here. If the group
    // was deleted in the meantime, it will be found out later anyway and result with error.
    if (m_SrtHsSide == HSD_INITIATOR && m_parent->m_GroupOf)
    {
        // XXX Later probably needs to check if this group REQUIRES the group
        // response. Currently this implements the bonding-category group, and this
        // always requires that the listener respond with the group id, otherwise
        // it probably DID NOT UNDERSTAND THE GROUP, so the connection should be rejected.
        if (!have_group)
        {
            m_RejectReason = SRT_REJ_GROUP;
            LOGC(cnlog.Error, log << "HS EXT: agent is a group member, but the listener did not respond with group ID. Rejecting.");
            return false;
        }
    }
#endif

    // Ok, finished, for now.
    return true;
}

bool srt::CUDT::checkApplyFilterConfig(const std::string &confstr)
{
    SrtFilterConfig cfg;
    if (!ParseFilterConfig(confstr, (cfg)))
        return false;

    // Now extract the type, if present, and
    // check if you have this type of corrector available.
    if (!PacketFilter::correctConfig(cfg))
        return false;

    string thisconf = m_config.sPacketFilterConfig.str();

    // Now parse your own string, if you have it.
    if (thisconf != "")
    {
        // - for rendezvous, both must be exactly the same (it's unspecified, which will be the first one)
        if (m_config.bRendezvous && thisconf != confstr)
        {
            return false;
        }

        SrtFilterConfig mycfg;
        if (!ParseFilterConfig(thisconf, (mycfg)))
            return false;

        // Check only if both have set a filter of the same type.
        if (mycfg.type != cfg.type)
            return false;

        // If so, then:
        // - for caller-listener configuration, accept the listener version.
        if (m_SrtHsSide == HSD_INITIATOR)
        {
            // This is a caller, this should apply all parameters received
            // from the listener, forcefully.
            for (map<string, string>::iterator x = cfg.parameters.begin(); x != cfg.parameters.end(); ++x)
            {
                mycfg.parameters[x->first] = x->second;
            }
        }
        else
        {
            if (!CheckFilterCompat((mycfg), cfg))
                return false;
        }

        HLOGC(cnlog.Debug,
              log << "checkApplyFilterConfig: param: LOCAL: " << Printable(mycfg.parameters)
                  << " FORGN: " << Printable(cfg.parameters));

        ostringstream myos;
        myos << mycfg.type;
        for (map<string, string>::iterator x = mycfg.parameters.begin(); x != mycfg.parameters.end(); ++x)
        {
            myos << "," << x->first << ":" << x->second;
        }

        m_config.sPacketFilterConfig.set(myos.str());

        HLOGC(cnlog.Debug, log << "checkApplyFilterConfig: Effective config: " << thisconf);
    }
    else
    {
        // Take the foreign configuration as a good deal.
        HLOGC(cnlog.Debug, log << "checkApplyFilterConfig: Good deal config: " << thisconf);
        m_config.sPacketFilterConfig.set(confstr);
    }

    size_t efc_max_payload_size = SRT_LIVE_MAX_PLSIZE - cfg.extra_size;
    if (m_config.zExpPayloadSize > efc_max_payload_size)
    {
        LOGC(cnlog.Warn,
             log << "Due to filter-required extra " << cfg.extra_size << " bytes, SRTO_PAYLOADSIZE fixed to "
                 << efc_max_payload_size << " bytes");
        m_config.zExpPayloadSize = efc_max_payload_size;
    }

    return true;
}

#if ENABLE_EXPERIMENTAL_BONDING
bool srt::CUDT::interpretGroup(const int32_t groupdata[], size_t data_size SRT_ATR_UNUSED, int hsreq_type_cmd SRT_ATR_UNUSED)
{
    // `data_size` isn't checked because we believe it's checked earlier.
    // Also this code doesn't predict to get any other format than the official one,
    // so there are only data in two fields. Passing this argument is only left
    // for consistency and possibly changes in future.

    // We are granted these two fields do exist
    SRTSOCKET grpid = groupdata[GRPD_GROUPID];
    uint32_t gd = groupdata[GRPD_GROUPDATA];

    SRT_GROUP_TYPE gtp = SRT_GROUP_TYPE(SrtHSRequest::HS_GROUP_TYPE::unwrap(gd));
    int link_weight = SrtHSRequest::HS_GROUP_WEIGHT::unwrap(gd);
    uint32_t link_flags = SrtHSRequest::HS_GROUP_FLAGS::unwrap(gd);

    if (m_config.iGroupConnect == 0)
    {
        m_RejectReason = SRT_REJ_GROUP;
        LOGC(cnlog.Error, log << "HS/GROUP: this socket is not allowed for group connect.");
        return false;
    }

    // This is called when the group type has come in the handshake is invalid.
    if (gtp >= SRT_GTYPE_E_END)
    {
        m_RejectReason = SRT_REJ_GROUP;
        LOGC(cnlog.Error, log << "HS/GROUP: incorrect group type value " << gtp << " (max is " << SRT_GTYPE_E_END << ")");
        return false;
    }

    if ((grpid & SRTGROUP_MASK) == 0)
    {
        m_RejectReason = SRT_REJ_ROGUE;
        LOGC(cnlog.Error, log << "HS/GROUP: socket ID passed as a group ID is not a group ID");
        return false;
    }

    // We have the group, now take appropriate action.
    // The redundancy group requires to make a mirror group
    // on this side, and the newly created socket should
    // be made belong to it.

#if ENABLE_HEAVY_LOGGING
    static const char* hs_side_name[] = {"draw", "initiator", "responder"};
    HLOGC(cnlog.Debug, log << "interpretGroup: STATE: HsSide=" << hs_side_name[m_SrtHsSide] << " HS MSG: " << MessageTypeStr(UMSG_EXT, hsreq_type_cmd)
            << " $" << grpid << " type=" << gtp << " weight=" << link_weight << " flags=0x" << std::hex << link_flags);
#endif

    // XXX Here are two separate possibilities:
    //
    // 1. This is a HS request and this is a newly created socket not yet part of any group.
    // 2. This is a HS response and the group is the mirror group for the group to which the agent belongs; we need to pin the mirror group as peer group
    //
    // These two situations can be only distinguished by the HS side.
    if (m_SrtHsSide == HSD_DRAW)
    {
        m_RejectReason = SRT_REJ_IPE;
        LOGC(cnlog.Error, log << "IPE: interpretGroup: The HS side should have been already decided; it's still DRAW. Grouping rejected.");
        return false;
    }

    ScopedLock guard_group_existence (s_UDTUnited.m_GlobControlLock);

    if (m_SrtHsSide == HSD_INITIATOR)
    {
        // This is a connection initiator that has requested the peer to make a
        // mirror group and join it, then respond its mirror group id. The
        // `grpid` variable contains this group ID; map this as your peer
        // group. If your group already has a peer group set, check if this is
        // the same id, otherwise the connection should be rejected.

        // So, first check the group of the current socket and see if a peer is set.
        CUDTGroup* pg = m_parent->m_GroupOf;
        if (!pg)
        {
            // This means that the responder has responded with a group membership,
            // but the initiator did not request any group membership presence.
            // Currently impossible situation.
            m_RejectReason = SRT_REJ_IPE;
            LOGC(cnlog.Error, log << "IPE: HS/RSP: group membership responded, while not requested.");
            return false;
        }

        // Group existence is guarded, so we can now lock the group as well.
        ScopedLock gl(*pg->exp_groupLock());

        // Now we know the group exists, but it might still be closed
        if (pg->closing())
        {
            LOGC(cnlog.Error, log << "HS/RSP: group was closed in the process, can't continue connecting");
            m_RejectReason = SRT_REJ_IPE;
            return false;
        }

        SRTSOCKET peer = pg->peerid();
        if (peer == -1)
        {
            // This is the first connection within this group, so this group
            // has just been informed about the peer membership. Accept it.
            pg->set_peerid(grpid);
            HLOGC(cnlog.Debug, log << "HS/RSP: group $" << pg->id() << " -> peer $" << pg->peerid() << ", copying characteristic data");

            // The call to syncWithSocket is copying
            // some interesting data from the first connected
            // socket. This should be only done for the first successful connection.
            pg->syncWithSocket(*this, HSD_INITIATOR);
        }
        // Otherwise the peer id must be the same as existing, otherwise
        // this group is considered already bound to another peer group.
        // (Note that the peer group is peer-specific, and peer id numbers
        // may repeat among sockets connected to groups established on
        // different peers).
        else if (peer != grpid)
        {
            LOGC(cnlog.Error, log << "IPE: HS/RSP: group membership responded for peer $" << grpid
                    << " but the current socket's group $" << pg->id() << " has already a peer $" << peer);
            m_RejectReason = SRT_REJ_GROUP;
            return false;
        }
        else
        {
            HLOGC(cnlog.Debug, log << "HS/RSP: group $" << pg->id() << " ALREADY MAPPED to peer mirror $" << pg->peerid());
        }
    }
    else
    {
        // This is a connection responder that has been requested to make a
        // mirror group and join it. Later on, the HS response will be sent
        // and its group ID will be added to the HS extensions as mirror group
        // ID to the peer.

        SRTSOCKET lgid = makeMePeerOf(grpid, gtp, link_flags);
        if (!lgid)
            return true; // already done

        if (lgid == -1)
        {
            // NOTE: This error currently isn't reported by makeMePeerOf,
            // so this is left to handle a possible error introduced in future.
            m_RejectReason = SRT_REJ_GROUP;
            return false; // error occurred
        }

        if (!m_parent->m_GroupOf)
        {
            // Strange, we just added it...
            m_RejectReason = SRT_REJ_IPE;
            LOGC(cnlog.Fatal, log << "IPE: socket not in group after adding to it");
            return false;
        }

        groups::SocketData* f = m_parent->m_GroupMemberData;

        f->weight = link_weight;
        f->agent = m_parent->m_SelfAddr;
        f->peer = m_PeerAddr;
    }

    m_parent->m_GroupOf->debugGroup();

    // That's all. For specific things concerning group
    // types, this will be later.
    return true;
}
#endif

#if ENABLE_EXPERIMENTAL_BONDING
// NOTE: This function is called only in one place and it's done
// exclusively on the listener side (HSD_RESPONDER, HSv5+).

// [[using locked(s_UDTUnited.m_GlobControlLock)]]
SRTSOCKET srt::CUDT::makeMePeerOf(SRTSOCKET peergroup, SRT_GROUP_TYPE gtp, uint32_t link_flags)
{
    // Note: This function will lock pg->m_GroupLock!

    CUDTSocket* s = m_parent;

    // Note that the socket being worked out here is about to be returned
    // from `srt_accept` call, and until this moment it will be inaccessible
    // for any other thread. It is then assumed that no other thread is accessing
    // it right now so there's no need to lock s->m_ControlLock.

    // Check if there exists a group that this one is a peer of.
    CUDTGroup* gp = s_UDTUnited.findPeerGroup_LOCKED(peergroup);
    bool was_empty = true;
    if (gp)
    {
        if (gp->type() != gtp)
        {
            LOGC(gmlog.Error, log << "HS: GROUP TYPE COLLISION: peer group=$" << peergroup << " type " << gtp
                << " agent group=$" << gp->id() << " type" << gp->type());
            return -1;
        }

        HLOGC(gmlog.Debug, log << "makeMePeerOf: group for peer=$" << peergroup << " found: $" << gp->id());

        if (!gp->groupEmpty())
            was_empty = false;
    }
    else
    {
        try
        {
            gp = &newGroup(gtp);
        }
        catch (...)
        {
            // Expected exceptions are only those referring to system resources
            return -1;
        }

        if (!gp->applyFlags(link_flags, m_SrtHsSide))
        {
            // Wrong settings. Must reject. Delete group.
            s_UDTUnited.deleteGroup_LOCKED(gp);
            return -1;
        }

        gp->set_peerid(peergroup);
        gp->deriveSettings(this);

        // This can only happen on a listener (it's only called on a site that is
        // HSD_RESPONDER), so it was a response for a groupwise connection.
        // Therefore such a group shall always be considered opened.
        gp->setOpen();

        HLOGC(gmlog.Debug, log << "makeMePeerOf: no group has peer=$" << peergroup << " - creating new mirror group $" << gp->id());
    }


    {
        ScopedLock glock (*gp->exp_groupLock());
        if (gp->closing())
        {
            HLOGC(gmlog.Debug, log << CONID() << "makeMePeerOf: group $" << gp->id() << " is being closed, can't process");
        }

        if (was_empty)
        {
            gp->syncWithSocket(s->core(), HSD_RESPONDER);
        }
    }

    // Setting non-blocking reading for group socket.
    s->core().m_config.bSynRecving = false;
    s->core().m_config.bSynSending = false;

    // Copy of addSocketToGroup. No idea how many parts could be common, not much.

    // Check if the socket already is in the group
    groups::SocketData* f;
    if (gp->contains(m_SocketID, (f)))
    {
        // XXX This is internal error. Report it, but continue
        // (A newly created socket from acceptAndRespond should not have any group membership yet)
        LOGC(gmlog.Error, log << "IPE (non-fatal): the socket is in the group, but has no clue about it!");
        s->m_GroupOf = gp;
        s->m_GroupMemberData = f;
        return 0;
    }

    s->m_GroupMemberData = gp->add(groups::prepareSocketData(s));
    s->m_GroupOf = gp;

    // Record the remote address in the group data.

    return gp->id();
}

void srt::CUDT::synchronizeWithGroup(CUDTGroup* gp)
{
    ScopedLock gl (*gp->exp_groupLock());

    // We have blocked here the process of connecting a new
    // socket and adding anything new to the group, so no such
    // thing may happen in the meantime.
    steady_clock::time_point start_time, peer_start_time;

    start_time = m_stats.tsStartTime;
    peer_start_time = m_tsRcvPeerStartTime;

    if (!gp->applyGroupTime((start_time), (peer_start_time)))
    {
        HLOGC(gmlog.Debug, log << "synchronizeWithGroup: @" << m_SocketID
                << " DERIVED: ST="
                << FormatTime(m_stats.tsStartTime) << " -> "
                << FormatTime(start_time) << " PST="
                << FormatTime(m_tsRcvPeerStartTime) << " -> "
                << FormatTime(peer_start_time));
        m_stats.tsStartTime = start_time;
        m_tsRcvPeerStartTime = peer_start_time;
    }
    else
    {
        // This was the first connected socket and it defined start time.
        HLOGC(gmlog.Debug, log << "synchronizeWithGroup: @" << m_SocketID
                << " DEFINED: ST="
                << FormatTime(m_stats.tsStartTime)
                << " PST=" << FormatTime(m_tsRcvPeerStartTime));
    }

    steady_clock::time_point rcv_buffer_time_base;
    bool rcv_buffer_wrap_period = false;
    steady_clock::duration rcv_buffer_udrift(0);
    if (m_bTsbPd && gp->getBufferTimeBase(this, (rcv_buffer_time_base), (rcv_buffer_wrap_period), (rcv_buffer_udrift)))
    {
        // We have at least one socket in the group, each socket should have
        // the value of the timebase set exactly THE SAME.

        // In case when we have the following situation:

        // - the existing link is before [LAST30] (so wrap period is off)
        // - the new link gets the timestamp from [LAST30] range
        // --> this will be recognized as entering the wrap period, next
        //     timebase will get added a segment to this value
        //
        // The only dangerous situations could be when one link gets
        // timestamps from the [FOLLOWING30] and the other in [FIRST30],
        // but between them there's a 30s distance, considered large enough
        // time to not fill a network window.
        enterCS(m_RecvLock);
        m_pRcvBuffer->applyGroupTime(rcv_buffer_time_base, rcv_buffer_wrap_period, m_iTsbPdDelay_ms * 1000, rcv_buffer_udrift);
        leaveCS(m_RecvLock);

        HLOGF(gmlog.Debug,  "AFTER HS: Set Rcv TsbPd mode: delay=%u.%03us GROUP TIME BASE: %s%s",
                m_iTsbPdDelay_ms/1000,
                m_iTsbPdDelay_ms%1000,
                FormatTime(rcv_buffer_time_base).c_str(),
                rcv_buffer_wrap_period ? " (WRAP PERIOD)" : " (NOT WRAP PERIOD)");
    }
    else
    {
        HLOGC(gmlog.Debug, log << "AFTER HS: (GROUP, but " << (m_bTsbPd ? "FIRST SOCKET is initialized normally)" : "no TSBPD set)"));
        updateSrtRcvSettings();
    }

    // This function currently does nothing, just left for consistency
    // with updateAfterSrtHandshake().
    updateSrtSndSettings();

    if (gp->synconmsgno())
    {
        HLOGC(gmlog.Debug, log << "synchronizeWithGroup: @" << m_SocketID << ": NOT synchronizing sequence numbers.");
    }
    else
    {
        // These are the values that are normally set initially by setters.
        int32_t snd_isn = m_iSndLastAck, rcv_isn = m_iRcvLastAck;
        if (!gp->applyGroupSequences(m_SocketID, (snd_isn), (rcv_isn)))
        {
            HLOGC(gmlog.Debug, log << "synchronizeWithGroup: @" << m_SocketID
                    << " DERIVED ISN: RCV=%" << m_iRcvLastAck << " -> %" << rcv_isn
                    << " (shift by " << CSeqNo::seqcmp(rcv_isn, m_iRcvLastAck)
                    << ") SND=%" << m_iSndLastAck << " -> %" << snd_isn
                    << " (shift by " << CSeqNo::seqcmp(snd_isn, m_iSndLastAck) << ")");
            setInitialRcvSeq(rcv_isn);
            setInitialSndSeq(snd_isn);
        }
        else
        {
            HLOGC(gmlog.Debug, log << "synchronizeWithGroup: @" << m_SocketID
                    << " DEFINED ISN: RCV=%" << m_iRcvLastAck
                    << " SND=%" << m_iSndLastAck);
        }
    }
}
#endif

void srt::CUDT::startConnect(const sockaddr_any& serv_addr, int32_t forced_isn)
{
    ScopedLock cg (m_ConnectionLock);

    HLOGC(aclog.Debug, log << CONID() << "startConnect: -> " << serv_addr.str()
            << (m_config.bSynRecving ? " (SYNCHRONOUS)" : " (ASYNCHRONOUS)") << "...");

    if (!m_bOpened)
        throw CUDTException(MJ_NOTSUP, MN_NONE, 0);

    if (m_bListening)
        throw CUDTException(MJ_NOTSUP, MN_ISCONNECTED, 0);

    if (m_bConnecting || m_bConnected)
        throw CUDTException(MJ_NOTSUP, MN_ISCONNECTED, 0);

    // record peer/server address
    m_PeerAddr = serv_addr;

    // register this socket in the rendezvous queue
    // RendezevousQueue is used to temporarily store incoming handshake, non-rendezvous connections also require this
    // function
    steady_clock::duration ttl = m_config.tdConnTimeOut;

    if (m_config.bRendezvous)
        ttl *= 10;

    const steady_clock::time_point ttl_time = steady_clock::now() + ttl;
    m_pRcvQueue->registerConnector(m_SocketID, this, serv_addr, ttl_time);

    // The m_iType is used in the INDUCTION for nothing. This value is only regarded
    // in CONCLUSION handshake, however this must be created after the handshake version
    // is already known. UDT_DGRAM is the value that was the only valid in the old SRT
    // with HSv4 (it supported only live transmission), for HSv5 it will be changed to
    // handle handshake extension flags.
    m_ConnReq.m_iType = UDT_DGRAM;

    // This is my current configuration
    if (m_config.bRendezvous)
    {
        // For rendezvous, use version 5 in the waveahand and the cookie.
        // In case when you get the version 4 waveahand, simply switch to
        // the legacy HSv4 rendezvous and this time send version 4 CONCLUSION.

        // The HSv4 client simply won't check the version nor the cookie and it
        // will be sending its waveahands with version 4. Only when the party
        // has sent version 5 waveahand should the agent continue with HSv5
        // rendezvous.
        m_ConnReq.m_iVersion = HS_VERSION_SRT1;
        // m_ConnReq.m_iVersion = HS_VERSION_UDT4; // <--- Change in order to do regression test.
        m_ConnReq.m_iReqType = URQ_WAVEAHAND;
        m_ConnReq.m_iCookie  = bake(serv_addr);

        // This will be also passed to a HSv4 rendezvous, but fortunately the old
        // SRT didn't read this field from URQ_WAVEAHAND message, only URQ_CONCLUSION.
        m_ConnReq.m_iType           = SrtHSRequest::wrapFlags(false /* no MAGIC here */, m_config.iSndCryptoKeyLen);
        bool whether SRT_ATR_UNUSED = m_config.iSndCryptoKeyLen != 0;
        HLOGC(aclog.Debug,
              log << "startConnect (rnd): " << (whether ? "" : "NOT ")
                  << " Advertising PBKEYLEN - value = " << m_config.iSndCryptoKeyLen);
        m_RdvState  = CHandShake::RDV_WAVING;
        m_SrtHsSide = HSD_DRAW; // initially not resolved.
    }
    else
    {
        // For caller-listener configuration, set the version 4 for INDUCTION
        // due to a serious problem in UDT code being also in the older SRT versions:
        // the listener peer simply sents the EXACT COPY of the caller's induction
        // handshake, except the cookie, which means that when the caller sents version 5,
        // the listener will respond with version 5, which is a false information. Therefore
        // HSv5 clients MUST send HS_VERSION_UDT4 from the caller, regardless of currently
        // supported handshake version.
        //
        // The HSv5 listener should only respond with INDUCTION with m_iVersion == HS_VERSION_SRT1.
        m_ConnReq.m_iVersion = HS_VERSION_UDT4;
        m_ConnReq.m_iReqType = URQ_INDUCTION;
        m_ConnReq.m_iCookie  = 0;
        m_RdvState           = CHandShake::RDV_INVALID;
    }

    m_ConnReq.m_iMSS            = m_config.iMSS;
    // Defined as the size of the receiver buffer in packets, unless
    // SRTO_FC has been set to a less value.
    m_ConnReq.m_iFlightFlagSize = m_config.flightCapacity();
    m_ConnReq.m_iID             = m_SocketID;
    CIPAddress::ntop(serv_addr, (m_ConnReq.m_piPeerIP));

    if (forced_isn == SRT_SEQNO_NONE)
    {
        forced_isn = generateISN();
        HLOGC(aclog.Debug, log << "startConnect: ISN generated = " << forced_isn);
    }
    else
    {
        HLOGC(aclog.Debug, log << "startConnect: ISN forced = " << forced_isn);
    }

    m_iISN = m_ConnReq.m_iISN = forced_isn;

    setInitialSndSeq(m_iISN);
    m_SndLastAck2Time = steady_clock::now();

    // Inform the server my configurations.
    CPacket reqpkt;
    reqpkt.setControl(UMSG_HANDSHAKE);
    reqpkt.allocate(m_iMaxSRTPayloadSize);
    // XXX NOTE: Now the memory for the payload part is allocated automatically,
    // and such allocated memory is also automatically deallocated in the
    // destructor. If you use CPacket::allocate, remember that you must not:
    // - delete this memory
    // - assign to m_pcData.
    // If you use only manual assignment to m_pCData, this is then manual
    // allocation and so it won't be deallocated in the destructor.
    //
    // (Desired would be to disallow modification of m_pcData outside the
    // control of methods.)

    // ID = 0, connection request
    reqpkt.m_iID = 0;

    size_t hs_size = m_iMaxSRTPayloadSize;
    m_ConnReq.store_to((reqpkt.m_pcData), (hs_size));

    // Note that CPacket::allocate() sets also the size
    // to the size of the allocated buffer, which not
    // necessarily is to be the size of the data.
    reqpkt.setLength(hs_size);

    steady_clock::time_point now = steady_clock::now();
    setPacketTS(reqpkt, now);

    HLOGC(cnlog.Debug,
          log << CONID() << "CUDT::startConnect: REQ-TIME set HIGH (TimeStamp: " << reqpkt.m_iTimeStamp << "). SENDING HS: " << m_ConnReq.show());

    /*
     * Race condition if non-block connect response thread scheduled before we set m_bConnecting to true?
     * Connect response will be ignored and connecting will wait until timeout.
     * Maybe m_ConnectionLock handling problem? Not used in CUDT::connect(const CPacket& response)
     */
    m_tsLastReqTime = now;
    m_bConnecting = true;
    m_pSndQueue->sendto(serv_addr, reqpkt);

    //
    ///
    ////  ---> CONTINUE TO: <PEER>.CUDT::processConnectRequest()
    ///        (Take the part under condition: hs.m_iReqType == URQ_INDUCTION)
    ////  <--- RETURN WHEN: m_pSndQueue->sendto() is called.
    ////  .... SKIP UNTIL m_pRcvQueue->recvfrom() HERE....
    ////       (the first "sendto" will not be called due to being too early)
    ///
    //

    //////////////////////////////////////////////////////
    // SYNCHRO BAR
    //////////////////////////////////////////////////////
    if (!m_config.bSynRecving)
    {
        HLOGC(cnlog.Debug, log << CONID() << "startConnect: ASYNC MODE DETECTED. Deferring the process to RcvQ:worker");
        return;
    }

    // Below this bar, rest of function maintains only and exclusively
    // the SYNCHRONOUS (blocking) connection process. 

    // Wait for the negotiated configurations from the peer side.

    // This packet only prepares the storage where we will read the
    // next incoming packet.
    CPacket response;
    response.setControl(UMSG_HANDSHAKE);
    response.allocate(m_iMaxSRTPayloadSize);

    CUDTException  e;
    EConnectStatus cst = CONN_CONTINUE;

    while (!m_bClosing)
    {
        const steady_clock::duration tdiff = steady_clock::now() - m_tsLastReqTime;
        // avoid sending too many requests, at most 1 request per 250ms

        // SHORT VERSION:
        // The immediate first run of this loop WILL SKIP THIS PART, so
        // the processing really begins AFTER THIS CONDITION.
        //
        // Note that some procedures inside may set m_tsLastReqTime to 0,
        // which will result of this condition to trigger immediately in
        // the next iteration.
        if (count_milliseconds(tdiff) > 250)
        {
            HLOGC(cnlog.Debug,
                  log << "startConnect: LOOP: time to send (" << count_milliseconds(tdiff) << " > 250 ms). size=" << reqpkt.getLength());

            if (m_config.bRendezvous)
                reqpkt.m_iID = m_ConnRes.m_iID;

            now = steady_clock::now();
#if ENABLE_HEAVY_LOGGING
            {
                CHandShake debughs;
                debughs.load_from(reqpkt.m_pcData, reqpkt.getLength());
                HLOGC(cnlog.Debug,
                      log << CONID() << "startConnect: REQ-TIME HIGH."
                          << " cont/sending HS to peer: " << debughs.show());
            }
#endif

            m_tsLastReqTime       = now;
            setPacketTS(reqpkt, now);
            m_pSndQueue->sendto(serv_addr, reqpkt);
        }
        else
        {
            HLOGC(cnlog.Debug, log << "startConnect: LOOP: too early to send - " << count_milliseconds(tdiff) << " < 250ms");
        }

        cst = CONN_CONTINUE;
        response.setLength(m_iMaxSRTPayloadSize);
        if (m_pRcvQueue->recvfrom(m_SocketID, (response)) > 0)
        {
            HLOGC(cnlog.Debug, log << CONID() << "startConnect: got response for connect request");
            cst = processConnectResponse(response, &e);

            HLOGC(cnlog.Debug, log << CONID() << "startConnect: response processing result: " << ConnectStatusStr(cst));

            // Expected is that:
            // - the peer responded with URQ_INDUCTION + cookie. This above function
            //   should check that and craft the URQ_CONCLUSION handshake, in which
            //   case this function returns CONN_CONTINUE. As an extra action taken
            //   for that case, we set the SECURING mode if encryption requested,
            //   and serialize again the handshake, possibly together with HS extension
            //   blocks, if HSv5 peer responded. The serialized handshake will be then
            //   sent again, as the loop is repeated.
            // - the peer responded with URQ_CONCLUSION. This handshake was accepted
            //   as a connection, and for >= HSv5 the HS extension blocks have been
            //   also read and interpreted. In this case this function returns:
            //   - CONN_ACCEPT, if everything was correct - break this loop and return normally
            //   - CONN_REJECT in case of any problems with the delivered handshake
            //     (incorrect data or data conflict) - throw error exception
            // - the peer responded with any of URQ_ERROR_*.  - throw error exception
            //
            // The error exception should make the API connect() function fail, if blocking
            // or mark the failure for that socket in epoll, if non-blocking.

            if (cst == CONN_RENDEZVOUS)
            {
                // When this function returned CONN_RENDEZVOUS, this requires
                // very special processing for the Rendezvous-v5 algorithm. This MAY
                // involve also preparing a new handshake form, also interpreting the
                // SRT handshake extension and crafting SRT handshake extension for the
                // peer, which should be next sent. When this function returns CONN_CONTINUE,
                // it means that it has done all that was required, however none of the below
                // things has to be done (this function will do it by itself if needed).
                // Otherwise the handshake rolling can be interrupted and considered complete.
                cst = processRendezvous(response, serv_addr, RST_OK, (reqpkt));
                if (cst == CONN_CONTINUE)
                    continue;
                break;
            }

            if (cst == CONN_REJECT)
                sendCtrl(UMSG_SHUTDOWN);

            if (cst != CONN_CONTINUE && cst != CONN_CONFUSED)
                break; // --> OUTSIDE-LOOP

            // IMPORTANT
            // [[using assert(m_pCryptoControl != nullptr)]];

            // new request/response should be sent out immediately on receving a response
            HLOGC(cnlog.Debug,
                  log << "startConnect: SYNC CONNECTION STATUS:" << ConnectStatusStr(cst) << ", REQ-TIME: LOW.");
            m_tsLastReqTime = steady_clock::time_point();

            // Now serialize the handshake again to the existing buffer so that it's
            // then sent later in this loop.

            // First, set the size back to the original size, m_iMaxSRTPayloadSize because
            // this is the size of the originally allocated space. It might have been
            // shrunk by serializing the INDUCTION handshake (which was required before
            // sending this packet to the output queue) and therefore be too
            // small to store the CONCLUSION handshake (with HSv5 extensions).
            reqpkt.setLength(m_iMaxSRTPayloadSize);

            HLOGC(cnlog.Debug, log << "startConnect: creating HS CONCLUSION: buffer size=" << reqpkt.getLength());

            // NOTE: BUGFIX: SERIALIZE AGAIN.
            // The original UDT code didn't do it, so it was theoretically
            // turned into conclusion, but was sending still the original
            // induction handshake challenge message. It was working only
            // thanks to that simultaneously there were being sent handshake
            // messages from a separate thread (CSndQueue::worker) from
            // RendezvousQueue, this time serialized properly, which caused
            // that with blocking mode there was a kinda initial "drunk
            // passenger with taxi driver talk" until the RendezvousQueue sends
            // (when "the time comes") the right CONCLUSION handshake
            // challenge message.
            //
            // Now that this is fixed, the handshake messages from RendezvousQueue
            // are sent only when there is a rendezvous mode or non-blocking mode.
            if (!createSrtHandshake(SRT_CMD_HSREQ, SRT_CMD_KMREQ, 0, 0, (reqpkt), (m_ConnReq)))
            {
                LOGC(cnlog.Warn, log << "createSrtHandshake failed - REJECTING.");
                cst = CONN_REJECT;
                break;
            }
            // These last 2 parameters designate the buffer, which is in use only for SRT_CMD_KMRSP.
            // If m_ConnReq.m_iVersion == HS_VERSION_UDT4, this function will do nothing,
            // except just serializing the UDT handshake.
            // The trick is that the HS challenge is with version HS_VERSION_UDT4, but the
            // listener should respond with HS_VERSION_SRT1, if it is HSv5 capable.
        }

        HLOGC(cnlog.Debug,
              log << "startConnect: timeout from Q:recvfrom, looping again; cst=" << ConnectStatusStr(cst));

#if ENABLE_HEAVY_LOGGING
        // Non-fatal assertion
        if (cst == CONN_REJECT) // Might be returned by processRendezvous
        {
            LOGC(cnlog.Error,
                 log << "startConnect: IPE: cst=REJECT NOT EXPECTED HERE, the loop should've been interrupted!");
            break;
        }
#endif

        if (steady_clock::now() > ttl_time)
        {
            // timeout
            e = CUDTException(MJ_SETUP, MN_TIMEOUT, 0);
            m_RejectReason = SRT_REJ_TIMEOUT;
            HLOGC(cnlog.Debug, log << "startConnect: TTL time " << FormatTime(ttl_time) << " exceeded, TIMEOUT.");
            break;
        }
    }

    // <--- OUTSIDE-LOOP
    // Here will fall the break when not CONN_CONTINUE.
    // CONN_RENDEZVOUS is handled by processRendezvous.
    // CONN_ACCEPT will skip this and pass on.
    if (cst == CONN_REJECT)
    {
        e = CUDTException(MJ_SETUP, MN_REJECTED, 0);
    }

    if (e.getErrorCode() == 0)
    {
        if (m_bClosing)                                    // if the socket is closed before connection...
            e = CUDTException(MJ_SETUP, MN_CLOSED, 0);
        else if (m_ConnRes.m_iReqType > URQ_FAILURE_TYPES) // connection request rejected
        {
            m_RejectReason = RejectReasonForURQ(m_ConnRes.m_iReqType);
            e              = CUDTException(MJ_SETUP, MN_REJECTED, 0);
        }
        else if ((!m_config.bRendezvous) && (m_ConnRes.m_iISN != m_iISN)) // secuity check
            e = CUDTException(MJ_SETUP, MN_SECURITY, 0);
    }

    if (e.getErrorCode() != 0)
    {
        m_bConnecting = false;
        // The process is to be abnormally terminated, remove the connector
        // now because most likely no other processing part has done anything with it.
        m_pRcvQueue->removeConnector(m_SocketID);
        throw e;
    }

    HLOGC(cnlog.Debug,
          log << CONID() << "startConnect: handshake exchange succeeded.");

    // Parameters at the end.
    HLOGC(cnlog.Debug,
          log << "startConnect: END. Parameters:"
                 " mss="
              << m_config.iMSS << " max-cwnd-size=" << m_CongCtl->cgWindowMaxSize()
              << " cwnd-size=" << m_CongCtl->cgWindowSize() << " rtt=" << m_iSRTT << " bw=" << m_iBandwidth);
}

// Asynchronous connection
EConnectStatus srt::CUDT::processAsyncConnectResponse(const CPacket &pkt) ATR_NOEXCEPT
{
    EConnectStatus cst = CONN_CONTINUE;
    CUDTException  e;

    ScopedLock cg(m_ConnectionLock);
    HLOGC(cnlog.Debug, log << CONID() << "processAsyncConnectResponse: got response for connect request, processing");
    cst = processConnectResponse(pkt, &e);

    HLOGC(cnlog.Debug,
          log << CONID() << "processAsyncConnectResponse: response processing result: " << ConnectStatusStr(cst)
              << "; REQ-TIME LOW to enforce immediate response");
    m_tsLastReqTime = steady_clock::time_point();

    return cst;
}

bool srt::CUDT::processAsyncConnectRequest(EReadStatus         rst,
                                      EConnectStatus      cst,
                                      const CPacket&      response,
                                      const sockaddr_any& serv_addr)
{
    // IMPORTANT!

    // This function is called, still asynchronously, but in the order
    // of call just after the call to the above processAsyncConnectResponse.
    // This should have got the original value returned from
    // processConnectResponse through processAsyncConnectResponse.

    CPacket request;
    request.setControl(UMSG_HANDSHAKE);
    request.allocate(m_iMaxSRTPayloadSize);
    const steady_clock::time_point now = steady_clock::now();
    setPacketTS(request, now);

    HLOGC(cnlog.Debug,
          log << "processAsyncConnectRequest: REQ-TIME: HIGH. Should prevent too quick responses.");
    m_tsLastReqTime = now;
    // ID = 0, connection request
    request.m_iID = !m_config.bRendezvous ? 0 : m_ConnRes.m_iID;

    bool status = true;

    ScopedLock cg(m_ConnectionLock);

    if (cst == CONN_RENDEZVOUS)
    {
        HLOGC(cnlog.Debug, log << "processAsyncConnectRequest: passing to processRendezvous");
        cst = processRendezvous(response, serv_addr, rst, (request));
        if (cst == CONN_ACCEPT)
        {
            HLOGC(cnlog.Debug,
                  log << "processAsyncConnectRequest: processRendezvous completed the process and responded by itself. "
                         "Done.");
            return true;
        }

        if (cst != CONN_CONTINUE)
        {
            // processRendezvous already set the reject reason
            LOGC(cnlog.Warn,
                 log << "processAsyncConnectRequest: REJECT reported from processRendezvous, not processing further.");
            status = false;
        }
    }
    else if (cst == CONN_REJECT)
    {
        // m_RejectReason already set at worker_ProcessAddressedPacket.
        LOGC(cnlog.Warn,
             log << "processAsyncConnectRequest: REJECT reported from HS processing:"
             << srt_rejectreason_str(m_RejectReason)
             << "- not processing further"); //; REQ-TIME LOW"); XXX ?
        // m_tsLastReqTime = steady_clock::time_point(); XXX ?
        return false;
    }
    else
    {
        // (this procedure will be also run for HSv4 rendezvous)
        HLOGC(cnlog.Debug, log << "processAsyncConnectRequest: serializing HS: buffer size=" << request.getLength());
        if (!createSrtHandshake(SRT_CMD_HSREQ, SRT_CMD_KMREQ, 0, 0, (request), (m_ConnReq)))
        {
            // All 'false' returns from here are IPE-type, mostly "invalid argument" plus "all keys expired".
            LOGC(cnlog.Error, log << "IPE: processAsyncConnectRequest: createSrtHandshake failed, dismissing.");
            status = false;
        }
        else
        {
            HLOGC(cnlog.Debug,
                  log << "processAsyncConnectRequest: sending HS reqtype=" << RequestTypeStr(m_ConnReq.m_iReqType)
                      << " to socket " << request.m_iID << " size=" << request.getLength());
        }
    }

    if (!status)
    {
        return false;
        /* XXX Shouldn't it send a single response packet for the rejection?
        // Set the version to 0 as "handshake rejection" status and serialize it
        CHandShake zhs;
        size_t size = request.getLength();
        zhs.store_to((request.m_pcData), (size));
        request.setLength(size);
        */
    }

    HLOGC(cnlog.Debug, log << "processAsyncConnectRequest: setting REQ-TIME HIGH, SENDING HS:" << m_ConnReq.show());
    m_tsLastReqTime = steady_clock::now();
    m_pSndQueue->sendto(serv_addr, request);
    return status;
}

void srt::CUDT::cookieContest()
{
    if (m_SrtHsSide != HSD_DRAW)
        return;

    LOGC(cnlog.Error, log << "cookieContest: agent=" << m_ConnReq.m_iCookie << " peer=" << m_ConnRes.m_iCookie);

    // Here m_ConnReq.m_iCookie is a local cookie value sent in connection request to the peer.
    // m_ConnRes.m_iCookie is a cookie value sent by the peer in its connection request.
    if (m_ConnReq.m_iCookie == 0 || m_ConnRes.m_iCookie == 0)
    {
        // Note that it's virtually impossible that Agent's cookie is not ready, this
        // shall be considered IPE.
        // Not all cookies are ready, don't start the contest.
        return;
    }

    // INITIATOR/RESPONDER role is resolved by COOKIE CONTEST.
    //
    // The cookie contest must be repeated every time because it
    // may change the state at some point.
    // 
    // In SRT v1.4.3 and prior the below subtraction was performed in 32-bit arithmetic.
    // The result of subtraction can overflow 32-bits. 
    // Example
    // m_ConnReq.m_iCookie = -1480577720;
    // m_ConnRes.m_iCookie = 811599203;
    // int64_t llBetterCookie = -1480577720 - 811599203 = -2292176923 (FFFF FFFF 7760 27E5);
    // int32_t iBetterCookie  = 2002790373 (7760 27E5);
    // 
    // Now 64-bit arithmetic is used to calculate the actual result of subtraction.
    // The 31-st bit is then checked to check if the resulting is negative in 32-bit aritmetics.
    // This way the old contest behavior is preserved, and potential compiler optimisations are avoided.
    const int64_t contest = int64_t(m_ConnReq.m_iCookie) - int64_t(m_ConnRes.m_iCookie);

    if ((contest & 0xFFFFFFFF) == 0)
    {
        // DRAW! The only way to continue would be to force the
        // cookies to be regenerated and to start over. But it's
        // not worth a shot - this is an extremely rare case.
        // This can simply do reject so that it can be started again.

        // Pretend then that the cookie contest wasn't done so that
        // it's done again. Cookies are baked every time anew, however
        // the successful initial contest remains valid no matter how
        // cookies will change.

        m_SrtHsSide = HSD_DRAW;
        return;
    }

    if (contest & 0x80000000)
    {
        m_SrtHsSide = HSD_RESPONDER;
        return;
    }

    m_SrtHsSide = HSD_INITIATOR;
}

// This function should complete the data for KMX needed for an out-of-band
// handshake response. Possibilities are:
// - There's no KMX (including first responder's handshake in rendezvous). This writes 0 to w_kmdatasize.
// - The encryption status is failure. Respond with fail code and w_kmdatasize = 1.
// - The last KMX was successful. Respond with the original kmdata and their size in w_kmdatasize.
EConnectStatus srt::CUDT::craftKmResponse(uint32_t* aw_kmdata, size_t& w_kmdatasize)
{
    // If the last CONCLUSION message didn't contain the KMX extension, there's
    // no key recorded yet, so it can't be extracted. Mark this w_kmdatasize empty though.
    int hs_flags = SrtHSRequest::SRT_HSTYPE_HSFLAGS::unwrap(m_ConnRes.m_iType);
    if (IsSet(hs_flags, CHandShake::HS_EXT_KMREQ))
    {
        // This is a periodic handshake update, so you need to extract the KM data from the
        // first message, provided that it is there.
        size_t msgsize = m_pCryptoControl->getKmMsg_size(0);
        if (msgsize == 0)
        {
            switch (m_pCryptoControl->m_RcvKmState)
            {
                // If the KMX process ended up with a failure, the KMX is not recorded.
                // In this case as the KMRSP answer the "failure status" should be crafted.
            case SRT_KM_S_NOSECRET:
            case SRT_KM_S_BADSECRET:
                {
                    HLOGC(cnlog.Debug,
                            log << "craftKmResponse: No KMX recorded, status = "
                            << KmStateStr(m_pCryptoControl->m_RcvKmState) << ". Respond it.");

                    // Just do the same thing as in CCryptoControl::processSrtMsg_KMREQ for that case,
                    // that is, copy the NOSECRET code into KMX message.
                    memcpy((aw_kmdata), &m_pCryptoControl->m_RcvKmState, sizeof(int32_t));
                    w_kmdatasize = 1;
                }
                break; // Treat as ACCEPT in general; might change to REJECT on enforced-encryption

            default:
                // Remaining values:
                // UNSECURED: should not fall here at all
                // SECURING: should not happen in HSv5
                // SECURED: should have received the recorded KMX correctly (getKmMsg_size(0) > 0)
                {
                    m_RejectReason = SRT_REJ_IPE;
                    // Remaining situations:
                    // - password only on this site: shouldn't be considered to be sent to a no-password site
                    LOGC(cnlog.Error,
                            log << "craftKmResponse: IPE: PERIODIC HS: NO KMREQ RECORDED KMSTATE: RCV="
                            << KmStateStr(m_pCryptoControl->m_RcvKmState)
                            << " SND=" << KmStateStr(m_pCryptoControl->m_SndKmState));
                    return CONN_REJECT;
                }
                break;
            }
        }
        else
        {
            w_kmdatasize = msgsize / 4;
            if (msgsize > w_kmdatasize * 4)
            {
                // Sanity check
                LOGC(cnlog.Error, log << "IPE: KMX data not aligned to 4 bytes! size=" << msgsize);
                memset((aw_kmdata + (w_kmdatasize * 4)), 0, msgsize - (w_kmdatasize * 4));
                ++w_kmdatasize;
            }

            HLOGC(cnlog.Debug,
                    log << "craftKmResponse: getting KM DATA from the fore-recorded KMX from KMREQ, size="
                    << w_kmdatasize);
            memcpy((aw_kmdata), m_pCryptoControl->getKmMsg_data(0), msgsize);
        }
    }
    else
    {
        HLOGC(cnlog.Debug, log << "craftKmResponse: no KMX flag - not extracting KM data for KMRSP");
        w_kmdatasize = 0;
    }

    return CONN_ACCEPT;
}

EConnectStatus srt::CUDT::processRendezvous(
    const CPacket& response, const sockaddr_any& serv_addr,
    EReadStatus rst, CPacket& w_reqpkt)
{
    if (m_RdvState == CHandShake::RDV_CONNECTED)
    {
        HLOGC(cnlog.Debug, log << "processRendezvous: already in CONNECTED state.");
        return CONN_ACCEPT;
    }

    uint32_t kmdata[SRTDATA_MAXSIZE];
    size_t   kmdatasize = SRTDATA_MAXSIZE;

    cookieContest();

    // We know that the other side was contacted and the other side has sent
    // the handshake message - we know then both cookies. If it's a draw, it's
    // a very rare case of creating identical cookies.
    if (m_SrtHsSide == HSD_DRAW)
    {
        m_RejectReason = SRT_REJ_RDVCOOKIE;
        LOGC(cnlog.Error,
             log << "COOKIE CONTEST UNRESOLVED: can't assign connection roles, please wait another minute.");
        return CONN_REJECT;
    }

    UDTRequestType rsp_type = URQ_FAILURE_TYPES; // just to track uninitialized errors

    // We can assume that the Handshake packet received here as 'response'
    // is already serialized in m_ConnRes. Check extra flags that are meaningful
    // for further processing here.

    int  ext_flags       = SrtHSRequest::SRT_HSTYPE_HSFLAGS::unwrap(m_ConnRes.m_iType);
    bool needs_extension = ext_flags != 0; // Initial value: received HS has extensions.
    bool needs_hsrsp;
    rendezvousSwitchState((rsp_type), (needs_extension), (needs_hsrsp));
    if (rsp_type > URQ_FAILURE_TYPES)
    {
        m_RejectReason = RejectReasonForURQ(rsp_type);
        HLOGC(cnlog.Debug,
              log << "processRendezvous: rejecting due to switch-state response: " << RequestTypeStr(rsp_type));
        return CONN_REJECT;
    }
    checkUpdateCryptoKeyLen("processRendezvous", m_ConnRes.m_iType);

    // We have three possibilities here as it comes to HSREQ extensions:

    // 1. The agent is loser in attention state, it sends EMPTY conclusion (without extensions)
    // 2. The agent is loser in initiated state, it interprets incoming HSREQ and creates HSRSP
    // 3. The agent is winner in attention or fine state, it sends HSREQ extension
    m_ConnReq.m_iReqType  = rsp_type;
    m_ConnReq.m_extension = needs_extension;

    // This must be done before prepareConnectionObjects().
    if (!applyResponseSettings())
    {
        LOGC(cnlog.Error, log << "processRendezvous: rogue peer");
        return CONN_REJECT;
    }

    // This must be done before interpreting and creating HSv5 extensions.
    if (!prepareConnectionObjects(m_ConnRes, m_SrtHsSide, 0))
    {
        // m_RejectReason already handled
        HLOGC(cnlog.Debug, log << "processRendezvous: rejecting due to problems in prepareConnectionObjects.");
        return CONN_REJECT;
    }

    // Case 2.
    if (needs_hsrsp)
    {
        // This means that we have received HSREQ extension with the handshake, so we need to interpret
        // it and craft the response.
        if (rst == RST_OK)
        {
            // We have JUST RECEIVED packet in this session (not that this is called as periodic update).
            // Sanity check
            m_tsLastReqTime = steady_clock::time_point();
            if (response.getLength() == size_t(-1))
            {
                m_RejectReason = SRT_REJ_IPE;
                LOGC(cnlog.Fatal,
                     log << "IPE: rst=RST_OK, but the packet has set -1 length - REJECTING (REQ-TIME: LOW)");
                return CONN_REJECT;
            }

            if (!interpretSrtHandshake(m_ConnRes, response, kmdata, &kmdatasize))
            {
                HLOGC(cnlog.Debug,
                      log << "processRendezvous: rejecting due to problems in interpretSrtHandshake REQ-TIME: LOW.");
                return CONN_REJECT;
            }

            updateAfterSrtHandshake(HS_VERSION_SRT1);

            // Pass on, inform about the shortened response-waiting period.
            HLOGC(cnlog.Debug, log << "processRendezvous: setting REQ-TIME: LOW. Forced to respond immediately.");
        }
        else
        {
            // This is a repeated handshake, so you can't use the incoming data to
            // prepare data for createSrtHandshake. They have to be extracted from inside.
            EConnectStatus conn = craftKmResponse((kmdata), (kmdatasize));
            if (conn != CONN_ACCEPT)
                return conn;
        }

        // No matter the value of needs_extension, the extension is always needed
        // when HSREQ was interpreted (to store HSRSP extension).
        m_ConnReq.m_extension = true;

        HLOGC(cnlog.Debug,
              log << "processRendezvous: HSREQ extension ok, creating HSRSP response. kmdatasize=" << kmdatasize);

        w_reqpkt.setLength(m_iMaxSRTPayloadSize);
        if (!createSrtHandshake(SRT_CMD_HSRSP, SRT_CMD_KMRSP,
                    kmdata, kmdatasize,
                    (w_reqpkt), (m_ConnReq)))
        {
            HLOGC(cnlog.Debug,
                  log << "processRendezvous: rejecting due to problems in createSrtHandshake. REQ-TIME: LOW");
            m_tsLastReqTime = steady_clock::time_point();
            return CONN_REJECT;
        }

        // This means that it has received URQ_CONCLUSION with HSREQ, agent is then in RDV_FINE
        // state, it sends here URQ_CONCLUSION with HSREQ/KMREQ extensions and it awaits URQ_AGREEMENT.
        return CONN_CONTINUE;
    }

    // Special case: if URQ_AGREEMENT is to be sent, when this side is INITIATOR,
    // then it must have received HSRSP, so it must interpret it. Otherwise it would
    // end up with URQ_DONE, which means that it is the other side to interpret HSRSP.
    if (m_SrtHsSide == HSD_INITIATOR && m_ConnReq.m_iReqType == URQ_AGREEMENT)
    {
        // The same is done in CUDT::postConnect(), however this section will
        // not be done in case of rendezvous. The section in postConnect() is
        // predicted to run only in regular CALLER handling.

        if (rst != RST_OK || response.getLength() == size_t(-1))
        {
            // Actually the -1 length would be an IPE, but it's likely that this was reported already.
            HLOGC(
                cnlog.Debug,
                log << "processRendezvous: no INCOMING packet, NOT interpreting extensions (relying on exising data)");
        }
        else
        {
            HLOGC(cnlog.Debug,
                  log << "processRendezvous: INITIATOR, will send AGREEMENT - interpreting HSRSP extension");
            if (!interpretSrtHandshake(m_ConnRes, response, 0, 0))
            {
                // m_RejectReason is already set, so set the reqtype accordingly
                m_ConnReq.m_iReqType = URQFailure(m_RejectReason);
            }
        }
        // This should be false, make a kinda assert here.
        if (needs_extension)
        {
            LOGC(cnlog.Fatal, log << "IPE: INITIATOR responding AGREEMENT should declare no extensions to HS");
            m_ConnReq.m_extension = false;
        }
        updateAfterSrtHandshake(HS_VERSION_SRT1);
    }

    HLOGC(cnlog.Debug,
          log << CONID() << "processRendezvous: COOKIES Agent/Peer: " << m_ConnReq.m_iCookie << "/"
              << m_ConnRes.m_iCookie << " HSD:" << (m_SrtHsSide == HSD_INITIATOR ? "initiator" : "responder")
              << " STATE:" << CHandShake::RdvStateStr(m_RdvState) << " ...");

    if (rsp_type == URQ_DONE)
    {
        HLOGC(cnlog.Debug, log << "... WON'T SEND any response, both sides considered connected");
    }
    else
    {
        HLOGC(cnlog.Debug,
              log << "... WILL SEND " << RequestTypeStr(rsp_type) << " " << (m_ConnReq.m_extension ? "with" : "without")
                  << " SRT HS extensions");
    }

    // This marks the information for the serializer that
    // the SRT handshake extension is required.
    // Rest of the data will be filled together with
    // serialization.
    m_ConnReq.m_extension = needs_extension;

    w_reqpkt.setLength(m_iMaxSRTPayloadSize);
    if (m_RdvState == CHandShake::RDV_CONNECTED)
    {
        // When synchro=false, don't lock a mutex for rendezvous queue.
        // This is required when this function is called in the
        // receive queue worker thread - it would lock itself.
        int cst = postConnect(response, true, 0);
        if (cst == CONN_REJECT)
        {
            // m_RejectReason already set
            HLOGC(cnlog.Debug, log << "processRendezvous: rejecting due to problems in postConnect.");
            return CONN_REJECT;
        }
    }

    // URQ_DONE or URQ_AGREEMENT can be the result if the state is RDV_CONNECTED.
    // If URQ_DONE, then there's nothing to be done, when URQ_AGREEMENT then return
    // CONN_CONTINUE to make the caller send again the contents if the packet buffer,
    // this time with URQ_AGREEMENT message, but still consider yourself connected.
    if (rsp_type == URQ_DONE)
    {
        HLOGC(cnlog.Debug, log << "processRendezvous: rsp=DONE, reporting ACCEPT (nothing to respond)");
        return CONN_ACCEPT;
    }

    // createSrtHandshake moved here because if the above conditions are satisfied,
    // no response is going to be send, so nothing needs to be "created".

    // needs_extension here distinguishes between cases 1 and 3.
    // NOTE: in case when interpretSrtHandshake was run under the conditions above (to interpret HSRSP),
    // then createSrtHandshake below will create only empty AGREEMENT message.
    if (!createSrtHandshake(SRT_CMD_HSREQ, SRT_CMD_KMREQ, 0, 0,
                (w_reqpkt), (m_ConnReq)))
    {
        // m_RejectReason already set
        LOGC(cnlog.Warn, log << "createSrtHandshake failed (IPE?), connection rejected. REQ-TIME: LOW");
        m_tsLastReqTime = steady_clock::time_point();
        return CONN_REJECT;
    }

    if (rsp_type == URQ_AGREEMENT && m_RdvState == CHandShake::RDV_CONNECTED)
    {
        // We are using our own serialization method (not the one called after
        // processConnectResponse, this is skipped in case when this function
        // is called), so we can also send this immediately. Agreement must be
        // sent just once and the party must switch into CONNECTED state - in
        // contrast to CONCLUSION messages, which should be sent in loop repeatedly.
        //
        // Even though in theory the AGREEMENT message sent just once may miss
        // the target (as normal thing in UDP), this is little probable to happen,
        // and this doesn't matter much because even if the other party doesn't
        // get AGREEMENT, but will get payload or KEEPALIVE messages, it will
        // turn into connected state as well. The AGREEMENT is rather kinda
        // catalyzer here and may turn the entity on the right track faster. When
        // AGREEMENT is missed, it may have kinda initial tearing.

        const steady_clock::time_point now = steady_clock::now();
        m_tsLastReqTime                    = now;
        setPacketTS(w_reqpkt, now);
        HLOGC(cnlog.Debug,
              log << "processRendezvous: rsp=AGREEMENT, reporting ACCEPT and sending just this one, REQ-TIME HIGH.");

        m_pSndQueue->sendto(serv_addr, w_reqpkt);

        return CONN_ACCEPT;
    }

    if (rst == RST_OK)
    {
        // the request time must be updated so that the next handshake can be sent out immediately
        HLOGC(cnlog.Debug,
              log << "processRendezvous: rsp=" << RequestTypeStr(m_ConnReq.m_iReqType)
                  << " REQ-TIME: LOW to send immediately, consider yourself conencted");
        m_tsLastReqTime = steady_clock::time_point();
    }
    else
    {
        HLOGC(cnlog.Debug, log << "processRendezvous: REQ-TIME: remains previous value, consider yourself connected");
    }
    return CONN_CONTINUE;
}

// [[using locked(m_ConnectionLock)]];
EConnectStatus srt::CUDT::processConnectResponse(const CPacket& response, CUDTException* eout) ATR_NOEXCEPT
{
    // NOTE: ASSUMED LOCK ON: m_ConnectionLock.

    // this is the 2nd half of a connection request. If the connection is setup successfully this returns 0.
    // Returned values:
    // - CONN_REJECT: there was some error when processing the response, connection should be rejected
    // - CONN_ACCEPT: the handshake is done and finished correctly
    // - CONN_CONTINUE: the induction handshake has been processed correctly, and expects CONCLUSION handshake

    if (!m_bConnecting)
        return CONN_REJECT;

    // This is required in HSv5 rendezvous, in which it should send the URQ_AGREEMENT message to
    // the peer, however switch to connected state.
    HLOGC(cnlog.Debug,
          log << "processConnectResponse: TYPE:"
              << (response.isControl() ? MessageTypeStr(response.getType(), response.getExtendedType())
                                       : string("DATA")));
    // ConnectStatus res = CONN_REJECT; // used later for status - must be declared here due to goto POST_CONNECT.

    // For HSv4, the data sender is INITIATOR, and the data receiver is RESPONDER,
    // regardless of the connecting side affiliation. This will be changed for HSv5.
    bool          bidirectional = false;
    HandshakeSide hsd           = m_config.bDataSender ? HSD_INITIATOR : HSD_RESPONDER;
    // (defined here due to 'goto' below).

    // SRT peer may send the SRT handshake private message (type 0x7fff) before a keep-alive.

    // This condition is checked when the current agent is trying to do connect() in rendezvous mode,
    // but the peer was faster to send a handshake packet earlier. This makes it continue with connecting
    // process if the peer is already behaving as if the connection was already established.

    // This value will check either the initial value, which is less than SRT1, or
    // the value previously loaded to m_ConnReq during the previous handshake response.
    // For the initial form this value should not be checked.
    bool hsv5 = m_ConnRes.m_iVersion >= HS_VERSION_SRT1;

    if (m_config.bRendezvous &&
        (m_RdvState == CHandShake::RDV_CONNECTED   // somehow Rendezvous-v5 switched it to CONNECTED.
         || !response.isControl()                  // WAS A PAYLOAD PACKET.
         || (response.getType() == UMSG_KEEPALIVE) // OR WAS A UMSG_KEEPALIVE message.
         || (response.getType() == UMSG_EXT) // OR WAS a CONTROL packet of some extended type (i.e. any SRT specific)
         )
        // This may happen if this is an initial state in which the socket type was not yet set.
        // If this is a field that holds the response handshake record from the peer, this means that it wasn't received
        // yet. HSv5: added version check because in HSv5 the m_iType field has different meaning and it may be 0 in
        // case when the handshake does not carry SRT extensions.
        && (hsv5 || m_ConnRes.m_iType != UDT_UNDEFINED))
    {
        // a data packet or a keep-alive packet comes, which means the peer side is already connected
        // in this situation, the previously recorded response will be used
        // In HSv5 this situation is theoretically possible if this party has missed the URQ_AGREEMENT message.
        HLOGC(cnlog.Debug, log << CONID() << "processConnectResponse: already connected - pinning in");
        if (hsv5)
        {
            m_RdvState = CHandShake::RDV_CONNECTED;
        }

        return postConnect(response, hsv5, eout);
    }

    if (!response.isControl(UMSG_HANDSHAKE))
    {
        m_RejectReason = SRT_REJ_ROGUE;
        if (!response.isControl())
        {
            LOGC(cnlog.Warn, log << CONID() << "processConnectResponse: received DATA while HANDSHAKE expected");
        }
        else
        {
            LOGC(cnlog.Error,
                 log << CONID()
                     << "processConnectResponse: CONFUSED: expected UMSG_HANDSHAKE as connection not yet established, "
                        "got: "
                     << MessageTypeStr(response.getType(), response.getExtendedType()));
        }
        return CONN_CONFUSED;
    }

    if (m_ConnRes.load_from(response.m_pcData, response.getLength()) == -1)
    {
        m_RejectReason = SRT_REJ_ROGUE;
        // Handshake data were too small to reach the Handshake structure. Reject.
        LOGC(cnlog.Error,
             log << CONID()
                 << "processConnectResponse: HANDSHAKE data buffer too small - possible blueboxing. Rejecting.");
        return CONN_REJECT;
    }

    HLOGC(cnlog.Debug, log << CONID() << "processConnectResponse: HS RECEIVED: " << m_ConnRes.show());
    if (m_ConnRes.m_iReqType > URQ_FAILURE_TYPES)
    {
        m_RejectReason = RejectReasonForURQ(m_ConnRes.m_iReqType);
        return CONN_REJECT;
    }

    if (size_t(m_ConnRes.m_iMSS) > CPacket::ETH_MAX_MTU_SIZE)
    {
        // Yes, we do abort to prevent buffer overrun. Set your MSS correctly
        // and you'll avoid problems.
        m_RejectReason = SRT_REJ_ROGUE;
        LOGC(cnlog.Fatal, log << "MSS size " << m_config.iMSS << "exceeds MTU size!");
        return CONN_REJECT;
    }

    // (see createCrypter() call below)
    //
    // The CCryptoControl attached object must be created early
    // because it will be required to create a conclusion handshake in HSv5
    //
    if (m_config.bRendezvous)
    {
        // SANITY CHECK: A rendezvous socket should reject any caller requests (it's not a listener)
        if (m_ConnRes.m_iReqType == URQ_INDUCTION)
        {
            m_RejectReason = SRT_REJ_ROGUE;
            LOGC(cnlog.Error,
                 log << CONID()
                     << "processConnectResponse: Rendezvous-point received INDUCTION handshake (expected WAVEAHAND). "
                        "Rejecting.");
            return CONN_REJECT;
        }

        // The procedure for version 5 is completely different and changes the states
        // differently, so the old code will still maintain HSv4 the old way.

        if (m_ConnRes.m_iVersion > HS_VERSION_UDT4)
        {
            HLOGC(cnlog.Debug, log << CONID() << "processConnectResponse: Rendezvous HSv5 DETECTED.");
            return CONN_RENDEZVOUS; // --> will continue in CUDT::processRendezvous().
        }

        HLOGC(cnlog.Debug, log << CONID() << "processConnectResponse: Rendsezvous HSv4 DETECTED.");
        // So, here it has either received URQ_WAVEAHAND handshake message (while it should be in URQ_WAVEAHAND itself)
        // or it has received URQ_CONCLUSION/URQ_AGREEMENT message while this box has already sent URQ_WAVEAHAND to the
        // peer, and DID NOT send the URQ_CONCLUSION yet.

        if (m_ConnReq.m_iReqType == URQ_WAVEAHAND || m_ConnRes.m_iReqType == URQ_WAVEAHAND)
        {
            HLOGC(cnlog.Debug,
                  log << CONID() << "processConnectResponse: REQ-TIME LOW. got HS RDV. Agent state:"
                      << RequestTypeStr(m_ConnReq.m_iReqType) << " Peer HS:" << m_ConnRes.show());

            // Here we could have received WAVEAHAND or CONCLUSION.
            // For HSv4 simply switch to CONCLUSION for the sake of further handshake rolling.
            // For HSv5, make the cookie contest and basing on this decide, which party
            // should provide the HSREQ/KMREQ attachment.

           if (!createCrypter(hsd, false /* unidirectional */))
           {
               m_RejectReason = SRT_REJ_RESOURCE;
               m_ConnReq.m_iReqType = URQFailure(SRT_REJ_RESOURCE);
               // the request time must be updated so that the next handshake can be sent out immediately.
               m_tsLastReqTime = steady_clock::time_point();
               return CONN_REJECT;
           }

            m_ConnReq.m_iReqType = URQ_CONCLUSION;
            // the request time must be updated so that the next handshake can be sent out immediately.
            m_tsLastReqTime = steady_clock::time_point();
            return CONN_CONTINUE;
        }
        else
        {
            HLOGC(cnlog.Debug, log << CONID() << "processConnectResponse: Rendezvous HSv4 PAST waveahand");
        }
    }
    else
    {
        // set cookie
        if (m_ConnRes.m_iReqType == URQ_INDUCTION)
        {
            HLOGC(cnlog.Debug,
                  log << CONID() << "processConnectResponse: REQ-TIME LOW; got INDUCTION HS response (cookie:" << hex
                      << m_ConnRes.m_iCookie << " version:" << dec << m_ConnRes.m_iVersion
                      << "), sending CONCLUSION HS with this cookie");

            m_ConnReq.m_iCookie  = m_ConnRes.m_iCookie;
            m_ConnReq.m_iReqType = URQ_CONCLUSION;

            // Here test if the LISTENER has responded with version HS_VERSION_SRT1,
            // it means that it is HSv5 capable. It can still accept the HSv4 handshake.
            if (m_ConnRes.m_iVersion > HS_VERSION_UDT4)
            {
                int hs_flags = SrtHSRequest::SRT_HSTYPE_HSFLAGS::unwrap(m_ConnRes.m_iType);

                if (hs_flags != SrtHSRequest::SRT_MAGIC_CODE)
                {
                    LOGC(cnlog.Warn, log << "processConnectResponse: Listener HSv5 did not set the SRT_MAGIC_CODE");
                }

                checkUpdateCryptoKeyLen("processConnectResponse", m_ConnRes.m_iType);

                // This will catch HS_VERSION_SRT1 and any newer.
                // Set your highest version.
                m_ConnReq.m_iVersion = HS_VERSION_SRT1;
                // CONTROVERSIAL: use 0 as m_iType according to the meaning in HSv5.
                // The HSv4 client might not understand it, which means that agent
                // must switch itself to HSv4 rendezvous, and this time iType sould
                // be set to UDT_DGRAM value.
                m_ConnReq.m_iType = 0;

                // This marks the information for the serializer that
                // the SRT handshake extension is required.
                // Rest of the data will be filled together with
                // serialization.
                m_ConnReq.m_extension = true;

                // For HSv5, the caller is INITIATOR and the listener is RESPONDER.
                // The m_config.bDataSender value should be completely ignored and the
                // connection is always bidirectional.
                bidirectional = true;
                hsd           = HSD_INITIATOR;
                m_SrtHsSide   = hsd;
            }

            m_tsLastReqTime = steady_clock::time_point();
            if (!createCrypter(hsd, bidirectional))
            {
                m_RejectReason = SRT_REJ_RESOURCE;
                return CONN_REJECT;
            }
            // NOTE: This setup sets URQ_CONCLUSION and appropriate data in the handshake structure.
            // The full handshake to be sent will be filled back in the caller function -- CUDT::startConnect().
            return CONN_CONTINUE;
        }
    }

    return postConnect(response, false, eout);
}

bool srt::CUDT::applyResponseSettings() ATR_NOEXCEPT
{
    if (!m_ConnRes.valid())
    {
        LOGC(cnlog.Error, log << "applyResponseSettings: ROGUE HANDSHAKE - rejecting");
        m_RejectReason = SRT_REJ_ROGUE;
        return false;
    }

    // Re-configure according to the negotiated values.
    m_config.iMSS        = m_ConnRes.m_iMSS;
    m_iFlowWindowSize    = m_ConnRes.m_iFlightFlagSize;
    const int udpsize    = m_config.iMSS - CPacket::UDP_HDR_SIZE;
    m_iMaxSRTPayloadSize = udpsize - CPacket::HDR_SIZE;
    m_iPeerISN           = m_ConnRes.m_iISN;

    setInitialRcvSeq(m_iPeerISN);

    m_iRcvCurrPhySeqNo = CSeqNo::decseq(m_ConnRes.m_iISN);
    m_PeerID           = m_ConnRes.m_iID;
    memcpy((m_piSelfIP), m_ConnRes.m_piPeerIP, sizeof m_piSelfIP);

    HLOGC(cnlog.Debug,
          log << CONID() << "applyResponseSettings: HANSHAKE CONCLUDED. SETTING: payload-size=" << m_iMaxSRTPayloadSize
              << " mss=" << m_ConnRes.m_iMSS << " flw=" << m_ConnRes.m_iFlightFlagSize << " isn=" << m_ConnRes.m_iISN
              << " peerID=" << m_ConnRes.m_iID);

    return true;
}

EConnectStatus srt::CUDT::postConnect(const CPacket &response, bool rendezvous, CUDTException *eout) ATR_NOEXCEPT
{
    if (m_ConnRes.m_iVersion < HS_VERSION_SRT1)
        m_tsRcvPeerStartTime = steady_clock::time_point(); // will be set correctly in SRT HS.

    // This procedure isn't being executed in rendezvous because
    // in rendezvous it's completed before calling this function.
    if (!rendezvous)
    {
        // NOTE: THIS function must be called before calling prepareConnectionObjects.
        // The reason why it's not part of prepareConnectionObjects is that the activities
        // done there are done SIMILAR way in acceptAndRespond, which also calls this
        // function. In fact, prepareConnectionObjects() represents the code that was
        // done separately in processConnectResponse() and acceptAndRespond(), so this way
        // this code is now common. Now acceptAndRespond() does "manually" something similar
        // to applyResponseSettings(), just a little bit differently. This SHOULD be made
        // common as a part of refactoring job, just needs a bit more time.
        //
        // Currently just this function must be called always BEFORE prepareConnectionObjects
        // everywhere except acceptAndRespond().
        bool ok = applyResponseSettings();

        // This will actually be done also in rendezvous HSv4,
        // however in this case the HSREQ extension will not be attached,
        // so it will simply go the "old way".
        // (&&: skip if failed already)
        ok = ok &&  prepareConnectionObjects(m_ConnRes, m_SrtHsSide, eout);

        // May happen that 'response' contains a data packet that was sent in rendezvous mode.
        // In this situation the interpretation of handshake was already done earlier.
        ok = ok && response.isControl();
        ok = ok && interpretSrtHandshake(m_ConnRes, response, 0, 0);

        if (!ok)
        {
            if (eout)
            {
                *eout = CUDTException(MJ_SETUP, MN_REJECTED, 0);
            }
            // m_RejectReason already set
            return CONN_REJECT;
        }
    }

    bool have_group = false;

    {
#if ENABLE_EXPERIMENTAL_BONDING
        ScopedLock cl (s_UDTUnited.m_GlobControlLock);
        CUDTGroup* g = m_parent->m_GroupOf;
        if (g)
        {
            // This is the last moment when this can be done.
            // The updateAfterSrtHandshake call will copy the receiver
            // start time to the receiver buffer data, so the correct
            // value must be set before this happens.
            synchronizeWithGroup(g);
            have_group = true;
        }
#endif
    }

    if (!have_group)
    {
        // This function will be called internally inside
        // synchronizeWithGroup(). This is just more complicated.
        updateAfterSrtHandshake(m_ConnRes.m_iVersion);
    }

    CInfoBlock ib;
    ib.m_iIPversion = m_PeerAddr.family();
    CInfoBlock::convert(m_PeerAddr, ib.m_piIP);
    if (m_pCache->lookup(&ib) >= 0)
    {
        m_iSRTT      = ib.m_iSRTT;
        m_iRTTVar    = ib.m_iSRTT / 2;
        m_iBandwidth = ib.m_iBandwidth;
    }

#if SRT_DEBUG_RTT
    s_rtt_trace.trace(steady_clock::now(), "Connect", -1, -1,
                      m_bIsFirstRTTReceived, -1, m_iSRTT, m_iRTTVar);
#endif

    SRT_REJECT_REASON rr = setupCC();
    if (rr != SRT_REJ_UNKNOWN)
    {
        m_RejectReason = rr;
        return CONN_REJECT;
    }

    // And, I am connected too.
    m_bConnecting = false;

    // The lock on m_ConnectionLock should still be applied, but
    // the socket could have been started removal before this function
    // has started. Do a sanity check before you continue with the
    // connection process.
    CUDTSocket* s = s_UDTUnited.locateSocket(m_SocketID);
    if (s)
    {
        // The socket could be closed at this very moment.
        // Continue with removing the socket from the pending structures,
        // but prevent it from setting it as connected.
        m_bConnected  = true;

        // register this socket for receiving data packets
        m_pRNode->m_bOnList = true;
        m_pRcvQueue->setNewEntry(this);
    }

    // XXX Problem around CONN_CONFUSED!
    // If some too-eager packets were received from a listener
    // that thinks it's connected, but his last handshake was missed,
    // they are collected by CRcvQueue::storePkt. The removeConnector
    // function will want to delete them all, so it would be nice
    // if these packets can be re-delivered. Of course the listener
    // should be prepared to resend them (as every packet can be lost
    // on UDP), but it's kinda overkill when we have them already and
    // can dispatch them.

    // Remove from rendezvous queue (in this particular case it's
    // actually removing the socket that undergoes asynchronous HS processing).
    // Removing at THIS point because since when setNewEntry is called,
    // the next iteration in the CRcvQueue::worker loop will be dispatching
    // packets normally, as within-connection, so the "connector" won't
    // play any role since this time.
    // The connector, however, must stay alive until the setNewEntry is called
    // because otherwise the packets that are coming for this socket before the
    // connection process is complete will be rejected as "attack", instead of
    // being enqueued for later pickup from the queue.
    m_pRcvQueue->removeConnector(m_SocketID);

    // Ok, no more things to be done as per "clear connecting state"
    if (!s)
    {
        LOGC(cnlog.Error, log << "Connection broken in the process - socket @" << m_SocketID << " closed");
        m_RejectReason = SRT_REJ_CLOSE;
        if (eout)
        {
            *eout = CUDTException(MJ_CONNECTION, MN_CONNLOST, 0);
        }
        return CONN_REJECT;
    }

    // copy address information of local node
    // the local port must be correctly assigned BEFORE CUDT::startConnect(),
    // otherwise if startConnect() fails, the multiplexer cannot be located
    // by garbage collection and will cause leak
    s->m_pUDT->m_pSndQueue->m_pChannel->getSockAddr((s->m_SelfAddr));
    CIPAddress::pton((s->m_SelfAddr), s->m_pUDT->m_piSelfIP, m_PeerAddr);

    //int token = -1;
#if ENABLE_EXPERIMENTAL_BONDING
    {
        ScopedLock cl (s_UDTUnited.m_GlobControlLock);
        CUDTGroup* g = m_parent->m_GroupOf;
        if (g)
        {
            // XXX this might require another check of group type.
            // For redundancy group, at least, update the status in the group.

            // LEAVING as comment for historical reasons. Locking is here most
            // likely not necessary because the socket cannot be removed from the
            // group until the socket isn't removed, and this requires locking of
            // m_GlobControlLock. This should ensure that when m_GroupOf is
            // not NULL, m_GroupMemberData is also valid.
            // ScopedLock glock(g->m_GroupLock);

            HLOGC(cnlog.Debug, log << "group: Socket @" << m_parent->m_SocketID << " fresh connected, setting IDLE");

            groups::SocketData* gi       = m_parent->m_GroupMemberData;
            gi->sndstate   = SRT_GST_IDLE;
            gi->rcvstate   = SRT_GST_IDLE;
            gi->laststatus = SRTS_CONNECTED;
            //token = gi->token;
            g->setGroupConnected();
        }
    }
#endif

    s->m_Status = SRTS_CONNECTED;

    // acknowledde any waiting epolls to write
    s_UDTUnited.m_EPoll.update_events(m_SocketID, m_sPollID, SRT_EPOLL_CONNECT, true);

    CGlobEvent::triggerEvent();

/* XXX Likely it should NOT be called here for two reasons:

  - likely lots of mutexes are locked here so any
    API call from here might cause a deadlock
  - if called from an asynchronous connection process, it was
    already called from inside updateConnStatus
  - if called from startConnect (synchronous mode), it is even wrong.

    if (m_cbConnectHook)
    {
        CALLBACK_CALL(m_cbConnectHook, m_SocketID, SRT_SUCCESS, m_PeerAddr.get(), token);
    }

    */

    LOGC(cnlog.Note, log << CONID() << "Connection established to: " << m_PeerAddr.str());

    return CONN_ACCEPT;
}

void srt::CUDT::checkUpdateCryptoKeyLen(const char *loghdr SRT_ATR_UNUSED, int32_t typefield)
{
    int enc_flags = SrtHSRequest::SRT_HSTYPE_ENCFLAGS::unwrap(typefield);

    // potentially 0-7 values are possible.
    // When 0, don't change anything - it should rely on the value 0.
    // When 1, 5, 6, 7, this is kinda internal error - ignore.
    if (enc_flags >= 2 && enc_flags <= 4) // 2 = 128, 3 = 192, 4 = 256
    {
        int rcv_pbkeylen = SrtHSRequest::SRT_PBKEYLEN_BITS::wrap(enc_flags);
        if (m_config.iSndCryptoKeyLen == 0)
        {
            m_config.iSndCryptoKeyLen = rcv_pbkeylen;
            HLOGC(cnlog.Debug, log << loghdr << ": PBKEYLEN adopted from advertised value: "
                  << m_config.iSndCryptoKeyLen);
        }
        else if (m_config.iSndCryptoKeyLen != rcv_pbkeylen)
        {
            // Conflict. Use SRTO_SENDER flag to check if this side should accept
            // the enforcement, otherwise simply let it win.
            if (!m_config.bDataSender)
            {
                LOGC(cnlog.Warn,
                     log << loghdr << ": PBKEYLEN conflict - OVERRIDDEN " << m_config.iSndCryptoKeyLen << " by "
                         << rcv_pbkeylen << " from PEER (as AGENT is not SRTO_SENDER)");
                m_config.iSndCryptoKeyLen = rcv_pbkeylen;
            }
            else
            {
                LOGC(cnlog.Warn,
                     log << loghdr << ": PBKEYLEN conflict - keep " << m_config.iSndCryptoKeyLen
                         << "; peer-advertised PBKEYLEN " << rcv_pbkeylen << " rejected because Agent is SRTO_SENDER");
            }
        }
    }
    else if (enc_flags != 0)
    {
        LOGC(cnlog.Error, log << loghdr << ": IPE: enc_flags outside allowed 2, 3, 4: " << enc_flags);
    }
    else
    {
        HLOGC(cnlog.Debug, log << loghdr << ": No encryption flags found in type field: " << typefield);
    }
}

// Rendezvous
void srt::CUDT::rendezvousSwitchState(UDTRequestType& w_rsptype, bool& w_needs_extension, bool& w_needs_hsrsp)
{
    UDTRequestType req           = m_ConnRes.m_iReqType;
    int            hs_flags      = SrtHSRequest::SRT_HSTYPE_HSFLAGS::unwrap(m_ConnRes.m_iType);
    bool           has_extension = !!hs_flags; // it holds flags, if no flags, there are no extensions.

    const HandshakeSide &hsd = m_SrtHsSide;
    // Note important possibilities that are considered here:

    // 1. The serial arrangement. This happens when one party has missed the
    // URQ_WAVEAHAND message, it sent its own URQ_WAVEAHAND message, and then the
    // firstmost message it received from the peer is URQ_CONCLUSION, as a response
    // for agent's URQ_WAVEAHAND.
    //
    // In this case, Agent switches to RDV_FINE state and Peer switches to RDV_ATTENTION state.
    //
    // 2. The parallel arrangement. This happens when the URQ_WAVEAHAND message sent
    // by both parties are almost in a perfect synch (a rare, but possible case). In this
    // case, both parties receive one another's URQ_WAVEAHAND message and both switch to
    // RDV_ATTENTION state.
    //
    // It's not possible to predict neither which arrangement will happen, or which
    // party will be RDV_FINE in case when the serial arrangement has happened. What
    // will actually happen will depend on random conditions.
    //
    // No matter this randomity, we have a limited number of possible conditions:
    //
    // Stating that "agent" is the party that has received the URQ_WAVEAHAND in whatever
    // arrangement, we are certain, that "agent" switched to RDV_ATTENTION, and peer:
    //
    // - switched to RDV_ATTENTION state (so, both are in the same state independently)
    // - switched to RDV_FINE state (so, the message interchange is actually more-less sequenced)
    //
    // In particular, there's no possibility of a situation that both are in RDV_FINE state
    // because the agent can switch to RDV_FINE state only if it received URQ_CONCLUSION from
    // the peer, while the peer could not send URQ_CONCLUSION without switching off RDV_WAVING
    // (actually to RDV_ATTENTION). There's also no exit to RDV_FINE from RDV_ATTENTION.

    // DEFAULT STATEMENT: don't attach extensions to URQ_CONCLUSION, neither HSREQ nor HSRSP.
    w_needs_extension = false;
    w_needs_hsrsp     = false;

    string reason;

#if ENABLE_HEAVY_LOGGING

    HLOGC(cnlog.Debug, log << "rendezvousSwitchState: HS: " << m_ConnRes.show());

    struct LogAtTheEnd
    {
        CHandShake::RendezvousState        ost;
        UDTRequestType                     orq;
        const CHandShake::RendezvousState &nst;
        const UDTRequestType &             nrq;
        bool &                             needext;
        bool &                             needrsp;
        string &                           reason;

        ~LogAtTheEnd()
        {
            HLOGC(cnlog.Debug,
                  log << "rendezvousSwitchState: STATE[" << CHandShake::RdvStateStr(ost) << "->"
                      << CHandShake::RdvStateStr(nst) << "] REQTYPE[" << RequestTypeStr(orq) << "->"
                      << RequestTypeStr(nrq) << "] "
                      << "ext:" << (needext ? (needrsp ? "HSRSP" : "HSREQ") : "NONE")
                      << (reason == "" ? string() : "reason:" + reason));
        }
    } l_logend = {m_RdvState, req, m_RdvState, w_rsptype, w_needs_extension, w_needs_hsrsp, reason};

#endif

    switch (m_RdvState)
    {
    case CHandShake::RDV_INVALID:
        return;

    case CHandShake::RDV_WAVING:
    {
        if (req == URQ_WAVEAHAND)
        {
            m_RdvState = CHandShake::RDV_ATTENTION;

            // NOTE: if this->isWinner(), attach HSREQ
            w_rsptype = URQ_CONCLUSION;
            if (hsd == HSD_INITIATOR)
                w_needs_extension = true;
            return;
        }

        if (req == URQ_CONCLUSION)
        {
            m_RdvState = CHandShake::RDV_FINE;
            w_rsptype   = URQ_CONCLUSION;

            w_needs_extension = true; // (see below - this needs to craft either HSREQ or HSRSP)
            // if this->isWinner(), then craft HSREQ for that response.
            // if this->isLoser(), then this packet should bring HSREQ, so craft HSRSP for the response.
            if (hsd == HSD_RESPONDER)
                w_needs_hsrsp = true;
            return;
        }
    }
        reason = "WAVING -> WAVEAHAND or CONCLUSION";
        break;

    case CHandShake::RDV_ATTENTION:
    {
        if (req == URQ_WAVEAHAND)
        {
            // This is only possible if the URQ_CONCLUSION sent to the peer
            // was lost on track. The peer is then simply unaware that the
            // agent has switched to ATTENTION state and continues sending
            // waveahands. In this case, just remain in ATTENTION state and
            // retry with URQ_CONCLUSION, as normally.
            w_rsptype = URQ_CONCLUSION;
            if (hsd == HSD_INITIATOR)
                w_needs_extension = true;
            return;
        }

        if (req == URQ_CONCLUSION)
        {
            // We have two possibilities here:
            //
            // WINNER (HSD_INITIATOR): send URQ_AGREEMENT
            if (hsd == HSD_INITIATOR)
            {
                // WINNER should get a response with HSRSP, otherwise this is kinda empty conclusion.
                // If no HSRSP attached, stay in this state.
                if (hs_flags == 0)
                {
                    HLOGC(
                        cnlog.Debug,
                        log << "rendezvousSwitchState: "
                               "{INITIATOR}[ATTENTION] awaits CONCLUSION+HSRSP, got CONCLUSION, remain in [ATTENTION]");
                    w_rsptype         = URQ_CONCLUSION;
                    w_needs_extension = true; // If you expect to receive HSRSP, continue sending HSREQ
                    return;
                }
                m_RdvState = CHandShake::RDV_CONNECTED;
                w_rsptype   = URQ_AGREEMENT;
                return;
            }

            // LOSER (HSD_RESPONDER): send URQ_CONCLUSION and attach HSRSP extension, then expect URQ_AGREEMENT
            if (hsd == HSD_RESPONDER)
            {
                // If no HSREQ attached, stay in this state.
                // (Although this seems completely impossible).
                if (hs_flags == 0)
                {
                    LOGC(
                        cnlog.Warn,
                        log << "rendezvousSwitchState: (IPE!)"
                               "{RESPONDER}[ATTENTION] awaits CONCLUSION+HSREQ, got CONCLUSION, remain in [ATTENTION]");
                    w_rsptype         = URQ_CONCLUSION;
                    w_needs_extension = false; // If you received WITHOUT extensions, respond WITHOUT extensions (wait
                                               // for the right message)
                    return;
                }
                m_RdvState       = CHandShake::RDV_INITIATED;
                w_rsptype         = URQ_CONCLUSION;
                w_needs_extension = true;
                w_needs_hsrsp     = true;
                return;
            }

            LOGC(cnlog.Error, log << "RENDEZVOUS COOKIE DRAW! Cannot resolve to a valid state.");
            // Fallback for cookie draw
            m_RdvState = CHandShake::RDV_INVALID;
            w_rsptype   = URQFailure(SRT_REJ_RDVCOOKIE);
            return;
        }

        if (req == URQ_AGREEMENT)
        {
            // This means that the peer has received our URQ_CONCLUSION, but
            // the agent missed the peer's URQ_CONCLUSION (received only initial
            // URQ_WAVEAHAND).
            if (hsd == HSD_INITIATOR)
            {
                // In this case the missed URQ_CONCLUSION was sent without extensions,
                // whereas the peer received our URQ_CONCLUSION with HSREQ, and therefore
                // it sent URQ_AGREEMENT already with HSRSP. This isn't a problem for
                // us, we can go on with it, especially that the peer is already switched
                // into CHandShake::RDV_CONNECTED state.
                m_RdvState = CHandShake::RDV_CONNECTED;

                // Both sides are connected, no need to send anything anymore.
                w_rsptype = URQ_DONE;
                return;
            }

            if (hsd == HSD_RESPONDER)
            {
                // In this case the missed URQ_CONCLUSION was sent with extensions, so
                // we have to request this once again. Send URQ_CONCLUSION in order to
                // inform the other party that we need the conclusion message once again.
                // The ATTENTION state should be maintained.
                w_rsptype         = URQ_CONCLUSION;
                w_needs_extension = true;
                w_needs_hsrsp     = true;
                return;
            }
        }
    }
    reason = "ATTENTION -> WAVEAHAND(conclusion), CONCLUSION(agreement/conclusion), AGREEMENT (done/conclusion)";
    break;

    case CHandShake::RDV_FINE:
    {
        // In FINE state we can't receive URQ_WAVEAHAND because if the peer has already
        // sent URQ_CONCLUSION, it's already in CHandShake::RDV_ATTENTION, and in this state it can
        // only send URQ_CONCLUSION, whereas when it isn't in CHandShake::RDV_ATTENTION, it couldn't
        // have sent URQ_CONCLUSION, and if it didn't, the agent wouldn't be in CHandShake::RDV_FINE state.

        if (req == URQ_CONCLUSION)
        {
            // There's only one case when it should receive CONCLUSION in FINE state:
            // When it's the winner. If so, it should then contain HSREQ extension.
            // In case of loser, it shouldn't receive CONCLUSION at all - it should
            // receive AGREEMENT.

            // The winner case, received CONCLUSION + HSRSP - switch to CONNECTED and send AGREEMENT.
            // So, check first if HAS EXTENSION

            bool correct_switch = false;
            if (hsd == HSD_INITIATOR && !has_extension)
            {
                // Received REPEATED empty conclusion that has initially switched it into FINE state.
                // To exit FINE state we need the CONCLUSION message with HSRSP.
                HLOGC(cnlog.Debug,
                      log << "rendezvousSwitchState: {INITIATOR}[FINE] <CONCLUSION without HSRSP. Stay in [FINE], "
                             "await CONCLUSION+HSRSP");
            }
            else if (hsd == HSD_RESPONDER)
            {
                // In FINE state the RESPONDER expects only to be sent AGREEMENT.
                // It has previously received CONCLUSION in WAVING state and this has switched
                // it to FINE state. That CONCLUSION message should have contained extension,
                // so if this is a repeated CONCLUSION+HSREQ, it should be responded with
                // CONCLUSION+HSRSP.
                HLOGC(cnlog.Debug,
                      log << "rendezvousSwitchState: {RESPONDER}[FINE] <CONCLUSION. Stay in [FINE], await AGREEMENT");
            }
            else
            {
                correct_switch = true;
            }

            if (!correct_switch)
            {
                w_rsptype = URQ_CONCLUSION;
                // initiator should send HSREQ, responder HSRSP,
                // in both cases extension is needed
                w_needs_extension = true;
                w_needs_hsrsp     = hsd == HSD_RESPONDER;
                return;
            }

            m_RdvState = CHandShake::RDV_CONNECTED;
            w_rsptype   = URQ_AGREEMENT;
            return;
        }

        if (req == URQ_AGREEMENT)
        {
            // The loser case, the agreement was sent in response to conclusion that
            // already carried over the HSRSP extension.

            // There's a theoretical case when URQ_AGREEMENT can be received in case of
            // parallel arrangement, while the agent is already in CHandShake::RDV_CONNECTED state.
            // This will be dispatched in the main loop and discarded.

            m_RdvState = CHandShake::RDV_CONNECTED;
            w_rsptype   = URQ_DONE;
            return;
        }
    }

        reason = "FINE -> CONCLUSION(agreement), AGREEMENT(done)";
        break;
    case CHandShake::RDV_INITIATED:
    {
        // In this state we just wait for URQ_AGREEMENT, which should cause it to
        // switch to CONNECTED. No response required.
        if (req == URQ_AGREEMENT)
        {
            // No matter in which state we'd be, just switch to connected.
            if (m_RdvState == CHandShake::RDV_CONNECTED)
            {
                HLOGC(cnlog.Debug, log << "<-- AGREEMENT: already connected");
            }
            else
            {
                HLOGC(cnlog.Debug, log << "<-- AGREEMENT: switched to connected");
            }
            m_RdvState = CHandShake::RDV_CONNECTED;
            w_rsptype   = URQ_DONE;
            return;
        }

        if (req == URQ_CONCLUSION)
        {
            // Receiving conclusion in this state means that the other party
            // didn't get our conclusion, so send it again, the same as when
            // exiting the ATTENTION state.
            w_rsptype = URQ_CONCLUSION;
            if (hsd == HSD_RESPONDER)
            {
                HLOGC(cnlog.Debug,
                      log << "rendezvousSwitchState: "
                             "{RESPONDER}[INITIATED] awaits AGREEMENT, "
                             "got CONCLUSION, sending CONCLUSION+HSRSP");
                w_needs_extension = true;
                w_needs_hsrsp     = true;
                return;
            }

            // Loser, initiated? This may only happen in parallel arrangement, where
            // the agent exchanges empty conclusion messages with the peer, simultaneously
            // exchanging HSREQ-HSRSP conclusion messages. Check if THIS message contained
            // HSREQ, and set responding HSRSP in that case.
            if (hs_flags == 0)
            {
                HLOGC(cnlog.Debug,
                      log << "rendezvousSwitchState: "
                             "{INITIATOR}[INITIATED] awaits AGREEMENT, "
                             "got empty CONCLUSION, STILL RESPONDING CONCLUSION+HSRSP");
            }
            else
            {

                HLOGC(cnlog.Debug,
                      log << "rendezvousSwitchState: "
                             "{INITIATOR}[INITIATED] awaits AGREEMENT, "
                             "got CONCLUSION+HSREQ, responding CONCLUSION+HSRSP");
            }
            w_needs_extension = true;
            w_needs_hsrsp     = true;
            return;
        }
    }

        reason = "INITIATED -> AGREEMENT(done)";
        break;

    case CHandShake::RDV_CONNECTED:
        // Do nothing. This theoretically should never happen.
        w_rsptype = URQ_DONE;
        return;
    }

    HLOGC(cnlog.Debug, log << "rendezvousSwitchState: INVALID STATE TRANSITION, result: INVALID");
    // All others are treated as errors
    m_RdvState = CHandShake::RDV_WAVING;
    w_rsptype   = URQFailure(SRT_REJ_ROGUE);
}

/*
 * Timestamp-based Packet Delivery (TsbPd) thread
 * This thread runs only if TsbPd mode is enabled
 * Hold received packets until its time to 'play' them, at PktTimeStamp + TsbPdDelay.
 */
void * srt::CUDT::tsbpd(void *param)
{
    CUDT *self = (CUDT *)param;

    THREAD_STATE_INIT("SRT:TsbPd");

#if ENABLE_EXPERIMENTAL_BONDING
    // Make the TSBPD thread a "client" of the group,
    // which will ensure that the group will not be physically
    // deleted until this thread exits.
    // NOTE: DO NOT LEAD TO EVER CANCEL THE THREAD!!!
    CUDTUnited::GroupKeeper gkeeper (self->s_UDTUnited, self->m_parent);
#endif

    UniqueLock recv_lock  (self->m_RecvLock);
    CSync recvdata_cc (self->m_RecvDataCond, recv_lock);
    CSync tsbpd_cc    (self->m_RcvTsbPdCond, recv_lock);

    self->m_bTsbPdAckWakeup = true;
    while (!self->m_bClosing)
    {
        int32_t                  current_pkt_seq = 0;
        steady_clock::time_point tsbpdtime;
        bool                     rxready = false;
#if ENABLE_EXPERIMENTAL_BONDING
        bool shall_update_group = false;
#endif

        enterCS(self->m_RcvBufferLock);

        self->m_pRcvBuffer->updRcvAvgDataSize(steady_clock::now());

        if (self->m_bTLPktDrop)
        {
            int32_t skiptoseqno = SRT_SEQNO_NONE;
            bool    passack     = true; // Get next packet to wait for even if not acked

            rxready = self->m_pRcvBuffer->getRcvFirstMsg((tsbpdtime), (passack), (skiptoseqno), (current_pkt_seq));

            HLOGC(tslog.Debug,
                  log << boolalpha << "NEXT PKT CHECK: rdy=" << rxready << " passack=" << passack << " skipto=%"
                      << skiptoseqno << " current=%" << current_pkt_seq << " buf-base=%" << self->m_iRcvLastSkipAck);
            /*
             * VALUES RETURNED:
             *
             * rxready:     if true, packet at head of queue ready to play
             * tsbpdtime:   timestamp of packet at head of queue, ready or not. 0 if none.
             * passack:     if true, ready head of queue not yet acknowledged
             * skiptoseqno: sequence number of packet at head of queue if ready to play but
             *              some preceeding packets are missing (need to be skipped). -1 if none.
             */
            if (rxready)
            {
                /* Packet ready to play according to time stamp but... */
                int seqlen = CSeqNo::seqoff(self->m_iRcvLastSkipAck, skiptoseqno);

                if (skiptoseqno != SRT_SEQNO_NONE && seqlen > 0)
                {
                    /*
                     * skiptoseqno != SRT_SEQNO_NONE,
                     * packet ready to play but preceeded by missing packets (hole).
                     */

                    self->updateForgotten(seqlen, self->m_iRcvLastSkipAck, skiptoseqno);
                    self->m_pRcvBuffer->skipData(seqlen);

                    self->m_iRcvLastSkipAck = skiptoseqno;
#if ENABLE_EXPERIMENTAL_BONDING
                    shall_update_group = true;
#endif

#if ENABLE_LOGGING
                    int64_t timediff_us = 0;
                    if (!is_zero(tsbpdtime))
                        timediff_us = count_microseconds(steady_clock::now() - tsbpdtime);
#if ENABLE_HEAVY_LOGGING
                    HLOGC(tslog.Debug,
                          log << self->CONID() << "tsbpd: DROPSEQ: up to seqno %" << CSeqNo::decseq(skiptoseqno) << " ("
                              << seqlen << " packets) playable at " << FormatTime(tsbpdtime) << " delayed "
                              << (timediff_us / 1000) << "." << std::setw(3) << std::setfill('0') << (timediff_us % 1000) << " ms");
#endif
                    LOGC(brlog.Warn,
                         log << self->CONID() << "RCV-DROPPED " << seqlen << " packet(s), packet seqno %" << skiptoseqno
                             << " delayed for " << (timediff_us / 1000) << "." << std::setw(3) << std::setfill('0')
                             << (timediff_us % 1000) << " ms");
#endif

                    tsbpdtime = steady_clock::time_point(); //Next sent ack will unblock
                    rxready   = false;
                }
                else if (passack)
                {
                    /* Packets ready to play but not yet acknowledged (should happen within 10ms) */
                    rxready   = false;
                    tsbpdtime = steady_clock::time_point(); // Next sent ack will unblock
                }                  /* else packet ready to play */
            }                      /* else packets not ready to play */
        }
        else
        {
            rxready = self->m_pRcvBuffer->isRcvDataReady((tsbpdtime), (current_pkt_seq), -1 /*get first ready*/);
        }
        leaveCS(self->m_RcvBufferLock);

        if (rxready)
        {
            HLOGC(tslog.Debug,
                  log << self->CONID() << "tsbpd: PLAYING PACKET seq=" << current_pkt_seq << " (belated "
                      << (count_milliseconds(steady_clock::now() - tsbpdtime)) << "ms)");
            /*
             * There are packets ready to be delivered
             * signal a waiting "recv" call if there is any data available
             */
            if (self->m_config.bSynRecving)
            {
                recvdata_cc.signal_locked(recv_lock);
            }
            /*
             * Set EPOLL_IN to wakeup any thread waiting on epoll
             */
            self->s_UDTUnited.m_EPoll.update_events(self->m_SocketID, self->m_sPollID, SRT_EPOLL_IN, true);
#if ENABLE_EXPERIMENTAL_BONDING
            // If this is NULL, it means:
            // - the socket never was a group member
            // - the socket was a group member, but:
            //    - was just removed as a part of closure
            //    - and will never be member of the group anymore

            // If this is not NULL, it means:
            // - This socket is currently member of the group
            // - This socket WAS a member of the group, though possibly removed from it already, BUT:
            //   - the group that this socket IS OR WAS member of is in the GroupKeeper
            //   - the GroupKeeper prevents the group from being deleted
            //   - it is then completely safe to access the group here,
            //     EVEN IF THE SOCKET THAT WAS ITS MEMBER IS BEING DELETED.

            // It is ensured that the group object exists here because GroupKeeper
            // keeps it busy, even if you just closed the socket, remove it as a member
            // or even the group is empty and was explicitly closed.
            if (gkeeper.group)
            {
                // Functions called below will lock m_GroupLock, which in hierarchy
                // lies after m_RecvLock. Must unlock m_RecvLock to be able to lock
                // m_GroupLock inside the calls.
                InvertedLock unrecv(self->m_RecvLock);
                // The current "APP reader" needs to simply decide as to whether
                // the next CUDTGroup::recv() call should return with no blocking or not.
                // When the group is read-ready, it should update its pollers as it sees fit.

                // NOTE: this call will set lock to m_GroupOf->m_GroupLock
                HLOGC(tslog.Debug, log << self->CONID() << "tsbpd: GROUP: checking if %" << current_pkt_seq << " makes group readable");
                gkeeper.group->updateReadState(self->m_SocketID, current_pkt_seq);

                if (shall_update_group)
                {
                    // A group may need to update the parallelly used idle links,
                    // should it have any. Pass the current socket position in order
                    // to skip it from the group loop.
                    // NOTE: SELF LOCKING.
                    gkeeper.group->updateLatestRcv(self->m_parent);
                }
            }
#endif
            CGlobEvent::triggerEvent();
            tsbpdtime = steady_clock::time_point();
        }

        if (!is_zero(tsbpdtime))
        {
            IF_HEAVY_LOGGING(const steady_clock::duration timediff = tsbpdtime - steady_clock::now());
            /*
             * Buffer at head of queue is not ready to play.
             * Schedule wakeup when it will be.
             */
            self->m_bTsbPdAckWakeup = false;
            HLOGC(tslog.Debug,
                  log << self->CONID() << "tsbpd: FUTURE PACKET seq=" << current_pkt_seq
                      << " T=" << FormatTime(tsbpdtime) << " - waiting " << count_milliseconds(timediff) << "ms");
            THREAD_PAUSED();
            tsbpd_cc.wait_until(tsbpdtime);
            THREAD_RESUMED();
        }
        else
        {
            /*
             * We have just signaled epoll; or
             * receive queue is empty; or
             * next buffer to deliver is not in receive queue (missing packet in sequence).
             *
             * Block until woken up by one of the following event:
             * - All ready-to-play packets have been pulled and EPOLL_IN cleared (then loop to block until next pkt time
             * if any)
             * - New buffers ACKed
             * - Closing the connection
             */
            HLOGC(tslog.Debug, log << self->CONID() << "tsbpd: no data, scheduling wakeup at ack");
            self->m_bTsbPdAckWakeup = true;
            THREAD_PAUSED();
            tsbpd_cc.wait();
            THREAD_RESUMED();
        }

        HLOGC(tslog.Debug, log << self->CONID() << "tsbpd: WAKE UP!!!");
    }
    THREAD_EXIT();
    HLOGC(tslog.Debug, log << self->CONID() << "tsbpd: EXITING");
    return NULL;
}

void srt::CUDT::updateForgotten(int seqlen, int32_t lastack, int32_t skiptoseqno)
{
    /* Update drop/skip stats */
    enterCS(m_StatsLock);
    m_stats.rcvDropTotal += seqlen;
    m_stats.traceRcvDrop += seqlen;
    /* Estimate dropped/skipped bytes from average payload */
    const uint64_t avgpayloadsz = m_pRcvBuffer->getRcvAvgPayloadSize();
    m_stats.rcvBytesDropTotal += seqlen * avgpayloadsz;
    m_stats.traceRcvBytesDrop += seqlen * avgpayloadsz;
    leaveCS(m_StatsLock);

    dropFromLossLists(lastack, CSeqNo::decseq(skiptoseqno)); //remove(from,to-inclusive)
}

bool srt::CUDT::prepareConnectionObjects(const CHandShake &hs, HandshakeSide hsd, CUDTException *eout)
{
    // This will be lazily created due to being the common
    // code with HSv5 rendezvous, in which this will be run
    // in a little bit "randomly selected" moment, but must
    // be run once in the whole connection process.
    if (m_pSndBuffer)
    {
        HLOGC(rslog.Debug, log << "prepareConnectionObjects: (lazy) already created.");
        return true;
    }

    bool bidirectional = false;
    if (hs.m_iVersion > HS_VERSION_UDT4)
    {
        bidirectional = true; // HSv5 is always bidirectional
    }

    // HSD_DRAW is received only if this side is listener.
    // If this side is caller with HSv5, HSD_INITIATOR should be passed.
    // If this is a rendezvous connection with HSv5, the handshake role
    // is taken from m_SrtHsSide field.
    if (hsd == HSD_DRAW)
    {
        if (bidirectional)
        {
            hsd = HSD_RESPONDER; // In HSv5, listener is always RESPONDER and caller always INITIATOR.
        }
        else
        {
            hsd = m_config.bDataSender ? HSD_INITIATOR : HSD_RESPONDER;
        }
    }

    try
    {
        m_pSndBuffer = new CSndBuffer(32, m_iMaxSRTPayloadSize);
        m_pRcvBuffer = new CRcvBuffer(&(m_pRcvQueue->m_UnitQueue), m_config.iRcvBufSize);
        // after introducing lite ACK, the sndlosslist may not be cleared in time, so it requires twice space.
        m_pSndLossList = new CSndLossList(m_iFlowWindowSize * 2);
        m_pRcvLossList = new CRcvLossList(m_config.iFlightFlagSize);
    }
    catch (...)
    {
        // Simply reject.
        if (eout)
        {
            *eout = CUDTException(MJ_SYSTEMRES, MN_MEMORY, 0);
        }
        m_RejectReason = SRT_REJ_RESOURCE;
        return false;
    }

    if (!createCrypter(hsd, bidirectional)) // Make sure CC is created (lazy)
    {
        m_RejectReason = SRT_REJ_RESOURCE;
        return false;
    }

    return true;
}

void srt::CUDT::rewriteHandshakeData(const sockaddr_any& peer, CHandShake& w_hs)
{
    // this is a reponse handshake
    w_hs.m_iReqType        = URQ_CONCLUSION;
    w_hs.m_iMSS            = m_config.iMSS;
    w_hs.m_iFlightFlagSize = m_config.flightCapacity();
    w_hs.m_iID             = m_SocketID;

    if (w_hs.m_iVersion > HS_VERSION_UDT4)
    {
        // The version is agreed; this code is executed only in case
        // when AGENT is listener. In this case, conclusion response
        // must always contain HSv5 handshake extensions.
        w_hs.m_extension = true;
    }

    CIPAddress::ntop(peer, (w_hs.m_piPeerIP));
}

void srt::CUDT::acceptAndRespond(const sockaddr_any& agent, const sockaddr_any& peer, const CPacket& hspkt, CHandShake& w_hs)
{
    HLOGC(cnlog.Debug, log << "acceptAndRespond: setting up data according to handshake");

    ScopedLock cg(m_ConnectionLock);

    m_tsRcvPeerStartTime = steady_clock::time_point(); // will be set correctly at SRT HS

    // Uses the smaller MSS between the peers
    m_config.iMSS = std::min(m_config.iMSS, w_hs.m_iMSS);

    // exchange info for maximum flow window size
    m_iFlowWindowSize = w_hs.m_iFlightFlagSize;
    m_iPeerISN        = w_hs.m_iISN;
    setInitialRcvSeq(m_iPeerISN);
    m_iRcvCurrPhySeqNo = CSeqNo::decseq(w_hs.m_iISN);

    m_PeerID = w_hs.m_iID;

    // use peer's ISN and send it back for security check
    m_iISN = w_hs.m_iISN;

    setInitialSndSeq(m_iISN);
    m_SndLastAck2Time = steady_clock::now();

    // get local IP address and send the peer its IP address (because UDP cannot get local IP address)
    memcpy((m_piSelfIP), w_hs.m_piPeerIP, sizeof m_piSelfIP);
    m_parent->m_SelfAddr = agent;
    CIPAddress::pton((m_parent->m_SelfAddr), m_piSelfIP, peer);

    rewriteHandshakeData(peer, (w_hs));

    int udpsize          = m_config.iMSS - CPacket::UDP_HDR_SIZE;
    m_iMaxSRTPayloadSize = udpsize - CPacket::HDR_SIZE;
    HLOGC(cnlog.Debug, log << "acceptAndRespond: PAYLOAD SIZE: " << m_iMaxSRTPayloadSize);

    // Prepare all structures
    if (!prepareConnectionObjects(w_hs, HSD_DRAW, 0))
    {
        HLOGC(cnlog.Debug, log << "acceptAndRespond: prepareConnectionObjects failed - responding with REJECT.");
        // If the SRT Handshake extension was provided and wasn't interpreted
        // correctly, the connection should be rejected.
        //
        // Respond with the rejection message and exit with exception
        // so that the caller will know that this new socket should be deleted.
        w_hs.m_iReqType = URQFailure(m_RejectReason);
        throw CUDTException(MJ_SETUP, MN_REJECTED, 0);
    }
    // Since now you can use m_pCryptoControl

    CInfoBlock ib;
    ib.m_iIPversion = peer.family();
    CInfoBlock::convert(peer, ib.m_piIP);
    if (m_pCache->lookup(&ib) >= 0)
    {
        m_iSRTT      = ib.m_iSRTT;
        m_iRTTVar    = ib.m_iSRTT / 2;
        m_iBandwidth = ib.m_iBandwidth;
    }

#if SRT_DEBUG_RTT
    s_rtt_trace.trace(steady_clock::now(), "Accept", -1, -1,
                      m_bIsFirstRTTReceived, -1, m_iSRTT, m_iRTTVar);
#endif

    m_PeerAddr = peer;

    // This should extract the HSREQ and KMREQ portion in the handshake packet.
    // This could still be a HSv4 packet and contain no such parts, which will leave
    // this entity as "non-SRT-handshaken", and await further HSREQ and KMREQ sent
    // as UMSG_EXT.
    uint32_t kmdata[SRTDATA_MAXSIZE];
    size_t   kmdatasize = SRTDATA_MAXSIZE;
    if (!interpretSrtHandshake(w_hs, hspkt, (kmdata), (&kmdatasize)))
    {
        HLOGC(cnlog.Debug, log << "acceptAndRespond: interpretSrtHandshake failed - responding with REJECT.");
        // If the SRT Handshake extension was provided and wasn't interpreted
        // correctly, the connection should be rejected.
        //
        // Respond with the rejection message and return false from
        // this function so that the caller will know that this new
        // socket should be deleted.
        w_hs.m_iReqType = URQFailure(m_RejectReason);
        throw CUDTException(MJ_SETUP, MN_REJECTED, 0);
    }

   // Synchronize the time NOW because the following function is about
   // to use the start time to pass it to the receiver buffer data.
    bool have_group = false;

    {
#if ENABLE_EXPERIMENTAL_BONDING
        ScopedLock cl (s_UDTUnited.m_GlobControlLock);
        CUDTGroup* g = m_parent->m_GroupOf;
        if (g)
        {
            // This is the last moment when this can be done.
            // The updateAfterSrtHandshake call will copy the receiver
            // start time to the receiver buffer data, so the correct
            // value must be set before this happens.
            synchronizeWithGroup(g);
            have_group = true;
        }
#endif
    }

    if (!have_group)
    {
        // This function will be called internally inside
        // synchronizeWithGroup(). This is just more complicated.
        updateAfterSrtHandshake(w_hs.m_iVersion);
    }

    SRT_REJECT_REASON rr = setupCC();
    // UNKNOWN used as a "no error" value
    if (rr != SRT_REJ_UNKNOWN)
    {
        w_hs.m_iReqType = URQFailure(rr);
        m_RejectReason = rr;
        throw CUDTException(MJ_SETUP, MN_REJECTED, 0);
    }

    // And of course, it is connected.
    m_bConnected = true;

    // Register this socket for receiving data packets.
    m_pRNode->m_bOnList = true;
    m_pRcvQueue->setNewEntry(this);

    // Save the handshake in m_ConnRes in case when needs repeating.
    m_ConnRes = w_hs;

    // Send the response to the peer, see listen() for more discussions
    // about this.
    // TODO: Here create CONCLUSION RESPONSE with:
    // - just the UDT handshake, if HS_VERSION_UDT4,
    // - if higher, the UDT handshake, the SRT HSRSP, the SRT KMRSP.
    size_t size = m_iMaxSRTPayloadSize;
    // Allocate the maximum possible memory for an SRT payload.
    // This is a maximum you can send once.
    CPacket response;
    response.setControl(UMSG_HANDSHAKE);
    response.allocate(size);

    // This will serialize the handshake according to its current form.
    HLOGC(cnlog.Debug,
          log << "acceptAndRespond: creating CONCLUSION response (HSv5: with HSRSP/KMRSP) buffer size=" << size);
    if (!createSrtHandshake(SRT_CMD_HSRSP, SRT_CMD_KMRSP, kmdata, kmdatasize, (response), (w_hs)))
    {
        LOGC(cnlog.Error, log << "acceptAndRespond: error creating handshake response");
        throw CUDTException(MJ_SETUP, MN_REJECTED, 0);
    }

#if ENABLE_HEAVY_LOGGING
    {
        // To make sure what REALLY is being sent, parse back the handshake
        // data that have been just written into the buffer.
        CHandShake debughs;
        debughs.load_from(response.m_pcData, response.getLength());
        HLOGC(cnlog.Debug,
              log << CONID() << "acceptAndRespond: sending HS from agent @"
                << debughs.m_iID << " to peer @" << response.m_iID
                << "HS:" << debughs.show());
    }
#endif

    // NOTE: BLOCK THIS instruction in order to cause the final
    // handshake to be missed and cause the problem solved in PR #417.
    // When missed this message, the caller should not accept packets
    // coming as connected, but continue repeated handshake until finally
    // received the listener's handshake.
    addressAndSend((response));
}

// This function is required to be called when a caller receives an INDUCTION
// response from the listener and would like to create a CONCLUSION that includes
// the SRT handshake extension. This extension requires that the crypter object
// be created, but it's still too early for it to be completely configured.
// This function then precreates the object so that the handshake extension can
// be created, as this happens before the completion of the connection (and
// therefore configuration of the crypter object), which can only take place upon
// reception of CONCLUSION response from the listener.
bool srt::CUDT::createCrypter(HandshakeSide side, bool bidirectional)
{
    // Lazy initialization
    if (m_pCryptoControl)
        return true;

    // Write back this value, when it was just determined.
    m_SrtHsSide = side;

    m_pCryptoControl.reset(new CCryptoControl(this, m_SocketID));

    // XXX These below are a little bit controversial.
    // These data should probably be filled only upon
    // reception of the conclusion handshake - otherwise
    // they have outdated values.
    m_pCryptoControl->setCryptoSecret(m_config.CryptoSecret);

    if (bidirectional || m_config.bDataSender)
    {
        HLOGC(rslog.Debug, log << "createCrypter: setting RCV/SND KeyLen=" << m_config.iSndCryptoKeyLen);
        m_pCryptoControl->setCryptoKeylen(m_config.iSndCryptoKeyLen);
    }

    return m_pCryptoControl->init(side, bidirectional);
}

SRT_REJECT_REASON srt::CUDT::setupCC()
{
    // Prepare configuration object,
    // Create the CCC object and configure it.

    // UDT also sets back the congestion window: ???
    // m_dCongestionWindow = m_pCC->m_dCWndSize;

    // XXX Not sure about that. May happen that AGENT wants
    // tsbpd mode, but PEER doesn't, even in bidirectional mode.
    // This way, the reception side should get precedense.
    // if (bidirectional || m_config.bDataSender || m_bTwoWayData)
    //    m_bPeerTsbPd = m_bTSBPD;

    // SrtCongestion will retrieve whatever parameters it needs
    // from *this.

    bool res = m_CongCtl.select(m_config.sCongestion.str());
    if (!res || !m_CongCtl.configure(this))
    {
        return SRT_REJ_CONGESTION;
    }

    // Configure filter module
    if (!m_config.sPacketFilterConfig.empty())
    {
        // This string, when nonempty, defines that the corrector shall be
        // configured. Otherwise it's left uninitialized.

        // At this point we state everything is checked and the appropriate
        // corrector type is already selected, so now create it.
        HLOGC(pflog.Debug, log << "filter: Configuring: " << m_config.sPacketFilterConfig.c_str());
        bool status = true;
        try
        {
            // The filter configurer is build the way that allows to quit immediately
            // exit by exception, but the exception is meant for the filter only.
            status = m_PacketFilter.configure(this, &(m_pRcvQueue->m_UnitQueue), m_config.sPacketFilterConfig.str());
        }
        catch (CUDTException& )
        {
            status = false;
        }

        if (!status)
            return SRT_REJ_FILTER;

        m_PktFilterRexmitLevel = m_PacketFilter.arqLevel();
    }
    else
    {
        // When we have no filter, ARQ should work in ALWAYS mode.
        m_PktFilterRexmitLevel = SRT_ARQ_ALWAYS;
    }

    // Override the value of minimum NAK interval, per SrtCongestion's wish.
    // When default 0 value is returned, the current value set by CUDT
    // is preserved.
    const steady_clock::duration min_nak = microseconds_from(m_CongCtl->minNAKInterval());
    if (min_nak != steady_clock::duration::zero())
        m_tdMinNakInterval = min_nak;

    // Update timers
    const steady_clock::time_point currtime = steady_clock::now();
    m_tsLastRspTime          = currtime;
    m_tsNextACKTime          = currtime + m_tdACKInterval;
    m_tsNextNAKTime          = currtime + m_tdNAKInterval;
    m_tsLastRspAckTime       = currtime;
    m_tsLastSndTime          = currtime;

    HLOGC(rslog.Debug,
          log << "setupCC: setting parameters: mss=" << m_config.iMSS << " maxCWNDSize/FlowWindowSize=" << m_iFlowWindowSize
              << " rcvrate=" << m_iDeliveryRate << "p/s (" << m_iByteDeliveryRate << "B/S)"
              << " rtt=" << m_iSRTT << " bw=" << m_iBandwidth);

    if (!updateCC(TEV_INIT, EventVariant(TEV_INIT_RESET)))
    {
        LOGC(rslog.Error, log << "setupCC: IPE: resrouces not yet initialized!");
        return SRT_REJ_IPE;
    }
    return SRT_REJ_UNKNOWN;
}

void srt::CUDT::considerLegacySrtHandshake(const steady_clock::time_point &timebase)
{
    // Do a fast pre-check first - this simply declares that agent uses HSv5
    // and the legacy SRT Handshake is not to be done. Second check is whether
    // agent is sender (=initiator in HSv4).
    if (!isOPT_TsbPd() || !m_config.bDataSender)
        return;

    if (m_iSndHsRetryCnt <= 0)
    {
        HLOGC(cnlog.Debug, log << "Legacy HSREQ: not needed, expire counter=" << m_iSndHsRetryCnt);
        return;
    }

    const steady_clock::time_point now = steady_clock::now();
    if (!is_zero(timebase))
    {
        // Then this should be done only if it's the right time,
        // the TSBPD mode is on, and when the counter is "still rolling".
        /*
         * SRT Handshake with peer:
         * If...
         * - we want TsbPd mode; and
         * - we have not tried more than CSRTCC_MAXRETRY times (peer may not be SRT); and
         * - and did not get answer back from peer
         * - last sent handshake req should have been replied (RTT*1.5 elapsed); and
         * then (re-)send handshake request.
         */
        if (timebase > now) // too early
        {
            HLOGC(cnlog.Debug, log << "Legacy HSREQ: TOO EARLY, will still retry " << m_iSndHsRetryCnt << " times");
            return;
        }
    }
    // If 0 timebase, it means that this is the initial sending with the very first
    // payload packet sent. Send only if this is still set to maximum+1 value.
    else if (m_iSndHsRetryCnt < SRT_MAX_HSRETRY + 1)
    {
        HLOGC(cnlog.Debug,
              log << "Legacy HSREQ: INITIAL, REPEATED, so not to be done. Will repeat on sending " << m_iSndHsRetryCnt
                  << " times");
        return;
    }

    HLOGC(cnlog.Debug, log << "Legacy HSREQ: SENDING, will repeat " << m_iSndHsRetryCnt << " times if no response");
    m_iSndHsRetryCnt--;
    m_tsSndHsLastTime = now;
    sendSrtMsg(SRT_CMD_HSREQ);
}

void srt::CUDT::checkSndTimers(Whether2RegenKm regen)
{
    if (m_SrtHsSide == HSD_INITIATOR)
    {
        HLOGC(cnlog.Debug, log << "checkSndTimers: HS SIDE: INITIATOR, considering legacy handshake with timebase");
        // Legacy method for HSREQ, only if initiator.
        considerLegacySrtHandshake(m_tsSndHsLastTime + microseconds_from(m_iSRTT * 3 / 2));
    }
    else
    {
        HLOGC(cnlog.Debug,
              log << "checkSndTimers: HS SIDE: " << (m_SrtHsSide == HSD_RESPONDER ? "RESPONDER" : "DRAW (IPE?)")
                  << " - not considering legacy handshake");
    }

    // This must be done always on sender, regardless of HS side.
    // When regen == DONT_REGEN_KM, it's a handshake call, so do
    // it only for initiator.
    if (regen || m_SrtHsSide == HSD_INITIATOR)
    {
        // Don't call this function in "non-regen mode" (sending only),
        // if this side is RESPONDER. This shall be called only with
        // regeneration request, which is required by the sender.
        if (m_pCryptoControl)
            m_pCryptoControl->sendKeysToPeer(regen);
    }
}

void srt::CUDT::addressAndSend(CPacket& w_pkt)
{
    w_pkt.m_iID        = m_PeerID;
    setPacketTS(w_pkt, steady_clock::now());

    // NOTE: w_pkt isn't modified in this call,
    // just in CChannel::sendto it's modified in place
    // before sending for performance purposes,
    // and then modification is undone. Logically then
    // there's no modification here.
    m_pSndQueue->sendto(m_PeerAddr, w_pkt);
}

<<<<<<< HEAD
// [[using maybe_locked(m_GlobControlLock, if called from breakSocket_LOCKED, usually from GC)]]
// [[using maybe_locked(m_parent->m_ControlLock, if called from srt_close())]]
bool CUDT::closeInternal() ATR_NOEXCEPT
=======
// [[using maybe_locked(m_GlobControlLock, if called from GC)]]
bool srt::CUDT::closeInternal()
>>>>>>> e2a00aa0
{
    // NOTE: this function is called from within the garbage collector thread.

    if (!m_bOpened)
    {
        return false;
    }

    // IMPORTANT:
    // This function may block indefinitely, if called for a socket
    // that has m_bBroken == false or m_bConnected == true.
    // If it is intended to forcefully close the socket, make sure
    // that it's in response to a broken connection.
    HLOGC(smlog.Debug, log << CONID() << " - closing socket:");

    if (m_config.Linger.l_onoff != 0)
    {
        const steady_clock::time_point entertime = steady_clock::now();

        HLOGC(smlog.Debug, log << CONID() << " ... (linger)");
        while (!m_bBroken && m_bConnected && (m_pSndBuffer->getCurrBufSize() > 0) &&
               (steady_clock::now() - entertime < seconds_from(m_config.Linger.l_linger)))
        {
            // linger has been checked by previous close() call and has expired
            if (m_tsLingerExpiration >= entertime)
                break;

            if (!m_config.bSynSending)
            {
                // if this socket enables asynchronous sending, return immediately and let GC to close it later
                if (is_zero(m_tsLingerExpiration))
                    m_tsLingerExpiration = entertime + seconds_from(m_config.Linger.l_linger);

                HLOGC(smlog.Debug,
                      log << "CUDT::close: linger-nonblocking, setting expire time T="
                          << FormatTime(m_tsLingerExpiration));

                return false;
            }

#ifndef _WIN32
            timespec ts;
            ts.tv_sec  = 0;
            ts.tv_nsec = 1000000;
            nanosleep(&ts, NULL);
#else
            Sleep(1);
#endif
        }
    }

    // remove this socket from the snd queue
    if (m_bConnected)
        m_pSndQueue->m_pSndUList->remove(this);

    /*
     * update_events below useless
     * removing usock for EPolls right after (update_usocks) clears it (in other HAI patch).
     *
     * What is in EPoll shall be the responsibility of the application, if it want local close event,
     * it would remove the socket from the EPoll after close.
     */

    // Make a copy under a lock because other thread might access it
    // at the same time.
    enterCS(s_UDTUnited.m_EPoll.m_EPollLock);
    set<int> epollid = m_sPollID;
    leaveCS(s_UDTUnited.m_EPoll.m_EPollLock);

    // trigger any pending IO events.
    HLOGC(smlog.Debug, log << "close: SETTING ERR readiness on E" << Printable(epollid) << " of @" << m_SocketID);
    s_UDTUnited.m_EPoll.update_events(m_SocketID, m_sPollID, SRT_EPOLL_ERR, true);
    // then remove itself from all epoll monitoring
    int no_events = 0;
    for (set<int>::iterator i = epollid.begin(); i != epollid.end(); ++i)
    {
        HLOGC(smlog.Debug, log << "close: CLEARING subscription on E" << (*i) << " of @" << m_SocketID);
        try
        {
            s_UDTUnited.m_EPoll.update_usock(*i, m_SocketID, &no_events);
        }
        catch (...)
        {
            // The goal of this loop is to remove all subscriptions in
            // the epoll system to this socket. If it's unsubscribed already,
            // that's even better.
        }
        HLOGC(smlog.Debug, log << "close: removing E" << (*i) << " from back-subscribers of @" << m_SocketID);
    }

    // Not deleting elements from m_sPollID inside the loop because it invalidates
    // the control iterator of the loop. Instead, all will be removed at once.

    // IMPORTANT: there's theoretically little time between setting ERR readiness
    // and unsubscribing, however if there's an application waiting on this event,
    // it should be informed before this below instruction locks the epoll mutex.
    enterCS(s_UDTUnited.m_EPoll.m_EPollLock);
    m_sPollID.clear();
    leaveCS(s_UDTUnited.m_EPoll.m_EPollLock);

    // XXX What's this, could any of the above actions make it !m_bOpened?
    if (!m_bOpened)
    {
        return true;
    }

    // Inform the threads handler to stop.
    m_bClosing = true;

    HLOGC(smlog.Debug, log << CONID() << "CLOSING STATE. Acquiring connection lock");

    ScopedLock connectguard(m_ConnectionLock);

    // Signal the sender and recver if they are waiting for data.
    releaseSynch();

    HLOGC(smlog.Debug, log << CONID() << "CLOSING, removing from listener/connector");

    if (m_bListening)
    {
        m_bListening = false;
        m_pRcvQueue->removeListener(this);
    }
    else if (m_bConnecting)
    {
        m_pRcvQueue->removeConnector(m_SocketID);
    }

    if (m_bConnected)
    {
        if (!m_bShutdown)
        {
            HLOGC(smlog.Debug, log << CONID() << "CLOSING - sending SHUTDOWN to the peer");
            sendCtrl(UMSG_SHUTDOWN);
        }

        // Store current connection information.
        CInfoBlock ib;
        ib.m_iIPversion = m_PeerAddr.family();
        CInfoBlock::convert(m_PeerAddr, ib.m_piIP);
        ib.m_iSRTT      = m_iSRTT;
        ib.m_iBandwidth = m_iBandwidth;
        m_pCache->update(&ib);

#if SRT_DEBUG_RTT
    s_rtt_trace.trace(steady_clock::now(), "Cache", -1, -1,
                      m_bIsFirstRTTReceived, -1, m_iSRTT, -1);
#endif

        m_bConnected = false;
    }

    HLOGC(smlog.Debug, log << "CLOSING, joining send/receive threads");

    // waiting all send and recv calls to stop
    ScopedLock sendguard(m_SendLock);
    ScopedLock recvguard(m_RecvLock);

    // Locking m_RcvBufferLock to protect calling to m_pCryptoControl->decrypt((packet))
    // from the processData(...) function while resetting Crypto Control.
    enterCS(m_RcvBufferLock);
    if (m_pCryptoControl)
        m_pCryptoControl->close();

    m_pCryptoControl.reset();
    leaveCS(m_RcvBufferLock);

    m_uPeerSrtVersion        = SRT_VERSION_UNK;
    m_tsRcvPeerStartTime     = steady_clock::time_point();

    m_bOpened = false;

    return true;
}

int srt::CUDT::receiveBuffer(char *data, int len)
{
    if (!m_CongCtl->checkTransArgs(SrtCongestion::STA_BUFFER, SrtCongestion::STAD_RECV, data, len, SRT_MSGTTL_INF, false))
        throw CUDTException(MJ_NOTSUP, MN_INVALBUFFERAPI, 0);

    if (isOPT_TsbPd())
    {
        LOGP(arlog.Error, "recv: This function is not intended to be used in Live mode with TSBPD.");
        throw CUDTException(MJ_NOTSUP, MN_INVALBUFFERAPI, 0);
    }

    UniqueLock recvguard(m_RecvLock);

    if ((m_bBroken || m_bClosing) && !m_pRcvBuffer->isRcvDataReady())
    {
        if (m_bShutdown)
        {
            // For stream API, return 0 as a sign of EOF for transmission.
            // That's a bit controversial because theoretically the
            // UMSG_SHUTDOWN message may be lost as every UDP packet, although
            // another theory states that this will never happen because this
            // packet has a total size of 42 bytes and such packets are
            // declared as never dropped - but still, this is UDP so there's no
            // guarantee.

            // The most reliable way to inform the party that the transmission
            // has ended would be to send a single empty packet (that is,
            // a data packet that contains only an SRT header in the UDP
            // payload), which is a normal data packet that can undergo
            // normal sequence check and retransmission rules, so it's ensured
            // that this packet will be received. Receiving such a packet should
            // make this function return 0, potentially also without breaking
            // the connection and potentially also with losing no ability to
            // send some larger portion of data next time.
            HLOGC(arlog.Debug, log << "STREAM API, SHUTDOWN: marking as EOF");
            return 0;
        }
        HLOGC(arlog.Debug,
              log << (m_config.bMessageAPI ? "MESSAGE" : "STREAM") << " API, " << (m_bShutdown ? "" : "no")
                  << " SHUTDOWN. Reporting as BROKEN.");
        throw CUDTException(MJ_CONNECTION, MN_CONNLOST, 0);
    }

    CSync rcond  (m_RecvDataCond, recvguard);
    CSync tscond (m_RcvTsbPdCond, recvguard);
    if (!m_pRcvBuffer->isRcvDataReady())
    {
        if (!m_config.bSynRecving)
        {
            throw CUDTException(MJ_AGAIN, MN_RDAVAIL, 0);
        }
        else
        {
            /* Kick TsbPd thread to schedule next wakeup (if running) */
            if (m_config.iRcvTimeOut < 0)
            {
                THREAD_PAUSED();
                while (stillConnected() && !m_pRcvBuffer->isRcvDataReady())
                {
                    // Do not block forever, check connection status each 1 sec.
                    rcond.wait_for(seconds_from(1));
                }
                THREAD_RESUMED();
            }
            else
            {
                const steady_clock::time_point exptime =
                    steady_clock::now() + milliseconds_from(m_config.iRcvTimeOut);
                THREAD_PAUSED();
                while (stillConnected() && !m_pRcvBuffer->isRcvDataReady())
                {
                    if (!rcond.wait_until(exptime)) // NOT means "not received a signal"
                        break; // timeout
                }
                THREAD_RESUMED();
            }
        }
    }

    // throw an exception if not connected
    if (!m_bConnected)
        throw CUDTException(MJ_CONNECTION, MN_NOCONN, 0);

    if ((m_bBroken || m_bClosing) && !m_pRcvBuffer->isRcvDataReady())
    {
        // See at the beginning
        if (!m_config.bMessageAPI && m_bShutdown)
        {
            HLOGC(arlog.Debug, log << "STREAM API, SHUTDOWN: marking as EOF");
            return 0;
        }
        HLOGC(arlog.Debug,
              log << (m_config.bMessageAPI ? "MESSAGE" : "STREAM") << " API, " << (m_bShutdown ? "" : "no")
                  << " SHUTDOWN. Reporting as BROKEN.");

        throw CUDTException(MJ_CONNECTION, MN_CONNLOST, 0);
    }

    const int res = m_pRcvBuffer->readBuffer(data, len);

    /* Kick TsbPd thread to schedule next wakeup (if running) */
    if (m_bTsbPd)
    {
        HLOGP(tslog.Debug, "Ping TSBPD thread to schedule wakeup");
        tscond.signal_locked(recvguard);
    }
    else
    {
        HLOGP(tslog.Debug, "NOT pinging TSBPD - not set");
    }

    if (!m_pRcvBuffer->isRcvDataReady())
    {
        // read is not available any more
        s_UDTUnited.m_EPoll.update_events(m_SocketID, m_sPollID, SRT_EPOLL_IN, false);
    }

    if ((res <= 0) && (m_config.iRcvTimeOut >= 0))
        throw CUDTException(MJ_AGAIN, MN_XMTIMEOUT, 0);

    return res;
}

// [[using maybe_locked(CUDTGroup::m_GroupLock, m_parent->m_GroupOf != NULL)]];
// [[using locked(m_SendLock)]];
void srt::CUDT::checkNeedDrop(bool& w_bCongestion)
{
    if (!m_bPeerTLPktDrop)
        return;

    if (!m_config.bMessageAPI)
    {
        LOGC(aslog.Error, log << "The SRTO_TLPKTDROP flag can only be used with message API.");
        throw CUDTException(MJ_NOTSUP, MN_INVALBUFFERAPI, 0);
    }

    int bytes, timespan_ms;
    // (returns buffer size in buffer units, ignored)
    m_pSndBuffer->getCurrBufSize((bytes), (timespan_ms));

    // high threshold (msec) at tsbpd_delay plus sender/receiver reaction time (2 * 10ms)
    // Minimum value must accomodate an I-Frame (~8 x average frame size)
    // >>need picture rate or app to set min treshold
    // >>using 1 sec for worse case 1 frame using all bit budget.
    // picture rate would be useful in auto SRT setting for min latency
    // XXX Make SRT_TLPKTDROP_MINTHRESHOLD_MS option-configurable
    int threshold_ms = 0;
    if (m_config.iSndDropDelay >= 0)
    {
        threshold_ms = std::max(m_iPeerTsbPdDelay_ms + m_config.iSndDropDelay, +SRT_TLPKTDROP_MINTHRESHOLD_MS) +
                       (2 * COMM_SYN_INTERVAL_US / 1000);
    }

    if (threshold_ms && timespan_ms > threshold_ms)
    {
        // protect packet retransmission
        enterCS(m_RecvAckLock);
        int dbytes;
        int32_t first_msgno;
        int dpkts = m_pSndBuffer->dropLateData((dbytes), (first_msgno), steady_clock::now() - milliseconds_from(threshold_ms));
        if (dpkts > 0)
        {
            enterCS(m_StatsLock);
            m_stats.traceSndDrop += dpkts;
            m_stats.sndDropTotal += dpkts;
            m_stats.traceSndBytesDrop += dbytes;
            m_stats.sndBytesDropTotal += dbytes;
            leaveCS(m_StatsLock);

            IF_HEAVY_LOGGING(const int32_t realack = m_iSndLastDataAck);
            const int32_t fakeack = CSeqNo::incseq(m_iSndLastDataAck, dpkts);

            m_iSndLastAck     = fakeack;
            m_iSndLastDataAck = fakeack;

            int32_t minlastack = CSeqNo::decseq(m_iSndLastDataAck);
            m_pSndLossList->removeUpTo(minlastack);
            /* If we dropped packets not yet sent, advance current position */
            // THIS MEANS: m_iSndCurrSeqNo = MAX(m_iSndCurrSeqNo, m_iSndLastDataAck-1)
            if (CSeqNo::seqcmp(m_iSndCurrSeqNo, minlastack) < 0)
            {
                m_iSndCurrSeqNo = minlastack;
            }

            HLOGC(aslog.Debug, log << "SND-DROP: %(" << realack << "-" <<  m_iSndCurrSeqNo << ") n="
                    << dpkts << "pkt " <<  dbytes << "B, span=" <<  timespan_ms << " ms, FIRST #" << first_msgno);

#if ENABLE_EXPERIMENTAL_BONDING
            // This is done with a presumption that the group
            // exists and if this is not NULL, it means that this
            // function was called with locked m_GroupLock, as sendmsg2
            // function was called from inside CUDTGroup::send, which
            // locks the whole function.
            //
            // XXX This is true only because all existing groups are managed
            // groups, that is, sockets cannot be added or removed from group
            // manually, nor can send/recv operation be done on a single socket
            // from the API call directly. This should be extra verified, if that
            // changes in the future.
            //
            if (m_parent->m_GroupOf)
            {
                // What's important is that the lock on GroupLock cannot be applied
                // here, both because it might be applied already, that is, according
                // to the condition defined at this function's header, it is applied
                // under this condition. Hence ackMessage can be defined as 100% locked.
                m_parent->m_GroupOf->ackMessage(first_msgno);
            }
#endif
        }
        w_bCongestion = true;
        leaveCS(m_RecvAckLock);
    }
    else if (timespan_ms > (m_iPeerTsbPdDelay_ms / 2))
    {
        HLOGC(aslog.Debug,
              log << "cong, BYTES " << bytes << ", TMSPAN " << timespan_ms << "ms");

        w_bCongestion = true;
    }
}

int srt::CUDT::sendmsg(const char *data, int len, int msttl, bool inorder, int64_t srctime)
{
    SRT_MSGCTRL mctrl = srt_msgctrl_default;
    mctrl.msgttl      = msttl;
    mctrl.inorder     = inorder;
    mctrl.srctime     = srctime;
    return this->sendmsg2(data, len, (mctrl));
}

// [[using maybe_locked(CUDTGroup::m_GroupLock, m_parent->m_GroupOf != NULL)]]
// GroupLock is applied when this function is called from inside CUDTGroup::send,
// which is the only case when the m_parent->m_GroupOf is not NULL.
int srt::CUDT::sendmsg2(const char *data, int len, SRT_MSGCTRL& w_mctrl)
{
    bool         bCongestion = false;

    // throw an exception if not connected
    if (m_bBroken || m_bClosing)
        throw CUDTException(MJ_CONNECTION, MN_CONNLOST, 0);
    else if (!m_bConnected || !m_CongCtl.ready())
        throw CUDTException(MJ_CONNECTION, MN_NOCONN, 0);

    if (len <= 0)
    {
        LOGC(aslog.Error, log << "INVALID: Data size for sending declared with length: " << len);
        return 0;
    }

    if (w_mctrl.msgno != -1) // most unlikely, unless you use balancing groups
    {
        if (w_mctrl.msgno < 1 || w_mctrl.msgno > MSGNO_SEQ_MAX)
        {
            LOGC(aslog.Error, log << "INVALID forced msgno " << w_mctrl.msgno << ": can be -1 (trap) or <1..." << MSGNO_SEQ_MAX << ">");
            throw CUDTException(MJ_NOTSUP, MN_INVAL);
        }
    }

    int  msttl   = w_mctrl.msgttl;
    bool inorder = w_mctrl.inorder;

    // Sendmsg isn't restricted to the congctl type, however the congctl
    // may want to have something to say here.
    // NOTE: SrtCongestion is also allowed to throw CUDTException() by itself!
    {
        SrtCongestion::TransAPI api = SrtCongestion::STA_MESSAGE;
        CodeMinor               mn  = MN_INVALMSGAPI;
        if (!m_config.bMessageAPI)
        {
            api = SrtCongestion::STA_BUFFER;
            mn  = MN_INVALBUFFERAPI;
        }

        if (!m_CongCtl->checkTransArgs(api, SrtCongestion::STAD_SEND, data, len, msttl, inorder))
            throw CUDTException(MJ_NOTSUP, mn, 0);
    }

    // NOTE: the length restrictions differ in STREAM API and in MESSAGE API:

    // - STREAM API:
    //   At least 1 byte free sending buffer space is needed
    //   (in practice, one unit buffer of 1456 bytes).
    //   This function will send as much as possible, and return
    //   how much was actually sent.

    // - MESSAGE API:
    //   At least so many bytes free in the sending buffer is needed,
    //   as the length of the data, otherwise this function will block
    //   or return MJ_AGAIN until this condition is satisfied. The EXACTLY
    //   such number of data will be then written out, and this function
    //   will effectively return either -1 (error) or the value of 'len'.
    //   This call will be also rejected from upside when trying to send
    //   out a message of a length that exceeds the total size of the sending
    //   buffer (configurable by SRTO_SNDBUF).

    if (m_config.bMessageAPI && len > int(m_config.iSndBufSize * m_iMaxSRTPayloadSize))
    {
        LOGC(aslog.Error,
             log << "Message length (" << len << ") exceeds the size of sending buffer: "
                 << (m_config.iSndBufSize * m_iMaxSRTPayloadSize) << ". Use SRTO_SNDBUF if needed.");
        throw CUDTException(MJ_NOTSUP, MN_XSIZE, 0);
    }

    /* XXX
       This might be worth preserving for several occasions, but it
       must be at least conditional because it breaks backward compat.
    if (!m_pCryptoControl || !m_pCryptoControl->isSndEncryptionOK())
    {
        LOGC(aslog.Error, log << "Encryption is required, but the peer did not supply correct credentials. Sending
    rejected."); throw CUDTException(MJ_SETUP, MN_SECURITY, 0);
    }
    */

    UniqueLock sendguard(m_SendLock);

    if (m_pSndBuffer->getCurrBufSize() == 0)
    {
        // delay the EXP timer to avoid mis-fired timeout
        ScopedLock ack_lock(m_RecvAckLock);
        m_tsLastRspAckTime = steady_clock::now();
        m_iReXmitCount   = 1;
    }

    // checkNeedDrop(...) may lock m_RecvAckLock
    // to modify m_pSndBuffer and m_pSndLossList
    checkNeedDrop((bCongestion));

    int minlen = 1; // Minimum sender buffer space required for STREAM API
    if (m_config.bMessageAPI)
    {
        // For MESSAGE API the minimum outgoing buffer space required is
        // the size that can carry over the whole message as passed here.
        minlen = (len + m_iMaxSRTPayloadSize - 1) / m_iMaxSRTPayloadSize;
    }

    if (sndBuffersLeft() < minlen)
    {
        //>>We should not get here if SRT_ENABLE_TLPKTDROP
        // XXX Check if this needs to be removed, or put to an 'else' condition for m_bTLPktDrop.
        if (!m_config.bSynSending)
            throw CUDTException(MJ_AGAIN, MN_WRAVAIL, 0);

        {
            // wait here during a blocking sending
            UniqueLock sendblock_lock (m_SendBlockLock);

            if (m_config.iSndTimeOut < 0)
            {
                while (stillConnected() && sndBuffersLeft() < minlen && m_bPeerHealth)
                    m_SendBlockCond.wait(sendblock_lock);
            }
            else
            {
                const steady_clock::time_point exptime =
                    steady_clock::now() + milliseconds_from(m_config.iSndTimeOut);
                THREAD_PAUSED();
                while (stillConnected() && sndBuffersLeft() < minlen && m_bPeerHealth)
                {
                    if (!m_SendBlockCond.wait_until(sendblock_lock, exptime))
                        break;
                }
                THREAD_RESUMED();
            }
        }

        // check the connection status
        if (m_bBroken || m_bClosing)
            throw CUDTException(MJ_CONNECTION, MN_CONNLOST, 0);
        else if (!m_bConnected)
            throw CUDTException(MJ_CONNECTION, MN_NOCONN, 0);
        else if (!m_bPeerHealth)
        {
            m_bPeerHealth = true;
            throw CUDTException(MJ_PEERERROR);
        }

        /*
         * The code below is to return ETIMEOUT when blocking mode could not get free buffer in time.
         * If no free buffer available in non-blocking mode, we alredy returned. If buffer availaible,
         * we test twice if this code is outside the else section.
         * This fix move it in the else (blocking-mode) section
         */
        if (sndBuffersLeft() < minlen)
        {
            if (m_config.iSndTimeOut >= 0)
                throw CUDTException(MJ_AGAIN, MN_XMTIMEOUT, 0);

            // XXX This looks very weird here, however most likely
            // this will happen only in the following case, when
            // the above loop has been interrupted, which happens when:
            // 1. The buffers left gets enough for minlen - but this is excluded
            //    in the first condition here.
            // 2. In the case of sending timeout, the above loop was interrupted
            //    due to reaching timeout, but this is excluded by the second
            //    condition here
            // 3. The 'stillConnected()' or m_bPeerHealth condition is false, of which:
            //    - broken/closing status is checked and responded with CONNECTION/CONNLOST
            //    - not connected status is checked and responded with CONNECTION/NOCONN
            //    - m_bPeerHealth condition is checked and responded with PEERERROR
            //
            // ERGO: never happens?
            LOGC(aslog.Fatal,
                 log << "IPE: sendmsg: the loop exited, while not enough size, still connected, peer healthy. "
                        "Impossible.");

            return 0;
        }
    }

    // If the sender's buffer is empty,
    // record total time used for sending
    if (m_pSndBuffer->getCurrBufSize() == 0)
    {
        ScopedLock lock(m_StatsLock);
        m_stats.sndDurationCounter = steady_clock::now();
    }

    int size = len;
    if (!m_config.bMessageAPI)
    {
        // For STREAM API it's allowed to send less bytes than the given buffer.
        // Just return how many bytes were actually scheduled for writing.
        // XXX May be reasonable to add a flag that requires that the function
        // not return until the buffer is sent completely.
        size = min(len, sndBuffersLeft() * m_iMaxSRTPayloadSize);
    }

    {
        ScopedLock recvAckLock(m_RecvAckLock);
        // insert the user buffer into the sending list

        int32_t seqno = m_iSndNextSeqNo;
        IF_HEAVY_LOGGING(int32_t orig_seqno = seqno);
        IF_HEAVY_LOGGING(steady_clock::time_point ts_srctime =
                             steady_clock::time_point() + microseconds_from(w_mctrl.srctime));

#if ENABLE_EXPERIMENTAL_BONDING
        // Check if seqno has been set, in case when this is a group sender.
        // If the sequence is from the past towards the "next sequence",
        // simply return the size, pretending that it has been sent.

        // NOTE: it's assumed that if this is a group member, then
        // an attempt to call srt_sendmsg2 has been rejected, and so
        // the pktseq field has been set by the internal group sender function.
        if (m_parent->m_GroupOf
                && w_mctrl.pktseq != SRT_SEQNO_NONE
                && m_iSndNextSeqNo != SRT_SEQNO_NONE)
        {
            if (CSeqNo::seqcmp(w_mctrl.pktseq, seqno) < 0)
            {
                HLOGC(aslog.Debug, log << CONID() << "sock:SENDING (NOT): group-req %" << w_mctrl.pktseq
                        << " OLDER THAN next expected %" << seqno << " - FAKE-SENDING.");
                return size;
            }
        }
#endif

        // Set this predicted next sequence to the control information.
        // It's the sequence of the FIRST (!) packet from all packets used to send
        // this buffer. Values from this field will be monotonic only if you always
        // have one packet per buffer (as it's in live mode).
        w_mctrl.pktseq = seqno;

        // Now seqno is the sequence to which it was scheduled
        // XXX Conversion from w_mctrl.srctime -> steady_clock::time_point need not be accurrate.
        HLOGC(aslog.Debug, log << CONID() << "buf:SENDING (BEFORE) srctime:"
                << (w_mctrl.srctime ? FormatTime(ts_srctime) : "none")
                << " DATA SIZE: " << size << " sched-SEQUENCE: " << seqno
                << " STAMP: " << BufferStamp(data, size));

        if (w_mctrl.srctime && w_mctrl.srctime < count_microseconds(m_stats.tsStartTime.time_since_epoch()))
        {
            LOGC(aslog.Error,
                log << "Wrong source time was provided. Sending is rejected.");
            throw CUDTException(MJ_NOTSUP, MN_INVALMSGAPI);
        }

        if (w_mctrl.srctime && (!m_config.bMessageAPI || !m_bTsbPd))
        {
            HLOGC(aslog.Warn,
                log << "Source time can only be used with TSBPD and Message API enabled. Using default time instead.");
            w_mctrl.srctime = 0;
        }

        // w_mctrl.seqno is INPUT-OUTPUT value:
        // - INPUT: the current sequence number to be placed for the next scheduled packet
        // - OUTPUT: value of the sequence number to be put on the first packet at the next sendmsg2 call.
        // We need to supply to the output the value that was STAMPED ON THE PACKET,
        // which is seqno. In the output we'll get the next sequence number.
        m_pSndBuffer->addBuffer(data, size, (w_mctrl));
        m_iSndNextSeqNo = w_mctrl.pktseq;
        w_mctrl.pktseq = seqno;

        HLOGC(aslog.Debug, log << CONID() << "buf:SENDING srctime:" << FormatTime(ts_srctime)
              << " size=" << size << " #" << w_mctrl.msgno << " SCHED %" << orig_seqno
              << "(>> %" << seqno << ") !" << BufferStamp(data, size));

        if (sndBuffersLeft() < 1) // XXX Not sure if it should test if any space in the buffer, or as requried.
        {
            // write is not available any more
            s_UDTUnited.m_EPoll.update_events(m_SocketID, m_sPollID, SRT_EPOLL_OUT, false);
        }
    }

    // insert this socket to the snd list if it is not on the list yet
    // m_pSndUList->pop may lock CSndUList::m_ListLock and then m_RecvAckLock
    m_pSndQueue->m_pSndUList->update(this, CSndUList::rescheduleIf(bCongestion));

#ifdef SRT_ENABLE_ECN
    if (bCongestion)
    {
        LOGC(aslog.Error, log << "sendmsg2: CONGESTION; reporting error");
        throw CUDTException(MJ_AGAIN, MN_CONGESTION, 0);
    }
#endif /* SRT_ENABLE_ECN */

    HLOGC(aslog.Debug, log << CONID() << "sock:SENDING (END): success, size=" << size);
    return size;
}

int srt::CUDT::recv(char* data, int len)
{
    SRT_MSGCTRL mctrl = srt_msgctrl_default;
    return recvmsg2(data, len, (mctrl));
}

int srt::CUDT::recvmsg(char* data, int len, int64_t& srctime)
{
    SRT_MSGCTRL mctrl = srt_msgctrl_default;
    int res = recvmsg2(data, len, (mctrl));
    srctime = mctrl.srctime;
    return res;
}

// [[using maybe_locked(CUDTGroup::m_GroupLock, m_parent->m_GroupOf != NULL)]]
// GroupLock is applied when this function is called from inside CUDTGroup::recv,
// which is the only case when the m_parent->m_GroupOf is not NULL.
int srt::CUDT::recvmsg2(char* data, int len, SRT_MSGCTRL& w_mctrl)
{
    // Check if the socket is a member of a receiver group.
    // If so, then reading by receiveMessage is disallowed.

#if ENABLE_EXPERIMENTAL_BONDING
    if (m_parent->m_GroupOf && m_parent->m_GroupOf->isGroupReceiver())
    {
        LOGP(arlog.Error, "recv*: This socket is a receiver group member. Use group ID, NOT socket ID.");
        throw CUDTException(MJ_NOTSUP, MN_INVALMSGAPI, 0);
    }
#endif

    if (!m_bConnected || !m_CongCtl.ready())
        throw CUDTException(MJ_CONNECTION, MN_NOCONN, 0);

    if (len <= 0)
    {
        LOGC(arlog.Error, log << "Length of '" << len << "' supplied to srt_recvmsg.");
        throw CUDTException(MJ_NOTSUP, MN_INVAL, 0);
    }

    if (m_config.bMessageAPI)
        return receiveMessage(data, len, (w_mctrl));

    return receiveBuffer(data, len);
}

// int by_exception: accepts values of CUDTUnited::ErrorHandling:
// - 0 - by return value
// - 1 - by exception
// - 2 - by abort (unused)
int srt::CUDT::receiveMessage(char* data, int len, SRT_MSGCTRL& w_mctrl, int by_exception)
{
    // Recvmsg isn't restricted to the congctl type, it's the most
    // basic method of passing the data. You can retrieve data as
    // they come in, however you need to match the size of the buffer.

    // Note: if by_exception = ERH_RETURN, this would still break it
    // by exception. The intention of by_exception isn't to prevent
    // exceptions here, but to intercept the erroneous situation should
    // it be handled by the caller in a less than general way. As this
    // is only used internally, we state that the problem that would be
    // handled by exception here should not happen, and in case if it does,
    // it's a bug to fix, so the exception is nothing wrong.
    if (!m_CongCtl->checkTransArgs(SrtCongestion::STA_MESSAGE, SrtCongestion::STAD_RECV, data, len, SRT_MSGTTL_INF, false))
        throw CUDTException(MJ_NOTSUP, MN_INVALMSGAPI, 0);

    UniqueLock recvguard (m_RecvLock);
    CSync tscond     (m_RcvTsbPdCond,  recvguard);

    /* XXX DEBUG STUFF - enable when required
       char charbool[2] = {'0', '1'};
       char ptrn [] = "RECVMSG/BEGIN BROKEN 1 CONN 1 CLOSING 1 SYNCR 1 NMSG                                ";
       int pos [] = {21, 28, 38, 46, 53};
       ptrn[pos[0]] = charbool[m_bBroken];
       ptrn[pos[1]] = charbool[m_bConnected];
       ptrn[pos[2]] = charbool[m_bClosing];
       ptrn[pos[3]] = charbool[m_config.m_bSynRecving];
       int wrtlen = sprintf(ptrn + pos[4], "%d", m_pRcvBuffer->getRcvMsgNum());
       strcpy(ptrn + pos[4] + wrtlen, "\n");
       fputs(ptrn, stderr);
    // */

    if (m_bBroken || m_bClosing)
    {
        HLOGC(arlog.Debug, log << CONID() << "receiveMessage: CONNECTION BROKEN - reading from recv buffer just for formality");
        enterCS(m_RcvBufferLock);
        int res       = m_pRcvBuffer->readMsg(data, len);
        leaveCS(m_RcvBufferLock);
        w_mctrl.srctime = 0;

        // Kick TsbPd thread to schedule next wakeup (if running)
        if (m_bTsbPd)
        {
            HLOGP(tslog.Debug, "Ping TSBPD thread to schedule wakeup");
            tscond.signal_locked(recvguard);
        }
        else
        {
            HLOGP(tslog.Debug, "NOT pinging TSBPD - not set");
        }

        if (!m_pRcvBuffer->isRcvDataReady())
        {
            // read is not available any more
            s_UDTUnited.m_EPoll.update_events(m_SocketID, m_sPollID, SRT_EPOLL_IN, false);
        }

        if (res == 0)
        {
            if (!m_config.bMessageAPI && m_bShutdown)
                return 0;
            // Forced to return error instead of throwing exception.
            if (!by_exception)
                return APIError(MJ_CONNECTION, MN_CONNLOST, 0);
            throw CUDTException(MJ_CONNECTION, MN_CONNLOST, 0);
        }
        else
            return res;
    }

    const int seqdistance = -1;

    if (!m_config.bSynRecving)
    {
        HLOGC(arlog.Debug, log << CONID() << "receiveMessage: BEGIN ASYNC MODE. Going to extract payload size=" << len);
        enterCS(m_RcvBufferLock);
        const int res = m_pRcvBuffer->readMsg(data, len, (w_mctrl), seqdistance);
        leaveCS(m_RcvBufferLock);
        HLOGC(arlog.Debug, log << CONID() << "AFTER readMsg: (NON-BLOCKING) result=" << res);

        if (res == 0)
        {
            // read is not available any more
            // Kick TsbPd thread to schedule next wakeup (if running)
            if (m_bTsbPd)
            {
                HLOGP(arlog.Debug, "receiveMessage: nothing to read, kicking TSBPD, return AGAIN");
                tscond.signal_locked(recvguard);
            }
            else
            {
                HLOGP(arlog.Debug, "receiveMessage: nothing to read, return AGAIN");
            }

            // Shut up EPoll if no more messages in non-blocking mode
            s_UDTUnited.m_EPoll.update_events(m_SocketID, m_sPollID, SRT_EPOLL_IN, false);
            // Forced to return 0 instead of throwing exception, in case of AGAIN/READ
            if (!by_exception)
                return 0;
            throw CUDTException(MJ_AGAIN, MN_RDAVAIL, 0);
        }

        if (!m_pRcvBuffer->isRcvDataReady())
        {
            // Kick TsbPd thread to schedule next wakeup (if running)
            if (m_bTsbPd)
            {
                HLOGP(arlog.Debug, "receiveMessage: DATA READ, but nothing more - kicking TSBPD.");
                tscond.signal_locked(recvguard);
            }
            else
            {
                HLOGP(arlog.Debug, "receiveMessage: DATA READ, but nothing more");
            }

            // Shut up EPoll if no more messages in non-blocking mode
            s_UDTUnited.m_EPoll.update_events(m_SocketID, m_sPollID, SRT_EPOLL_IN, false);

            // After signaling the tsbpd for ready data, report the bandwidth.
#if ENABLE_HEAVY_LOGGING
            double bw = Bps2Mbps(int64_t(m_iBandwidth) * m_iMaxSRTPayloadSize );
            HLOGC(arlog.Debug, log << CONID() << "CURRENT BANDWIDTH: " << bw << "Mbps (" << m_iBandwidth << " buffers per second)");
#endif
        }
        return res;
    }

    HLOGC(arlog.Debug, log << CONID() << "receiveMessage: BEGIN SYNC MODE. Going to extract payload size max=" << len);

    int  res     = 0;
    bool timeout = false;
    // Do not block forever, check connection status each 1 sec.
    const steady_clock::duration recv_timeout = m_config.iRcvTimeOut < 0 ? seconds_from(1) : milliseconds_from(m_config.iRcvTimeOut);

    CSync recv_cond (m_RecvDataCond, recvguard);

    do
    {
        steady_clock::time_point tstime SRT_ATR_UNUSED;
        int32_t seqno;
        if (stillConnected() && !timeout && !m_pRcvBuffer->isRcvDataReady((tstime), (seqno), seqdistance))
        {
            /* Kick TsbPd thread to schedule next wakeup (if running) */
            if (m_bTsbPd)
            {
                // XXX Experimental, so just inform:
                // Check if the last check of isRcvDataReady has returned any "next time for a packet".
                // If so, then it means that TSBPD has fallen asleep only up to this time, so waking it up
                // would be "spurious". If a new packet comes ahead of the packet which's time is returned
                // in tstime (as TSBPD sleeps up to then), the procedure that receives it is responsible
                // of kicking TSBPD.
                // bool spurious = (tstime != 0);

                HLOGC(tslog.Debug, log << CONID() << "receiveMessage: KICK tsbpd" << (is_zero(tstime) ? " (SPURIOUS!)" : ""));
                tscond.signal_locked(recvguard);
            }

            THREAD_PAUSED();
            do
            {
                // `wait_for(recv_timeout)` wouldn't be correct here. Waiting should be
                // only until the time that is now + timeout since the first moment
                // when this started, or sliced-waiting for 1 second, if timtout is
                // higher than this.
                const steady_clock::time_point exptime = steady_clock::now() + recv_timeout;

                HLOGC(tslog.Debug,
                      log << CONID() << "receiveMessage: fall asleep up to TS=" << FormatTime(exptime)
                          << " lock=" << (&m_RecvLock) << " cond=" << (&m_RecvDataCond));

                if (!recv_cond.wait_until(exptime))
                {
                    if (m_config.iRcvTimeOut >= 0) // otherwise it's "no timeout set"
                        timeout = true;
                    HLOGP(tslog.Debug,
                          "receiveMessage: DATA COND: EXPIRED -- checking connection conditions and rolling again");
                }
                else
                {
                    HLOGP(tslog.Debug, "receiveMessage: DATA COND: KICKED.");
                }
            } while (stillConnected() && !timeout && (!m_pRcvBuffer->isRcvDataReady()));
            THREAD_RESUMED();

            HLOGC(tslog.Debug,
                  log << CONID() << "receiveMessage: lock-waiting loop exited: stillConntected=" << stillConnected()
                      << " timeout=" << timeout << " data-ready=" << m_pRcvBuffer->isRcvDataReady());
        }

        /* XXX DEBUG STUFF - enable when required
        LOGC(arlog.Debug, "RECVMSG/GO-ON BROKEN " << m_bBroken << " CONN " << m_bConnected
                << " CLOSING " << m_bClosing << " TMOUT " << timeout
                << " NMSG " << m_pRcvBuffer->getRcvMsgNum());
                */

        enterCS(m_RcvBufferLock);
        res = m_pRcvBuffer->readMsg((data), len, (w_mctrl), seqdistance);
        leaveCS(m_RcvBufferLock);
        HLOGC(arlog.Debug, log << CONID() << "AFTER readMsg: (BLOCKING) result=" << res);

        if (m_bBroken || m_bClosing)
        {
            // Forced to return 0 instead of throwing exception.
            if (!by_exception)
                return APIError(MJ_CONNECTION, MN_CONNLOST, 0);
            if (!m_config.bMessageAPI && m_bShutdown)
                return 0;
            throw CUDTException(MJ_CONNECTION, MN_CONNLOST, 0);
        }
        else if (!m_bConnected)
        {
            // Forced to return -1 instead of throwing exception.
            if (!by_exception)
                return APIError(MJ_CONNECTION, MN_NOCONN, 0);
            throw CUDTException(MJ_CONNECTION, MN_NOCONN, 0);
        }
    } while ((res == 0) && !timeout);

    if (!m_pRcvBuffer->isRcvDataReady())
    {
        // Falling here means usually that res == 0 && timeout == true.
        // res == 0 would repeat the above loop, unless there was also a timeout.
        // timeout has interrupted the above loop, but with res > 0 this condition
        // wouldn't be satisfied.

        // read is not available any more

        // Kick TsbPd thread to schedule next wakeup (if running)
        if (m_bTsbPd)
        {
            HLOGP(tslog.Debug, "recvmsg: KICK tsbpd() (buffer empty)");
            tscond.signal_locked(recvguard);
        }

        // Shut up EPoll if no more messages in non-blocking mode
        s_UDTUnited.m_EPoll.update_events(m_SocketID, m_sPollID, SRT_EPOLL_IN, false);
    }

    // Unblock when required
    // LOGC(tslog.Debug, "RECVMSG/EXIT RES " << res << " RCVTIMEOUT");

    if ((res <= 0) && (m_config.iRcvTimeOut >= 0))
    {
        // Forced to return -1 instead of throwing exception.
        if (!by_exception)
            return APIError(MJ_AGAIN, MN_XMTIMEOUT, 0);
        throw CUDTException(MJ_AGAIN, MN_XMTIMEOUT, 0);
    }

    return res;
}

int64_t srt::CUDT::sendfile(fstream &ifs, int64_t &offset, int64_t size, int block)
{
    if (m_bBroken || m_bClosing)
        throw CUDTException(MJ_CONNECTION, MN_CONNLOST, 0);
    else if (!m_bConnected || !m_CongCtl.ready())
        throw CUDTException(MJ_CONNECTION, MN_NOCONN, 0);

    if (size <= 0 && size != -1)
        return 0;

    if (!m_CongCtl->checkTransArgs(SrtCongestion::STA_FILE, SrtCongestion::STAD_SEND, 0, size, SRT_MSGTTL_INF, false))
        throw CUDTException(MJ_NOTSUP, MN_INVALBUFFERAPI, 0);

    if (!m_pCryptoControl || !m_pCryptoControl->isSndEncryptionOK())
    {
        LOGC(aslog.Error,
             log << "Encryption is required, but the peer did not supply correct credentials. Sending rejected.");
        throw CUDTException(MJ_SETUP, MN_SECURITY, 0);
    }

    ScopedLock sendguard (m_SendLock);

    if (m_pSndBuffer->getCurrBufSize() == 0)
    {
        // delay the EXP timer to avoid mis-fired timeout
        m_tsLastRspAckTime = steady_clock::now();
        m_iReXmitCount   = 1;
    }

    // positioning...
    try
    {
        if (size == -1)
        {
            ifs.seekg(0, std::ios::end);
            size = ifs.tellg();
            if (offset > size)
                throw 0; // let it be caught below
        }

        // This will also set the position back to the beginning
        // in case when it was moved to the end for measuring the size.
        // This will also fail if the offset exceeds size, so measuring
        // the size can be skipped if not needed.
        ifs.seekg((streamoff)offset);
        if (!ifs.good())
            throw 0;
    }
    catch (...)
    {
        // XXX It would be nice to note that this is reported
        // by exception only if explicitly requested by setting
        // the exception flags in the stream. Here it's fixed so
        // that when this isn't set, the exception is "thrown manually".
        throw CUDTException(MJ_FILESYSTEM, MN_SEEKGFAIL);
    }

    int64_t tosend = size;
    int     unitsize;

    // sending block by block
    while (tosend > 0)
    {
        if (ifs.fail())
            throw CUDTException(MJ_FILESYSTEM, MN_WRITEFAIL);

        if (ifs.eof())
            break;

        unitsize = int((tosend >= block) ? block : tosend);

        {
            UniqueLock lock(m_SendBlockLock);

            THREAD_PAUSED();
            while (stillConnected() && (sndBuffersLeft() <= 0) && m_bPeerHealth)
                m_SendBlockCond.wait(lock);
            THREAD_RESUMED();
        }

        if (m_bBroken || m_bClosing)
            throw CUDTException(MJ_CONNECTION, MN_CONNLOST, 0);
        else if (!m_bConnected)
            throw CUDTException(MJ_CONNECTION, MN_NOCONN, 0);
        else if (!m_bPeerHealth)
        {
            // reset peer health status, once this error returns, the app should handle the situation at the peer side
            m_bPeerHealth = true;
            throw CUDTException(MJ_PEERERROR);
        }

        // record total time used for sending
        if (m_pSndBuffer->getCurrBufSize() == 0)
        {
            ScopedLock lock(m_StatsLock);
            m_stats.sndDurationCounter = steady_clock::now();
        }

        {
            ScopedLock        recvAckLock(m_RecvAckLock);
            const int64_t sentsize = m_pSndBuffer->addBufferFromFile(ifs, unitsize);

            if (sentsize > 0)
            {
                tosend -= sentsize;
                offset += sentsize;
            }

            if (sndBuffersLeft() <= 0)
            {
                // write is not available any more
                s_UDTUnited.m_EPoll.update_events(m_SocketID, m_sPollID, SRT_EPOLL_OUT, false);
            }
        }

        // insert this socket to snd list if it is not on the list yet
        m_pSndQueue->m_pSndUList->update(this, CSndUList::DONT_RESCHEDULE);
    }

    return size - tosend;
}

int64_t srt::CUDT::recvfile(fstream &ofs, int64_t &offset, int64_t size, int block)
{
    if (!m_bConnected || !m_CongCtl.ready())
        throw CUDTException(MJ_CONNECTION, MN_NOCONN, 0);
    else if ((m_bBroken || m_bClosing) && !m_pRcvBuffer->isRcvDataReady())
    {
        if (!m_config.bMessageAPI && m_bShutdown)
            return 0;
        throw CUDTException(MJ_CONNECTION, MN_CONNLOST, 0);
    }

    if (size <= 0)
        return 0;

    if (!m_CongCtl->checkTransArgs(SrtCongestion::STA_FILE, SrtCongestion::STAD_RECV, 0, size, SRT_MSGTTL_INF, false))
        throw CUDTException(MJ_NOTSUP, MN_INVALBUFFERAPI, 0);

    if (isOPT_TsbPd())
    {
        LOGC(arlog.Error, log << "Reading from file is incompatible with TSBPD mode and would cause a deadlock\n");
        throw CUDTException(MJ_NOTSUP, MN_INVALBUFFERAPI, 0);
    }

    UniqueLock recvguard(m_RecvLock);

    // Well, actually as this works over a FILE (fstream), not just a stream,
    // the size can be measured anyway and predicted if setting the offset might
    // have a chance to work or not.

    // positioning...
    try
    {
        if (offset > 0)
        {
            // Don't do anything around here if the offset == 0, as this
            // is the default offset after opening. Whether this operation
            // is performed correctly, it highly depends on how the file
            // has been open. For example, if you want to overwrite parts
            // of an existing file, the file must exist, and the ios::trunc
            // flag must not be set. If the file is open for only ios::out,
            // then the file will be truncated since the offset position on
            // at the time when first written; if ios::in|ios::out, then
            // it won't be truncated, just overwritten.

            // What is required here is that if offset is 0, don't try to
            // change the offset because this might be impossible with
            // the current flag set anyway.

            // Also check the status and CAUSE exception manually because
            // you don't know, as well, whether the user has set exception
            // flags.

            ofs.seekp((streamoff)offset);
            if (!ofs.good())
                throw 0; // just to get caught :)
        }
    }
    catch (...)
    {
        // XXX It would be nice to note that this is reported
        // by exception only if explicitly requested by setting
        // the exception flags in the stream. For a case, when it's not,
        // an additional explicit throwing happens when failbit is set.
        throw CUDTException(MJ_FILESYSTEM, MN_SEEKPFAIL);
    }

    int64_t torecv   = size;
    int     unitsize = block;
    int     recvsize;

    // receiving... "recvfile" is always blocking
    while (torecv > 0)
    {
        if (ofs.fail())
        {
            // send the sender a signal so it will not be blocked forever
            int32_t err_code = CUDTException::EFILE;
            sendCtrl(UMSG_PEERERROR, &err_code);

            throw CUDTException(MJ_FILESYSTEM, MN_WRITEFAIL);
        }

        {
            CSync rcond (m_RecvDataCond, recvguard);

            THREAD_PAUSED();
            while (stillConnected() && !m_pRcvBuffer->isRcvDataReady())
                rcond.wait();
            THREAD_RESUMED();
        }

        if (!m_bConnected)
            throw CUDTException(MJ_CONNECTION, MN_NOCONN, 0);
        else if ((m_bBroken || m_bClosing) && !m_pRcvBuffer->isRcvDataReady())
        {
            if (!m_config.bMessageAPI && m_bShutdown)
                return 0;
            throw CUDTException(MJ_CONNECTION, MN_CONNLOST, 0);
        }

        unitsize = int((torecv > block) ? block : torecv);
        recvsize = m_pRcvBuffer->readBufferToFile(ofs, unitsize);

        if (recvsize > 0)
        {
            torecv -= recvsize;
            offset += recvsize;
        }
    }

    if (!m_pRcvBuffer->isRcvDataReady())
    {
        // read is not available any more
        s_UDTUnited.m_EPoll.update_events(m_SocketID, m_sPollID, SRT_EPOLL_IN, false);
    }

    return size - torecv;
}

void srt::CUDT::bstats(CBytePerfMon *perf, bool clear, bool instantaneous)
{
    if (!m_bConnected)
        throw CUDTException(MJ_CONNECTION, MN_NOCONN, 0);
    if (m_bBroken || m_bClosing)
        throw CUDTException(MJ_CONNECTION, MN_CONNLOST, 0);

    ScopedLock statsguard(m_StatsLock);

    const steady_clock::time_point currtime = steady_clock::now();

    perf->msTimeStamp          = count_milliseconds(currtime - m_stats.tsStartTime);
    perf->pktSent              = m_stats.traceSent;
    perf->pktSentUnique        = m_stats.traceSentUniq;
    perf->pktRecv              = m_stats.traceRecv;
    perf->pktRecvUnique        = m_stats.traceRecvUniq;
    perf->pktSndLoss           = m_stats.traceSndLoss;
    perf->pktRcvLoss           = m_stats.traceRcvLoss;
    perf->pktRetrans           = m_stats.traceRetrans;
    perf->pktRcvRetrans        = m_stats.traceRcvRetrans;
    perf->pktSentACK           = m_stats.sentACK;
    perf->pktRecvACK           = m_stats.recvACK;
    perf->pktSentNAK           = m_stats.sentNAK;
    perf->pktRecvNAK           = m_stats.recvNAK;
    perf->usSndDuration        = m_stats.sndDuration;
    perf->pktReorderDistance   = m_stats.traceReorderDistance;
    perf->pktReorderTolerance  = m_iReorderTolerance;
    perf->pktRcvAvgBelatedTime = m_stats.traceBelatedTime;
    perf->pktRcvBelated        = m_stats.traceRcvBelated;

    perf->pktSndFilterExtra  = m_stats.sndFilterExtra;
    perf->pktRcvFilterExtra  = m_stats.rcvFilterExtra;
    perf->pktRcvFilterSupply = m_stats.rcvFilterSupply;
    perf->pktRcvFilterLoss   = m_stats.rcvFilterLoss;

    /* perf byte counters include all headers (SRT+UDP+IP) */
    const int pktHdrSize = CPacket::HDR_SIZE + CPacket::UDP_HDR_SIZE;
    perf->byteSent       = m_stats.traceBytesSent + (m_stats.traceSent * pktHdrSize);
    perf->byteSentUnique = m_stats.traceBytesSentUniq + (m_stats.traceSentUniq * pktHdrSize);
    perf->byteRecv       = m_stats.traceBytesRecv + (m_stats.traceRecv * pktHdrSize);
    perf->byteRecvUnique = m_stats.traceBytesRecvUniq + (m_stats.traceRecvUniq * pktHdrSize);
    perf->byteRetrans    = m_stats.traceBytesRetrans + (m_stats.traceRetrans * pktHdrSize);
    perf->byteRcvLoss = m_stats.traceRcvBytesLoss + (m_stats.traceRcvLoss * pktHdrSize);

    perf->pktSndDrop  = m_stats.traceSndDrop;
    perf->pktRcvDrop  = m_stats.traceRcvDrop + m_stats.traceRcvUndecrypt;
    perf->byteSndDrop = m_stats.traceSndBytesDrop + (m_stats.traceSndDrop * pktHdrSize);
    perf->byteRcvDrop =
        m_stats.traceRcvBytesDrop + (m_stats.traceRcvDrop * pktHdrSize) + m_stats.traceRcvBytesUndecrypt;
    perf->pktRcvUndecrypt  = m_stats.traceRcvUndecrypt;
    perf->byteRcvUndecrypt = m_stats.traceRcvBytesUndecrypt;

    perf->pktSentTotal       = m_stats.sentTotal;
    perf->pktSentUniqueTotal = m_stats.sentUniqTotal;
    perf->pktRecvTotal       = m_stats.recvTotal;
    perf->pktRecvUniqueTotal = m_stats.recvUniqTotal;
    perf->pktSndLossTotal    = m_stats.sndLossTotal;
    perf->pktRcvLossTotal    = m_stats.rcvLossTotal;
    perf->pktRetransTotal    = m_stats.retransTotal;
    perf->pktSentACKTotal    = m_stats.sentACKTotal;
    perf->pktRecvACKTotal    = m_stats.recvACKTotal;
    perf->pktSentNAKTotal    = m_stats.sentNAKTotal;
    perf->pktRecvNAKTotal    = m_stats.recvNAKTotal;
    perf->usSndDurationTotal = m_stats.m_sndDurationTotal;

    perf->byteSentTotal           = m_stats.bytesSentTotal + (m_stats.sentTotal * pktHdrSize);
    perf->byteSentUniqueTotal     = m_stats.bytesSentUniqTotal + (m_stats.sentUniqTotal * pktHdrSize);
    perf->byteRecvTotal           = m_stats.bytesRecvTotal + (m_stats.recvTotal * pktHdrSize);
    perf->byteRecvUniqueTotal     = m_stats.bytesRecvUniqTotal + (m_stats.recvUniqTotal * pktHdrSize);
    perf->byteRetransTotal        = m_stats.bytesRetransTotal + (m_stats.retransTotal * pktHdrSize);
    perf->pktSndFilterExtraTotal  = m_stats.sndFilterExtraTotal;
    perf->pktRcvFilterExtraTotal  = m_stats.rcvFilterExtraTotal;
    perf->pktRcvFilterSupplyTotal = m_stats.rcvFilterSupplyTotal;
    perf->pktRcvFilterLossTotal   = m_stats.rcvFilterLossTotal;

    perf->byteRcvLossTotal = m_stats.rcvBytesLossTotal + (m_stats.rcvLossTotal * pktHdrSize);
    perf->pktSndDropTotal  = m_stats.sndDropTotal;
    perf->pktRcvDropTotal  = m_stats.rcvDropTotal + m_stats.m_rcvUndecryptTotal;
    perf->byteSndDropTotal = m_stats.sndBytesDropTotal + (m_stats.sndDropTotal * pktHdrSize);
    perf->byteRcvDropTotal =
        m_stats.rcvBytesDropTotal + (m_stats.rcvDropTotal * pktHdrSize) + m_stats.m_rcvBytesUndecryptTotal;
    perf->pktRcvUndecryptTotal  = m_stats.m_rcvUndecryptTotal;
    perf->byteRcvUndecryptTotal = m_stats.m_rcvBytesUndecryptTotal;

    const double interval     = (double) count_microseconds(currtime - m_stats.tsLastSampleTime);
    perf->mbpsSendRate        = double(perf->byteSent) * 8.0 / interval;
    perf->mbpsRecvRate        = double(perf->byteRecv) * 8.0 / interval;
    perf->usPktSndPeriod      = (double) count_microseconds(m_tdSendInterval);
    perf->pktFlowWindow       = m_iFlowWindowSize;
    perf->pktCongestionWindow = (int)m_dCongestionWindow;
    perf->pktFlightSize       = getFlightSpan();
    perf->msRTT               = (double)m_iSRTT / 1000.0;
    perf->msSndTsbPdDelay     = m_bPeerTsbPd ? m_iPeerTsbPdDelay_ms : 0;
    perf->msRcvTsbPdDelay     = isOPT_TsbPd() ? m_iTsbPdDelay_ms : 0;
    perf->byteMSS             = m_config.iMSS;

    perf->mbpsMaxBW = m_config.llMaxBW > 0 ? Bps2Mbps(m_config.llMaxBW)
                      : m_CongCtl.ready()    ? Bps2Mbps(m_CongCtl->sndBandwidth())
                                             : 0;

    const int64_t availbw = m_iBandwidth == 1 ? m_RcvTimeWindow.getBandwidth() : m_iBandwidth;

    perf->mbpsBandwidth = Bps2Mbps(availbw * (m_iMaxSRTPayloadSize + pktHdrSize));

    if (tryEnterCS(m_ConnectionLock))
    {
        if (m_pSndBuffer)
        {
            if (instantaneous)
            {
                /* Get instant SndBuf instead of moving average for application-based Algorithm
                   (such as NAE) in need of fast reaction to network condition changes. */
                perf->pktSndBuf = m_pSndBuffer->getCurrBufSize((perf->byteSndBuf), (perf->msSndBuf));
            }
            else
            {
                perf->pktSndBuf = m_pSndBuffer->getAvgBufSize((perf->byteSndBuf), (perf->msSndBuf));
            }
            perf->byteSndBuf += (perf->pktSndBuf * pktHdrSize);
            //<
            perf->byteAvailSndBuf = (m_config.iSndBufSize - perf->pktSndBuf) * m_config.iMSS;
        }
        else
        {
            perf->byteAvailSndBuf = 0;
            perf->pktSndBuf  = 0;
            perf->byteSndBuf = 0;
            perf->msSndBuf   = 0;
        }

        if (m_pRcvBuffer)
        {
            perf->byteAvailRcvBuf = m_pRcvBuffer->getAvailBufSize() * m_config.iMSS;
            if (instantaneous) // no need for historical API for Rcv side
            {
                perf->pktRcvBuf = m_pRcvBuffer->getRcvDataSize(perf->byteRcvBuf, perf->msRcvBuf);
            }
            else
            {
                perf->pktRcvBuf = m_pRcvBuffer->getRcvAvgDataSize(perf->byteRcvBuf, perf->msRcvBuf);
            }
        }
        else
        {
            perf->byteAvailRcvBuf = 0;
            perf->pktRcvBuf  = 0;
            perf->byteRcvBuf = 0;
            perf->msRcvBuf   = 0;
        }

        leaveCS(m_ConnectionLock);
    }
    else
    {
        perf->byteAvailSndBuf = 0;
        perf->byteAvailRcvBuf = 0;
        perf->pktSndBuf  = 0;
        perf->byteSndBuf = 0;
        perf->msSndBuf   = 0;
        perf->byteRcvBuf = 0;
        perf->msRcvBuf   = 0;
    }

    if (clear)
    {
        m_stats.traceSndDrop           = 0;
        m_stats.traceRcvDrop           = 0;
        m_stats.traceSndBytesDrop      = 0;
        m_stats.traceRcvBytesDrop      = 0;
        m_stats.traceRcvUndecrypt      = 0;
        m_stats.traceRcvBytesUndecrypt = 0;
        m_stats.traceBytesSent = m_stats.traceBytesRecv = m_stats.traceBytesRetrans = 0;
        m_stats.traceBytesSentUniq = m_stats.traceBytesRecvUniq = 0;
        m_stats.traceSent = m_stats.traceRecv
            = m_stats.traceSentUniq = m_stats.traceRecvUniq
            = m_stats.traceSndLoss = m_stats.traceRcvLoss = m_stats.traceRetrans
            = m_stats.sentACK = m_stats.recvACK = m_stats.sentNAK = m_stats.recvNAK = 0;
        m_stats.sndDuration                                                       = 0;
        m_stats.traceRcvRetrans                                                   = 0;
        m_stats.traceRcvBelated                                                   = 0;
        m_stats.traceRcvBytesLoss = 0;

        m_stats.sndFilterExtra = 0;
        m_stats.rcvFilterExtra = 0;

        m_stats.rcvFilterSupply = 0;
        m_stats.rcvFilterLoss   = 0;

        m_stats.tsLastSampleTime = currtime;
    }
}

bool srt::CUDT::updateCC(ETransmissionEvent evt, const EventVariant arg)
{
    // Special things that must be done HERE, not in SrtCongestion,
    // because it involves the input buffer in CUDT. It would be
    // slightly dangerous to give SrtCongestion access to it.

    // According to the rules, the congctl should be ready at the same
    // time when the sending buffer. For sanity check, check both first.
    if (!m_CongCtl.ready() || !m_pSndBuffer)
    {
        LOGC(rslog.Error,
             log << CONID() << "updateCC: CAN'T DO UPDATE - congctl " << (m_CongCtl.ready() ? "ready" : "NOT READY")
            << "; sending buffer " << (m_pSndBuffer ? "NOT CREATED" : "created"));

        return false;
    }

    HLOGC(rslog.Debug, log << "updateCC: EVENT:" << TransmissionEventStr(evt));

    if (evt == TEV_INIT)
    {
        // only_input uses:
        // 0: in the beginning and when SRTO_MAXBW was changed
        // 1: SRTO_INPUTBW was changed
        // 2: SRTO_OHEADBW was changed
        EInitEvent only_input = arg.get<EventVariant::INIT>();
        // false = TEV_INIT_RESET: in the beginning, or when MAXBW was changed.

        if (only_input && m_config.llMaxBW)
        {
            HLOGC(rslog.Debug, log << CONID() << "updateCC/TEV_INIT: non-RESET stage and m_config.llMaxBW already set to " << m_config.llMaxBW);
            // Don't change
        }
        else // either m_config.llMaxBW == 0 or only_input == TEV_INIT_RESET
        {
            // Use the values:
            // - if SRTO_MAXBW is >0, use it.
            // - if SRTO_MAXBW == 0, use SRTO_INPUTBW + SRTO_OHEADBW
            // - if SRTO_INPUTBW == 0, pass 0 to requst in-buffer sampling
            // Bytes/s
            const int64_t bw = m_config.llMaxBW != 0 ? m_config.llMaxBW :                   // When used SRTO_MAXBW
                               m_config.llInputBW != 0 ? withOverhead(m_config.llInputBW) : // SRTO_INPUTBW + SRT_OHEADBW
                               0; // When both MAXBW and INPUTBW are 0, request in-buffer sampling

            // Note: setting bw == 0 uses BW_INFINITE value in LiveCC
            m_CongCtl->updateBandwidth(m_config.llMaxBW, bw);

            if (only_input == TEV_INIT_OHEADBW)
            {
                // On updated SRTO_OHEADBW don't change input rate.
                // This only influences the call to withOverhead().
            }
            else
            {
                // No need to calculate input rate if the bandwidth is set
                const bool disable_in_rate_calc = (bw != 0);
                m_pSndBuffer->resetInputRateSmpPeriod(disable_in_rate_calc);
            }

            HLOGC(rslog.Debug,
                  log << CONID() << "updateCC/TEV_INIT: updating BW=" << m_config.llMaxBW
                      << (only_input == TEV_INIT_RESET
                              ? " (UNCHANGED)"
                              : only_input == TEV_INIT_OHEADBW ? " (only Overhead)" : " (updated sampling rate)"));
        }
    }

    // This part is also required only by LiveCC, however not
    // moved there due to that it needs access to CSndBuffer.
    if (evt == TEV_ACK || evt == TEV_LOSSREPORT || evt == TEV_CHECKTIMER)
    {
        // Specific part done when MaxBW is set to 0 (auto) and InputBW is 0.
        // This requests internal input rate sampling.
        if (m_config.llMaxBW == 0 && m_config.llInputBW == 0)
        {
            // Get auto-calculated input rate, Bytes per second
            const int64_t inputbw = m_pSndBuffer->getInputRate();

            /*
             * On blocked transmitter (tx full) and until connection closes,
             * auto input rate falls to 0 but there may be still lot of packet to retransmit
             * Calling updateBandwidth with 0 sets maxBW to default BW_INFINITE (1 Gbps)
             * and sendrate skyrockets for retransmission.
             * Keep previously set maximum in that case (inputbw == 0).
             */
            if (inputbw >= 0)
                m_CongCtl->updateBandwidth(0, withOverhead(std::max(m_config.llMinInputBW, inputbw))); // Bytes/sec
        }
    }

    HLOGC(rslog.Debug, log << CONID() << "updateCC: emitting signal for EVENT:" << TransmissionEventStr(evt));

    // Now execute a congctl-defined action for that event.
    EmitSignal(evt, arg);

    // This should be done with every event except ACKACK and SEND/RECEIVE
    // After any action was done by the congctl, update the congestion window and sending interval.
    if (evt != TEV_ACKACK && evt != TEV_SEND && evt != TEV_RECEIVE)
    {
        // This part comes from original UDT.
        // NOTE: THESE things come from CCC class:
        // - m_dPktSndPeriod
        // - m_dCWndSize
        m_tdSendInterval    = microseconds_from((int64_t)m_CongCtl->pktSndPeriod_us());
        m_dCongestionWindow = m_CongCtl->cgWindowSize();
#if ENABLE_HEAVY_LOGGING
        HLOGC(rslog.Debug,
              log << CONID() << "updateCC: updated values from congctl: interval=" << count_microseconds(m_tdSendInterval) << " us ("
                  << "tk (" << m_CongCtl->pktSndPeriod_us() << "us) cgwindow="
                  << std::setprecision(3) << m_dCongestionWindow);
#endif
    }

    HLOGC(rslog.Debug, log << "udpateCC: finished handling for EVENT:" << TransmissionEventStr(evt));

    return true;
}

void srt::CUDT::initSynch()
{
    setupMutex(m_SendBlockLock, "SendBlock");
    setupCond(m_SendBlockCond, "SendBlock");
    setupCond(m_RecvDataCond, "RecvData");
    setupMutex(m_SendLock, "Send");
    setupMutex(m_RecvLock, "Recv");
    setupMutex(m_RcvLossLock, "RcvLoss");
    setupMutex(m_RecvAckLock, "RecvAck");
    setupMutex(m_RcvBufferLock, "RcvBuffer");
    setupMutex(m_ConnectionLock, "Connection");
    setupMutex(m_StatsLock, "Stats");
    setupCond(m_RcvTsbPdCond, "RcvTsbPd");
}

void srt::CUDT::destroySynch()
{
    releaseMutex(m_SendBlockLock);

    // Just in case, signal the CV, on which some
    // other thread is possibly waiting, because a
    // process hanging on a pthread_cond_wait would
    // cause the call to destroy a CV hang up.
    m_SendBlockCond.notify_all();
    releaseCond(m_SendBlockCond);

    m_RecvDataCond.notify_all();
    releaseCond(m_RecvDataCond);
    releaseMutex(m_SendLock);
    releaseMutex(m_RecvLock);
    releaseMutex(m_RcvLossLock);
    releaseMutex(m_RecvAckLock);
    releaseMutex(m_RcvBufferLock);
    releaseMutex(m_ConnectionLock);
    releaseMutex(m_StatsLock);

    m_RcvTsbPdCond.notify_all();
    releaseCond(m_RcvTsbPdCond);
}

void srt::CUDT::releaseSynch()
{
    SRT_ASSERT(m_bClosing);
    // wake up user calls
    CSync::lock_signal(m_SendBlockCond, m_SendBlockLock);

    enterCS(m_SendLock);
    leaveCS(m_SendLock);

    // Awake tsbpd() and srt_recv*(..) threads for them to check m_bClosing.
    CSync::lock_signal(m_RecvDataCond, m_RecvLock);
    CSync::lock_signal(m_RcvTsbPdCond, m_RecvLock);

    // Azquiring m_RcvTsbPdStartupLock protects race in starting
    // the tsbpd() thread in CUDT::processData().
    // Wait for tsbpd() thread to finish.
    enterCS(m_RcvTsbPdStartupLock);
    if (m_RcvTsbPdThread.joinable())
    {
        m_RcvTsbPdThread.join();
    }
    leaveCS(m_RcvTsbPdStartupLock);

    // Acquiring the m_RecvLock it is assumed that both tsbpd()
    // and srt_recv*(..) threads will be aware about the state of m_bClosing.
    enterCS(m_RecvLock);
    leaveCS(m_RecvLock);
}

// [[using locked(m_RcvBufferLock)]];
int32_t srt::CUDT::ackDataUpTo(int32_t ack)
{
    int acksize = CSeqNo::seqoff(m_iRcvLastSkipAck, ack);

    HLOGC(xtlog.Debug, log << "ackDataUpTo: %" << ack << " vs. current %" << m_iRcvLastSkipAck
            << " (signing off " << acksize << " packets)");

    m_iRcvLastAck = ack;
    m_iRcvLastSkipAck = ack;

    // NOTE: This is new towards UDT and prevents spurious
    // wakeup of select/epoll functions when no new packets
    // were signed off for extraction.
    if (acksize > 0)
    {
        const int distance = m_pRcvBuffer->ackData(acksize);
        return CSeqNo::decseq(ack, distance);
    }

    // If nothing was confirmed, then use the current buffer span
    const int distance = m_pRcvBuffer->getRcvDataSize();
    if (distance > 0)
        return CSeqNo::decseq(ack, distance);
    return ack;
}

namespace srt {
#if ENABLE_HEAVY_LOGGING
static void DebugAck(string hdr, int prev, int ack)
{
    if (!prev)
    {
        HLOGC(xtlog.Debug, log << hdr << "ACK " << ack);
        return;
    }

    prev     = CSeqNo::incseq(prev);
    int diff = CSeqNo::seqoff(prev, ack);
    if (diff < 0)
    {
        HLOGC(xtlog.Debug, log << hdr << "ACK ERROR: " << prev << "-" << ack << "(diff " << diff << ")");
        return;
    }

    bool shorted = diff > 100; // sanity
    if (shorted)
        ack = CSeqNo::incseq(prev, 100);

    ostringstream ackv;
    for (; prev != ack; prev = CSeqNo::incseq(prev))
        ackv << prev << " ";
    if (shorted)
        ackv << "...";
    HLOGC(xtlog.Debug, log << hdr << "ACK (" << (diff + 1) << "): " << ackv.str() << ack);
}
#else
static inline void DebugAck(string, int, int) {}
#endif
}

void srt::CUDT::sendCtrl(UDTMessageType pkttype, const int32_t* lparam, void* rparam, int size)
{
    CPacket ctrlpkt;
    setPacketTS(ctrlpkt, steady_clock::now());

    int nbsent        = 0;

    switch (pkttype)
    {
    case UMSG_ACK: // 010 - Acknowledgement
    {
        nbsent = sendCtrlAck(ctrlpkt, size);
        break;
    }

    case UMSG_ACKACK: // 110 - Acknowledgement of Acknowledgement
        ctrlpkt.pack(pkttype, lparam);
        ctrlpkt.m_iID = m_PeerID;
        nbsent        = m_pSndQueue->sendto(m_PeerAddr, ctrlpkt);

        break;

    case UMSG_LOSSREPORT: // 011 - Loss Report
    {
        // Explicitly defined lost sequences
        if (rparam)
        {
            int32_t *lossdata = (int32_t *)rparam;

            size_t bytes = sizeof(*lossdata) * size;
            ctrlpkt.pack(pkttype, NULL, lossdata, bytes);

            ctrlpkt.m_iID = m_PeerID;
            nbsent        = m_pSndQueue->sendto(m_PeerAddr, ctrlpkt);

            enterCS(m_StatsLock);
            ++m_stats.sentNAK;
            ++m_stats.sentNAKTotal;
            leaveCS(m_StatsLock);
        }
        // Call with no arguments - get loss list from internal data.
        else if (m_pRcvLossList->getLossLength() > 0)
        {
            ScopedLock lock(m_RcvLossLock);
            // this is periodically NAK report; make sure NAK cannot be sent back too often

            // read loss list from the local receiver loss list
            int32_t *data = new int32_t[m_iMaxSRTPayloadSize / 4];
            int      losslen;
            m_pRcvLossList->getLossArray(data, losslen, m_iMaxSRTPayloadSize / 4);

            if (0 < losslen)
            {
                ctrlpkt.pack(pkttype, NULL, data, losslen * 4);
                ctrlpkt.m_iID = m_PeerID;
                nbsent        = m_pSndQueue->sendto(m_PeerAddr, ctrlpkt);

                enterCS(m_StatsLock);
                ++m_stats.sentNAK;
                ++m_stats.sentNAKTotal;
                leaveCS(m_StatsLock);
            }

            delete[] data;
        }

        // update next NAK time, which should wait enough time for the retansmission, but not too long
        m_tdNAKInterval = microseconds_from(m_iSRTT + 4 * m_iRTTVar);

        // Fix the NAKreport period according to the congctl
        m_tdNAKInterval =
            microseconds_from(m_CongCtl->updateNAKInterval(count_microseconds(m_tdNAKInterval),
                                                                      m_RcvTimeWindow.getPktRcvSpeed(),
                                                                      m_pRcvLossList->getLossLength()));

        // This is necessary because a congctl need not wish to define
        // its own minimum interval, in which case the default one is used.
        if (m_tdNAKInterval < m_tdMinNakInterval)
            m_tdNAKInterval = m_tdMinNakInterval;

        break;
    }

    case UMSG_CGWARNING: // 100 - Congestion Warning
        ctrlpkt.pack(pkttype);
        ctrlpkt.m_iID = m_PeerID;
        nbsent        = m_pSndQueue->sendto(m_PeerAddr, ctrlpkt);

        m_tsLastWarningTime = steady_clock::now();

        break;

    case UMSG_KEEPALIVE: // 001 - Keep-alive
        ctrlpkt.pack(pkttype);
        ctrlpkt.m_iID = m_PeerID;
        nbsent        = m_pSndQueue->sendto(m_PeerAddr, ctrlpkt);

        break;

    case UMSG_HANDSHAKE: // 000 - Handshake
        ctrlpkt.pack(pkttype, NULL, rparam, sizeof(CHandShake));
        ctrlpkt.m_iID = m_PeerID;
        nbsent        = m_pSndQueue->sendto(m_PeerAddr, ctrlpkt);

        break;

    case UMSG_SHUTDOWN: // 101 - Shutdown
        ctrlpkt.pack(pkttype);
        ctrlpkt.m_iID = m_PeerID;
        nbsent        = m_pSndQueue->sendto(m_PeerAddr, ctrlpkt);

        break;

    case UMSG_DROPREQ: // 111 - Msg drop request
        ctrlpkt.pack(pkttype, lparam, rparam, 8);
        ctrlpkt.m_iID = m_PeerID;
        nbsent        = m_pSndQueue->sendto(m_PeerAddr, ctrlpkt);

        break;

    case UMSG_PEERERROR: // 1000 - acknowledge the peer side a special error
        ctrlpkt.pack(pkttype, lparam);
        ctrlpkt.m_iID = m_PeerID;
        nbsent        = m_pSndQueue->sendto(m_PeerAddr, ctrlpkt);

        break;

    case UMSG_EXT: // 0x7FFF - Resevered for future use
        break;

    default:
        break;
    }

    // Fix keepalive
    if (nbsent)
        m_tsLastSndTime = steady_clock::now();
}

int srt::CUDT::sendCtrlAck(CPacket& ctrlpkt, int size)
{
    SRT_ASSERT(ctrlpkt.getMsgTimeStamp() != 0);
    int32_t ack;
    int nbsent = 0;
    int local_prevack = 0;

#if ENABLE_HEAVY_LOGGING
    struct SaveBack
    {
        int& target;
        const int& source;

        ~SaveBack() { target = source; }
    } l_saveback = { m_iDebugPrevLastAck, m_iRcvLastAck };
    (void)l_saveback; // kill compiler warning: unused variable `l_saveback` [-Wunused-variable]

    local_prevack = m_iDebugPrevLastAck;

    string reason = "first lost"; // just for "a reason" of giving particular % for ACK
#endif

    {
        // If there is no loss, the ACK is the current largest sequence number plus 1;
        // Otherwise it is the smallest sequence number in the receiver loss list.
        ScopedLock lock(m_RcvLossLock);
        ack = m_pRcvLossList->getFirstLostSeq();
    }

    // We don't need to check the length prematurely,
    // if length is 0, this will return SRT_SEQNO_NONE.
    // If so happened, simply use the latest received pkt + 1.
    if (ack == SRT_SEQNO_NONE)
    {
        ack = CSeqNo::incseq(m_iRcvCurrSeqNo);
        IF_HEAVY_LOGGING(reason = "expected next");
    }

    if (m_iRcvLastAckAck == ack)
    {
        HLOGC(xtlog.Debug, log << "sendCtrl(UMSG_ACK): last ACK %" << ack << "(" << reason << ") == last ACKACK");
        return nbsent;
    }

    // send out a lite ACK
    // to save time on buffer processing and bandwidth/AS measurement, a lite ACK only feeds back an ACK number
    if (size == SEND_LITE_ACK)
    {
        ctrlpkt.pack(UMSG_ACK, NULL, &ack, size);
        ctrlpkt.m_iID = m_PeerID;
        nbsent = m_pSndQueue->sendto(m_PeerAddr, ctrlpkt);
        DebugAck("sendCtrl(lite):" + CONID(), local_prevack, ack);
        return nbsent;
    }

    // There are new received packets to acknowledge, update related information.
    /* tsbpd thread may also call ackData when skipping packet so protect code */
    UniqueLock bufflock(m_RcvBufferLock);

    // IF ack %> m_iRcvLastAck
    if (CSeqNo::seqcmp(ack, m_iRcvLastAck) > 0)
    {
        const int32_t first_seq ATR_UNUSED = ackDataUpTo(ack);
        InvertedLock un_bufflock (m_RcvBufferLock);

#if ENABLE_EXPERIMENTAL_BONDING
        // This actually should be done immediately after the ACK pointers were
        // updated in this socket, but it can't be done inside this function due
        // to being run under a lock.

        // At this moment no locks are applied. The only lock used so far
        // was m_RcvBufferLock, but this was lifed above. At this moment
        // it is safe to apply any locks here. This function is affined
        // to CRcvQueue::worker thread, so it is free to apply locks as
        // required in the defined order. At present we only need the lock
        // on m_GlobControlLock to prevent the group from being deleted
        // in the meantime
        if (m_parent->m_GroupOf)
        {
            // Check is first done before locking to avoid unnecessary
            // mutex locking. The condition for this field is that it
            // can be either never set, already reset, or ever set
            // and possibly dangling. The re-check after lock eliminates
            // the dangling case.
            ScopedLock glock (s_UDTUnited.m_GlobControlLock);

            // Note that updateLatestRcv will lock m_GroupOf->m_GroupLock,
            // but this is an intended order.
            if (m_parent->m_GroupOf)
            {
                // A group may need to update the parallelly used idle links,
                // should it have any. Pass the current socket position in order
                // to skip it from the group loop.
                m_parent->m_GroupOf->updateLatestRcv(m_parent);
            }
        }
#endif
        IF_HEAVY_LOGGING(int32_t oldack = m_iRcvLastSkipAck);

        // If TSBPD is enabled, then INSTEAD OF signaling m_RecvDataCond,
        // signal m_RcvTsbPdCond. This will kick in the tsbpd thread, which
        // will signal m_RecvDataCond when there's time to play for particular
        // data packet.
        HLOGC(xtlog.Debug, log << "ACK: clip %" << oldack << "-%" << ack
            << ", REVOKED " << CSeqNo::seqoff(ack, m_iRcvLastAck) << " from RCV buffer");

        if (m_bTsbPd)
        {
            /* Newly acknowledged data, signal TsbPD thread */
            UniqueLock rcvlock(m_RecvLock);
            CSync tscond(m_RcvTsbPdCond, rcvlock);
            // m_bTsbPdAckWakeup is protected by m_RecvLock in the tsbpd() thread
            if (m_bTsbPdAckWakeup)
                tscond.signal_locked(rcvlock);
        }
        else
        {
            {
                UniqueLock rdlock (m_RecvLock);
                CSync      rdcond (m_RecvDataCond, rdlock);
                if (m_config.bSynRecving)
                {
                    // signal a waiting "recv" call if there is any data available
                    rdcond.signal_locked(rdlock);
                }
                // acknowledge any waiting epolls to read
                // fix SRT_EPOLL_IN event loss but rcvbuffer still have data：
                // 1. user call receive/receivemessage(about line number:6482)
                // 2. after read/receive, if rcvbuffer is empty, will set SRT_EPOLL_IN event to false
                // 3. but if we do not do some lock work here, will cause some sync problems between threads:
                //      (1) user thread: call receive/receivemessage
                //      (2) user thread: read data
                //      (3) user thread: no data in rcvbuffer, set SRT_EPOLL_IN event to false
                //      (4) receive thread: receive data and set SRT_EPOLL_IN to true
                //      (5) user thread: set SRT_EPOLL_IN to false
                // 4. so , m_RecvLock must be used here to protect epoll event
                s_UDTUnited.m_EPoll.update_events(m_SocketID, m_sPollID, SRT_EPOLL_IN, true);
            }
#if ENABLE_EXPERIMENTAL_BONDING
            if (m_parent->m_GroupOf)
            {
                // See above explanation for double-checking
                ScopedLock glock (s_UDTUnited.m_GlobControlLock);

                if (m_parent->m_GroupOf)
                {
                    // The current "APP reader" needs to simply decide as to whether
                    // the next CUDTGroup::recv() call should return with no blocking or not.
                    // When the group is read-ready, it should update its pollers as it sees fit.
                    m_parent->m_GroupOf->updateReadState(m_SocketID, first_seq);
                }
            }
#endif
            CGlobEvent::triggerEvent();
        }
    }
    else if (ack == m_iRcvLastAck)
    {
        // If the ACK was just sent already AND elapsed time did not exceed RTT,
        if ((steady_clock::now() - m_tsLastAckTime) <
            (microseconds_from(m_iSRTT + 4 * m_iRTTVar)))
        {
            HLOGC(xtlog.Debug, log << "sendCtrl(UMSG_ACK): ACK %" << ack << " just sent - too early to repeat");
            return nbsent;
        }
    }
    else
    {
        // Not possible (m_iRcvCurrSeqNo+1 <% m_iRcvLastAck ?)
        LOGC(xtlog.Error, log << "sendCtrl(UMSG_ACK): IPE: curr %" << ack
            << " <% last %" << m_iRcvLastAck);
        return nbsent;
    }

    // [[using assert( ack >= m_iRcvLastAck && is_periodic_ack ) ]];
    // [[using locked(m_RcvBufferLock)]];

    // Send out the ACK only if has not been received by the sender before
    if (CSeqNo::seqcmp(m_iRcvLastAck, m_iRcvLastAckAck) > 0)
    {
        // NOTE: The BSTATS feature turns on extra fields above size 6
        // also known as ACKD_TOTAL_SIZE_VER100.
        int32_t data[ACKD_TOTAL_SIZE];

        // Case you care, CAckNo::incack does exactly the same thing as
        // CSeqNo::incseq. Logically the ACK number is a different thing
        // than sequence number (it's a "journal" for ACK request-response,
        // and starts from 0, unlike sequence, which starts from a random
        // number), but still the numbers are from exactly the same domain.
        m_iAckSeqNo = CAckNo::incack(m_iAckSeqNo);
        data[ACKD_RCVLASTACK] = m_iRcvLastAck;
        data[ACKD_RTT] = m_iSRTT;
        data[ACKD_RTTVAR] = m_iRTTVar;
        data[ACKD_BUFFERLEFT] = m_pRcvBuffer->getAvailBufSize();
        // a minimum flow window of 2 is used, even if buffer is full, to break potential deadlock
        if (data[ACKD_BUFFERLEFT] < 2)
            data[ACKD_BUFFERLEFT] = 2;

        if (steady_clock::now() - m_tsLastAckTime > m_tdACKInterval)
        {
            int rcvRate;
            int ctrlsz = ACKD_TOTAL_SIZE_UDTBASE * ACKD_FIELD_SIZE; // Minimum required size

            data[ACKD_RCVSPEED] = m_RcvTimeWindow.getPktRcvSpeed((rcvRate));
            data[ACKD_BANDWIDTH] = m_RcvTimeWindow.getBandwidth();

            //>>Patch while incompatible (1.0.2) receiver floating around
            if (m_uPeerSrtVersion == SrtVersion(1, 0, 2))
            {
                data[ACKD_RCVRATE] = rcvRate;                                     // bytes/sec
                data[ACKD_XMRATE_VER102_ONLY] = data[ACKD_BANDWIDTH] * m_iMaxSRTPayloadSize; // bytes/sec
                ctrlsz = ACKD_FIELD_SIZE * ACKD_TOTAL_SIZE_VER102_ONLY;
            }
            else if (m_uPeerSrtVersion >= SrtVersion(1, 0, 3))
            {
                // Normal, currently expected version.
                data[ACKD_RCVRATE] = rcvRate; // bytes/sec
                ctrlsz = ACKD_FIELD_SIZE * ACKD_TOTAL_SIZE_VER101;
            }
            // ELSE: leave the buffer with ...UDTBASE size.

            ctrlpkt.pack(UMSG_ACK, &m_iAckSeqNo, data, ctrlsz);
            m_tsLastAckTime = steady_clock::now();
        }
        else
        {
            ctrlpkt.pack(UMSG_ACK, &m_iAckSeqNo, data, ACKD_FIELD_SIZE * ACKD_TOTAL_SIZE_SMALL);
        }

        ctrlpkt.m_iID = m_PeerID;
        setPacketTS(ctrlpkt, steady_clock::now());
        nbsent = m_pSndQueue->sendto(m_PeerAddr, ctrlpkt);
        DebugAck("sendCtrl(UMSG_ACK): " + CONID(), local_prevack, ack);

        m_ACKWindow.store(m_iAckSeqNo, m_iRcvLastAck);

        enterCS(m_StatsLock);
        ++m_stats.sentACK;
        ++m_stats.sentACKTotal;
        leaveCS(m_StatsLock);
    }
    else
    {
        HLOGC(xtlog.Debug, log << "sendCtrl(UMSG_ACK): " << CONID() << "ACK %" << m_iRcvLastAck
            << " <=%  ACKACK %" << m_iRcvLastAckAck << " - NOT SENDING ACK");
    }

    return nbsent;
}

void srt::CUDT::updateSndLossListOnACK(int32_t ackdata_seqno)
{
#if ENABLE_EXPERIMENTAL_BONDING
    // This is for the call of CSndBuffer::getMsgNoAt that returns
    // this value as a notfound-trap.
    int32_t msgno_at_last_acked_seq = SRT_MSGNO_CONTROL;
    bool is_group = m_parent->m_GroupOf;
#endif

    // Update sender's loss list and acknowledge packets in the sender's buffer
    {
        // m_RecvAckLock protects sender's loss list and epoll
        ScopedLock ack_lock(m_RecvAckLock);

        const int offset = CSeqNo::seqoff(m_iSndLastDataAck, ackdata_seqno);
        // IF distance between m_iSndLastDataAck and ack is nonempty...
        if (offset <= 0)
            return;

        // update sending variables
        m_iSndLastDataAck = ackdata_seqno;

#if ENABLE_EXPERIMENTAL_BONDING
        if (is_group)
        {
            // Get offset-1 because 'offset' points actually to past-the-end
            // of the sender buffer. We have already checked that offset is
            // at least 1.
            msgno_at_last_acked_seq = m_pSndBuffer->getMsgNoAt(offset-1);
            // Just keep this value prepared; it can't be updated exactly right
            // now because accessing the group needs some locks to be applied
            // with preserved the right locking order.
        }
#endif

        // remove any loss that predates 'ack' (not to be considered loss anymore)
        m_pSndLossList->removeUpTo(CSeqNo::decseq(m_iSndLastDataAck));

        // acknowledge the sending buffer (remove data that predate 'ack')
        m_pSndBuffer->ackData(offset);

        // acknowledde any waiting epolls to write
        s_UDTUnited.m_EPoll.update_events(m_SocketID, m_sPollID, SRT_EPOLL_OUT, true);
        CGlobEvent::triggerEvent();
    }

#if ENABLE_EXPERIMENTAL_BONDING
    if (is_group)
    {
        // m_RecvAckLock is ordered AFTER m_GlobControlLock, so this can only
        // be done now that m_RecvAckLock is unlocked.
        ScopedLock glock (s_UDTUnited.m_GlobControlLock);
        if (m_parent->m_GroupOf)
        {
            HLOGC(inlog.Debug, log << "ACK: acking group sender buffer for #" << msgno_at_last_acked_seq);

            // Guard access to m_iSndAckedMsgNo field
            // Note: This can't be done inside CUDTGroup::ackMessage
            // because this function is also called from CUDT::checkNeedDrop
            // called from CUDT::sendmsg2 called from CUDTGroup::send, which
            // applies the lock on m_GroupLock already.
            ScopedLock glk (*m_parent->m_GroupOf->exp_groupLock());

            // NOTE: ackMessage also accepts and ignores the trap representation
            // which is SRT_MSGNO_CONTROL.
            m_parent->m_GroupOf->ackMessage(msgno_at_last_acked_seq);
        }
    }
#endif

    // insert this socket to snd list if it is not on the list yet
    m_pSndQueue->m_pSndUList->update(this, CSndUList::DONT_RESCHEDULE);

    if (m_config.bSynSending)
    {
        CSync::lock_signal(m_SendBlockCond, m_SendBlockLock);
    }

    const steady_clock::time_point currtime = steady_clock::now();
    // record total time used for sending
    enterCS(m_StatsLock);
    m_stats.sndDuration += count_microseconds(currtime - m_stats.sndDurationCounter);
    m_stats.m_sndDurationTotal += count_microseconds(currtime - m_stats.sndDurationCounter);
    m_stats.sndDurationCounter = currtime;
    leaveCS(m_StatsLock);
}

void srt::CUDT::processCtrlAck(const CPacket &ctrlpkt, const steady_clock::time_point& currtime)
{
    const int32_t* ackdata       = (const int32_t*)ctrlpkt.m_pcData;
    const int32_t  ackdata_seqno = ackdata[ACKD_RCVLASTACK];

    // Check the value of ACK in case when it was some rogue peer
    if (ackdata_seqno < 0)
    {
        // This embraces all cases when the most significant bit is set,
        // as the variable is of a signed type. So, SRT_SEQNO_NONE is
        // included, but it also triggers for any other kind of invalid value.
        // This check MUST BE DONE before making any operation on this number.
        LOGC(inlog.Error, log << CONID() << "ACK: IPE/EPE: received invalid ACK value: " << ackdata_seqno
                << " " << std::hex << ackdata_seqno << " (IGNORED)");
        return;
    }

    const bool isLiteAck = ctrlpkt.getLength() == (size_t)SEND_LITE_ACK;
    HLOGC(inlog.Debug,
          log << CONID() << "ACK covers: " << m_iSndLastDataAck << " - " << ackdata_seqno << " [ACK=" << m_iSndLastAck
              << "]" << (isLiteAck ? "[LITE]" : "[FULL]"));

    updateSndLossListOnACK(ackdata_seqno);

    // Process a lite ACK
    if (isLiteAck)
    {
        if (CSeqNo::seqcmp(ackdata_seqno, m_iSndLastAck) >= 0)
        {
            ScopedLock ack_lock(m_RecvAckLock);
            m_iFlowWindowSize -= CSeqNo::seqoff(m_iSndLastAck, ackdata_seqno);
            m_iSndLastAck = ackdata_seqno;

            // TODO: m_tsLastRspAckTime should be protected with m_RecvAckLock
            // because the sendmsg2 may want to change it at the same time.
            m_tsLastRspAckTime = currtime;
            m_iReXmitCount         = 1; // Reset re-transmit count since last ACK
        }

        return;
    }

    // Decide to send ACKACK or not
    {
        // Sequence number of the ACK packet
        const int32_t ack_seqno = ctrlpkt.getAckSeqNo();

        // Send ACK acknowledgement (UMSG_ACKACK).
        // There can be less ACKACK packets in the stream, than the number of ACK packets.
        // Only send ACKACK every syn interval or if ACK packet with the sequence number
        // already acknowledged (with ACKACK) has come again, which probably means ACKACK was lost.
        if ((currtime - m_SndLastAck2Time > microseconds_from(COMM_SYN_INTERVAL_US)) || (ack_seqno == m_iSndLastAck2))
        {
            sendCtrl(UMSG_ACKACK, &ack_seqno);
            m_iSndLastAck2       = ack_seqno;
            m_SndLastAck2Time = currtime;
        }
    }

    //
    // Begin of the new code with TLPKTDROP.
    //

    // Protect packet retransmission
    enterCS(m_RecvAckLock);

    // Check the validation of the ack
    if (CSeqNo::seqcmp(ackdata_seqno, CSeqNo::incseq(m_iSndCurrSeqNo)) > 0)
    {
        leaveCS(m_RecvAckLock);
        // this should not happen: attack or bug
        LOGC(gglog.Error,
                log << CONID() << "ATTACK/IPE: incoming ack seq " << ackdata_seqno << " exceeds current "
                    << m_iSndCurrSeqNo << " by " << (CSeqNo::seqoff(m_iSndCurrSeqNo, ackdata_seqno) - 1) << "!");
        m_bBroken        = true;
        m_iBrokenCounter = 0;
        return;
    }

    if (CSeqNo::seqcmp(ackdata_seqno, m_iSndLastAck) >= 0)
    {
        // Update Flow Window Size, must update before and together with m_iSndLastAck
        m_iFlowWindowSize = ackdata[ACKD_BUFFERLEFT];
        m_iSndLastAck     = ackdata_seqno;
        m_tsLastRspAckTime  = currtime;
        m_iReXmitCount    = 1; // Reset re-transmit count since last ACK
    }

    /*
     * We must not ignore full ack received by peer
     * if data has been artificially acked by late packet drop.
     * Therefore, a distinct ack state is used for received Ack (iSndLastFullAck)
     * and ack position in send buffer (m_iSndLastDataAck).
     * Otherwise, when severe congestion causing packet drops (and m_iSndLastDataAck update)
     * occures, we drop received acks (as duplicates) and do not update stats like RTT,
     * which may go crazy and stay there, preventing proper stream recovery.
     */

    if (CSeqNo::seqoff(m_iSndLastFullAck, ackdata_seqno) <= 0)
    {
        // discard it if it is a repeated ACK
        leaveCS(m_RecvAckLock);
        return;
    }
    m_iSndLastFullAck = ackdata_seqno;

    //
    // END of the new code with TLPKTDROP
    //
    leaveCS(m_RecvAckLock);
#if ENABLE_EXPERIMENTAL_BONDING
    if (m_parent->m_GroupOf)
    {
        ScopedLock glock (s_UDTUnited.m_GlobControlLock);
        if (m_parent->m_GroupOf)
        {
            // Will apply m_GroupLock, ordered after m_GlobControlLock.
            // m_GlobControlLock is necessary for group existence.
            m_parent->m_GroupOf->updateWriteState();
        }
    }
#endif

    size_t acksize   = ctrlpkt.getLength(); // TEMPORARY VALUE FOR CHECKING
    bool   wrongsize = 0 != (acksize % ACKD_FIELD_SIZE);
    acksize          = acksize / ACKD_FIELD_SIZE; // ACTUAL VALUE

    if (wrongsize)
    {
        // Issue a log, but don't do anything but skipping the "odd" bytes from the payload.
        LOGC(inlog.Warn,
             log << CONID() << "Received UMSG_ACK payload is not evened up to 4-byte based field size - cutting to "
                 << acksize << " fields");
    }

    // Start with checking the base size.
    if (acksize < ACKD_TOTAL_SIZE_SMALL)
    {
        LOGC(inlog.Warn, log << CONID() << "Invalid ACK size " << acksize << " fields - less than minimum required!");
        // Ack is already interpreted, just skip further parts.
        return;
    }
    // This check covers fields up to ACKD_BUFFERLEFT.

    // Extract RTT estimate and RTTVar from the ACK packet.
    const int rtt    = ackdata[ACKD_RTT];
    const int rttvar = ackdata[ACKD_RTTVAR];

    // Update the values of smoothed RTT and the variation in RTT samples
    // on subsequent RTT estimates extracted from the ACK packets
    // (during transmission).
    if (m_bIsFirstRTTReceived)
    {
        // Suppose transmission is bidirectional if sender is also receiving
        // data packets.
        enterCS(m_StatsLock);
        const bool bPktsReceived = m_stats.recvTotal != 0;
        leaveCS(m_StatsLock);

        if (bPktsReceived)  // Transmission is bidirectional.
        {
            // RTT value extracted from the ACK packet (rtt) is already smoothed
            // RTT obtained at the receiver side. Apply EWMA anyway for the second
            // time on the sender side. Ignore initial values which might arrive
            // after the smoothed RTT on the sender side has been
            // reset to the very first RTT sample received from the receiver.
            // TODO: The case of bidirectional transmission requires further
            // improvements and testing. Double smoothing is applied here to be
            // consistent with the previous behavior.

            if (rtt != INITIAL_RTT && rttvar != INITIAL_RTTVAR)
            {
                m_iRTTVar = avg_iir<4>(m_iRTTVar, abs(rtt - m_iSRTT));
                m_iSRTT   = avg_iir<8>(m_iSRTT, rtt);
            }
        }
        else  // Transmission is unidirectional.
        {
            // Simply take the values of smoothed RTT and RTT variance from
            // the ACK packet.
            m_iSRTT   = rtt;
            m_iRTTVar = rttvar;
        }
    }
    // Reset the value of smoothed RTT to the first real RTT estimate extracted
    // from an ACK after initialization (at the beginning of transmission).
    // In case of resumed connection over the same network, the very first RTT
    // value sent within an ACK will be taken from cache and equal to previous
    // connection's final smoothed RTT value. The reception of such a value
    // will also trigger the smoothed RTT reset at the sender side.
    else if (rtt != INITIAL_RTT && rttvar != INITIAL_RTTVAR)
    {
        m_iSRTT               = rtt;
        m_iRTTVar             = rttvar;
        m_bIsFirstRTTReceived = true;
    }

#if SRT_DEBUG_RTT
    s_rtt_trace.trace(currtime, "ACK", rtt, rttvar, m_bIsFirstRTTReceived,
                      m_stats.recvTotal, m_iSRTT, m_iRTTVar);
#endif

    /* Version-dependent fields:
     * Original UDT (total size: ACKD_TOTAL_SIZE_SMALL):
     *   ACKD_RCVLASTACK
     *   ACKD_RTT
     *   ACKD_RTTVAR
     *   ACKD_BUFFERLEFT
     * Additional UDT fields, not always attached:
     *   ACKD_RCVSPEED
     *   ACKD_BANDWIDTH
     * SRT extension since v1.0.1:
     *   ACKD_RCVRATE
     * SRT extension in v1.0.2 only:
     *   ACKD_XMRATE_VER102_ONLY
     */

    if (acksize > ACKD_TOTAL_SIZE_SMALL)
    {
        // This means that ACKD_RCVSPEED and ACKD_BANDWIDTH fields are available.
        int pktps     = ackdata[ACKD_RCVSPEED];
        int bandwidth = ackdata[ACKD_BANDWIDTH];
        int bytesps;

        /* SRT v1.0.2 Bytes-based stats: bandwidth (pcData[ACKD_XMRATE_VER102_ONLY]) and delivery rate (pcData[ACKD_RCVRATE]) in
         * bytes/sec instead of pkts/sec */
        /* SRT v1.0.3 Bytes-based stats: only delivery rate (pcData[ACKD_RCVRATE]) in bytes/sec instead of pkts/sec */
        if (acksize > ACKD_TOTAL_SIZE_UDTBASE)
            bytesps = ackdata[ACKD_RCVRATE];
        else
            bytesps = pktps * m_iMaxSRTPayloadSize;

        m_iBandwidth        = avg_iir<8>(m_iBandwidth, bandwidth);
        m_iDeliveryRate     = avg_iir<8>(m_iDeliveryRate, pktps);
        m_iByteDeliveryRate = avg_iir<8>(m_iByteDeliveryRate, bytesps);

        // Update Estimated Bandwidth and packet delivery rate
        // m_iRcvRate = m_iDeliveryRate;
        // ^^ This has been removed because with the SrtCongestion class
        // instead of reading the m_iRcvRate local field this will read
        // cudt->deliveryRate() instead.
    }

    checkSndTimers(REGEN_KM);
    updateCC(TEV_ACK, EventVariant(ackdata_seqno));

    enterCS(m_StatsLock);
    ++m_stats.recvACK;
    ++m_stats.recvACKTotal;
    leaveCS(m_StatsLock);
}

void srt::CUDT::processCtrlAckAck(const CPacket& ctrlpkt, const time_point& tsArrival)
{
    int32_t ack = 0;

    // Calculate RTT estimate on the receiver side based on ACK/ACKACK pair.
    const int rtt = m_ACKWindow.acknowledge(ctrlpkt.getAckSeqNo(), ack, tsArrival);

    if (rtt == -1)
    {
        if (ctrlpkt.getAckSeqNo() > (m_iAckSeqNo - static_cast<int>(ACK_WND_SIZE)) && ctrlpkt.getAckSeqNo() <= m_iAckSeqNo)
        {
            LOGC(inlog.Warn,
                log << CONID() << "ACKACK out of order, skipping RTT calculation "
                << "(ACK number: " << ctrlpkt.getAckSeqNo() << ", last ACK sent: " << m_iAckSeqNo
                << ", RTT (EWMA): " << m_iSRTT << ")");
            return;
        }

        LOGC(inlog.Error,
            log << CONID() << "IPE: ACK record not found, can't estimate RTT "
            << "(ACK number: " << ctrlpkt.getAckSeqNo() << ", last ACK sent: " << m_iAckSeqNo
            << ", RTT (EWMA): " << m_iSRTT << ")");
        return;
    }

    if (rtt <= 0)
    {
        LOGC(inlog.Error,
            log << CONID() << "IPE: invalid RTT estimate " << rtt
            << ", possible time shift. Clock: " << SRT_SYNC_CLOCK_STR);
        return;
    }

    // If increasing delay is detected.
    //   sendCtrl(UMSG_CGWARNING);

    // Update the values of smoothed RTT and the variation in RTT samples
    // on subsequent RTT samples (during transmission).
    if (m_bIsFirstRTTReceived)
    {
        m_iRTTVar = avg_iir<4>(m_iRTTVar, abs(rtt - m_iSRTT));
        m_iSRTT   = avg_iir<8>(m_iSRTT, rtt);
    }
    // Reset the value of smoothed RTT on the first RTT sample after initialization
    // (at the beginning of transmission).
    // In case of resumed connection over the same network, the initial RTT
    // value will be taken from cache and equal to previous connection's
    // final smoothed RTT value.
    else
    {
        m_iSRTT               = rtt;
        m_iRTTVar             = rtt / 2;
        m_bIsFirstRTTReceived = true;
    }

#if SRT_DEBUG_RTT
    s_rtt_trace.trace(tsArrival, "ACKACK", rtt, -1, m_bIsFirstRTTReceived,
                      -1, m_iSRTT, m_iRTTVar);
#endif

    updateCC(TEV_ACKACK, EventVariant(ack));

    // This function will put a lock on m_RecvLock by itself, as needed.
    // It must be done inside because this function reads the current time
    // and if waiting for the lock has caused a delay, the time will be
    // inaccurate. Additionally it won't lock if TSBPD mode is off, and
    // won't update anything. Note that if you set TSBPD mode and use
    // srt_recvfile (which doesn't make any sense), you'll have a deadlock.
    if (m_config.bDriftTracer)
    {
        steady_clock::duration udrift(0);
        steady_clock::time_point newtimebase;
        const bool drift_updated ATR_UNUSED = m_pRcvBuffer->addRcvTsbPdDriftSample(ctrlpkt.getMsgTimeStamp(),
            rtt, (udrift), (newtimebase));
#if ENABLE_EXPERIMENTAL_BONDING
        if (drift_updated && m_parent->m_GroupOf)
        {
            ScopedLock glock(s_UDTUnited.m_GlobControlLock);
            if (m_parent->m_GroupOf)
            {
                m_parent->m_GroupOf->synchronizeDrift(this, udrift, newtimebase);
            }
        }
#endif
    }

    // Update last ACK that has been received by the sender
    if (CSeqNo::seqcmp(ack, m_iRcvLastAckAck) > 0)
        m_iRcvLastAckAck = ack;
}

void srt::CUDT::processCtrlLossReport(const CPacket& ctrlpkt)
{
    const int32_t* losslist = (int32_t*)(ctrlpkt.m_pcData);
    const size_t   losslist_len = ctrlpkt.getLength() / 4;

    bool secure = true;

    // This variable is used in "normal" logs, so it may cause a warning
    // when logging is forcefully off.
    int32_t wrong_loss SRT_ATR_UNUSED = CSeqNo::m_iMaxSeqNo;

    // protect packet retransmission
    {
        ScopedLock ack_lock(m_RecvAckLock);

        // decode loss list message and insert loss into the sender loss list
        for (int i = 0, n = (int)(ctrlpkt.getLength() / 4); i < n; ++i)
        {
            if (IsSet(losslist[i], LOSSDATA_SEQNO_RANGE_FIRST))
            {
                // Then it's this is a <lo, hi> specification with HI in a consecutive cell.
                const int32_t losslist_lo = SEQNO_VALUE::unwrap(losslist[i]);
                const int32_t losslist_hi = losslist[i + 1];
                // <lo, hi> specification means that the consecutive cell has been already interpreted.
                ++i;

                HLOGF(inlog.Debug,
                    "%sreceived UMSG_LOSSREPORT: %d-%d (%d packets)...", CONID().c_str(),
                    losslist_lo,
                    losslist_hi,
                    CSeqNo::seqoff(losslist_lo, losslist_hi) + 1);

                if ((CSeqNo::seqcmp(losslist_lo, losslist_hi) > 0) ||
                    (CSeqNo::seqcmp(losslist_hi, m_iSndCurrSeqNo) > 0))
                {
                    LOGC(inlog.Warn, log << CONID() << "rcv LOSSREPORT rng " << losslist_lo << " - " << losslist_hi
                        << " with last sent " << m_iSndCurrSeqNo << " - DISCARDING");
                    // seq_a must not be greater than seq_b; seq_b must not be greater than the most recent sent seq
                    secure = false;
                    wrong_loss = losslist_hi;
                    break;
                }

                int num = 0;
                //   IF losslist_lo %>= m_iSndLastAck
                if (CSeqNo::seqcmp(losslist_lo, m_iSndLastAck) >= 0)
                {
                    HLOGC(inlog.Debug, log << CONID() << "LOSSREPORT: adding "
                        << losslist_lo << " - " << losslist_hi << " to loss list");
                    num = m_pSndLossList->insert(losslist_lo, losslist_hi);
                }
                // ELSE IF losslist_hi %>= m_iSndLastAck
                else if (CSeqNo::seqcmp(losslist_hi, m_iSndLastAck) >= 0)
                {
                    // This should be theoretically impossible because this would mean
                    // that the received packet loss report informs about the loss that predates
                    // the ACK sequence.
                    // However, this can happen if the packet reordering has caused the earlier sent
                    // LOSSREPORT will be delivered after later sent ACK. Whatever, ACK should be
                    // more important, so simply drop the part that predates ACK.
                    HLOGC(inlog.Debug, log << CONID() << "LOSSREPORT: adding "
                        << m_iSndLastAck << "[ACK] - " << losslist_hi << " to loss list");
                    num = m_pSndLossList->insert(m_iSndLastAck, losslist_hi);
                }
                else
                {
                    // This should be treated as IPE, but this may happen in one situtation:
                    // - redundancy second link (ISN was screwed up initially, but late towards last sent)
                    // - initial DROPREQ was lost
                    // This just causes repeating DROPREQ, as when the receiver continues sending
                    // LOSSREPORT, it's probably UNAWARE OF THE SITUATION.
                    //
                    // When this DROPREQ gets lost in UDP again, the receiver will do one of these:
                    // - repeatedly send LOSSREPORT (as per NAKREPORT), so this will happen again
                    // - finally give up rexmit request as per TLPKTDROP (DROPREQ should make
                    //   TSBPD wake up should it still wait for new packets to get ACK-ed)

                    HLOGC(inlog.Debug, log << CONID() << "LOSSREPORT: IGNORED with SndLastAck=%"
                        << m_iSndLastAck << ": %" << losslist_lo << "-" << losslist_hi
                        << " - sending DROPREQ (IPE or DROPREQ lost with ISN screw)");

                    // This means that the loss touches upon a range that wasn't ever sent.
                    // Normally this should never happen, but this might be a case when the
                    // ISN FIX for redundant connection was missed.

                    // In distinction to losslist, DROPREQ has always a range
                    // always just one range, and the data are <LO, HI>, with no range bit.
                    int32_t seqpair[2] = { losslist_lo, losslist_hi };
                    const int32_t no_msgno = 0; // We don't know - this wasn't ever sent

                    sendCtrl(UMSG_DROPREQ, &no_msgno, seqpair, sizeof(seqpair));
                }

                enterCS(m_StatsLock);
                m_stats.traceSndLoss += num;
                m_stats.sndLossTotal += num;
                leaveCS(m_StatsLock);
            }
            else if (CSeqNo::seqcmp(losslist[i], m_iSndLastAck) >= 0)
            {
                if (CSeqNo::seqcmp(losslist[i], m_iSndCurrSeqNo) > 0)
                {
                    LOGC(inlog.Warn, log << CONID() << "rcv LOSSREPORT pkt %" << losslist[i]
                        << " with last sent %" << m_iSndCurrSeqNo << " - DISCARDING");
                    // seq_a must not be greater than the most recent sent seq
                    secure = false;
                    wrong_loss = losslist[i];
                    break;
                }

                HLOGC(inlog.Debug, log << CONID() << "rcv LOSSREPORT: %"
                    << losslist[i] << " (1 packet)");
                const int num = m_pSndLossList->insert(losslist[i], losslist[i]);

                enterCS(m_StatsLock);
                m_stats.traceSndLoss += num;
                m_stats.sndLossTotal += num;
                leaveCS(m_StatsLock);
            }
        }
    }

    updateCC(TEV_LOSSREPORT, EventVariant(losslist, losslist_len));

    if (!secure)
    {
        LOGC(inlog.Warn,
            log << CONID() << "out-of-band LOSSREPORT received; BUG or ATTACK - last sent %" << m_iSndCurrSeqNo
            << " vs loss %" << wrong_loss);
        // this should not happen: attack or bug
        m_bBroken = true;
        m_iBrokenCounter = 0;
        return;
    }

    // the lost packet (retransmission) should be sent out immediately
    m_pSndQueue->m_pSndUList->update(this, CSndUList::DO_RESCHEDULE);

    enterCS(m_StatsLock);
    ++m_stats.recvNAK;
    ++m_stats.recvNAKTotal;
    leaveCS(m_StatsLock);
}

void srt::CUDT::processCtrlHS(const CPacket& ctrlpkt)
{
    CHandShake req;
    req.load_from(ctrlpkt.m_pcData, ctrlpkt.getLength());

    HLOGC(inlog.Debug, log << CONID() << "processCtrl: got HS: " << req.show());

    if ((req.m_iReqType > URQ_INDUCTION_TYPES) // acually it catches URQ_INDUCTION and URQ_ERROR_* symbols...???
        || (m_config.bRendezvous && (req.m_iReqType != URQ_AGREEMENT))) // rnd sends AGREEMENT in rsp to CONCLUSION
    {
        // The peer side has not received the handshake message, so it keeps querying
        // resend the handshake packet

        // This condition embraces cases when:
        // - this is normal accept() and URQ_INDUCTION was received
        // - this is rendezvous accept() and there's coming any kind of URQ except AGREEMENT (should be RENDEZVOUS
        // or CONCLUSION)
        // - this is any of URQ_ERROR_* - well...
        CHandShake initdata;
        initdata.m_iISN = m_iISN;
        initdata.m_iMSS = m_config.iMSS;
        initdata.m_iFlightFlagSize = m_config.iFlightFlagSize;

        // For rendezvous we do URQ_WAVEAHAND/URQ_CONCLUSION --> URQ_AGREEMENT.
        // For client-server we do URQ_INDUCTION --> URQ_CONCLUSION.
        initdata.m_iReqType = (!m_config.bRendezvous) ? URQ_CONCLUSION : URQ_AGREEMENT;
        initdata.m_iID = m_SocketID;

        uint32_t kmdata[SRTDATA_MAXSIZE];
        size_t   kmdatasize = SRTDATA_MAXSIZE;
        bool     have_hsreq = false;
        if (req.m_iVersion > HS_VERSION_UDT4)
        {
            initdata.m_iVersion = HS_VERSION_SRT1; // if I remember correctly, this is induction/listener...
            const int hs_flags = SrtHSRequest::SRT_HSTYPE_HSFLAGS::unwrap(m_ConnRes.m_iType);
            if (hs_flags != 0) // has SRT extensions
            {
                HLOGC(inlog.Debug,
                    log << CONID() << "processCtrl/HS: got HS reqtype=" << RequestTypeStr(req.m_iReqType)
                    << " WITH SRT ext");
                have_hsreq = interpretSrtHandshake(req, ctrlpkt, (kmdata), (&kmdatasize));
                if (!have_hsreq)
                {
                    initdata.m_iVersion = 0;
                    m_RejectReason = SRT_REJ_ROGUE;
                    initdata.m_iReqType = URQFailure(m_RejectReason);
                }
                else
                {
                    // Extensions are added only in case of CONCLUSION (not AGREEMENT).
                    // Actually what is expected here is that this may either process the
                    // belated-repeated handshake from a caller (and then it's CONCLUSION,
                    // and should be added with HSRSP/KMRSP), or it's a belated handshake
                    // of Rendezvous when it has already considered itself connected.
                    // Sanity check - according to the rules, there should be no such situation
                    if (m_config.bRendezvous && m_SrtHsSide == HSD_RESPONDER)
                    {
                        LOGC(inlog.Error,
                            log << CONID() << "processCtrl/HS: IPE???: RESPONDER should receive all its handshakes in "
                            "handshake phase.");
                    }

                    // The 'extension' flag will be set from this variable; set it to false
                    // in case when the AGREEMENT response is to be sent.
                    have_hsreq = initdata.m_iReqType == URQ_CONCLUSION;
                    HLOGC(inlog.Debug,
                        log << CONID() << "processCtrl/HS: processing ok, reqtype=" << RequestTypeStr(initdata.m_iReqType)
                        << " kmdatasize=" << kmdatasize);
                }
            }
            else
            {
                HLOGC(inlog.Debug, log << CONID() << "processCtrl/HS: got HS reqtype=" << RequestTypeStr(req.m_iReqType));
            }
        }
        else
        {
            initdata.m_iVersion = HS_VERSION_UDT4;
            kmdatasize = 0; // HSv4 doesn't add any extensions, no KMX
        }

        initdata.m_extension = have_hsreq;

        HLOGC(inlog.Debug,
            log << CONID() << "processCtrl: responding HS reqtype=" << RequestTypeStr(initdata.m_iReqType)
            << (have_hsreq ? " WITH SRT HS response extensions" : ""));

        CPacket response;
        response.setControl(UMSG_HANDSHAKE);
        response.allocate(m_iMaxSRTPayloadSize);

        // If createSrtHandshake failed, don't send anything. Actually it can only fail on IPE.
        // There is also no possible IPE condition in case of HSv4 - for this version it will always return true.
        if (createSrtHandshake(SRT_CMD_HSRSP, SRT_CMD_KMRSP, kmdata, kmdatasize,
            (response), (initdata)))
        {
            response.m_iID = m_PeerID;
            setPacketTS(response, steady_clock::now());
            const int nbsent = m_pSndQueue->sendto(m_PeerAddr, response);
            if (nbsent)
            {
                m_tsLastSndTime = steady_clock::now();
            }
        }
    }
    else
    {
        HLOGC(inlog.Debug, log << CONID() << "processCtrl: ... not INDUCTION, not ERROR, not rendezvous - IGNORED.");
    }
}

void srt::CUDT::processCtrlDropReq(const CPacket& ctrlpkt)
{
    {
        const bool using_rexmit_flag = m_bPeerRexmitFlag;
        UniqueLock rlock(m_RecvLock);
        m_pRcvBuffer->dropMsg(ctrlpkt.getMsgSeq(using_rexmit_flag), using_rexmit_flag);
        // When the drop request was received, it means that there are
        // packets for which there will never be ACK sent; if the TSBPD thread
        // is currently in the ACK-waiting state, it may never exit.
        if (m_bTsbPd)
        {
            HLOGP(inlog.Debug, "DROPREQ: signal TSBPD");
            CSync cc(m_RcvTsbPdCond, rlock);
            cc.signal_locked(rlock);
        }
    }

    const int32_t* dropdata = (const int32_t*) ctrlpkt.m_pcData;

    dropFromLossLists(dropdata[0], dropdata[1]);

    // move forward with current recv seq no.
    // SYMBOLIC:
    // if (dropdata[0]  <=%  1 +% m_iRcvCurrSeqNo
    //   && dropdata[1] >% m_iRcvCurrSeqNo )
    if ((CSeqNo::seqcmp(dropdata[0], CSeqNo::incseq(m_iRcvCurrSeqNo)) <= 0)
        && (CSeqNo::seqcmp(dropdata[1], m_iRcvCurrSeqNo) > 0))
    {
        HLOGC(inlog.Debug, log << CONID() << "DROPREQ: dropping %"
            << dropdata[0] << "-" << dropdata[1] << " <-- set as current seq");
        m_iRcvCurrSeqNo = dropdata[1];
    }
    else
    {
        HLOGC(inlog.Debug, log << CONID() << "DROPREQ: dropping %"
            << dropdata[0] << "-" << dropdata[1] << " current %" << m_iRcvCurrSeqNo);
    }
}

void srt::CUDT::processCtrlShutdown()
{
    m_bShutdown = true;
    m_bClosing = true;
    m_bBroken = true;
    m_iBrokenCounter = 60;

    // This does the same as it would happen on connection timeout,
    // just we know about this state prematurely thanks to this message.
    updateBrokenConnection();
    completeBrokenConnectionDependencies(SRT_ECONNLOST); // LOCKS!
}

void srt::CUDT::processCtrlUserDefined(const CPacket& ctrlpkt)
{
    HLOGC(inlog.Debug, log << CONID() << "CONTROL EXT MSG RECEIVED:"
        << MessageTypeStr(ctrlpkt.getType(), ctrlpkt.getExtendedType())
        << ", value=" << ctrlpkt.getExtendedType());

    // This has currently two roles in SRT:
    // - HSv4 (legacy) handshake
    // - refreshed KMX (initial KMX is done still in the HS process in HSv5)
    const bool understood = processSrtMsg(&ctrlpkt);
    // CAREFUL HERE! This only means that this update comes from the UMSG_EXT
    // message received, REGARDLESS OF WHAT IT IS. This version doesn't mean
    // the handshake version, but the reason of calling this function.
    //
    // Fortunately, the only messages taken into account in this function
    // are HSREQ and HSRSP, which should *never* be interchanged when both
    // parties are HSv5.
    if (understood)
    {
        if (ctrlpkt.getExtendedType() == SRT_CMD_HSREQ || ctrlpkt.getExtendedType() == SRT_CMD_HSRSP)
        {
            updateAfterSrtHandshake(HS_VERSION_UDT4);
        }
    }
    else
    {
        updateCC(TEV_CUSTOM, EventVariant(&ctrlpkt));
    }
}

void srt::CUDT::processCtrl(const CPacket &ctrlpkt)
{
    // Just heard from the peer, reset the expiration count.
    m_iEXPCount = 1;
    const steady_clock::time_point currtime = steady_clock::now();
    m_tsLastRspTime = currtime;

    HLOGC(inlog.Debug,
          log << CONID() << "incoming UMSG:" << ctrlpkt.getType() << " ("
              << MessageTypeStr(ctrlpkt.getType(), ctrlpkt.getExtendedType()) << ") socket=%" << ctrlpkt.m_iID);

    switch (ctrlpkt.getType())
    {
    case UMSG_ACK: // 010 - Acknowledgement
        processCtrlAck(ctrlpkt, currtime);
        break;

    case UMSG_ACKACK: // 110 - Acknowledgement of Acknowledgement
        processCtrlAckAck(ctrlpkt, currtime);
        break;

    case UMSG_LOSSREPORT: // 011 - Loss Report
        processCtrlLossReport(ctrlpkt);
        break;

    case UMSG_CGWARNING: // 100 - Delay Warning
        // One way packet delay is increasing, so decrease the sending rate
        m_tdSendInterval = (m_tdSendInterval * 1125) / 1000;
        // XXX Note as interesting fact: this is only prepared for handling,
        // but nothing in the code is sending this message. Probably predicted
        // for a custom congctl. There's a predicted place to call it under
        // UMSG_ACKACK handling, but it's commented out.

        break;

    case UMSG_KEEPALIVE: // 001 - Keep-alive
        handleKeepalive(ctrlpkt.m_pcData, ctrlpkt.getLength());
        break;

    case UMSG_HANDSHAKE: // 000 - Handshake
        processCtrlHS(ctrlpkt);
        break;

    case UMSG_SHUTDOWN: // 101 - Shutdown
        processCtrlShutdown();
        break;

    case UMSG_DROPREQ: // 111 - Msg drop request
        processCtrlDropReq(ctrlpkt);
        break;

    case UMSG_PEERERROR: // 1000 - An error has happened to the peer side
        // int err_type = packet.getAddInfo();

        // currently only this error is signalled from the peer side
        // if recvfile() failes (e.g., due to disk fail), blcoked sendfile/send should return immediately
        // giving the app a chance to fix the issue
        m_bPeerHealth = false;

        break;

    case UMSG_EXT: // 0x7FFF - reserved and user defined messages
        processCtrlUserDefined(ctrlpkt);
        break;

    default:
        break;
    }
}

void srt::CUDT::updateSrtRcvSettings()
{
    // CHANGED: we need to apply the tsbpd delay only for socket TSBPD.
    // For Group TSBPD the buffer will have to deliver packets always on request
    // by sequence number, although the buffer will have to solve all the TSBPD
    // things internally anyway. Extracting by sequence number means only that
    // the packet can be retrieved from the buffer before its time to play comes
    // (unlike in normal situation when reading directly from socket), however
    // its time to play shall be properly defined.

    // XXX m_bGroupTsbPd is ignored with SRT_ENABLE_APP_READER
    if (m_bTsbPd || m_bGroupTsbPd)
    {
        /* We are TsbPd receiver */
        enterCS(m_RecvLock);
        m_pRcvBuffer->setRcvTsbPdMode(m_tsRcvPeerStartTime, milliseconds_from(m_iTsbPdDelay_ms));
        leaveCS(m_RecvLock);

        HLOGF(cnlog.Debug,
              "AFTER HS: Set Rcv TsbPd mode%s: delay=%u.%03us RCV START: %s",
              (m_bGroupTsbPd ? " (AS GROUP MEMBER)" : ""),
              m_iTsbPdDelay_ms/1000, // XXX use FormatDuration ?
              m_iTsbPdDelay_ms%1000,
              FormatTime(m_tsRcvPeerStartTime).c_str());
    }
    else
    {
        HLOGC(cnlog.Debug, log << "AFTER HS: Rcv TsbPd mode not set");
    }
}

void srt::CUDT::updateSrtSndSettings()
{
    if (m_bPeerTsbPd)
    {
        /* We are TsbPd sender */
        // XXX Check what happened here.
        // m_iPeerTsbPdDelay_ms = m_CongCtl->getSndPeerTsbPdDelay();// + ((m_iSRTT + (4 * m_iRTTVar)) / 1000);
        /*
         * For sender to apply Too-Late Packet Drop
         * option (m_bTLPktDrop) must be enabled and receiving peer shall support it
         */
        HLOGF(cnlog.Debug,
              "AFTER HS: Set Snd TsbPd mode %s TLPktDrop: delay=%d.%03ds START TIME: %s",
              m_bPeerTLPktDrop ? "with" : "without",
              m_iPeerTsbPdDelay_ms/1000, m_iPeerTsbPdDelay_ms%1000,
              FormatTime(m_stats.tsStartTime).c_str());
    }
    else
    {
        HLOGC(cnlog.Debug, log << "AFTER HS: Snd TsbPd mode not set");
    }
}

void srt::CUDT::updateAfterSrtHandshake(int hsv)
{
    HLOGC(cnlog.Debug, log << "updateAfterSrtHandshake: HS version " << hsv);
    // This is blocked from being run in the "app reader" version because here
    // every socket does its TsbPd independently, just the sequence screwup is
    // done and the application reader sorts out packets by sequence numbers,
    // but only when they are signed off by TsbPd.

    // The only possibility here is one of these two:
    // - Agent is RESPONDER and it receives HSREQ.
    // - Agent is INITIATOR and it receives HSRSP.
    //
    // In HSv4, INITIATOR is sender and RESPONDER is receiver.
    // In HSv5, both are sender AND receiver.
    //
    // This function will be called only ONCE in this
    // instance, through either HSREQ or HSRSP.
#if ENABLE_HEAVY_LOGGING
    const char* hs_side[] = { "DRAW", "INITIATOR", "RESPONDER" };
#if ENABLE_EXPERIMENTAL_BONDING
    string grpspec;

    if (m_parent->m_GroupOf)
    {
        ScopedLock glock (s_UDTUnited.m_GlobControlLock);
        grpspec = m_parent->m_GroupOf
            ? " group=$" + Sprint(m_parent->m_GroupOf->id())
            : string();
    }
#else
    const char* grpspec = "";
#endif

    HLOGC(cnlog.Debug, log << "updateAfterSrtHandshake: version="
            << m_ConnRes.m_iVersion << " side=" << hs_side[m_SrtHsSide]
            << grpspec);
#endif

    if (hsv > HS_VERSION_UDT4)
    {
        updateSrtRcvSettings();
        updateSrtSndSettings();
    }
    else if (m_SrtHsSide == HSD_INITIATOR)
    {
        // HSv4 INITIATOR is sender
        updateSrtSndSettings();
    }
    else
    {
        // HSv4 RESPONDER is receiver
        updateSrtRcvSettings();
    }
}

int srt::CUDT::packLostData(CPacket& w_packet, steady_clock::time_point& w_origintime)
{
    // protect m_iSndLastDataAck from updating by ACK processing
    UniqueLock ackguard(m_RecvAckLock);
    const steady_clock::time_point time_now = steady_clock::now();
    const steady_clock::time_point time_nak = time_now - microseconds_from(m_iSRTT - 4 * m_iRTTVar);

    while ((w_packet.m_iSeqNo = m_pSndLossList->popLostSeq()) >= 0)
    {
        // XXX See the note above the m_iSndLastDataAck declaration in core.h
        // This is the place where the important sequence numbers for
        // sender buffer are actually managed by this field here.
        const int offset = CSeqNo::seqoff(m_iSndLastDataAck, w_packet.m_iSeqNo);
        if (offset < 0)
        {
            // XXX Likely that this will never be executed because if the upper
            // sequence is not in the sender buffer, then most likely the loss 
            // was completely ignored.
            LOGC(qrlog.Error, log << "IPE/EPE: packLostData: LOST packet negative offset: seqoff(m_iSeqNo "
                << w_packet.m_iSeqNo << ", m_iSndLastDataAck " << m_iSndLastDataAck
                << ")=" << offset << ". Continue");

            // No matter whether this is right or not (maybe the attack case should be
            // considered, and some LOSSREPORT flood prevention), send the drop request
            // to the peer.
            int32_t seqpair[2] = {
                w_packet.m_iSeqNo,
                CSeqNo::decseq(m_iSndLastDataAck)
            };
            w_packet.m_iMsgNo = 0; // Message number is not known, setting all 32 bits to 0.

            HLOGC(qrlog.Debug, log << "PEER reported LOSS not from the sending buffer - requesting DROP: "
                    << "msg=" << MSGNO_SEQ::unwrap(w_packet.m_iMsgNo) << " SEQ:"
                    << seqpair[0] << " - " << seqpair[1] << "(" << (-offset) << " packets)");

            sendCtrl(UMSG_DROPREQ, &w_packet.m_iMsgNo, seqpair, sizeof(seqpair));
            continue;
        }

        if (m_bPeerNakReport && m_config.iRetransmitAlgo != 0)
        {
            const steady_clock::time_point tsLastRexmit = m_pSndBuffer->getPacketRexmitTime(offset);
            if (tsLastRexmit >= time_nak)
            {
                HLOGC(qrlog.Debug, log << CONID() << "REXMIT: ignoring seqno "
                    << w_packet.m_iSeqNo << ", last rexmit " << (is_zero(tsLastRexmit) ? "never" : FormatTime(tsLastRexmit))
                    << " RTT=" << m_iSRTT << " RTTVar=" << m_iRTTVar
                    << " now=" << FormatTime(time_now));
                continue;
            }
        }

        int msglen;

        const int payload = m_pSndBuffer->readData(offset, (w_packet), (w_origintime), (msglen));
        SRT_ASSERT(payload != 0);
        if (payload == -1)
        {
            int32_t seqpair[2];
            seqpair[0] = w_packet.m_iSeqNo;
            SRT_ASSERT(msglen >= 1);
            seqpair[1] = CSeqNo::incseq(seqpair[0], msglen - 1);

            HLOGC(qrlog.Debug, log << "IPE: loss-reported packets not found in SndBuf - requesting DROP: "
                    << "msg=" << MSGNO_SEQ::unwrap(w_packet.m_iMsgNo) << " msglen=" << msglen << " SEQ:"
                    << seqpair[0] << " - " << seqpair[1] << "(" << (-offset) << " packets)");
            sendCtrl(UMSG_DROPREQ, &w_packet.m_iMsgNo, seqpair, sizeof(seqpair));

            // only one msg drop request is necessary
            m_pSndLossList->removeUpTo(seqpair[1]);

            // skip all dropped packets
            m_iSndCurrSeqNo = CSeqNo::maxseq(m_iSndCurrSeqNo, seqpair[1]);

            continue;
        }
        // NOTE: This is just a sanity check. Returning 0 is impossible to happen
        // in case of retransmission. If the offset was a positive value, then the
        // block must exist in the old blocks because it wasn't yet cut off by ACK
        // and has been already recorded as sent (otherwise the peer wouldn't send
        // back the loss report). May something happen here in case when the send
        // loss record has been updated by the FASTREXMIT.
        else if (payload == 0)
            continue;

        // At this point we no longer need the ACK lock,
        // because we are going to return from the function.
        // Therefore unlocking in order not to block other threads.
        ackguard.unlock();

        enterCS(m_StatsLock);
        ++m_stats.traceRetrans;
        ++m_stats.retransTotal;
        m_stats.traceBytesRetrans += payload;
        m_stats.bytesRetransTotal += payload;
        leaveCS(m_StatsLock);

        // Despite the contextual interpretation of packet.m_iMsgNo around
        // CSndBuffer::readData version 2 (version 1 doesn't return -1), in this particular
        // case we can be sure that this is exactly the value of PH_MSGNO as a bitset.
        // So, set here the rexmit flag if the peer understands it.
        if (m_bPeerRexmitFlag)
        {
            w_packet.m_iMsgNo |= PACKET_SND_REXMIT;
        }

        return payload;
    }

    return 0;
}

<<<<<<< HEAD
std::pair<int, steady_clock::time_point> CUDT::packData(CPacket& w_packet) ATR_NOEXCEPT
=======
std::pair<int, steady_clock::time_point> srt::CUDT::packData(CPacket& w_packet)
>>>>>>> e2a00aa0
{
    int payload = 0;
    bool probe = false;
    steady_clock::time_point origintime;
    bool new_packet_packed = false;
    bool filter_ctl_pkt = false;

    int kflg = EK_NOENC;

    const steady_clock::time_point enter_time = steady_clock::now();

    if (!is_zero(m_tsNextSendTime) && enter_time > m_tsNextSendTime)
        m_tdSendTimeDiff += enter_time - m_tsNextSendTime;

    string reason = "reXmit";

    ScopedLock connectguard(m_ConnectionLock);
    // If a closing action is done simultaneously, then
    // m_bOpened should already be false, and it's set
    // just before releasing this lock.
    //
    // If this lock is caught BEFORE the closing could
    // start the dissolving process, this process will
    // not be started until this function is finished.
    if (!m_bOpened)
        return std::make_pair(0, enter_time);

    payload = packLostData((w_packet), (origintime));
    if (payload > 0)
    {
        reason = "reXmit";
    }
    else if (m_PacketFilter &&
             m_PacketFilter.packControlPacket(m_iSndCurrSeqNo, m_pCryptoControl->getSndCryptoFlags(), (w_packet)))
    {
        HLOGC(qslog.Debug, log << "filter: filter/CTL packet ready - packing instead of data.");
        payload        = (int) w_packet.getLength();
        reason         = "filter";
        filter_ctl_pkt = true; // Mark that this packet ALREADY HAS timestamp field and it should not be set

        // Stats
        {
            ScopedLock lg(m_StatsLock);
            ++m_stats.sndFilterExtra;
            ++m_stats.sndFilterExtraTotal;
        }
    }
    else
    {
        // If no loss, and no packetfilter control packet, pack a new packet.

        // Check the congestion/flow window limit
        const int cwnd    = std::min(int(m_iFlowWindowSize), int(m_dCongestionWindow));
        const int flightspan = getFlightSpan();
        if (cwnd > flightspan)
        {
            // XXX Here it's needed to set kflg to msgno_bitset in the block stored in the
            // send buffer. This should be somehow avoided, the crypto flags should be set
            // together with encrypting, and the packet should be sent as is, when rexmitting.
            // It would be nice to research as to whether CSndBuffer::Block::m_iMsgNoBitset field
            // isn't a useless redundant state copy. If it is, then taking the flags here can be removed.
            kflg    = m_pCryptoControl->getSndCryptoFlags();
            payload = m_pSndBuffer->readData((w_packet), (origintime), kflg);
            if (payload)
            {
                // A CHANGE. The sequence number is currently added to the packet
                // when scheduling, not when extracting. This is a inter-migration form,
                // so still override the value, but trace it.
                m_iSndCurrSeqNo = CSeqNo::incseq(m_iSndCurrSeqNo);

                // Do this checking only for groups and only at the very first moment,
                // when there's still nothing in the buffer. Otherwise there will be
                // a serious data discrepancy between the agent and the peer.
                // After increasing by 1, but being previously set as ISN-1, this should be == ISN,
                // if this is the very first packet to send.
#if ENABLE_EXPERIMENTAL_BONDING
                // Fortunately here is only the procedure that verifies if the extraction
                // sequence is moved due to the difference between ISN caught during the existing
                // transmission and the first sequence possible to be used at the first sending
                // instruction. The group itself isn't being accessed.
                if (m_parent->m_GroupOf && m_iSndCurrSeqNo != w_packet.m_iSeqNo && m_iSndCurrSeqNo == m_iISN)
                {
                    const int packetspan = CSeqNo::seqcmp(w_packet.m_iSeqNo, m_iSndCurrSeqNo);

                    HLOGC(qslog.Debug, log << CONID() << "packData: Fixing EXTRACTION sequence " << m_iSndCurrSeqNo
                            << " from SCHEDULING sequence " << w_packet.m_iSeqNo
                            << " DIFF: " << packetspan << " STAMP:" << BufferStamp(w_packet.m_pcData, w_packet.getLength()));

                    // This is the very first packet to be sent; so there's nothing in
                    // the sending buffer yet, and therefore we are in a situation as just
                    // after connection. No packets in the buffer, no packets are sent,
                    // no ACK to be awaited. We can screw up all the variables that are
                    // initialized from ISN just after connection.
                    //
                    // Additionally send the drop request to the peer so that it
                    // won't stupidly request the packets to be retransmitted.
                    // Don't do it if the difference isn't positive or exceeds the threshold.
                    if (packetspan > 0)
                    {
                        int32_t seqpair[2];
                        seqpair[0] = m_iSndCurrSeqNo;
                        seqpair[1] = w_packet.m_iSeqNo;
                        HLOGC(qslog.Debug, log << "... sending INITIAL DROP (ISN FIX): "
                                << "msg=" << MSGNO_SEQ::unwrap(w_packet.m_iMsgNo) << " SEQ:"
                                << seqpair[0] << " - " << seqpair[1] << "(" << packetspan << " packets)");
                        sendCtrl(UMSG_DROPREQ, &w_packet.m_iMsgNo, seqpair, sizeof(seqpair));

                        // In case when this message is lost, the peer will still get the
                        // UMSG_DROPREQ message when the agent realizes that the requested
                        // packet are not present in the buffer (preadte the send buffer).
                    }
                }
                else
#endif
                {
                    HLOGC(qslog.Debug, log << CONID() << "packData: Applying EXTRACTION sequence " << m_iSndCurrSeqNo
                            << " over SCHEDULING sequence " << w_packet.m_iSeqNo
                            << " DIFF: " << CSeqNo::seqcmp(m_iSndCurrSeqNo, w_packet.m_iSeqNo)
                            << " STAMP:" << BufferStamp(w_packet.m_pcData, w_packet.getLength()));

#if ENABLE_EXPERIMENTAL_BONDING
                    HLOGC(qslog.Debug, log << "... CONDITION: IN GROUP: " << (m_parent->m_GroupOf ? "yes":"no")
                            << " extraction-seq=" << m_iSndCurrSeqNo << " scheduling-seq=" << w_packet.m_iSeqNo << " ISN=" << m_iISN);
#endif

                    // Do this always when not in a group, 
                    w_packet.m_iSeqNo = m_iSndCurrSeqNo;
                }

                // every 16 (0xF) packets, a packet pair is sent
                if ((w_packet.m_iSeqNo & PUMASK_SEQNO_PROBE) == 0)
                    probe = true;

                new_packet_packed = true;
            }
            else
            {
                m_tsNextSendTime = steady_clock::time_point();
                m_tdSendTimeDiff = m_tdSendTimeDiff.zero();
                return std::make_pair(0, enter_time);
            }
        }
        else
        {
            HLOGC(qslog.Debug, log << "packData: CONGESTED: cwnd=min(" << m_iFlowWindowSize << "," << m_dCongestionWindow
                << ")=" << cwnd << " seqlen=(" << m_iSndLastAck << "-" << m_iSndCurrSeqNo << ")=" << flightspan);
            m_tsNextSendTime = steady_clock::time_point();
            m_tdSendTimeDiff = m_tdSendTimeDiff.zero();
            return std::make_pair(0, enter_time);
        }

        reason = "normal";
    }

    // Normally packet.m_iTimeStamp field is set exactly here,
    // usually as taken from m_stats.tsStartTime and current time, unless live
    // mode in which case it is based on 'origintime' as set during scheduling.
    // In case when this is a filter control packet, the m_iTimeStamp field already
    // contains the exactly needed value, and it's a timestamp clip, not a real
    // timestamp.
    if (!filter_ctl_pkt)
    {
        if (m_bPeerTsbPd)
        {
            /*
             * When timestamp is carried over in this sending stream from a received stream,
             * it may be older than the session start time causing a negative packet time
             * that may block the receiver's Timestamp-based Packet Delivery.
             * XXX Isn't it then better to not decrease it by m_stats.tsStartTime? As long as it
             * doesn't screw up the start time on the other side.
             */
            if (origintime >= m_stats.tsStartTime)
            {
                setPacketTS(w_packet, origintime);
            }
            else
            {
                setPacketTS(w_packet, steady_clock::now());
                LOGC(qslog.Warn, log << "packData: reference time=" << FormatTime(origintime)
                        << " is in the past towards start time=" << FormatTime(m_stats.tsStartTime)
                        << " - setting NOW as reference time for the data packet");
            }
        }
        else
        {
            setPacketTS(w_packet, steady_clock::now());
        }
    }

    w_packet.m_iID = m_PeerID;

    /* Encrypt if 1st time this packet is sent and crypto is enabled */
    if (kflg)
    {
        // XXX Encryption flags are already set on the packet before calling this.
        // See readData() above.
        if (m_pCryptoControl->encrypt((w_packet)))
        {
            // Encryption failed
            //>>Add stats for crypto failure
            LOGC(qslog.Warn, log << "ENCRYPT FAILED - packet won't be sent, size=" << payload);
            // Encryption failed
            return std::make_pair(-1, enter_time);
        }
        payload = (int) w_packet.getLength(); /* Cipher may change length */
        reason += " (encrypted)";
    }

    if (new_packet_packed && m_PacketFilter)
    {
        HLOGC(qslog.Debug, log << "filter: Feeding packet for source clip");
        m_PacketFilter.feedSource((w_packet));
    }

#if ENABLE_HEAVY_LOGGING // Required because of referring to MessageFlagStr()
    HLOGC(qslog.Debug,
          log << CONID() << "packData: " << reason << " packet seq=" << w_packet.m_iSeqNo << " (ACK=" << m_iSndLastAck
              << " ACKDATA=" << m_iSndLastDataAck << " MSG/FLAGS: " << w_packet.MessageFlagStr() << ")");
#endif

    // Fix keepalive
    m_tsLastSndTime = enter_time;

    considerLegacySrtHandshake(steady_clock::time_point());

    // WARNING: TEV_SEND is the only event that is reported from
    // the CSndQueue::worker thread. All others are reported from
    // CRcvQueue::worker. If you connect to this signal, make sure
    // that you are aware of prospective simultaneous access.
    updateCC(TEV_SEND, EventVariant(&w_packet));

    // XXX This was a blocked code also originally in UDT. Probably not required.
    // Left untouched for historical reasons.
    // Might be possible that it was because of that this is send from
    // different thread than the rest of the signals.
    // m_pSndTimeWindow->onPktSent(w_packet.m_iTimeStamp);

    enterCS(m_StatsLock);
    m_stats.traceBytesSent += payload;
    m_stats.bytesSentTotal += payload;
    ++m_stats.traceSent;
    ++m_stats.sentTotal;
    if (new_packet_packed)
    {
        ++m_stats.traceSentUniq;
        ++m_stats.sentUniqTotal;
        m_stats.traceBytesSentUniq += payload;
        m_stats.bytesSentUniqTotal += payload;
    }
    leaveCS(m_StatsLock);

    if (probe)
    {
        // sends out probing packet pair
        m_tsNextSendTime = enter_time;
        probe          = false;
    }
    else
    {
#if USE_BUSY_WAITING
        m_tsNextSendTime = enter_time + m_tdSendInterval;
#else
        if (m_tdSendTimeDiff >= m_tdSendInterval)
        {
            // Send immidiately
            m_tsNextSendTime = enter_time;
            m_tdSendTimeDiff -= m_tdSendInterval;
        }
        else
        {
            m_tsNextSendTime = enter_time + (m_tdSendInterval - m_tdSendTimeDiff);
            m_tdSendTimeDiff = m_tdSendTimeDiff.zero();
        }
#endif
    }

    return std::make_pair(payload, m_tsNextSendTime);
}

// This is a close request, but called from the
void srt::CUDT::processClose()
{
    sendCtrl(UMSG_SHUTDOWN);

    m_bShutdown      = true;
    m_bClosing       = true;
    m_bBroken        = true;
    m_iBrokenCounter = 60;

    HLOGP(smlog.Debug, "processClose: sent message and set flags");

    if (m_bTsbPd)
    {
        HLOGP(smlog.Debug, "processClose: lock-and-signal TSBPD");
        CSync::lock_signal(m_RcvTsbPdCond, m_RecvLock);
    }

    // Signal the sender and recver if they are waiting for data.
    releaseSynch();
    // Unblock any call so they learn the connection_broken error
    s_UDTUnited.m_EPoll.update_events(m_SocketID, m_sPollID, SRT_EPOLL_ERR, true);

    HLOGP(smlog.Debug, "processClose: triggering timer event to spread the bad news");
    CGlobEvent::triggerEvent();
}

void srt::CUDT::sendLossReport(const std::vector<std::pair<int32_t, int32_t> > &loss_seqs)
{
    typedef vector<pair<int32_t, int32_t> > loss_seqs_t;

    vector<int32_t> seqbuffer;
    seqbuffer.reserve(2 * loss_seqs.size()); // pessimistic
    for (loss_seqs_t::const_iterator i = loss_seqs.begin(); i != loss_seqs.end(); ++i)
    {
        if (i->first == i->second)
        {
            seqbuffer.push_back(i->first);
            HLOGF(qrlog.Debug, "lost packet %d: sending LOSSREPORT", i->first);
        }
        else
        {
            seqbuffer.push_back(i->first | LOSSDATA_SEQNO_RANGE_FIRST);
            seqbuffer.push_back(i->second);
            HLOGF(qrlog.Debug,
                  "lost packets %d-%d (%d packets): sending LOSSREPORT",
                  i->first,
                  i->second,
                  1 + CSeqNo::seqcmp(i->second, i->first));
        }
    }

    if (!seqbuffer.empty())
    {
        sendCtrl(UMSG_LOSSREPORT, NULL, &seqbuffer[0], (int) seqbuffer.size());
    }
}


bool srt::CUDT::overrideSndSeqNo(int32_t seq)
{
    // This function is intended to be called from the socket
    // group managmenet functions to synchronize the sequnece in
    // all sockes in the bonding group. THIS sequence given
    // here is the sequence TO BE STAMPED AT THE EXACTLY NEXT
    // sent payload. Therefore, screw up the ISN to exactly this
    // value, and the send sequence to the value one less - because
    // the m_iSndCurrSeqNo is increased by one immediately before
    // stamping it to the packet.

    // This function can only be called:
    // - from the operation on an idle socket in the socket group
    // - IMMEDIATELY after connection established and BEFORE the first payload
    // - The corresponding socket at the peer side must be also
    //   in this idle state!

    ScopedLock cg (m_RecvAckLock);

    // Both the scheduling and sending sequences should be fixed.
    // The new sequence normally should jump over several sequence numbers
    // towards what is currently in m_iSndCurrSeqNo.
    // Therefore it's not allowed that:
    // - the jump go backward: backward packets should be already there
    // - the jump go forward by a value larger than half the period: DISCREPANCY.
    const int diff = CSeqNo(seq) - CSeqNo(m_iSndCurrSeqNo);
    if (diff < 0 || diff > CSeqNo::m_iSeqNoTH)
    {
        LOGC(gslog.Error, log << CONID() << "IPE: Overridding with seq %" << seq << " DISCREPANCY against current %"
                << m_iSndCurrSeqNo << " and next sched %" << m_iSndNextSeqNo << " - diff=" << diff);
        return false;
    }

    //
    // The peer will have to do the same, as a reaction on perceived
    // packet loss. When it recognizes that this initial screwing up
    // has happened, it should simply ignore the loss and go on.
    // ISN isn't being changed here - it doesn't make much sense now.

    setInitialSndSeq(seq);

    // m_iSndCurrSeqNo will be most likely lower than m_iSndNextSeqNo because
    // the latter is ahead with the number of packets already scheduled, but
    // not yet sent.

    HLOGC(gslog.Debug, log << CONID() << "overrideSndSeqNo: sched-seq=" << m_iSndNextSeqNo << " send-seq=" << m_iSndCurrSeqNo
        << " (unchanged)"
        );
    return true;
}

int srt::CUDT::processData(CUnit* in_unit)
{
    if (m_bClosing)
        return -1;

    CPacket &packet = in_unit->m_Packet;

    // Just heard from the peer, reset the expiration count.
    m_iEXPCount = 1;
    m_tsLastRspTime = steady_clock::now();

    const bool need_tsbpd = m_bTsbPd || m_bGroupTsbPd;

    // We are receiving data, start tsbpd thread if TsbPd is enabled
    if (need_tsbpd && !m_RcvTsbPdThread.joinable())
    {
        ScopedLock lock(m_RcvTsbPdStartupLock);

        if (m_bClosing) // Check again to protect join() in CUDT::releaseSync()
            return -1;

        HLOGP(qrlog.Debug, "Spawning Socket TSBPD thread");
#if ENABLE_HEAVY_LOGGING
        std::ostringstream tns1, tns2;
        // Take the last 2 ciphers from the socket ID.
        tns1 << m_SocketID;
        std::string s = tns1.str();
        tns2 << "SRT:TsbPd:@" << s.substr(s.size()-2, 2);

        const string& tn = tns2.str();

        ThreadName tnkeep(tn.c_str());
        const char* thname = tn.c_str();
#else
        const char* thname = "SRT:TsbPd";
#endif
        if (!StartThread(m_RcvTsbPdThread, CUDT::tsbpd, this, thname))
            return -1;
    }

    const int pktrexmitflag = m_bPeerRexmitFlag ? (packet.getRexmitFlag() ? 1 : 0) : 2;
#if ENABLE_HEAVY_LOGGING
    static const char *const rexmitstat[] = {"ORIGINAL", "REXMITTED", "RXS-UNKNOWN"};
    string                   rexmit_reason;
#endif

    if (pktrexmitflag == 1)
    {
        // This packet was retransmitted
        enterCS(m_StatsLock);
        m_stats.traceRcvRetrans++;
        leaveCS(m_StatsLock);

#if ENABLE_HEAVY_LOGGING
        // Check if packet was retransmitted on request or on ack timeout
        // Search the sequence in the loss record.
        rexmit_reason = " by ";
        if (!m_pRcvLossList->find(packet.m_iSeqNo, packet.m_iSeqNo))
            rexmit_reason += "BLIND";
        else
            rexmit_reason += "NAKREPORT";
#endif
    }

#if ENABLE_HEAVY_LOGGING
   {
       steady_clock::duration tsbpddelay = milliseconds_from(m_iTsbPdDelay_ms); // (value passed to CRcvBuffer::setRcvTsbPdMode)

       // It's easier to remove the latency factor from this value than to add a function
       // that exposes the details basing on which this value is calculated.
       steady_clock::time_point pts = m_pRcvBuffer->getPktTsbPdTime(packet.getMsgTimeStamp());
       steady_clock::time_point ets = pts - tsbpddelay;

       HLOGC(qrlog.Debug, log << CONID() << "processData: RECEIVED DATA: size=" << packet.getLength()
           << " seq=" << packet.getSeqNo()
           // XXX FIX IT. OTS should represent the original sending time, but it's relative.
           //<< " OTS=" << FormatTime(packet.getMsgTimeStamp())
           << " ETS=" << FormatTime(ets)
           << " PTS=" << FormatTime(pts));
   }
#endif

    updateCC(TEV_RECEIVE, EventVariant(&packet));
    ++m_iPktCount;

    const int pktsz = (int) packet.getLength();
    // Update time information
    // XXX Note that this adds the byte size of a packet
    // of which we don't yet know as to whether this has
    // carried out some useful data or some excessive data
    // that will be later discarded.
    // FIXME: before adding this on the rcv time window,
    // make sure that this packet isn't going to be
    // effectively discarded, as repeated retransmission,
    // for example, burdens the link, but doesn't better the speed.
    m_RcvTimeWindow.onPktArrival(pktsz);

    // Probe the packet pair if needed.
    // Conditions and any extra data required for the packet
    // this function will extract and test as needed.

    const bool unordered = CSeqNo::seqcmp(packet.m_iSeqNo, m_iRcvCurrSeqNo) <= 0;
    const bool retransmitted = m_bPeerRexmitFlag && packet.getRexmitFlag();

    // Retransmitted and unordered packets do not provide expected measurement.
    // We expect the 16th and 17th packet to be sent regularly,
    // otherwise measurement must be rejected.
    m_RcvTimeWindow.probeArrival(packet, unordered || retransmitted);

    enterCS(m_StatsLock);
    m_stats.traceBytesRecv += pktsz;
    m_stats.bytesRecvTotal += pktsz;
    ++m_stats.traceRecv;
    ++m_stats.recvTotal;
    leaveCS(m_StatsLock);

    loss_seqs_t                             filter_loss_seqs;
    loss_seqs_t                             srt_loss_seqs;
    vector<CUnit *>                         incoming;
    bool                                    was_sent_in_order          = true;
    bool                                    reorder_prevent_lossreport = false;

    // If the peer doesn't understand REXMIT flag, send rexmit request
    // always immediately.
    int initial_loss_ttl = 0;
    if (m_bPeerRexmitFlag)
        initial_loss_ttl = m_iReorderTolerance;

    // After introduction of packet filtering, the "recordable loss detection"
    // does not exactly match the true loss detection. When a FEC filter is
    // working, for example, then getting one group filled with all packet but
    // the last one and the FEC control packet, in this special case this packet
    // won't be notified at all as lost because it will be recovered by the
    // filter immediately before anyone notices what happened (and the loss
    // detection for the further functionality is checked only afterwards,
    // and in this case the immediate recovery makes the loss to not be noticed
    // at all).
    //
    // Because of that the check for losses must happen BEFORE passing the packet
    // to the filter and before the filter could recover the packet before anyone
    // notices :)

    if (packet.getMsgSeq() != SRT_MSGNO_CONTROL) // disregard filter-control packets, their seq may mean nothing
    {
        int diff = CSeqNo::seqoff(m_iRcvCurrPhySeqNo, packet.m_iSeqNo);
       // Difference between these two sequence numbers is expected to be:
       // 0 - duplicated last packet (theory only)
       // 1 - subsequent packet (alright)
       // <0 - belated or recovered packet
       // >1 - jump over a packet loss (loss = seqdiff-1)
        if (diff > 1)
        {
            ScopedLock lg(m_StatsLock);
            int    loss = diff - 1; // loss is all that is above diff == 1
            m_stats.traceRcvLoss += loss;
            m_stats.rcvLossTotal += loss;
            const uint64_t avgpayloadsz = m_pRcvBuffer->getRcvAvgPayloadSize();
            const uint64_t lossbytes = loss * avgpayloadsz;
            m_stats.traceRcvBytesLoss += lossbytes;
            m_stats.rcvBytesLossTotal += lossbytes;
            HLOGC(qrlog.Debug,
                  log << "LOSS STATS: n=" << loss << " SEQ: [" << CSeqNo::incseq(m_iRcvCurrPhySeqNo) << " "
                      << CSeqNo::decseq(packet.m_iSeqNo) << "]");
        }

        if (diff > 0)
        {
            // Record if it was further than latest
            m_iRcvCurrPhySeqNo = packet.m_iSeqNo;
        }
    }

    bool need_notify_loss = true;

    // [[using locked()]];  // (NOTHING locked)

#if ENABLE_EXPERIMENTAL_BONDING
    // Switch to RUNNING even if there was a discrepancy, unless
    // it was long way forward.
    // XXX Important: This code is in the dead function defaultPacketArrival
    // but normally it should be called here regardless if the packet was
    // accepted or rejected because if it was belated it may result in a
    // "runaway train" problem as the IDLE links are being updated the base
    // reception sequence pointer stating that this link is not receiving.
    if (m_parent->m_GroupOf)
    {
        ScopedLock protect_group_existence (s_UDTUnited.m_GlobControlLock);
        groups::SocketData* gi = m_parent->m_GroupMemberData;

        // This check is needed as after getting the lock the socket
        // could be potentially removed. It is however granted that as long
        // as gi is non-NULL iterator, the group does exist and it does contain
        // this socket as member (that is, 'gi' cannot be a dangling iterator).
        if (gi != NULL)
        {
            if (gi->rcvstate < SRT_GST_RUNNING) // PENDING or IDLE, tho PENDING is unlikely
            {
                HLOGC(qrlog.Debug, log << "processData: IN-GROUP rcv state transition "
                        << srt_log_grp_state[gi->rcvstate]
                        << " -> RUNNING. NOT checking for loss");
                gi->rcvstate = SRT_GST_RUNNING;

                // The function unfortunately can't return here.
                // We just need to skip loss reporting.
                need_notify_loss = false;
            }
            else
            {
                HLOGC(qrlog.Debug, log << "processData: IN-GROUP rcv state transition NOT DONE - state:"
                        << srt_log_grp_state[gi->rcvstate]);
            }
        }
    }
#endif

    {
        // Start of offset protected section
        // Prevent TsbPd thread from modifying Ack position while adding data
        // offset from RcvLastAck in RcvBuffer must remain valid between seqoff() and addData()
        UniqueLock recvbuf_acklock(m_RcvBufferLock);

        // vector<CUnit*> undec_units;
        if (m_PacketFilter)
        {
            // Stuff this data into the filter
            m_PacketFilter.receive(in_unit, (incoming), (filter_loss_seqs));
            HLOGC(qrlog.Debug,
                  log << "(FILTER) fed data, received " << incoming.size() << " pkts, " << Printable(filter_loss_seqs)
                      << " loss to report, "
                      << (m_PktFilterRexmitLevel == SRT_ARQ_ALWAYS ? "FIND & REPORT LOSSES YOURSELF"
                                                                   : "REPORT ONLY THOSE"));
        }
        else
        {
            // Stuff in just one packet that has come in.
            incoming.push_back(in_unit);
        }

        bool excessive = true; // stays true unless it was successfully added

        // Needed for possibly check for needsQuickACK.
        bool incoming_belated = (CSeqNo::seqcmp(in_unit->m_Packet.m_iSeqNo, m_iRcvLastSkipAck) < 0);

        // Loop over all incoming packets that were filtered out.
        // In case when there is no filter, there's just one packet in 'incoming',
        // the one that came in the input of this function.
        for (vector<CUnit *>::iterator i = incoming.begin(); i != incoming.end(); ++i)
        {
            CUnit *  u    = *i;
            CPacket &rpkt = u->m_Packet;

            // m_iRcvLastSkipAck is the base sequence number for the receiver buffer.
            // This is the offset in the buffer; if this is negative, it means that
            // this sequence is already in the past and the buffer is not interested.
            // Meaning, this packet will be rejected, even if it could potentially be
            // one of missing packets in the transmission.
            int32_t offset = CSeqNo::seqoff(m_iRcvLastSkipAck, rpkt.m_iSeqNo);

            IF_HEAVY_LOGGING(const char *exc_type = "EXPECTED");

            if (offset < 0)
            {
                IF_HEAVY_LOGGING(exc_type = "BELATED");
                steady_clock::time_point tsbpdtime = m_pRcvBuffer->getPktTsbPdTime(rpkt.getMsgTimeStamp());
                const double bltime = (double) CountIIR<uint64_t>(
                        uint64_t(m_stats.traceBelatedTime) * 1000,
                        count_microseconds(steady_clock::now() - tsbpdtime), 0.2);

                enterCS(m_StatsLock);
                m_stats.traceBelatedTime = bltime / 1000.0;
                m_stats.traceRcvBelated++;
                leaveCS(m_StatsLock);
                HLOGC(qrlog.Debug,
                      log << CONID() << "RECEIVED: seq=" << packet.m_iSeqNo << " offset=" << offset << " (BELATED/"
                          << rexmitstat[pktrexmitflag] << rexmit_reason << ") FLAGS: " << packet.MessageFlagStr());
                continue;
            }

            const int avail_bufsize = m_pRcvBuffer->getAvailBufSize();
            if (offset >= avail_bufsize)
            {
                // This is already a sequence discrepancy. Probably there could be found
                // some way to make it continue reception by overriding the sequence and
                // make a kinda TLKPTDROP, but there has been found no reliable way to do this.
                if (m_bTsbPd && m_bTLPktDrop && m_pRcvBuffer->empty())
                {
                    // Only in live mode. In File mode this shall not be possible
                    // because the sender should stop sending in this situation.
                    // In Live mode this means that there is a gap between the
                    // lowest sequence in the empty buffer and the incoming sequence
                    // that exceeds the buffer size. Receiving data in this situation
                    // is no longer possible and this is a point of no return.

                    LOGC(qrlog.Error, log << CONID() <<
                            "SEQUENCE DISCREPANCY. BREAKING CONNECTION."
                            " seq=" << rpkt.m_iSeqNo
                            << " buffer=(" << m_iRcvLastSkipAck
                            << ":" << m_iRcvCurrSeqNo                   // -1 = size to last index
                            << "+" << CSeqNo::incseq(m_iRcvLastSkipAck, m_pRcvBuffer->capacity()-1)
                            << "), " << (offset-avail_bufsize+1)
                            << " past max. Reception no longer possible. REQUESTING TO CLOSE.");

                    // This is a scoped lock with AckLock, but for the moment
                    // when processClose() is called this lock must be taken out,
                    // otherwise this will cause a deadlock. We don't need this
                    // lock anymore, and at 'return' it will be unlocked anyway.
                    recvbuf_acklock.unlock();
                    processClose();
                    return -1;
                }
                else
                {
                    LOGC(qrlog.Warn, log << CONID() << "No room to store incoming packet seqno " << rpkt.m_iSeqNo
                        << ", insert offset " << offset << ". "
                        << m_pRcvBuffer->strFullnessState(steady_clock::now())
                    );

                    return -1;
                }
            }

            bool adding_successful = true;
            if (m_pRcvBuffer->addData(*i, offset) < 0)
            {
                // addData returns -1 if at the m_iLastAckPos+offset position there already is a packet.
                // So this packet is "redundant".
                IF_HEAVY_LOGGING(exc_type = "UNACKED");
                adding_successful = false;
            }
            else
            {
                IF_HEAVY_LOGGING(exc_type = "ACCEPTED");
                excessive = false;
                if (u->m_Packet.getMsgCryptoFlags())
                {
                    EncryptionStatus rc = m_pCryptoControl ? m_pCryptoControl->decrypt((u->m_Packet)) : ENCS_NOTSUP;
                    if (rc != ENCS_CLEAR)
                    {
                        // Could not decrypt
                        // Keep packet in received buffer
                        // Crypto flags are still set
                        // It will be acknowledged
                        {
                            ScopedLock lg(m_StatsLock);
                            m_stats.traceRcvUndecrypt += 1;
                            m_stats.traceRcvBytesUndecrypt += pktsz;
                            m_stats.m_rcvUndecryptTotal += 1;
                            m_stats.m_rcvBytesUndecryptTotal += pktsz;
                        }

                        // Log message degraded to debug because it may happen very often
                        HLOGC(qrlog.Debug, log << CONID() << "ERROR: packet not decrypted, dropping data.");
                        adding_successful = false;
                        IF_HEAVY_LOGGING(exc_type = "UNDECRYPTED");
                    }
                }
            }

            if (adding_successful)
            {
                ScopedLock statslock(m_StatsLock);
                ++m_stats.traceRecvUniq;
                ++m_stats.recvUniqTotal;
                m_stats.traceBytesRecvUniq += u->m_Packet.getLength();
                m_stats.bytesRecvUniqTotal += u->m_Packet.getLength();
            }

#if ENABLE_HEAVY_LOGGING
            std::ostringstream timebufspec;
            if (m_bTsbPd)
            {
                int dsize = m_pRcvBuffer->getRcvDataSize();
                timebufspec << "(" << FormatTime(m_pRcvBuffer->debugGetDeliveryTime(0))
                    << "-" << FormatTime(m_pRcvBuffer->debugGetDeliveryTime(dsize-1)) << ")";
            }

            std::ostringstream expectspec;
            if (excessive)
                expectspec << "EXCESSIVE(" << exc_type << rexmit_reason << ")";
            else
                expectspec << "ACCEPTED";

            LOGC(qrlog.Debug, log << CONID() << "RECEIVED: seq=" << rpkt.m_iSeqNo
                    << " offset=" << offset
                    << " BUFr=" << avail_bufsize
                    << " avail=" << m_pRcvBuffer->getAvailBufSize()
                    << " buffer=(" << m_iRcvLastSkipAck
                    << ":" << m_iRcvCurrSeqNo                   // -1 = size to last index
                    << "+" << CSeqNo::incseq(m_iRcvLastSkipAck, m_pRcvBuffer->capacity()-1)
                    << ") "
                    << " RSL=" << expectspec.str()
                    << " SN=" << rexmitstat[pktrexmitflag]
                    << " DLVTM=" << timebufspec.str()
                    << " FLAGS: "
                    << rpkt.MessageFlagStr());
#endif

            // Decryption should have made the crypto flags EK_NOENC.
            // Otherwise it's an error.
            if (adding_successful)
            {
                // XXX move this code do CUDT::defaultPacketArrival and call it from here:
                // srt_loss_seqs = CALLBACK_CALL(m_cbPacketArrival, rpkt);

                HLOGC(qrlog.Debug,
                      log << "CONTIGUITY CHECK: sequence distance: " << CSeqNo::seqoff(m_iRcvCurrSeqNo, rpkt.m_iSeqNo));

                if (need_notify_loss && CSeqNo::seqcmp(rpkt.m_iSeqNo, CSeqNo::incseq(m_iRcvCurrSeqNo)) > 0) // Loss detection.
                {
                    int32_t seqlo = CSeqNo::incseq(m_iRcvCurrSeqNo);
                    int32_t seqhi = CSeqNo::decseq(rpkt.m_iSeqNo);

                    srt_loss_seqs.push_back(make_pair(seqlo, seqhi));

                    if (initial_loss_ttl)
                    {
                        // pack loss list for (possibly belated) NAK
                        // The LOSSREPORT will be sent in a while.

                        for (loss_seqs_t::iterator i = srt_loss_seqs.begin(); i != srt_loss_seqs.end(); ++i)
                        {
                            m_FreshLoss.push_back(CRcvFreshLoss(i->first, i->second, initial_loss_ttl));
                        }
                        HLOGC(qrlog.Debug,
                              log << "FreshLoss: added sequences: " << Printable(srt_loss_seqs)
                                  << " tolerance: " << initial_loss_ttl);
                        reorder_prevent_lossreport = true;
                    }
                }
            }

            // Update the current largest sequence number that has been received.
            // Or it is a retransmitted packet, remove it from receiver loss list.
            if (CSeqNo::seqcmp(rpkt.m_iSeqNo, m_iRcvCurrSeqNo) > 0)
            {
                m_iRcvCurrSeqNo = rpkt.m_iSeqNo; // Latest possible received
            }
            else
            {
                unlose(rpkt); // was BELATED or RETRANSMITTED
                was_sent_in_order &= 0 != pktrexmitflag;
            }
        }

        // This is moved earlier after introducing filter because it shouldn't
        // be executed in case when the packet was rejected by the receiver buffer.
        // However now the 'excessive' condition may be true also in case when
        // a truly non-excessive packet has been received, just it has been temporarily
        // stored for better times by the filter module. This way 'excessive' is also true,
        // although the old condition that a packet with a newer sequence number has arrived
        // or arrived out of order may still be satisfied.
        if (!incoming_belated && was_sent_in_order)
        {
            // Basing on some special case in the packet, it might be required
            // to enforce sending ACK immediately (earlier than normally after
            // a given period).
            if (m_CongCtl->needsQuickACK(packet))
            {
                m_tsNextACKTime = steady_clock::now();
            }
        }

        if (excessive)
        {
            return -1;
        }
    } // End of recvbuf_acklock

    if (m_bClosing)
    {
        // RcvQueue worker thread can call processData while closing (or close while processData)
        // This race condition exists in the UDT design but the protection against TsbPd thread
        // (with AckLock) and decryption enlarged the probability window.
        // Application can crash deep in decrypt stack since crypto context is deleted in close.
        // RcvQueue worker thread will not necessarily be deleted with this connection as it can be
        // used by others (socket multiplexer).
        return -1;
    }

    if (incoming.empty())
    {
        // Treat as excessive. This is when a filter cumulates packets
        // until the loss is rebuilt, or eats up a filter control packet
        return -1;
    }

    if (!srt_loss_seqs.empty())
    {
        // A loss is detected
        {
            // TODO: Can unlock rcvloss after m_pRcvLossList->insert(...)?
            // And probably protect m_FreshLoss as well.

            HLOGC(qrlog.Debug, log << "processData: LOSS DETECTED, %: " << Printable(srt_loss_seqs) << " - RECORDING.");
            // if record_loss == false, nothing will be contained here
            // Insert lost sequence numbers to the receiver loss list
            ScopedLock lg(m_RcvLossLock);
            for (loss_seqs_t::iterator i = srt_loss_seqs.begin(); i != srt_loss_seqs.end(); ++i)
            {
                // If loss found, insert them to the receiver loss list
                m_pRcvLossList->insert(i->first, i->second);
            }
        }

        const bool report_recorded_loss = !m_PacketFilter || m_PktFilterRexmitLevel == SRT_ARQ_ALWAYS;
        if (!reorder_prevent_lossreport && report_recorded_loss)
        {
            HLOGC(qrlog.Debug, log << "WILL REPORT LOSSES (SRT): " << Printable(srt_loss_seqs));
            sendLossReport(srt_loss_seqs);
        }

        if (m_bTsbPd)
        {
            HLOGC(qrlog.Debug, log << "loss: signaling TSBPD cond");
            CSync::lock_signal(m_RcvTsbPdCond, m_RecvLock);
        }
        else
        {
            HLOGC(qrlog.Debug, log << "loss: socket is not TSBPD, not signaling");
        }
    }

    // Separately report loss records of those reported by a filter.
    // ALWAYS report whatever has been reported back by a filter. Note that
    // the filter never reports anything when rexmit fallback level is ALWAYS or NEVER.
    // With ALWAYS only those are reported that were recorded here by SRT.
    // With NEVER, nothing is to be reported.
    if (!filter_loss_seqs.empty())
    {
        HLOGC(qrlog.Debug, log << "WILL REPORT LOSSES (filter): " << Printable(filter_loss_seqs));
        sendLossReport(filter_loss_seqs);

        if (m_bTsbPd)
        {
            HLOGC(qrlog.Debug, log << "loss: signaling TSBPD cond");
            CSync::lock_signal(m_RcvTsbPdCond, m_RecvLock);
        }
    }

    // Now review the list of FreshLoss to see if there's any "old enough" to send UMSG_LOSSREPORT to it.

    // PERFORMANCE CONSIDERATIONS:
    // This list is quite inefficient as a data type and finding the candidate to send UMSG_LOSSREPORT
    // is linear time. On the other hand, there are some special cases that are important for performance:
    // - only the first (plus some following) could have had TTL drown to 0
    // - the only (little likely) possibility that the next-to-first record has TTL=0 is when there was
    //   a loss range split (due to dropFromLossLists() of one sequence)
    // - first found record with TTL>0 means end of "ready to LOSSREPORT" records
    // So:
    // All you have to do is:
    //  - start with first element and continue with next elements, as long as they have TTL=0
    //    If so, send the loss report and remove this element.
    //  - Since the first element that has TTL>0, iterate until the end of container and decrease TTL.
    //
    // This will be efficient becase the loop to increment one field (without any condition check)
    // can be quite well optimized.

    vector<int32_t> lossdata;
    {
        ScopedLock lg(m_RcvLossLock);

        // XXX There was a mysterious crash around m_FreshLoss. When the initial_loss_ttl is 0
        // (that is, "belated loss report" feature is off), don't even touch m_FreshLoss.
        if (initial_loss_ttl && !m_FreshLoss.empty())
        {
            deque<CRcvFreshLoss>::iterator i = m_FreshLoss.begin();

            // Phase 1: take while TTL <= 0.
            // There can be more than one record with the same TTL, if it has happened before
            // that there was an 'unlost' (@c dropFromLossLists) sequence that has split one detected loss
            // into two records.
            for (; i != m_FreshLoss.end() && i->ttl <= 0; ++i)
            {
                HLOGF(qrlog.Debug,
                      "Packet seq %d-%d (%d packets) considered lost - sending LOSSREPORT",
                      i->seq[0],
                      i->seq[1],
                      CSeqNo::seqoff(i->seq[0], i->seq[1]) + 1);
                addLossRecord(lossdata, i->seq[0], i->seq[1]);
            }

            // Remove elements that have been processed and prepared for lossreport.
            if (i != m_FreshLoss.begin())
            {
                m_FreshLoss.erase(m_FreshLoss.begin(), i);
                i = m_FreshLoss.begin();
            }

            if (m_FreshLoss.empty())
            {
                HLOGP(qrlog.Debug, "NO MORE FRESH LOSS RECORDS.");
            }
            else
            {
                HLOGF(qrlog.Debug,
                      "STILL %" PRIzu " FRESH LOSS RECORDS, FIRST: %d-%d (%d) TTL: %d",
                      m_FreshLoss.size(),
                      i->seq[0],
                      i->seq[1],
                      1 + CSeqNo::seqoff(i->seq[0], i->seq[1]),
                      i->ttl);
            }

            // Phase 2: rest of the records should have TTL decreased.
            for (; i != m_FreshLoss.end(); ++i)
                --i->ttl;
        }
    }
    if (!lossdata.empty())
    {
        sendCtrl(UMSG_LOSSREPORT, NULL, &lossdata[0], (int) lossdata.size());
    }

    // was_sent_in_order means either of:
    // - packet was sent in order (first if branch above)
    // - packet was sent as old, but was a retransmitted packet

    if (m_bPeerRexmitFlag && was_sent_in_order)
    {
        ++m_iConsecOrderedDelivery;
        if (m_iConsecOrderedDelivery >= 50)
        {
            m_iConsecOrderedDelivery = 0;
            if (m_iReorderTolerance > 0)
            {
                m_iReorderTolerance--;
                enterCS(m_StatsLock);
                m_stats.traceReorderDistance--;
                leaveCS(m_StatsLock);
                HLOGF(qrlog.Debug,
                      "ORDERED DELIVERY of 50 packets in a row - decreasing tolerance to %d",
                      m_iReorderTolerance);
            }
        }
    }

    return 0;
}

#if ENABLE_EXPERIMENTAL_BONDING
void srt::CUDT::updateIdleLinkFrom(CUDT* source)
{
    ScopedLock lg (m_RecvLock);

    if (!m_pRcvBuffer->empty())
    {
        HLOGC(grlog.Debug, log << "grp: NOT updating rcv-seq in @" << m_SocketID << ": receiver buffer not empty");
        return;
    }

    // XXX Try to optimize this. Note that here happens:
    // - decseq just to have a value to compare directly
    // - seqcmp with that value
    // - if passed, in setInitialRcvSeq there's the same decseq again
    int32_t new_last_rcv = CSeqNo::decseq(source->m_iRcvLastSkipAck);

    // if (new_last_rcv <% m_iRcvCurrSeqNo)
    if (CSeqNo::seqcmp(new_last_rcv, m_iRcvCurrSeqNo) < 0)
    {
        // Reject the change because that would shift the reception pointer backwards.
        HLOGC(grlog.Debug, log << "grp: NOT updating rcv-seq in @" << m_SocketID
                << ": backward setting rejected: %" << m_iRcvCurrSeqNo
                << " -> %" << new_last_rcv);
        return;
    }

    HLOGC(grlog.Debug, log << "grp: updating rcv-seq in @" << m_SocketID
            << " from @" << source->m_SocketID << ": %" << source->m_iRcvLastSkipAck);
    setInitialRcvSeq(source->m_iRcvLastSkipAck);
}

// XXX This function is currently unused. It should be fixed and put into use.
// See the blocked call in CUDT::processData().
// XXX REVIEW LOCKS WHEN REACTIVATING!
srt::CUDT::loss_seqs_t srt::CUDT::defaultPacketArrival(void* vself, CPacket& pkt)
{
// [[using affinity(m_pRcvBuffer->workerThread())]];
    CUDT* self = (CUDT*)vself;
    loss_seqs_t output;

    // XXX When an alternative packet arrival callback is installed
    // in case of groups, move this part to the groupwise version.

    if (self->m_parent->m_GroupOf)
    {
        groups::SocketData* gi = self->m_parent->m_GroupMemberData;
        if (gi->rcvstate < SRT_GST_RUNNING) // PENDING or IDLE, tho PENDING is unlikely
        {
            HLOGC(qrlog.Debug, log << "defaultPacketArrival: IN-GROUP rcv state transition to RUNNING. NOT checking for loss");
            gi->rcvstate = SRT_GST_RUNNING;
            return output;
        }
    }

    const int initial_loss_ttl = (self->m_bPeerRexmitFlag) ? self->m_iReorderTolerance : 0;

    int seqdiff = CSeqNo::seqcmp(pkt.m_iSeqNo, self->m_iRcvCurrSeqNo);

    HLOGC(qrlog.Debug, log << "defaultPacketArrival: checking sequence " << pkt.m_iSeqNo
            << " against latest " << self->m_iRcvCurrSeqNo << " (distance: " << seqdiff << ")");

    // Loss detection.
    if (seqdiff > 1) // packet is later than the very subsequent packet
    {
        const int32_t seqlo = CSeqNo::incseq(self->m_iRcvCurrSeqNo);
        const int32_t seqhi = CSeqNo::decseq(pkt.m_iSeqNo);

        {
            // If loss found, insert them to the receiver loss list
            ScopedLock lg (self->m_RcvLossLock);
            self->m_pRcvLossList->insert(seqlo, seqhi);

            if (initial_loss_ttl)
            {
                // pack loss list for (possibly belated) NAK
                // The LOSSREPORT will be sent in a while.
                self->m_FreshLoss.push_back(CRcvFreshLoss(seqlo, seqhi, initial_loss_ttl));
                HLOGF(qrlog.Debug, "defaultPacketArrival: added loss sequence %d-%d (%d) with tolerance %d", seqlo, seqhi,
                        1+CSeqNo::seqcmp(seqhi, seqlo), initial_loss_ttl);
            }
        }

        if (!initial_loss_ttl)
        {
            // old code; run immediately when tolerance = 0
            // or this feature isn't used because of the peer
            output.push_back(make_pair(seqlo, seqhi));
        }
    }

    return output;
}
#endif

/// This function is called when a packet has arrived, which was behind the current
/// received sequence - that is, belated or retransmitted. Try to remove the packet
/// from both loss records: the general loss record and the fresh loss record.
///
/// Additionally, check - if supported by the peer - whether the "latecoming" packet
/// has been sent due to retransmission or due to reordering, by checking the rexmit
/// support flag and rexmit flag itself. If this packet was surely ORIGINALLY SENT
/// it means that the current network connection suffers of packet reordering. This
/// way try to introduce a dynamic tolerance by calculating the difference between
/// the current packet reception sequence and this packet's sequence. This value
/// will be set to the tolerance value, which means that later packet retransmission
/// will not be required immediately, but only after receiving N next packets that
/// do not include the lacking packet.
/// The tolerance is not increased infinitely - it's bordered by iMaxReorderTolerance.
/// This value can be set in options - SRT_LOSSMAXTTL.
void srt::CUDT::unlose(const CPacket &packet)
{
    ScopedLock lg(m_RcvLossLock);
    int32_t sequence = packet.m_iSeqNo;
    m_pRcvLossList->remove(sequence);

    // Rest of this code concerns only the "belated lossreport" feature.

    bool has_increased_tolerance = false;
    bool was_reordered           = false;

    if (m_bPeerRexmitFlag)
    {
        // If the peer understands the REXMIT flag, it means that the REXMIT flag is contained
        // in the PH_MSGNO field.

        // The packet is considered coming originally (just possibly out of order), if REXMIT
        // flag is NOT set.
        was_reordered = !packet.getRexmitFlag();
        if (was_reordered)
        {
            HLOGF(qrlog.Debug, "received out-of-band packet seq %d", sequence);

            const int seqdiff = abs(CSeqNo::seqcmp(m_iRcvCurrSeqNo, packet.m_iSeqNo));
            enterCS(m_StatsLock);
            m_stats.traceReorderDistance = max(seqdiff, m_stats.traceReorderDistance);
            leaveCS(m_StatsLock);
            if (seqdiff > m_iReorderTolerance)
            {
                const int new_tolerance = min(seqdiff, m_config.iMaxReorderTolerance);
                HLOGF(qrlog.Debug,
                      "Belated by %d seqs - Reorder tolerance %s %d",
                      seqdiff,
                      (new_tolerance == m_iReorderTolerance) ? "REMAINS with" : "increased to",
                      new_tolerance);
                m_iReorderTolerance = new_tolerance;
                has_increased_tolerance =
                    true; // Yes, even if reorder tolerance is already at maximum - this prevents decreasing tolerance.
            }
        }
        else
        {
            HLOGC(qrlog.Debug, log << CONID() << "received reXmitted packet seq=" << sequence);
        }
    }
    else
    {
        HLOGF(qrlog.Debug, "received reXmitted or belated packet seq %d (distinction not supported by peer)", sequence);
    }

    // Don't do anything if "belated loss report" feature is not used.
    // In that case the FreshLoss list isn't being filled in at all, the
    // loss report is sent directly.
    // Note that this condition blocks two things being done in this function:
    // - remove given sequence from the fresh loss record
    //   (in this case it's empty anyway)
    // - decrease current reorder tolerance based on whether packets come in order
    //   (current reorder tolerance is 0 anyway)
    if (m_bPeerRexmitFlag == 0 || m_iReorderTolerance == 0)
        return;

    size_t i       = 0;
    int    had_ttl = 0;
    for (i = 0; i < m_FreshLoss.size(); ++i)
    {
        had_ttl = m_FreshLoss[i].ttl;
        switch (m_FreshLoss[i].revoke(sequence))
        {
        case CRcvFreshLoss::NONE:
            continue; // Not found. Search again.

        case CRcvFreshLoss::STRIPPED:
            goto breakbreak; // Found and the modification is applied. We're done here.

        case CRcvFreshLoss::DELETE:
            // No more elements. Kill it.
            m_FreshLoss.erase(m_FreshLoss.begin() + i);
            // Every loss is unique. We're done here.
            goto breakbreak;

        case CRcvFreshLoss::SPLIT:
            // Oh, this will be more complicated. This means that it was in between.
            {
                // So create a new element that will hold the upper part of the range,
                // and this one modify to be the lower part of the range.

                // Keep the current end-of-sequence value for the second element
                int32_t next_end = m_FreshLoss[i].seq[1];

                // seq-1 set to the end of this element
                m_FreshLoss[i].seq[1] = CSeqNo::decseq(sequence);
                // seq+1 set to the begin of the next element
                int32_t next_begin = CSeqNo::incseq(sequence);

                // Use position of the NEXT element because insertion happens BEFORE pointed element.
                // Use the same TTL (will stay the same in the other one).
                m_FreshLoss.insert(m_FreshLoss.begin() + i + 1,
                                   CRcvFreshLoss(next_begin, next_end, m_FreshLoss[i].ttl));
            }
            goto breakbreak;
        }
    }

    // Could have made the "return" instruction instead of goto, but maybe there will be something
    // to add in future, so keeping that.
breakbreak:;

    if (i != m_FreshLoss.size())
    {
        HLOGF(qrlog.Debug, "sequence %d removed from belated lossreport record", sequence);
    }

    if (was_reordered)
    {
        m_iConsecOrderedDelivery = 0;
        if (has_increased_tolerance)
        {
            m_iConsecEarlyDelivery = 0; // reset counter
        }
        else if (had_ttl > 2)
        {
            ++m_iConsecEarlyDelivery; // otherwise, and if it arrived quite earlier, increase counter
            HLOGF(qrlog.Debug, "... arrived at TTL %d case %d", had_ttl, m_iConsecEarlyDelivery);

            // After 10 consecutive
            if (m_iConsecEarlyDelivery >= 10)
            {
                m_iConsecEarlyDelivery = 0;
                if (m_iReorderTolerance > 0)
                {
                    m_iReorderTolerance--;
                    enterCS(m_StatsLock);
                    m_stats.traceReorderDistance--;
                    leaveCS(m_StatsLock);
                    HLOGF(qrlog.Debug,
                          "... reached %d times - decreasing tolerance to %d",
                          m_iConsecEarlyDelivery,
                          m_iReorderTolerance);
                }
            }
        }
        // If hasn't increased tolerance, but the packet appeared at TTL less than 2, do nothing.
    }
}

void srt::CUDT::dropFromLossLists(int32_t from, int32_t to)
{
    ScopedLock lg(m_RcvLossLock);
    m_pRcvLossList->remove(from, to);

    HLOGF(qrlog.Debug, "%sTLPKTDROP seq %d-%d (%d packets)", CONID().c_str(), from, to, CSeqNo::seqoff(from, to));

    if (m_bPeerRexmitFlag == 0 || m_iReorderTolerance == 0)
        return;

    // All code below concerns only "belated lossreport" feature.

    // It's highly unlikely that this is waiting to send a belated UMSG_LOSSREPORT,
    // so treat it rather as a sanity check.

    // It's enough to check if the first element of the list starts with a sequence older than 'to'.
    // If not, just do nothing.

    size_t delete_index = 0;
    for (size_t i = 0; i < m_FreshLoss.size(); ++i)
    {
        CRcvFreshLoss::Emod result = m_FreshLoss[i].revoke(from, to);
        switch (result)
        {
        case CRcvFreshLoss::DELETE:
            delete_index = i + 1; // PAST THE END
            continue;             // There may be further ranges that are included in this one, so check on.

        case CRcvFreshLoss::NONE:
        case CRcvFreshLoss::STRIPPED:
            break; // THIS BREAKS ONLY 'switch', not 'for'!

        case CRcvFreshLoss::SPLIT:; // This function never returns it. It's only a compiler shut-up.
        }

        break; // Now this breaks also FOR.
    }

    m_FreshLoss.erase(m_FreshLoss.begin(),
                      m_FreshLoss.begin() + delete_index); // with delete_index == 0 will do nothing
}

// This function, as the name states, should bake a new cookie.
int32_t srt::CUDT::bake(const sockaddr_any& addr, int32_t current_cookie, int correction)
{
    static unsigned int distractor = 0;
    unsigned int        rollover   = distractor + 10;

    for (;;)
    {
        // SYN cookie
        char clienthost[NI_MAXHOST];
        char clientport[NI_MAXSERV];
        getnameinfo(addr.get(),
                    addr.size(),
                    clienthost,
                    sizeof(clienthost),
                    clientport,
                    sizeof(clientport),
                    NI_NUMERICHOST | NI_NUMERICSERV);
        int64_t timestamp = (count_microseconds(steady_clock::now() - m_stats.tsStartTime) / 60000000) + distractor -
                            correction; // secret changes every one minute
        stringstream cookiestr;
        cookiestr << clienthost << ":" << clientport << ":" << timestamp;
        union {
            unsigned char cookie[16];
            int32_t       cookie_val;
        };
        CMD5::compute(cookiestr.str().c_str(), cookie);

        if (cookie_val != current_cookie)
            return cookie_val;

        ++distractor;

        // This is just to make the loop formally breakable,
        // but this is virtually impossible to happen.
        if (distractor == rollover)
            return cookie_val;
    }
}

// XXX This is quite a mystery, why this function has a return value
// and what the purpose for it was. There's just one call of this
// function in the whole code and in that call the return value is
// ignored. Actually this call happens in the CRcvQueue::worker thread,
// where it makes a response for incoming UDP packet that might be
// a connection request. Should any error occur in this process, there
// is no way to "report error" that happened here. Basing on that
// these values in original UDT code were quite like the values
// for m_iReqType, they have been changed to URQ_* symbols, which
// may mean that the intent for the return value was to send this
// value back as a control packet back to the connector.
//
// This function is run when the CRcvQueue object is reading packets
// from the multiplexer (@c CRcvQueue::worker_RetrieveUnit) and the
// target socket ID is 0.
//
// XXX Make this function return EConnectStatus enum type (extend if needed),
// and this will be directly passed to the caller.

// [[using locked(m_pRcvQueue->m_LSLock)]];
int srt::CUDT::processConnectRequest(const sockaddr_any& addr, CPacket& packet)
{
    // XXX ASSUMPTIONS:
    // [[using assert(packet.m_iID == 0)]]

    HLOGC(cnlog.Debug, log << "processConnectRequest: received a connection request");

    if (m_bClosing)
    {
        m_RejectReason = SRT_REJ_CLOSE;
        HLOGC(cnlog.Debug, log << "processConnectRequest: ... NOT. Rejecting because closing.");
        return m_RejectReason;
    }

    /*
     * Closing a listening socket only set bBroken
     * If a connect packet is received while closing it gets through
     * processing and crashes later.
     */
    if (m_bBroken)
    {
        m_RejectReason = SRT_REJ_CLOSE;
        HLOGC(cnlog.Debug, log << "processConnectRequest: ... NOT. Rejecting because broken.");
        return m_RejectReason;
    }
    size_t exp_len =
        CHandShake::m_iContentSize; // When CHandShake::m_iContentSize is used in log, the file fails to link!

    // NOTE!!! Old version of SRT code checks if the size of the HS packet
    // is EQUAL to the above CHandShake::m_iContentSize.

    // Changed to < exp_len because we actually need that the packet
    // be at least of a size for handshake, although it may contain
    // more data, depending on what's inside.
    if (packet.getLength() < exp_len)
    {
        m_RejectReason = SRT_REJ_ROGUE;
        HLOGC(cnlog.Debug,
              log << "processConnectRequest: ... NOT. Wrong size: " << packet.getLength() << " (expected: " << exp_len
                  << ")");
        return m_RejectReason;
    }

    // Dunno why the original UDT4 code only MUCH LATER was checking if the packet was UMSG_HANDSHAKE.
    // It doesn't seem to make sense to deserialize it into the handshake structure if we are not
    // sure that the packet contains the handshake at all!
    if (!packet.isControl(UMSG_HANDSHAKE))
    {
        m_RejectReason = SRT_REJ_ROGUE;
        LOGC(cnlog.Error, log << "processConnectRequest: the packet received as handshake is not a handshake message");
        return m_RejectReason;
    }

    CHandShake hs;
    hs.load_from(packet.m_pcData, packet.getLength());

    // XXX MOST LIKELY this hs should be now copied into m_ConnRes field, which holds
    // the handshake structure sent from the peer (no matter the role or mode).
    // This should simplify the createSrtHandshake() function which can this time
    // simply write the crafted handshake structure into m_ConnReq, which needs no
    // participation of the local handshake and passing it as a parameter through
    // newConnection() -> acceptAndRespond() -> createSrtHandshake(). This is also
    // required as a source of the peer's information used in processing in other
    // structures.

    int32_t cookie_val = bake(addr);

    HLOGC(cnlog.Debug, log << "processConnectRequest: new cookie: " << hex << cookie_val);

    // REQUEST:INDUCTION.
    // Set a cookie, a target ID, and send back the same as
    // RESPONSE:INDUCTION.
    if (hs.m_iReqType == URQ_INDUCTION)
    {
        HLOGC(cnlog.Debug, log << "processConnectRequest: received type=induction, sending back with cookie+socket");

        // XXX That looks weird - the calculated md5 sum out of the given host/port/timestamp
        // is 16 bytes long, but CHandShake::m_iCookie has 4 bytes. This then effectively copies
        // only the first 4 bytes. Moreover, it's dangerous on some platforms because the char
        // array need not be aligned to int32_t - changed to union in a hope that using int32_t
        // inside a union will enforce whole union to be aligned to int32_t.
        hs.m_iCookie = cookie_val;
        packet.m_iID = hs.m_iID;

        // Ok, now's the time. The listener sets here the version 5 handshake,
        // even though the request was 4. This is because the old client would
        // simply return THE SAME version, not even looking into it, giving the
        // listener false impression as if it supported version 5.
        //
        // If the caller was really HSv4, it will simply ignore the version 5 in INDUCTION;
        // it will respond with CONCLUSION, but with its own set version, which is version 4.
        //
        // If the caller was really HSv5, it will RECOGNIZE this version 5 in INDUCTION, so
        // it will respond with version 5 when sending CONCLUSION.

        hs.m_iVersion = HS_VERSION_SRT1;

        // Additionally, set this field to a MAGIC value. This field isn't used during INDUCTION
        // by HSv4 client, HSv5 client can use it to additionally verify that this is a HSv5 listener.
        // In this field we also advertise the PBKEYLEN value. When 0, it's considered not advertised.
        hs.m_iType = SrtHSRequest::wrapFlags(true /*put SRT_MAGIC_CODE in HSFLAGS*/, m_config.iSndCryptoKeyLen);
        bool whether SRT_ATR_UNUSED = m_config.iSndCryptoKeyLen != 0;
        HLOGC(cnlog.Debug,
              log << "processConnectRequest: " << (whether ? "" : "NOT ")
                  << " Advertising PBKEYLEN - value = " << m_config.iSndCryptoKeyLen);

        size_t size = packet.getLength();
        hs.store_to((packet.m_pcData), (size));
        setPacketTS(packet, steady_clock::now());

        // Display the HS before sending it to peer
        HLOGC(cnlog.Debug, log << "processConnectRequest: SENDING HS (i): " << hs.show());

        m_pSndQueue->sendto(addr, packet);
        return SRT_REJ_UNKNOWN; // EXCEPTION: this is a "no-error" code.
    }

    // Otherwise this should be REQUEST:CONCLUSION.
    // Should then come with the correct cookie that was
    // set in the above INDUCTION, in the HS_VERSION_SRT1
    // should also contain extra data.

    if (!hs.valid())
    {
        LOGC(cnlog.Error, log << "processConnectRequest: ROGUE HS RECEIVED. Rejecting");
        m_RejectReason = SRT_REJ_ROGUE;
        return SRT_REJ_ROGUE;
    }

    HLOGC(cnlog.Debug,
          log << "processConnectRequest: received type=" << RequestTypeStr(hs.m_iReqType) << " - checking cookie...");
    if (hs.m_iCookie != cookie_val)
    {
        cookie_val = bake(addr, cookie_val, -1); // SHOULD generate an earlier, distracted cookie

        if (hs.m_iCookie != cookie_val)
        {
            m_RejectReason = SRT_REJ_RDVCOOKIE;
            HLOGC(cnlog.Debug, log << "processConnectRequest: ...wrong cookie " << hex << cookie_val << ". Ignoring.");
            return m_RejectReason;
        }

        HLOGC(cnlog.Debug, log << "processConnectRequest: ... correct (FIXED) cookie. Proceeding.");
    }
    else
    {
        HLOGC(cnlog.Debug, log << "processConnectRequest: ... correct (ORIGINAL) cookie. Proceeding.");
    }

    int32_t id = hs.m_iID;

    // HANDSHAKE: The old client sees the version that does not match HS_VERSION_UDT4 (5).
    // In this case it will respond with URQ_ERROR_REJECT. Rest of the data are the same
    // as in the handshake request. When this message is received, the connector side should
    // switch itself to the version number HS_VERSION_UDT4 and continue the old way (that is,
    // continue sending URQ_INDUCTION, but this time with HS_VERSION_UDT4).

    bool accepted_hs = true;

    if (hs.m_iVersion == HS_VERSION_SRT1)
    {
        // No further check required.
        // The m_iType contains handshake extension flags.
    }
    else if (hs.m_iVersion == HS_VERSION_UDT4)
    {
        // In UDT, and so in older SRT version, the hs.m_iType field should contain
        // the socket type, although SRT only allowed this field to be UDT_DGRAM.
        // Older SRT version contained that value in a field, but now that this can
        // only contain UDT_DGRAM the field itself has been abandoned.
        // For the sake of any old client that reports version 4 handshake, interpret
        // this hs.m_iType field as a socket type and check if it's UDT_DGRAM.

        // Note that in HSv5 hs.m_iType contains extension flags.
        if (hs.m_iType != UDT_DGRAM)
        {
            m_RejectReason = SRT_REJ_ROGUE;
            accepted_hs    = false;
        }
    }
    else
    {
        // Unsupported version
        // (NOTE: This includes "version=0" which is a rejection flag).
        m_RejectReason = SRT_REJ_VERSION;
        accepted_hs    = false;
    }

    if (!accepted_hs)
    {
        HLOGC(cnlog.Debug,
              log << "processConnectRequest: version/type mismatch. Sending REJECT code:" << m_RejectReason
              << " MSG: " << srt_rejectreason_str(m_RejectReason));
        // mismatch, reject the request
        hs.m_iReqType = URQFailure(m_RejectReason);
        size_t size   = CHandShake::m_iContentSize;
        hs.store_to((packet.m_pcData), (size));
        packet.m_iID        = id;
        setPacketTS(packet, steady_clock::now());
        HLOGC(cnlog.Debug, log << "processConnectRequest: SENDING HS (e): " << hs.show());
        m_pSndQueue->sendto(addr, packet);
    }
    else
    {
        int error  = SRT_REJ_UNKNOWN;
        CUDT* acpu = NULL;
        int result = s_UDTUnited.newConnection(m_SocketID, addr, packet, (hs), (error), (acpu));

        // This is listener - m_RejectReason need not be set
        // because listener has no functionality of giving the app
        // insight into rejected callers.

        // --->
        //        (global.) CUDTUnited::updateListenerMux
        //        (new Socket.) CUDT::acceptAndRespond
        if (result == -1)
        {
            hs.m_iReqType = URQFailure(error);
            LOGF(cnlog.Warn, "processConnectRequest: rsp(REJECT): %d - %s", hs.m_iReqType, srt_rejectreason_str(error));
        }

        // CONFUSION WARNING!
        //
        // The newConnection() will call acceptAndRespond() if the processing
        // was successful - IN WHICH CASE THIS PROCEDURE SHOULD DO NOTHING.
        // Ok, almost nothing - see update_events below.
        //
        // If newConnection() failed, acceptAndRespond() will not be called.
        // Ok, more precisely, the thing that acceptAndRespond() is expected to do
        // will not be done (this includes sending any response to the peer).
        //
        // Now read CAREFULLY. The newConnection() will return:
        //
        // - -1: The connection processing failed due to errors like:
        //       - memory alloation error
        //       - listen backlog exceeded
        //       - any error propagated from CUDT::open and CUDT::acceptAndRespond
        // - 0: The connection already exists
        // - 1: Connection accepted.
        //
        // So, update_events is called only if the connection is established.
        // Both 0 (repeated) and -1 (error) require that a response be sent.
        // The CPacket object that has arrived as a connection request is here
        // reused for the connection rejection response (see URQ_ERROR_REJECT set
        // as m_iReqType).

        // The 'acpu' should be set to a new socket, if found;
        // this means simultaneously that result == 0, but it's safest to
        // check this condition only. This means that 'newConnection' found
        // that the connection attempt has already been accepted, just the
        // caller side somehow didn't get the answer. The rule is that every
        // connection request HS must be completed with a symmetric HS response,
        // so craft one here.

        // Note that this function runs in the listener socket context, while 'acpu'
        // is the CUDT entity for the accepted socket.
        if (acpu)
        {
            // This is an existing connection, so the handshake is only needed
            // because of the rule that every handshake request must be covered
            // by the handshake response. It wouldn't be good to call interpretSrtHandshake
            // here because the data from the handshake have been already interpreted
            // and recorded. We just need to craft a response.
            HLOGC(cnlog.Debug,
                  log << CONID() << "processConnectRequest: sending REPEATED handshake response req="
                      << RequestTypeStr(hs.m_iReqType));

            // Rewrite already updated previously data in acceptAndRespond
            acpu->rewriteHandshakeData(acpu->m_PeerAddr, (hs));

            uint32_t kmdata[SRTDATA_MAXSIZE];
            size_t   kmdatasize = SRTDATA_MAXSIZE;
            EConnectStatus conn = CONN_ACCEPT;

            if (hs.m_iVersion >= HS_VERSION_SRT1)
            {
                // Always attach extension.
                hs.m_extension = true;
                conn = acpu->craftKmResponse((kmdata), (kmdatasize));
            }
            else
            {
                kmdatasize = 0;
            }

            if (conn != CONN_ACCEPT)
                return conn;

            packet.setLength(m_iMaxSRTPayloadSize);
            if (!acpu->createSrtHandshake(SRT_CMD_HSRSP, SRT_CMD_KMRSP,
                        kmdata, kmdatasize,
                        (packet), (hs)))
            {
                HLOGC(cnlog.Debug,
                        log << "processConnectRequest: rejecting due to problems in createSrtHandshake.");
                result = -1; // enforce fallthrough for the below condition!
                hs.m_iReqType = URQFailure(m_RejectReason == SRT_REJ_UNKNOWN ? SRT_REJ_IPE : m_RejectReason);
            }
            else
            {
                // Send the crafted handshake
                HLOGC(cnlog.Debug, log << "processConnectRequest: SENDING (repeated) HS (a): " << hs.show());
                acpu->addressAndSend((packet));
            }
        }

        // send back a response if connection failed or connection already existed
        // (or the above procedure failed)
        if (result == -1)
        {
            if (hs.m_iVersion < HS_VERSION_SRT1)
            {
                HLOGC(cnlog.Debug, log << CONID() << "processConnectRequest: HSv4 caller, sending SHUTDOWN after rejection with "
                        << RequestTypeStr(hs.m_iReqType));
                // The HSv4 clients do not interpret the error handshake response correctly.
                // In order to really disallow them to connect there's needed the shutdown response.
                CPacket rsp;
                setPacketTS((rsp), steady_clock::now());
                rsp.pack(UMSG_SHUTDOWN);
                rsp.m_iID = m_PeerID;
                m_pSndQueue->sendto(addr, rsp);
            }
            else
            {
                HLOGC(cnlog.Debug,
                        log << CONID() << "processConnectRequest: sending ABNORMAL handshake info req="
                        << RequestTypeStr(hs.m_iReqType));
                size_t size = CHandShake::m_iContentSize;
                hs.store_to((packet.m_pcData), (size));
                packet.setLength(size);
                packet.m_iID        = id;
                setPacketTS(packet, steady_clock::now());
                HLOGC(cnlog.Debug, log << "processConnectRequest: SENDING HS (a): " << hs.show());
                m_pSndQueue->sendto(addr, packet);
            }
        }
        // new connection response should be sent in acceptAndRespond()
        // turn the socket writable if this is the first time when this was found out.
        else
        {
            // a new connection has been created, enable epoll for write
           HLOGC(cnlog.Debug, log << "processConnectRequest: @" << m_SocketID
                   << " connected, setting epoll to connect:");

           // Note: not using SRT_EPOLL_CONNECT symbol because this is a procedure
           // executed for the accepted socket.
           s_UDTUnited.m_EPoll.update_events(m_SocketID, m_sPollID, SRT_EPOLL_OUT, true);
        }
    }
    LOGC(cnlog.Note, log << "listen ret: " << hs.m_iReqType << " - " << RequestTypeStr(hs.m_iReqType));

    return RejectReasonForURQ(hs.m_iReqType);
}

void srt::CUDT::addLossRecord(std::vector<int32_t> &lr, int32_t lo, int32_t hi)
{
    if (lo == hi)
        lr.push_back(lo);
    else
    {
        lr.push_back(lo | LOSSDATA_SEQNO_RANGE_FIRST);
        lr.push_back(hi);
    }
}

int srt::CUDT::checkACKTimer(const steady_clock::time_point &currtime)
{
    int because_decision = BECAUSE_NO_REASON;
    if (currtime > m_tsNextACKTime  // ACK time has come
                                  // OR the number of sent packets since last ACK has reached
                                  // the congctl-defined value of ACK Interval
                                  // (note that none of the builtin congctls defines ACK Interval)
        || (m_CongCtl->ACKMaxPackets() > 0 && m_iPktCount >= m_CongCtl->ACKMaxPackets()))
    {
        // ACK timer expired or ACK interval is reached
        sendCtrl(UMSG_ACK);

        const steady_clock::duration ack_interval = m_CongCtl->ACKTimeout_us() > 0
            ? microseconds_from(m_CongCtl->ACKTimeout_us())
            : m_tdACKInterval;
        m_tsNextACKTime = currtime + ack_interval;

        m_iPktCount      = 0;
        m_iLightACKCount = 1;
        because_decision = BECAUSE_ACK;
    }

    // Or the transfer rate is so high that the number of packets
    // have reached the value of SelfClockInterval * LightACKCount before
    // the time has come according to m_tsNextACKTime. In this case a "lite ACK"
    // is sent, which doesn't contain statistical data and nothing more
    // than just the ACK number. The "fat ACK" packets will be still sent
    // normally according to the timely rules.
    else if (m_iPktCount >= SELF_CLOCK_INTERVAL * m_iLightACKCount)
    {
        // send a "light" ACK
        sendCtrl(UMSG_ACK, NULL, NULL, SEND_LITE_ACK);
        ++m_iLightACKCount;
        because_decision = BECAUSE_LITEACK;
    }

    return because_decision;
}

int srt::CUDT::checkNAKTimer(const steady_clock::time_point& currtime)
{
    // XXX The problem with working NAKREPORT with SRT_ARQ_ONREQ
    // is not that it would be inappropriate, but because it's not
    // implemented. The reason for it is that the structure of the
    // loss list container (m_pRcvLossList) is such that it is expected
    // that the loss records are ordered by sequence numbers (so
    // that two ranges sticking together are merged in place).
    // Unfortunately in case of SRT_ARQ_ONREQ losses must be recorded
    // as before, but they should not be reported, until confirmed
    // by the filter. By this reason they appear often out of order
    // and for adding them properly the loss list container wasn't
    // prepared. This then requires some more effort to implement.
    if (!m_config.bRcvNakReport || m_PktFilterRexmitLevel != SRT_ARQ_ALWAYS)
        return BECAUSE_NO_REASON;

    /*
     * m_config.bRcvNakReport enables NAK reports for SRT.
     * Retransmission based on timeout is bandwidth consuming,
     * not knowing what to retransmit when the only NAK sent by receiver is lost,
     * all packets past last ACK are retransmitted (rexmitMethod() == SRM_FASTREXMIT).
     */
    const int loss_len = m_pRcvLossList->getLossLength();
    SRT_ASSERT(loss_len >= 0);
    int debug_decision = BECAUSE_NO_REASON;

    if (loss_len > 0)
    {
        if (currtime <= m_tsNextNAKTime)
            return BECAUSE_NO_REASON; // wait for next NAK time

        sendCtrl(UMSG_LOSSREPORT);
        debug_decision = BECAUSE_NAKREPORT;
    }

    m_tsNextNAKTime = currtime + m_tdNAKInterval;
    return debug_decision;
}

bool srt::CUDT::checkExpTimer(const steady_clock::time_point& currtime, int check_reason ATR_UNUSED)
{
    // VERY HEAVY LOGGING
#if ENABLE_HEAVY_LOGGING & 1
    static const char* const decisions [] = {
        "ACK",
        "LITE-ACK",
        "NAKREPORT"
    };

    string decision = "NOTHING";
    if (check_reason)
    {
        ostringstream decd;
        decision = "";
        for (int i = 0; i < LAST_BECAUSE_BIT; ++i)
        {
            int flag = 1 << i;
            if (check_reason & flag)
                decd << decisions[i] << " ";
        }
        decision = decd.str();
    }
    HLOGC(xtlog.Debug, log << CONID() << "checkTimer: ACTIVITIES PERFORMED: " << decision);
#endif

    // In UDT the m_bUserDefinedRTO and m_iRTO were in CCC class.
    // There's nothing in the original code that alters these values.

    steady_clock::time_point next_exp_time;
    if (m_CongCtl->RTO())
    {
        next_exp_time = m_tsLastRspTime + microseconds_from(m_CongCtl->RTO());
    }
    else
    {
        steady_clock::duration exp_timeout =
            microseconds_from(m_iEXPCount * (m_iSRTT + 4 * m_iRTTVar) + COMM_SYN_INTERVAL_US);
        if (exp_timeout < (m_iEXPCount * m_tdMinExpInterval))
            exp_timeout = m_iEXPCount * m_tdMinExpInterval;
        next_exp_time = m_tsLastRspTime + exp_timeout;
    }

    if (currtime <= next_exp_time && !m_bBreakAsUnstable)
        return false;

    // ms -> us
    const int PEER_IDLE_TMO_US = m_config.iPeerIdleTimeout * 1000;
    // Haven't received any information from the peer, is it dead?!
    // timeout: at least 16 expirations and must be greater than 5 seconds
    if (m_bBreakAsUnstable || ((m_iEXPCount > COMM_RESPONSE_MAX_EXP) &&
        (currtime - m_tsLastRspTime > microseconds_from(PEER_IDLE_TMO_US))))
    {
        //
        // Connection is broken.
        // UDT does not signal any information about this instead of to stop quietly.
        // Application will detect this when it calls any UDT methods next time.
        //
        HLOGC(xtlog.Debug,
              log << "CONNECTION EXPIRED after " << count_milliseconds(currtime - m_tsLastRspTime) << "ms");
        m_bClosing       = true;
        m_bBroken        = true;
        m_iBrokenCounter = 30;

        // update snd U list to remove this socket
        m_pSndQueue->m_pSndUList->update(this, CSndUList::DO_RESCHEDULE);

        updateBrokenConnection();
        completeBrokenConnectionDependencies(SRT_ECONNLOST); // LOCKS!

        return true;
    }

    HLOGC(xtlog.Debug,
          log << "EXP TIMER: count=" << m_iEXPCount << "/" << (+COMM_RESPONSE_MAX_EXP) << " elapsed="
              << (count_microseconds(currtime - m_tsLastRspTime)) << "/" << (+PEER_IDLE_TMO_US) << "us");

    ++m_iEXPCount;

    /*
     * (keepalive fix)
     * duB:
     * It seems there is confusion of the direction of the Response here.
     * lastRspTime is supposed to be when receiving (data/ctrl) from peer
     * as shown in processCtrl and processData,
     * Here we set because we sent something?
     *
     * Disabling this code that prevent quick reconnection when peer disappear
     */
    // Reset last response time since we've just sent a heart-beat.
    // (fixed) m_tsLastRspTime = currtime_tk;

    return false;
}

void srt::CUDT::checkRexmitTimer(const steady_clock::time_point& currtime)
{
    /* There are two algorithms of blind packet retransmission: LATEREXMIT and FASTREXMIT.
     *
     * LATEREXMIT is only used with FileCC.
     * The mode is triggered when some time has passed since the last ACK from
     * the receiver, while there is still some unacknowledged data in the sender's buffer,
     * and the loss list is empty.
     *
     * FASTREXMIT is only used with LiveCC.
     * The mode is triggered if the receiver does not send periodic NAK reports,
     * when some time has passed since the last ACK from the receiver,
     * while there is still some unacknowledged data in the sender's buffer.
     *
     * In case the above conditions are met, the unacknowledged packets
     * in the sender's buffer will be added to loss list and retransmitted.
     */

    const uint64_t rtt_syn = (m_iSRTT + 4 * m_iRTTVar + 2 * COMM_SYN_INTERVAL_US);
    const uint64_t exp_int_us = (m_iReXmitCount * rtt_syn + COMM_SYN_INTERVAL_US);

    if (currtime <= (m_tsLastRspAckTime + microseconds_from(exp_int_us)))
        return;

    // If there is no unacknowledged data in the sending buffer,
    // then there is nothing to retransmit.
    if (m_pSndBuffer->getCurrBufSize() <= 0)
        return;

    const bool is_laterexmit = m_CongCtl->rexmitMethod() == SrtCongestion::SRM_LATEREXMIT;
    const bool is_fastrexmit = m_CongCtl->rexmitMethod() == SrtCongestion::SRM_FASTREXMIT;

    // If the receiver will send periodic NAK reports, then FASTREXMIT (live) is inactive.
    // TODO: Probably some method of "blind rexmit" MUST BE DONE, when TLPKTDROP is off.
    if (is_fastrexmit && m_bPeerNakReport)
        return;

    // Schedule for retransmission IF:
    // - there are packets in flight (getFlightSpan() > 0);
    // - in case of LATEREXMIT (File Mode): the sender loss list is empty
    //   (the receiver didn't send any LOSSREPORT, or LOSSREPORT was lost on track).
    // - in case of FASTREXMIT (Live Mode): there is the latency constraint, therefore
    //   schedule unacknowledged packets for retransmission regardless of the loss list emptiness.
    if (getFlightSpan() > 0 && (!is_laterexmit || m_pSndLossList->getLossLength() == 0))
    {
        // Sender: Insert all the packets sent after last received acknowledgement into the sender loss list.
        ScopedLock acklock(m_RecvAckLock); // Protect packet retransmission
        // Resend all unacknowledged packets on timeout, but only if there is no packet in the loss list
        const int32_t csn = m_iSndCurrSeqNo;
        const int     num = m_pSndLossList->insert(m_iSndLastAck, csn);
        if (num > 0)
        {
            enterCS(m_StatsLock);
            m_stats.traceSndLoss += num;
            m_stats.sndLossTotal += num;
            leaveCS(m_StatsLock);

            HLOGC(xtlog.Debug,
                  log << CONID() << "ENFORCED " << (is_laterexmit ? "LATEREXMIT" : "FASTREXMIT")
                      << " by ACK-TMOUT (scheduling): " << CSeqNo::incseq(m_iSndLastAck) << "-" << csn << " ("
                      << CSeqNo::seqoff(m_iSndLastAck, csn) << " packets)");
        }
    }

    ++m_iReXmitCount;

    checkSndTimers(DONT_REGEN_KM);
    const ECheckTimerStage stage = is_fastrexmit ? TEV_CHT_FASTREXMIT : TEV_CHT_REXMIT;
    updateCC(TEV_CHECKTIMER, EventVariant(stage));

    // immediately restart transmission
    m_pSndQueue->m_pSndUList->update(this, CSndUList::DO_RESCHEDULE);
}

void srt::CUDT::checkTimers()
{
    // update CC parameters
    updateCC(TEV_CHECKTIMER, EventVariant(TEV_CHT_INIT));

    const steady_clock::time_point currtime = steady_clock::now();

    // This is a very heavy log, unblock only for temporary debugging!
#if 0
    HLOGC(xtlog.Debug, log << CONID() << "checkTimers: nextacktime=" << FormatTime(m_tsNextACKTime)
        << " AckInterval=" << m_iACKInterval
        << " pkt-count=" << m_iPktCount << " liteack-count=" << m_iLightACKCount);
#endif

    // Check if it is time to send ACK
    int debug_decision = checkACKTimer(currtime);

    // Check if it is time to send a loss report
    debug_decision |= checkNAKTimer(currtime);

    // Check if the connection is expired
    if (checkExpTimer(currtime, debug_decision))
        return;

    // Check if FAST or LATE packet retransmission is required
    checkRexmitTimer(currtime);

    if (currtime > m_tsLastSndTime + microseconds_from(COMM_KEEPALIVE_PERIOD_US))
    {
        sendCtrl(UMSG_KEEPALIVE);
#if ENABLE_EXPERIMENTAL_BONDING
        if (m_parent->m_GroupOf)
        {
            ScopedLock glock (s_UDTUnited.m_GlobControlLock);
            if (m_parent->m_GroupOf)
            {
                // Pass socket ID because it's about changing group socket data
                m_parent->m_GroupOf->internalKeepalive(m_parent->m_GroupMemberData);
                // NOTE: GroupLock is unnecessary here because the only data read and
                // modified is the target of the iterator from m_GroupMemberData. The
                // iterator will be valid regardless of any container modifications.
            }
        }
#endif
        HLOGP(xtlog.Debug, "KEEPALIVE");
    }
}

void srt::CUDT::updateBrokenConnection()
{
    m_bClosing = true;
    releaseSynch();
    // app can call any UDT API to learn the connection_broken error
    s_UDTUnited.m_EPoll.update_events(m_SocketID, m_sPollID, SRT_EPOLL_IN | SRT_EPOLL_OUT | SRT_EPOLL_ERR, true);
    CGlobEvent::triggerEvent();
}

void srt::CUDT::completeBrokenConnectionDependencies(int errorcode)
{
    int token = -1;

#if ENABLE_EXPERIMENTAL_BONDING
    bool pending_broken = false;
    {
        ScopedLock guard_group_existence (s_UDTUnited.m_GlobControlLock);
        if (m_parent->m_GroupOf)
        {
            token = m_parent->m_GroupMemberData->token;
            if (m_parent->m_GroupMemberData->sndstate == SRT_GST_PENDING)
            {
                HLOGC(gmlog.Debug, log << "updateBrokenConnection: a pending link was broken - will be removed");
                pending_broken = true;
            }
            else
            {
                HLOGC(gmlog.Debug, log << "updateBrokenConnection: state=" << CUDTGroup::StateStr(m_parent->m_GroupMemberData->sndstate) << " a used link was broken - not closing automatically");
            }

            m_parent->m_GroupMemberData->sndstate = SRT_GST_BROKEN;
            m_parent->m_GroupMemberData->rcvstate = SRT_GST_BROKEN;
        }
    }
#endif

    if (m_cbConnectHook)
    {
        CALLBACK_CALL(m_cbConnectHook, m_SocketID, errorcode, m_PeerAddr.get(), token);
    }

#if ENABLE_EXPERIMENTAL_BONDING
    {
        // Lock GlobControlLock in order to make sure that
        // the state if the socket having the group and the
        // existence of the group will not be changed during
        // the operation. The attempt of group deletion will
        // have to wait until this operation completes.
        ScopedLock lock(s_UDTUnited.m_GlobControlLock);
        CUDTGroup* pg = m_parent->m_GroupOf;
        if (pg)
        {
            // Bound to one call because this requires locking
            pg->updateFailedLink();
        }
    }

    // Sockets that never succeeded to connect must be deleted
    // explicitly, otherwise they will never be deleted.
    if (pending_broken)
    {
        // XXX This somehow can cause a deadlock
        // s_UDTUnited.close(m_parent);
        m_parent->setBrokenClosed();
    }
#endif
}

void srt::CUDT::addEPoll(const int eid)
{
    enterCS(s_UDTUnited.m_EPoll.m_EPollLock);
    m_sPollID.insert(eid);
    leaveCS(s_UDTUnited.m_EPoll.m_EPollLock);

    if (!stillConnected())
        return;

    enterCS(m_RecvLock);
    if (m_pRcvBuffer->isRcvDataReady())
    {
        s_UDTUnited.m_EPoll.update_events(m_SocketID, m_sPollID, SRT_EPOLL_IN, true);
    }
    leaveCS(m_RecvLock);

    if (m_config.iSndBufSize > m_pSndBuffer->getCurrBufSize())
    {
        s_UDTUnited.m_EPoll.update_events(m_SocketID, m_sPollID, SRT_EPOLL_OUT, true);
    }
}

void srt::CUDT::removeEPollEvents(const int eid)
{
    // clear IO events notifications;
    // since this happens after the epoll ID has been removed, they cannot be set again
    set<int> remove;
    remove.insert(eid);
    s_UDTUnited.m_EPoll.update_events(m_SocketID, remove, SRT_EPOLL_IN | SRT_EPOLL_OUT, false);
}

void srt::CUDT::removeEPollID(const int eid)
{
    enterCS(s_UDTUnited.m_EPoll.m_EPollLock);
    m_sPollID.erase(eid);
    leaveCS(s_UDTUnited.m_EPoll.m_EPollLock);
}

void srt::CUDT::ConnectSignal(ETransmissionEvent evt, EventSlot sl)
{
    if (evt >= TEV_E_SIZE)
        return; // sanity check

    m_Slots[evt].push_back(sl);
}

void srt::CUDT::DisconnectSignal(ETransmissionEvent evt)
{
    if (evt >= TEV_E_SIZE)
        return; // sanity check

    m_Slots[evt].clear();
}

void srt::CUDT::EmitSignal(ETransmissionEvent tev, EventVariant var)
{
    for (std::vector<EventSlot>::iterator i = m_Slots[tev].begin(); i != m_Slots[tev].end(); ++i)
    {
        i->emit(tev, var);
    }
}

int srt::CUDT::getsndbuffer(SRTSOCKET u, size_t *blocks, size_t *bytes)
{
    CUDTSocket *s = s_UDTUnited.locateSocket(u);
    if (!s || !s->m_pUDT)
        return -1;

    CSndBuffer *b = s->m_pUDT->m_pSndBuffer;

    if (!b)
        return -1;

    int bytecount, timespan;
    int count = b->getCurrBufSize((bytecount), (timespan));

    if (blocks)
        *blocks = count;

    if (bytes)
        *bytes = bytecount;

    return std::abs(timespan);
}

int srt::CUDT::rejectReason(SRTSOCKET u)
{
    CUDTSocket* s = s_UDTUnited.locateSocket(u);
    if (!s || !s->m_pUDT)
        return SRT_REJ_UNKNOWN;

    return s->m_pUDT->m_RejectReason;
}

int srt::CUDT::rejectReason(SRTSOCKET u, int value)
{
    CUDTSocket* s = s_UDTUnited.locateSocket(u);
    if (!s || !s->m_pUDT)
        return APIError(MJ_NOTSUP, MN_SIDINVAL);

    if (value < SRT_REJC_PREDEFINED)
        return APIError(MJ_NOTSUP, MN_INVAL);

    s->m_pUDT->m_RejectReason = value;
    return 0;
}

int64_t srt::CUDT::socketStartTime(SRTSOCKET u)
{
    CUDTSocket* s = s_UDTUnited.locateSocket(u);
    if (!s || !s->m_pUDT)
        return APIError(MJ_NOTSUP, MN_SIDINVAL);

    return count_microseconds(s->m_pUDT->m_stats.tsStartTime.time_since_epoch());
}

bool srt::CUDT::runAcceptHook(CUDT *acore, const sockaddr* peer, const CHandShake& hs, const CPacket& hspkt)
{
    // Prepare the information for the hook.

    // We need streamid.
    char target[CSrtConfig::MAX_SID_LENGTH + 1];
    memset((target), 0, CSrtConfig::MAX_SID_LENGTH + 1);

    // Just for a case, check the length.
    // This wasn't done before, and we could risk memory crash.
    // In case of error, this will remain unset and the empty
    // string will be passed as streamid.

    int ext_flags = SrtHSRequest::SRT_HSTYPE_HSFLAGS::unwrap(hs.m_iType);

#if ENABLE_EXPERIMENTAL_BONDING
    bool have_group = false;
    SRT_GROUP_TYPE gt = SRT_GTYPE_UNDEFINED;
#endif

    // This tests if there are any extensions.
    if (hspkt.getLength() > CHandShake::m_iContentSize + 4 && IsSet(ext_flags, CHandShake::HS_EXT_CONFIG))
    {
        uint32_t *begin = reinterpret_cast<uint32_t *>(hspkt.m_pcData + CHandShake::m_iContentSize);
        size_t    size  = hspkt.getLength() - CHandShake::m_iContentSize; // Due to previous cond check we grant it's >0
        uint32_t *next  = 0;
        size_t    length   = size / sizeof(uint32_t);
        size_t    blocklen = 0;

        for (;;) // ONE SHOT, but continuable loop
        {
            int cmd = FindExtensionBlock(begin, length, (blocklen), (next));

            const size_t bytelen = blocklen * sizeof(uint32_t);

            if (cmd == SRT_CMD_SID)
            {
                if (!bytelen || bytelen > CSrtConfig::MAX_SID_LENGTH)
                {
                    LOGC(cnlog.Error,
                         log << "interpretSrtHandshake: STREAMID length " << bytelen << " is 0 or > " << +CSrtConfig::MAX_SID_LENGTH
                             << " - PROTOCOL ERROR, REJECTING");
                    return false;
                }
                // See comment at CUDT::interpretSrtHandshake().
                memcpy((target), begin + 1, bytelen);

                // Un-swap on big endian machines
                ItoHLA(((uint32_t *)target), (uint32_t *)target, blocklen);
            }
#if ENABLE_EXPERIMENTAL_BONDING
            else if (cmd == SRT_CMD_GROUP)
            {
                uint32_t* groupdata = begin + 1;
                have_group = true; // Even if parse error happes
                if (bytelen / sizeof(int32_t) >= GRPD_E_SIZE)
                {
                    uint32_t gd = groupdata[GRPD_GROUPDATA];
                    gt = SRT_GROUP_TYPE(SrtHSRequest::HS_GROUP_TYPE::unwrap(gd));
                }
            }
#endif
            else if (cmd == SRT_CMD_NONE)
            {
                // End of blocks
                break;
            }

            // Any other kind of message extracted. Search on.
            if (!NextExtensionBlock((begin), next, (length)))
                break;
        }
    }

#if ENABLE_EXPERIMENTAL_BONDING
    if (have_group && acore->m_config.iGroupConnect == 0)
    {
        HLOGC(cnlog.Debug, log << "runAcceptHook: REJECTING connection WITHOUT calling the hook - groups not allowed");
        return false;
    }

    // Update the groupconnect flag
    acore->m_config.iGroupConnect = have_group ? 1 : 0;
    acore->m_HSGroupType = gt;
#endif

    try
    {
        int result = CALLBACK_CALL(m_cbAcceptHook, acore->m_SocketID, hs.m_iVersion, peer, target);
        if (result == -1)
            return false;
    }
    catch (...)
    {
        LOGP(cnlog.Warn, "runAcceptHook: hook interrupted by exception");
        return false;
    }

    return true;
}

void srt::CUDT::handleKeepalive(const char* /*data*/, size_t /*size*/)
{
    // Here can be handled some protocol definition
    // for extra data sent through keepalive.

#if ENABLE_EXPERIMENTAL_BONDING
    if (m_parent->m_GroupOf)
    {
        // Lock GlobControlLock in order to make sure that
        // the state if the socket having the group and the
        // existence of the group will not be changed during
        // the operation. The attempt of group deletion will
        // have to wait until this operation completes.
        ScopedLock lock(s_UDTUnited.m_GlobControlLock);
        CUDTGroup* pg = m_parent->m_GroupOf;
        if (pg)
        {
            // Whether anything is to be done with this socket
            // about the fact that keepalive arrived, let the
            // group handle it
            pg->handleKeepalive(m_parent->m_GroupMemberData);
        }
    }
#endif
}<|MERGE_RESOLUTION|>--- conflicted
+++ resolved
@@ -5812,14 +5812,9 @@
     m_pSndQueue->sendto(m_PeerAddr, w_pkt);
 }
 
-<<<<<<< HEAD
 // [[using maybe_locked(m_GlobControlLock, if called from breakSocket_LOCKED, usually from GC)]]
 // [[using maybe_locked(m_parent->m_ControlLock, if called from srt_close())]]
-bool CUDT::closeInternal() ATR_NOEXCEPT
-=======
-// [[using maybe_locked(m_GlobControlLock, if called from GC)]]
-bool srt::CUDT::closeInternal()
->>>>>>> e2a00aa0
+bool srt::CUDT::closeInternal() ATR_NOEXCEPT
 {
     // NOTE: this function is called from within the garbage collector thread.
 
@@ -8945,11 +8940,7 @@
     return 0;
 }
 
-<<<<<<< HEAD
-std::pair<int, steady_clock::time_point> CUDT::packData(CPacket& w_packet) ATR_NOEXCEPT
-=======
-std::pair<int, steady_clock::time_point> srt::CUDT::packData(CPacket& w_packet)
->>>>>>> e2a00aa0
+std::pair<int, steady_clock::time_point> srt::CUDT::packData(CPacket& w_packet) ATR_NOEXCEPT
 {
     int payload = 0;
     bool probe = false;
