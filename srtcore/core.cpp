/*
 * SRT - Secure, Reliable, Transport
 * Copyright (c) 2018 Haivision Systems Inc.
 *
 * This Source Code Form is subject to the terms of the Mozilla Public
 * License, v. 2.0. If a copy of the MPL was not distributed with this
 * file, You can obtain one at http://mozilla.org/MPL/2.0/.
 *
 */

/*****************************************************************************
Copyright (c) 2001 - 2011, The Board of Trustees of the University of Illinois.
All rights reserved.

Redistribution and use in source and binary forms, with or without
modification, are permitted provided that the following conditions are
met:

* Redistributions of source code must retain the above
  copyright notice, this list of conditions and the
  following disclaimer.

* Redistributions in binary form must reproduce the
  above copyright notice, this list of conditions
  and the following disclaimer in the documentation
  and/or other materials provided with the distribution.

* Neither the name of the University of Illinois
  nor the names of its contributors may be used to
  endorse or promote products derived from this
  software without specific prior written permission.

THIS SOFTWARE IS PROVIDED BY THE COPYRIGHT HOLDERS AND CONTRIBUTORS "AS
IS" AND ANY EXPRESS OR IMPLIED WARRANTIES, INCLUDING, BUT NOT LIMITED TO,
THE IMPLIED WARRANTIES OF MERCHANTABILITY AND FITNESS FOR A PARTICULAR
PURPOSE ARE DISCLAIMED. IN NO EVENT SHALL THE COPYRIGHT OWNER OR
CONTRIBUTORS BE LIABLE FOR ANY DIRECT, INDIRECT, INCIDENTAL, SPECIAL,
EXEMPLARY, OR CONSEQUENTIAL DAMAGES (INCLUDING, BUT NOT LIMITED TO,
PROCUREMENT OF SUBSTITUTE GOODS OR SERVICES; LOSS OF USE, DATA, OR
PROFITS; OR BUSINESS INTERRUPTION) HOWEVER CAUSED AND ON ANY THEORY OF
LIABILITY, WHETHER IN CONTRACT, STRICT LIABILITY, OR TORT (INCLUDING
NEGLIGENCE OR OTHERWISE) ARISING IN ANY WAY OUT OF THE USE OF THIS
SOFTWARE, EVEN IF ADVISED OF THE POSSIBILITY OF SUCH DAMAGE.
*****************************************************************************/

/*****************************************************************************
written by
   Yunhong Gu, last updated 02/28/2012
modified by
   Haivision Systems Inc.
*****************************************************************************/

#include "platform_sys.h"

// Linux specific
#ifdef SRT_ENABLE_BINDTODEVICE
#include <linux/if.h>
#endif

#include <cmath>
#include <sstream>
#include <algorithm>
#include <iterator>
#include "srt.h"
#include "access_control.h" // Required for SRT_REJX_FALLBACK
#include "queue.h"
#include "api.h"
#include "core.h"
#include "logging.h"
#include "crypto.h"
#include "logging_api.h" // Required due to containing extern srt_logger_config
#include "logger_defs.h"

#if !HAVE_CXX11
// for pthread_once
#include <pthread.h>
#endif

// Again, just in case when some "smart guy" provided such a global macro
#ifdef min
#undef min
#endif
#ifdef max
#undef max
#endif

using namespace std;
using namespace srt;
using namespace srt::sync;
using namespace srt_logging;

const SRTSOCKET UDT::INVALID_SOCK = srt::CUDT::INVALID_SOCK;
const int       UDT::ERROR        = srt::CUDT::ERROR;

//#define SRT_CMD_HSREQ       1           /* SRT Handshake Request (sender) */
#define SRT_CMD_HSREQ_MINSZ 8 /* Minumum Compatible (1.x.x) packet size (bytes) */
#define SRT_CMD_HSREQ_SZ 12   /* Current version packet size */
#if SRT_CMD_HSREQ_SZ > SRT_CMD_MAXSZ
#error SRT_CMD_MAXSZ too small
#endif
/*      Handshake Request (Network Order)
        0[31..0]:   SRT version     SRT_DEF_VERSION
        1[31..0]:   Options         0 [ | SRT_OPT_TSBPDSND ][ | SRT_OPT_HAICRYPT ]
        2[31..16]:  TsbPD resv      0
        2[15..0]:   TsbPD delay     [0..60000] msec
*/

//#define SRT_CMD_HSRSP       2           /* SRT Handshake Response (receiver) */
#define SRT_CMD_HSRSP_MINSZ 8 /* Minumum Compatible (1.x.x) packet size (bytes) */
#define SRT_CMD_HSRSP_SZ 12   /* Current version packet size */
#if SRT_CMD_HSRSP_SZ > SRT_CMD_MAXSZ
#error SRT_CMD_MAXSZ too small
#endif
/*      Handshake Response (Network Order)
        0[31..0]:   SRT version     SRT_DEF_VERSION
        1[31..0]:   Options         0 [ | SRT_OPT_TSBPDRCV [| SRT_OPT_TLPKTDROP ]][ | SRT_OPT_HAICRYPT]
                                      [ | SRT_OPT_NAKREPORT ] [ | SRT_OPT_REXMITFLG ]
        2[31..16]:  TsbPD resv      0
        2[15..0]:   TsbPD delay     [0..60000] msec
*/

// IMPORTANT!!! This array must be ordered by value, because std::binary_search is performed on it!
extern const SRT_SOCKOPT srt_post_opt_list [SRT_SOCKOPT_NPOST] = {
    SRTO_SNDSYN,
    SRTO_RCVSYN,
    SRTO_LINGER,
    SRTO_SNDTIMEO,
    SRTO_RCVTIMEO,
    SRTO_MAXBW,
    SRTO_INPUTBW,
    SRTO_OHEADBW,
    SRTO_SNDDROPDELAY,
    SRTO_DRIFTTRACER,
    SRTO_MININPUTBW,
    SRTO_LOSSMAXTTL
#ifdef ENABLE_MAXREXMITBW
    ,SRTO_MAXREXMITBW
#endif
};

const int32_t
    SRTO_R_PREBIND = BIT(0), //< cannot be modified after srt_bind()
    SRTO_R_PRE = BIT(1),     //< cannot be modified after connection is established
    SRTO_POST_SPEC = BIT(2); //< executes some action after setting the option


namespace srt
{

struct SrtOptionAction
{
    int flags[SRTO_E_SIZE];
    std::map<SRT_SOCKOPT, std::string> private_default;
    SrtOptionAction()
    {
        // Set everything to 0 to clear all flags
        // When an option isn't present here, it means that:
        // * it is not settable, or
        // * the option is POST (non-restricted)
        // * it has no post-actions
        // The post-action may be defined independently on restrictions.
        memset(flags, 0, sizeof flags);

        flags[SRTO_MSS]                = SRTO_R_PREBIND;
        flags[SRTO_FC]                 = SRTO_R_PRE;
        flags[SRTO_SNDBUF]             = SRTO_R_PREBIND;
        flags[SRTO_RCVBUF]             = SRTO_R_PREBIND;
        flags[SRTO_UDP_SNDBUF]         = SRTO_R_PREBIND;
        flags[SRTO_UDP_RCVBUF]         = SRTO_R_PREBIND;
        flags[SRTO_RENDEZVOUS]         = SRTO_R_PRE;
        flags[SRTO_REUSEADDR]          = SRTO_R_PREBIND;
        flags[SRTO_MAXBW]              = SRTO_POST_SPEC;
        flags[SRTO_SENDER]             = SRTO_R_PRE;
        flags[SRTO_TSBPDMODE]          = SRTO_R_PRE;
        flags[SRTO_LATENCY]            = SRTO_R_PRE;
        flags[SRTO_INPUTBW]            = SRTO_POST_SPEC;
        flags[SRTO_MININPUTBW]         = SRTO_POST_SPEC;
        flags[SRTO_OHEADBW]            = SRTO_POST_SPEC;
        flags[SRTO_PASSPHRASE]         = SRTO_R_PRE;
        flags[SRTO_PBKEYLEN]           = SRTO_R_PRE;
        flags[SRTO_IPTTL]              = SRTO_R_PREBIND;
        flags[SRTO_IPTOS]              = SRTO_R_PREBIND;
        flags[SRTO_TLPKTDROP]          = SRTO_R_PRE;
        flags[SRTO_SNDDROPDELAY]       = SRTO_POST_SPEC;
        flags[SRTO_NAKREPORT]          = SRTO_R_PRE;
        flags[SRTO_VERSION]            = SRTO_R_PRE;
        flags[SRTO_CONNTIMEO]          = SRTO_R_PRE;
        flags[SRTO_LOSSMAXTTL]         = SRTO_POST_SPEC;
        flags[SRTO_RCVLATENCY]         = SRTO_R_PRE;
        flags[SRTO_PEERLATENCY]        = SRTO_R_PRE;
        flags[SRTO_MINVERSION]         = SRTO_R_PRE;
        flags[SRTO_STREAMID]           = SRTO_R_PRE;
        flags[SRTO_CONGESTION]         = SRTO_R_PRE;
        flags[SRTO_MESSAGEAPI]         = SRTO_R_PRE;
        flags[SRTO_PAYLOADSIZE]        = SRTO_R_PRE;
        flags[SRTO_TRANSTYPE]          = SRTO_R_PREBIND;
        flags[SRTO_KMREFRESHRATE]      = SRTO_R_PRE;
        flags[SRTO_KMPREANNOUNCE]      = SRTO_R_PRE;
        flags[SRTO_ENFORCEDENCRYPTION] = SRTO_R_PRE;
        flags[SRTO_IPV6ONLY]           = SRTO_R_PREBIND;
        flags[SRTO_PEERIDLETIMEO]      = SRTO_R_PRE;
#ifdef SRT_ENABLE_BINDTODEVICE
        flags[SRTO_BINDTODEVICE]       = SRTO_R_PREBIND;
#endif
#if ENABLE_BONDING
        flags[SRTO_GROUPCONNECT]       = SRTO_R_PRE;
        flags[SRTO_GROUPMINSTABLETIMEO]= SRTO_R_PRE;
#endif
        flags[SRTO_PACKETFILTER]       = SRTO_R_PRE;
        flags[SRTO_RETRANSMITALGO]     = SRTO_R_PRE;
#ifdef ENABLE_AEAD_API_PREVIEW
        flags[SRTO_CRYPTOMODE]         = SRTO_R_PRE;
#endif

        // For "private" options (not derived from the listener
        // socket by an accepted socket) provide below private_default
        // to which these options will be reset after blindly
        // copying the option object from the listener socket.
        // Note that this option cannot have runtime-dependent
        // default value, like options affected by SRTO_TRANSTYPE.

        // Options may be of different types, but this value should be only
        // used as a source of the value. For example, in case of int64_t you'd
        // have to place here a string of 8 characters. It should be copied
        // always in the hardware order, as this is what will be directly
        // passed to a setting function.
        private_default[SRTO_STREAMID] = string();
    }
};

const SrtOptionAction s_sockopt_action;

} // namespace srt

#if HAVE_CXX11

CUDTUnited& srt::CUDT::uglobal()
{
    static CUDTUnited instance;
    return instance;
}

#else // !HAVE_CXX11

static pthread_once_t s_UDTUnitedOnce = PTHREAD_ONCE_INIT;

static CUDTUnited *getInstance()
{
    static CUDTUnited instance;
    return &instance;
}

CUDTUnited& srt::CUDT::uglobal()
{
    // We don't want lock each time, pthread_once can be faster than mutex.
    pthread_once(&s_UDTUnitedOnce, reinterpret_cast<void (*)()>(getInstance));
    return *getInstance();
}

#endif

void srt::CUDT::construct()
{
    m_pSndBuffer           = NULL;
    m_pRcvBuffer           = NULL;
    m_pSndLossList         = NULL;
    m_pRcvLossList         = NULL;
    m_iReorderTolerance    = 0;
    // How many times so far the packet considered lost has been received
    // before TTL expires.
    m_iConsecEarlyDelivery   = 0; 
    m_iConsecOrderedDelivery = 0;

    m_pSndQueue = NULL;
    m_pRcvQueue = NULL;
    m_pSNode    = NULL;
    m_pRNode    = NULL;

    // Will be reset to 0 for HSv5, this value is important for HSv4.
    m_iSndHsRetryCnt = SRT_MAX_HSRETRY + 1;

    m_PeerID              = 0;
    m_bOpened             = false;
    m_bListening          = false;
    m_bConnecting         = false;
    m_bConnected          = false;
    m_bClosing            = false;
    m_bShutdown           = false;
    m_bBroken             = false;
    m_bBreakAsUnstable    = false;
    // TODO: m_iBrokenCounter should be still set to some default.
    m_bPeerHealth         = true;
    m_RejectReason        = SRT_REJ_UNKNOWN;
    m_tsLastReqTime.store(steady_clock::time_point());
    m_SrtHsSide           = HSD_DRAW;
    m_uPeerSrtVersion     = 0;  // Not defined until connected.
    m_iTsbPdDelay_ms      = 0;
    m_iPeerTsbPdDelay_ms  = 0;
    m_bPeerTsbPd          = false;
    m_bTsbPd              = false;
    m_bTsbPdNeedsWakeup   = false;
    m_bGroupTsbPd         = false;
    m_bPeerTLPktDrop      = false;
    m_bBufferWasFull      = false;

    // Initilize mutex and condition variables.
    initSynch();

    // TODO: Uncomment when the callback is implemented.
    // m_cbPacketArrival.set(this, &CUDT::defaultPacketArrival);
}

srt::CUDT::CUDT(CUDTSocket* parent)
    : m_parent(parent)
#ifdef ENABLE_MAXREXMITBW
    , m_SndRexmitRate(sync::steady_clock::now())
#endif
    , m_iISN(-1)
    , m_iPeerISN(-1)
{
    construct();

    (void)SRT_DEF_VERSION;

    // Runtime fields
#if ENABLE_BONDING
    m_HSGroupType           = SRT_GTYPE_UNDEFINED;
#endif
    m_bTLPktDrop            = true; // Too-late Packet Drop

    m_pCache = NULL;
    // This is in order to set it ANY kind of initial value, however
    // this value should not be used when not connected and should be
    // updated in the handshake. When this value is 0, it means that
    // packets shall not be sent, as the other party doesn't have a
    // room to receive and store it. Therefore this value should be
    // overridden before any sending happens.
    m_iFlowWindowSize = 0;

}

srt::CUDT::CUDT(CUDTSocket* parent, const CUDT& ancestor)
    : m_parent(parent)
#ifdef ENABLE_MAXREXMITBW
    , m_SndRexmitRate(sync::steady_clock::now())
#endif
    , m_iISN(-1)
    , m_iPeerISN(-1)
{
    construct();

    // XXX Consider all below fields (except m_bReuseAddr) to be put
    // into a separate class for easier copying.

    m_config            = ancestor.m_config;
    // Reset values that shall not be derived to default ones.
    // These declarations should be consistent with SRTO_R_PRIVATE flag.
    for (size_t i = 0; i < Size(s_sockopt_action.flags); ++i)
    {
        const string* pdef = map_getp(s_sockopt_action.private_default, SRT_SOCKOPT(i));
        if (pdef)
        {
            try
            {
                // Ignore errors here - this is a development-time granted
                // value, not user-provided value.
                m_config.set(SRT_SOCKOPT(i), pdef->data(), (int) pdef->size());
            }
            catch (...)
            {
                LOGC(gglog.Error, log << "IPE: failed to set a declared default option!");
            }
        }
    }

    m_SrtHsSide         = ancestor.m_SrtHsSide; // actually it sets it to HSD_RESPONDER
    m_bTLPktDrop        = ancestor.m_bTLPktDrop;
    m_iReorderTolerance = m_config.iMaxReorderTolerance;  // Initialize with maximum value

    // Runtime
    m_pCache = ancestor.m_pCache;
}

srt::CUDT::~CUDT()
{
    // release mutex/condtion variables
    destroySynch();

    // destroy the data structures
    delete m_pSndBuffer;
    delete m_pRcvBuffer;
    delete m_pSndLossList;
    delete m_pRcvLossList;
    delete m_pSNode;
    delete m_pRNode;
}

void srt::CUDT::setOpt(SRT_SOCKOPT optName, const void* optval, int optlen)
{
    if (m_bBroken || m_bClosing)
        throw CUDTException(MJ_CONNECTION, MN_CONNLOST, 0);

    // Match check (confirm optName as index for s_sockopt_action)
    if (int(optName) < 0 || int(optName) >= int(SRTO_E_SIZE))
        throw CUDTException(MJ_NOTSUP, MN_INVAL, 0);

    // Restriction check
    const int oflags = s_sockopt_action.flags[optName];

    ScopedLock cg (m_ConnectionLock);
    ScopedLock sendguard (m_SendLock);
    ScopedLock recvguard (m_RecvLock);

    HLOGC(aclog.Debug,
          log << CONID() << "OPTION: #" << optName << " value:" << FormatBinaryString((uint8_t*)optval, optlen));

    if (IsSet(oflags, SRTO_R_PREBIND) && m_bOpened)
        throw CUDTException(MJ_NOTSUP, MN_ISBOUND, 0);

    if (IsSet(oflags, SRTO_R_PRE) && (m_bConnected || m_bConnecting || m_bListening))
        throw CUDTException(MJ_NOTSUP, MN_ISCONNECTED, 0);

    // Option execution. If this returns -1, there's no such option.
    const int status = m_config.set(optName, optval, optlen);
    if (status == -1)
    {
        LOGC(aclog.Error, log << CONID() << "OPTION: #" << optName << " UNKNOWN");
        throw CUDTException(MJ_NOTSUP, MN_INVAL, 0);
    }

    // Post-action, if applicable
    if (IsSet(oflags, SRTO_POST_SPEC) && m_bConnected)
    {
        switch (optName)
        {
        case SRTO_MAXBW:
            updateCC(TEV_INIT, EventVariant(TEV_INIT_RESET));
            break;

        case SRTO_INPUTBW:
        case SRTO_MININPUTBW:
            updateCC(TEV_INIT, EventVariant(TEV_INIT_INPUTBW));
            break;

        case SRTO_OHEADBW:
            updateCC(TEV_INIT, EventVariant(TEV_INIT_OHEADBW));
            break;

        case SRTO_LOSSMAXTTL:
            m_iReorderTolerance = m_config.iMaxReorderTolerance;

        default: break;
        }
    }
}

void srt::CUDT::getOpt(SRT_SOCKOPT optName, void *optval, int &optlen)
{
    ScopedLock cg(m_ConnectionLock);

    switch (optName)
    {
    case SRTO_MSS:
        *(int *)optval = m_config.iMSS;
        optlen         = sizeof(int);
        break;

    case SRTO_SNDSYN:
        *(bool *)optval = m_config.bSynSending;
        optlen          = sizeof(bool);
        break;

    case SRTO_RCVSYN:
        *(bool *)optval = m_config.bSynRecving;
        optlen          = sizeof(bool);
        break;

    case SRTO_ISN:
        *(int *)optval = m_iISN;
        optlen         = sizeof(int);
        break;

    case SRTO_FC:
        *(int *)optval = m_config.iFlightFlagSize;
        optlen         = sizeof(int);
        break;

        // For SNDBUF/RCVBUF values take the variant that uses more memory.
        // It is not possible to make sure what "family" is in use without
        // checking if the socket is bound. This will also be the exact size
        // of the memory in use.
    case SRTO_SNDBUF:
        *(int *)optval = m_config.iSndBufSize * m_config.bytesPerPkt();
        optlen         = sizeof(int);
        break;

    case SRTO_RCVBUF:
        *(int *)optval = m_config.iRcvBufSize * m_config.bytesPerPkt();
        optlen         = sizeof(int);
        break;

    case SRTO_LINGER:
        if (optlen < (int)(sizeof(linger)))
            throw CUDTException(MJ_NOTSUP, MN_INVAL, 0);

        *(linger *)optval = m_config.Linger;
        optlen            = sizeof(linger);
        break;

    case SRTO_UDP_SNDBUF:
        *(int *)optval = m_config.iUDPSndBufSize;
        optlen         = sizeof(int);
        break;

    case SRTO_UDP_RCVBUF:
        *(int *)optval = m_config.iUDPRcvBufSize;
        optlen         = sizeof(int);
        break;

    case SRTO_RENDEZVOUS:
        *(bool *)optval = m_config.bRendezvous;
        optlen          = sizeof(bool);
        break;

    case SRTO_SNDTIMEO:
        *(int *)optval = m_config.iSndTimeOut;
        optlen         = sizeof(int);
        break;

    case SRTO_RCVTIMEO:
        *(int *)optval = m_config.iRcvTimeOut;
        optlen         = sizeof(int);
        break;

    case SRTO_REUSEADDR:
        *(bool *)optval = m_config.bReuseAddr;
        optlen          = sizeof(bool);
        break;

    case SRTO_MAXBW:
        if (size_t(optlen) < sizeof(m_config.llMaxBW))
            throw CUDTException(MJ_NOTSUP, MN_INVAL, 0);
        *(int64_t *)optval = m_config.llMaxBW;
        optlen             = sizeof(int64_t);
        break;

    case SRTO_INPUTBW:
        if (size_t(optlen) < sizeof(m_config.llInputBW))
            throw CUDTException(MJ_NOTSUP, MN_INVAL, 0);
       *(int64_t*)optval = m_config.llInputBW;
       optlen            = sizeof(int64_t);
       break;

    case SRTO_MININPUTBW:
        if (size_t(optlen) < sizeof (m_config.llMinInputBW))
            throw CUDTException(MJ_NOTSUP, MN_INVAL, 0);
        *(int64_t*)optval = m_config.llMinInputBW;
        optlen            = sizeof(int64_t);
        break;

    case SRTO_OHEADBW:
        *(int32_t *)optval = m_config.iOverheadBW;
        optlen = sizeof(int32_t);
        break;

#ifdef ENABLE_MAXREXMITBW
    case SRTO_MAXREXMITBW:
        if (size_t(optlen) < sizeof(m_config.llMaxRexmitBW))
            throw CUDTException(MJ_NOTSUP, MN_INVAL, 0);
        *(int64_t*)optval = m_config.llMaxRexmitBW;
        optlen = sizeof(int64_t);
        break;
#endif

    case SRTO_STATE:
        *(int32_t *)optval = uglobal().getStatus(m_SocketID);
        optlen             = sizeof(int32_t);
        break;

    case SRTO_EVENT:
    {
        int32_t event = 0;
        if (m_bBroken)
            event |= SRT_EPOLL_ERR;
        else
        {
            enterCS(m_RecvLock);
            if (m_pRcvBuffer && isRcvBufferReady())
                event |= SRT_EPOLL_IN;
            leaveCS(m_RecvLock);
            if (m_pSndBuffer && (m_config.iSndBufSize > m_pSndBuffer->getCurrBufSize()))
                event |= SRT_EPOLL_OUT;
        }
        *(int32_t *)optval = event;
        optlen             = sizeof(int32_t);
        break;
    }

    case SRTO_SNDDATA:
        if (m_pSndBuffer)
            *(int32_t *)optval = m_pSndBuffer->getCurrBufSize();
        else
            *(int32_t *)optval = 0;
        optlen = sizeof(int32_t);
        break;

    case SRTO_RCVDATA:
        if (m_pRcvBuffer)
        {
            enterCS(m_RecvLock);
            *(int32_t *)optval = m_pRcvBuffer->getRcvDataSize();
            leaveCS(m_RecvLock);
        }
        else
            *(int32_t *)optval = 0;
        optlen = sizeof(int32_t);
        break;

    case SRTO_IPTTL:
        if (m_bOpened)
            *(int32_t *)optval = m_pSndQueue->getIpTTL();
        else
            *(int32_t *)optval = m_config.iIpTTL;
        optlen = sizeof(int32_t);
        break;

    case SRTO_IPTOS:
        if (m_bOpened)
            *(int32_t *)optval = m_pSndQueue->getIpToS();
        else
            *(int32_t *)optval = m_config.iIpToS;
        optlen = sizeof(int32_t);
        break;

    case SRTO_BINDTODEVICE:
#ifdef SRT_ENABLE_BINDTODEVICE
        if (optlen < IFNAMSIZ)
            throw CUDTException(MJ_NOTSUP, MN_INVAL, 0);

        if (m_bOpened && m_pSndQueue->getBind(((char*)optval), optlen))
        {
            optlen = strlen((char*)optval);
            break;
        }

        // Fallback: return from internal data
        optlen = (int)m_config.sBindToDevice.copy((char*)optval, (size_t)optlen - 1);
        ((char*)optval)[optlen] = '\0';
#else
        LOGC(smlog.Error, log << "SRTO_BINDTODEVICE is not supported on that platform");
        throw CUDTException(MJ_NOTSUP, MN_INVAL, 0);
#endif
        break;

    case SRTO_SENDER:
        *(bool *)optval = m_config.bDataSender;
        optlen             = sizeof(bool);
        break;

    case SRTO_TSBPDMODE:
        *(bool *)optval = m_config.bTSBPD;
        optlen             = sizeof(bool);
        break;

    case SRTO_LATENCY:
    case SRTO_RCVLATENCY:
        if (m_bConnected)
            *(int32_t *)optval = m_iTsbPdDelay_ms;
        else
            *(int32_t *)optval = m_config.iRcvLatency;
        optlen             = sizeof(int32_t);
        break;

    case SRTO_PEERLATENCY:
        if (m_bConnected)
            *(int32_t *)optval = m_iPeerTsbPdDelay_ms;
        else
            *(int32_t *)optval = m_config.iPeerLatency;

        optlen             = sizeof(int32_t);
        break;

    case SRTO_TLPKTDROP:
        if (m_bConnected)
            *(bool *)optval = m_bTLPktDrop;
        else
            *(bool *)optval = m_config.bTLPktDrop;

        optlen          = sizeof(bool);
        break;

    case SRTO_SNDDROPDELAY:
        *(int32_t *)optval = m_config.iSndDropDelay;
        optlen             = sizeof(int32_t);
        break;

    case SRTO_PBKEYLEN:
        if (m_pCryptoControl)
            *(int32_t *)optval = (int32_t) m_pCryptoControl->KeyLen(); // Running Key length.
        else
            *(int32_t *)optval = m_config.iSndCryptoKeyLen; // May be 0.
        optlen = sizeof(int32_t);
        break;

    case SRTO_KMSTATE:
        if (!m_pCryptoControl)
            *(int32_t *)optval = SRT_KM_S_UNSECURED;
        else if (m_config.bDataSender)
            *(int32_t *)optval = m_pCryptoControl->m_SndKmState;
        else
            *(int32_t *)optval = m_pCryptoControl->m_RcvKmState;
        optlen = sizeof(int32_t);
        break;

    case SRTO_SNDKMSTATE: // State imposed by Agent depending on PW and KMX
        if (m_pCryptoControl)
            *(int32_t *)optval = m_pCryptoControl->m_SndKmState;
        else
            *(int32_t *)optval = SRT_KM_S_UNSECURED;
        optlen = sizeof(int32_t);
        break;

    case SRTO_RCVKMSTATE: // State returned by Peer as informed during KMX
        if (m_pCryptoControl)
            *(int32_t *)optval = m_pCryptoControl->m_RcvKmState;
        else
            *(int32_t *)optval = SRT_KM_S_UNSECURED;
        optlen = sizeof(int32_t);
        break;

    case SRTO_LOSSMAXTTL:
        *(int32_t*)optval = m_config.iMaxReorderTolerance;
        optlen = sizeof(int32_t);
        break;

    case SRTO_NAKREPORT:
        *(bool *)optval = m_config.bRcvNakReport;
        optlen          = sizeof(bool);
        break;

    case SRTO_VERSION:
        *(int32_t *)optval = m_config.uSrtVersion;
        optlen             = sizeof(int32_t);
        break;

    case SRTO_PEERVERSION:
        *(int32_t *)optval = m_uPeerSrtVersion;
        optlen             = sizeof(int32_t);
        break;

    case SRTO_CONNTIMEO:
        *(int*)optval = (int) count_milliseconds(m_config.tdConnTimeOut);
        optlen        = sizeof(int);
        break;

    case SRTO_DRIFTTRACER:
        *(bool*)optval = m_config.bDriftTracer;
        optlen         = sizeof(bool);
        break;

    case SRTO_MINVERSION:
        *(uint32_t *)optval = m_config.uMinimumPeerSrtVersion;
        optlen              = sizeof(uint32_t);
        break;

    case SRTO_STREAMID:
        if (size_t(optlen) < m_config.sStreamName.size() + 1)
            throw CUDTException(MJ_NOTSUP, MN_INVAL, 0);

        optlen = (int)m_config.sStreamName.copy((char*)optval, (size_t)optlen - 1);
        ((char*)optval)[optlen] = '\0';
        break;

    case SRTO_CONGESTION:
        if (size_t(optlen) < m_config.sCongestion.size() + 1)
            throw CUDTException(MJ_NOTSUP, MN_INVAL, 0);

        optlen = (int)m_config.sCongestion.copy((char*)optval, (size_t)optlen - 1);
        ((char*)optval)[optlen] = '\0';
        break;

    case SRTO_MESSAGEAPI:
        optlen          = sizeof(bool);
        *(bool *)optval = m_config.bMessageAPI;
        break;

    case SRTO_PAYLOADSIZE:
        optlen         = sizeof(int);
        *(int *)optval = (int) payloadSize();
        break;

    case SRTO_KMREFRESHRATE:
        optlen = sizeof(int);
        *(int*)optval = (int)m_config.uKmRefreshRatePkt;
        break;

    case SRTO_KMPREANNOUNCE:
        optlen = sizeof(int);
        *(int*)optval = (int)m_config.uKmPreAnnouncePkt;
        break;

#if ENABLE_BONDING
    case SRTO_GROUPCONNECT:
        optlen        = sizeof (int);
        *(int*)optval = m_config.iGroupConnect;
        break;

    case SRTO_GROUPMINSTABLETIMEO:
        optlen = sizeof(int);
        *(int*)optval = (int)m_config.uMinStabilityTimeout_ms;
        break;

    case SRTO_GROUPTYPE:
        optlen         = sizeof (int);
        *(int*)optval = m_HSGroupType;
        break;
#endif

    case SRTO_ENFORCEDENCRYPTION:
        optlen          = sizeof(bool);
        *(bool *)optval = m_config.bEnforcedEnc;
        break;

    case SRTO_IPV6ONLY:
        optlen         = sizeof(int);
        *(int *)optval = m_config.iIpV6Only;
        break;

    case SRTO_PEERIDLETIMEO:
        *(int *)optval = m_config.iPeerIdleTimeout_ms;
        optlen         = sizeof(int);
        break;

    case SRTO_PACKETFILTER:
        if (size_t(optlen) < m_config.sPacketFilterConfig.size() + 1)
            throw CUDTException(MJ_NOTSUP, MN_INVAL, 0);

        optlen = (int)m_config.sPacketFilterConfig.copy((char*)optval, (size_t)optlen - 1);
        ((char*)optval)[optlen] = '\0';
        break;

    case SRTO_RETRANSMITALGO:
        *(int32_t *)optval = m_config.iRetransmitAlgo;
        optlen         = sizeof(int32_t);
        break;
#ifdef ENABLE_AEAD_API_PREVIEW
    case SRTO_CRYPTOMODE:
        if (m_pCryptoControl)
            *(int32_t*)optval = m_pCryptoControl->getCryptoMode();
        else
            *(int32_t*)optval = m_config.iCryptoMode;
        optlen = sizeof(int32_t);
        break;
#endif

    default:
        throw CUDTException(MJ_NOTSUP, MN_NONE, 0);
    }
}


#if ENABLE_BONDING
SRT_ERRNO srt::CUDT::applyMemberConfigObject(const SRT_SocketOptionObject& opt)
{
    SRT_SOCKOPT this_opt = SRTO_VERSION;
    for (size_t i = 0; i < opt.options.size(); ++i)
    {
        SRT_SocketOptionObject::SingleOption* o = opt.options[i];
        HLOGC(smlog.Debug, log << CONID() << "applyMemberConfigObject: OPTION @" << m_SocketID << " #" << o->option);
        this_opt = SRT_SOCKOPT(o->option);
        setOpt(this_opt, o->storage, o->length);
    }
    return SRT_SUCCESS;
}
#endif

bool srt::CUDT::setstreamid(SRTSOCKET u, const std::string &sid)
{
    CUDT *that = getUDTHandle(u);
    if (!that)
        return false;

    if (sid.size() > CSrtConfig::MAX_SID_LENGTH)
        return false;

    if (that->m_bConnected)
        return false;

    that->m_config.sStreamName.set(sid);
    return true;
}

string srt::CUDT::getstreamid(SRTSOCKET u)
{
    CUDT *that = getUDTHandle(u);
    if (!that)
        return "";

    return that->m_config.sStreamName.str();
}

// XXX REFACTOR: Make common code for CUDT constructor and clearData,
// possibly using CUDT::construct.
// Initial sequence number, loss, acknowledgement, etc.
void srt::CUDT::clearData()
{
    const size_t full_hdr_size = CPacket::UDP_HDR_SIZE - CPacket::HDR_SIZE;
    m_iMaxSRTPayloadSize = m_config.iMSS - full_hdr_size;
    HLOGC(cnlog.Debug, log << CONID() << "clearData: PAYLOAD SIZE: " << m_iMaxSRTPayloadSize);

    m_SndTimeWindow.initialize(full_hdr_size, m_iMaxSRTPayloadSize);
    m_RcvTimeWindow.initialize(full_hdr_size, m_iMaxSRTPayloadSize);

    m_iEXPCount  = 1;
    m_iBandwidth = 1; // pkts/sec
    // XXX use some constant for this 16
    m_iDeliveryRate     = 16;
    m_iByteDeliveryRate = 16 * m_iMaxSRTPayloadSize;
    m_iAckSeqNo         = 0;
    m_tsLastAckTime     = steady_clock::now();

    // trace information
    {
        ScopedLock stat_lock(m_StatsLock);

        m_stats.tsStartTime = steady_clock::now();
        m_stats.sndr.reset();
        m_stats.rcvr.reset();

        m_stats.tsLastSampleTime = steady_clock::now();
        m_stats.traceReorderDistance = 0;
        m_stats.traceBelatedTime = 0;
        m_stats.sndDuration = m_stats.m_sndDurationTotal = 0;
    }

    // Resetting these data because this happens when agent isn't connected.
    m_bPeerTsbPd         = false;
    m_iPeerTsbPdDelay_ms = 0;

    // TSBPD as state should be set to FALSE here.
    // Only when the HSREQ handshake is exchanged,
    // should they be set to possibly true.
    m_bTsbPd         = false;
    m_bGroupTsbPd    = false;
    m_iTsbPdDelay_ms = m_config.iRcvLatency;
    m_bTLPktDrop     = m_config.bTLPktDrop;
    m_bPeerTLPktDrop = false;

    m_bPeerNakReport = false;

    m_bPeerRexmitFlag = false;

    m_RdvState           = CHandShake::RDV_INVALID;
    m_tsRcvPeerStartTime = steady_clock::time_point();
}

void srt::CUDT::open()
{
    ScopedLock cg(m_ConnectionLock);

    clearData();

    // structures for queue
    if (m_pSNode == NULL)
        m_pSNode = new CSNode;
    m_pSNode->m_pUDT      = this;
    m_pSNode->m_tsTimeStamp = steady_clock::now();
    m_pSNode->m_iHeapLoc  = -1;

    if (m_pRNode == NULL)
        m_pRNode = new CRNode;
    m_pRNode->m_pUDT      = this;
    m_pRNode->m_tsTimeStamp = steady_clock::now();
    m_pRNode->m_pPrev = m_pRNode->m_pNext = NULL;
    m_pRNode->m_bOnList                   = false;

    // Set initial values of smoothed RTT and RTT variance.
    m_iSRTT               = INITIAL_RTT;
    m_iRTTVar             = INITIAL_RTTVAR;
    m_bIsFirstRTTReceived = false;

    // set minimum NAK and EXP timeout to 300ms
    m_tdMinNakInterval = milliseconds_from(300);
    m_tdMinExpInterval = milliseconds_from(300);

    m_tdACKInterval = microseconds_from(COMM_SYN_INTERVAL_US);
    m_tdNAKInterval = m_tdMinNakInterval;

    const steady_clock::time_point currtime = steady_clock::now();
    m_tsLastRspTime.store(currtime);
    m_tsNextACKTime.store(currtime + m_tdACKInterval);
    m_tsNextNAKTime.store(currtime + m_tdNAKInterval);
    m_tsLastRspAckTime = currtime;
    m_tsLastSndTime.store(currtime);

#if ENABLE_BONDING
    m_tsUnstableSince   = steady_clock::time_point();
    m_tsFreshActivation = steady_clock::time_point();
    m_tsWarySince       = steady_clock::time_point();
#endif

    m_iReXmitCount   = 1;
    memset(&m_aSuppressedMsg, 0, sizeof m_aSuppressedMsg);
    m_iPktCount      = 0;
    m_iLightACKCount = 1;
    m_tsNextSendTime = steady_clock::time_point();
    m_tdSendTimeDiff = microseconds_from(0);

    // Now UDT is opened.
    m_bOpened = true;
}

void srt::CUDT::setListenState()
{
    ScopedLock cg(m_ConnectionLock);

    if (!m_bOpened)
        throw CUDTException(MJ_NOTSUP, MN_NONE, 0);

    if (m_bConnecting || m_bConnected)
        throw CUDTException(MJ_NOTSUP, MN_ISCONNECTED, 0);

    // listen can be called more than once
    if (m_bListening)
        return;

    // if there is already another socket listening on the same port
    if (m_pRcvQueue->setListener(this) < 0)
        throw CUDTException(MJ_NOTSUP, MN_BUSY, 0);

    m_bListening = true;
}

size_t srt::CUDT::fillSrtHandshake(uint32_t *aw_srtdata, size_t srtlen, int msgtype, int hs_version)
{
    if (srtlen < SRT_HS_E_SIZE)
    {
        LOGC(cnlog.Fatal,
             log << CONID() << "IPE: fillSrtHandshake: buffer too small: " << srtlen << " (expected: " << SRT_HS_E_SIZE << ")");
        return 0;
    }

    srtlen = SRT_HS_E_SIZE; // We use only that much space.

    memset((aw_srtdata), 0, sizeof(uint32_t) * srtlen);
    /* Current version (1.x.x) SRT handshake */
    aw_srtdata[SRT_HS_VERSION] = m_config.uSrtVersion; /* Required version */
    aw_srtdata[SRT_HS_FLAGS] |= SrtVersionCapabilities();

    switch (msgtype)
    {
    case SRT_CMD_HSREQ:
        return fillSrtHandshake_HSREQ((aw_srtdata), srtlen, hs_version);
    case SRT_CMD_HSRSP:
        return fillSrtHandshake_HSRSP((aw_srtdata), srtlen, hs_version);
    default:
        LOGC(cnlog.Fatal, log << CONID() << "IPE: fillSrtHandshake/sendSrtMsg called with value " << msgtype);
        return 0;
    }
}

size_t srt::CUDT::fillSrtHandshake_HSREQ(uint32_t *aw_srtdata, size_t /* srtlen - unused */, int hs_version)
{
    // INITIATOR sends HSREQ.

    // The TSBPD(SND|RCV) options are being set only if the TSBPD is set in the current agent.
    // The agent has a decisive power only in the range of RECEIVING the data, however it can
    // also influence the peer's latency. If agent doesn't set TSBPD mode, it doesn't send any
    // latency flags, although the peer might still want to do Rx with TSBPD. When agent sets
    // TsbPd mode, it defines latency values for Rx (itself) and Tx (peer's Rx). If peer does
    // not set TsbPd mode, it will simply ignore the proposed latency (PeerTsbPdDelay), although
    // if it has received the Rx latency as well, it must honor it and respond accordingly
    // (the latter is only in case of HSv5 and bidirectional connection).
    if (m_config.bTSBPD)
    {
        m_iTsbPdDelay_ms     = m_config.iRcvLatency;
        m_iPeerTsbPdDelay_ms = m_config.iPeerLatency;
        /*
         * Sent data is real-time, use Time-based Packet Delivery,
         * set option bit and configured delay
         */
        aw_srtdata[SRT_HS_FLAGS] |= SRT_OPT_TSBPDSND;

        if (hs_version < CUDT::HS_VERSION_SRT1)
        {
            // HSv4 - this uses only one value.
            aw_srtdata[SRT_HS_LATENCY] = SRT_HS_LATENCY_LEG::wrap(m_iPeerTsbPdDelay_ms);
        }
        else
        {
            // HSv5 - this will be understood only since this version when this exists.
            aw_srtdata[SRT_HS_LATENCY] = SRT_HS_LATENCY_SND::wrap(m_iPeerTsbPdDelay_ms);

            // And in the reverse direction.
            aw_srtdata[SRT_HS_FLAGS] |= SRT_OPT_TSBPDRCV;
            aw_srtdata[SRT_HS_LATENCY] |= SRT_HS_LATENCY_RCV::wrap(m_iTsbPdDelay_ms);

            // This wasn't there for HSv4, this setting is only for the receiver.
            // HSv5 is bidirectional, so every party is a receiver.

            if (m_bTLPktDrop)
                aw_srtdata[SRT_HS_FLAGS] |= SRT_OPT_TLPKTDROP;
        }
    }

    if (m_config.bRcvNakReport)
        aw_srtdata[SRT_HS_FLAGS] |= SRT_OPT_NAKREPORT;

    // I support SRT_OPT_REXMITFLG. Do you?
    aw_srtdata[SRT_HS_FLAGS] |= SRT_OPT_REXMITFLG;

    // Declare the API used. The flag is set for "stream" API because
    // the older versions will never set this flag, but all old SRT versions use message API.
    if (!m_config.bMessageAPI)
        aw_srtdata[SRT_HS_FLAGS] |= SRT_OPT_STREAM;

    HLOGC(cnlog.Debug,
          log << CONID() << "HSREQ/snd: LATENCY[SND:" << SRT_HS_LATENCY_SND::unwrap(aw_srtdata[SRT_HS_LATENCY])
              << " RCV:" << SRT_HS_LATENCY_RCV::unwrap(aw_srtdata[SRT_HS_LATENCY]) << "] FLAGS["
              << SrtFlagString(aw_srtdata[SRT_HS_FLAGS]) << "]");

    return 3;
}

size_t srt::CUDT::fillSrtHandshake_HSRSP(uint32_t *aw_srtdata, size_t /* srtlen - unused */, int hs_version)
{
    // Setting m_tsRcvPeerStartTime is done in processSrtMsg_HSREQ(), so
    // this condition will be skipped only if this function is called without
    // getting first received HSREQ. Doesn't look possible in both HSv4 and HSv5.
    if (is_zero(m_tsRcvPeerStartTime))
    {
        LOGC(cnlog.Fatal, log << CONID() << "IPE: fillSrtHandshake_HSRSP: m_tsRcvPeerStartTime NOT SET!");
        return 0;
    }

    // If Agent doesn't set TSBPD, it will not set the TSBPD flag back to the Peer.
    // The peer doesn't have be disturbed by it anyway.
    if (isOPT_TsbPd())
    {
        /*
         * We got and transposed peer start time (HandShake request timestamp),
         * we can support Timestamp-based Packet Delivery
         */
        aw_srtdata[SRT_HS_FLAGS] |= SRT_OPT_TSBPDRCV;

        if (hs_version < HS_VERSION_SRT1)
        {
            // HSv4 - this uses only one value
            aw_srtdata[SRT_HS_LATENCY] = SRT_HS_LATENCY_LEG::wrap(m_iTsbPdDelay_ms);
        }
        else
        {
            // HSv5 - this puts "agent's" latency into RCV field and "peer's" -
            // into SND field.
            aw_srtdata[SRT_HS_LATENCY] = SRT_HS_LATENCY_RCV::wrap(m_iTsbPdDelay_ms);
        }
    }
    else
    {
        HLOGC(cnlog.Debug, log << CONID() << "HSRSP/snd: TSBPD off, NOT responding TSBPDRCV flag.");
    }

    // Hsv5, only when peer has declared TSBPD mode.
    // The flag was already set, and the value already "maximized" in processSrtMsg_HSREQ().
    if (m_bPeerTsbPd && hs_version >= HS_VERSION_SRT1)
    {
        // HSv5 is bidirectional - so send the TSBPDSND flag, and place also the
        // peer's latency into SND field.
        aw_srtdata[SRT_HS_FLAGS] |= SRT_OPT_TSBPDSND;
        aw_srtdata[SRT_HS_LATENCY] |= SRT_HS_LATENCY_SND::wrap(m_iPeerTsbPdDelay_ms);

        HLOGC(cnlog.Debug,
              log << CONID()
                  << "HSRSP/snd: HSv5 peer uses TSBPD, responding TSBPDSND latency=" << m_iPeerTsbPdDelay_ms);
    }
    else
    {
        HLOGC(cnlog.Debug,
              log << CONID() << "HSRSP/snd: HSv" << (hs_version == CUDT::HS_VERSION_UDT4 ? 4 : 5)
                  << " with peer TSBPD=" << (m_bPeerTsbPd ? "on" : "off") << " - NOT responding TSBPDSND");
    }

    if (m_bTLPktDrop)
        aw_srtdata[SRT_HS_FLAGS] |= SRT_OPT_TLPKTDROP;

    if (m_config.bRcvNakReport)
    {
        // HSv5: Note that this setting is independent on the value of
        // m_bPeerNakReport, which represent this setting in the peer.

        aw_srtdata[SRT_HS_FLAGS] |= SRT_OPT_NAKREPORT;
        /*
         * NAK Report is so efficient at controlling bandwidth that sender TLPktDrop
         * is not needed. SRT 1.0.5 to 1.0.7 sender TLPktDrop combined with SRT 1.0
         * Timestamp-Based Packet Delivery was not well implemented and could drop
         * big I-Frame tail before sending once on low latency setups.
         * Disabling TLPktDrop in the receiver SRT Handshake Reply prevents the sender
         * from enabling Too-Late Packet Drop.
         */
        if (m_uPeerSrtVersion <= SrtVersion(1, 0, 7))
            aw_srtdata[SRT_HS_FLAGS] &= ~SRT_OPT_TLPKTDROP;
    }

    if (m_config.uSrtVersion >= SrtVersion(1, 2, 0))
    {
        if (!m_bPeerRexmitFlag)
        {
            // Peer does not request to use rexmit flag, if so,
            // we won't use as well.
            HLOGC(cnlog.Debug,
                  log << CONID() << "HSRSP/snd: AGENT understands REXMIT flag, but PEER DOES NOT. NOT setting.");
        }
        else
        {
            // Request that the rexmit bit be used as a part of msgno.
            aw_srtdata[SRT_HS_FLAGS] |= SRT_OPT_REXMITFLG;
            HLOGP(cnlog.Debug, "HSRSP/snd: AGENT UNDERSTANDS REXMIT flag and PEER reported that it does, too.");
        }
    }
    else
    {
        // Since this is now in the code, it can occur only in case when you change the
        // version specification in the build configuration.
        HLOGP(cnlog.Debug, "HSRSP/snd: AGENT DOES NOT UNDERSTAND REXMIT flag");
    }

    HLOGC(cnlog.Debug,
          log << CONID() << "HSRSP/snd: LATENCY[SND:" << SRT_HS_LATENCY_SND::unwrap(aw_srtdata[SRT_HS_LATENCY])
              << " RCV:" << SRT_HS_LATENCY_RCV::unwrap(aw_srtdata[SRT_HS_LATENCY]) << "] FLAGS["
              << SrtFlagString(aw_srtdata[SRT_HS_FLAGS]) << "]");

    return 3;
}

size_t srt::CUDT::prepareSrtHsMsg(int cmd, uint32_t *srtdata, size_t size)
{
    size_t srtlen = fillSrtHandshake(srtdata, size, cmd, handshakeVersion());
    HLOGC(cnlog.Debug, log << "CMD:" << MessageTypeStr(UMSG_EXT, cmd) << "(" << cmd << ") Len:"
                           << int(srtlen * sizeof(int32_t))
                           << " Version: " << SrtVersionString(srtdata[SRT_HS_VERSION])
                           << " Flags: " << srtdata[SRT_HS_FLAGS]
                           << " (" << SrtFlagString(srtdata[SRT_HS_FLAGS]) << ") sdelay:"
                           << srtdata[SRT_HS_LATENCY]);

    return srtlen;
}

void srt::CUDT::sendSrtMsg(int cmd, uint32_t *srtdata_in, size_t srtlen_in)
{
    CPacket srtpkt;
    int32_t srtcmd = (int32_t)cmd;

    SRT_STATIC_ASSERT(SRTDATA_MAXSIZE >= SRT_HS_E_SIZE, "SRT_CMD_MAXSZ is too small to hold all the data");
    // This will be effectively larger than SRT_HS_E_SIZE, but it will be also used for incoming data.
    uint32_t srtdata[SRTDATA_MAXSIZE];

    size_t srtlen = 0;

    if (cmd == SRT_CMD_REJECT)
    {
        // This is a value returned by processSrtMsg underlying layer, potentially
        // to be reported here. Should this happen, just send a rejection message.
        cmd                     = SRT_CMD_HSRSP;
        srtdata[SRT_HS_VERSION] = 0;
    }

    switch (cmd)
    {
    case SRT_CMD_HSREQ:
    case SRT_CMD_HSRSP:
        srtlen = prepareSrtHsMsg(cmd, srtdata, SRTDATA_MAXSIZE);
        break;

    case SRT_CMD_KMREQ: // Sender
    case SRT_CMD_KMRSP: // Receiver
        srtlen = srtlen_in;
        /* Msg already in network order
         * But CChannel:sendto will swap again (assuming 32-bit fields)
         * Pre-swap to cancel it.
         */
        HtoNLA(srtdata, srtdata_in, srtlen);
        m_pCryptoControl->updateKmState(cmd, srtlen); // <-- THIS function can't be moved to CUDT

        break;

    default:
        LOGC(cnlog.Error, log << "sndSrtMsg: IPE: cmd=" << cmd << " unsupported");
        break;
    }

    if (srtlen > 0)
    {
        /* srtpkt.pack will set message data in network order */
        srtpkt.pack(UMSG_EXT, &srtcmd, srtdata, srtlen * sizeof(int32_t));
        addressAndSend(srtpkt);
    }
}

size_t srt::CUDT::fillHsExtConfigString(uint32_t* pcmdspec, int cmd, const string& str)
{
    uint32_t* space = pcmdspec + 1;
    size_t wordsize         = (str.size() + 3) / 4;
    size_t aligned_bytesize = wordsize * 4;

    memset((space), 0, aligned_bytesize);
    memcpy((space), str.data(), str.size());
    // Preswap to little endian (in place due to possible padding zeros)
    HtoILA((space), space, wordsize);

    *pcmdspec = HS_CMDSPEC_CMD::wrap(cmd) | HS_CMDSPEC_SIZE::wrap((uint32_t) wordsize);

    return wordsize;
}

#if ENABLE_BONDING
// [[using locked(m_parent->m_ControlLock)]]
// [[using locked(s_UDTUnited.m_GlobControlLock)]]
size_t srt::CUDT::fillHsExtGroup(uint32_t* pcmdspec)
{
    SRT_ASSERT(m_parent->m_GroupOf != NULL);
    uint32_t* space = pcmdspec + 1;

    SRTSOCKET id = m_parent->m_GroupOf->id();
    SRT_GROUP_TYPE tp = m_parent->m_GroupOf->type();
    uint32_t flags = 0;

    // NOTE: this code remains as is for historical reasons.
    // The initial implementation stated that the peer id be
    // extracted so that it can be reported and possibly the
    // start time somehow encoded and written into the group
    // extension, but it was later seen not necessary. Therefore
    // this code remains, but now it's informational only.
#if ENABLE_HEAVY_LOGGING
    m_parent->m_GroupOf->debugMasterData(m_SocketID);
#endif

    // See CUDT::interpretGroup()

    uint32_t dataword = 0
        | SrtHSRequest::HS_GROUP_TYPE::wrap(tp)
        | SrtHSRequest::HS_GROUP_FLAGS::wrap(flags)
        | SrtHSRequest::HS_GROUP_WEIGHT::wrap(m_parent->m_GroupMemberData->weight);

    const uint32_t storedata [GRPD_E_SIZE] = { uint32_t(id), dataword };
    memcpy((space), storedata, sizeof storedata);

    const size_t ra_size = Size(storedata);
    *pcmdspec = HS_CMDSPEC_CMD::wrap(SRT_CMD_GROUP) | HS_CMDSPEC_SIZE::wrap(ra_size);

    return ra_size;
}
#endif

size_t srt::CUDT::fillHsExtKMREQ(uint32_t* pcmdspec, size_t ki)
{
    uint32_t* space = pcmdspec + 1;

    size_t msglen = m_pCryptoControl->getKmMsg_size(ki);
    // Make ra_size back in element unit
    // Add one extra word if the size isn't aligned to 32-bit.
    size_t ra_size = (msglen / sizeof(uint32_t)) + (msglen % sizeof(uint32_t) ? 1 : 0);

    // Store the CMD + SIZE in the next field
    *pcmdspec = HS_CMDSPEC_CMD::wrap(SRT_CMD_KMREQ) | HS_CMDSPEC_SIZE::wrap((uint32_t) ra_size);

    // Copy the key - do the endian inversion because another endian inversion
    // will be done for every control message before sending, and this KM message
    // is ALREADY in network order.
    const uint32_t* keydata = reinterpret_cast<const uint32_t*>(m_pCryptoControl->getKmMsg_data(ki));

    HLOGC(cnlog.Debug,
          log << CONID() << "createSrtHandshake: KMREQ: adding key #" << ki << " length=" << ra_size
              << " words (KmMsg_size=" << msglen << ")");
    // XXX INSECURE ": [" << FormatBinaryString((uint8_t*)keydata, msglen) << "]";

    // Yes, I know HtoNLA and NtoHLA do exactly the same operation, but I want
    // to be clear about the true intention.
    NtoHLA((space), keydata, ra_size);

    return ra_size;
}

size_t srt::CUDT::fillHsExtKMRSP(uint32_t* pcmdspec, const uint32_t* kmdata, size_t kmdata_wordsize)
{
    uint32_t* space = pcmdspec + 1;
    const uint32_t failure_kmrsp[] = {SRT_KM_S_UNSECURED};
    const uint32_t* keydata = 0;

    // Shift the starting point with the value of previously added block,
    // to start with the new one.

    size_t ra_size;

    if (kmdata_wordsize == 0)
    {
        LOGC(cnlog.Warn,
             log << CONID()
                 << "createSrtHandshake: Agent has PW, but Peer sent no KMREQ. Sending error KMRSP response");
        ra_size = 1;
        keydata = failure_kmrsp;

        // Update the KM state as well
        m_pCryptoControl->m_SndKmState = SRT_KM_S_NOSECRET;  // Agent has PW, but Peer won't decrypt
        m_pCryptoControl->m_RcvKmState = SRT_KM_S_UNSECURED; // Peer won't encrypt as well.
    }
    else
    {
        if (!kmdata)
        {
            m_RejectReason = SRT_REJ_IPE;
            LOGC(cnlog.Fatal, log << CONID() << "createSrtHandshake: IPE: srtkm_cmd=SRT_CMD_KMRSP and no kmdata!");
            return 0;
        }
        ra_size = kmdata_wordsize;
        keydata = reinterpret_cast<const uint32_t *>(kmdata);
    }

    *pcmdspec = HS_CMDSPEC_CMD::wrap(SRT_CMD_KMRSP) | HS_CMDSPEC_SIZE::wrap((uint32_t) ra_size);
    HLOGC(cnlog.Debug,
          log << CONID() << "createSrtHandshake: KMRSP: applying returned key length="
              << ra_size); // XXX INSECURE << " words: [" << FormatBinaryString((uint8_t*)kmdata,
                           // kmdata_wordsize*sizeof(uint32_t)) << "]";

    NtoHLA((space), keydata, ra_size);
    return ra_size;
}


// PREREQUISITE:
// pkt must be set the buffer and configured for UMSG_HANDSHAKE.
// Note that this function replaces also serialization for the HSv4.
bool srt::CUDT::createSrtHandshake(
        int             srths_cmd,
        int             srtkm_cmd,
        const uint32_t* kmdata,
        size_t          kmdata_wordsize, // IN WORDS, NOT BYTES!!!
        CPacket&        w_pkt,
        CHandShake&     w_hs)
{
    // This function might be called before the opposite version was recognized.
    // Check if the version is exactly 4 because this means that the peer has already
    // sent something - asynchronously, and usually in rendezvous - and we already know
    // that the peer is version 4. In this case, agent must behave as HSv4, til the end.
    if (m_ConnRes.m_iVersion == HS_VERSION_UDT4)
    {
        w_hs.m_iVersion = HS_VERSION_UDT4;
        w_hs.m_iType    = UDT_DGRAM;
        if (w_hs.m_extension)
        {
            // Should be impossible
            LOGC(cnlog.Error,
                 log << CONID() << "createSrtHandshake: IPE: EXTENSION SET WHEN peer reports version 4 - fixing...");
            w_hs.m_extension = false;
        }
    }
    else
    {
        w_hs.m_iType = 0; // Prepare it for flags
    }

    HLOGC(cnlog.Debug,
          log << CONID() << "createSrtHandshake: buf size=" << w_pkt.getLength()
              << " hsx=" << MessageTypeStr(UMSG_EXT, srths_cmd) << " kmx=" << MessageTypeStr(UMSG_EXT, srtkm_cmd)
              << " kmdata_wordsize=" << kmdata_wordsize << " version=" << w_hs.m_iVersion);

    // Once you are certain that the version is HSv5, set the enc type flags
    // to advertise pbkeylen. Otherwise make sure that the old interpretation
    // will correctly pick up the type field. PBKEYLEN should be advertized
    // regardless of what URQ stage the handshake is (note that in case of rendezvous
    // CONCLUSION might be the FIRST MESSAGE EVER RECEIVED by a party).
    if (w_hs.m_iVersion > HS_VERSION_UDT4)
    {
        // Check if there was a failure to receie HSREQ before trying to craft HSRSP.
        // If fillSrtHandshake_HSRSP catches the condition of m_tsRcvPeerStartTime == steady_clock::zero(),
        // it will return size 0, which will mess up with further extension procedures;
        // PREVENT THIS HERE.
        if (w_hs.m_iReqType == URQ_CONCLUSION && srths_cmd == SRT_CMD_HSRSP && is_zero(m_tsRcvPeerStartTime))
        {
            LOGC(cnlog.Error,
                 log << CONID()
                     << "createSrtHandshake: IPE (non-fatal): Attempting to craft HSRSP without received HSREQ. "
                        "BLOCKING extensions.");
            w_hs.m_extension = false;
        }

        // The situation when this function is called without requested extensions
        // is URQ_CONCLUSION in rendezvous mode in some of the transitions.
        // In this case for version 5 just clear the m_iType field, as it has
        // different meaning in HSv5 and contains extension flags.
        //
        // Keep 0 in the SRT_HSTYPE_HSFLAGS field, but still advertise PBKEYLEN
        // in the SRT_HSTYPE_ENCFLAGS field.
        w_hs.m_iType                  = SrtHSRequest::wrapFlags(false /*no magic in HSFLAGS*/, m_config.iSndCryptoKeyLen);

        IF_HEAVY_LOGGING(bool whether = m_config.iSndCryptoKeyLen != 0);
        HLOGC(cnlog.Debug,
              log << CONID() << "createSrtHandshake: " << (whether ? "" : "NOT ")
                  << " Advertising PBKEYLEN - value = " << m_config.iSndCryptoKeyLen);

        // Note: This is required only when sending a HS message without SRT extensions.
        // When this is to be sent with SRT extensions, then KMREQ will be attached here
        // and the PBKEYLEN will be extracted from it. If this is going to attach KMRSP
        // here, it's already too late (it should've been advertised before getting the first
        // handshake message with KMREQ).
    }
    else
    {
        w_hs.m_iType = UDT_DGRAM;
    }

    // values > URQ_CONCLUSION include also error types
    // if (w_hs.m_iVersion == HS_VERSION_UDT4 || w_hs.m_iReqType > URQ_CONCLUSION) <--- This condition was checked b4 and
    // it's only valid for caller-listener mode
    if (!w_hs.m_extension)
    {
        // Serialize only the basic handshake, if this is predicted for
        // Hsv4 peer or this is URQ_INDUCTION or URQ_WAVEAHAND.
        size_t hs_size = w_pkt.getLength();
        w_hs.store_to((w_pkt.m_pcData), (hs_size));
        w_pkt.setLength(hs_size);
        HLOGC(cnlog.Debug,
              log << CONID() << "createSrtHandshake: (no ext) size=" << hs_size << " data: " << w_hs.show());
        return true;
    }

    // Sanity check, applies to HSv5 only cases.
    if (srths_cmd == SRT_CMD_HSREQ && m_SrtHsSide == HSD_RESPONDER)
    {
        m_RejectReason = SRT_REJ_IPE;
        LOGC(cnlog.Fatal,
             log << CONID() << "IPE: SRT_CMD_HSREQ was requested to be sent in HSv5 by an INITIATOR side!");
        return false; // should cause rejection
    }

    ostringstream logext;
    logext << "HSX";

    // Install the SRT extensions
    w_hs.m_iType |= CHandShake::HS_EXT_HSREQ;

    bool have_sid = false;
    if (srths_cmd == SRT_CMD_HSREQ && !m_config.sStreamName.empty())
    {
        have_sid = true;
        w_hs.m_iType |= CHandShake::HS_EXT_CONFIG;
        logext << ",SID";
    }

    // If this is a response, we have also information
    // on the peer. If Peer is NOT filter capable, don't
    // put filter config, even if agent is capable.
    bool peer_filter_capable = true;
    if (srths_cmd == SRT_CMD_HSRSP)
    {
        if (m_sPeerPktFilterConfigString != "")
        {
            peer_filter_capable = true;
        }
        else if (IsSet(m_uPeerSrtFlags, SRT_OPT_FILTERCAP))
        {
            peer_filter_capable = true;
        }
        else
        {
            peer_filter_capable = false;
        }
    }

    // Now, if this is INITIATOR, then it has its
    // filter config already set, if configured, otherwise
    // it should not attach the filter config extension.

    // If this is a RESPONDER, then it has already received
    // the filter config string from the peer and therefore
    // possibly confronted with the contents of m_OPT_FECConfigString,
    // and if it decided to go with filter, it will be nonempty.
    bool have_filter  = false;
    if (peer_filter_capable && !m_config.sPacketFilterConfig.empty())
    {
        have_filter = true;
        w_hs.m_iType |= CHandShake::HS_EXT_CONFIG;
        logext << ",filter";
    }

    bool have_congctl = false;
    const string sm = m_config.sCongestion.str();
    if (sm != "" && sm != "live")
    {
        have_congctl = true;
        w_hs.m_iType |= CHandShake::HS_EXT_CONFIG;
        logext << ",CONGCTL";
    }

    bool have_kmreq   = false;
    // Prevent adding KMRSP only in case when BOTH:
    // - Agent has set no password
    // - no KMREQ has arrived from Peer
    // KMRSP must be always sent when:
    // - Agent set a password, Peer did not send KMREQ: Agent sets snd=NOSECRET.
    // - Agent set no password, but Peer sent KMREQ: Ageng sets rcv=NOSECRET.
    if (m_config.CryptoSecret.len > 0 || kmdata_wordsize > 0)
    {
        have_kmreq = true;
        w_hs.m_iType |= CHandShake::HS_EXT_KMREQ;
        logext << ",KMX";
    }

#if ENABLE_BONDING
    bool have_group = false;

    // Note: this is done without locking because we have the following possibilities:
    //
    // 1. Most positive: the group will be the same all the time up to the moment when we use it.
    // 2. The group will disappear when next time we try to use it having now have_group set true.
    //
    // Not possible that a group is NULL now but would appear later: the group must be either empty
    // or already set as valid at this time.
    //
    // If the 2nd possibility happens, then simply it means that the group has been closed during
    // the operation and the socket got this information updated in the meantime. This means that
    // it was an abnormal interrupt during the processing so the handshake process should be aborted
    // anyway, and that's what will be done.

    // LOCKING INFORMATION: accesing this field just for NULL check doesn't
    // hurt, even if this field could be dangling in the moment. This will be
    // followed by an additional check, done this time under lock, and there will
    // be no dangling pointers at this time.
    if (m_parent->m_GroupOf)
    {
        // Whatever group this socket belongs to, the information about
        // the group is always sent the same way with the handshake.
        have_group = true;
        w_hs.m_iType |= CHandShake::HS_EXT_CONFIG;
        logext << ",GROUP";
    }
#endif

    HLOGC(cnlog.Debug, log << CONID() << "createSrtHandshake: (ext: " << logext.str() << ") data: " << w_hs.show());

    // NOTE: The HSREQ is practically always required, although may happen
    // in future that CONCLUSION can be sent multiple times for a separate
    // stream encryption support, and this way it won't enclose HSREQ.
    // Also, KMREQ may occur multiple times.

    // So, initially store the UDT legacy handshake.
    size_t hs_size = w_pkt.getLength(), total_ra_size = (hs_size / sizeof(uint32_t)); // Maximum size of data
    w_hs.store_to((w_pkt.m_pcData), (hs_size));                                        // hs_size is updated

    size_t ra_size = hs_size / sizeof(int32_t);

    // Now attach the SRT handshake for HSREQ
    size_t    offset = ra_size;
    uint32_t *p      = reinterpret_cast<uint32_t *>(w_pkt.m_pcData);
    // NOTE: since this point, ra_size has a size in int32_t elements, NOT BYTES.

    // The first 4-byte item is the CMD/LENGTH spec.
    uint32_t *pcmdspec = p + offset; // Remember the location to be filled later, when we know the length
    ++offset;

    // Now use the original function to store the actual SRT_HS data
    // ra_size after that
    // NOTE: so far, ra_size is m_iMaxSRTPayloadSize expressed in number of elements.
    // WILL BE CHANGED HERE.
    ra_size   = fillSrtHandshake((p + offset), total_ra_size - offset, srths_cmd, HS_VERSION_SRT1);
    *pcmdspec = HS_CMDSPEC_CMD::wrap(srths_cmd) | HS_CMDSPEC_SIZE::wrap((uint32_t) ra_size);

    HLOGC(cnlog.Debug,
          log << CONID() << "createSrtHandshake: after HSREQ: offset=" << offset << " HSREQ size=" << ra_size
              << " space left: " << (total_ra_size - offset));

    // Use only in REQ phase and only if stream name is set
    if (have_sid)
    {
        // Now prepare the string with 4-byte alignment. The string size is limited
        // to half the payload size. Just a sanity check to not pack too much into
        // the conclusion packet.
        size_t size_limit = m_iMaxSRTPayloadSize / 2;

        if (m_config.sStreamName.size() >= size_limit)
        {
            m_RejectReason = SRT_REJ_ROGUE;
            LOGC(cnlog.Warn,
                 log << CONID() << "createSrtHandshake: stream id too long, limited to " << (size_limit - 1)
                     << " bytes");
            return false;
        }

        offset += ra_size + 1;
        ra_size = fillHsExtConfigString(p + offset - 1, SRT_CMD_SID, m_config.sStreamName.str());

        HLOGC(cnlog.Debug,
              log << CONID() << "createSrtHandshake: after SID [" << m_config.sStreamName.c_str()
                  << "] length=" << m_config.sStreamName.size() << " alignedln=" << (4 * ra_size)
                  << ": offset=" << offset << " SID size=" << ra_size << " space left: " << (total_ra_size - offset));
    }

    if (have_congctl)
    {
        // Pass the congctl to the other side as informational.
        // The other side should reject connection if it uses a different congctl.
        // The other side should also respond with the congctl it uses, if its non-default (for backward compatibility).

        offset += ra_size + 1;
        ra_size = fillHsExtConfigString(p + offset - 1, SRT_CMD_CONGESTION, sm);

        HLOGC(cnlog.Debug,
              log << CONID() << "createSrtHandshake: after CONGCTL [" << sm << "] length=" << sm.size()
                  << " alignedln=" << (4 * ra_size) << ": offset=" << offset << " CONGCTL size=" << ra_size
                  << " space left: " << (total_ra_size - offset));
    }

    if (have_filter)
    {
        offset += ra_size + 1;
        ra_size = fillHsExtConfigString(p + offset - 1, SRT_CMD_FILTER, m_config.sPacketFilterConfig.str());

        HLOGC(cnlog.Debug,
              log << CONID() << "createSrtHandshake: after filter [" << m_config.sPacketFilterConfig.c_str()
                  << "] length=" << m_config.sPacketFilterConfig.size() << " alignedln=" << (4 * ra_size) << ": offset="
                  << offset << " filter size=" << ra_size << " space left: " << (total_ra_size - offset));
    }

#if ENABLE_BONDING
    // Note that this will fire in both cases:
    // - When the group has been set by the user on a socket (or socket was created as a part of the group),
    //   and the handshake request is to be sent with informing the peer that this conenction belongs to a group
    // - When the agent received a HS request with a group, has created its mirror group on its side, and
    //   now sends the HS response to the peer, with ITS OWN group id (the mirror one).
    //
    // XXX Probably a condition should be checked here around the group type.
    // The time synchronization should be done only on any kind of parallel sending group.
    // Currently all groups are such groups (broadcast, backup, balancing), but it may
    // need to be changed for some other types.
    if (have_group)
    {
        // NOTE: See information about mutex ordering in api.h
        ScopedLock gdrg (uglobal().m_GlobControlLock);
        if (!m_parent->m_GroupOf)
        {
            // This may only happen if since last check of m_GroupOf pointer the socket was removed
            // from the group in the meantime, which can only happen due to that the group was closed.
            // In such a case it simply means that the handshake process was requested to be interrupted.
            LOGC(cnlog.Fatal, log << CONID() << "GROUP DISAPPEARED. Socket not capable of continuing HS");
            return false;
        }
        else
        {
            if (m_parent->m_GroupOf->closing())
            {
                m_RejectReason = SRT_REJ_IPE;
                LOGC(cnlog.Error,
                     log << CONID() << "createSrtHandshake: group is closing during the process, rejecting.");
                return false;
            }
            offset += ra_size + 1;
            ra_size = fillHsExtGroup(p + offset - 1);

            HLOGC(cnlog.Debug,
                  log << CONID() << "createSrtHandshake: after GROUP [" << sm << "] length=" << sm.size() << ": offset="
                      << offset << " GROUP size=" << ra_size << " space left: " << (total_ra_size - offset));
        }
    }
#endif

    // When encryption turned on
    if (have_kmreq)
    {
        HLOGC(cnlog.Debug,
              log << CONID() << "createSrtHandshake: "
                  << (m_config.CryptoSecret.len > 0 ? "Agent uses ENCRYPTION" : "Peer requires ENCRYPTION"));

        if (!m_pCryptoControl && (srtkm_cmd == SRT_CMD_KMREQ || srtkm_cmd == SRT_CMD_KMRSP))
        {
            m_RejectReason = SRT_REJ_IPE;
            LOGC(cnlog.Error,
                 log << CONID() << "createSrtHandshake: IPE: need to send KM, but CryptoControl does not exist."
                     << " Socket state: connected=" << boolalpha << m_bConnected << ", connecting=" << m_bConnecting
                     << ", broken=" << m_bBroken << ", closing=" << m_bClosing << ".");
            return false;
        }

        if (srtkm_cmd == SRT_CMD_KMREQ)
        {
            bool have_any_keys = false;
            for (size_t ki = 0; ki < 2; ++ki)
            {
                // Skip those that have expired
                if (!m_pCryptoControl->getKmMsg_needSend(ki, false))
                    continue;

                m_pCryptoControl->getKmMsg_markSent(ki, false);

                offset += ra_size + 1;
                ra_size = fillHsExtKMREQ(p + offset - 1, ki);

                have_any_keys = true;
            }

            if (!have_any_keys)
            {
                m_RejectReason = SRT_REJ_IPE;
                LOGC(cnlog.Error, log << CONID() << "createSrtHandshake: IPE: all keys have expired, no KM to send.");
                return false;
            }
        }
        else if (srtkm_cmd == SRT_CMD_KMRSP)
        {
            offset += ra_size + 1;
            ra_size = fillHsExtKMRSP(p + offset - 1, kmdata, kmdata_wordsize);
        }
        else
        {
            m_RejectReason = SRT_REJ_IPE;
            LOGC(cnlog.Fatal, log << CONID() << "createSrtHandshake: IPE: wrong value of srtkm_cmd: " << srtkm_cmd);
            return false;
        }
    }

    if (ra_size == 0)
    {
        // m_RejectReason is expected to be set by fillHsExtKMRSP(..) in this case.
        return false;
    }

    // ra_size + offset has a value in element unit.
    // Switch it again to byte unit.
    w_pkt.setLength((ra_size + offset) * sizeof(int32_t));

    HLOGC(cnlog.Debug,
          log << CONID() << "createSrtHandshake: filled HSv5 handshake flags: "
              << CHandShake::ExtensionFlagStr(w_hs.m_iType) << " length: " << w_pkt.getLength() << " bytes");

    return true;
}

template <class Integer>
static inline int FindExtensionBlock(Integer* begin, size_t total_length,
        size_t& w_out_len, Integer*& w_next_block)
{
    // Check if there's anything to process
    if (total_length == 0)
    {
        w_next_block = NULL;
        w_out_len    = 0;
        return SRT_CMD_NONE;
    }

    // This function extracts the block command from the block and its length.
    // The command value is returned as a function result.
    // The size of that command block is stored into w_out_len.
    // The beginning of the prospective next block is stored in w_next_block.

    // The caller must be aware that:
    // - exactly one element holds the block header (cmd+size), so the actual data are after this one.
    // - the returned size is the number of uint32_t elements since that first data element
    // - the remaining size should be manually calculated as total_length - 1 - w_out_len, or
    // simply, as w_next_block - begin.

    // Note that if the total_length is too short to extract the whole block, it will return
    // SRT_CMD_NONE. Note that total_length includes this first CMDSPEC word.
    //
    // When SRT_CMD_NONE is returned, it means that nothing has been extracted and nothing else
    // can be further extracted from this block.

    int    cmd  = HS_CMDSPEC_CMD::unwrap(*begin);
    size_t size = HS_CMDSPEC_SIZE::unwrap(*begin);

    if (size + 1 > total_length)
        return SRT_CMD_NONE;

    w_out_len = size;

    if (total_length == size + 1)
        w_next_block = NULL;
    else
        w_next_block = begin + 1 + size;

    return cmd;
}

// NOTE: the rule of order of arguments is broken here because this order
// serves better the logics and readability.
template <class Integer>
static inline bool NextExtensionBlock(Integer*& w_begin, Integer* next, size_t& w_length)
{
    if (!next)
        return false;

    w_length = w_length - (next - w_begin);
    w_begin  = next;
    return true;
}

void SrtExtractHandshakeExtensions(const char* bufbegin, size_t buflength,
        vector<SrtHandshakeExtension>& w_output)
{
    const uint32_t *begin = reinterpret_cast<const uint32_t *>(bufbegin + CHandShake::m_iContentSize);
    size_t    size  = buflength - CHandShake::m_iContentSize; // Due to previous cond check we grant it's >0
    const uint32_t *next  = 0;
    size_t    length   = size / sizeof(uint32_t);
    size_t    blocklen = 0;

    for (;;) // ONE SHOT, but continuable loop
    {
        const int cmd = FindExtensionBlock(begin, length, (blocklen), (next));

        if (cmd == SRT_CMD_NONE)
        {
            // End of blocks
            break;
        }

        w_output.push_back(SrtHandshakeExtension(cmd));

        SrtHandshakeExtension& ext = w_output.back();

        std::copy(begin+1, begin+blocklen+1, back_inserter(ext.contents));

        // Any other kind of message extracted. Search on.
        if (!NextExtensionBlock((begin), next, (length)))
            break;
    }
}

#if SRT_DEBUG_RTT
class RttTracer
{
public:
    RttTracer()
    {
    }

    ~RttTracer()
    {
        srt::sync::ScopedLock lck(m_mtx);
        m_fout.close();
    }

    void trace(const srt::sync::steady_clock::time_point& currtime,
               const std::string& event, int rtt_sample, int rttvar_sample,
               bool is_smoothed_rtt_reset, int64_t recvTotal,
               int smoothed_rtt, int rttvar)
    {
        srt::sync::ScopedLock lck(m_mtx);
        create_file();
        
        m_fout << srt::sync::FormatTimeSys(currtime) << ",";
        m_fout << srt::sync::FormatTime(currtime) << ",";
        m_fout << event << ",";
        m_fout << rtt_sample << ",";
        m_fout << rttvar_sample << ",";
        m_fout << is_smoothed_rtt_reset << ",";
        m_fout << recvTotal << ",";
        m_fout << smoothed_rtt << ",";
        m_fout << rttvar << "\n";
        m_fout.flush();
    }

private:
    void print_header()
    {
        m_fout << "Timepoint_SYST,Timepoint_STDY,Event,usRTTSample,"
                  "usRTTVarSample,IsSmoothedRTTReset,pktsRecvTotal,"
                  "usSmoothedRTT,usRTTVar\n";
    }

    void create_file()
    {
        if (m_fout.is_open())
            return;

        std::string str_tnow = srt::sync::FormatTimeSys(srt::sync::steady_clock::now());
        str_tnow.resize(str_tnow.size() - 7); // remove trailing ' [SYST]' part
        while (str_tnow.find(':') != std::string::npos) {
            str_tnow.replace(str_tnow.find(':'), 1, 1, '_');
        }
        const std::string fname = "rtt_trace_" + str_tnow + "_" + SRT_SYNC_CLOCK_STR + ".csv";
        m_fout.open(fname, std::ofstream::out);
        if (!m_fout)
            std::cerr << "IPE: Failed to open " << fname << "!!!\n";

        print_header();
    }

private:
    srt::sync::Mutex m_mtx;
    std::ofstream m_fout;
};

RttTracer s_rtt_trace;
#endif


bool srt::CUDT::processSrtMsg(const CPacket *ctrlpkt)
{
    uint32_t *srtdata = (uint32_t *)ctrlpkt->m_pcData;
    size_t    len     = ctrlpkt->getLength();
    int       etype   = ctrlpkt->getExtendedType();
    uint32_t  ts      = ctrlpkt->timestamp();

    int res = SRT_CMD_NONE;

    HLOGC(cnlog.Debug,
          log << CONID() << "Dispatching message type=" << etype << " data length=" << (len / sizeof(int32_t)));
    switch (etype)
    {
    case SRT_CMD_HSREQ:
    {
        res = processSrtMsg_HSREQ(srtdata, len, ts, CUDT::HS_VERSION_UDT4);
        break;
    }
    case SRT_CMD_HSRSP:
    {
        res = processSrtMsg_HSRSP(srtdata, len, ts, CUDT::HS_VERSION_UDT4);
        break;
    }
    case SRT_CMD_KMREQ:
        // Special case when the data need to be processed here
        // and the appropriate message must be constructed for sending.
        // No further processing required
        {
            uint32_t srtdata_out[SRTDATA_MAXSIZE];
            size_t   len_out = 0;
            res = m_pCryptoControl->processSrtMsg_KMREQ(srtdata, len, CUDT::HS_VERSION_UDT4, m_uPeerSrtVersion,
                    (srtdata_out), (len_out));
            if (res == SRT_CMD_KMRSP)
            {
                if (len_out == 1)
                {
                    if (m_config.bEnforcedEnc)
                    {
                        LOGC(cnlog.Warn,
                             log << CONID() << "KMREQ FAILURE: " << KmStateStr(SRT_KM_STATE(srtdata_out[0]))
                                 << " - rejecting per enforced encryption");
                        res = SRT_CMD_NONE;
                        break;
                    }
                    HLOGC(cnlog.Debug,
                          log << CONID()
                              << "MKREQ -> KMRSP FAILURE state: " << KmStateStr(SRT_KM_STATE(srtdata_out[0])));
                }
                else
                {
                    HLOGC(cnlog.Debug, log << CONID() << "KMREQ -> requested to send KMRSP length=" << len_out);
                }
                sendSrtMsg(SRT_CMD_KMRSP, srtdata_out, len_out);
            }
            // XXX Dead code. processSrtMsg_KMREQ now doesn't return any other value now.
            // Please review later.
            else
            {
                LOGC(cnlog.Warn, log << CONID() << "KMREQ failed to process the request - ignoring");
            }

            return true; // already done what's necessary
        }

    case SRT_CMD_KMRSP:
    {
        // KMRSP doesn't expect any following action
        m_pCryptoControl->processSrtMsg_KMRSP(srtdata, len, m_uPeerSrtVersion);
        return true; // nothing to do
    }

    default:
        return false;
    }

    if (res == SRT_CMD_NONE)
        return true;

    // Send the message that the message handler requested.
    sendSrtMsg(res);

    return true;
}

int srt::CUDT::processSrtMsg_HSREQ(const uint32_t *srtdata, size_t bytelen, uint32_t ts, int hsv)
{
    // Set this start time in the beginning, regardless as to whether TSBPD is being
    // used or not. This must be done in the Initiator as well as Responder.

    /*
     * Compute peer StartTime in our time reference
     * This takes time zone, time drift into account.
     * Also includes current packet transit time (rtt/2)
     */
    m_tsRcvPeerStartTime = steady_clock::now() - microseconds_from(ts);
    // (in case of bonding group, this value will be OVERWRITTEN
    // later in CUDT::interpretGroup).

    // Prepare the initial runtime values of latency basing on the option values.
    // They are going to get the value fixed HERE.
    m_iTsbPdDelay_ms     = m_config.iRcvLatency;
    m_iPeerTsbPdDelay_ms = m_config.iPeerLatency;

    if (bytelen < SRT_CMD_HSREQ_MINSZ)
    {
        m_RejectReason = SRT_REJ_ROGUE;
        /* Packet smaller than minimum compatible packet size */
        LOGC(cnlog.Error, log << "HSREQ/rcv: cmd=" << SRT_CMD_HSREQ << "(HSREQ) len=" << bytelen << " invalid");
        return SRT_CMD_NONE;
    }

    LOGC(cnlog.Debug, log << "HSREQ/rcv: cmd=" << SRT_CMD_HSREQ << "(HSREQ) len=" << bytelen
                          << hex << " vers=0x" << srtdata[SRT_HS_VERSION] << " opts=0x" << srtdata[SRT_HS_FLAGS]
                          << dec << " delay=" << SRT_HS_LATENCY_RCV::unwrap(srtdata[SRT_HS_LATENCY]));

    m_uPeerSrtVersion = srtdata[SRT_HS_VERSION];
    m_uPeerSrtFlags   = srtdata[SRT_HS_FLAGS];

    if (hsv == CUDT::HS_VERSION_UDT4)
    {
        if (m_uPeerSrtVersion >= SRT_VERSION_FEAT_HSv5)
        {
            m_RejectReason = SRT_REJ_ROGUE;
            LOGC(cnlog.Error,
                 log << CONID() << "HSREQ/rcv: With HSv4 version >= " << SrtVersionString(SRT_VERSION_FEAT_HSv5)
                     << " is not acceptable.");
            return SRT_CMD_REJECT;
        }
    }
    else
    {
        if (m_uPeerSrtVersion < SRT_VERSION_FEAT_HSv5)
        {
            m_RejectReason = SRT_REJ_ROGUE;
            LOGC(cnlog.Error,
                 log << CONID() << "HSREQ/rcv: With HSv5 version must be >= " << SrtVersionString(SRT_VERSION_FEAT_HSv5)
                     << " .");
            return SRT_CMD_REJECT;
        }
    }

    // Check also if the version satisfies the minimum required version
    if (m_uPeerSrtVersion < m_config.uMinimumPeerSrtVersion)
    {
        m_RejectReason = SRT_REJ_VERSION;
        LOGC(cnlog.Error,
             log << CONID() << "HSREQ/rcv: Peer version: " << SrtVersionString(m_uPeerSrtVersion)
                 << " is too old for requested: " << SrtVersionString(m_config.uMinimumPeerSrtVersion)
                 << " - REJECTING");
        return SRT_CMD_REJECT;
    }

    HLOGC(cnlog.Debug,
          log << CONID() << "HSREQ/rcv: PEER Version: " << SrtVersionString(m_uPeerSrtVersion)
              << " Flags: " << m_uPeerSrtFlags << "(" << SrtFlagString(m_uPeerSrtFlags)
              << ") Min req version:" << SrtVersionString(m_config.uMinimumPeerSrtVersion));

    m_bPeerRexmitFlag = IsSet(m_uPeerSrtFlags, SRT_OPT_REXMITFLG);
    HLOGC(cnlog.Debug, log << CONID() << "HSREQ/rcv: peer " << (m_bPeerRexmitFlag ? "UNDERSTANDS" : "DOES NOT UNDERSTAND") << " REXMIT flag");

    // Check if both use the same API type. Reject if not.
    bool peer_message_api = !IsSet(m_uPeerSrtFlags, SRT_OPT_STREAM);
    if (peer_message_api != m_config.bMessageAPI)
    {
        m_RejectReason = SRT_REJ_MESSAGEAPI;
        LOGC(cnlog.Error,
             log << CONID() << "HSREQ/rcv: Agent uses " << (m_config.bMessageAPI ? "MESSAGE" : "STREAM")
                 << " API, but the Peer declares " << (peer_message_api ? "MESSAGE" : "STREAM")
                 << " API. Not compatible transmission type, rejecting.");
        return SRT_CMD_REJECT;
    }

    SRT_STATIC_ASSERT(SRT_HS_E_SIZE == SRT_HS_LATENCY + 1, "Assuming latency is the last field");
    if (bytelen < (SRT_HS_E_SIZE * sizeof(uint32_t)))
    {
        // Handshake extension message includes VERSION, FLAGS and LATENCY
        // (3 x 32 bits). SRT v1.2.0 and earlier might supply shorter extension message,
        // without LATENCY fields.
        // It is acceptable, as long as the latency flags are not set on our side.
        //
        //  0 1 2 3 4 5 6 7 8 9 0 1 2 3 4 5 6 7 8 9 0 1 2 3 4 5 6 7 8 9 0 1
        // +-+-+-+-+-+-+-+-+-+-+-+-+-+-+-+-+-+-+-+-+-+-+-+-+-+-+-+-+-+-+-+-+
        // |                          SRT Version                          |
        // +-+-+-+-+-+-+-+-+-+-+-+-+-+-+-+-+-+-+-+-+-+-+-+-+-+-+-+-+-+-+-+-+
        // |                           SRT Flags                           |
        // +-+-+-+-+-+-+-+-+-+-+-+-+-+-+-+-+-+-+-+-+-+-+-+-+-+-+-+-+-+-+-+-+
        // |      Receiver TSBPD Delay     |       Sender TSBPD Delay      |
        // +-+-+-+-+-+-+-+-+-+-+-+-+-+-+-+-+-+-+-+-+-+-+-+-+-+-+-+-+-+-+-+-+
        if (IsSet(m_uPeerSrtFlags, SRT_OPT_TSBPDSND) || IsSet(m_uPeerSrtFlags, SRT_OPT_TSBPDRCV))
        {
            m_RejectReason = SRT_REJ_ROGUE;
            LOGC(cnlog.Error,
                 log << CONID()
                     << "HSREQ/rcv: Peer sent only VERSION + FLAGS HSREQ, but TSBPD flags are set. Rejecting.");
            return SRT_CMD_REJECT;
        }

        LOGC(cnlog.Warn,
             log << CONID() << "HSREQ/rcv: Peer sent only VERSION + FLAGS HSREQ, not getting any TSBPD settings.");
        // Don't process any further settings in this case. Turn off TSBPD, just for a case.
        m_bTsbPd     = false;
        m_bPeerTsbPd = false;
        return SRT_CMD_HSRSP;
    }

    const uint32_t latencystr = srtdata[SRT_HS_LATENCY];

    if (IsSet(m_uPeerSrtFlags, SRT_OPT_TSBPDSND))
    {
        // TimeStamp-based Packet Delivery feature enabled
        if (!isOPT_TsbPd())
        {
            LOGC(cnlog.Warn,
                 log << CONID() << "HSREQ/rcv: Agent did not set rcv-TSBPD - ignoring proposed latency from peer");

            // Note: also don't set the peer TSBPD flag HERE because
            // - in HSv4 it will be a sender, so it doesn't matter anyway
            // - in HSv5 if it's going to receive, the TSBPDRCV flag will define it.
        }
        else
        {
            int peer_decl_latency;
            if (hsv < CUDT::HS_VERSION_SRT1)
            {
                // In HSv4 there is only one value and this is the latency
                // that the sender peer proposes for the agent.
                peer_decl_latency = SRT_HS_LATENCY_LEG::unwrap(latencystr);
            }
            else
            {
                // In HSv5 there are latency declared for sending and receiving separately.

                // SRT_HS_LATENCY_SND is the value that the peer proposes to be the
                // value used by agent when receiving data. We take this as a local latency value.
                peer_decl_latency = SRT_HS_LATENCY_SND::unwrap(srtdata[SRT_HS_LATENCY]);
            }

            // Use the maximum latency out of latency from our settings and the latency
            // "proposed" by the peer.
            int maxdelay = std::max(m_iTsbPdDelay_ms, peer_decl_latency);
            HLOGC(cnlog.Debug,
                  log << CONID() << "HSREQ/rcv: LOCAL/RCV LATENCY: Agent:" << m_iTsbPdDelay_ms
                      << " Peer:" << peer_decl_latency << "  Selecting:" << maxdelay);
            m_iTsbPdDelay_ms = maxdelay;
            m_bTsbPd = true;
        }
    }
    else
    {
        std::string how_about_agent = isOPT_TsbPd() ? "BUT AGENT DOES" : "and nor does Agent";
        HLOGC(cnlog.Debug, log << CONID() << "HSREQ/rcv: Peer DOES NOT USE latency for sending - " << how_about_agent);
    }

    // This happens when the HSv5 RESPONDER receives the HSREQ message; it declares
    // that the peer INITIATOR will receive the data and informs about its predefined
    // latency. We need to maximize this with our setting of the peer's latency and
    // record as peer's latency, which will be then sent back with HSRSP.
    if (hsv > CUDT::HS_VERSION_UDT4 && IsSet(m_uPeerSrtFlags, SRT_OPT_TSBPDRCV))
    {
        // So, PEER uses TSBPD, set the flag.
        // NOTE: it doesn't matter, if AGENT uses TSBPD.
        m_bPeerTsbPd = true;

        // SRT_HS_LATENCY_RCV is the value that the peer declares as to be
        // used by it when receiving data. We take this as a peer's value,
        // and select the maximum of this one and our proposed latency for the peer.
        int peer_decl_latency = SRT_HS_LATENCY_RCV::unwrap(latencystr);
        int maxdelay          = std::max(m_iPeerTsbPdDelay_ms, peer_decl_latency);
        HLOGC(cnlog.Debug,
              log << CONID() << "HSREQ/rcv: PEER/RCV LATENCY: Agent:" << m_iPeerTsbPdDelay_ms
                  << " Peer:" << peer_decl_latency << " Selecting:" << maxdelay);
        m_iPeerTsbPdDelay_ms = maxdelay;
    }
    else
    {
        std::string how_about_agent = isOPT_TsbPd() ? "BUT AGENT DOES" : "and nor does Agent";
        HLOGC(cnlog.Debug,
              log << CONID() << "HSREQ/rcv: Peer DOES NOT USE latency for receiving - " << how_about_agent);
    }

    if (hsv > CUDT::HS_VERSION_UDT4)
    {
        // This is HSv5, do the same things as required for the sending party in HSv4,
        // as in HSv5 this can also be a sender.
        if (IsSet(m_uPeerSrtFlags, SRT_OPT_TLPKTDROP))
        {
            // Too late packets dropping feature supported
            m_bPeerTLPktDrop = true;
        }
        if (IsSet(m_uPeerSrtFlags, SRT_OPT_NAKREPORT))
        {
            // Peer will send Periodic NAK Reports
            m_bPeerNakReport = true;
        }
    }

    return SRT_CMD_HSRSP;
}

int srt::CUDT::processSrtMsg_HSRSP(const uint32_t *srtdata, size_t bytelen, uint32_t ts, int hsv)
{
    // XXX Check for mis-version
    // With HSv4 we accept only version less than 1.3.0
    if (hsv == CUDT::HS_VERSION_UDT4 && srtdata[SRT_HS_VERSION] >= SRT_VERSION_FEAT_HSv5)
    {
        LOGC(cnlog.Error, log << CONID() << "HSRSP/rcv: With HSv4 version >= 1.2.0 is not acceptable.");
        return SRT_CMD_NONE;
    }

    if (bytelen < SRT_CMD_HSRSP_MINSZ)
    {
        /* Packet smaller than minimum compatible packet size */
        LOGC(cnlog.Error, log << CONID() << "HSRSP/rcv: cmd=" << SRT_CMD_HSRSP << "(HSRSP) len=" << bytelen << " invalid");
        return SRT_CMD_NONE;
    }

    // Set this start time in the beginning, regardless as to whether TSBPD is being
    // used or not. This must be done in the Initiator as well as Responder. In case when
    // agent is sender only (HSv4) this value simply won't be used.

    /*
     * Compute peer StartTime in our time reference
     * This takes time zone, time drift into account.
     * Also includes current packet transit time (rtt/2)
     */

    if (is_zero(m_tsRcvPeerStartTime))
    {
        // Do not set this time when it's already set, which may be the case
        // if the agent has this value already "borrowed" from a master socket
        // that was in the group at the time when it was added.
        m_tsRcvPeerStartTime = steady_clock::now() - microseconds_from(ts);
        HLOGC(cnlog.Debug,
              log << CONID()
                  << "HSRSP/rcv: PEER START TIME not yet defined, setting: " << FormatTime(m_tsRcvPeerStartTime));
    }
    else
    {
        HLOGC(cnlog.Debug,
              log << CONID()
                  << "HSRSP/rcv: PEER START TIME already set (derived): " << FormatTime(m_tsRcvPeerStartTime));
    }

    m_uPeerSrtVersion = srtdata[SRT_HS_VERSION];
    m_uPeerSrtFlags   = srtdata[SRT_HS_FLAGS];

    HLOGC(cnlog.Debug, log << "HSRSP/rcv: Version: " << SrtVersionString(m_uPeerSrtVersion)
                           << " Flags: SND:" << setw(8) << setfill('0') << hex << m_uPeerSrtFlags
                           << setw(0) << " (" << SrtFlagString(m_uPeerSrtFlags) << ")");
    // Basic version check
    if (m_uPeerSrtVersion < m_config.uMinimumPeerSrtVersion)
    {
        m_RejectReason = SRT_REJ_VERSION;
        LOGC(cnlog.Error,
             log << CONID() << "HSRSP/rcv: Peer version: " << SrtVersionString(m_uPeerSrtVersion)
                 << " is too old for requested: " << SrtVersionString(m_config.uMinimumPeerSrtVersion)
                 << " - REJECTING");
        return SRT_CMD_REJECT;
    }

    if (hsv == CUDT::HS_VERSION_UDT4)
    {
        // The old HSv4 way: extract just one value and put it under peer.
        if (IsSet(m_uPeerSrtFlags, SRT_OPT_TSBPDRCV))
        {
            // TsbPd feature enabled
            m_bPeerTsbPd         = true;
            m_iPeerTsbPdDelay_ms = SRT_HS_LATENCY_LEG::unwrap(srtdata[SRT_HS_LATENCY]);
            HLOGC(cnlog.Debug,
                  log << CONID() << "HSRSP/rcv: LATENCY: Peer/snd:" << m_iPeerTsbPdDelay_ms
                      << " (Agent: declared:" << m_iTsbPdDelay_ms << " rcv:" << m_iTsbPdDelay_ms << ")");
        }
        // TSBPDSND isn't set in HSv4 by the RESPONDER, because HSv4 RESPONDER is always RECEIVER.
    }
    else
    {
        // HSv5 way: extract the receiver latency and sender latency, if used.

        // PEER WILL RECEIVE TSBPD == AGENT SHALL SEND TSBPD.
        if (IsSet(m_uPeerSrtFlags, SRT_OPT_TSBPDRCV))
        {
            // TsbPd feature enabled
            m_bPeerTsbPd         = true;
            m_iPeerTsbPdDelay_ms = SRT_HS_LATENCY_RCV::unwrap(srtdata[SRT_HS_LATENCY]);
            HLOGC(cnlog.Debug, log << CONID() << "HSRSP/rcv: LATENCY: Peer/snd:" << m_iPeerTsbPdDelay_ms << "ms");
        }
        else
        {
            HLOGC(cnlog.Debug, log << CONID() << "HSRSP/rcv: Peer (responder) DOES NOT USE latency");
        }

        // PEER WILL SEND TSBPD == AGENT SHALL RECEIVE TSBPD.
        if (IsSet(m_uPeerSrtFlags, SRT_OPT_TSBPDSND))
        {
            if (!isOPT_TsbPd())
            {
                LOGC(cnlog.Warn,
                     log << CONID()
                         << "HSRSP/rcv: BUG? Peer (responder) declares sending latency, but Agent turned off TSBPD.");
            }
            else
            {
                m_bTsbPd = true; // NOTE: in case of Group TSBPD receiving, this field will be SWITCHED TO m_bGroupTsbPd.
                // Take this value as a good deal. In case when the Peer did not "correct" the latency
                // because it has TSBPD turned off, just stay with the present value defined in options.
                m_iTsbPdDelay_ms = SRT_HS_LATENCY_SND::unwrap(srtdata[SRT_HS_LATENCY]);
                HLOGC(cnlog.Debug, log << CONID() << "HSRSP/rcv: LATENCY Agent/rcv: " << m_iTsbPdDelay_ms << "ms");
            }
        }
    }

    if ((m_config.uSrtVersion >= SrtVersion(1, 0, 5)) && IsSet(m_uPeerSrtFlags, SRT_OPT_TLPKTDROP))
    {
        // Too late packets dropping feature supported
        m_bPeerTLPktDrop = true;
    }

    if ((m_config.uSrtVersion >= SrtVersion(1, 1, 0)) && IsSet(m_uPeerSrtFlags, SRT_OPT_NAKREPORT))
    {
        // Peer will send Periodic NAK Reports
        m_bPeerNakReport = true;
    }

    if (m_config.uSrtVersion >= SrtVersion(1, 2, 0))
    {
        if (IsSet(m_uPeerSrtFlags, SRT_OPT_REXMITFLG))
        {
            // Peer will use REXMIT flag in packet retransmission.
            m_bPeerRexmitFlag = true;
            HLOGP(cnlog.Debug, "HSRSP/rcv: 1.2.0+ Agent understands REXMIT flag and so does peer.");
        }
        else
        {
            HLOGP(cnlog.Debug, "HSRSP/rcv: Agent understands REXMIT flag, but PEER DOES NOT");
        }
    }
    else
    {
        HLOGP(cnlog.Debug, "HSRSP/rcv: <1.2.0 Agent DOESN'T understand REXMIT flag");
    }

    handshakeDone();

    return SRT_CMD_NONE;
}

// This function is called only when the URQ_CONCLUSION handshake has been received from the peer.
bool srt::CUDT::interpretSrtHandshake(const CHandShake& hs,
                                 const CPacket&    hspkt,
                                 uint32_t*         out_data SRT_ATR_UNUSED,
                                 size_t*           pw_len)
{
    // Initialize pw_len to 0 to handle the unencrypted case
    if (pw_len)
        *pw_len = 0;

    // The version=0 statement as rejection is used only since HSv5.
    // The HSv4 sends the AGREEMENT handshake message with version=0, do not misinterpret it.
    if (m_ConnRes.m_iVersion > HS_VERSION_UDT4 && hs.m_iVersion == 0)
    {
        m_RejectReason = SRT_REJ_PEER;
        LOGC(cnlog.Error, log << CONID() << "HS VERSION = 0, meaning the handshake has been rejected.");
        return false;
    }

    if (hs.m_iVersion < HS_VERSION_SRT1)
    {
        if (m_config.uMinimumPeerSrtVersion && m_config.uMinimumPeerSrtVersion >= SRT_VERSION_FEAT_HSv5)
        {
            m_RejectReason = SRT_REJ_VERSION;
            // This means that a version with minimum 1.3.0 that features HSv5 is required,
            // hence all HSv4 clients should be rejected.
            LOGP(cnlog.Error, "interpretSrtHandshake: minimum peer version 1.3.0 (HSv5 only), rejecting HSv4 client");
            return false;
        }
        return true; // do nothing
    }

    // Anyway, check if the handshake contains any extra data.
    if (hspkt.getLength() <= CHandShake::m_iContentSize)
    {
        m_RejectReason = SRT_REJ_ROGUE;
        // This would mean that the handshake was at least HSv5, but somehow no extras were added.
        // Dismiss it then, however this has to be logged.
        LOGC(cnlog.Error, log << CONID() << "HS VERSION=" << hs.m_iVersion << " but no handshake extension found!");
        return false;
    }

    // We still believe it should work, let's check the flags.
    const int ext_flags = SrtHSRequest::SRT_HSTYPE_HSFLAGS::unwrap(hs.m_iType);
    if (ext_flags == 0)
    {
        m_RejectReason = SRT_REJ_ROGUE;
        LOGC(cnlog.Error,
             log << CONID() << "HS VERSION=" << hs.m_iVersion << " but no handshake extension flags are set!");
        return false;
    }

    HLOGC(cnlog.Debug,
          log << CONID() << "HS VERSION=" << hs.m_iVersion
              << " EXTENSIONS: " << CHandShake::ExtensionFlagStr(ext_flags));

    // Ok, now find the beginning of an int32_t array that follows the UDT handshake.
    uint32_t* p    = reinterpret_cast<uint32_t*>(hspkt.m_pcData + CHandShake::m_iContentSize);
    size_t    size = hspkt.getLength() - CHandShake::m_iContentSize; // Due to previous cond check we grant it's >0

    int hsreq_type_cmd SRT_ATR_UNUSED = SRT_CMD_NONE;

    if (IsSet(ext_flags, CHandShake::HS_EXT_HSREQ))
    {
        HLOGC(cnlog.Debug, log << CONID() << "interpretSrtHandshake: extracting HSREQ/RSP type extension");
        uint32_t *begin    = p;
        uint32_t *next     = 0;
        size_t    length   = size / sizeof(uint32_t);
        size_t    blocklen = 0;

        for (;;) // this is ONE SHOT LOOP
        {
            int cmd = FindExtensionBlock(begin, length, (blocklen), (next));

            size_t bytelen = blocklen * sizeof(uint32_t);

            if (cmd == SRT_CMD_HSREQ)
            {
                hsreq_type_cmd = cmd;
                // Set is the size as it should, then give it for interpretation for
                // the proper function.
                if (blocklen < SRT_HS_E_SIZE)
                {
                    m_RejectReason = SRT_REJ_ROGUE;
                    LOGC(cnlog.Error,
                         log << CONID() << "HS-ext HSREQ found but invalid size: " << bytelen
                             << " (expected: " << SRT_HS_E_SIZE << ")");
                    return false; // don't interpret
                }

                int rescmd = processSrtMsg_HSREQ(begin + 1, bytelen, hspkt.timestamp(), HS_VERSION_SRT1);
                // Interpreted? Then it should be responded with SRT_CMD_HSRSP.
                if (rescmd != SRT_CMD_HSRSP)
                {
                    // m_RejectReason already set
                    LOGC(cnlog.Error,
                         log << CONID() << "interpretSrtHandshake: process HSREQ returned unexpected value " << rescmd);
                    return false;
                }
                handshakeDone();
                // updateAfterSrtHandshake -> moved to postConnect and processRendezvous
            }
            else if (cmd == SRT_CMD_HSRSP)
            {
                hsreq_type_cmd = cmd;
                // Set is the size as it should, then give it for interpretation for
                // the proper function.
                if (blocklen < SRT_HS_E_SIZE)
                {
                    m_RejectReason = SRT_REJ_ROGUE;
                    LOGC(cnlog.Error,
                         log << CONID() << "HS-ext HSRSP found but invalid size: " << bytelen
                             << " (expected: " << SRT_HS_E_SIZE << ")");

                    return false; // don't interpret
                }

                int rescmd = processSrtMsg_HSRSP(begin + 1, bytelen, hspkt.timestamp(), HS_VERSION_SRT1);
                // Interpreted? Then it should be responded with SRT_CMD_NONE.
                // (nothing to be responded for HSRSP, unless there was some kinda problem)
                if (rescmd != SRT_CMD_NONE)
                {
                    // Just formally; the current code doesn't seem to return anything else
                    // (unless it's already set)
                    if (m_RejectReason == SRT_REJ_UNKNOWN)
                        m_RejectReason = SRT_REJ_ROGUE;
                    LOGC(cnlog.Error,
                         log << CONID() << "interpretSrtHandshake: process HSRSP returned unexpected value " << rescmd);
                    return false;
                }
                handshakeDone();
                // updateAfterSrtHandshake -> moved to postConnect and processRendezvous
            }
            else if (cmd == SRT_CMD_NONE)
            {
                m_RejectReason = SRT_REJ_ROGUE;
                LOGC(cnlog.Warn,
                     log << CONID() << "interpretSrtHandshake: no HSREQ/HSRSP block found in the handshake msg!");
                // This means that there can be no more processing done by FindExtensionBlock().
                // And we haven't found what we need - otherwise one of the above cases would pass
                // and lead to exit this loop immediately.
                return false;
            }
            else
            {
                // Any other kind of message extracted. Search on.
                length -= (next - begin);
                begin = next;
                if (begin)
                    continue;
            }

            break;
        }
    }

    HLOGC(cnlog.Debug, log << CONID() << "interpretSrtHandshake: HSREQ done, checking KMREQ");

    // Now check the encrypted

    bool encrypted = false;

    if (IsSet(ext_flags, CHandShake::HS_EXT_KMREQ))
    {
        HLOGC(cnlog.Debug, log << CONID() << "interpretSrtHandshake: extracting KMREQ/RSP type extension");

#ifdef SRT_ENABLE_ENCRYPTION
        if (!m_pCryptoControl->hasPassphrase())
        {
            if (m_config.bEnforcedEnc)
            {
                m_RejectReason = SRT_REJ_UNSECURE;
                LOGC(cnlog.Error,
                     log << CONID()
                         << "HS KMREQ: Peer declares encryption, but agent does not - rejecting per enforced "
                            "encryption");
                return false;
            }

            LOGC(cnlog.Warn,
                 log << CONID()
                     << "HS KMREQ: Peer declares encryption, but agent does not - still allowing connection.");

            // Still allow for connection, and allow Agent to send unencrypted stream to the peer.
            // Also normally allow the key to be processed; worst case it will send the failure response.
        }

        uint32_t *begin    = p;
        uint32_t *next     = 0;
        size_t    length   = size / sizeof(uint32_t);
        size_t    blocklen = 0;

        for (;;) // This is one shot loop, unless REPEATED by 'continue'.
        {
            int cmd = FindExtensionBlock(begin, length, (blocklen), (next));

            HLOGC(cnlog.Debug,
                  log << CONID() << "interpretSrtHandshake: found extension: (" << cmd << ") "
                      << MessageTypeStr(UMSG_EXT, cmd));

            size_t bytelen = blocklen * sizeof(uint32_t);
            if (cmd == SRT_CMD_KMREQ)
            {
                if (!out_data || !pw_len)
                {
                    m_RejectReason = SRT_REJ_IPE;
                    LOGC(cnlog.Fatal, log << CONID() << "IPE: HS/KMREQ extracted without passing target buffer!");
                    return false;
                }

                int res = m_pCryptoControl->processSrtMsg_KMREQ(begin + 1, bytelen, HS_VERSION_SRT1, m_uPeerSrtVersion,
                            (out_data), (*pw_len));
                if (res != SRT_CMD_KMRSP)
                {
                    m_RejectReason = SRT_REJ_IPE;
                    // Something went wrong.
                    HLOGC(cnlog.Debug,
                          log << CONID() << "interpretSrtHandshake: IPE/EPE KMREQ processing failed - returned "
                              << res);
                    return false;
                }
                if (*pw_len == 1)
                {
#ifdef ENABLE_AEAD_API_PREVIEW
                    if (m_pCryptoControl->m_RcvKmState == SRT_KM_S_BADCRYPTOMODE)
                    {
                        // Cryptographic modes mismatch. Not acceptable at all.
                        m_RejectReason = SRT_REJ_CRYPTO;
                        LOGC(cnlog.Error,
                             log << CONID()
                                 << "interpretSrtHandshake: KMREQ result: Bad crypto mode - rejecting");
                        return false;
                    }
#endif

                    // This means that there was an abnormal encryption situation occurred.
                    // This is inacceptable in case of strict encryption.
                    if (m_config.bEnforcedEnc)
                    {
                        if (m_pCryptoControl->m_RcvKmState == SRT_KM_S_BADSECRET)
                        {
                            m_RejectReason = SRT_REJ_BADSECRET;
                        }
                        else
                        {
                            m_RejectReason = SRT_REJ_UNSECURE;
                        }
                        LOGC(cnlog.Error,
                             log << CONID()
                                 << "interpretSrtHandshake: KMREQ result abnornal - rejecting per enforced encryption");
                        return false;
                    }
                }
                encrypted = true;
            }
            else if (cmd == SRT_CMD_KMRSP)
            {
                int res = m_pCryptoControl->processSrtMsg_KMRSP(begin + 1, bytelen, m_uPeerSrtVersion);
                if (m_config.bEnforcedEnc && res == -1)
                {
                    if (m_pCryptoControl->m_SndKmState == SRT_KM_S_BADSECRET)
                        m_RejectReason = SRT_REJ_BADSECRET;
#ifdef ENABLE_AEAD_API_PREVIEW
                    else if (m_pCryptoControl->m_SndKmState == SRT_KM_S_BADCRYPTOMODE)
                        m_RejectReason = SRT_REJ_CRYPTO;
#endif
                    else
                        m_RejectReason = SRT_REJ_UNSECURE;
                    LOGC(cnlog.Error,
                         log << CONID() << "KMRSP failed - rejecting connection as per enforced encryption.");
                    return false;
                }
                encrypted = true;
            }
            else if (cmd == SRT_CMD_NONE)
            {
                m_RejectReason = SRT_REJ_ROGUE;
                LOGC(cnlog.Error, log << CONID() << "HS KMREQ expected - none found!");
                return false;
            }
            else
            {
                HLOGC(cnlog.Debug, log << CONID() << "interpretSrtHandshake: ... skipping " << MessageTypeStr(UMSG_EXT, cmd));
                if (NextExtensionBlock((begin), next, (length)))
                    continue;
            }

            break;
        }
#else
        // When encryption is not enabled at compile time, behave as if encryption wasn't set,
        // so accordingly to StrictEncryption flag.

        if (m_config.bEnforcedEnc)
        {
            m_RejectReason = SRT_REJ_UNSECURE;
            LOGC(cnlog.Error,
                 log << CONID()
                     << "HS KMREQ: Peer declares encryption, but agent didn't enable it at compile time - rejecting "
                        "per enforced encryption");
            return false;
        }

        LOGC(cnlog.Warn,
             log << CONID()
                 << "HS KMREQ: Peer declares encryption, but agent didn't enable it at compile time - still allowing "
                    "connection.");
        encrypted = true;
#endif
    }

    bool   have_congctl = false;
    bool   have_filter  = false;
    string agsm = m_config.sCongestion.str();
    if (agsm == "")
    {
        agsm = "live";
        m_config.sCongestion.set("live", 4);
    }

    bool have_group SRT_ATR_UNUSED = false;

    if (IsSet(ext_flags, CHandShake::HS_EXT_CONFIG))
    {
        HLOGC(cnlog.Debug, log << CONID() << "interpretSrtHandshake: extracting various CONFIG extensions");

        uint32_t *begin    = p;
        uint32_t *next     = 0;
        size_t    length   = size / sizeof(uint32_t);
        size_t    blocklen = 0;

        for (;;) // This is one shot loop, unless REPEATED by 'continue'.
        {
            int cmd = FindExtensionBlock(begin, length, (blocklen), (next));

            HLOGC(cnlog.Debug,
                  log << CONID() << "interpretSrtHandshake: found extension: (" << cmd << ") "
                      << MessageTypeStr(UMSG_EXT, cmd));

            const size_t bytelen = blocklen * sizeof(uint32_t);
            if (cmd == SRT_CMD_SID)
            {
                if (!bytelen || bytelen > CSrtConfig::MAX_SID_LENGTH)
                {
                    LOGC(cnlog.Error,
                         log << CONID() << "interpretSrtHandshake: STREAMID length " << bytelen << " is 0 or > "
                             << +CSrtConfig::MAX_SID_LENGTH << " - PROTOCOL ERROR, REJECTING");
                    return false;
                }
                // Copied through a cleared array. This is because the length is aligned to 4
                // where the padding is filled by zero bytes. For the case when the string is
                // exactly of a 4-divisible length, we make a big array with maximum allowed size
                // filled with zeros. Copying to this array should then copy either only the valid
                // characters of the string (if the length is divisible by 4), or the string with
                // padding zeros. In all these cases in the resulting array we should have all
                // subsequent characters of the string plus at least one '\0' at the end. This will
                // make it a perfect NUL-terminated string, to be used to initialize a string.
                char target[CSrtConfig::MAX_SID_LENGTH + 1];
                memset((target), 0, CSrtConfig::MAX_SID_LENGTH + 1);
                memcpy((target), begin + 1, bytelen);

                // Un-swap on big endian machines
                ItoHLA((uint32_t *)target, (uint32_t *)target, blocklen);

                // Determine the length by dropping all but one of terminal NUL characters.

                size_t targetlen = bytelen;
                for (size_t pos = bytelen - 1; pos != 0; --pos)
                {
                    if (target[pos])
                    {
                        // Found the first non-NUL character backwards
                        // So the length is pos+1
                        targetlen = pos + 1;
                        break;
                    }
                }

                m_config.sStreamName.set(target, targetlen);
                HLOGC(cnlog.Debug,
                      log << CONID() << "CONNECTOR'S REQUESTED SID [" << m_config.sStreamName.c_str()
                          << "] (bytelen=" << bytelen << " blocklen=" << blocklen << ")");
            }
            else if (cmd == SRT_CMD_CONGESTION)
            {
                if (have_congctl)
                {
                    m_RejectReason = SRT_REJ_ROGUE;
                    LOGC(cnlog.Error, log << CONID() << "CONGCTL BLOCK REPEATED!");
                    return false;
                }

                if (!bytelen || bytelen > CSrtConfig::MAX_CONG_LENGTH)
                {
                    LOGC(cnlog.Error,
                         log << CONID() << "interpretSrtHandshake: CONGESTION-control type length " << bytelen
                             << " is 0 or > " << +CSrtConfig::MAX_CONG_LENGTH << " - PROTOCOL ERROR, REJECTING");
                    return false;
                }
                // Declare that congctl has been received
                have_congctl = true;

                char target[CSrtConfig::MAX_CONG_LENGTH + 1];
                memset((target), 0, CSrtConfig::MAX_CONG_LENGTH + 1);
                memcpy((target), begin + 1, bytelen);
                // Un-swap on big endian machines
                ItoHLA((uint32_t *)target, (uint32_t *)target, blocklen);

                string sm = target;

                // As the congctl has been declared by the peer,
                // check if your congctl is compatible.
                // sm cannot be empty, but the agent's sm can be empty meaning live.
                if (sm != agsm)
                {
                    m_RejectReason = SRT_REJ_CONGESTION;
                    LOGC(cnlog.Error,
                         log << CONID() << "PEER'S CONGCTL '" << sm << "' does not match AGENT'S CONGCTL '" << agsm
                             << "'");
                    return false;
                }

                HLOGC(cnlog.Debug,
                      log << CONID() << "CONNECTOR'S CONGCTL [" << sm << "] (bytelen=" << bytelen
                          << " blocklen=" << blocklen << ")");
            }
            else if (cmd == SRT_CMD_FILTER)
            {
                if (have_filter)
                {
                    m_RejectReason = SRT_REJ_FILTER;
                    LOGC(cnlog.Error, log << CONID() << "FILTER BLOCK REPEATED!");
                    return false;
                }

                if (!bytelen || bytelen > CSrtConfig::MAX_PFILTER_LENGTH)
                {
                    LOGC(cnlog.Error,
                         log << CONID() << "interpretSrtHandshake: packet-filter type length " << bytelen
                             << " is 0 or > " << +CSrtConfig::MAX_PFILTER_LENGTH << " - PROTOCOL ERROR, REJECTING");
                    return false;
                }
                // Declare that filter has been received
                have_filter = true;

                char target[CSrtConfig::MAX_PFILTER_LENGTH + 1];
                memset((target), 0, CSrtConfig::MAX_PFILTER_LENGTH + 1);
                memcpy((target), begin + 1, bytelen);
                // Un-swap on big endian machines
                ItoHLA((uint32_t *)target, (uint32_t *)target, blocklen);

                string fltcfg = target;

                HLOGC(cnlog.Debug,
                      log << CONID() << "PEER'S FILTER CONFIG [" << fltcfg << "] (bytelen=" << bytelen
                          << " blocklen=" << blocklen << ")");

                if (!checkApplyFilterConfig(fltcfg))
                {
                    m_RejectReason = SRT_REJ_FILTER;
                    LOGC(cnlog.Error, log << CONID() << "PEER'S FILTER CONFIG [" << fltcfg << "] has been rejected");
                    return false;
                }
            }
#if ENABLE_BONDING
            else if ( cmd == SRT_CMD_GROUP )
            {
                // Note that this will fire in both cases:
                // - When receiving HS request from the Initiator, which belongs to a group, and agent must
                //   create the mirror group on his side (or join the existing one, if there's already
                //   a mirror group for that group ID).
                // - When receiving HS response from the Responder, with its mirror group ID, so the agent
                //   must put the group into his peer group data
                int32_t groupdata[GRPD_E_SIZE] = {};
                if (bytelen < GRPD_MIN_SIZE * GRPD_FIELD_SIZE || bytelen % GRPD_FIELD_SIZE)
                {
                    m_RejectReason = SRT_REJ_ROGUE;
                    LOGC(cnlog.Error, log << CONID() << "PEER'S GROUP wrong size: " << (bytelen/GRPD_FIELD_SIZE));
                    return false;
                }
                size_t groupdata_size = bytelen / GRPD_FIELD_SIZE;

                memcpy(groupdata, begin+1, bytelen);
                if (!interpretGroup(groupdata, groupdata_size, hsreq_type_cmd) )
                {
                    // m_RejectReason handled inside interpretGroup().
                    return false;
                }

                have_group = true;
                HLOGC(cnlog.Debug,
                      log << CONID() << "CONNECTOR'S PEER GROUP [" << groupdata[0] << "] (bytelen=" << bytelen
                          << " blocklen=" << blocklen << ")");
            }
#endif
            else if (cmd == SRT_CMD_NONE)
            {
                break;
            }
            else
            {
                // Found some block that is not interesting here. Skip this and get the next one.
                HLOGC(cnlog.Debug,
                      log << CONID() << "interpretSrtHandshake: ... skipping " << MessageTypeStr(UMSG_EXT, cmd));
            }

            if (!NextExtensionBlock((begin), next, (length)))
                break;
        }
    }

    // Post-checks
    // Check if peer declared encryption
    if (!encrypted && m_config.CryptoSecret.len > 0)
    {
        if (m_config.bEnforcedEnc)
        {
            m_RejectReason = SRT_REJ_UNSECURE;
            LOGC(cnlog.Error,
                 log << CONID()
                     << "HS EXT: Agent declares encryption, but Peer does not - rejecting connection per "
                        "enforced encryption.");
            return false;
        }

        LOGC(cnlog.Warn,
             log << CONID()
                 << "HS EXT: Agent declares encryption, but Peer does not (Agent can still receive unencrypted packets "
                    "from Peer).");

        // This is required so that the sender is still allowed to send data, when encryption is required,
        // just this will be for waste because the receiver won't decrypt them anyway.
        m_pCryptoControl->createFakeSndContext();
        m_pCryptoControl->m_SndKmState = SRT_KM_S_NOSECRET;  // Because Peer did not send KMX, though Agent has pw
        m_pCryptoControl->m_RcvKmState = SRT_KM_S_UNSECURED; // Because Peer has no PW, as has sent no KMREQ.
        return true;
    }

    // If agent has set some nondefault congctl, then congctl is expected from the peer.
    if (agsm != "live" && !have_congctl)
    {
        m_RejectReason = SRT_REJ_CONGESTION;
        LOGC(cnlog.Error,
             log << CONID() << "HS EXT: Agent uses '" << agsm
                 << "' congctl, but peer DID NOT DECLARE congctl (assuming 'live').");
        return false;
    }

#if ENABLE_BONDING
    // m_GroupOf and locking info: NULL check won't hurt here. If the group
    // was deleted in the meantime, it will be found out later anyway and result with error.
    if (m_SrtHsSide == HSD_INITIATOR && m_parent->m_GroupOf)
    {
        // XXX Later probably needs to check if this group REQUIRES the group
        // response. Currently this implements the bonding-category group, and this
        // always requires that the listener respond with the group id, otherwise
        // it probably DID NOT UNDERSTAND THE GROUP, so the connection should be rejected.
        if (!have_group)
        {
            m_RejectReason = SRT_REJ_GROUP;
            LOGC(cnlog.Error,
                 log << CONID()
                     << "HS EXT: agent is a group member, but the listener did not respond with group ID. Rejecting.");
            return false;
        }
    }
#endif

    // Ok, finished, for now.
    return true;
}

bool srt::CUDT::checkApplyFilterConfig(const std::string &confstr)
{
    SrtFilterConfig cfg;
    if (!ParseFilterConfig(confstr, (cfg)))
        return false;

    // Now extract the type, if present, and
    // check if you have this type of corrector available.
    if (!PacketFilter::correctConfig(cfg))
        return false;

    string thisconf = m_config.sPacketFilterConfig.str();

    // Now parse your own string, if you have it.
    if (thisconf != "")
    {
        // - for rendezvous, both must be exactly the same (it's unspecified, which will be the first one)
        if (m_config.bRendezvous && thisconf != confstr)
        {
            return false;
        }

        SrtFilterConfig mycfg;
        if (!ParseFilterConfig(thisconf, (mycfg)))
            return false;

        // Check only if both have set a filter of the same type.
        if (mycfg.type != cfg.type)
            return false;

        // If so, then:
        // - for caller-listener configuration, accept the listener version.
        if (m_SrtHsSide == HSD_INITIATOR)
        {
            // This is a caller, this should apply all parameters received
            // from the listener, forcefully.
            for (map<string, string>::iterator x = cfg.parameters.begin(); x != cfg.parameters.end(); ++x)
            {
                mycfg.parameters[x->first] = x->second;
            }
        }
        else
        {
            if (!CheckFilterCompat((mycfg), cfg))
                return false;
        }

        HLOGC(cnlog.Debug,
              log << CONID() << "checkApplyFilterConfig: param: LOCAL: " << Printable(mycfg.parameters)
                  << " FORGN: " << Printable(cfg.parameters));

        ostringstream myos;
        myos << mycfg.type;
        for (map<string, string>::iterator x = mycfg.parameters.begin(); x != mycfg.parameters.end(); ++x)
        {
            myos << "," << x->first << ":" << x->second;
        }

        m_config.sPacketFilterConfig.set(myos.str());

        HLOGC(cnlog.Debug, log << CONID() << "checkApplyFilterConfig: Effective config: " << thisconf);
    }
    else
    {
        // Take the foreign configuration as a good deal.
        HLOGC(cnlog.Debug, log << CONID() << "checkApplyFilterConfig: Good deal config: " << thisconf);
        m_config.sPacketFilterConfig.set(confstr);
    }

    // XXX Using less maximum payload size of IPv4 and IPv6; this is only about the payload size
    // for live.
    size_t efc_max_payload_size = SRT_LIVE_MAX_PLSIZE - cfg.extra_size;
    if (m_config.zExpPayloadSize > efc_max_payload_size)
    {
        LOGC(cnlog.Warn,
             log << CONID() << "Due to filter-required extra " << cfg.extra_size << " bytes, SRTO_PAYLOADSIZE fixed to "
                 << efc_max_payload_size << " bytes");
        m_config.zExpPayloadSize = efc_max_payload_size;
    }

    return true;
}

#if ENABLE_BONDING
bool srt::CUDT::interpretGroup(const int32_t groupdata[], size_t data_size SRT_ATR_UNUSED, int hsreq_type_cmd SRT_ATR_UNUSED)
{
    // `data_size` isn't checked because we believe it's checked earlier.
    // Also this code doesn't predict to get any other format than the official one,
    // so there are only data in two fields. Passing this argument is only left
    // for consistency and possibly changes in future.

    // We are granted these two fields do exist
    SRTSOCKET grpid = groupdata[GRPD_GROUPID];
    uint32_t gd = groupdata[GRPD_GROUPDATA];

    SRT_GROUP_TYPE gtp = SRT_GROUP_TYPE(SrtHSRequest::HS_GROUP_TYPE::unwrap(gd));
    int link_weight = SrtHSRequest::HS_GROUP_WEIGHT::unwrap(gd);
    uint32_t link_flags = SrtHSRequest::HS_GROUP_FLAGS::unwrap(gd);

    if (m_config.iGroupConnect == 0)
    {
        m_RejectReason = SRT_REJ_GROUP;
        LOGC(cnlog.Error, log << CONID() << "HS/GROUP: this socket is not allowed for group connect.");
        return false;
    }

    // This is called when the group type has come in the handshake is invalid.
    if (gtp >= SRT_GTYPE_E_END)
    {
        m_RejectReason = SRT_REJ_GROUP;
        LOGC(cnlog.Error,
             log << CONID() << "HS/GROUP: incorrect group type value " << gtp << " (max is " << SRT_GTYPE_E_END << ")");
        return false;
    }

    if ((grpid & SRTGROUP_MASK) == 0)
    {
        m_RejectReason = SRT_REJ_ROGUE;
        LOGC(cnlog.Error, log << CONID() << "HS/GROUP: socket ID passed as a group ID is not a group ID");
        return false;
    }

    // We have the group, now take appropriate action.
    // The redundancy group requires to make a mirror group
    // on this side, and the newly created socket should
    // be made belong to it.

#if ENABLE_HEAVY_LOGGING
    static const char* hs_side_name[] = {"draw", "initiator", "responder"};
    HLOGC(cnlog.Debug,
          log << CONID() << "interpretGroup: STATE: HsSide=" << hs_side_name[m_SrtHsSide]
              << " HS MSG: " << MessageTypeStr(UMSG_EXT, hsreq_type_cmd) << " $" << grpid << " type=" << gtp
              << " weight=" << link_weight << " flags=0x" << std::hex << link_flags);
#endif

    // XXX Here are two separate possibilities:
    //
    // 1. This is a HS request and this is a newly created socket not yet part of any group.
    // 2. This is a HS response and the group is the mirror group for the group to which the agent belongs; we need to pin the mirror group as peer group
    //
    // These two situations can be only distinguished by the HS side.
    if (m_SrtHsSide == HSD_DRAW)
    {
        m_RejectReason = SRT_REJ_IPE;
        LOGC(cnlog.Error,
             log << CONID()
                 << "IPE: interpretGroup: The HS side should have been already decided; it's still DRAW. Grouping "
                    "rejected.");
        return false;
    }

    ScopedLock guard_group_existence (uglobal().m_GlobControlLock);

    if (m_SrtHsSide == HSD_INITIATOR)
    {
        // This is a connection initiator that has requested the peer to make a
        // mirror group and join it, then respond its mirror group id. The
        // `grpid` variable contains this group ID; map this as your peer
        // group. If your group already has a peer group set, check if this is
        // the same id, otherwise the connection should be rejected.

        // So, first check the group of the current socket and see if a peer is set.
        CUDTGroup* pg = m_parent->m_GroupOf;
        if (!pg)
        {
            // This means that the responder has responded with a group membership,
            // but the initiator did not request any group membership presence.
            // Currently impossible situation.
            m_RejectReason = SRT_REJ_IPE;
            LOGC(cnlog.Error, log << CONID() << "IPE: HS/RSP: group membership responded, while not requested.");
            return false;
        }

        // Group existence is guarded, so we can now lock the group as well.
        ScopedLock gl(*pg->exp_groupLock());

        // Now we know the group exists, but it might still be closed
        if (pg->closing())
        {
            LOGC(cnlog.Error, log << CONID() << "HS/RSP: group was closed in the process, can't continue connecting");
            m_RejectReason = SRT_REJ_IPE;
            return false;
        }

        SRTSOCKET peer = pg->peerid();
        if (peer == -1)
        {
            // This is the first connection within this group, so this group
            // has just been informed about the peer membership. Accept it.
            pg->set_peerid(grpid);
            HLOGC(cnlog.Debug,
                  log << CONID() << "HS/RSP: group $" << pg->id() << " -> peer $" << pg->peerid()
                      << ", copying characteristic data");

            // The call to syncWithSocket is copying
            // some interesting data from the first connected
            // socket. This should be only done for the first successful connection.
            pg->syncWithSocket(*this, HSD_INITIATOR);
        }
        // Otherwise the peer id must be the same as existing, otherwise
        // this group is considered already bound to another peer group.
        // (Note that the peer group is peer-specific, and peer id numbers
        // may repeat among sockets connected to groups established on
        // different peers).
        else if (peer != grpid)
        {
            LOGC(cnlog.Error,
                 log << CONID() << "IPE: HS/RSP: group membership responded for peer $" << grpid
                     << " but the current socket's group $" << pg->id() << " has already a peer $" << peer);
            m_RejectReason = SRT_REJ_GROUP;
            return false;
        }
        else
        {
            HLOGC(cnlog.Debug,
                  log << CONID() << "HS/RSP: group $" << pg->id() << " ALREADY MAPPED to peer mirror $"
                      << pg->peerid());
        }
    }
    else
    {
        // This is a connection responder that has been requested to make a
        // mirror group and join it. Later on, the HS response will be sent
        // and its group ID will be added to the HS extensions as mirror group
        // ID to the peer.

        SRTSOCKET lgid = makeMePeerOf(grpid, gtp, link_flags);
        if (!lgid)
            return true; // already done

        if (lgid == -1)
        {
            // NOTE: This error currently isn't reported by makeMePeerOf,
            // so this is left to handle a possible error introduced in future.
            m_RejectReason = SRT_REJ_GROUP;
            return false; // error occurred
        }

        if (!m_parent->m_GroupOf)
        {
            // Strange, we just added it...
            m_RejectReason = SRT_REJ_IPE;
            LOGC(cnlog.Fatal, log << CONID() << "IPE: socket not in group after adding to it");
            return false;
        }

        groups::SocketData* f = m_parent->m_GroupMemberData;

        f->weight = link_weight;
        f->agent = m_parent->m_SelfAddr;
        f->peer = m_PeerAddr;
    }

    m_parent->m_GroupOf->debugGroup();

    // That's all. For specific things concerning group
    // types, this will be later.
    return true;
}
#endif

#if ENABLE_BONDING
// NOTE: This function is called only in one place and it's done
// exclusively on the listener side (HSD_RESPONDER, HSv5+).

// [[using locked(s_UDTUnited.m_GlobControlLock)]]
SRTSOCKET srt::CUDT::makeMePeerOf(SRTSOCKET peergroup, SRT_GROUP_TYPE gtp, uint32_t link_flags)
{
    // Note: This function will lock pg->m_GroupLock!

    CUDTSocket* s = m_parent;

    // Note that the socket being worked out here is about to be returned
    // from `srt_accept` call, and until this moment it will be inaccessible
    // for any other thread. It is then assumed that no other thread is accessing
    // it right now so there's no need to lock s->m_ControlLock.

    // Check if there exists a group that this one is a peer of.
    CUDTGroup* gp = uglobal().findPeerGroup_LOCKED(peergroup);
    bool was_empty = true;
    if (gp)
    {
        if (gp->type() != gtp)
        {
            LOGC(gmlog.Error,
                 log << CONID() << "HS: GROUP TYPE COLLISION: peer group=$" << peergroup << " type " << gtp
                     << " agent group=$" << gp->id() << " type" << gp->type());
            return -1;
        }

        HLOGC(gmlog.Debug, log << CONID() << "makeMePeerOf: group for peer=$" << peergroup << " found: $" << gp->id());

        if (!gp->groupEmpty())
            was_empty = false;
    }
    else
    {
        try
        {
            gp = &newGroup(gtp);
        }
        catch (...)
        {
            // Expected exceptions are only those referring to system resources
            return -1;
        }

        if (!gp->applyFlags(link_flags, m_SrtHsSide))
        {
            // Wrong settings. Must reject. Delete group.
            uglobal().deleteGroup_LOCKED(gp);
            return -1;
        }

        gp->set_peerid(peergroup);
        gp->deriveSettings(this);

        // This can only happen on a listener (it's only called on a site that is
        // HSD_RESPONDER), so it was a response for a groupwise connection.
        // Therefore such a group shall always be considered opened.
        gp->setOpen();

        HLOGC(gmlog.Debug,
              log << CONID() << "makeMePeerOf: no group has peer=$" << peergroup << " - creating new mirror group $"
                  << gp->id());
    }

    {
        ScopedLock glock (*gp->exp_groupLock());
        if (gp->closing())
        {
            HLOGC(gmlog.Debug, log << CONID() << "makeMePeerOf: group $" << gp->id() << " is being closed, can't process");
        }

        if (was_empty)
        {
            gp->syncWithSocket(s->core(), HSD_RESPONDER);
        }
    }

    // Setting non-blocking reading for group socket.
    s->core().m_config.bSynRecving = false;
    s->core().m_config.bSynSending = false;

    // Copy of addSocketToGroup. No idea how many parts could be common, not much.

    // Check if the socket already is in the group
    groups::SocketData* f;
    if (gp->contains(m_SocketID, (f)))
    {
        // XXX This is internal error. Report it, but continue
        // (A newly created socket from acceptAndRespond should not have any group membership yet)
        LOGC(gmlog.Error, log << CONID() << "IPE (non-fatal): the socket is in the group, but has no clue about it!");
        s->m_GroupOf         = gp;
        s->m_GroupMemberData = f;
        return 0;
    }

    s->m_GroupMemberData = gp->add(groups::prepareSocketData(s));
    s->m_GroupOf = gp;
    m_HSGroupType = gtp;

    // Record the remote address in the group data.

    return gp->id();
}

void srt::CUDT::synchronizeWithGroup(CUDTGroup* gp)
{
    ScopedLock gl (*gp->exp_groupLock());

    // We have blocked here the process of connecting a new
    // socket and adding anything new to the group, so no such
    // thing may happen in the meantime.
    steady_clock::time_point start_time, peer_start_time;

    start_time = m_stats.tsStartTime;
    peer_start_time = m_tsRcvPeerStartTime;

    if (!gp->applyGroupTime((start_time), (peer_start_time)))
    {
        HLOGC(gmlog.Debug,
              log << CONID() << "synchronizeWithGroup: ST=" << FormatTime(m_stats.tsStartTime) << " -> "
                  << FormatTime(start_time) << " PST=" << FormatTime(m_tsRcvPeerStartTime) << " -> "
                  << FormatTime(peer_start_time));
        m_stats.tsStartTime  = start_time;
        m_tsRcvPeerStartTime = peer_start_time;
    }
    else
    {
        // This was the first connected socket and it defined start time.
        HLOGC(gmlog.Debug,
              log << CONID() << "synchronizeWithGroup: ST=" << FormatTime(m_stats.tsStartTime)
                  << " PST=" << FormatTime(m_tsRcvPeerStartTime));
    }

    steady_clock::time_point rcv_buffer_time_base;
    bool rcv_buffer_wrap_period = false;
    steady_clock::duration rcv_buffer_udrift(0);
    if (m_bTsbPd && gp->getBufferTimeBase(this, (rcv_buffer_time_base), (rcv_buffer_wrap_period), (rcv_buffer_udrift)))
    {
        // We have at least one socket in the group, each socket should have
        // the value of the timebase set exactly THE SAME.

        // In case when we have the following situation:

        // - the existing link is before [LAST30] (so wrap period is off)
        // - the new link gets the timestamp from [LAST30] range
        // --> this will be recognized as entering the wrap period, next
        //     timebase will get added a segment to this value
        //
        // The only dangerous situations could be when one link gets
        // timestamps from the [FOLLOWING30] and the other in [FIRST30],
        // but between them there's a 30s distance, considered large enough
        // time to not fill a network window.
        enterCS(m_RecvLock);
        m_pRcvBuffer->applyGroupTime(rcv_buffer_time_base, rcv_buffer_wrap_period, m_iTsbPdDelay_ms * 1000, rcv_buffer_udrift);
        m_pRcvBuffer->setPeerRexmitFlag(m_bPeerRexmitFlag);
        leaveCS(m_RecvLock);

        HLOGC(gmlog.Debug, log << "AFTER HS: Set Rcv TsbPd mode: delay="
                << (m_iTsbPdDelay_ms/1000) << "." << (m_iTsbPdDelay_ms%1000)
                << "s GROUP TIME BASE: " << FormatTime(rcv_buffer_time_base)
                << " (" << (rcv_buffer_wrap_period ? "" : "NOT") << " WRAP PERIOD)");
    }
    else
    {
        HLOGC(gmlog.Debug,
              log << CONID() << "AFTER HS: (GROUP, but "
                  << (m_bTsbPd ? "FIRST SOCKET is initialized normally)" : "no TSBPD set)"));
        updateSrtRcvSettings();
    }

    // This function currently does nothing, just left for consistency
    // with updateAfterSrtHandshake().
    updateSrtSndSettings();

    // These are the values that are normally set initially by setters.
    int32_t snd_isn = m_iSndLastAck, rcv_isn = m_iRcvLastAck;
    if (!gp->applyGroupSequences(m_SocketID, (snd_isn), (rcv_isn)))
    {
        HLOGC(gmlog.Debug,
                log << CONID() << "synchronizeWithGroup: DERIVED ISN: RCV=%" << m_iRcvLastAck << " -> %" << rcv_isn
                << " (shift by " << CSeqNo::seqcmp(rcv_isn, m_iRcvLastAck) << ") SND=%" << m_iSndLastAck
                << " -> %" << snd_isn << " (shift by " << CSeqNo::seqcmp(snd_isn, m_iSndLastAck) << ")");
        setInitialRcvSeq(rcv_isn);
        setInitialSndSeq(snd_isn);
    }
    else
    {
        HLOGC(gmlog.Debug,
                log << CONID() << "synchronizeWithGroup: DEFINED ISN: RCV=%" << m_iRcvLastAck << " SND=%"
                << m_iSndLastAck);
    }
}
#endif

void srt::CUDT::startConnect(const sockaddr_any& serv_addr, int32_t forced_isn)
{
    ScopedLock cg (m_ConnectionLock);

    HLOGC(aclog.Debug, log << CONID() << "startConnect: -> " << serv_addr.str()
            << (m_config.bSynRecving ? " (SYNCHRONOUS)" : " (ASYNCHRONOUS)") << "...");

    if (!m_bOpened)
        throw CUDTException(MJ_NOTSUP, MN_NONE, 0);

    if (m_bListening)
        throw CUDTException(MJ_NOTSUP, MN_ISCONNECTED, 0);

    if (m_bConnecting || m_bConnected)
        throw CUDTException(MJ_NOTSUP, MN_ISCONNECTED, 0);

    // record peer/server address
    m_PeerAddr = serv_addr;

    // register this socket in the rendezvous queue
    // RendezevousQueue is used to temporarily store incoming handshake, non-rendezvous connections also require this
    // function
    steady_clock::duration ttl = m_config.tdConnTimeOut;

    if (m_config.bRendezvous)
        ttl *= 10;

    const steady_clock::time_point ttl_time = steady_clock::now() + ttl;
    m_pRcvQueue->registerConnector(m_SocketID, this, serv_addr, ttl_time);

    // The m_iType is used in the INDUCTION for nothing. This value is only regarded
    // in CONCLUSION handshake, however this must be created after the handshake version
    // is already known. UDT_DGRAM is the value that was the only valid in the old SRT
    // with HSv4 (it supported only live transmission), for HSv5 it will be changed to
    // handle handshake extension flags.
    m_ConnReq.m_iType = UDT_DGRAM;

    // Auto mode for Caller and in Rendezvous is equivalent to CIPHER_MODE_AES_CTR.
    if (m_config.iCryptoMode == CSrtConfig::CIPHER_MODE_AUTO)
        m_config.iCryptoMode = CSrtConfig::CIPHER_MODE_AES_CTR;

    // This is my current configuration
    if (m_config.bRendezvous)
    {
        // For rendezvous, use version 5 in the waveahand and the cookie.
        // In case when you get the version 4 waveahand, simply switch to
        // the legacy HSv4 rendezvous and this time send version 4 CONCLUSION.

        // The HSv4 client simply won't check the version nor the cookie and it
        // will be sending its waveahands with version 4. Only when the party
        // has sent version 5 waveahand should the agent continue with HSv5
        // rendezvous.
        m_ConnReq.m_iVersion = HS_VERSION_SRT1;
        // m_ConnReq.m_iVersion = HS_VERSION_UDT4; // <--- Change in order to do regression test.
        m_ConnReq.m_iReqType = URQ_WAVEAHAND;
        m_ConnReq.m_iCookie  = bake(serv_addr);

        // This will be also passed to a HSv4 rendezvous, but fortunately the old
        // SRT didn't read this field from URQ_WAVEAHAND message, only URQ_CONCLUSION.
        m_ConnReq.m_iType           = SrtHSRequest::wrapFlags(false /* no MAGIC here */, m_config.iSndCryptoKeyLen);
        IF_HEAVY_LOGGING(const bool whether = m_config.iSndCryptoKeyLen != 0);
        HLOGC(aclog.Debug,
              log << CONID() << "startConnect (rnd): " << (whether ? "" : "NOT ")
                  << " Advertising PBKEYLEN - value = " << m_config.iSndCryptoKeyLen);
        m_RdvState  = CHandShake::RDV_WAVING;
        m_SrtHsSide = HSD_DRAW; // initially not resolved.
    }
    else
    {
        // For caller-listener configuration, set the version 4 for INDUCTION
        // due to a serious problem in UDT code being also in the older SRT versions:
        // the listener peer simply sents the EXACT COPY of the caller's induction
        // handshake, except the cookie, which means that when the caller sents version 5,
        // the listener will respond with version 5, which is a false information. Therefore
        // HSv5 clients MUST send HS_VERSION_UDT4 from the caller, regardless of currently
        // supported handshake version.
        //
        // The HSv5 listener should only respond with INDUCTION with m_iVersion == HS_VERSION_SRT1.
        m_ConnReq.m_iVersion = HS_VERSION_UDT4;
        m_ConnReq.m_iReqType = URQ_INDUCTION;
        m_ConnReq.m_iCookie  = 0;
        m_RdvState           = CHandShake::RDV_INVALID;
    }

    m_ConnReq.m_iMSS            = m_config.iMSS;
    // Defined as the size of the receiver buffer in packets, unless
    // SRTO_FC has been set to a less value.
    m_ConnReq.m_iFlightFlagSize = m_config.flightCapacity();
    m_ConnReq.m_iID             = m_SocketID;
    CIPAddress::ntop(serv_addr, (m_ConnReq.m_piPeerIP));

    if (forced_isn == SRT_SEQNO_NONE)
    {
        forced_isn = generateISN();
        HLOGC(aclog.Debug, log << CONID() << "startConnect: ISN generated = " << forced_isn);
    }
    else
    {
        HLOGC(aclog.Debug, log << CONID() << "startConnect: ISN forced = " << forced_isn);
    }

    m_iISN = m_ConnReq.m_iISN = forced_isn;

    setInitialSndSeq(m_iISN);
    // Inform the server my configurations.
    CPacket reqpkt;
    reqpkt.setControl(UMSG_HANDSHAKE);
    reqpkt.allocate(m_iMaxSRTPayloadSize);
    // XXX NOTE: Now the memory for the payload part is allocated automatically,
    // and such allocated memory is also automatically deallocated in the
    // destructor. If you use CPacket::allocate, remember that you must not:
    // - delete this memory
    // - assign to m_pcData.
    // If you use only manual assignment to m_pCData, this is then manual
    // allocation and so it won't be deallocated in the destructor.
    //
    // (Desired would be to disallow modification of m_pcData outside the
    // control of methods.)

    // ID = 0, connection request
    reqpkt.set_id(0);

    size_t hs_size = m_iMaxSRTPayloadSize;
    m_ConnReq.store_to((reqpkt.m_pcData), (hs_size));

    // Note that CPacket::allocate() sets also the size
    // to the size of the allocated buffer, which not
    // necessarily is to be the size of the data.
    reqpkt.setLength(hs_size);

    const steady_clock::time_point tnow = steady_clock::now();
    m_SndLastAck2Time = tnow;
    setPacketTS(reqpkt, tnow);

    HLOGC(cnlog.Debug,
          log << CONID() << "CUDT::startConnect: REQ-TIME set HIGH (TimeStamp: " << reqpkt.timestamp()
              << "). SENDING HS: " << m_ConnReq.show());

    /*
     * Race condition if non-block connect response thread scheduled before we set m_bConnecting to true?
     * Connect response will be ignored and connecting will wait until timeout.
     * Maybe m_ConnectionLock handling problem? Not used in CUDT::connect(const CPacket& response)
     */
    m_tsLastReqTime = tnow;
    m_bConnecting = true;

    // At this point m_SourceAddr is probably default-any, but this function
    // now requires that the address be specified here because there will be
    // no possibility to do it at any next stage of sending.
    m_pSndQueue->sendto(serv_addr, reqpkt, m_SourceAddr);

    //
    ///
    ////  ---> CONTINUE TO: <PEER>.CUDT::processConnectRequest()
    ///        (Take the part under condition: hs.m_iReqType == URQ_INDUCTION)
    ////  <--- RETURN WHEN: m_pSndQueue->sendto() is called.
    ////  .... SKIP UNTIL m_pRcvQueue->recvfrom() HERE....
    ////       (the first "sendto" will not be called due to being too early)
    ///
    //

    //////////////////////////////////////////////////////
    // SYNCHRO BAR
    //////////////////////////////////////////////////////
    if (!m_config.bSynRecving)
    {
        HLOGC(cnlog.Debug, log << CONID() << "startConnect: ASYNC MODE DETECTED. Deferring the process to RcvQ:worker");
        return;
    }

    // Below this bar, rest of function maintains only and exclusively
    // the SYNCHRONOUS (blocking) connection process. 

    // Wait for the negotiated configurations from the peer side.

    // This packet only prepares the storage where we will read the
    // next incoming packet.
    CPacket response;
    response.setControl(UMSG_HANDSHAKE);
    response.allocate(m_iMaxSRTPayloadSize);

    CUDTException  e;
    EConnectStatus cst = CONN_CONTINUE;
    // This is a temporary place to store the DESTINATION IP from the incoming packet.
    // We can't record this address yet until the cookie-confirmation is done, for safety reasons.
    sockaddr_any use_source_adr(serv_addr.family());

    while (!m_bClosing)
    {
        const steady_clock::time_point local_tnow = steady_clock::now();
        const steady_clock::duration tdiff = local_tnow - m_tsLastReqTime.load();
        // avoid sending too many requests, at most 1 request per 250ms

        // SHORT VERSION:
        // The immediate first run of this loop WILL SKIP THIS PART, so
        // the processing really begins AFTER THIS CONDITION.
        //
        // Note that some procedures inside may set m_tsLastReqTime to 0,
        // which will result of this condition to trigger immediately in
        // the next iteration.
        if (count_milliseconds(tdiff) > 250)
        {
            HLOGC(cnlog.Debug,
                  log << CONID() << "startConnect: LOOP: time to send (" << count_milliseconds(tdiff)
                      << " > 250 ms). size=" << reqpkt.getLength());

            if (m_config.bRendezvous)
                reqpkt.set_id(m_ConnRes.m_iID);

#if ENABLE_HEAVY_LOGGING
            {
                CHandShake debughs;
                debughs.load_from(reqpkt.m_pcData, reqpkt.getLength());
                HLOGC(cnlog.Debug,
                      log << CONID() << "startConnect: REQ-TIME HIGH."
                          << " cont/sending HS to peer: " << debughs.show());
            }
#endif

            m_tsLastReqTime = local_tnow;
            setPacketTS(reqpkt, local_tnow);
            m_pSndQueue->sendto(serv_addr, reqpkt, use_source_adr);
        }
        else
        {
            HLOGC(cnlog.Debug,
                  log << CONID() << "startConnect: LOOP: too early to send - " << count_milliseconds(tdiff)
                      << " < 250ms");
        }

        cst = CONN_CONTINUE;
        response.setLength(m_iMaxSRTPayloadSize);
        if (m_pRcvQueue->recvfrom(m_SocketID, (response)) > 0)
        {
            use_source_adr = response.udpDestAddr();

            HLOGC(cnlog.Debug, log << CONID() << "startConnect: got response for connect request");
            cst = processConnectResponse(response, &e);

            HLOGC(cnlog.Debug, log << CONID() << "startConnect: response processing result: " << ConnectStatusStr(cst));

            // Expected is that:
            // - the peer responded with URQ_INDUCTION + cookie. This above function
            //   should check that and craft the URQ_CONCLUSION handshake, in which
            //   case this function returns CONN_CONTINUE. As an extra action taken
            //   for that case, we set the SECURING mode if encryption requested,
            //   and serialize again the handshake, possibly together with HS extension
            //   blocks, if HSv5 peer responded. The serialized handshake will be then
            //   sent again, as the loop is repeated.
            // - the peer responded with URQ_CONCLUSION. This handshake was accepted
            //   as a connection, and for >= HSv5 the HS extension blocks have been
            //   also read and interpreted. In this case this function returns:
            //   - CONN_ACCEPT, if everything was correct - break this loop and return normally
            //   - CONN_REJECT in case of any problems with the delivered handshake
            //     (incorrect data or data conflict) - throw error exception
            // - the peer responded with any of URQ_ERROR_*.  - throw error exception
            //
            // The error exception should make the API connect() function fail, if blocking
            // or mark the failure for that socket in epoll, if non-blocking.

            if (cst == CONN_RENDEZVOUS)
            {
                // When this function returned CONN_RENDEZVOUS, this requires
                // very special processing for the Rendezvous-v5 algorithm. This MAY
                // involve also preparing a new handshake form, also interpreting the
                // SRT handshake extension and crafting SRT handshake extension for the
                // peer, which should be next sent. When this function returns CONN_CONTINUE,
                // it means that it has done all that was required, however none of the below
                // things has to be done (this function will do it by itself if needed).
                // Otherwise the handshake rolling can be interrupted and considered complete.
                cst = processRendezvous(&response, serv_addr, RST_OK, (reqpkt));
                if (cst == CONN_CONTINUE)
                    continue;

                HLOGC(cnlog.Debug,
                        log << CONID() << "startConnect: processRendezvous returned cst=" << ConnectStatusStr(cst));

                if (cst == CONN_REJECT)
                {
                    // Just in case it wasn't set, set this as a fallback
                    if (m_RejectReason == SRT_REJ_UNKNOWN)
                        m_RejectReason = SRT_REJ_ROGUE;

                    // rejection or erroneous code.
                    reqpkt.setLength(m_iMaxSRTPayloadSize);
                    reqpkt.setControl(UMSG_HANDSHAKE);
                    sendRendezvousRejection(serv_addr, (reqpkt));
                }
            }

            if (cst == CONN_REJECT)
            {
                HLOGC(cnlog.Debug,
                        log << CONID() << "startConnect: REJECTED by processConnectResponse - sending SHUTDOWN");
                sendCtrl(UMSG_SHUTDOWN);
            }

            if (cst != CONN_CONTINUE && cst != CONN_CONFUSED)
                break; // --> OUTSIDE-LOOP

            // IMPORTANT
            // [[using assert(m_pCryptoControl != nullptr)]];

            // new request/response should be sent out immediately on receiving a response
            HLOGC(cnlog.Debug,
                  log << CONID() << "startConnect: SYNC CONNECTION STATUS:" << ConnectStatusStr(cst)
                      << ", REQ-TIME: LOW.");
            m_tsLastReqTime = steady_clock::time_point();

            // Now serialize the handshake again to the existing buffer so that it's
            // then sent later in this loop.

            // First, set the size back to the original size, m_iMaxSRTPayloadSize because
            // this is the size of the originally allocated space. It might have been
            // shrunk by serializing the INDUCTION handshake (which was required before
            // sending this packet to the output queue) and therefore be too
            // small to store the CONCLUSION handshake (with HSv5 extensions).
            reqpkt.setLength(m_iMaxSRTPayloadSize);

            HLOGC(cnlog.Debug,
                  log << CONID() << "startConnect: creating HS CONCLUSION: buffer size=" << reqpkt.getLength());

            // NOTE: BUGFIX: SERIALIZE AGAIN.
            // The original UDT code didn't do it, so it was theoretically
            // turned into conclusion, but was sending still the original
            // induction handshake challenge message. It was working only
            // thanks to that simultaneously there were being sent handshake
            // messages from a separate thread (CSndQueue::worker) from
            // RendezvousQueue, this time serialized properly, which caused
            // that with blocking mode there was a kinda initial "drunk
            // passenger with taxi driver talk" until the RendezvousQueue sends
            // (when "the time comes") the right CONCLUSION handshake
            // challenge message.
            //
            // Now that this is fixed, the handshake messages from RendezvousQueue
            // are sent only when there is a rendezvous mode or non-blocking mode.
            if (!createSrtHandshake(SRT_CMD_HSREQ, SRT_CMD_KMREQ, 0, 0, (reqpkt), (m_ConnReq)))
            {
                LOGC(cnlog.Warn, log << CONID() << "createSrtHandshake failed - REJECTING.");
                cst = CONN_REJECT;
                break;
            }
            // These last 2 parameters designate the buffer, which is in use only for SRT_CMD_KMRSP.
            // If m_ConnReq.m_iVersion == HS_VERSION_UDT4, this function will do nothing,
            // except just serializing the UDT handshake.
            // The trick is that the HS challenge is with version HS_VERSION_UDT4, but the
            // listener should respond with HS_VERSION_SRT1, if it is HSv5 capable.
        }

        HLOGC(cnlog.Debug,
              log << CONID() << "startConnect: timeout from Q:recvfrom, looping again; cst=" << ConnectStatusStr(cst));

#if ENABLE_HEAVY_LOGGING
        // Non-fatal assertion
        if (cst == CONN_REJECT) // Might be returned by processRendezvous
        {
            LOGC(cnlog.Error,
                 log << CONID()
                     << "startConnect: IPE: cst=REJECT NOT EXPECTED HERE, the loop should've been interrupted!");
            break;
        }
#endif

        if (steady_clock::now() > ttl_time)
        {
            // timeout
            e = CUDTException(MJ_SETUP, MN_TIMEOUT, 0);
            m_RejectReason = SRT_REJ_TIMEOUT;
            HLOGC(cnlog.Debug,
                  log << CONID() << "startConnect: TTL time " << FormatTime(ttl_time) << " exceeded, TIMEOUT.");
            break;
        }
    }

    // <--- OUTSIDE-LOOP
    // Here will fall the break when not CONN_CONTINUE.
    // CONN_RENDEZVOUS is handled by processRendezvous.
    // CONN_ACCEPT will skip this and pass on.
    if (cst == CONN_REJECT)
    {
        e = CUDTException(MJ_SETUP, MN_REJECTED, 0);
    }

    if (e.getErrorCode() == 0)
    {
        if (m_bClosing)                                    // if the socket is closed before connection...
            e = CUDTException(MJ_SETUP, MN_CLOSED, 0);
        else if (m_ConnRes.m_iReqType > URQ_FAILURE_TYPES) // connection request rejected
        {
            m_RejectReason = RejectReasonForURQ(m_ConnRes.m_iReqType);
            e              = CUDTException(MJ_SETUP, MN_REJECTED, 0);
        }
        else if ((!m_config.bRendezvous) && (m_ConnRes.m_iISN != m_iISN)) // secuity check
            e = CUDTException(MJ_SETUP, MN_SECURITY, 0);
    }

    if (e.getErrorCode() != 0)
    {
        m_bConnecting = false;
        // The process is to be abnormally terminated, remove the connector
        // now because most likely no other processing part has done anything with it.
        m_pRcvQueue->removeConnector(m_SocketID);
        throw e;
    }

    HLOGC(cnlog.Debug,
          log << CONID() << "startConnect: handshake exchange succeeded. sourceIP=" << m_SourceAddr.str());

    // Parameters at the end.
    HLOGC(cnlog.Debug,
          log << CONID() << "startConnect: END. Parameters: mss=" << m_config.iMSS
              << " max-cwnd-size=" << m_CongCtl->cgWindowMaxSize() << " cwnd-size=" << m_CongCtl->cgWindowSize()
              << " rtt=" << m_iSRTT << " bw=" << m_iBandwidth);
}

// Asynchronous connection
EConnectStatus srt::CUDT::processAsyncConnectResponse(const CPacket &pkt) ATR_NOEXCEPT
{
    EConnectStatus cst = CONN_CONTINUE;
    CUDTException  e;

    ScopedLock cg(m_ConnectionLock);
    HLOGC(cnlog.Debug, log << CONID() << "processAsyncConnectResponse: got response for connect request, processing");
    cst = processConnectResponse(pkt, &e);

    HLOGC(cnlog.Debug,
          log << CONID() << "processAsyncConnectResponse: response processing result: " << ConnectStatusStr(cst)
              << "; REQ-TIME LOW to enforce immediate response");
    m_tsLastReqTime = steady_clock::time_point();

    return cst;
}

bool srt::CUDT::processAsyncConnectRequest(EReadStatus         rst,
                                      EConnectStatus      cst,
                                      const CPacket*      pResponse /*[[nullable]]*/,
                                      const sockaddr_any& serv_addr)
{
    // IMPORTANT!

    // This function is called, still asynchronously, but in the order
    // of call just after the call to the above processAsyncConnectResponse.
    // This should have got the original value returned from
    // processConnectResponse through processAsyncConnectResponse.

    CPacket reqpkt;
    reqpkt.setControl(UMSG_HANDSHAKE);
    reqpkt.allocate(m_iMaxSRTPayloadSize);
    const steady_clock::time_point now = steady_clock::now();
    setPacketTS(reqpkt, now);

    HLOGC(cnlog.Debug,
          log << CONID() << "processAsyncConnectRequest: REQ-TIME: HIGH. Should prevent too quick responses.");
    m_tsLastReqTime = now;
    // ID = 0, connection request
    reqpkt.set_id(!m_config.bRendezvous ? 0 : m_ConnRes.m_iID);

    bool status = true;

    ScopedLock cg(m_ConnectionLock);
    if (!m_bOpened) // Check the socket has not been closed before already.
        return false;

    if (cst == CONN_RENDEZVOUS)
    {
        HLOGC(cnlog.Debug, log << CONID() << "processAsyncConnectRequest: passing to processRendezvous");
        cst = processRendezvous(pResponse, serv_addr, rst, (reqpkt));
        if (cst == CONN_ACCEPT)
        {
            HLOGC(cnlog.Debug,
                  log << CONID()
                      << "processAsyncConnectRequest: processRendezvous completed the process and responded by itself. "
                         "Done.");
            return true;
        }

        if (cst != CONN_CONTINUE)
        {
            // processRendezvous already set the reject reason
            LOGC(cnlog.Warn,
                 log << CONID()
                     << "processAsyncConnectRequest: REJECT reported from processRendezvous, not processing further.");

            if (m_RejectReason == SRT_REJ_UNKNOWN)
                m_RejectReason = SRT_REJ_ROGUE;

            sendRendezvousRejection(serv_addr, (reqpkt));
            status = false;
        }
    }
    else if (cst == CONN_REJECT)
    {
        // m_RejectReason already set at worker_ProcessAddressedPacket.
        LOGC(cnlog.Warn,
             log << CONID() << "processAsyncConnectRequest: REJECT reported from HS processing: "
                 << srt_rejectreason_str(m_RejectReason) << " - not processing further");
        // m_tsLastReqTime = steady_clock::time_point(); XXX ?
        return false;
    }
    else
    {
        // (this procedure will be also run for HSv4 rendezvous)
        HLOGC(cnlog.Debug,
              log << CONID() << "processAsyncConnectRequest: serializing HS: buffer size=" << reqpkt.getLength());
        if (!createSrtHandshake(SRT_CMD_HSREQ, SRT_CMD_KMREQ, 0, 0, (reqpkt), (m_ConnReq)))
        {
            // All 'false' returns from here are IPE-type, mostly "invalid argument" plus "all keys expired".
            LOGC(cnlog.Error,
                 log << CONID() << "IPE: processAsyncConnectRequest: createSrtHandshake failed, dismissing.");
            status = false;
        }
        else
        {
            HLOGC(cnlog.Debug,
                  log << CONID()
                      << "processAsyncConnectRequest: sending HS reqtype=" << RequestTypeStr(m_ConnReq.m_iReqType)
                      << " to socket " << reqpkt.id() << " size=" << reqpkt.getLength());
        }
    }

    if (!status)
    {
        return false;
        /* XXX Shouldn't it send a single response packet for the rejection?
        // Set the version to 0 as "handshake rejection" status and serialize it
        CHandShake zhs;
        size_t size = reqpkt.getLength();
        zhs.store_to((reqpkt.m_pcData), (size));
        reqpkt.setLength(size);
        */
    }

    HLOGC(cnlog.Debug,
          log << CONID() << "processAsyncConnectRequest: setting REQ-TIME HIGH, SENDING HS:" << m_ConnReq.show());
    m_tsLastReqTime = steady_clock::now();
    m_pSndQueue->sendto(serv_addr, reqpkt, m_SourceAddr);
    return status;
}

void srt::CUDT::sendRendezvousRejection(const sockaddr_any& serv_addr, CPacket& r_rsppkt)
{
    // We can reuse m_ConnReq because we are about to abandon the connection process.
    m_ConnReq.m_iReqType = URQFailure(m_RejectReason);

    // Assumed that r_rsppkt refers to a packet object that was already prepared
    // to be used for storing the handshake there.
    size_t size = r_rsppkt.getLength();
    m_ConnReq.store_to((r_rsppkt.m_pcData), (size));
    r_rsppkt.setLength(size);

    HLOGC(cnlog.Debug, log << CONID() << "sendRendezvousRejection: using code=" << m_ConnReq.m_iReqType
            << " for reject reason code " << m_RejectReason << " (" << srt_rejectreason_str(m_RejectReason) << ")");

    setPacketTS(r_rsppkt, steady_clock::now());
    m_pSndQueue->sendto(serv_addr, r_rsppkt, m_SourceAddr);
}

void srt::CUDT::cookieContest()
{
    if (m_SrtHsSide != HSD_DRAW)
        return;

    LOGC(cnlog.Debug,
         log << CONID() << "cookieContest: agent=" << m_ConnReq.m_iCookie << " peer=" << m_ConnRes.m_iCookie);

    // Here m_ConnReq.m_iCookie is a local cookie value sent in connection request to the peer.
    // m_ConnRes.m_iCookie is a cookie value sent by the peer in its connection request.
    if (m_ConnReq.m_iCookie == 0 || m_ConnRes.m_iCookie == 0)
    {
        // Note that it's virtually impossible that Agent's cookie is not ready, this
        // shall be considered IPE.
        // Not all cookies are ready, don't start the contest.
        return;
    }

    // INITIATOR/RESPONDER role is resolved by COOKIE CONTEST.
    //
    // The cookie contest must be repeated every time because it
    // may change the state at some point.
    // 
    // In SRT v1.4.3 and prior the below subtraction was performed in 32-bit arithmetic.
    // The result of subtraction can overflow 32-bits. 
    // Example
    // m_ConnReq.m_iCookie = -1480577720;
    // m_ConnRes.m_iCookie = 811599203;
    // int64_t llBetterCookie = -1480577720 - 811599203 = -2292176923 (FFFF FFFF 7760 27E5);
    // int32_t iBetterCookie  = 2002790373 (7760 27E5);
    // 
    // Now 64-bit arithmetic is used to calculate the actual result of subtraction.
    // The 31-st bit is then checked to check if the resulting is negative in 32-bit aritmetics.
    // This way the old contest behavior is preserved, and potential compiler optimisations are avoided.
    const int64_t contest = int64_t(m_ConnReq.m_iCookie) - int64_t(m_ConnRes.m_iCookie);

    if ((contest & 0xFFFFFFFF) == 0)
    {
        // DRAW! The only way to continue would be to force the
        // cookies to be regenerated and to start over. But it's
        // not worth a shot - this is an extremely rare case.
        // This can simply do reject so that it can be started again.

        // Pretend then that the cookie contest wasn't done so that
        // it's done again. Cookies are baked every time anew, however
        // the successful initial contest remains valid no matter how
        // cookies will change.

        m_SrtHsSide = HSD_DRAW;
        return;
    }

    if (contest & 0x80000000)
    {
        m_SrtHsSide = HSD_RESPONDER;
        return;
    }

    m_SrtHsSide = HSD_INITIATOR;
}

// This function should complete the data for KMX needed for an out-of-band
// handshake response. Possibilities are:
// - There's no KMX (including first responder's handshake in rendezvous). This writes 0 to w_kmdatasize.
// - The encryption status is failure. Respond with fail code and w_kmdatasize = 1.
// - The last KMX was successful. Respond with the original kmdata and their size in w_kmdatasize.
EConnectStatus srt::CUDT::craftKmResponse(uint32_t* aw_kmdata, size_t& w_kmdatasize)
{
    // If the last CONCLUSION message didn't contain the KMX extension, there's
    // no key recorded yet, so it can't be extracted. Mark this w_kmdatasize empty though.
    int hs_flags = SrtHSRequest::SRT_HSTYPE_HSFLAGS::unwrap(m_ConnRes.m_iType);
    if (IsSet(hs_flags, CHandShake::HS_EXT_KMREQ))
    {
        // m_pCryptoControl can be NULL if the socket has been closed already. See issue #2231.
        if (!m_pCryptoControl)
        {
            m_RejectReason = SRT_REJ_IPE;
            LOGC(cnlog.Error,
                 log << CONID() << "IPE: craftKmResponse needs to send KM, but CryptoControl does not exist."
                     << " Socket state: connected=" << boolalpha << m_bConnected << ", connecting=" << m_bConnecting
                     << ", broken=" << m_bBroken << ", opened " << m_bOpened << ", closing=" << m_bClosing << ".");
            return CONN_REJECT;
        }
        // This is a periodic handshake update, so you need to extract the KM data from the
        // first message, provided that it is there.
        size_t msgsize = m_pCryptoControl->getKmMsg_size(0);
        if (msgsize == 0)
        {
            switch (m_pCryptoControl->m_RcvKmState)
            {
                // If the KMX process ended up with a failure, the KMX is not recorded.
                // In this case as the KMRSP answer the "failure status" should be crafted.
            case SRT_KM_S_NOSECRET:
            case SRT_KM_S_BADSECRET:
                {
                    HLOGC(cnlog.Debug,
                          log << CONID() << "craftKmResponse: No KMX recorded, status = "
                              << KmStateStr(m_pCryptoControl->m_RcvKmState) << ". Respond it.");

                    // Just do the same thing as in CCryptoControl::processSrtMsg_KMREQ for that case,
                    // that is, copy the NOSECRET code into KMX message.
                    memcpy((aw_kmdata), &m_pCryptoControl->m_RcvKmState, sizeof(int32_t));
                    w_kmdatasize = 1;
                }
                break; // Treat as ACCEPT in general; might change to REJECT on enforced-encryption

            default:
                // Remaining values:
                // UNSECURED: should not fall here at all
                // SECURING: should not happen in HSv5
                // SECURED: should have received the recorded KMX correctly (getKmMsg_size(0) > 0)
                {
                    m_RejectReason = SRT_REJ_IPE;
                    // Remaining situations:
                    // - password only on this site: shouldn't be considered to be sent to a no-password site
                    LOGC(cnlog.Error,
                         log << CONID() << "craftKmResponse: IPE: PERIODIC HS: NO KMREQ RECORDED KMSTATE: RCV="
                             << KmStateStr(m_pCryptoControl->m_RcvKmState)
                             << " SND=" << KmStateStr(m_pCryptoControl->m_SndKmState));
                    return CONN_REJECT;
                }
                break;
            }
        }
        else
        {
            w_kmdatasize = msgsize / 4;
            if (msgsize > w_kmdatasize * 4)
            {
                // Sanity check
                LOGC(cnlog.Error, log << CONID() << "IPE: KMX data not aligned to 4 bytes! size=" << msgsize);
                memset((aw_kmdata + (w_kmdatasize * 4)), 0, msgsize - (w_kmdatasize * 4));
                ++w_kmdatasize;
            }

            HLOGC(cnlog.Debug,
                  log << CONID() << "craftKmResponse: getting KM DATA from the fore-recorded KMX from KMREQ, size="
                      << w_kmdatasize);
            memcpy((aw_kmdata), m_pCryptoControl->getKmMsg_data(0), msgsize);
        }
    }
    else
    {
        HLOGC(cnlog.Debug, log << CONID() << "craftKmResponse: no KMX flag - not extracting KM data for KMRSP");
        w_kmdatasize = 0;
    }

    return CONN_ACCEPT;
}

EConnectStatus srt::CUDT::processRendezvous(
    const CPacket* pResponse /*[[nullable]]*/, const sockaddr_any& serv_addr,
    EReadStatus rst, CPacket& w_reqpkt)
{
    if (m_RdvState == CHandShake::RDV_CONNECTED)
    {
        HLOGC(cnlog.Debug, log << CONID() << "processRendezvous: already in CONNECTED state.");
        return CONN_ACCEPT;
    }

    uint32_t kmdata[SRTDATA_MAXSIZE];
    size_t   kmdatasize = SRTDATA_MAXSIZE;

    cookieContest();

    // We know that the other side was contacted and the other side has sent
    // the handshake message - we know then both cookies. If it's a draw, it's
    // a very rare case of creating identical cookies.
    if (m_SrtHsSide == HSD_DRAW)
    {
        m_RejectReason = SRT_REJ_RDVCOOKIE;
        LOGC(cnlog.Error,
             log << CONID() << "COOKIE CONTEST UNRESOLVED: can't assign connection roles, please wait another minute.");
        return CONN_REJECT;
    }

    UDTRequestType rsp_type = URQ_FAILURE_TYPES; // just to track uninitialized errors

    // We can assume that the Handshake packet received here as 'response'
    // is already serialized in m_ConnRes. Check extra flags that are meaningful
    // for further processing here.

    int  ext_flags       = SrtHSRequest::SRT_HSTYPE_HSFLAGS::unwrap(m_ConnRes.m_iType);
    bool needs_extension = ext_flags != 0; // Initial value: received HS has extensions.
    bool needs_hsrsp;
    rendezvousSwitchState((rsp_type), (needs_extension), (needs_hsrsp));
    if (rsp_type > URQ_FAILURE_TYPES)
    {
        m_RejectReason = RejectReasonForURQ(rsp_type);
        HLOGC(cnlog.Debug,
              log << CONID()
                  << "processRendezvous: rejecting due to switch-state response: " << RequestTypeStr(rsp_type));
        return CONN_REJECT;
    }
    checkUpdateCryptoKeyLen("processRendezvous", m_ConnRes.m_iType);

    // We have three possibilities here as it comes to HSREQ extensions:

    // 1. The agent is loser in attention state, it sends EMPTY conclusion (without extensions)
    // 2. The agent is loser in initiated state, it interprets incoming HSREQ and creates HSRSP
    // 3. The agent is winner in attention or fine state, it sends HSREQ extension
    m_ConnReq.m_iReqType  = rsp_type;
    m_ConnReq.m_extension = needs_extension;

    // This must be done before prepareConnectionObjects(), because it sets ISN and m_iMaxSRTPayloadSize needed to create buffers.
    if (!applyResponseSettings(pResponse))
    {
        LOGC(cnlog.Error, log << CONID() << "processRendezvous: peer settings rejected");
        return CONN_REJECT;
    }

    // The CryptoControl must be created by the prepareConnectionObjects() before interpreting and creating HSv5 extensions
    // because the it will be used there.
    if (!prepareConnectionObjects(m_ConnRes, m_SrtHsSide, NULL) || !prepareBuffers(NULL))
    {
        // m_RejectReason already handled
        HLOGC(cnlog.Debug,
              log << CONID() << "processRendezvous: rejecting due to problems in prepareConnectionObjects.");
        return CONN_REJECT;
    }

    // Case 2.
    if (needs_hsrsp)
    {
        // This means that we have received HSREQ extension with the handshake, so we need to interpret
        // it and craft the response.
        if (rst == RST_OK)
        {
            // We have JUST RECEIVED packet in this session (not that this is called as periodic update).
            // Sanity check
            m_tsLastReqTime = steady_clock::time_point();
            if (!pResponse || pResponse->getLength() == size_t(-1))
            {
                m_RejectReason = SRT_REJ_IPE;
                LOGC(cnlog.Fatal,
                     log << CONID() << "IPE: rst=RST_OK, but the packet has set -1 length - REJECTING (REQ-TIME: LOW)");
                return CONN_REJECT;
            }

            if (!interpretSrtHandshake(m_ConnRes, *pResponse, kmdata, &kmdatasize))
            {
                HLOGC(cnlog.Debug,
                      log << CONID() << "processRendezvous: rejecting due to problems in interpretSrtHandshake REQ-TIME: LOW.");
                return CONN_REJECT;
            }

            updateAfterSrtHandshake(HS_VERSION_SRT1);

            // Pass on, inform about the shortened response-waiting period.
            HLOGC(cnlog.Debug, log << CONID() << "processRendezvous: setting REQ-TIME: LOW. Forced to respond immediately.");
        }
        else
        {
            // This is a repeated handshake, so you can't use the incoming data to
            // prepare data for createSrtHandshake. They have to be extracted from inside.
            EConnectStatus conn = craftKmResponse((kmdata), (kmdatasize));
            if (conn != CONN_ACCEPT)
                return conn;
        }

        // No matter the value of needs_extension, the extension is always needed
        // when HSREQ was interpreted (to store HSRSP extension).
        m_ConnReq.m_extension = true;

        HLOGC(cnlog.Debug,
              log << CONID()
                  << "processRendezvous: HSREQ extension ok, creating HSRSP response. kmdatasize=" << kmdatasize);

        w_reqpkt.setLength(m_iMaxSRTPayloadSize);
        if (!createSrtHandshake(SRT_CMD_HSRSP, SRT_CMD_KMRSP,
                    kmdata, kmdatasize,
                    (w_reqpkt), (m_ConnReq)))
        {
            HLOGC(cnlog.Debug,
                  log << CONID()
                      << "processRendezvous: rejecting due to problems in createSrtHandshake. REQ-TIME: LOW");
            m_tsLastReqTime = steady_clock::time_point();
            return CONN_REJECT;
        }

        // This means that it has received URQ_CONCLUSION with HSREQ, agent is then in RDV_FINE
        // state, it sends here URQ_CONCLUSION with HSREQ/KMREQ extensions and it awaits URQ_AGREEMENT.
        return CONN_CONTINUE;
    }

    // Special case: if URQ_AGREEMENT is to be sent, when this side is INITIATOR,
    // then it must have received HSRSP, so it must interpret it. Otherwise it would
    // end up with URQ_DONE, which means that it is the other side to interpret HSRSP.
    if (m_SrtHsSide == HSD_INITIATOR && m_ConnReq.m_iReqType == URQ_AGREEMENT)
    {
        // The same is done in CUDT::postConnect(), however this section will
        // not be done in case of rendezvous. The section in postConnect() is
        // predicted to run only in regular CALLER handling.

        if (rst != RST_OK || !pResponse || pResponse->getLength() == size_t(-1))
        {
            // Actually the -1 length would be an IPE, but it's likely that this was reported already.
            HLOGC(
                cnlog.Debug,
                log << CONID()
                    << "processRendezvous: no INCOMING packet, NOT interpreting extensions (relying on exising data)");
        }
        else
        {
            HLOGC(cnlog.Debug,
                  log << CONID() << "processRendezvous: INITIATOR, will send AGREEMENT - interpreting HSRSP extension");
            if (!interpretSrtHandshake(m_ConnRes, *pResponse, 0, 0))
            {
                // m_RejectReason is already set, so set the reqtype accordingly
                m_ConnReq.m_iReqType = URQFailure(m_RejectReason);
                return CONN_REJECT;
            }
        }
        // This should be false, make a kinda assert here.
        if (needs_extension)
        {
            LOGC(cnlog.Fatal,
                 log << CONID() << "IPE: INITIATOR responding AGREEMENT should declare no extensions to HS");
            m_ConnReq.m_extension = false;
        }
        updateAfterSrtHandshake(HS_VERSION_SRT1);
    }

    HLOGC(cnlog.Debug,
          log << CONID() << "processRendezvous: COOKIES Agent/Peer: " << m_ConnReq.m_iCookie << "/"
              << m_ConnRes.m_iCookie << " HSD:" << (m_SrtHsSide == HSD_INITIATOR ? "initiator" : "responder")
              << " STATE:" << CHandShake::RdvStateStr(m_RdvState) << " ...");

    if (rsp_type == URQ_DONE)
    {
        HLOGC(cnlog.Debug, log << CONID() << "... WON'T SEND any response, both sides considered connected");
    }
    else
    {
        HLOGC(cnlog.Debug,
              log << CONID() << "... WILL SEND " << RequestTypeStr(rsp_type) << " "
                  << (m_ConnReq.m_extension ? "with" : "without") << " SRT HS extensions");
    }

    // This marks the information for the serializer that
    // the SRT handshake extension is required.
    // Rest of the data will be filled together with
    // serialization.
    m_ConnReq.m_extension = needs_extension;

    w_reqpkt.setLength(m_iMaxSRTPayloadSize);
    if (m_RdvState == CHandShake::RDV_CONNECTED)
    {
        int cst = postConnect(pResponse, true, 0);
        if (cst == CONN_REJECT)
        {
            // m_RejectReason already set
            HLOGC(cnlog.Debug, log << CONID() << "processRendezvous: rejecting due to problems in postConnect.");
            return CONN_REJECT;
        }
    }

    // URQ_DONE or URQ_AGREEMENT can be the result if the state is RDV_CONNECTED.
    // If URQ_DONE, then there's nothing to be done, when URQ_AGREEMENT then return
    // CONN_CONTINUE to make the caller send again the contents if the packet buffer,
    // this time with URQ_AGREEMENT message, but still consider yourself connected.
    if (rsp_type == URQ_DONE)
    {
        HLOGC(cnlog.Debug, log << CONID() << "processRendezvous: rsp=DONE, reporting ACCEPT (nothing to respond)");
        return CONN_ACCEPT;
    }

    // createSrtHandshake moved here because if the above conditions are satisfied,
    // no response is going to be send, so nothing needs to be "created".

    // needs_extension here distinguishes between cases 1 and 3.
    // NOTE: in case when interpretSrtHandshake was run under the conditions above (to interpret HSRSP),
    // then createSrtHandshake below will create only empty AGREEMENT message.
    if (!createSrtHandshake(SRT_CMD_HSREQ, SRT_CMD_KMREQ, 0, 0,
                (w_reqpkt), (m_ConnReq)))
    {
        // m_RejectReason already set
        LOGC(cnlog.Warn, log << CONID() << "createSrtHandshake failed (IPE?), connection rejected. REQ-TIME: LOW");
        m_tsLastReqTime = steady_clock::time_point();
        return CONN_REJECT;
    }

    if (rsp_type == URQ_AGREEMENT && m_RdvState == CHandShake::RDV_CONNECTED)
    {
        // We are using our own serialization method (not the one called after
        // processConnectResponse, this is skipped in case when this function
        // is called), so we can also send this immediately. Agreement must be
        // sent just once and the party must switch into CONNECTED state - in
        // contrast to CONCLUSION messages, which should be sent in loop repeatedly.
        //
        // Even though in theory the AGREEMENT message sent just once may miss
        // the target (as normal thing in UDP), this is little probable to happen,
        // and this doesn't matter much because even if the other party doesn't
        // get AGREEMENT, but will get payload or KEEPALIVE messages, it will
        // turn into connected state as well. The AGREEMENT is rather kinda
        // catalyzer here and may turn the entity on the right track faster. When
        // AGREEMENT is missed, it may have kinda initial tearing.

        const steady_clock::time_point now = steady_clock::now();
        m_tsLastReqTime                    = now;
        setPacketTS(w_reqpkt, now);
        HLOGC(cnlog.Debug,
              log << CONID()
                  << "processRendezvous: rsp=AGREEMENT, reporting ACCEPT and sending just this one, REQ-TIME HIGH.");

        m_pSndQueue->sendto(serv_addr, w_reqpkt, m_SourceAddr);

        return CONN_ACCEPT;
    }

    if (rst == RST_OK)
    {
        // the request time must be updated so that the next handshake can be sent out immediately
        HLOGC(cnlog.Debug,
              log << "processRendezvous: rsp=" << RequestTypeStr(m_ConnReq.m_iReqType)
                  << " REQ-TIME: LOW to send immediately, consider yourself conencted");
        m_tsLastReqTime = steady_clock::time_point();
    }
    else
    {
        HLOGC(cnlog.Debug,
              log << CONID() << "processRendezvous: REQ-TIME: remains previous value, consider yourself connected");
    }
    return CONN_CONTINUE;
}

// [[using locked(m_ConnectionLock)]];
EConnectStatus srt::CUDT::processConnectResponse(const CPacket& response, CUDTException* eout) ATR_NOEXCEPT
{
    // NOTE: ASSUMED LOCK ON: m_ConnectionLock.

    // this is the 2nd half of a connection request. If the connection is setup successfully this returns 0.
    // Returned values:
    // - CONN_REJECT: there was some error when processing the response, connection should be rejected
    // - CONN_ACCEPT: the handshake is done and finished correctly
    // - CONN_CONTINUE: the induction handshake has been processed correctly, and expects CONCLUSION handshake

    if (!m_bConnecting)
        return CONN_REJECT;

    // This is required in HSv5 rendezvous, in which it should send the URQ_AGREEMENT message to
    // the peer, however switch to connected state.
    HLOGC(cnlog.Debug,
          log << CONID() << "processConnectResponse: TYPE:"
              << (response.isControl() ? MessageTypeStr(response.getType(), response.getExtendedType())
                                       : string("DATA")));
    // ConnectStatus res = CONN_REJECT; // used later for status - must be declared here due to goto POST_CONNECT.

    // For HSv4, the data sender is INITIATOR, and the data receiver is RESPONDER,
    // regardless of the connecting side affiliation. This will be changed for HSv5.
    bool          bidirectional = false;
    HandshakeSide hsd           = m_config.bDataSender ? HSD_INITIATOR : HSD_RESPONDER;
    // (defined here due to 'goto' below).

    // SRT peer may send the SRT handshake private message (type 0x7fff) before a keep-alive.

    // This condition is checked when the current agent is trying to do connect() in rendezvous mode,
    // but the peer was faster to send a handshake packet earlier. This makes it continue with connecting
    // process if the peer is already behaving as if the connection was already established.

    // This value will check either the initial value, which is less than SRT1, or
    // the value previously loaded to m_ConnReq during the previous handshake response.
    // For the initial form this value should not be checked.
    bool hsv5 = m_ConnRes.m_iVersion >= HS_VERSION_SRT1;

    if (m_config.bRendezvous &&
        (m_RdvState == CHandShake::RDV_CONNECTED   // somehow Rendezvous-v5 switched it to CONNECTED.
         || !response.isControl()                  // WAS A PAYLOAD PACKET.
         || (response.getType() == UMSG_KEEPALIVE) // OR WAS A UMSG_KEEPALIVE message.
         || (response.getType() == UMSG_EXT) // OR WAS a CONTROL packet of some extended type (i.e. any SRT specific)
         )
        // This may happen if this is an initial state in which the socket type was not yet set.
        // If this is a field that holds the response handshake record from the peer, this means that it wasn't received
        // yet. HSv5: added version check because in HSv5 the m_iType field has different meaning and it may be 0 in
        // case when the handshake does not carry SRT extensions.
        && (hsv5 || m_ConnRes.m_iType != UDT_UNDEFINED))
    {
        // a data packet or a keep-alive packet comes, which means the peer side is already connected
        // in this situation, the previously recorded response will be used
        // In HSv5 this situation is theoretically possible if this party has missed the URQ_AGREEMENT message.
        HLOGC(cnlog.Debug, log << CONID() << "processConnectResponse: already connected - pinning in");
        if (hsv5)
        {
            m_RdvState = CHandShake::RDV_CONNECTED;
        }

        return postConnect(&response, hsv5, eout);
    }

    if (!response.isControl(UMSG_HANDSHAKE))
    {
        m_RejectReason = SRT_REJ_ROGUE;
        if (!response.isControl())
        {
            LOGC(cnlog.Warn, log << CONID() << "processConnectResponse: received DATA while HANDSHAKE expected");
        }
        else
        {
            LOGC(cnlog.Error,
                 log << CONID()
                     << "processConnectResponse: CONFUSED: expected UMSG_HANDSHAKE as connection not yet established, "
                        "got: "
                     << MessageTypeStr(response.getType(), response.getExtendedType()));

            if (response.getType() == UMSG_SHUTDOWN)
            {
                LOGC(cnlog.Error,
                        log << CONID() << "processConnectResponse: UMSG_SHUTDOWN received, rejecting connection.");
                return CONN_REJECT;
            }
        }

        if (m_config.bRendezvous)
        {
            // In rendezvous mode we expect that both sides are known
            // to the service operator (unlike a listener, which may
            // operate connections from unknown sources). This means that
            // the connection process should be terminated anyway, on
            // whichever side it would happen.
            return CONN_REJECT;
        }

        return CONN_CONFUSED;
    }

    if (m_config.bRendezvous)
    {
        m_SourceAddr = response.udpDestAddr();
    }

    if (m_ConnRes.load_from(response.m_pcData, response.getLength()) == -1)
    {
        m_RejectReason = SRT_REJ_ROGUE;
        // Handshake data were too small to reach the Handshake structure. Reject.
        LOGC(cnlog.Error,
             log << CONID()
                 << "processConnectResponse: HANDSHAKE data buffer too small - possible blueboxing. Rejecting.");
        return CONN_REJECT;
    }

    HLOGC(cnlog.Debug, log << CONID() << "processConnectResponse: HS RECEIVED: " << m_ConnRes.show());
    if (m_ConnRes.m_iReqType >= URQ_FAILURE_TYPES)
    {
        m_RejectReason = RejectReasonForURQ(m_ConnRes.m_iReqType);
        LOGC(cnlog.Warn,
                log << CONID() << "processConnectResponse: rejecting per reception of a rejection HS response: "
                    << RequestTypeStr(m_ConnRes.m_iReqType));
        return CONN_REJECT;
    }

    if (size_t(m_ConnRes.m_iMSS) > CPacket::ETH_MAX_MTU_SIZE)
    {
        // Yes, we do abort to prevent buffer overrun. Set your MSS correctly
        // and you'll avoid problems.
        m_RejectReason = SRT_REJ_ROGUE;
        LOGC(cnlog.Fatal, log << CONID() << "MSS size " << m_config.iMSS << "exceeds MTU size!");
        return CONN_REJECT;
    }

    // (see createCrypter() call below)
    //
    // The CCryptoControl attached object must be created early
    // because it will be required to create a conclusion handshake in HSv5
    //
    if (m_config.bRendezvous)
    {
        // SANITY CHECK: A rendezvous socket should reject any caller requests (it's not a listener)
        if (m_ConnRes.m_iReqType == URQ_INDUCTION)
        {
            m_RejectReason = SRT_REJ_ROGUE;
            LOGC(cnlog.Error,
                 log << CONID()
                     << "processConnectResponse: Rendezvous-point received INDUCTION handshake (expected WAVEAHAND). "
                        "Rejecting.");
            return CONN_REJECT;
        }

        // The procedure for version 5 is completely different and changes the states
        // differently, so the old code will still maintain HSv4 the old way.

        if (m_ConnRes.m_iVersion > HS_VERSION_UDT4)
        {
            HLOGC(cnlog.Debug, log << CONID() << "processConnectResponse: Rendezvous HSv5 DETECTED.");
            return CONN_RENDEZVOUS; // --> will continue in CUDT::processRendezvous().
        }

        HLOGC(cnlog.Debug, log << CONID() << "processConnectResponse: Rendsezvous HSv4 DETECTED.");
        // So, here it has either received URQ_WAVEAHAND handshake message (while it should be in URQ_WAVEAHAND itself)
        // or it has received URQ_CONCLUSION/URQ_AGREEMENT message while this box has already sent URQ_WAVEAHAND to the
        // peer, and DID NOT send the URQ_CONCLUSION yet.

        if (m_ConnReq.m_iReqType == URQ_WAVEAHAND || m_ConnRes.m_iReqType == URQ_WAVEAHAND)
        {
            HLOGC(cnlog.Debug,
                  log << CONID() << "processConnectResponse: REQ-TIME LOW. got HS RDV. Agent state:"
                      << RequestTypeStr(m_ConnReq.m_iReqType) << " Peer HS:" << m_ConnRes.show());

            // Here we could have received WAVEAHAND or CONCLUSION.
            // For HSv4 simply switch to CONCLUSION for the sake of further handshake rolling.
            // For HSv5, make the cookie contest and basing on this decide, which party
            // should provide the HSREQ/KMREQ attachment.

           if (!createCrypter(hsd, false /* unidirectional */))
           {
               m_RejectReason = SRT_REJ_RESOURCE;
               m_ConnReq.m_iReqType = URQFailure(SRT_REJ_RESOURCE);
               // the request time must be updated so that the next handshake can be sent out immediately.
               m_tsLastReqTime = steady_clock::time_point();
               return CONN_REJECT;
           }

            m_ConnReq.m_iReqType = URQ_CONCLUSION;
            // the request time must be updated so that the next handshake can be sent out immediately.
            m_tsLastReqTime = steady_clock::time_point();
            return CONN_CONTINUE;
        }
        else
        {
            HLOGC(cnlog.Debug, log << CONID() << "processConnectResponse: Rendezvous HSv4 PAST waveahand");
        }
    }
    else
    {
        // set cookie
        if (m_ConnRes.m_iReqType == URQ_INDUCTION)
        {
            HLOGC(cnlog.Debug,
                  log << CONID() << "processConnectResponse: REQ-TIME LOW; got INDUCTION HS response (cookie:" << hex
                      << m_ConnRes.m_iCookie << " version:" << dec << m_ConnRes.m_iVersion
                      << "), sending CONCLUSION HS with this cookie");

            m_ConnReq.m_iCookie  = m_ConnRes.m_iCookie;
            m_ConnReq.m_iReqType = URQ_CONCLUSION;

            // Here test if the LISTENER has responded with version HS_VERSION_SRT1,
            // it means that it is HSv5 capable. It can still accept the HSv4 handshake.
            if (m_ConnRes.m_iVersion > HS_VERSION_UDT4)
            {
                const int hs_flags = SrtHSRequest::SRT_HSTYPE_HSFLAGS::unwrap(m_ConnRes.m_iType);

                if (hs_flags != SrtHSRequest::SRT_MAGIC_CODE)
                {
                    LOGC(cnlog.Warn,
                         log << CONID() << "processConnectResponse: Listener HSv5 did not set the SRT_MAGIC_CODE.");
                    m_RejectReason = SRT_REJ_ROGUE;
                    return CONN_REJECT;
                }

                checkUpdateCryptoKeyLen("processConnectResponse", m_ConnRes.m_iType);

                // This will catch HS_VERSION_SRT1 and any newer.
                // Set your highest version.
                m_ConnReq.m_iVersion = HS_VERSION_SRT1;
                // CONTROVERSIAL: use 0 as m_iType according to the meaning in HSv5.
                // The HSv4 client might not understand it, which means that agent
                // must switch itself to HSv4 rendezvous, and this time iType should
                // be set to UDT_DGRAM value.
                m_ConnReq.m_iType = 0;

                // This marks the information for the serializer that
                // the SRT handshake extension is required.
                // Rest of the data will be filled together with
                // serialization.
                m_ConnReq.m_extension = true;

                // For HSv5, the caller is INITIATOR and the listener is RESPONDER.
                // The m_config.bDataSender value should be completely ignored and the
                // connection is always bidirectional.
                bidirectional = true;
                hsd           = HSD_INITIATOR;
                m_SrtHsSide   = hsd;
            }

            m_tsLastReqTime = steady_clock::time_point();
            if (!createCrypter(hsd, bidirectional))
            {
                m_RejectReason = SRT_REJ_RESOURCE;
                return CONN_REJECT;
            }
            // NOTE: This setup sets URQ_CONCLUSION and appropriate data in the handshake structure.
            // The full handshake to be sent will be filled back in the caller function -- CUDT::startConnect().
            return CONN_CONTINUE;
        }
    }

    return postConnect(&response, false, eout);
}

bool srt::CUDT::applyResponseSettings(const CPacket* pHspkt /*[[nullable]]*/) ATR_NOEXCEPT
{
    if (!m_ConnRes.valid())
    {
        LOGC(cnlog.Error, log << CONID() << "applyResponseSettings: ROGUE HANDSHAKE - rejecting");
        m_RejectReason = SRT_REJ_ROGUE;
        return false;
    }

    // Re-configure according to the negotiated values.
    m_config.iMSS        = m_ConnRes.m_iMSS;

    const size_t full_hdr_size = CPacket::UDP_HDR_SIZE + CPacket::HDR_SIZE;
    m_iMaxSRTPayloadSize = m_config.iMSS - full_hdr_size;
    HLOGC(cnlog.Debug, log << CONID() << "applyResponseSettings: PAYLOAD SIZE: " << m_iMaxSRTPayloadSize);

    m_iFlowWindowSize    = m_ConnRes.m_iFlightFlagSize;
    const int udpsize    = m_config.iMSS - CPacket::UDP_HDR_SIZE;
    m_iMaxSRTPayloadSize = udpsize - CPacket::HDR_SIZE;
    m_iPeerISN           = m_ConnRes.m_iISN;

    setInitialRcvSeq(m_iPeerISN);

    m_iRcvCurrPhySeqNo = CSeqNo::decseq(m_ConnRes.m_iISN);
    m_PeerID           = m_ConnRes.m_iID;
    memcpy((m_piSelfIP), m_ConnRes.m_piPeerIP, sizeof m_piSelfIP);
    if (pHspkt)
        m_SourceAddr = pHspkt->udpDestAddr();

    HLOGC(cnlog.Debug,
          log << CONID() << "applyResponseSettings: HANSHAKE CONCLUDED. SETTING: payload-size=" << m_iMaxSRTPayloadSize
              << " mss=" << m_ConnRes.m_iMSS << " flw=" << m_ConnRes.m_iFlightFlagSize << " peer-ISN=" << m_ConnRes.m_iISN
              << " local-ISN=" << m_iISN
              << " peerID=" << m_ConnRes.m_iID
              << " sourceIP=" << m_SourceAddr.str());
    return true;
}

EConnectStatus srt::CUDT::postConnect(const CPacket* pResponse, bool rendezvous, CUDTException *eout) ATR_NOEXCEPT
{
    if (m_ConnRes.m_iVersion < HS_VERSION_SRT1)
        m_tsRcvPeerStartTime = steady_clock::time_point(); // will be set correctly in SRT HS.

    // This procedure isn't being executed in rendezvous because
    // in rendezvous it's completed before calling this function.
    if (!rendezvous)
    {
        HLOGC(cnlog.Debug, log << CONID() << boolalpha << "postConnect: packet:" << bool(pResponse) << " rendezvous:" << rendezvous);
        // The "local storage depleted" case shouldn't happen here, but
        // this is a theoretical path that needs prevention.
        bool ok = pResponse;
        if (!ok)
        {
            m_RejectReason = SRT_REJ_IPE;
            if (eout)
            {
                *eout = CUDTException(MJ_SETUP, MN_REJECTED, 0);
            }
            return CONN_REJECT;
        }

        // [[assert (pResponse != NULL)]];

        // NOTE: THIS function must be called before calling prepareConnectionObjects.
        // The reason why it's not part of prepareConnectionObjects is that the activities
        // done there are done SIMILAR way in acceptAndRespond, which also calls this
        // function. In fact, prepareConnectionObjects() represents the code that was
        // done separately in processConnectResponse() and acceptAndRespond(), so this way
        // this code is now common. Now acceptAndRespond() does "manually" something similar
        // to applyResponseSettings(), just a little bit differently. This SHOULD be made
        // common as a part of refactoring job, just needs a bit more time.
        //
        // Currently just this function must be called always BEFORE prepareConnectionObjects
        // everywhere except acceptAndRespond().
        ok = applyResponseSettings(pResponse);

        // This will actually be done also in rendezvous HSv4,
        // however in this case the HSREQ extension will not be attached,
        // so it will simply go the "old way".
        // (&&: skip if failed already)
        // Must be called before interpretSrtHandshake() to create the CryptoControl.
        ok = ok &&  prepareConnectionObjects(m_ConnRes, m_SrtHsSide, eout);

        // May happen that 'response' contains a data packet that was sent in rendezvous mode.
        // In this situation the interpretation of handshake was already done earlier.
        ok = ok && pResponse->isControl();
        ok = ok && interpretSrtHandshake(m_ConnRes, *pResponse, 0, 0);
        ok = ok && prepareBuffers(eout);

        if (!ok)
        {
            if (eout)
            {
                *eout = CUDTException(MJ_SETUP, MN_REJECTED, 0);
            }
            // m_RejectReason already set
            return CONN_REJECT;
        }
    }

    bool have_group = false;

    {
#if ENABLE_BONDING
        ScopedLock cl (uglobal().m_GlobControlLock);
        CUDTGroup* g = m_parent->m_GroupOf;
        if (g)
        {
            // This is the last moment when this can be done.
            // The updateAfterSrtHandshake call will copy the receiver
            // start time to the receiver buffer data, so the correct
            // value must be set before this happens.
            synchronizeWithGroup(g);
            have_group = true;
        }
#endif
    }

    if (!have_group)
    {
        // This function will be called internally inside
        // synchronizeWithGroup(). This is just more complicated.
        updateAfterSrtHandshake(m_ConnRes.m_iVersion);
    }

    CInfoBlock ib;
    ib.m_iIPversion = m_PeerAddr.family();
    CInfoBlock::convert(m_PeerAddr, ib.m_piIP);
    if (m_pCache->lookup(&ib) >= 0)
    {
        m_iSRTT      = ib.m_iSRTT;
        m_iRTTVar    = ib.m_iSRTT / 2;
        m_iBandwidth = ib.m_iBandwidth;
    }

#if SRT_DEBUG_RTT
    s_rtt_trace.trace(steady_clock::now(), "Connect", -1, -1,
                      m_bIsFirstRTTReceived, -1, m_iSRTT, m_iRTTVar);
#endif

    SRT_REJECT_REASON rr = setupCC();
    if (rr != SRT_REJ_UNKNOWN)
    {
        m_RejectReason = rr;
        return CONN_REJECT;
    }

    // And, I am connected too.
    m_bConnecting = false;

    // The lock on m_ConnectionLock should still be applied, but
    // the socket could have been started removal before this function
    // has started. Do a sanity check before you continue with the
    // connection process.
    CUDTSocket* s = uglobal().locateSocket(m_SocketID);
    if (s)
    {
        // The socket could be closed at this very moment.
        // Continue with removing the socket from the pending structures,
        // but prevent it from setting it as connected.
        m_bConnected  = true;

        // register this socket for receiving data packets
        m_pRNode->m_bOnList = true;
        m_pRcvQueue->setNewEntry(this);
    }

    // XXX Problem around CONN_CONFUSED!
    // If some too-eager packets were received from a listener
    // that thinks it's connected, but his last handshake was missed,
    // they are collected by CRcvQueue::storePktClone. The removeConnector
    // function will want to delete them all, so it would be nice
    // if these packets can be re-delivered. Of course the listener
    // should be prepared to resend them (as every packet can be lost
    // on UDP), but it's kinda overkill when we have them already and
    // can dispatch them.

    // Remove from rendezvous queue (in this particular case it's
    // actually removing the socket that undergoes asynchronous HS processing).
    // Removing at THIS point because since when setNewEntry is called,
    // the next iteration in the CRcvQueue::worker loop will be dispatching
    // packets normally, as within-connection, so the "connector" won't
    // play any role since this time.
    // The connector, however, must stay alive until the setNewEntry is called
    // because otherwise the packets that are coming for this socket before the
    // connection process is complete will be rejected as "attack", instead of
    // being enqueued for later pickup from the queue.
    m_pRcvQueue->removeConnector(m_SocketID);

    // Ok, no more things to be done as per "clear connecting state"
    if (!s)
    {
        LOGC(cnlog.Error, log << CONID() << "Connection broken in the process - socket closed");
        m_RejectReason = SRT_REJ_CLOSE;
        if (eout)
        {
            *eout = CUDTException(MJ_CONNECTION, MN_CONNLOST, 0);
        }
        return CONN_REJECT;
    }

    // copy address information of local node
    // the local port must be correctly assigned BEFORE CUDT::startConnect(),
    // otherwise if startConnect() fails, the multiplexer cannot be located
    // by garbage collection and will cause leak
    s->core().m_pSndQueue->m_pChannel->getSockAddr((s->m_SelfAddr));
    CIPAddress::pton((s->m_SelfAddr), s->core().m_piSelfIP, m_PeerAddr);

    //int token = -1;
#if ENABLE_BONDING
    {
        ScopedLock cl (uglobal().m_GlobControlLock);
        CUDTGroup* g = m_parent->m_GroupOf;
        if (g)
        {
            // XXX this might require another check of group type.
            // For redundancy group, at least, update the status in the group.

            // LEAVING as comment for historical reasons. Locking is here most
            // likely not necessary because the socket cannot be removed from the
            // group until the socket isn't removed, and this requires locking of
            // m_GlobControlLock. This should ensure that when m_GroupOf is
            // not NULL, m_GroupMemberData is also valid.
            // ScopedLock glock(g->m_GroupLock);

            HLOGC(cnlog.Debug, log << "group: Socket @" << m_parent->m_SocketID << " fresh connected, setting IDLE");

            groups::SocketData* gi       = m_parent->m_GroupMemberData;
            gi->sndstate   = SRT_GST_IDLE;
            gi->rcvstate   = SRT_GST_IDLE;
            gi->laststatus = SRTS_CONNECTED;
            //token = gi->token;
            g->setGroupConnected();
        }
    }
#endif

    s->m_Status = SRTS_CONNECTED;

    // acknowledde any waiting epolls to write
<<<<<<< HEAD
    // This must be done AFTER the group member status is upgraded to IDLE because
    // this state change will trigger the waiting function in blocking-mode groupConnect
    // and this may be immediately followed by exit from connect and start sending function,
    // which must see this very link already as IDLE, not PENDING, which will make this
    // link unable to be used and therefore the sending call would fail.
    s_UDTUnited.m_EPoll.update_events(m_SocketID, m_sPollID, SRT_EPOLL_CONNECT, true);
=======
    uglobal().m_EPoll.update_events(m_SocketID, m_sPollID, SRT_EPOLL_CONNECT, true);
>>>>>>> 7a4f5e26

    CGlobEvent::triggerEvent();

/* XXX Likely it should NOT be called here for two reasons:

  - likely lots of mutexes are locked here so any
    API call from here might cause a deadlock
  - if called from an asynchronous connection process, it was
    already called from inside updateConnStatus
  - if called from startConnect (synchronous mode), it is even wrong.

    if (m_cbConnectHook)
    {
        CALLBACK_CALL(m_cbConnectHook, m_SocketID, SRT_SUCCESS, m_PeerAddr.get(), token);
    }

    */
    
    LOGC(cnlog.Note, log << CONID() << "Connection established from ("
        << m_SourceAddr.str() << ") to peer @" << m_PeerID << " (" << m_PeerAddr.str() << ")");

    return CONN_ACCEPT;
}

void srt::CUDT::checkUpdateCryptoKeyLen(const char *loghdr SRT_ATR_UNUSED, int32_t typefield)
{
    int enc_flags = SrtHSRequest::SRT_HSTYPE_ENCFLAGS::unwrap(typefield);

    // potentially 0-7 values are possible.
    // When 0, don't change anything - it should rely on the value 0.
    // When 1, 5, 6, 7, this is kinda internal error - ignore.
    if (enc_flags >= 2 && enc_flags <= 4) // 2 = 128, 3 = 192, 4 = 256
    {
        int rcv_pbkeylen = SrtHSRequest::SRT_PBKEYLEN_BITS::wrap(enc_flags);
        if (m_config.iSndCryptoKeyLen == 0)
        {
            m_config.iSndCryptoKeyLen = rcv_pbkeylen;
            HLOGC(cnlog.Debug,
                  log << CONID() << loghdr
                      << ": PBKEYLEN adopted from advertised value: " << m_config.iSndCryptoKeyLen);
        }
        else if (m_config.iSndCryptoKeyLen != rcv_pbkeylen)
        {
            // Conflict. Use SRTO_SENDER flag to check if this side should accept
            // the enforcement, otherwise simply let it win.
            if (!m_config.bDataSender)
            {
                LOGC(cnlog.Warn,
                     log << CONID() << loghdr << ": PBKEYLEN conflict - OVERRIDDEN " << m_config.iSndCryptoKeyLen
                         << " by " << rcv_pbkeylen << " from PEER (as AGENT is not SRTO_SENDER)");
                m_config.iSndCryptoKeyLen = rcv_pbkeylen;
            }
            else
            {
                LOGC(cnlog.Warn,
                     log << CONID() << loghdr << ": PBKEYLEN conflict - keep " << m_config.iSndCryptoKeyLen
                         << "; peer-advertised PBKEYLEN " << rcv_pbkeylen << " rejected because Agent is SRTO_SENDER");
            }
        }
    }
    else if (enc_flags != 0)
    {
        LOGC(cnlog.Error, log << CONID() << loghdr << ": IPE: enc_flags outside allowed 2, 3, 4: " << enc_flags);
    }
    else
    {
        HLOGC(cnlog.Debug, log << CONID() << loghdr << ": No encryption flags found in type field: " << typefield);
    }
}

// Rendezvous
void srt::CUDT::rendezvousSwitchState(UDTRequestType& w_rsptype, bool& w_needs_extension, bool& w_needs_hsrsp)
{
    UDTRequestType req           = m_ConnRes.m_iReqType;
    int            hs_flags      = SrtHSRequest::SRT_HSTYPE_HSFLAGS::unwrap(m_ConnRes.m_iType);
    bool           has_extension = !!hs_flags; // it holds flags, if no flags, there are no extensions.

    const HandshakeSide &hsd = m_SrtHsSide;
    // Note important possibilities that are considered here:

    // 1. The serial arrangement. This happens when one party has missed the
    // URQ_WAVEAHAND message, it sent its own URQ_WAVEAHAND message, and then the
    // firstmost message it received from the peer is URQ_CONCLUSION, as a response
    // for agent's URQ_WAVEAHAND.
    //
    // In this case, Agent switches to RDV_FINE state and Peer switches to RDV_ATTENTION state.
    //
    // 2. The parallel arrangement. This happens when the URQ_WAVEAHAND message sent
    // by both parties are almost in a perfect synch (a rare, but possible case). In this
    // case, both parties receive one another's URQ_WAVEAHAND message and both switch to
    // RDV_ATTENTION state.
    //
    // It's not possible to predict neither which arrangement will happen, or which
    // party will be RDV_FINE in case when the serial arrangement has happened. What
    // will actually happen will depend on random conditions.
    //
    // No matter this randomity, we have a limited number of possible conditions:
    //
    // Stating that "agent" is the party that has received the URQ_WAVEAHAND in whatever
    // arrangement, we are certain, that "agent" switched to RDV_ATTENTION, and peer:
    //
    // - switched to RDV_ATTENTION state (so, both are in the same state independently)
    // - switched to RDV_FINE state (so, the message interchange is actually more-less sequenced)
    //
    // In particular, there's no possibility of a situation that both are in RDV_FINE state
    // because the agent can switch to RDV_FINE state only if it received URQ_CONCLUSION from
    // the peer, while the peer could not send URQ_CONCLUSION without switching off RDV_WAVING
    // (actually to RDV_ATTENTION). There's also no exit to RDV_FINE from RDV_ATTENTION.

    // DEFAULT STATEMENT: don't attach extensions to URQ_CONCLUSION, neither HSREQ nor HSRSP.
    w_needs_extension = false;
    w_needs_hsrsp     = false;

    string reason;

#if ENABLE_HEAVY_LOGGING

    HLOGC(cnlog.Debug, log << CONID() << "rendezvousSwitchState: HS: " << m_ConnRes.show());

    struct LogAtTheEnd
    {
        CHandShake::RendezvousState        ost;
        UDTRequestType                     orq;
        const CHandShake::RendezvousState &nst;
        const UDTRequestType &             nrq;
        bool &                             needext;
        bool &                             needrsp;
        string &                           reason;

        ~LogAtTheEnd()
        {
            HLOGC(cnlog.Debug,
                  log << "rendezvousSwitchState: STATE[" << CHandShake::RdvStateStr(ost) << "->"
                      << CHandShake::RdvStateStr(nst) << "] REQTYPE[" << RequestTypeStr(orq) << "->"
                      << RequestTypeStr(nrq) << "] "
                      << "ext:" << (needext ? (needrsp ? "HSRSP" : "HSREQ") : "NONE")
                      << (reason == "" ? string() : "reason:" + reason));
        }
    } l_logend = {m_RdvState, req, m_RdvState, w_rsptype, w_needs_extension, w_needs_hsrsp, reason};

#endif

    switch (m_RdvState)
    {
    case CHandShake::RDV_INVALID:
        return;

    case CHandShake::RDV_WAVING:
    {
        if (req == URQ_WAVEAHAND)
        {
            m_RdvState = CHandShake::RDV_ATTENTION;

            // NOTE: if this->isWinner(), attach HSREQ
            w_rsptype = URQ_CONCLUSION;
            if (hsd == HSD_INITIATOR)
                w_needs_extension = true;
            return;
        }

        if (req == URQ_CONCLUSION)
        {
            m_RdvState = CHandShake::RDV_FINE;
            w_rsptype   = URQ_CONCLUSION;

            w_needs_extension = true; // (see below - this needs to craft either HSREQ or HSRSP)
            // if this->isWinner(), then craft HSREQ for that response.
            // if this->isLoser(), then this packet should bring HSREQ, so craft HSRSP for the response.
            if (hsd == HSD_RESPONDER)
                w_needs_hsrsp = true;
            return;
        }
    }
        reason = "WAVING -> WAVEAHAND or CONCLUSION";
        break;

    case CHandShake::RDV_ATTENTION:
    {
        if (req == URQ_WAVEAHAND)
        {
            // This is only possible if the URQ_CONCLUSION sent to the peer
            // was lost on track. The peer is then simply unaware that the
            // agent has switched to ATTENTION state and continues sending
            // waveahands. In this case, just remain in ATTENTION state and
            // retry with URQ_CONCLUSION, as normally.
            w_rsptype = URQ_CONCLUSION;
            if (hsd == HSD_INITIATOR)
                w_needs_extension = true;
            return;
        }

        if (req == URQ_CONCLUSION)
        {
            // We have two possibilities here:
            //
            // WINNER (HSD_INITIATOR): send URQ_AGREEMENT
            if (hsd == HSD_INITIATOR)
            {
                // WINNER should get a response with HSRSP, otherwise this is kinda empty conclusion.
                // If no HSRSP attached, stay in this state.
                if (hs_flags == 0)
                {
                    HLOGC(cnlog.Debug,
                          log << CONID()
                              << "rendezvousSwitchState: {INITIATOR}[ATTENTION] awaits CONCLUSION+HSRSP, got "
                                 "CONCLUSION, remain in [ATTENTION]");
                    w_rsptype         = URQ_CONCLUSION;
                    w_needs_extension = true; // If you expect to receive HSRSP, continue sending HSREQ
                    return;
                }
                m_RdvState = CHandShake::RDV_CONNECTED;
                w_rsptype   = URQ_AGREEMENT;
                return;
            }

            // LOSER (HSD_RESPONDER): send URQ_CONCLUSION and attach HSRSP extension, then expect URQ_AGREEMENT
            if (hsd == HSD_RESPONDER)
            {
                // If no HSREQ attached, stay in this state.
                // (Although this seems completely impossible).
                if (hs_flags == 0)
                {
                    LOGC(cnlog.Warn,
                         log << CONID()
                             << "rendezvousSwitchState: (IPE!){RESPONDER}[ATTENTION] awaits CONCLUSION+HSREQ, got "
                                "CONCLUSION, remain in [ATTENTION]");
                    w_rsptype         = URQ_CONCLUSION;
                    w_needs_extension = false; // If you received WITHOUT extensions, respond WITHOUT extensions (wait
                                               // for the right message)
                    return;
                }
                m_RdvState       = CHandShake::RDV_INITIATED;
                w_rsptype         = URQ_CONCLUSION;
                w_needs_extension = true;
                w_needs_hsrsp     = true;
                return;
            }

            LOGC(cnlog.Error, log << CONID() << "RENDEZVOUS COOKIE DRAW! Cannot resolve to a valid state.");
            // Fallback for cookie draw
            m_RdvState = CHandShake::RDV_INVALID;
            w_rsptype   = URQFailure(SRT_REJ_RDVCOOKIE);
            return;
        }

        if (req == URQ_AGREEMENT)
        {
            // This means that the peer has received our URQ_CONCLUSION, but
            // the agent missed the peer's URQ_CONCLUSION (received only initial
            // URQ_WAVEAHAND).
            if (hsd == HSD_INITIATOR)
            {
                // In this case the missed URQ_CONCLUSION was sent without extensions,
                // whereas the peer received our URQ_CONCLUSION with HSREQ, and therefore
                // it sent URQ_AGREEMENT already with HSRSP. This isn't a problem for
                // us, we can go on with it, especially that the peer is already switched
                // into CHandShake::RDV_CONNECTED state.
                m_RdvState = CHandShake::RDV_CONNECTED;

                // Both sides are connected, no need to send anything anymore.
                w_rsptype = URQ_DONE;
                return;
            }

            if (hsd == HSD_RESPONDER)
            {
                // In this case the missed URQ_CONCLUSION was sent with extensions, so
                // we have to request this once again. Send URQ_CONCLUSION in order to
                // inform the other party that we need the conclusion message once again.
                // The ATTENTION state should be maintained.
                w_rsptype         = URQ_CONCLUSION;
                w_needs_extension = true;
                w_needs_hsrsp     = true;
                return;
            }
        }
    }
    reason = "ATTENTION -> WAVEAHAND(conclusion), CONCLUSION(agreement/conclusion), AGREEMENT (done/conclusion)";
    break;

    case CHandShake::RDV_FINE:
    {
        // In FINE state we can't receive URQ_WAVEAHAND because if the peer has already
        // sent URQ_CONCLUSION, it's already in CHandShake::RDV_ATTENTION, and in this state it can
        // only send URQ_CONCLUSION, whereas when it isn't in CHandShake::RDV_ATTENTION, it couldn't
        // have sent URQ_CONCLUSION, and if it didn't, the agent wouldn't be in CHandShake::RDV_FINE state.

        if (req == URQ_CONCLUSION)
        {
            // There's only one case when it should receive CONCLUSION in FINE state:
            // When it's the winner. If so, it should then contain HSREQ extension.
            // In case of loser, it shouldn't receive CONCLUSION at all - it should
            // receive AGREEMENT.

            // The winner case, received CONCLUSION + HSRSP - switch to CONNECTED and send AGREEMENT.
            // So, check first if HAS EXTENSION

            bool correct_switch = false;
            if (hsd == HSD_INITIATOR && !has_extension)
            {
                // Received REPEATED empty conclusion that has initially switched it into FINE state.
                // To exit FINE state we need the CONCLUSION message with HSRSP.
                HLOGC(cnlog.Debug,
                      log << CONID()
                          << "rendezvousSwitchState: {INITIATOR}[FINE] <CONCLUSION without HSRSP. Stay in [FINE], "
                             "await CONCLUSION+HSRSP");
            }
            else if (hsd == HSD_RESPONDER)
            {
                // In FINE state the RESPONDER expects only to be sent AGREEMENT.
                // It has previously received CONCLUSION in WAVING state and this has switched
                // it to FINE state. That CONCLUSION message should have contained extension,
                // so if this is a repeated CONCLUSION+HSREQ, it should be responded with
                // CONCLUSION+HSRSP.
                HLOGC(cnlog.Debug,
                      log << CONID()
                          << "rendezvousSwitchState: {RESPONDER}[FINE] <CONCLUSION. Stay in [FINE], await AGREEMENT");
            }
            else
            {
                correct_switch = true;
            }

            if (!correct_switch)
            {
                w_rsptype = URQ_CONCLUSION;
                // initiator should send HSREQ, responder HSRSP,
                // in both cases extension is needed
                w_needs_extension = true;
                w_needs_hsrsp     = hsd == HSD_RESPONDER;
                return;
            }

            m_RdvState = CHandShake::RDV_CONNECTED;
            w_rsptype   = URQ_AGREEMENT;
            return;
        }

        if (req == URQ_AGREEMENT)
        {
            // The loser case, the agreement was sent in response to conclusion that
            // already carried over the HSRSP extension.

            // There's a theoretical case when URQ_AGREEMENT can be received in case of
            // parallel arrangement, while the agent is already in CHandShake::RDV_CONNECTED state.
            // This will be dispatched in the main loop and discarded.

            m_RdvState = CHandShake::RDV_CONNECTED;
            w_rsptype   = URQ_DONE;
            return;
        }
    }

        reason = "FINE -> CONCLUSION(agreement), AGREEMENT(done)";
        break;
    case CHandShake::RDV_INITIATED:
    {
        // In this state we just wait for URQ_AGREEMENT, which should cause it to
        // switch to CONNECTED. No response required.
        if (req == URQ_AGREEMENT)
        {
            // No matter in which state we'd be, just switch to connected.
            if (m_RdvState == CHandShake::RDV_CONNECTED)
            {
                HLOGC(cnlog.Debug, log << CONID() << "<-- AGREEMENT: already connected");
            }
            else
            {
                HLOGC(cnlog.Debug, log << CONID() << "<-- AGREEMENT: switched to connected");
            }
            m_RdvState = CHandShake::RDV_CONNECTED;
            w_rsptype   = URQ_DONE;
            return;
        }

        if (req == URQ_CONCLUSION)
        {
            // Receiving conclusion in this state means that the other party
            // didn't get our conclusion, so send it again, the same as when
            // exiting the ATTENTION state.
            w_rsptype = URQ_CONCLUSION;
            if (hsd == HSD_RESPONDER)
            {
                HLOGC(cnlog.Debug,
                      log << CONID()
                          << "rendezvousSwitchState: {RESPONDER}[INITIATED] awaits AGREEMENT, "
                             "got CONCLUSION, sending CONCLUSION+HSRSP");
                w_needs_extension = true;
                w_needs_hsrsp     = true;
                return;
            }

            // Loser, initiated? This may only happen in parallel arrangement, where
            // the agent exchanges empty conclusion messages with the peer, simultaneously
            // exchanging HSREQ-HSRSP conclusion messages. Check if THIS message contained
            // HSREQ, and set responding HSRSP in that case.
            if (hs_flags == 0)
            {
                HLOGC(cnlog.Debug,
                      log << CONID()
                          << "rendezvousSwitchState: {INITIATOR}[INITIATED] awaits AGREEMENT, "
                             "got empty CONCLUSION, STILL RESPONDING CONCLUSION+HSRSP");
            }
            else
            {

                HLOGC(cnlog.Debug,
                      log << CONID()
                          << "rendezvousSwitchState: {INITIATOR}[INITIATED] awaits AGREEMENT, "
                             "got CONCLUSION+HSREQ, responding CONCLUSION+HSRSP");
            }
            w_needs_extension = true;
            w_needs_hsrsp     = true;
            return;
        }
    }

        reason = "INITIATED -> AGREEMENT(done)";
        break;

    case CHandShake::RDV_CONNECTED:
        // Do nothing. This theoretically should never happen.
        w_rsptype = URQ_DONE;
        return;
    }

    HLOGC(cnlog.Debug, log << CONID() << "rendezvousSwitchState: INVALID STATE TRANSITION, result: INVALID");
    // All others are treated as errors
    m_RdvState = CHandShake::RDV_WAVING;
    w_rsptype   = URQFailure(SRT_REJ_ROGUE);
}

/*
 * Timestamp-based Packet Delivery (TsbPd) thread
 * This thread runs only if TsbPd mode is enabled
 * Hold received packets until its time to 'play' them, at PktTimeStamp + TsbPdDelay.
 */
void * srt::CUDT::tsbpd(void* param)
{
    CUDT* self = (CUDT*)param;

    THREAD_STATE_INIT("SRT:TsbPd");

#if ENABLE_BONDING
    // Make the TSBPD thread a "client" of the group,
    // which will ensure that the group will not be physically
    // deleted until this thread exits.
    // NOTE: DO NOT LEAD TO EVER CANCEL THE THREAD!!!
    CUDTUnited::GroupKeeper gkeeper(self->uglobal(), self->m_parent);
#endif

    CUniqueSync recvdata_lcc (self->m_RecvLock, self->m_RecvDataCond);
    CSync tsbpd_cc(self->m_RcvTsbPdCond, recvdata_lcc.locker());

    self->m_bTsbPdNeedsWakeup = true;
    while (!self->m_bClosing)
    {
        steady_clock::time_point tsNextDelivery; // Next packet delivery time
        bool                     rxready = false;
#if ENABLE_BONDING
        bool shall_update_group = false;
#endif

        INCREMENT_THREAD_ITERATIONS();

        enterCS(self->m_RcvBufferLock);
        const steady_clock::time_point tnow = steady_clock::now();

        self->m_pRcvBuffer->updRcvAvgDataSize(tnow);
        const srt::CRcvBuffer::PacketInfo info = self->m_pRcvBuffer->getFirstValidPacketInfo();

        const bool is_time_to_deliver = !is_zero(info.tsbpd_time) && (tnow >= info.tsbpd_time);
        tsNextDelivery = info.tsbpd_time;

#if ENABLE_HEAVY_LOGGING
        if (info.seqno == SRT_SEQNO_NONE)
        {
            HLOGC(tslog.Debug, log << self->CONID() << "sok/tsbpd: packet check: NO PACKETS");
        }
        else
        {
            HLOGC(tslog.Debug, log << self->CONID() << "sok/tsbpd: packet check: %"
                << info.seqno << " T=" << FormatTime(tsNextDelivery)
                << " diff-now-playtime=" << FormatDuration(tnow - tsNextDelivery)
                << " ready=" << is_time_to_deliver
                << " ondrop=" << info.seq_gap);
        }
#endif

        if (!self->m_bTLPktDrop)
        {
            rxready = !info.seq_gap && is_time_to_deliver;
        }
        else if (is_time_to_deliver)
        {
            rxready = true;
            if (info.seq_gap)
            {
                const int iDropCnt SRT_ATR_UNUSED = self->rcvDropTooLateUpTo(info.seqno);
#if ENABLE_BONDING
                shall_update_group = true;
#endif

#if ENABLE_LOGGING
                const int64_t timediff_us = count_microseconds(tnow - info.tsbpd_time);
#if ENABLE_HEAVY_LOGGING
                HLOGC(tslog.Debug,
                    log << self->CONID() << "tsbpd: DROPSEQ: up to seqno %" << CSeqNo::decseq(info.seqno) << " ("
                    << iDropCnt << " packets) playable at " << FormatTime(info.tsbpd_time) << " delayed "
                    << (timediff_us / 1000) << "." << std::setw(3) << std::setfill('0') << (timediff_us % 1000) << " ms");
#endif
                string why;
                if (self->frequentLogAllowed(FREQLOGFA_RCV_DROPPED, tnow, (why)))
                {
                    LOGC(brlog.Warn, log << self->CONID() << "RCV-DROPPED " << iDropCnt << " packet(s). Packet seqno %" << info.seqno
                            << " delayed for " << (timediff_us / 1000) << "." << std::setw(3) << std::setfill('0')
                            << (timediff_us % 1000) << " ms " << why);
                }
#if SRT_ENABLE_FREQUENT_LOG_TRACE
                else
                {
                    LOGC(brlog.Warn, log << "SUPPRESSED: RCV-DROPPED LOG: " << why);
                }
#endif
#endif

                tsNextDelivery = steady_clock::time_point(); // Ready to read, nothing to wait for.
            }
        }
        leaveCS(self->m_RcvBufferLock);

        if (rxready)
        {
            HLOGC(tslog.Debug,
                  log << self->CONID() << "tsbpd: PLAYING PACKET seq=" << info.seqno << " (belated "
                      << FormatDuration<DUNIT_MS>(steady_clock::now() - info.tsbpd_time) << ")");
            /*
             * There are packets ready to be delivered
             * signal a waiting "recv" call if there is any data available
             */
            if (self->m_config.bSynRecving)
            {
                recvdata_lcc.notify_one();
            }
            /*
             * Set EPOLL_IN to wakeup any thread waiting on epoll
             */
            self->uglobal().m_EPoll.update_events(self->m_SocketID, self->m_sPollID, SRT_EPOLL_IN, true);
#if ENABLE_BONDING
            // If this is NULL, it means:
            // - the socket never was a group member
            // - the socket was a group member, but:
            //    - was just removed as a part of closure
            //    - and will never be member of the group anymore

            // If this is not NULL, it means:
            // - This socket is currently member of the group
            // - This socket WAS a member of the group, though possibly removed from it already, BUT:
            //   - the group that this socket IS OR WAS member of is in the GroupKeeper
            //   - the GroupKeeper prevents the group from being deleted
            //   - it is then completely safe to access the group here,
            //     EVEN IF THE SOCKET THAT WAS ITS MEMBER IS BEING DELETED.

            // It is ensured that the group object exists here because GroupKeeper
            // keeps it busy, even if you just closed the socket, remove it as a member
            // or even the group is empty and was explicitly closed.
            if (gkeeper.group)
            {
                // Functions called below will lock m_GroupLock, which in hierarchy
                // lies after m_RecvLock. Must unlock m_RecvLock to be able to lock
                // m_GroupLock inside the calls.
                InvertedLock unrecv(self->m_RecvLock);
                // The current "APP reader" needs to simply decide as to whether
                // the next CUDTGroup::recv() call should return with no blocking or not.
                // When the group is read-ready, it should update its pollers as it sees fit.

                // NOTE: this call will set lock to m_IncludedGroup->m_GroupLock
                HLOGC(tslog.Debug, log << self->CONID() << "tsbpd: GROUP: checking if %" << info.seqno << " makes group readable");
                gkeeper.group->updateReadState(self->m_SocketID, info.seqno);

                if (shall_update_group)
                {
                    // A group may need to update the parallelly used idle links,
                    // should it have any. Pass the current socket position in order
                    // to skip it from the group loop.
                    // NOTE: SELF LOCKING.
                    gkeeper.group->updateLatestRcv(self->m_parent);
                }
            }

            // After re-acquisition of the m_RecvLock, re-check the closing flag
            if (self->m_bClosing)
            {
                break;
            }
#endif
            CGlobEvent::triggerEvent();
            tsNextDelivery = steady_clock::time_point(); // Ready to read, nothing to wait for.
        }

<<<<<<< HEAD
        if (self->m_bClosing)
        {
            HLOGC(tslog.Debug, log << "tsbpd: IPE? Closing flag set in the meantime of checking. Exiting");
            break;
        }

        if (!is_zero(tsbpdtime))
=======
        // We may just briefly unlocked the m_RecvLock, so we need to check m_bClosing again to avoid deadlock.
        if (self->m_bClosing)
            break;

        SRT_ATR_UNUSED bool bWokeUpOnSignal = true;

        if (!is_zero(tsNextDelivery))
>>>>>>> 7a4f5e26
        {
            IF_HEAVY_LOGGING(const steady_clock::duration timediff = tsNextDelivery - tnow);
            /*
             * Buffer at head of queue is not ready to play.
             * Schedule wakeup when it will be.
             */
            self->m_bTsbPdNeedsWakeup = false;
            HLOGC(tslog.Debug,
                  log << self->CONID() << "tsbpd: FUTURE PACKET seq=" << info.seqno
                      << " T=" << FormatTime(tsNextDelivery) << " - waiting " << FormatDuration<DUNIT_MS>(timediff));
            THREAD_PAUSED();
<<<<<<< HEAD
            const bool ATR_UNUSED signaled = tsbpd_cc.wait_for(timediff);
=======
            bWokeUpOnSignal = tsbpd_cc.wait_until(tsNextDelivery);
>>>>>>> 7a4f5e26
            THREAD_RESUMED();
            HLOGC(tslog.Debug, log << self->CONID() << "tsbpd: WAKE UP on " << (signaled? "SIGNAL" : "TIMEOUIT") << "!!!");
        }
        else
        {
            /*
             * We have just signaled epoll; or
             * receive queue is empty; or
             * next buffer to deliver is not in receive queue (missing packet in sequence).
             *
             * Block until woken up by one of the following event:
             * - All ready-to-play packets have been pulled and EPOLL_IN cleared (then loop to block until next pkt time
             * if any)
             * - New buffers ACKed
             * - Closing the connection
             */
            HLOGC(tslog.Debug, log << self->CONID() << "tsbpd: no data, scheduling wakeup at ack");
<<<<<<< HEAD
            self->m_bTsbPdAckWakeup = true;

            bool signaled = false;
            while (!signaled)
            {
                // For safety reasons, do wakeup once per 1/8s and re-check the flag.
                // This should be enough long time that during a normal transmission
                // the TSBPD thread would be woken up much earlier when required by
                // ACK per ACK timer (at most 10ms since the last check) and in case
                // when this might result in a deadlock, it would only hold up to 125ms,
                // which should be little harmful for the application. NOTE THAT THIS
                // IS A SANITY CHECK FOR A SITUATION THAT SHALL NEVER HAPPEN.
                THREAD_PAUSED();
                signaled = tsbpd_cc.wait_for(milliseconds_from(125));
                THREAD_RESUMED();
                if (self->m_bClosing && !signaled)
                {
                    HLOGC(tslog.Debug, log << "tsbpd: IPE: Closing flag set in the meantime of waiting. Continue to EXIT");

                    // This break doesn't have to be done in case when signaled
                    // because if so this current loop will be interrupted anyway,
                    // and the outer loop will be terminated at the check of self->m_bClosing.
                    // This is only a sanity check.
                    break;
                }
            }
            HLOGC(tslog.Debug, log << self->CONID() << "tsbpd: WAKE UP on " << (signaled? "SIGNAL" : "TIMEOUIT") << "!!!");
        }
=======
            self->m_bTsbPdNeedsWakeup = true;
            THREAD_PAUSED();
            tsbpd_cc.wait();
            THREAD_RESUMED();
        }

        HLOGC(tslog.Debug,
              log << self->CONID() << "tsbpd: WAKE UP [" << (bWokeUpOnSignal ? "signal" : "timeout") << "]!!! - "
                  << "NOW=" << FormatTime(steady_clock::now()));
>>>>>>> 7a4f5e26
    }

    THREAD_EXIT();
    HLOGC(tslog.Debug, log << self->CONID() << "tsbpd: EXITING");
    return NULL;
}

int srt::CUDT::rcvDropTooLateUpTo(int seqno, DropReason reason)
{
    // Make sure that it would not drop over m_iRcvCurrSeqNo, which may break senders.
    if (CSeqNo::seqcmp(seqno, CSeqNo::incseq(m_iRcvCurrSeqNo)) > 0)
        seqno = CSeqNo::incseq(m_iRcvCurrSeqNo);

    dropFromLossLists(SRT_SEQNO_NONE, CSeqNo::decseq(seqno));

    const std::pair<int, int> iDropDiscardedPkts = m_pRcvBuffer->dropUpTo(seqno);
    const int iDropCnt = iDropDiscardedPkts.first;
    const int iDiscardedCnt = iDropDiscardedPkts.second;
    const int iDropCntTotal = iDropCnt + iDiscardedCnt;

    // In case of DROP_TOO_LATE discarded packets should also be counted because they are not read from another member socket.
    const int iDropStatCnt = (reason == DROP_DISCARD) ? iDropCnt : iDropCntTotal;
    if (iDropStatCnt > 0)
    {
        enterCS(m_StatsLock);
        // Estimate dropped bytes from average payload size.
        const uint64_t avgpayloadsz = m_pRcvBuffer->getRcvAvgPayloadSize();
        m_stats.rcvr.dropped.count(stats::BytesPackets(iDropStatCnt * avgpayloadsz, (uint32_t)iDropStatCnt));
        leaveCS(m_StatsLock);
    }
    return iDropCntTotal;
}

void srt::CUDT::setInitialRcvSeq(int32_t isn)
{
    m_iRcvLastAck = isn;
#ifdef ENABLE_LOGGING
    m_iDebugPrevLastAck = isn;
#endif
    m_iRcvLastAckAck = isn;
    m_iRcvCurrSeqNo = CSeqNo::decseq(isn);

    sync::ScopedLock rb(m_RcvBufferLock);
    if (m_pRcvBuffer)
    {
        if (!m_pRcvBuffer->empty())
        {
            LOGC(cnlog.Error, log << CONID() << "IPE: setInitialRcvSeq expected empty RCV buffer. Dropping all.");
            const int        iDropCnt     = m_pRcvBuffer->dropAll();
            const uint64_t   avgpayloadsz = m_pRcvBuffer->getRcvAvgPayloadSize();
            sync::ScopedLock sl(m_StatsLock);
            m_stats.rcvr.dropped.count(stats::BytesPackets(iDropCnt * avgpayloadsz, (uint32_t) iDropCnt));
        }

        m_pRcvBuffer->setStartSeqNo(isn);
    }
}

bool srt::CUDT::prepareConnectionObjects(const CHandShake &hs, HandshakeSide hsd, CUDTException *eout)
{
    // This will be lazily created due to being the common
    // code with HSv5 rendezvous, in which this will be run
    // in a little bit "randomly selected" moment, but must
    // be run once in the whole connection process.
    if (m_pCryptoControl)
    {
        HLOGC(rslog.Debug, log << CONID() << "prepareConnectionObjects: (lazy) already created.");
        return true;
    }

    // HSv5 is always bidirectional
    const bool bidirectional = (hs.m_iVersion > HS_VERSION_UDT4);

    // HSD_DRAW is received only if this side is listener.
    // If this side is caller with HSv5, HSD_INITIATOR should be passed.
    // If this is a rendezvous connection with HSv5, the handshake role
    // is taken from m_SrtHsSide field.
    if (hsd == HSD_DRAW)
    {
        if (bidirectional)
        {
            hsd = HSD_RESPONDER; // In HSv5, listener is always RESPONDER and caller always INITIATOR.
        }
        else
        {
            hsd = m_config.bDataSender ? HSD_INITIATOR : HSD_RESPONDER;
        }
    }

    if (!createCrypter(hsd, bidirectional)) // Make sure CC is created (lazy)
    {
        if (eout)
            *eout = CUDTException(MJ_SYSTEMRES, MN_MEMORY, 0);
        m_RejectReason = SRT_REJ_RESOURCE;
        return false;
    }

    return true;
}

int srt::CUDT::getAuthTagSize() const
{
    if (m_pCryptoControl && m_pCryptoControl->getCryptoMode() == CSrtConfig::CIPHER_MODE_AES_GCM)
        return HAICRYPT_AUTHTAG_MAX;

    return 0;
}

bool srt::CUDT::prepareBuffers(CUDTException* eout)
{
    if (m_pSndBuffer)
    {
        HLOGC(rslog.Debug, log << CONID() << "prepareBuffers: (lazy) already created.");
        return true;
    }
    
    try
    {
        // CryptoControl has to be initialized and in case of RESPONDER the KM REQ must be processed (interpretSrtHandshake(..)) for the crypto mode to be deduced.
        const int authtag = getAuthTagSize();

        SRT_ASSERT(m_iMaxSRTPayloadSize != 0);

        HLOGC(rslog.Debug, log << CONID() << "Creating buffers: snd-plsize=" << m_iMaxSRTPayloadSize
                << " snd-bufsize=" << 32
                << " authtag=" << authtag);

        m_pSndBuffer = new CSndBuffer(AF_INET, 32, m_iMaxSRTPayloadSize, authtag);
        SRT_ASSERT(m_iPeerISN != -1);
        m_pRcvBuffer = new srt::CRcvBuffer(m_iPeerISN, m_config.iRcvBufSize, m_pRcvQueue->m_pUnitQueue, m_config.bMessageAPI);
        // After introducing lite ACK, the sndlosslist may not be cleared in time, so it requires twice a space.
        m_pSndLossList = new CSndLossList(m_iFlowWindowSize * 2);
        m_pRcvLossList = new CRcvLossList(m_config.iFlightFlagSize);
    }
    catch (...)
    {
        // Simply reject.
        if (eout)
            *eout = CUDTException(MJ_SYSTEMRES, MN_MEMORY, 0);
        m_RejectReason = SRT_REJ_RESOURCE;
        return false;
    }
    return true;
}

void srt::CUDT::rewriteHandshakeData(const sockaddr_any& peer, CHandShake& w_hs)
{
    // this is a response handshake
    w_hs.m_iReqType        = URQ_CONCLUSION;
    w_hs.m_iMSS            = m_config.iMSS;
    w_hs.m_iFlightFlagSize = m_config.flightCapacity();
    w_hs.m_iID             = m_SocketID;

    if (w_hs.m_iVersion > HS_VERSION_UDT4)
    {
        // The version is agreed; this code is executed only in case
        // when AGENT is listener. In this case, conclusion response
        // must always contain HSv5 handshake extensions.
        w_hs.m_extension = true;
    }

    CIPAddress::ntop(peer, (w_hs.m_piPeerIP));
}

void srt::CUDT::acceptAndRespond(const sockaddr_any& agent, const sockaddr_any& peer, const CPacket& hspkt, CHandShake& w_hs)
{
    HLOGC(cnlog.Debug, log << CONID() << "acceptAndRespond: setting up data according to handshake");

    ScopedLock cg(m_ConnectionLock);

    m_tsRcvPeerStartTime = steady_clock::time_point(); // will be set correctly at SRT HS

    // Uses the smaller MSS between the peers
    m_config.iMSS = std::min(m_config.iMSS, w_hs.m_iMSS);

    const size_t full_hdr_size = CPacket::UDP_HDR_SIZE + CPacket::HDR_SIZE;
    m_iMaxSRTPayloadSize = m_config.iMSS - full_hdr_size;

    HLOGC(cnlog.Debug, log << CONID() << "acceptAndRespond: PAYLOAD SIZE: " << m_iMaxSRTPayloadSize);

    // exchange info for maximum flow window size
    m_iFlowWindowSize = w_hs.m_iFlightFlagSize;
    m_iPeerISN        = w_hs.m_iISN;
    setInitialRcvSeq(m_iPeerISN);
    m_iRcvCurrPhySeqNo = CSeqNo::decseq(w_hs.m_iISN);

    m_PeerID = w_hs.m_iID;

    // use peer's ISN and send it back for security check
    m_iISN = w_hs.m_iISN;

    setInitialSndSeq(m_iISN);
    m_SndLastAck2Time = steady_clock::now();

    // get local IP address and send the peer its IP address (because UDP cannot get local IP address)
    memcpy((m_piSelfIP), w_hs.m_piPeerIP, sizeof m_piSelfIP);
    m_parent->m_SelfAddr = agent;
    CIPAddress::pton((m_parent->m_SelfAddr), m_piSelfIP, peer);

    rewriteHandshakeData(peer, (w_hs));


    // Prepare all structures
    if (!prepareConnectionObjects(w_hs, HSD_DRAW, 0))
    {
        HLOGC(cnlog.Debug,
              log << CONID() << "acceptAndRespond: prepareConnectionObjects failed - responding with REJECT.");
        // If the SRT Handshake extension was provided and wasn't interpreted
        // correctly, the connection should be rejected.
        //
        // Respond with the rejection message and exit with exception
        // so that the caller will know that this new socket should be deleted.
        w_hs.m_iReqType = URQFailure(m_RejectReason);
        throw CUDTException(MJ_SETUP, MN_REJECTED, 0);
    }
    // Since now you can use m_pCryptoControl

    CInfoBlock ib;
    ib.m_iIPversion = peer.family();
    CInfoBlock::convert(peer, ib.m_piIP);
    if (m_pCache->lookup(&ib) >= 0)
    {
        m_iSRTT      = ib.m_iSRTT;
        m_iRTTVar    = ib.m_iSRTT / 2;
        m_iBandwidth = ib.m_iBandwidth;
    }

#if SRT_DEBUG_RTT
    s_rtt_trace.trace(steady_clock::now(), "Accept", -1, -1,
                      m_bIsFirstRTTReceived, -1, m_iSRTT, m_iRTTVar);
#endif

    m_PeerAddr = peer;

    // This should extract the HSREQ and KMREQ portion in the handshake packet.
    // This could still be a HSv4 packet and contain no such parts, which will leave
    // this entity as "non-SRT-handshaken", and await further HSREQ and KMREQ sent
    // as UMSG_EXT.
    uint32_t kmdata[SRTDATA_MAXSIZE];
    size_t   kmdatasize = SRTDATA_MAXSIZE;
    if (!interpretSrtHandshake(w_hs, hspkt, (kmdata), (&kmdatasize)))
    {
        HLOGC(cnlog.Debug,
              log << CONID() << "acceptAndRespond: interpretSrtHandshake failed - responding with REJECT.");
        // If the SRT Handshake extension was provided and wasn't interpreted
        // correctly, the connection should be rejected.
        //
        // Respond with the rejection message and return false from
        // this function so that the caller will know that this new
        // socket should be deleted.
        w_hs.m_iReqType = URQFailure(m_RejectReason);
        throw CUDTException(MJ_SETUP, MN_REJECTED, 0);
    }

#if ENABLE_BONDING
    m_ConnectionLock.unlock();
    // The socket and the group are only linked to each other after interpretSrtHandshake(..) has been called.
    // Keep the group alive for the lifetime of this function,
    // and do it BEFORE acquiring m_ConnectionLock to avoid
    // lock inversion.
    // This will check if a socket belongs to a group and if so
    // it will remember this group and keep it alive here.
    CUDTUnited::GroupKeeper group_keeper(uglobal(), m_parent);
    m_ConnectionLock.lock();
#endif

    if (!prepareBuffers(NULL))
    {
        HLOGC(cnlog.Debug,
            log << CONID() << "acceptAndRespond: prepareConnectionObjects failed - responding with REJECT.");
        // If the SRT buffers failed to be allocated,
        // the connection must be rejected.
        //
        // Respond with the rejection message and exit with exception
        // so that the caller will know that this new socket should be deleted.
        w_hs.m_iReqType = URQFailure(m_RejectReason);
        throw CUDTException(MJ_SETUP, MN_REJECTED, 0);
    }

   // Synchronize the time NOW because the following function is about
   // to use the start time to pass it to the receiver buffer data.
    bool have_group = false;

    {
#if ENABLE_BONDING
        CUDTGroup* g = group_keeper.group;
        if (g)
        {
            // This is the last moment when this can be done.
            // The updateAfterSrtHandshake call will copy the receiver
            // start time to the receiver buffer data, so the correct
            // value must be set before this happens.
            synchronizeWithGroup(g);
            have_group = true;
        }
#endif
    }

    if (!have_group)
    {
        // This function will be called internally inside
        // synchronizeWithGroup(). This is just more complicated.
        updateAfterSrtHandshake(w_hs.m_iVersion);
    }

    SRT_REJECT_REASON rr = setupCC();
    // UNKNOWN used as a "no error" value
    if (rr != SRT_REJ_UNKNOWN)
    {
        w_hs.m_iReqType = URQFailure(rr);
        m_RejectReason = rr;
        throw CUDTException(MJ_SETUP, MN_REJECTED, 0);
    }

    // And of course, it is connected.
    m_bConnected = true;

    // Register this socket for receiving data packets.
    m_pRNode->m_bOnList = true;
    m_pRcvQueue->setNewEntry(this);

    // Save the handshake in m_ConnRes in case when needs repeating.
    m_ConnRes = w_hs;

    // Send the response to the peer, see listen() for more discussions
    // about this.
    // TODO: Here create CONCLUSION RESPONSE with:
    // - just the UDT handshake, if HS_VERSION_UDT4,
    // - if higher, the UDT handshake, the SRT HSRSP, the SRT KMRSP.
    size_t size = m_iMaxSRTPayloadSize;
    // Allocate the maximum possible memory for an SRT payload.
    // This is a maximum you can send once.
    CPacket rsppkt;
    rsppkt.setControl(UMSG_HANDSHAKE);
    rsppkt.allocate(size);

    // This will serialize the handshake according to its current form.
    HLOGC(cnlog.Debug,
          log << CONID()
              << "acceptAndRespond: creating CONCLUSION response (HSv5: with HSRSP/KMRSP) buffer size=" << size);
    if (!createSrtHandshake(SRT_CMD_HSRSP, SRT_CMD_KMRSP, kmdata, kmdatasize, (rsppkt), (w_hs)))
    {
        LOGC(cnlog.Error, log << CONID() << "acceptAndRespond: error creating handshake response");
        throw CUDTException(MJ_SETUP, MN_REJECTED, 0);
    }

    // We can safely assign it here stating that this has passed the cookie test.
    m_SourceAddr = hspkt.udpDestAddr();

#if ENABLE_HEAVY_LOGGING
    {
        // To make sure what REALLY is being sent, parse back the handshake
        // data that have been just written into the buffer.
        CHandShake debughs;
        debughs.load_from(rsppkt.m_pcData, rsppkt.getLength());
        HLOGC(cnlog.Debug,
              log << CONID() << "acceptAndRespond: sending HS from agent @"
                << debughs.m_iID << " to peer @" << rsppkt.id()
                << "HS:" << debughs.show()
                << " sourceIP=" << m_SourceAddr.str());
    }
#endif

    // NOTE: BLOCK THIS instruction in order to cause the final
    // handshake to be missed and cause the problem solved in PR #417.
    // When missed this message, the caller should not accept packets
    // coming as connected, but continue repeated handshake until finally
    // received the listener's handshake.
    addressAndSend((rsppkt));
}

bool srt::CUDT::frequentLogAllowed(size_t logid, const time_point& tnow, std::string& w_why)
{
#ifndef SRT_LOG_SLOWDOWN_FREQ_MS
#define SRT_LOG_SLOWDOWN_FREQ_MS 1000
#endif

    bool is_suppressed = IsSet(m_LogSlowDownExpired, BIT(logid));
    const bool isnow = (m_tsLogSlowDown[logid].load() + milliseconds_from(SRT_LOG_SLOWDOWN_FREQ_MS)) <= tnow;
    if (isnow)
    {
        // Theoretically this should prevent other calls of this function to take
        // set their values simultaneously, but if it happened that the time is
        // also set, this section will not fire for the other log, if it didn't do
        // the check yet.
        m_LogSlowDownExpired.store(uint8_t(BIT(logid))); // Clear all other bits

        // Note: it may happen that two threads could intermix one another between
        // the check and setting up, but this will at worst case set the slightly
        // later time again.
        m_tsLogSlowDown[logid].store(tnow);

        is_suppressed = false;

        const int supr = m_aSuppressedMsg[logid];

        if (supr > 0)
            w_why = Sprint("++SUPPRESSED: ", supr);
        m_aSuppressedMsg[logid] = 0;
    }
    else
    {
        w_why = Sprint("Too early - last one was ", FormatDuration<DUNIT_MS>(tnow - m_tsLogSlowDown[logid].load()));
        // Set YOUR OWN bit, atomically.
        m_LogSlowDownExpired |= uint8_t(BIT(logid));
        ++m_aSuppressedMsg[logid];
    }

    return !is_suppressed;
}

// This function is required to be called when a caller receives an INDUCTION
// response from the listener and would like to create a CONCLUSION that includes
// the SRT handshake extension. This extension requires that the crypter object
// be created, but it's still too early for it to be completely configured.
// This function then precreates the object so that the handshake extension can
// be created, as this happens before the completion of the connection (and
// therefore configuration of the crypter object), which can only take place upon
// reception of CONCLUSION response from the listener.
bool srt::CUDT::createCrypter(HandshakeSide side, bool bidirectional)
{
    // Lazy initialization
    if (m_pCryptoControl)
        return true;

    // Write back this value, when it was just determined.
    m_SrtHsSide = side;

    m_pCryptoControl.reset(new CCryptoControl(m_SocketID));

    // XXX These below are a little bit controversial.
    // These data should probably be filled only upon
    // reception of the conclusion handshake - otherwise
    // they have outdated values.
    m_pCryptoControl->setCryptoSecret(m_config.CryptoSecret);

    const bool useGcm153 = m_uPeerSrtVersion <= SrtVersion(1, 5, 3);

    if (bidirectional || m_config.bDataSender)
    {
        HLOGC(rslog.Debug, log << CONID() << "createCrypter: setting RCV/SND KeyLen=" << m_config.iSndCryptoKeyLen);
        m_pCryptoControl->setCryptoKeylen(m_config.iSndCryptoKeyLen);
    }

    return m_pCryptoControl->init(side, m_config, bidirectional, useGcm153);
}

SRT_REJECT_REASON srt::CUDT::setupCC()
{
    // Prepare configuration object,
    // Create the CCC object and configure it.

    // UDT also sets back the congestion window: ???
    // m_iCongestionWindow = m_pCC->m_dCWndSize;

    // XXX Not sure about that. May happen that AGENT wants
    // tsbpd mode, but PEER doesn't, even in bidirectional mode.
    // This way, the reception side should get precedense.
    // if (bidirectional || m_config.bDataSender || m_bTwoWayData)
    //    m_bPeerTsbPd = m_bTSBPD;

    // SrtCongestion will retrieve whatever parameters it needs
    // from *this.

    bool res = m_CongCtl.select(m_config.sCongestion.str());
    if (!res || !m_CongCtl.configure(this))
    {
        return SRT_REJ_CONGESTION;
    }

    // Configure filter module
    if (!m_config.sPacketFilterConfig.empty())
    {
        // This string, when nonempty, defines that the corrector shall be
        // configured. Otherwise it's left uninitialized.

        // At this point we state everything is checked and the appropriate
        // corrector type is already selected, so now create it.
        HLOGC(pflog.Debug, log << CONID() << "filter: Configuring: " << m_config.sPacketFilterConfig.c_str());
        bool status = true;
        try
        {
            // The filter configurer is build the way that allows to quit immediately
            // exit by exception, but the exception is meant for the filter only.
            status = m_PacketFilter.configure(this, m_pRcvQueue->m_pUnitQueue, m_config.sPacketFilterConfig.str());
        }
        catch (CUDTException& )
        {
            status = false;
        }

        if (!status)
            return SRT_REJ_FILTER;

        m_PktFilterRexmitLevel = m_PacketFilter.arqLevel();
    }
    else
    {
        // When we have no filter, ARQ should work in ALWAYS mode.
        m_PktFilterRexmitLevel = SRT_ARQ_ALWAYS;
    }

    // Override the value of minimum NAK interval, per SrtCongestion's wish.
    // When default 0 value is returned, the current value set by CUDT
    // is preserved.
    const steady_clock::duration min_nak = microseconds_from(m_CongCtl->minNAKInterval());
    if (min_nak != steady_clock::duration::zero())
        m_tdMinNakInterval = min_nak;

    // Update timers
    const steady_clock::time_point currtime = steady_clock::now();
    m_tsLastRspTime.store(currtime);
    m_tsNextACKTime.store(currtime + m_tdACKInterval);
    m_tsNextNAKTime.store(currtime + m_tdNAKInterval);
    m_tsLastRspAckTime = currtime;
    m_tsLastSndTime.store(currtime);

    HLOGC(rslog.Debug,
          log << CONID() << "setupCC: setting parameters: mss=" << m_config.iMSS << " maxCWNDSize/FlowWindowSize="
              << m_iFlowWindowSize << " rcvrate=" << m_iDeliveryRate << "p/s (" << m_iByteDeliveryRate << "B/S)"
              << " rtt=" << m_iSRTT << " bw=" << m_iBandwidth);

    if (!updateCC(TEV_INIT, EventVariant(TEV_INIT_RESET)))
    {
        LOGC(rslog.Error, log << CONID() << "setupCC: IPE: resrouces not yet initialized!");
        return SRT_REJ_IPE;
    }
    return SRT_REJ_UNKNOWN;
}

void srt::CUDT::considerLegacySrtHandshake(const steady_clock::time_point &timebase)
{
    // Do a fast pre-check first - this simply declares that agent uses HSv5
    // and the legacy SRT Handshake is not to be done. Second check is whether
    // agent is sender (=initiator in HSv4).
    if (!isOPT_TsbPd() || !m_config.bDataSender)
        return;

    if (m_iSndHsRetryCnt <= 0)
    {
        HLOGC(cnlog.Debug, log << CONID() << "Legacy HSREQ: not needed, expire counter=" << m_iSndHsRetryCnt);
        return;
    }

    const steady_clock::time_point now = steady_clock::now();
    if (!is_zero(timebase))
    {
        // Then this should be done only if it's the right time,
        // the TSBPD mode is on, and when the counter is "still rolling".
        /*
         * SRT Handshake with peer:
         * If...
         * - we want TsbPd mode; and
         * - we have not tried more than CSRTCC_MAXRETRY times (peer may not be SRT); and
         * - and did not get answer back from peer
         * - last sent handshake req should have been replied (RTT*1.5 elapsed); and
         * then (re-)send handshake request.
         */
        if (timebase > now) // too early
        {
            HLOGC(cnlog.Debug,
                  log << CONID() << "Legacy HSREQ: TOO EARLY, will still retry " << m_iSndHsRetryCnt << " times");
            return;
        }
    }
    // If 0 timebase, it means that this is the initial sending with the very first
    // payload packet sent. Send only if this is still set to maximum+1 value.
    else if (m_iSndHsRetryCnt < SRT_MAX_HSRETRY + 1)
    {
        HLOGC(cnlog.Debug,
              log << CONID() << "Legacy HSREQ: INITIAL, REPEATED, so not to be done. Will repeat on sending "
                  << m_iSndHsRetryCnt << " times");
        return;
    }

    HLOGC(cnlog.Debug,
          log << CONID() << "Legacy HSREQ: SENDING, will repeat " << m_iSndHsRetryCnt << " times if no response");
    m_iSndHsRetryCnt--;
    m_tsSndHsLastTime = now;
    sendSrtMsg(SRT_CMD_HSREQ);
}

void srt::CUDT::checkSndTimers()
{
    if (m_SrtHsSide == HSD_INITIATOR)
    {
        HLOGC(cnlog.Debug,
              log << CONID() << "checkSndTimers: HS SIDE: INITIATOR, considering legacy handshake with timebase");
        // Legacy method for HSREQ, only if initiator.
        considerLegacySrtHandshake(m_tsSndHsLastTime + microseconds_from(m_iSRTT * 3 / 2));
    }
    else
    {
        HLOGC(cnlog.Debug,
              log << CONID()
                  << "checkSndTimers: HS SIDE: " << (m_SrtHsSide == HSD_RESPONDER ? "RESPONDER" : "DRAW (IPE?)")
                  << " - not considering legacy handshake");
    }

    // Retransmit KM request after a timeout if there is no response (KM RSP).
    // Or send KM REQ in case of the HSv4.
    ScopedLock lck(m_ConnectionLock);
    if (m_pCryptoControl)
        m_pCryptoControl->sendKeysToPeer(this, SRTT());
}

void srt::CUDT::checkSndKMRefresh()
{
    // Do not apply the regenerated key to the to the receiver context.
    const bool bidir = false;
    if (m_pCryptoControl)
        m_pCryptoControl->regenCryptoKm(this, bidir);
}

void srt::CUDT::addressAndSend(CPacket& w_pkt)
{
    w_pkt.set_id(m_PeerID);
    setPacketTS(w_pkt, steady_clock::now());

    // NOTE: w_pkt isn't modified in this call,
    // just in CChannel::sendto it's modified in place
    // before sending for performance purposes,
    // and then modification is undone. Logically then
    // there's no modification here.
    m_pSndQueue->sendto(m_PeerAddr, w_pkt, m_SourceAddr);
}

// [[using maybe_locked(m_GlobControlLock, if called from breakSocket_LOCKED, usually from GC)]]
// [[using maybe_locked(m_parent->m_ControlLock, if called from srt_close())]]
bool srt::CUDT::closeInternal() ATR_NOEXCEPT
{
    // NOTE: this function is called from within the garbage collector thread.

    if (!m_bOpened)
    {
        return false;
    }

    // IMPORTANT:
    // This function may block indefinitely, if called for a socket
    // that has m_bBroken == false or m_bConnected == true.
    // If it is intended to forcefully close the socket, make sure
    // that it's in response to a broken connection.
    HLOGC(smlog.Debug, log << CONID() << "closing socket");

    if (m_config.Linger.l_onoff != 0)
    {
        const steady_clock::time_point entertime = steady_clock::now();

        HLOGC(smlog.Debug, log << CONID() << "... (linger)");
        while (!m_bBroken && m_bConnected && (m_pSndBuffer->getCurrBufSize() > 0) &&
               (steady_clock::now() - entertime < seconds_from(m_config.Linger.l_linger)))
        {
            // linger has been checked by previous close() call and has expired
            if (m_tsLingerExpiration >= entertime)
                break;

            if (!m_config.bSynSending)
            {
                // if this socket enables asynchronous sending, return immediately and let GC to close it later
                if (is_zero(m_tsLingerExpiration))
                    m_tsLingerExpiration = entertime + seconds_from(m_config.Linger.l_linger);

                HLOGC(smlog.Debug,
                      log << CONID() << "CUDT::close: linger-nonblocking, setting expire time T="
                          << FormatTime(m_tsLingerExpiration));

                return false;
            }

#ifndef _WIN32
            timespec ts;
            ts.tv_sec  = 0;
            ts.tv_nsec = 1000000;
            nanosleep(&ts, NULL);
#else
            Sleep(1);
#endif
        }
    }

    // remove this socket from the snd queue
    if (m_bConnected)
        m_pSndQueue->m_pSndUList->remove(this);

    /*
     * update_events below useless
     * removing usock for EPolls right after (update_usocks) clears it (in other HAI patch).
     *
     * What is in EPoll shall be the responsibility of the application, if it want local close event,
     * it would remove the socket from the EPoll after close.
     */

    // Make a copy under a lock because other thread might access it
    // at the same time.
    enterCS(uglobal().m_EPoll.m_EPollLock);
    set<int> epollid = m_sPollID;
    leaveCS(uglobal().m_EPoll.m_EPollLock);

    // trigger any pending IO events.
    HLOGC(smlog.Debug, log << CONID() << "close: SETTING ERR readiness on E" << Printable(epollid));
    uglobal().m_EPoll.update_events(m_SocketID, m_sPollID, SRT_EPOLL_ERR, true);
    // then remove itself from all epoll monitoring
    int no_events = 0;
    for (set<int>::iterator i = epollid.begin(); i != epollid.end(); ++i)
    {
        HLOGC(smlog.Debug, log << CONID() << "close: CLEARING subscription on E" << (*i));
        try
        {
            uglobal().m_EPoll.update_usock(*i, m_SocketID, &no_events);
        }
        catch (...)
        {
            // The goal of this loop is to remove all subscriptions in
            // the epoll system to this socket. If it's unsubscribed already,
            // that's even better.
        }
        HLOGC(smlog.Debug, log << CONID() << "close: removing E" << (*i) << " from back-subscribers");
    }

    // Not deleting elements from m_sPollID inside the loop because it invalidates
    // the control iterator of the loop. Instead, all will be removed at once.

    // IMPORTANT: there's theoretically little time between setting ERR readiness
    // and unsubscribing, however if there's an application waiting on this event,
    // it should be informed before this below instruction locks the epoll mutex.
    enterCS(uglobal().m_EPoll.m_EPollLock);
    m_sPollID.clear();
    leaveCS(uglobal().m_EPoll.m_EPollLock);

    // XXX What's this, could any of the above actions make it !m_bOpened?
    if (!m_bOpened)
    {
        return true;
    }

    // Inform the threads handler to stop.
    m_bClosing = true;

    HLOGC(smlog.Debug, log << CONID() << "CLOSING STATE (closing=true). Acquiring connection lock");

    ScopedLock connectguard(m_ConnectionLock);

    // Signal the sender and recver if they are waiting for data.
    releaseSynch();

    HLOGC(smlog.Debug, log << CONID() << "CLOSING, removing from listener/connector");

    if (m_bListening)
    {
        m_bListening = false;
        m_pRcvQueue->removeListener(this);
    }
    else if (m_bConnecting)
    {
        m_pRcvQueue->removeConnector(m_SocketID);
    }

    if (m_bConnected)
    {
        if (!m_bShutdown)
        {
            HLOGC(smlog.Debug, log << CONID() << "CLOSING - sending SHUTDOWN to the peer @" << m_PeerID);
            sendCtrl(UMSG_SHUTDOWN);
        }

        // Store current connection information.
        CInfoBlock ib;
        ib.m_iIPversion = m_PeerAddr.family();
        CInfoBlock::convert(m_PeerAddr, ib.m_piIP);
        ib.m_iSRTT      = m_iSRTT;
        ib.m_iBandwidth = m_iBandwidth;
        m_pCache->update(&ib);

#if SRT_DEBUG_RTT
    s_rtt_trace.trace(steady_clock::now(), "Cache", -1, -1,
                      m_bIsFirstRTTReceived, -1, m_iSRTT, -1);
#endif

        m_bConnected = false;
    }

    HLOGC(smlog.Debug, log << CONID() << "CLOSING, joining send/receive threads");

    // waiting all send and recv calls to stop
    ScopedLock sendguard(m_SendLock);
    ScopedLock recvguard(m_RecvLock);

    // Locking m_RcvBufferLock to protect calling to m_pCryptoControl->decrypt((packet))
    // from the processData(...) function while resetting Crypto Control.
    enterCS(m_RcvBufferLock);
    if (m_pCryptoControl)
        m_pCryptoControl->close();

    m_pCryptoControl.reset();
    leaveCS(m_RcvBufferLock);

    m_uPeerSrtVersion        = SRT_VERSION_UNK;
    m_tsRcvPeerStartTime     = steady_clock::time_point();

    m_bOpened = false;

    return true;
}

int srt::CUDT::receiveBuffer(char *data, int len)
{
    if (!m_CongCtl->checkTransArgs(SrtCongestion::STA_BUFFER, SrtCongestion::STAD_RECV, data, len, SRT_MSGTTL_INF, false))
        throw CUDTException(MJ_NOTSUP, MN_INVALBUFFERAPI, 0);

    if (isOPT_TsbPd())
    {
        LOGP(arlog.Error, "recv: This function is not intended to be used in Live mode with TSBPD.");
        throw CUDTException(MJ_NOTSUP, MN_INVALBUFFERAPI, 0);
    }

    UniqueLock recvguard(m_RecvLock);

    if ((m_bBroken || m_bClosing) && !isRcvBufferReady())
    {
        if (m_bShutdown)
        {
            // For stream API, return 0 as a sign of EOF for transmission.
            // That's a bit controversial because theoretically the
            // UMSG_SHUTDOWN message may be lost as every UDP packet, although
            // another theory states that this will never happen because this
            // packet has a total size of 42 bytes and such packets are
            // declared as never dropped - but still, this is UDP so there's no
            // guarantee.

            // The most reliable way to inform the party that the transmission
            // has ended would be to send a single empty packet (that is,
            // a data packet that contains only an SRT header in the UDP
            // payload), which is a normal data packet that can undergo
            // normal sequence check and retransmission rules, so it's ensured
            // that this packet will be received. Receiving such a packet should
            // make this function return 0, potentially also without breaking
            // the connection and potentially also with losing no ability to
            // send some larger portion of data next time.
            HLOGC(arlog.Debug, log << CONID() << "STREAM API, SHUTDOWN: marking as EOF");
            return 0;
        }
        HLOGC(arlog.Debug,
              log << CONID() << (m_config.bMessageAPI ? "MESSAGE" : "STREAM") << " API, " << (m_bShutdown ? "" : "no")
                  << " SHUTDOWN. Reporting as BROKEN.");
        throw CUDTException(MJ_CONNECTION, MN_CONNLOST, 0);
    }

    CSync rcond  (m_RecvDataCond, recvguard);
    CSync tscond (m_RcvTsbPdCond, recvguard);
    if (!isRcvBufferReady())
    {
        if (!m_config.bSynRecving)
        {
            throw CUDTException(MJ_AGAIN, MN_RDAVAIL, 0);
        }

        // Kick TsbPd thread to schedule the next wakeup (if running)
        if (m_config.iRcvTimeOut < 0)
        {
            THREAD_PAUSED();
            while (stillConnected() && !isRcvBufferReady())
            {
                // Do not block forever, check connection status each 1 sec.
                rcond.wait_for(seconds_from(1));
            }
            THREAD_RESUMED();
        }
        else
        {
            const steady_clock::time_point exptime =
                steady_clock::now() + milliseconds_from(m_config.iRcvTimeOut);
            THREAD_PAUSED();
            while (stillConnected() && !isRcvBufferReady())
            {
                if (!rcond.wait_until(exptime)) // NOT means "not received a signal"
                    break; // timeout
            }
            THREAD_RESUMED();
        }
    }

    // throw an exception if not connected
    if (!m_bConnected)
        throw CUDTException(MJ_CONNECTION, MN_NOCONN, 0);

    if ((m_bBroken || m_bClosing) && !isRcvBufferReady())
    {
        // See at the beginning
        if (!m_config.bMessageAPI && m_bShutdown)
        {
            HLOGC(arlog.Debug, log << CONID() << "STREAM API, SHUTDOWN: marking as EOF");
            return 0;
        }
        HLOGC(arlog.Debug,
              log << CONID() << (m_config.bMessageAPI ? "MESSAGE" : "STREAM") << " API, " << (m_bShutdown ? "" : "no")
                  << " SHUTDOWN. Reporting as BROKEN.");

        throw CUDTException(MJ_CONNECTION, MN_CONNLOST, 0);
    }

    enterCS(m_RcvBufferLock);
    const int res = m_pRcvBuffer->readBuffer(data, len);
    leaveCS(m_RcvBufferLock);

    /* Kick TsbPd thread to schedule next wakeup (if running) */
    if (m_bTsbPd)
    {
        HLOGP(tslog.Debug, "Ping TSBPD thread to schedule wakeup");
        tscond.notify_one_locked(recvguard);
    }
    else
    {
        HLOGP(tslog.Debug, "NOT pinging TSBPD - not set");
    }

    if (!isRcvBufferReady())
    {
        // read is not available any more
        uglobal().m_EPoll.update_events(m_SocketID, m_sPollID, SRT_EPOLL_IN, false);
    }

    if ((res <= 0) && (m_config.iRcvTimeOut >= 0))
        throw CUDTException(MJ_AGAIN, MN_XMTIMEOUT, 0);

    return res;
}

// [[using maybe_locked(CUDTGroup::m_GroupLock, m_parent->m_GroupOf != NULL)]];
// [[using locked(m_SendLock)]];
int srt::CUDT::sndDropTooLate()
{
    if (!m_bPeerTLPktDrop)
        return 0;

    if (!m_config.bMessageAPI)
    {
        LOGC(aslog.Error, log << CONID() << "The SRTO_TLPKTDROP flag can only be used with message API.");
        throw CUDTException(MJ_NOTSUP, MN_INVALBUFFERAPI, 0);
    }

    const time_point tnow = steady_clock::now();
    const int buffdelay_ms = (int) count_milliseconds(m_pSndBuffer->getBufferingDelay(tnow));

    // high threshold (msec) at tsbpd_delay plus sender/receiver reaction time (2 * 10ms)
    // Minimum value must accommodate an I-Frame (~8 x average frame size)
    // >>need picture rate or app to set min treshold
    // >>using 1 sec for worse case 1 frame using all bit budget.
    // picture rate would be useful in auto SRT setting for min latency
    // XXX Make SRT_TLPKTDROP_MINTHRESHOLD_MS option-configurable
    const int threshold_ms = (m_config.iSndDropDelay >= 0)
        ? std::max(m_iPeerTsbPdDelay_ms + m_config.iSndDropDelay, +SRT_TLPKTDROP_MINTHRESHOLD_MS)
            + (2 * COMM_SYN_INTERVAL_US / 1000)
        : 0;

    if (threshold_ms == 0 || buffdelay_ms <= threshold_ms)
        return 0;

    // protect packet retransmission
    ScopedLock rcvlck(m_RecvAckLock);
    int dbytes;
    int32_t first_msgno;
    const int dpkts = m_pSndBuffer->dropLateData((dbytes), (first_msgno), tnow - milliseconds_from(threshold_ms));
    if (dpkts <= 0)
        return 0;

    m_iFlowWindowSize = m_iFlowWindowSize + dpkts;

    // If some packets were dropped update stats, socket state, loss list and the parent group if any.
    enterCS(m_StatsLock);
    m_stats.sndr.dropped.count(stats::BytesPackets((uint64_t) dbytes, (uint32_t) dpkts));
    leaveCS(m_StatsLock);

    IF_HEAVY_LOGGING(const int32_t realack = m_iSndLastDataAck);
    const int32_t fakeack = CSeqNo::incseq(m_iSndLastDataAck, dpkts);

    m_iSndLastAck     = fakeack;
    m_iSndLastDataAck = fakeack;

    const int32_t minlastack = CSeqNo::decseq(m_iSndLastDataAck);
    m_pSndLossList->removeUpTo(minlastack);
    /* If we dropped packets not yet sent, advance current position */
    // THIS MEANS: m_iSndCurrSeqNo = MAX(m_iSndCurrSeqNo, m_iSndLastDataAck-1)
    if (CSeqNo::seqcmp(m_iSndCurrSeqNo, minlastack) < 0)
    {
        m_iSndCurrSeqNo = minlastack;
    }

    HLOGC(qslog.Debug,
          log << CONID() << "SND-DROP: %(" << realack << "-" << m_iSndCurrSeqNo << ") n=" << dpkts << "pkt " << dbytes
              << "B, span=" << buffdelay_ms << " ms, FIRST #" << first_msgno);

#if ENABLE_BONDING
    // This is done with a presumption that the group
    // exists and if this is not NULL, it means that this
    // function was called with locked m_GroupLock, as sendmsg2
    // function was called from inside CUDTGroup::send, which
    // locks the whole function.
    //
    // XXX This is true only because all existing groups are managed
    // groups, that is, sockets cannot be added or removed from group
    // manually, nor can send/recv operation be done on a single socket
    // from the API call directly. This should be extra verified, if that
    // changes in the future.
    //
    if (m_parent->m_GroupOf)
    {
        // What's important is that the lock on GroupLock cannot be applied
        // here, both because it might be applied already, that is, according
        // to the condition defined at this function's header, it is applied
        // under this condition. Hence ackMessage can be defined as 100% locked.
        m_parent->m_GroupOf->ackMessage(first_msgno);
    }
#endif

    return dpkts;
}

int srt::CUDT::sendmsg(const char *data, int len, int msttl, bool inorder, int64_t srctime)
{
    SRT_MSGCTRL mctrl = srt_msgctrl_default;
    mctrl.msgttl      = msttl;
    mctrl.inorder     = inorder;
    mctrl.srctime     = srctime;
    return this->sendmsg2(data, len, (mctrl));
}

// [[using maybe_locked(CUDTGroup::m_GroupLock, m_parent->m_GroupOf != NULL)]]
// GroupLock is applied when this function is called from inside CUDTGroup::send,
// which is the only case when the m_parent->m_GroupOf is not NULL.
int srt::CUDT::sendmsg2(const char *data, int len, SRT_MSGCTRL& w_mctrl)
{
    // throw an exception if not connected
    if (m_bBroken || m_bClosing)
        throw CUDTException(MJ_CONNECTION, MN_CONNLOST, 0);
    else if (!m_bConnected || !m_CongCtl.ready())
        throw CUDTException(MJ_CONNECTION, MN_NOCONN, 0);

    if (len <= 0)
    {
        LOGC(aslog.Error, log << CONID() << "INVALID: Data size for sending declared with length: " << len);
        return 0;
    }

    if (w_mctrl.msgno != -1) // most unlikely, unless you use balancing groups
    {
        if (w_mctrl.msgno < 1 || w_mctrl.msgno > MSGNO_SEQ_MAX)
        {
            LOGC(aslog.Error,
                 log << CONID() << "INVALID forced msgno " << w_mctrl.msgno << ": can be -1 (trap) or <1..."
                     << MSGNO_SEQ_MAX << ">");
            throw CUDTException(MJ_NOTSUP, MN_INVAL);
        }
    }

    int  msttl   = w_mctrl.msgttl;
    bool inorder = w_mctrl.inorder;

    // Sendmsg isn't restricted to the congctl type, however the congctl
    // may want to have something to say here.
    // NOTE: SrtCongestion is also allowed to throw CUDTException() by itself!
    {
        SrtCongestion::TransAPI api = SrtCongestion::STA_MESSAGE;
        CodeMinor               mn  = MN_INVALMSGAPI;
        if (!m_config.bMessageAPI)
        {
            api = SrtCongestion::STA_BUFFER;
            mn  = MN_INVALBUFFERAPI;
        }

        if (!m_CongCtl->checkTransArgs(api, SrtCongestion::STAD_SEND, data, len, msttl, inorder))
            throw CUDTException(MJ_NOTSUP, mn, 0);
    }

    // NOTE: the length restrictions differ in STREAM API and in MESSAGE API:

    // - STREAM API:
    //   At least 1 byte free sending buffer space is needed
    //   (in practice, one unit buffer of 1456 bytes).
    //   This function will send as much as possible, and return
    //   how much was actually sent.

    // - MESSAGE API:
    //   At least so many bytes free in the sending buffer is needed,
    //   as the length of the data, otherwise this function will block
    //   or return MJ_AGAIN until this condition is satisfied. The EXACTLY
    //   such number of data will be then written out, and this function
    //   will effectively return either -1 (error) or the value of 'len'.
    //   This call will be also rejected from upside when trying to send
    //   out a message of a length that exceeds the total size of the sending
    //   buffer (configurable by SRTO_SNDBUF).

    if (m_config.bMessageAPI && len > int(m_config.iSndBufSize * m_iMaxSRTPayloadSize))
    {
        LOGC(aslog.Error,
             log << CONID() << "Message length (" << len << ") exceeds the size of sending buffer: "
                 << (m_config.iSndBufSize * m_iMaxSRTPayloadSize) << ". Use SRTO_SNDBUF if needed.");
        throw CUDTException(MJ_NOTSUP, MN_XSIZE, 0);
    }

    /* XXX
       This might be worth preserving for several occasions, but it
       must be at least conditional because it breaks backward compat.
    if (!m_pCryptoControl || !m_pCryptoControl->isSndEncryptionOK())
    {
        LOGC(aslog.Error, log << "Encryption is required, but the peer did not supply correct credentials. Sending
    rejected."); throw CUDTException(MJ_SETUP, MN_SECURITY, 0);
    }
    */

    UniqueLock sendguard(m_SendLock);

    if (m_pSndBuffer->getCurrBufSize() == 0)
    {
        // delay the EXP timer to avoid mis-fired timeout
        ScopedLock ack_lock(m_RecvAckLock);
        m_tsLastRspAckTime = steady_clock::now();
        m_iReXmitCount   = 1;
    }

    // sndDropTooLate(...) may lock m_RecvAckLock
    // to modify m_pSndBuffer and m_pSndLossList
    const int iPktsTLDropped SRT_ATR_UNUSED = sndDropTooLate();

    // For MESSAGE API the minimum outgoing buffer space required is
    // the size that can carry over the whole message as passed here.
    // Otherwise it is allowed to send less bytes.
    const int iNumPktsRequired = m_config.bMessageAPI ? m_pSndBuffer->countNumPacketsRequired(len) : 1;

    if (m_bTsbPd && iNumPktsRequired > 1)
    {
        LOGC(aslog.Error,
            log << CONID() << "Message length (" << len << ") can't fit into a single data packet ("
                << m_pSndBuffer->getMaxPacketLen() << " bytes max).");
        throw CUDTException(MJ_NOTSUP, MN_XSIZE, 0);
    }

    if (sndBuffersLeft() < iNumPktsRequired)
    {
        //>>We should not get here if SRT_ENABLE_TLPKTDROP
        // XXX Check if this needs to be removed, or put to an 'else' condition for m_bTLPktDrop.
        if (!m_config.bSynSending)
            throw CUDTException(MJ_AGAIN, MN_WRAVAIL, 0);

        {
            // wait here during a blocking sending
            UniqueLock sendblock_lock (m_SendBlockLock);

            if (m_config.iSndTimeOut < 0)
            {
                while (stillConnected() && sndBuffersLeft() < iNumPktsRequired && m_bPeerHealth)
                    m_SendBlockCond.wait(sendblock_lock);
            }
            else
            {
                const steady_clock::time_point exptime =
                    steady_clock::now() + milliseconds_from(m_config.iSndTimeOut);
                THREAD_PAUSED();
                while (stillConnected() && sndBuffersLeft() < iNumPktsRequired && m_bPeerHealth)
                {
                    if (!m_SendBlockCond.wait_until(sendblock_lock, exptime))
                        break;
                }
                THREAD_RESUMED();
            }
        }

        // check the connection status
        if (m_bBroken || m_bClosing)
            throw CUDTException(MJ_CONNECTION, MN_CONNLOST, 0);
        else if (!m_bConnected)
            throw CUDTException(MJ_CONNECTION, MN_NOCONN, 0);
        else if (!m_bPeerHealth)
        {
            m_bPeerHealth = true;
            throw CUDTException(MJ_PEERERROR);
        }

        /*
         * The code below is to return ETIMEOUT when blocking mode could not get free buffer in time.
         * If no free buffer available in non-blocking mode, we alredy returned. If buffer available,
         * we test twice if this code is outside the else section.
         * This fix move it in the else (blocking-mode) section
         */
        if (sndBuffersLeft() < iNumPktsRequired)
        {
            if (m_config.iSndTimeOut >= 0)
                throw CUDTException(MJ_AGAIN, MN_XMTIMEOUT, 0);

            // XXX This looks very weird here, however most likely
            // this will happen only in the following case, when
            // the above loop has been interrupted, which happens when:
            // 1. The buffers left gets enough for minlen - but this is excluded
            //    in the first condition here.
            // 2. In the case of sending timeout, the above loop was interrupted
            //    due to reaching timeout, but this is excluded by the second
            //    condition here
            // 3. The 'stillConnected()' or m_bPeerHealth condition is false, of which:
            //    - broken/closing status is checked and responded with CONNECTION/CONNLOST
            //    - not connected status is checked and responded with CONNECTION/NOCONN
            //    - m_bPeerHealth condition is checked and responded with PEERERROR
            //
            // ERGO: never happens?
            LOGC(aslog.Fatal,
                 log << CONID()
                     << "IPE: sendmsg: the loop exited, while not enough size, still connected, peer healthy. "
                        "Impossible.");

            return 0;
        }
    }

    // If the sender's buffer is empty,
    // record total time used for sending
    if (m_pSndBuffer->getCurrBufSize() == 0)
    {
        ScopedLock lock(m_StatsLock);
        m_stats.sndDurationCounter = steady_clock::now();
    }

    int size = len;
    if (!m_config.bMessageAPI)
    {
        // For STREAM API it's allowed to send less bytes than the given buffer.
        // Just return how many bytes were actually scheduled for writing.
        // XXX May be reasonable to add a flag that requires that the function
        // not return until the buffer is sent completely.
        size = min(len, sndBuffersLeft() * m_iMaxSRTPayloadSize);
    }

    {
        ScopedLock recvAckLock(m_RecvAckLock);
        // insert the user buffer into the sending list

        int32_t seqno = m_iSndNextSeqNo;
        IF_HEAVY_LOGGING(int32_t orig_seqno = seqno);
        IF_HEAVY_LOGGING(steady_clock::time_point ts_srctime =
                             steady_clock::time_point() + microseconds_from(w_mctrl.srctime));

#if ENABLE_BONDING
        // Check if seqno has been set, in case when this is a group sender.
        // If the sequence is from the past towards the "next sequence",
        // simply return the size, pretending that it has been sent.

        // NOTE: it's assumed that if this is a group member, then
        // an attempt to call srt_sendmsg2 has been rejected, and so
        // the pktseq field has been set by the internal group sender function.
        if (m_parent->m_GroupOf
                && w_mctrl.pktseq != SRT_SEQNO_NONE
                && m_iSndNextSeqNo != SRT_SEQNO_NONE)
        {
            if (CSeqNo::seqcmp(w_mctrl.pktseq, seqno) < 0)
            {
                HLOGC(aslog.Debug, log << CONID() << "sock:SENDING (NOT): group-req %" << w_mctrl.pktseq
                        << " OLDER THAN next expected %" << seqno << " - FAKE-SENDING.");
                return size;
            }
        }
#endif

        // Set this predicted next sequence to the control information.
        // It's the sequence of the FIRST (!) packet from all packets used to send
        // this buffer. Values from this field will be monotonic only if you always
        // have one packet per buffer (as it's in live mode).
        w_mctrl.pktseq = seqno;

        // Now seqno is the sequence to which it was scheduled
        // XXX Conversion from w_mctrl.srctime -> steady_clock::time_point need not be accurrate.
        HLOGC(aslog.Debug, log << CONID() << "buf:SENDING (BEFORE) srctime:"
                << (w_mctrl.srctime ? FormatTime(ts_srctime) : "none")
                << " DATA SIZE: " << size << " sched-SEQUENCE: " << seqno
                << " STAMP: " << BufferStamp(data, size));

        if (w_mctrl.srctime && w_mctrl.srctime < count_microseconds(m_stats.tsStartTime.time_since_epoch()))
        {
            LOGC(aslog.Error,
                log << CONID() << "Wrong source time was provided. Sending is rejected.");
            throw CUDTException(MJ_NOTSUP, MN_INVALMSGAPI);
        }

        if (w_mctrl.srctime && (!m_config.bMessageAPI || !m_bTsbPd))
        {
            HLOGC(
                aslog.Warn,
                log << CONID()
                    << "Source time can only be used with TSBPD and Message API enabled. Using default time instead.");
            w_mctrl.srctime = 0;
        }

        // w_mctrl.seqno is INPUT-OUTPUT value:
        // - INPUT: the current sequence number to be placed for the next scheduled packet
        // - OUTPUT: value of the sequence number to be put on the first packet at the next sendmsg2 call.
        // We need to supply to the output the value that was STAMPED ON THE PACKET,
        // which is seqno. In the output we'll get the next sequence number.
        m_pSndBuffer->addBuffer(data, size, (w_mctrl));
        m_iSndNextSeqNo = w_mctrl.pktseq;
        w_mctrl.pktseq = seqno;

        HLOGC(aslog.Debug, log << CONID() << "buf:SENDING srctime:" << FormatTime(ts_srctime)
              << " size=" << size << " #" << w_mctrl.msgno << " SCHED %" << orig_seqno
              << "(>> %" << seqno << ") !" << BufferStamp(data, size));

        if (sndBuffersLeft() < 1) // XXX Not sure if it should test if any space in the buffer, or as requried.
        {
            // write is not available any more
            uglobal().m_EPoll.update_events(m_SocketID, m_sPollID, SRT_EPOLL_OUT, false);
        }
    }

    // Insert this socket to the snd list if it is not on the list already.
    // m_pSndUList->pop may lock CSndUList::m_ListLock and then m_RecvAckLock
    m_pSndQueue->m_pSndUList->update(this, CSndUList::DONT_RESCHEDULE);

#ifdef SRT_ENABLE_ECN
    // IF there was a packet drop on the sender side, report congestion to the app.
    if (iPktsTLDropped > 0)
    {
        LOGC(aslog.Error, log << CONID() << "sendmsg2: CONGESTION; reporting error");
        throw CUDTException(MJ_AGAIN, MN_CONGESTION, 0);
    }
#endif /* SRT_ENABLE_ECN */

    HLOGC(aslog.Debug, log << CONID() << "sock:SENDING (END): success, size=" << size);
    return size;
}

int srt::CUDT::recv(char* data, int len)
{
    SRT_MSGCTRL mctrl = srt_msgctrl_default;
    return recvmsg2(data, len, (mctrl));
}

int srt::CUDT::recvmsg(char* data, int len, int64_t& srctime)
{
    SRT_MSGCTRL mctrl = srt_msgctrl_default;
    int res = recvmsg2(data, len, (mctrl));
    srctime = mctrl.srctime;
    return res;
}

// [[using maybe_locked(CUDTGroup::m_GroupLock, m_parent->m_GroupOf != NULL)]]
// GroupLock is applied when this function is called from inside CUDTGroup::recv,
// which is the only case when the m_parent->m_GroupOf is not NULL.
int srt::CUDT::recvmsg2(char* data, int len, SRT_MSGCTRL& w_mctrl)
{
    // Check if the socket is a member of a receiver group.
    // If so, then reading by receiveMessage is disallowed.

#if ENABLE_BONDING
    if (m_parent->m_GroupOf && m_parent->m_GroupOf->isGroupReceiver())
    {
        LOGP(arlog.Error, "recv*: This socket is a receiver group member. Use group ID, NOT socket ID.");
        throw CUDTException(MJ_NOTSUP, MN_INVALMSGAPI, 0);
    }
#endif

    if (!m_bConnected || !m_CongCtl.ready())
        throw CUDTException(MJ_CONNECTION, MN_NOCONN, 0);

    if (len <= 0)
    {
        LOGC(arlog.Error, log << CONID() << "Length of '" << len << "' supplied to srt_recvmsg.");
        throw CUDTException(MJ_NOTSUP, MN_INVAL, 0);
    }

    if (m_config.bMessageAPI)
        return receiveMessage(data, len, (w_mctrl));

    return receiveBuffer(data, len);
}

// [[using locked(m_RcvBufferLock)]]
size_t srt::CUDT::getAvailRcvBufferSizeNoLock() const
{
    return m_pRcvBuffer->getAvailSize(m_iRcvLastAck);
}

bool srt::CUDT::isRcvBufferReady() const
{
    ScopedLock lck(m_RcvBufferLock);
    return m_pRcvBuffer->isRcvDataReady(steady_clock::now());
}

bool srt::CUDT::isRcvBufferReadyNoLock() const
{
    return m_pRcvBuffer->isRcvDataReady(steady_clock::now());
}

bool srt::CUDT::isRcvBufferFull() const
{
    ScopedLock lck(m_RcvBufferLock);
    return m_pRcvBuffer->full();
}

// int by_exception: accepts values of CUDTUnited::ErrorHandling:
// - 0 - by return value
// - 1 - by exception
// - 2 - by abort (unused)
int srt::CUDT::receiveMessage(char* data, int len, SRT_MSGCTRL& w_mctrl, int by_exception)
{
    // Recvmsg isn't restricted to the congctl type, it's the most
    // basic method of passing the data. You can retrieve data as
    // they come in, however you need to match the size of the buffer.

    // Note: if by_exception = ERH_RETURN, this would still break it
    // by exception. The intention of by_exception isn't to prevent
    // exceptions here, but to intercept the erroneous situation should
    // it be handled by the caller in a less than general way. As this
    // is only used internally, we state that the problem that would be
    // handled by exception here should not happen, and in case if it does,
    // it's a bug to fix, so the exception is nothing wrong.
    if (!m_CongCtl->checkTransArgs(SrtCongestion::STA_MESSAGE, SrtCongestion::STAD_RECV, data, len, SRT_MSGTTL_INF, false))
        throw CUDTException(MJ_NOTSUP, MN_INVALMSGAPI, 0);

    UniqueLock recvguard (m_RecvLock);
    CSync tscond     (m_RcvTsbPdCond,  recvguard);

    /* XXX DEBUG STUFF - enable when required
       char charbool[2] = {'0', '1'};
       char ptrn [] = "RECVMSG/BEGIN BROKEN 1 CONN 1 CLOSING 1 SYNCR 1 NMSG                                ";
       int pos [] = {21, 28, 38, 46, 53};
       ptrn[pos[0]] = charbool[m_bBroken];
       ptrn[pos[1]] = charbool[m_bConnected];
       ptrn[pos[2]] = charbool[m_bClosing];
       ptrn[pos[3]] = charbool[m_config.m_bSynRecving];
       int wrtlen = sprintf(ptrn + pos[4], "%d", m_pRcvBuffer->getRcvMsgNum());
       strcpy(ptrn + pos[4] + wrtlen, "\n");
       fputs(ptrn, stderr);
    // */

    if (m_bBroken || m_bClosing)
    {
        HLOGC(arlog.Debug, log << CONID() << "receiveMessage: CONNECTION BROKEN - reading from recv buffer just for formality");
        enterCS(m_RcvBufferLock);
        const int res = (m_pRcvBuffer->isRcvDataReady(steady_clock::now()))
            ? m_pRcvBuffer->readMessage(data, len, &w_mctrl)
            : 0;
        leaveCS(m_RcvBufferLock);

        // Kick TsbPd thread to schedule next wakeup (if running)
        if (m_bTsbPd)
        {
            HLOGP(tslog.Debug, "Ping TSBPD thread to schedule wakeup");
            tscond.notify_one_locked(recvguard);
        }
        else
        {
            HLOGP(tslog.Debug, "NOT pinging TSBPD - not set");
        }

        if (!isRcvBufferReady())
        {
            // read is not available any more
            uglobal().m_EPoll.update_events(m_SocketID, m_sPollID, SRT_EPOLL_IN, false);
        }

        if (res == 0)
        {
            if (!m_config.bMessageAPI && m_bShutdown)
                return 0;
            // Forced to return error instead of throwing exception.
            if (!by_exception)
                return APIError(MJ_CONNECTION, MN_CONNLOST, 0);
            throw CUDTException(MJ_CONNECTION, MN_CONNLOST, 0);
        }
        else
            return res;
    }

    if (!m_config.bSynRecving)
    {
        HLOGC(arlog.Debug, log << CONID() << "receiveMessage: BEGIN ASYNC MODE. Going to extract payload size=" << len);
        enterCS(m_RcvBufferLock);
        const int res = (m_pRcvBuffer->isRcvDataReady(steady_clock::now()))
            ? m_pRcvBuffer->readMessage(data, len, &w_mctrl)
            : 0;
        leaveCS(m_RcvBufferLock);
        HLOGC(arlog.Debug, log << CONID() << "AFTER readMsg: (NON-BLOCKING) result=" << res);

        if (res == 0)
        {
            // read is not available any more
            // Kick TsbPd thread to schedule next wakeup (if running)
            if (m_bTsbPd)
            {
                HLOGP(arlog.Debug, "receiveMessage: nothing to read, kicking TSBPD, return AGAIN");
                tscond.notify_one_locked(recvguard);
            }
            else
            {
                HLOGP(arlog.Debug, "receiveMessage: nothing to read, return AGAIN");
            }

            // Shut up EPoll if no more messages in non-blocking mode
            uglobal().m_EPoll.update_events(m_SocketID, m_sPollID, SRT_EPOLL_IN, false);
            // Forced to return 0 instead of throwing exception, in case of AGAIN/READ
            if (!by_exception)
                return 0;
            throw CUDTException(MJ_AGAIN, MN_RDAVAIL, 0);
        }

        if (!isRcvBufferReady())
        {
            // Kick TsbPd thread to schedule next wakeup (if running)
            if (m_bTsbPd)
            {
                HLOGP(arlog.Debug, "receiveMessage: DATA READ, but nothing more - kicking TSBPD.");
                tscond.notify_one_locked(recvguard);
            }
            else
            {
                HLOGP(arlog.Debug, "receiveMessage: DATA READ, but nothing more");
            }

            // Shut up EPoll if no more messages in non-blocking mode
            uglobal().m_EPoll.update_events(m_SocketID, m_sPollID, SRT_EPOLL_IN, false);

            // After signaling the tsbpd for ready data, report the bandwidth.
#if ENABLE_HEAVY_LOGGING
            double bw = Bps2Mbps(int64_t(m_iBandwidth) * m_iMaxSRTPayloadSize );
            HLOGC(arlog.Debug, log << CONID() << "CURRENT BANDWIDTH: " << bw << "Mbps (" << m_iBandwidth << " buffers per second)");
#endif
        }
        return res;
    }

    HLOGC(arlog.Debug, log << CONID() << "receiveMessage: BEGIN SYNC MODE. Going to extract payload size max=" << len);

    int  res     = 0;
    bool timeout = false;
    // Do not block forever, check connection status each 1 sec.
    const steady_clock::duration recv_timeout = m_config.iRcvTimeOut < 0 ? seconds_from(1) : milliseconds_from(m_config.iRcvTimeOut);

    CSync recv_cond (m_RecvDataCond, recvguard);

    do
    {
        if (stillConnected() && !timeout && !isRcvBufferReady())
        {
            /* Kick TsbPd thread to schedule next wakeup (if running) */
            if (m_bTsbPd)
            {
                // XXX Experimental, so just inform:
                // Check if the last check of isRcvDataReady has returned any "next time for a packet".
                // If so, then it means that TSBPD has fallen asleep only up to this time, so waking it up
                // would be "spurious". If a new packet comes ahead of the packet which's time is returned
                // in tstime (as TSBPD sleeps up to then), the procedure that receives it is responsible
                // of kicking TSBPD.
                // bool spurious = (tstime != 0);

                HLOGC(tslog.Debug, log << CONID() << "receiveMessage: KICK tsbpd");
                tscond.notify_one_locked(recvguard);
            }

            THREAD_PAUSED();
            do
            {
                // `wait_for(recv_timeout)` wouldn't be correct here. Waiting should be
                // only until the time that is now + timeout since the first moment
                // when this started, or sliced-waiting for 1 second, if timtout is
                // higher than this.
                const steady_clock::time_point exptime = steady_clock::now() + recv_timeout;

                HLOGC(tslog.Debug,
                      log << CONID() << "receiveMessage: fall asleep up to TS=" << FormatTime(exptime)
                          << " lock=" << (&m_RecvLock) << " cond=" << (&m_RecvDataCond));

                if (!recv_cond.wait_until(exptime))
                {
                    if (m_config.iRcvTimeOut >= 0) // otherwise it's "no timeout set"
                        timeout = true;
                    HLOGP(tslog.Debug,
                          "receiveMessage: DATA COND: EXPIRED -- checking connection conditions and rolling again");
                }
                else
                {
                    HLOGP(tslog.Debug, "receiveMessage: DATA COND: KICKED.");
                }
            } while (stillConnected() && !timeout && (!isRcvBufferReady()));
            THREAD_RESUMED();

            HLOGC(tslog.Debug,
                  log << CONID() << "receiveMessage: lock-waiting loop exited: stillConntected=" << stillConnected()
                      << " timeout=" << timeout << " data-ready=" << isRcvBufferReady());
        }

        /* XXX DEBUG STUFF - enable when required
        LOGC(arlog.Debug, "RECVMSG/GO-ON BROKEN " << m_bBroken << " CONN " << m_bConnected
                << " CLOSING " << m_bClosing << " TMOUT " << timeout
                << " NMSG " << m_pRcvBuffer->getRcvMsgNum());
                */

        enterCS(m_RcvBufferLock);
        res = m_pRcvBuffer->readMessage((data), len, &w_mctrl);
        leaveCS(m_RcvBufferLock);
        HLOGC(arlog.Debug, log << CONID() << "AFTER readMsg: (BLOCKING) result=" << res);

        if (m_bBroken || m_bClosing)
        {
            // Forced to return 0 instead of throwing exception.
            if (!by_exception)
                return APIError(MJ_CONNECTION, MN_CONNLOST, 0);
            if (!m_config.bMessageAPI && m_bShutdown)
                return 0;
            throw CUDTException(MJ_CONNECTION, MN_CONNLOST, 0);
        }
        else if (!m_bConnected)
        {
            // Forced to return -1 instead of throwing exception.
            if (!by_exception)
                return APIError(MJ_CONNECTION, MN_NOCONN, 0);
            throw CUDTException(MJ_CONNECTION, MN_NOCONN, 0);
        }
    } while ((res == 0) && !timeout);

    if (!isRcvBufferReady())
    {
        // Falling here means usually that res == 0 && timeout == true.
        // res == 0 would repeat the above loop, unless there was also a timeout.
        // timeout has interrupted the above loop, but with res > 0 this condition
        // wouldn't be satisfied.

        // read is not available any more

        // Kick TsbPd thread to schedule next wakeup (if running)
        if (m_bTsbPd)
        {
            HLOGP(tslog.Debug, "recvmsg: KICK tsbpd() (buffer empty)");
            tscond.notify_one_locked(recvguard);
        }

        // Shut up EPoll if no more messages in non-blocking mode
        uglobal().m_EPoll.update_events(m_SocketID, m_sPollID, SRT_EPOLL_IN, false);
    }

    // Unblock when required
    // LOGC(tslog.Debug, "RECVMSG/EXIT RES " << res << " RCVTIMEOUT");

    if ((res <= 0) && (m_config.iRcvTimeOut >= 0))
    {
        // Forced to return -1 instead of throwing exception.
        if (!by_exception)
            return APIError(MJ_AGAIN, MN_XMTIMEOUT, 0);
        throw CUDTException(MJ_AGAIN, MN_XMTIMEOUT, 0);
    }

    return res;
}

int64_t srt::CUDT::sendfile(fstream &ifs, int64_t &offset, int64_t size, int block)
{
    if (m_bBroken || m_bClosing)
        throw CUDTException(MJ_CONNECTION, MN_CONNLOST, 0);
    else if (!m_bConnected || !m_CongCtl.ready())
        throw CUDTException(MJ_CONNECTION, MN_NOCONN, 0);

    if (size <= 0 && size != -1)
        return 0;

    if (!m_CongCtl->checkTransArgs(SrtCongestion::STA_FILE, SrtCongestion::STAD_SEND, 0, size, SRT_MSGTTL_INF, false))
        throw CUDTException(MJ_NOTSUP, MN_INVALBUFFERAPI, 0);

    if (!m_pCryptoControl || !m_pCryptoControl->isSndEncryptionOK())
    {
        LOGC(aslog.Error,
             log << CONID()
                 << "Encryption is required, but the peer did not supply correct credentials. Sending rejected.");
        throw CUDTException(MJ_SETUP, MN_SECURITY, 0);
    }

    ScopedLock sendguard (m_SendLock);

    if (m_pSndBuffer->getCurrBufSize() == 0)
    {
        // delay the EXP timer to avoid mis-fired timeout
        ScopedLock ack_lock(m_RecvAckLock);
        m_tsLastRspAckTime = steady_clock::now();
        m_iReXmitCount   = 1;
    }

    // positioning...
    try
    {
        if (size == -1)
        {
            ifs.seekg(0, std::ios::end);
            size = ifs.tellg();
            if (offset > size)
                throw 0; // let it be caught below
        }

        // This will also set the position back to the beginning
        // in case when it was moved to the end for measuring the size.
        // This will also fail if the offset exceeds size, so measuring
        // the size can be skipped if not needed.
        ifs.seekg((streamoff)offset);
        if (!ifs.good())
            throw 0;
    }
    catch (...)
    {
        // XXX It would be nice to note that this is reported
        // by exception only if explicitly requested by setting
        // the exception flags in the stream. Here it's fixed so
        // that when this isn't set, the exception is "thrown manually".
        throw CUDTException(MJ_FILESYSTEM, MN_SEEKGFAIL);
    }

    int64_t tosend = size;
    int     unitsize;

    // sending block by block
    while (tosend > 0)
    {
        if (ifs.fail())
            throw CUDTException(MJ_FILESYSTEM, MN_WRITEFAIL);

        if (ifs.eof())
            break;

        unitsize = int((tosend >= block) ? block : tosend);

        {
            UniqueLock lock(m_SendBlockLock);

            THREAD_PAUSED();
            while (stillConnected() && (sndBuffersLeft() <= 0) && m_bPeerHealth)
                m_SendBlockCond.wait(lock);
            THREAD_RESUMED();
        }

        if (m_bBroken || m_bClosing)
            throw CUDTException(MJ_CONNECTION, MN_CONNLOST, 0);
        else if (!m_bConnected)
            throw CUDTException(MJ_CONNECTION, MN_NOCONN, 0);
        else if (!m_bPeerHealth)
        {
            // reset peer health status, once this error returns, the app should handle the situation at the peer side
            m_bPeerHealth = true;
            throw CUDTException(MJ_PEERERROR);
        }

        // record total time used for sending
        if (m_pSndBuffer->getCurrBufSize() == 0)
        {
            ScopedLock lock(m_StatsLock);
            m_stats.sndDurationCounter = steady_clock::now();
        }

        {
            ScopedLock        recvAckLock(m_RecvAckLock);
            const int64_t sentsize = m_pSndBuffer->addBufferFromFile(ifs, unitsize);

            if (sentsize > 0)
            {
                tosend -= sentsize;
                offset += sentsize;
            }

            if (sndBuffersLeft() <= 0)
            {
                // write is not available any more
                uglobal().m_EPoll.update_events(m_SocketID, m_sPollID, SRT_EPOLL_OUT, false);
            }
        }

        // insert this socket to snd list if it is not on the list yet
        m_pSndQueue->m_pSndUList->update(this, CSndUList::DONT_RESCHEDULE);
    }

    return size - tosend;
}

int64_t srt::CUDT::recvfile(fstream &ofs, int64_t &offset, int64_t size, int block)
{
    if (!m_bConnected || !m_CongCtl.ready())
        throw CUDTException(MJ_CONNECTION, MN_NOCONN, 0);
    else if ((m_bBroken || m_bClosing) && !isRcvBufferReady())
    {
        if (!m_config.bMessageAPI && m_bShutdown)
            return 0;
        throw CUDTException(MJ_CONNECTION, MN_CONNLOST, 0);
    }

    if (size <= 0)
        return 0;

    if (!m_CongCtl->checkTransArgs(SrtCongestion::STA_FILE, SrtCongestion::STAD_RECV, 0, size, SRT_MSGTTL_INF, false))
        throw CUDTException(MJ_NOTSUP, MN_INVALBUFFERAPI, 0);

    if (isOPT_TsbPd())
    {
        LOGC(arlog.Error,
             log << CONID() << "Reading from file is incompatible with TSBPD mode and would cause a deadlock");
        throw CUDTException(MJ_NOTSUP, MN_INVALBUFFERAPI, 0);
    }

    UniqueLock recvguard(m_RecvLock);

    // Well, actually as this works over a FILE (fstream), not just a stream,
    // the size can be measured anyway and predicted if setting the offset might
    // have a chance to work or not.

    // positioning...
    try
    {
        if (offset > 0)
        {
            // Don't do anything around here if the offset == 0, as this
            // is the default offset after opening. Whether this operation
            // is performed correctly, it highly depends on how the file
            // has been open. For example, if you want to overwrite parts
            // of an existing file, the file must exist, and the ios::trunc
            // flag must not be set. If the file is open for only ios::out,
            // then the file will be truncated since the offset position on
            // at the time when first written; if ios::in|ios::out, then
            // it won't be truncated, just overwritten.

            // What is required here is that if offset is 0, don't try to
            // change the offset because this might be impossible with
            // the current flag set anyway.

            // Also check the status and CAUSE exception manually because
            // you don't know, as well, whether the user has set exception
            // flags.

            ofs.seekp((streamoff)offset);
            if (!ofs.good())
                throw 0; // just to get caught :)
        }
    }
    catch (...)
    {
        // XXX It would be nice to note that this is reported
        // by exception only if explicitly requested by setting
        // the exception flags in the stream. For a case, when it's not,
        // an additional explicit throwing happens when failbit is set.
        throw CUDTException(MJ_FILESYSTEM, MN_SEEKPFAIL);
    }

    int64_t torecv   = size;
    int     unitsize = block;
    int     recvsize;

    // receiving... "recvfile" is always blocking
    while (torecv > 0)
    {
        if (ofs.fail())
        {
            // send the sender a signal so it will not be blocked forever
            int32_t err_code = CUDTException::EFILE;
            sendCtrl(UMSG_PEERERROR, &err_code);

            throw CUDTException(MJ_FILESYSTEM, MN_WRITEFAIL);
        }

        {
            CSync rcond (m_RecvDataCond, recvguard);

            THREAD_PAUSED();
            while (stillConnected() && !isRcvBufferReady())
                rcond.wait();
            THREAD_RESUMED();
        }

        if (!m_bConnected)
            throw CUDTException(MJ_CONNECTION, MN_NOCONN, 0);
        else if ((m_bBroken || m_bClosing) && !isRcvBufferReady())
        {
            if (!m_config.bMessageAPI && m_bShutdown)
                return 0;
            throw CUDTException(MJ_CONNECTION, MN_CONNLOST, 0);
        }

        unitsize = int((torecv > block) ? block : torecv);
        enterCS(m_RcvBufferLock);
        recvsize = m_pRcvBuffer->readBufferToFile(ofs, unitsize);
        leaveCS(m_RcvBufferLock);

        if (recvsize > 0)
        {
            torecv -= recvsize;
            offset += recvsize;
        }
    }

    if (!isRcvBufferReady())
    {
        // read is not available any more
        uglobal().m_EPoll.update_events(m_SocketID, m_sPollID, SRT_EPOLL_IN, false);
    }

    return size - torecv;
}

void srt::CUDT::bstats(CBytePerfMon *perf, bool clear, bool instantaneous)
{
    if (!m_bConnected)
        throw CUDTException(MJ_CONNECTION, MN_NOCONN, 0);
    if (m_bBroken || m_bClosing)
        throw CUDTException(MJ_CONNECTION, MN_CONNLOST, 0);

    const int pktHdrSize = CPacket::HDR_SIZE + CPacket::UDP_HDR_SIZE;
    {
        int32_t flight_span = getFlightSpan();

        ScopedLock statsguard(m_StatsLock);

        const steady_clock::time_point currtime = steady_clock::now();

        perf->msTimeStamp          = count_milliseconds(currtime - m_stats.tsStartTime);
        perf->pktSent              = m_stats.sndr.sent.trace.count();
        perf->pktSentUnique        = m_stats.sndr.sentUnique.trace.count();
        perf->pktRecv              = m_stats.rcvr.recvd.trace.count();
        perf->pktRecvUnique        = m_stats.rcvr.recvdUnique.trace.count();

        perf->pktSndLoss           = m_stats.sndr.lost.trace.count();
        perf->pktRcvLoss           = m_stats.rcvr.lost.trace.count();
        perf->pktRetrans           = m_stats.sndr.sentRetrans.trace.count();
        perf->pktRcvRetrans        = m_stats.rcvr.recvdRetrans.trace.count();
        perf->pktSentACK           = m_stats.rcvr.sentAck.trace.count();
        perf->pktRecvACK           = m_stats.sndr.recvdAck.trace.count();
        perf->pktSentNAK           = m_stats.rcvr.sentNak.trace.count();
        perf->pktRecvNAK           = m_stats.sndr.recvdNak.trace.count();
        perf->usSndDuration        = m_stats.sndDuration;
        perf->pktReorderDistance   = m_stats.traceReorderDistance;
        perf->pktReorderTolerance  = m_iReorderTolerance;
        perf->pktRcvAvgBelatedTime = m_stats.traceBelatedTime;
        perf->pktRcvBelated        = m_stats.rcvr.recvdBelated.trace.count();

        perf->pktSndFilterExtra  = m_stats.sndr.sentFilterExtra.trace.count();
        perf->pktRcvFilterExtra  = m_stats.rcvr.recvdFilterExtra.trace.count();
        perf->pktRcvFilterSupply = m_stats.rcvr.suppliedByFilter.trace.count();
        perf->pktRcvFilterLoss   = m_stats.rcvr.lossFilter.trace.count();

        /* perf byte counters include all headers (SRT+UDP+IP) */
        perf->byteSent       = m_stats.sndr.sent.trace.bytesWithHdr(pktHdrSize);
        perf->byteSentUnique = m_stats.sndr.sentUnique.trace.bytesWithHdr(pktHdrSize);
        perf->byteRecv       = m_stats.rcvr.recvd.trace.bytesWithHdr(pktHdrSize);
        perf->byteRecvUnique = m_stats.rcvr.recvdUnique.trace.bytesWithHdr(pktHdrSize);
        perf->byteRetrans    = m_stats.sndr.sentRetrans.trace.bytesWithHdr(pktHdrSize);
        perf->byteRcvLoss    = m_stats.rcvr.lost.trace.bytesWithHdr(pktHdrSize);

        perf->pktSndDrop  = m_stats.sndr.dropped.trace.count();
        perf->pktRcvDrop  = m_stats.rcvr.dropped.trace.count();
        perf->byteSndDrop = m_stats.sndr.dropped.trace.bytesWithHdr(pktHdrSize);
        perf->byteRcvDrop = m_stats.rcvr.dropped.trace.bytesWithHdr(pktHdrSize);
        perf->pktRcvUndecrypt  = m_stats.rcvr.undecrypted.trace.count();
        perf->byteRcvUndecrypt = m_stats.rcvr.undecrypted.trace.bytes();

        perf->pktSentTotal       = m_stats.sndr.sent.total.count();
        perf->pktSentUniqueTotal = m_stats.sndr.sentUnique.total.count();
        perf->pktRecvTotal       = m_stats.rcvr.recvd.total.count();
        perf->pktRecvUniqueTotal = m_stats.rcvr.recvdUnique.total.count();
        perf->pktSndLossTotal    = m_stats.sndr.lost.total.count();
        perf->pktRcvLossTotal    = m_stats.rcvr.lost.total.count();
        perf->pktRetransTotal    = m_stats.sndr.sentRetrans.total.count();
        perf->pktSentACKTotal    = m_stats.rcvr.sentAck.total.count();
        perf->pktRecvACKTotal    = m_stats.sndr.recvdAck.total.count();
        perf->pktSentNAKTotal    = m_stats.rcvr.sentNak.total.count();
        perf->pktRecvNAKTotal    = m_stats.sndr.recvdNak.total.count();
        perf->usSndDurationTotal = m_stats.m_sndDurationTotal;

        perf->byteSentTotal           = m_stats.sndr.sent.total.bytesWithHdr(pktHdrSize);
        perf->byteSentUniqueTotal     = m_stats.sndr.sentUnique.total.bytesWithHdr(pktHdrSize);
        perf->byteRecvTotal           = m_stats.rcvr.recvd.total.bytesWithHdr(pktHdrSize);
        perf->byteRecvUniqueTotal     = m_stats.rcvr.recvdUnique.total.bytesWithHdr(pktHdrSize);
        perf->byteRetransTotal        = m_stats.sndr.sentRetrans.total.bytesWithHdr(pktHdrSize);
        perf->pktSndFilterExtraTotal  = m_stats.sndr.sentFilterExtra.total.count();
        perf->pktRcvFilterExtraTotal  = m_stats.rcvr.recvdFilterExtra.total.count();
        perf->pktRcvFilterSupplyTotal = m_stats.rcvr.suppliedByFilter.total.count();
        perf->pktRcvFilterLossTotal   = m_stats.rcvr.lossFilter.total.count();

        perf->byteRcvLossTotal = m_stats.rcvr.lost.total.bytesWithHdr(pktHdrSize);
        perf->pktSndDropTotal  = m_stats.sndr.dropped.total.count();
        perf->pktRcvDropTotal  = m_stats.rcvr.dropped.total.count();
        // TODO: The payload is dropped. Probably header sizes should not be counted?
        perf->byteSndDropTotal = m_stats.sndr.dropped.total.bytesWithHdr(pktHdrSize);
        perf->byteRcvDropTotal = m_stats.rcvr.dropped.total.bytesWithHdr(pktHdrSize);
        perf->pktRcvUndecryptTotal  = m_stats.rcvr.undecrypted.total.count();
        perf->byteRcvUndecryptTotal = m_stats.rcvr.undecrypted.total.bytes();

        // TODO: The following class members must be protected with a different mutex, not the m_StatsLock.
        const double interval     = (double) count_microseconds(currtime - m_stats.tsLastSampleTime);
        perf->mbpsSendRate        = double(perf->byteSent) * 8.0 / interval;
        perf->mbpsRecvRate        = double(perf->byteRecv) * 8.0 / interval;
        perf->usPktSndPeriod      = (double) count_microseconds(m_tdSendInterval.load());
        perf->pktFlowWindow       = m_iFlowWindowSize.load();
        perf->pktCongestionWindow = m_iCongestionWindow;
        perf->pktFlightSize       = flight_span;
        perf->msRTT               = (double)m_iSRTT / 1000.0;
        perf->msSndTsbPdDelay     = m_bPeerTsbPd ? m_iPeerTsbPdDelay_ms : 0;
        perf->msRcvTsbPdDelay     = isOPT_TsbPd() ? m_iTsbPdDelay_ms : 0;
        perf->byteMSS             = m_config.iMSS;

        perf->mbpsMaxBW = m_config.llMaxBW > 0 ? Bps2Mbps(m_config.llMaxBW)
                        : m_CongCtl.ready()    ? Bps2Mbps(m_CongCtl->sndBandwidth())
                                                : 0;

        if (clear)
        {
            m_stats.sndr.resetTrace();
            m_stats.rcvr.resetTrace();

            m_stats.sndDuration = 0;
            m_stats.tsLastSampleTime = currtime;
        }
    }

    const int64_t availbw = m_iBandwidth == 1 ? m_RcvTimeWindow.getBandwidth() : m_iBandwidth.load();

    perf->mbpsBandwidth = Bps2Mbps(availbw * (m_iMaxSRTPayloadSize + pktHdrSize));

    if (tryEnterCS(m_ConnectionLock))
    {
        if (m_pSndBuffer)
        {
            if (instantaneous)
            {
                /* Get instant SndBuf instead of moving average for application-based Algorithm
                   (such as NAE) in need of fast reaction to network condition changes. */
                perf->pktSndBuf = m_pSndBuffer->getCurrBufSize((perf->byteSndBuf), (perf->msSndBuf));
            }
            else
            {
                perf->pktSndBuf = m_pSndBuffer->getAvgBufSize((perf->byteSndBuf), (perf->msSndBuf));
            }
            perf->byteSndBuf += (perf->pktSndBuf * pktHdrSize);
            perf->byteAvailSndBuf = (m_config.iSndBufSize - perf->pktSndBuf) * m_config.iMSS;
        }
        else
        {
            perf->byteAvailSndBuf = 0;
            perf->pktSndBuf  = 0;
            perf->byteSndBuf = 0;
            perf->msSndBuf   = 0;
        }

        if (m_pRcvBuffer)
        {
            ScopedLock lck(m_RcvBufferLock);
            perf->byteAvailRcvBuf = (int) getAvailRcvBufferSizeNoLock() * m_config.iMSS;
            if (instantaneous) // no need for historical API for Rcv side
            {
                perf->pktRcvBuf = m_pRcvBuffer->getRcvDataSize(perf->byteRcvBuf, perf->msRcvBuf);
            }
            else
            {
                perf->pktRcvBuf = m_pRcvBuffer->getRcvAvgDataSize(perf->byteRcvBuf, perf->msRcvBuf);
            }
        }
        else
        {
            perf->byteAvailRcvBuf = 0;
            perf->pktRcvBuf  = 0;
            perf->byteRcvBuf = 0;
            perf->msRcvBuf   = 0;
        }

        leaveCS(m_ConnectionLock);
    }
    else
    {
        perf->byteAvailSndBuf = 0;
        perf->byteAvailRcvBuf = 0;
        perf->pktSndBuf  = 0;
        perf->byteSndBuf = 0;
        perf->msSndBuf   = 0;
        perf->byteRcvBuf = 0;
        perf->msRcvBuf   = 0;
    }
}

bool srt::CUDT::updateCC(ETransmissionEvent evt, const EventVariant arg)
{
    // Special things that must be done HERE, not in SrtCongestion,
    // because it involves the input buffer in CUDT. It would be
    // slightly dangerous to give SrtCongestion access to it.

    // According to the rules, the congctl should be ready at the same
    // time when the sending buffer. For sanity check, check both first.
    if (!m_CongCtl.ready() || !m_pSndBuffer)
    {
        LOGC(rslog.Error,
             log << CONID() << "updateCC: CAN'T DO UPDATE - congctl " << (m_CongCtl.ready() ? "ready" : "NOT READY")
            << "; sending buffer " << (m_pSndBuffer ? "NOT CREATED" : "created"));

        return false;
    }

    HLOGC(rslog.Debug, log << CONID() << "updateCC: EVENT:" << TransmissionEventStr(evt));

    if (evt == TEV_INIT)
    {
        // only_input uses:
        // 0: in the beginning and when SRTO_MAXBW was changed
        // 1: SRTO_INPUTBW was changed
        // 2: SRTO_OHEADBW was changed
        EInitEvent only_input = arg.get<EventVariant::INIT>();
        // false = TEV_INIT_RESET: in the beginning, or when MAXBW was changed.

        if (only_input != TEV_INIT_RESET && m_config.llMaxBW)
        {
            HLOGC(rslog.Debug, log << CONID() << "updateCC/TEV_INIT: non-RESET stage and m_config.llMaxBW already set to " << m_config.llMaxBW);
            // Don't change
        }
        else // either m_config.llMaxBW == 0 or only_input == TEV_INIT_RESET
        {
            // Use the values:
            // - if SRTO_MAXBW is >0, use it.
            // - if SRTO_MAXBW == 0, use SRTO_INPUTBW + SRTO_OHEADBW
            // - if SRTO_INPUTBW == 0, pass 0 to requst in-buffer sampling
            // Bytes/s
            const int64_t bw = m_config.llMaxBW != 0 ? m_config.llMaxBW :                   // When used SRTO_MAXBW
                               m_config.llInputBW != 0 ? withOverhead(m_config.llInputBW) : // SRTO_INPUTBW + SRT_OHEADBW
                               0; // When both MAXBW and INPUTBW are 0, request in-buffer sampling

            // Note: setting bw == 0 uses BW_INFINITE value in LiveCC
            m_CongCtl->updateBandwidth(m_config.llMaxBW, bw);

            if (only_input == TEV_INIT_OHEADBW)
            {
                // On updated SRTO_OHEADBW don't change input rate.
                // This only influences the call to withOverhead().
            }
            else
            {
                // No need to calculate input rate if the bandwidth is set
                const bool disable_in_rate_calc = (bw != 0);
                m_pSndBuffer->resetInputRateSmpPeriod(disable_in_rate_calc);
            }

            HLOGC(rslog.Debug,
                  log << CONID() << "updateCC/TEV_INIT: updating BW=" << m_config.llMaxBW
                      << (only_input == TEV_INIT_RESET
                              ? " (UNCHANGED)"
                              : only_input == TEV_INIT_OHEADBW ? " (only Overhead)" : " (updated sampling rate)"));
        }
    }

    // This part is also required only by LiveCC, however not
    // moved there due to that it needs access to CSndBuffer.
    if (evt == TEV_ACK || evt == TEV_LOSSREPORT || evt == TEV_CHECKTIMER || evt == TEV_SYNC)
    {
        // Specific part done when MaxBW is set to 0 (auto) and InputBW is 0.
        // This requests internal input rate sampling.
        if (m_config.llMaxBW == 0 && m_config.llInputBW == 0)
        {
            // Get auto-calculated input rate, Bytes per second
            const int64_t inputbw = m_pSndBuffer->getInputRate();

            /*
             * On blocked transmitter (tx full) and until connection closes,
             * auto input rate falls to 0 but there may be still lot of packet to retransmit
             * Calling updateBandwidth with 0 sets maxBW to default BW_INFINITE (1 Gbps)
             * and sendrate skyrockets for retransmission.
             * Keep previously set maximum in that case (inputbw == 0).
             */
            if (inputbw >= 0)
                m_CongCtl->updateBandwidth(0, withOverhead(std::max(m_config.llMinInputBW, inputbw))); // Bytes/sec
        }
    }

    HLOGC(rslog.Debug, log << CONID() << "updateCC: emitting signal for EVENT:" << TransmissionEventStr(evt));

    // Now execute a congctl-defined action for that event.
    EmitSignal(evt, arg);

    // This should be done with every event except ACKACK and SEND/RECEIVE
    // After any action was done by the congctl, update the congestion window and sending interval.
    if (evt != TEV_ACKACK && evt != TEV_SEND && evt != TEV_RECEIVE)
    {
        // This part comes from original UDT.
        // NOTE: THESE things come from CCC class:
        // - m_dPktSndPeriod
        // - m_dCWndSize
        m_tdSendInterval    = microseconds_from((int64_t)m_CongCtl->pktSndPeriod_us());
        const double cgwindow = m_CongCtl->cgWindowSize();
        m_iCongestionWindow = (int) cgwindow;
#if ENABLE_HEAVY_LOGGING
        HLOGC(rslog.Debug,
              log << CONID() << "updateCC: updated values from congctl: interval=" << FormatDuration<DUNIT_US>(m_tdSendInterval)
                  << " (cfg:" << m_CongCtl->pktSndPeriod_us() << "us) cgwindow="
                  << std::setprecision(3) << cgwindow);
#endif
    }

    HLOGC(rslog.Debug, log << CONID() << "udpateCC: finished handling for EVENT:" << TransmissionEventStr(evt));

    return true;
}

void srt::CUDT::initSynch()
{
    setupMutex(m_SendBlockLock, "SendBlock");
    setupCond(m_SendBlockCond, "SendBlock");
    setupCond(m_RecvDataCond, "RecvData");
    setupMutex(m_SendLock, "Send");
    setupMutex(m_RecvLock, "Recv");
    setupMutex(m_RcvLossLock, "RcvLoss");
    setupMutex(m_RecvAckLock, "RecvAck");
    setupMutex(m_RcvBufferLock, "RcvBuffer");
    setupMutex(m_ConnectionLock, "Connection");
    setupMutex(m_StatsLock, "Stats");
    setupCond(m_RcvTsbPdCond, "RcvTsbPd");
}

void srt::CUDT::destroySynch()
{
    releaseMutex(m_SendBlockLock);

    // Just in case, signal the CV, on which some
    // other thread is possibly waiting, because a
    // process hanging on a pthread_cond_wait would
    // cause the call to destroy a CV hang up.
    m_SendBlockCond.notify_all();
    releaseCond(m_SendBlockCond);

    m_RecvDataCond.notify_all();
    releaseCond(m_RecvDataCond);
    releaseMutex(m_SendLock);
    releaseMutex(m_RecvLock);
    releaseMutex(m_RcvLossLock);
    releaseMutex(m_RecvAckLock);
    releaseMutex(m_RcvBufferLock);
    releaseMutex(m_ConnectionLock);
    releaseMutex(m_StatsLock);

    m_RcvTsbPdCond.notify_all();
    releaseCond(m_RcvTsbPdCond);
}

void srt::CUDT::releaseSynch()
{
    SRT_ASSERT(m_bClosing);
    if (!m_bClosing)
    {
        HLOGC(smlog.Debug, log << "releaseSynch: IPE: m_bClosing not set to false, TSBPD might hangup!");
        m_bClosing = true;
    }
    // wake up user calls
    CSync::lock_notify_one(m_SendBlockCond, m_SendBlockLock);

    enterCS(m_SendLock);
    leaveCS(m_SendLock);

    // Awake tsbpd() and srt_recv*(..) threads for them to check m_bClosing.
<<<<<<< HEAD
    CSync::lock_broadcast(m_RecvDataCond, m_RecvLock);
    CSync::lock_broadcast(m_RcvTsbPdCond, m_RecvLock);
=======
    CSync::lock_notify_one(m_RecvDataCond, m_RecvLock);
    CSync::lock_notify_one(m_RcvTsbPdCond, m_RecvLock);
>>>>>>> 7a4f5e26

    // Azquiring m_RcvTsbPdStartupLock protects race in starting
    // the tsbpd() thread in CUDT::processData().
    // Wait for tsbpd() thread to finish.
    enterCS(m_RcvTsbPdStartupLock);
    if (m_RcvTsbPdThread.joinable())
    {
        m_RcvTsbPdThread.join();
    }
    leaveCS(m_RcvTsbPdStartupLock);

    // Acquiring the m_RecvLock it is assumed that both tsbpd()
    // and srt_recv*(..) threads will be aware about the state of m_bClosing.
    enterCS(m_RecvLock);
    leaveCS(m_RecvLock);
}

namespace srt {
#if ENABLE_HEAVY_LOGGING
static void DebugAck(string hdr, int prev, int ack)
{
    if (!prev)
    {
        HLOGC(xtlog.Debug, log << hdr << "ACK " << ack);
        return;
    }

    int diff = CSeqNo::seqoff(prev, ack);
    if (diff < 0)
    {
        HLOGC(xtlog.Debug, log << hdr << "ACK ERROR: " << prev << "-" << ack << "(diff " << diff << ")");
        return;
    }

    bool shorted = diff > 100; // sanity
    if (shorted)
        ack = CSeqNo::incseq(prev, 100);

    ostringstream ackv;
    for (; prev != ack; prev = CSeqNo::incseq(prev))
        ackv << prev << " ";
    if (shorted)
        ackv << "...";
    HLOGC(xtlog.Debug, log << hdr << "ACK (" << (diff + 1) << "): " << ackv.str() << ack);
}
#else
static inline void DebugAck(string, int, int) {}
#endif
}

void srt::CUDT::sendCtrl(UDTMessageType pkttype, const int32_t* lparam, void* rparam, int size)
{
    CPacket ctrlpkt;
    setPacketTS(ctrlpkt, steady_clock::now());

    int nbsent        = 0;

    switch (pkttype)
    {
    case UMSG_ACK: // 010 - Acknowledgement
    {
        nbsent = sendCtrlAck(ctrlpkt, size);
        break;
    }

    case UMSG_ACKACK: // 110 - Acknowledgement of Acknowledgement
        ctrlpkt.pack(pkttype, lparam);
        ctrlpkt.set_id(m_PeerID);
        nbsent        = m_pSndQueue->sendto(m_PeerAddr, ctrlpkt, m_SourceAddr);

        break;

    case UMSG_LOSSREPORT: // 011 - Loss Report
    {
        // Explicitly defined lost sequences
        if (rparam)
        {
            int32_t *lossdata = (int32_t *)rparam;

            size_t bytes = sizeof(*lossdata) * size;
            ctrlpkt.pack(pkttype, NULL, lossdata, bytes);

            ctrlpkt.set_id(m_PeerID);
            nbsent        = m_pSndQueue->sendto(m_PeerAddr, ctrlpkt, m_SourceAddr);

            enterCS(m_StatsLock);
            m_stats.rcvr.sentNak.count(1);
            leaveCS(m_StatsLock);
        }
        // Call with no arguments - get loss list from internal data.
        else if (m_pRcvLossList->getLossLength() > 0)
        {
            ScopedLock lock(m_RcvLossLock);
            // this is periodically NAK report; make sure NAK cannot be sent back too often

            // read loss list from the local receiver loss list
            int32_t *data = new int32_t[m_iMaxSRTPayloadSize / 4];
            int      losslen;
            m_pRcvLossList->getLossArray(data, losslen, m_iMaxSRTPayloadSize / 4);

            if (0 < losslen)
            {
                ctrlpkt.pack(pkttype, NULL, data, losslen * 4);
                ctrlpkt.set_id(m_PeerID);
                nbsent        = m_pSndQueue->sendto(m_PeerAddr, ctrlpkt, m_SourceAddr);

                enterCS(m_StatsLock);
                m_stats.rcvr.sentNak.count(1);
                leaveCS(m_StatsLock);
            }

            delete[] data;
        }

        // update next NAK time, which should wait enough time for the retansmission, but not too long
        m_tdNAKInterval = microseconds_from(m_iSRTT + 4 * m_iRTTVar);

        // Fix the NAKreport period according to the congctl
        m_tdNAKInterval =
            microseconds_from(m_CongCtl->updateNAKInterval(count_microseconds(m_tdNAKInterval),
                                                                      m_RcvTimeWindow.getPktRcvSpeed(),
                                                                      m_pRcvLossList->getLossLength()));

        // This is necessary because a congctl need not wish to define
        // its own minimum interval, in which case the default one is used.
        if (m_tdNAKInterval < m_tdMinNakInterval)
            m_tdNAKInterval = m_tdMinNakInterval;

        break;
    }

    case UMSG_CGWARNING: // 100 - Congestion Warning
        ctrlpkt.pack(pkttype);
        ctrlpkt.set_id(m_PeerID);
        nbsent        = m_pSndQueue->sendto(m_PeerAddr, ctrlpkt, m_SourceAddr);

        m_tsLastWarningTime = steady_clock::now();

        break;

    case UMSG_KEEPALIVE: // 001 - Keep-alive
        ctrlpkt.pack(pkttype);
        ctrlpkt.set_id(m_PeerID);
        nbsent        = m_pSndQueue->sendto(m_PeerAddr, ctrlpkt, m_SourceAddr);

        break;

    case UMSG_HANDSHAKE: // 000 - Handshake
        ctrlpkt.pack(pkttype, NULL, rparam, sizeof(CHandShake));
        ctrlpkt.set_id(m_PeerID);
        nbsent        = m_pSndQueue->sendto(m_PeerAddr, ctrlpkt, m_SourceAddr);

        break;

    case UMSG_SHUTDOWN: // 101 - Shutdown
        if (m_PeerID == 0) // Dont't send SHUTDOWN if we don't know peer ID.
            break;
        ctrlpkt.pack(pkttype);
        ctrlpkt.set_id(m_PeerID);
        nbsent        = m_pSndQueue->sendto(m_PeerAddr, ctrlpkt, m_SourceAddr);

        break;

    case UMSG_DROPREQ: // 111 - Msg drop request
        ctrlpkt.pack(pkttype, lparam, rparam, 8);
        ctrlpkt.set_id(m_PeerID);
        nbsent        = m_pSndQueue->sendto(m_PeerAddr, ctrlpkt, m_SourceAddr);

        break;

    case UMSG_PEERERROR: // 1000 - acknowledge the peer side a special error
        ctrlpkt.pack(pkttype, lparam);
        ctrlpkt.set_id(m_PeerID);
        nbsent        = m_pSndQueue->sendto(m_PeerAddr, ctrlpkt, m_SourceAddr);

        break;

    case UMSG_EXT: // 0x7FFF - Resevered for future use
        break;

    default:
        break;
    }

    // Fix keepalive
    if (nbsent)
        m_tsLastSndTime.store(steady_clock::now());
}

// [[using locked(m_RcvBufferLock)]]
bool srt::CUDT::getFirstNoncontSequence(int32_t& w_seq, string& w_log_reason)
{
    if (m_config.bTSBPD || !m_config.bMessageAPI)
    {
        // The getFirstNonreadSeqNo() function retuens the sequence number of the first packet
        // that cannot be read. In cases when a message can consist of several data packets,
        // an existing packet of partially available message also cannot be read.
        // If TSBPD mode is enabled, a message must consist of a single data packet only.
        w_seq = m_pRcvBuffer->getFirstNonreadSeqNo();

        const int32_t iNextSeqNo = CSeqNo::incseq(m_iRcvCurrSeqNo);
        SRT_ASSERT(CSeqNo::seqcmp(w_seq, iNextSeqNo) <= 0);
        w_log_reason = iNextSeqNo != w_seq ? "first lost" : "expected next";

        if (CSeqNo::seqcmp(w_seq, iNextSeqNo) > 0)
        {
            LOGC(xtlog.Error, log << "IPE: NONCONT-SEQUENCE: RCV buffer first non-read %" << w_seq << ", RCV latest seqno %" << m_iRcvCurrSeqNo);
            w_seq = iNextSeqNo;
        }
        
        return true;
    }

    {
        ScopedLock losslock (m_RcvLossLock);
        const int32_t seq = m_pRcvLossList->getFirstLostSeq();
        if (seq != SRT_SEQNO_NONE)
        {
            HLOGC(xtlog.Debug, log << "NONCONT-SEQUENCE: first loss %" << seq << " (loss len=" <<
                    m_pRcvLossList->getLossLength() << ")");
            w_seq = seq;
            w_log_reason = "first lost";
            return true;
        }
    }

    w_seq = CSeqNo::incseq(m_iRcvCurrSeqNo);
    HLOGC(xtlog.Debug, log << "NONCONT-SEQUENCE: past-recv %" << w_seq);
    w_log_reason = "expected next";

    return true;
}


int srt::CUDT::sendCtrlAck(CPacket& ctrlpkt, int size)
{
    int nbsent = 0;
    int local_prevack = 0;
#if ENABLE_HEAVY_LOGGING
    struct SaveBack
    {
        int& target;
        const int& source;

        ~SaveBack() { target = source; }
    } l_saveback = { m_iDebugPrevLastAck, m_iRcvLastAck };
    (void)l_saveback; // kill compiler warning: unused variable `l_saveback` [-Wunused-variable]

    local_prevack = m_iDebugPrevLastAck;

#endif
    string reason; // just for "a reason" of giving particular % for ACK

    // The TSBPD thread may change the first lost sequence record (TLPKTDROP).
    // To avoid it the m_RcvBufferLock has to be acquired.
    UniqueLock bufflock(m_RcvBufferLock);
    // The full ACK should be sent to indicate there is now available space in the RCV buffer
    // since the last full ACK. It should unblock the sender to proceed further.
    const bool bNeedFullAck = (m_bBufferWasFull && getAvailRcvBufferSizeNoLock() > 0);
    int32_t ack;    // First unacknowledged packet sequence number (acknowledge up to ack).

    if (!getFirstNoncontSequence((ack), (reason)))
        return nbsent;

    if (m_iRcvLastAckAck == ack && !bNeedFullAck)
    {
        HLOGC(xtlog.Debug,      
                log << CONID() << "sendCtrl(UMSG_ACK): last ACK %" << ack << "(" << reason << ") == last ACKACK");     
        return nbsent;    
    }
    // send out a lite ACK
    // to save time on buffer processing and bandwidth/AS measurement, a lite ACK only feeds back an ACK number
    if (size == SEND_LITE_ACK && !bNeedFullAck)
    {
        bufflock.unlock();
        ctrlpkt.pack(UMSG_ACK, NULL, &ack, size);
        ctrlpkt.set_id(m_PeerID);
        nbsent = m_pSndQueue->sendto(m_PeerAddr, ctrlpkt, m_SourceAddr);
        DebugAck(CONID() + "sendCtrl(lite): ", local_prevack, ack);
        return nbsent;
    }

    // IF ack %> m_iRcvLastAck
    // There are new received packets to acknowledge, update related information.
    if (CSeqNo::seqcmp(ack, m_iRcvLastAck) > 0)
    {
        // Sanity check if the "selected ACK" points to a sequence
        // in the past for the buffer. This SHOULD NEVER HAPPEN because
        // on drop the loss records should have been removed, and the last received
        // sequence also can't be in the past towards the buffer.

        // NOTE: This problem has been observed when the packet sequence
        // was incorrectly removed from the receiver loss list. This should
        // then stay here as a condition in order to detect this problem,
        // should it happen in the future.
        if (CSeqNo::seqcmp(ack, m_pRcvBuffer->getStartSeqNo()) < 0)
        {
            LOGC(xtlog.Error,
                    log << CONID() << "sendCtrlAck: IPE: invalid ACK from %" << m_iRcvLastAck << " to %" << ack << " ("
                    << CSeqNo::seqoff(m_iRcvLastAck, ack) << " packets) buffer=%" << m_pRcvBuffer->getStartSeqNo());
        }
        else
        {
            HLOGC(xtlog.Debug,
                    log << CONID() << "sendCtrlAck: %" << m_iRcvLastAck << " -> %" << ack << " ("
                    << CSeqNo::seqoff(m_iRcvLastAck, ack) << " packets)");
        }

        m_iRcvLastAck = ack;

#if ENABLE_BONDING
        const int32_t group_read_seq = m_pRcvBuffer->getFirstReadablePacketInfo(steady_clock::now()).seqno;
#endif

        InvertedLock un_bufflock (m_RcvBufferLock);

#if ENABLE_BONDING
        // This actually should be done immediately after the ACK pointers were
        // updated in this socket, but it can't be done inside this function due
        // to being run under a lock.

        // At this moment no locks are applied. The only lock used so far
        // was m_RcvBufferLock, but this was lifed above. At this moment
        // it is safe to apply any locks here. This function is affined
        // to CRcvQueue::worker thread, so it is free to apply locks as
        // required in the defined order. At present we only need the lock
        // on m_GlobControlLock to prevent the group from being deleted
        // in the meantime
        if (m_parent->m_GroupOf)
        {
            // Check is first done before locking to avoid unnecessary
            // mutex locking. The condition for this field is that it
            // can be either never set, already reset, or ever set
            // and possibly dangling. The re-check after lock eliminates
            // the dangling case.
            ScopedLock glock (uglobal().m_GlobControlLock);

            // Note that updateLatestRcv will lock m_GroupOf->m_GroupLock,
            // but this is an intended order.
            if (m_parent->m_GroupOf)
            {
                // A group may need to update the parallelly used idle links,
                // should it have any. Pass the current socket position in order
                // to skip it from the group loop.
                m_parent->m_GroupOf->updateLatestRcv(m_parent);
            }
        }
#endif
        // If TSBPD is enabled, then INSTEAD OF signaling m_RecvDataCond,
        // signal m_RcvTsbPdCond. This will kick in the tsbpd thread, which
        // will signal m_RecvDataCond when there's time to play for particular
        // data packet.
        HLOGC(xtlog.Debug,
              log << CONID() << "ACK: clip %" << m_iRcvLastAck << "-%" << ack << ", REVOKED "
                  << CSeqNo::seqoff(ack, m_iRcvLastAck) << " from RCV buffer");

        if (m_bTsbPd)
        {
            /* Newly acknowledged data, signal TsbPD thread */
            CUniqueSync tslcc (m_RecvLock, m_RcvTsbPdCond);
            // m_bTsbPdAckWakeup is protected by m_RecvLock in the tsbpd() thread
            if (m_bTsbPdNeedsWakeup)
                tslcc.notify_one();
        }
        else
        {
            {
                CUniqueSync rdcc (m_RecvLock, m_RecvDataCond);

                // Locks m_RcvBufferLock, which is unlocked above by InvertedLock un_bufflock.
                // Must check read-readiness under m_RecvLock to protect the epoll from concurrent changes in readBuffer()
                if (isRcvBufferReady())
                {
                    if (m_config.bSynRecving)
                    {
                        // signal a waiting "recv" call if there is any data available
                        rdcc.notify_one();
                    }
                    // acknowledge any waiting epolls to read
                    // fix SRT_EPOLL_IN event loss but rcvbuffer still have data：
                    // 1. user call receive/receivemessage(about line number:6482)
                    // 2. after read/receive, if rcvbuffer is empty, will set SRT_EPOLL_IN event to false
                    // 3. but if we do not do some lock work here, will cause some sync problems between threads:
                    //      (1) user thread: call receive/receivemessage
                    //      (2) user thread: read data
                    //      (3) user thread: no data in rcvbuffer, set SRT_EPOLL_IN event to false
                    //      (4) receive thread: receive data and set SRT_EPOLL_IN to true
                    //      (5) user thread: set SRT_EPOLL_IN to false
                    // 4. so , m_RecvLock must be used here to protect epoll event
                    uglobal().m_EPoll.update_events(m_SocketID, m_sPollID, SRT_EPOLL_IN, true);
                }
            }
#if ENABLE_BONDING
            if (group_read_seq != SRT_SEQNO_NONE && m_parent->m_GroupOf)
            {
                // See above explanation for double-checking
                ScopedLock glock (uglobal().m_GlobControlLock);

                if (m_parent->m_GroupOf)
                {
                    // The current "APP reader" needs to simply decide as to whether
                    // the next CUDTGroup::recv() call should return with no blocking or not.
                    // When the group is read-ready, it should update its pollers as it sees fit.
                    m_parent->m_GroupOf->updateReadState(m_SocketID, group_read_seq);
                }
            }
#endif
            CGlobEvent::triggerEvent();
        }
    }
    else if (ack == m_iRcvLastAck && !bNeedFullAck)
    {
        // If the ACK was just sent already AND elapsed time did not exceed RTT,
        if ((steady_clock::now() - m_tsLastAckTime) <
            (microseconds_from(m_iSRTT + 4 * m_iRTTVar)))
        {
            HLOGC(xtlog.Debug,
                  log << CONID() << "sendCtrl(UMSG_ACK): ACK %" << ack << " just sent - too early to repeat");
            return nbsent;
        }
    }
    else if (!bNeedFullAck)
    {
        // Not possible (m_iRcvCurrSeqNo+1 <% m_iRcvLastAck ?)
        LOGC(xtlog.Error, log << CONID() << "sendCtrl(UMSG_ACK): IPE: curr(" << reason << ") %"
             << ack << " <% last %" << m_iRcvLastAck);
        return nbsent;
    }

    // [[using assert( ack >= m_iRcvLastAck && is_periodic_ack ) ]];
    // [[using locked(m_RcvBufferLock)]];

    // Send out the ACK only if has not been received by the sender before
    if (CSeqNo::seqcmp(m_iRcvLastAck, m_iRcvLastAckAck) > 0 || bNeedFullAck)
    {
        // NOTE: The BSTATS feature turns on extra fields above size 6
        // also known as ACKD_TOTAL_SIZE_VER100.
        int32_t data[ACKD_TOTAL_SIZE];

        // Case you care, CAckNo::incack does exactly the same thing as
        // CSeqNo::incseq. Logically the ACK number is a different thing
        // than sequence number (it's a "journal" for ACK request-response,
        // and starts from 0, unlike sequence, which starts from a random
        // number), but still the numbers are from exactly the same domain.
        m_iAckSeqNo = CAckNo::incack(m_iAckSeqNo);
        data[ACKD_RCVLASTACK] = m_iRcvLastAck;
        data[ACKD_RTT] = m_iSRTT;
        data[ACKD_RTTVAR] = m_iRTTVar;
        data[ACKD_BUFFERLEFT] = (int) getAvailRcvBufferSizeNoLock();
        m_bBufferWasFull = data[ACKD_BUFFERLEFT] == 0;
        if (steady_clock::now() - m_tsLastAckTime > m_tdACKInterval)
        {
            int rcvRate;
            int ctrlsz = ACKD_TOTAL_SIZE_UDTBASE * ACKD_FIELD_SIZE; // Minimum required size

            data[ACKD_RCVSPEED] = m_RcvTimeWindow.getPktRcvSpeed((rcvRate));
            data[ACKD_BANDWIDTH] = m_RcvTimeWindow.getBandwidth();

            //>>Patch while incompatible (1.0.2) receiver floating around
            if (m_uPeerSrtVersion == SrtVersion(1, 0, 2))
            {
                data[ACKD_RCVRATE] = rcvRate;                                     // bytes/sec
                data[ACKD_XMRATE_VER102_ONLY] = data[ACKD_BANDWIDTH] * m_iMaxSRTPayloadSize; // bytes/sec
                ctrlsz = ACKD_FIELD_SIZE * ACKD_TOTAL_SIZE_VER102_ONLY;
            }
            else if (m_uPeerSrtVersion >= SrtVersion(1, 0, 3))
            {
                // Normal, currently expected version.
                data[ACKD_RCVRATE] = rcvRate; // bytes/sec
                ctrlsz = ACKD_FIELD_SIZE * ACKD_TOTAL_SIZE_VER101;
            }
            // ELSE: leave the buffer with ...UDTBASE size.

            ctrlpkt.pack(UMSG_ACK, &m_iAckSeqNo, data, ctrlsz);
            m_tsLastAckTime = steady_clock::now();
        }
        else
        {
            ctrlpkt.pack(UMSG_ACK, &m_iAckSeqNo, data, ACKD_FIELD_SIZE * ACKD_TOTAL_SIZE_SMALL);
        }

        ctrlpkt.set_id(m_PeerID);
        setPacketTS(ctrlpkt, steady_clock::now());
        nbsent = m_pSndQueue->sendto(m_PeerAddr, ctrlpkt, m_SourceAddr);
        DebugAck(CONID() + "sendCtrl(UMSG_ACK): ", local_prevack, ack);

        m_ACKWindow.store(m_iAckSeqNo, m_iRcvLastAck);

        enterCS(m_StatsLock);
        m_stats.rcvr.sentAck.count(1);
        leaveCS(m_StatsLock);
    }
    else
    {
        HLOGC(xtlog.Debug, log << CONID() << "sendCtrl(UMSG_ACK): " << "ACK %" << m_iRcvLastAck
            << " <=%  ACKACK %" << m_iRcvLastAckAck << " - NOT SENDING ACK");
    }

    return nbsent;
}

void srt::CUDT::updateSndLossListOnACK(int32_t ackdata_seqno)
{
#if ENABLE_BONDING
    // This is for the call of CSndBuffer::getMsgNoAt that returns
    // this value as a notfound-trap.
    int32_t msgno_at_last_acked_seq = SRT_MSGNO_CONTROL;
    bool is_group = m_parent->m_GroupOf;
#endif

    // Update sender's loss list and acknowledge packets in the sender's buffer
    {
        // m_RecvAckLock protects sender's loss list and epoll
        ScopedLock ack_lock(m_RecvAckLock);

        const int offset = CSeqNo::seqoff(m_iSndLastDataAck, ackdata_seqno);
        // IF distance between m_iSndLastDataAck and ack is nonempty...
        if (offset <= 0)
            return;

        // update sending variables
        m_iSndLastDataAck = ackdata_seqno;

#if ENABLE_BONDING
        if (is_group)
        {
            // Get offset-1 because 'offset' points actually to past-the-end
            // of the sender buffer. We have already checked that offset is
            // at least 1.
            msgno_at_last_acked_seq = m_pSndBuffer->getMsgNoAt(offset-1);
            // Just keep this value prepared; it can't be updated exactly right
            // now because accessing the group needs some locks to be applied
            // with preserved the right locking order.
        }
#endif

        // remove any loss that predates 'ack' (not to be considered loss anymore)
        m_pSndLossList->removeUpTo(CSeqNo::decseq(m_iSndLastDataAck));

        // acknowledge the sending buffer (remove data that predate 'ack')
        m_pSndBuffer->ackData(offset);

        // acknowledde any waiting epolls to write
        uglobal().m_EPoll.update_events(m_SocketID, m_sPollID, SRT_EPOLL_OUT, true);
        CGlobEvent::triggerEvent();
    }

#if ENABLE_BONDING
    if (is_group)
    {
        // m_RecvAckLock is ordered AFTER m_GlobControlLock, so this can only
        // be done now that m_RecvAckLock is unlocked.
        ScopedLock glock (uglobal().m_GlobControlLock);
        if (m_parent->m_GroupOf)
        {
            HLOGC(inlog.Debug, log << CONID() << "ACK: acking group sender buffer for #" << msgno_at_last_acked_seq);

            // Guard access to m_iSndAckedMsgNo field
            // Note: This can't be done inside CUDTGroup::ackMessage
            // because this function is also called from CUDT::sndDropTooLate
            // called from CUDT::sendmsg2 called from CUDTGroup::send, which
            // applies the lock on m_GroupLock already.
            ScopedLock glk (*m_parent->m_GroupOf->exp_groupLock());

            // NOTE: ackMessage also accepts and ignores the trap representation
            // which is SRT_MSGNO_CONTROL.
            m_parent->m_GroupOf->ackMessage(msgno_at_last_acked_seq);
        }
    }
#endif

    // insert this socket to snd list if it is not on the list yet
    const steady_clock::time_point currtime = steady_clock::now();
    m_pSndQueue->m_pSndUList->update(this, CSndUList::DONT_RESCHEDULE, currtime);

    if (m_config.bSynSending)
    {
        CSync::lock_notify_one(m_SendBlockCond, m_SendBlockLock);
    }

    // record total time used for sending
    enterCS(m_StatsLock);
    m_stats.sndDuration += count_microseconds(currtime - m_stats.sndDurationCounter);
    m_stats.m_sndDurationTotal += count_microseconds(currtime - m_stats.sndDurationCounter);
    m_stats.sndDurationCounter = currtime;
    leaveCS(m_StatsLock);
}

void srt::CUDT::processCtrlAck(const CPacket &ctrlpkt, const steady_clock::time_point& currtime)
{
    const int32_t* ackdata       = (const int32_t*)ctrlpkt.m_pcData;
    const int32_t  ackdata_seqno = ackdata[ACKD_RCVLASTACK];

    // Check the value of ACK in case when it was some rogue peer
    if (ackdata_seqno < 0)
    {
        // This embraces all cases when the most significant bit is set,
        // as the variable is of a signed type. So, SRT_SEQNO_NONE is
        // included, but it also triggers for any other kind of invalid value.
        // This check MUST BE DONE before making any operation on this number.
        LOGC(inlog.Error, log << CONID() << "ACK: IPE/EPE: received invalid ACK value: " << ackdata_seqno
                << " " << std::hex << ackdata_seqno << " (IGNORED)");
        return;
    }

    const bool isLiteAck = ctrlpkt.getLength() == (size_t)SEND_LITE_ACK;
    HLOGC(inlog.Debug,
          log << CONID() << "ACK covers: " << m_iSndLastDataAck << " - " << ackdata_seqno << " [ACK=" << m_iSndLastAck
              << "]" << (isLiteAck ? "[LITE]" : "[FULL]"));

    updateSndLossListOnACK(ackdata_seqno);

    // Process a lite ACK
    if (isLiteAck)
    {
        ScopedLock ack_lock(m_RecvAckLock);
        if (CSeqNo::seqcmp(ackdata_seqno, m_iSndLastAck) >= 0)
        {
            m_iFlowWindowSize = m_iFlowWindowSize - CSeqNo::seqoff(m_iSndLastAck, ackdata_seqno);
            m_iSndLastAck = ackdata_seqno;

            m_tsLastRspAckTime = currtime;
            m_iReXmitCount         = 1; // Reset re-transmit count since last ACK
        }
        return;
    }

    // Decide to send ACKACK or not
    {
        // Sequence number of the ACK packet
        const int32_t ack_seqno = ctrlpkt.getAckSeqNo();

        // Send ACK acknowledgement (UMSG_ACKACK).
        // There can be less ACKACK packets in the stream, than the number of ACK packets.
        // Only send ACKACK every syn interval or if ACK packet with the sequence number
        // already acknowledged (with ACKACK) has come again, which probably means ACKACK was lost.
        if ((currtime - m_SndLastAck2Time > microseconds_from(COMM_SYN_INTERVAL_US)) || (ack_seqno == m_iSndLastAck2))
        {
            sendCtrl(UMSG_ACKACK, &ack_seqno);
            m_iSndLastAck2       = ack_seqno;
            m_SndLastAck2Time = currtime;
        }
    }

    //
    // Begin of the new code with TLPKTDROP.
    //

    // Protect packet retransmission
    {
        ScopedLock ack_lock(m_RecvAckLock);

        // Check the validation of the ack
        if (CSeqNo::seqcmp(ackdata_seqno, CSeqNo::incseq(m_iSndCurrSeqNo)) > 0)
        {
            // this should not happen: attack or bug
            LOGC(gglog.Error,
                    log << CONID() << "ATTACK/IPE: incoming ack seq " << ackdata_seqno << " exceeds current "
                    << m_iSndCurrSeqNo << " by " << (CSeqNo::seqoff(m_iSndCurrSeqNo, ackdata_seqno) - 1) << "!");
            m_bBroken        = true;
            m_iBrokenCounter = 0;
            return;
        }

    if (CSeqNo::seqcmp(ackdata_seqno, m_iSndLastAck) >= 0)
    {
        const int cwnd1   = std::min<int>(m_iFlowWindowSize, m_iCongestionWindow);
        const bool bWasStuck = cwnd1<= getFlightSpan();
        // Update Flow Window Size, must update before and together with m_iSndLastAck
        m_iFlowWindowSize = ackdata[ACKD_BUFFERLEFT];
        m_iSndLastAck     = ackdata_seqno;
        m_tsLastRspAckTime  = currtime;
        m_iReXmitCount    = 1; // Reset re-transmit count since last ACK

        const int cwnd    = std::min<int>(m_iFlowWindowSize, m_iCongestionWindow);
        if (bWasStuck && cwnd > getFlightSpan())
        {
            m_pSndQueue->m_pSndUList->update(this, CSndUList::DONT_RESCHEDULE);
            HLOGC(gglog.Debug,
                    log << CONID() << "processCtrlAck: could reschedule SND. iFlowWindowSize " << m_iFlowWindowSize
                    << " SPAN " << getFlightSpan() << " ackdataseqno %" << ackdata_seqno);
        }
    }

        /*
         * We must not ignore full ack received by peer
         * if data has been artificially acked by late packet drop.
         * Therefore, a distinct ack state is used for received Ack (iSndLastFullAck)
         * and ack position in send buffer (m_iSndLastDataAck).
         * Otherwise, when severe congestion causing packet drops (and m_iSndLastDataAck update)
         * occures, we drop received acks (as duplicates) and do not update stats like RTT,
         * which may go crazy and stay there, preventing proper stream recovery.
         */

        if (CSeqNo::seqoff(m_iSndLastFullAck, ackdata_seqno) <= 0)
        {
            // discard it if it is a repeated ACK
            return;
        }
        m_iSndLastFullAck = ackdata_seqno;
    }
    //
    // END of the new code with TLPKTDROP
    //
#if ENABLE_BONDING
    if (m_parent->m_GroupOf)
    {
        ScopedLock glock (uglobal().m_GlobControlLock);
        if (m_parent->m_GroupOf)
        {
            // Will apply m_GroupLock, ordered after m_GlobControlLock.
            // m_GlobControlLock is necessary for group existence.
            m_parent->m_GroupOf->updateWriteState();
        }
    }
#endif

    size_t acksize   = ctrlpkt.getLength(); // TEMPORARY VALUE FOR CHECKING
    bool   wrongsize = 0 != (acksize % ACKD_FIELD_SIZE);
    acksize          = acksize / ACKD_FIELD_SIZE; // ACTUAL VALUE

    if (wrongsize)
    {
        // Issue a log, but don't do anything but skipping the "odd" bytes from the payload.
        LOGC(inlog.Warn,
             log << CONID() << "Received UMSG_ACK payload is not evened up to 4-byte based field size - cutting to "
                 << acksize << " fields");
    }

    // Start with checking the base size.
    if (acksize < ACKD_TOTAL_SIZE_SMALL)
    {
        LOGC(inlog.Warn, log << CONID() << "Invalid ACK size " << acksize << " fields - less than minimum required!");
        // Ack is already interpreted, just skip further parts.
        return;
    }
    // This check covers fields up to ACKD_BUFFERLEFT.

    // Extract RTT estimate and RTTVar from the ACK packet.
    const int rtt    = ackdata[ACKD_RTT];
    const int rttvar = ackdata[ACKD_RTTVAR];

    // Update the values of smoothed RTT and the variation in RTT samples
    // on subsequent RTT estimates extracted from the ACK packets
    // (during transmission).
    if (m_bIsFirstRTTReceived)
    {
        // Suppose transmission is bidirectional if sender is also receiving
        // data packets.
        enterCS(m_StatsLock);
        const bool bPktsReceived = m_stats.rcvr.recvd.total.count() != 0;
        leaveCS(m_StatsLock);

        if (bPktsReceived)  // Transmission is bidirectional.
        {
            // RTT value extracted from the ACK packet (rtt) is already smoothed
            // RTT obtained at the receiver side. Apply EWMA anyway for the second
            // time on the sender side. Ignore initial values which might arrive
            // after the smoothed RTT on the sender side has been
            // reset to the very first RTT sample received from the receiver.
            // TODO: The case of bidirectional transmission requires further
            // improvements and testing. Double smoothing is applied here to be
            // consistent with the previous behavior.
            if (rtt != INITIAL_RTT || rttvar != INITIAL_RTTVAR)
            {
                int iSRTT = m_iSRTT.load(), iRTTVar = m_iRTTVar.load();
                iRTTVar = avg_iir<4>(iRTTVar, abs(rtt - iSRTT));
                iSRTT   = avg_iir<8>(iSRTT, rtt);
                m_iSRTT = iSRTT;
                m_iRTTVar = iRTTVar;
            }
        }
        else  // Transmission is unidirectional.
        {
            // Simply take the values of smoothed RTT and RTT variance from
            // the ACK packet.
            m_iSRTT   = rtt;
            m_iRTTVar = rttvar;
        }
    }
    // Reset the value of smoothed RTT to the first real RTT estimate extracted
    // from an ACK after initialization (at the beginning of transmission).
    // In case of resumed connection over the same network, the very first RTT
    // value sent within an ACK will be taken from cache and equal to previous
    // connection's final smoothed RTT value. The reception of such a value
    // will also trigger the smoothed RTT reset at the sender side.
    else if (rtt != INITIAL_RTT && rttvar != INITIAL_RTTVAR)
    {
        m_iSRTT               = rtt;
        m_iRTTVar             = rttvar;
        m_bIsFirstRTTReceived = true;
    }

#if SRT_DEBUG_RTT
    s_rtt_trace.trace(currtime, "ACK", rtt, rttvar, m_bIsFirstRTTReceived,
                      m_stats.recvTotal, m_iSRTT, m_iRTTVar);
#endif

    /* Version-dependent fields:
     * Original UDT (total size: ACKD_TOTAL_SIZE_SMALL):
     *   ACKD_RCVLASTACK
     *   ACKD_RTT
     *   ACKD_RTTVAR
     *   ACKD_BUFFERLEFT
     * Additional UDT fields, not always attached:
     *   ACKD_RCVSPEED
     *   ACKD_BANDWIDTH
     * SRT extension since v1.0.1:
     *   ACKD_RCVRATE
     * SRT extension in v1.0.2 only:
     *   ACKD_XMRATE_VER102_ONLY
     */

    if (acksize > ACKD_TOTAL_SIZE_SMALL)
    {
        // This means that ACKD_RCVSPEED and ACKD_BANDWIDTH fields are available.
        int pktps     = ackdata[ACKD_RCVSPEED];
        int bandwidth = ackdata[ACKD_BANDWIDTH];
        int bytesps;

        /* SRT v1.0.2 Bytes-based stats: bandwidth (pcData[ACKD_XMRATE_VER102_ONLY]) and delivery rate (pcData[ACKD_RCVRATE]) in
         * bytes/sec instead of pkts/sec */
        /* SRT v1.0.3 Bytes-based stats: only delivery rate (pcData[ACKD_RCVRATE]) in bytes/sec instead of pkts/sec */
        if (acksize > ACKD_TOTAL_SIZE_UDTBASE)
            bytesps = ackdata[ACKD_RCVRATE];
        else
            bytesps = pktps * m_iMaxSRTPayloadSize;

        m_iBandwidth        = avg_iir<8>(m_iBandwidth.load(), bandwidth);
        m_iDeliveryRate     = avg_iir<8>(m_iDeliveryRate.load(), pktps);
        m_iByteDeliveryRate = avg_iir<8>(m_iByteDeliveryRate.load(), bytesps);

        // Update Estimated Bandwidth and packet delivery rate
        // m_iRcvRate = m_iDeliveryRate;
        // ^^ This has been removed because with the SrtCongestion class
        // instead of reading the m_iRcvRate local field this will read
        // cudt->deliveryRate() instead.
    }

    updateCC(TEV_ACK, EventVariant(ackdata_seqno));

    enterCS(m_StatsLock);
    m_stats.sndr.recvdAck.count(1);
    leaveCS(m_StatsLock);
}

void srt::CUDT::processCtrlAckAck(const CPacket& ctrlpkt, const time_point& tsArrival)
{
    int32_t ack = 0;

    // Calculate RTT estimate on the receiver side based on ACK/ACKACK pair.
    const int rtt = m_ACKWindow.acknowledge(ctrlpkt.getAckSeqNo(), ack, tsArrival);

    if (rtt == -1)
    {
        if (ctrlpkt.getAckSeqNo() > (m_iAckSeqNo - static_cast<int>(ACK_WND_SIZE)) && ctrlpkt.getAckSeqNo() <= m_iAckSeqNo)
        {
            string why;
            if (frequentLogAllowed(FREQLOGFA_ACKACK_OUTOFORDER, tsArrival, (why)))
            {
                LOGC(inlog.Note,
                    log << CONID() << "ACKACK out of order, skipping RTT calculation "
                    << "(ACK number: " << ctrlpkt.getAckSeqNo() << ", last ACK sent: " << m_iAckSeqNo
                    << ", RTT (EWMA): " << m_iSRTT << ")." << why);
            }
#if SRT_ENABLE_FREQUENT_LOG_TRACE
            else
            {
                LOGC(qrlog.Note, log << "SUPPRESSED: ACKACK out of order LOG: " << why);
            }
#endif

            return;
        }

        LOGC(inlog.Error,
             log << CONID() << "ACK record not found, can't estimate RTT "
                 << "(ACK number: " << ctrlpkt.getAckSeqNo() << ", last ACK sent: " << m_iAckSeqNo
                 << ", RTT (EWMA): " << m_iSRTT << ")");
        return;
    }

    if (rtt <= 0)
    {
        LOGC(inlog.Error,
            log << CONID() << "IPE: invalid RTT estimate " << rtt
            << ", possible time shift. Clock: " << SRT_SYNC_CLOCK_STR);
        return;
    }

    // If increasing delay is detected.
    //   sendCtrl(UMSG_CGWARNING);

    // Update the values of smoothed RTT and the variation in RTT samples
    // on subsequent RTT samples (during transmission).
    if (m_bIsFirstRTTReceived)
    {
        m_iRTTVar = avg_iir<4>(m_iRTTVar.load(), abs(rtt - m_iSRTT.load()));
        m_iSRTT   = avg_iir<8>(m_iSRTT.load(), rtt);
    }
    // Reset the value of smoothed RTT on the first RTT sample after initialization
    // (at the beginning of transmission).
    // In case of resumed connection over the same network, the initial RTT
    // value will be taken from cache and equal to previous connection's
    // final smoothed RTT value.
    else
    {
        m_iSRTT               = rtt;
        m_iRTTVar             = rtt / 2;
        m_bIsFirstRTTReceived = true;
    }

#if SRT_DEBUG_RTT
    s_rtt_trace.trace(tsArrival, "ACKACK", rtt, -1, m_bIsFirstRTTReceived,
                      -1, m_iSRTT, m_iRTTVar);
#endif

    updateCC(TEV_ACKACK, EventVariant(ack));

    // This function will put a lock on m_RecvLock by itself, as needed.
    // It must be done inside because this function reads the current time
    // and if waiting for the lock has caused a delay, the time will be
    // inaccurate. Additionally it won't lock if TSBPD mode is off, and
    // won't update anything. Note that if you set TSBPD mode and use
    // srt_recvfile (which doesn't make any sense), you'll have a deadlock.
    if (m_config.bDriftTracer)
    {
#if ENABLE_BONDING
        ScopedLock glock(uglobal().m_GlobControlLock); // XXX not too excessive?
        const bool drift_updated =
#endif
        m_pRcvBuffer->addRcvTsbPdDriftSample(ctrlpkt.getMsgTimeStamp(), tsArrival, rtt);

#if ENABLE_BONDING
        if (drift_updated && m_parent->m_GroupOf)
            m_parent->m_GroupOf->synchronizeDrift(this);
#endif
    }

    // Update last ACK that has been received by the sender
    if (CSeqNo::seqcmp(ack, m_iRcvLastAckAck) > 0)
        m_iRcvLastAckAck = ack;
}

void srt::CUDT::processCtrlLossReport(const CPacket& ctrlpkt)
{
    const int32_t* losslist = (int32_t*)(ctrlpkt.m_pcData);
    const size_t   losslist_len = ctrlpkt.getLength() / 4;

    bool secure = true;

    // This variable is used in "normal" logs, so it may cause a warning
    // when logging is forcefully off.
    int32_t wrong_loss SRT_ATR_UNUSED = SRT_SEQNO_NONE;

    // protect packet retransmission
    {
        ScopedLock ack_lock(m_RecvAckLock);

        // decode loss list message and insert loss into the sender loss list
        for (int i = 0, n = (int)losslist_len; i < n; ++i)
        {
            // IF the loss is a range <LO, HI>
            if (IsSet(losslist[i], LOSSDATA_SEQNO_RANGE_FIRST))
            {
                // Then it's this is a <LO, HI> specification with HI in a consecutive cell.
                const int32_t losslist_lo = SEQNO_VALUE::unwrap(losslist[i]);
                const int32_t losslist_hi = losslist[i + 1];
                // <LO, HI> specification means that the consecutive cell has been already interpreted.
                ++i;

                HLOGC(inlog.Debug, log << CONID() << "received UMSG_LOSSREPORT: "
                                       << losslist_lo << "-" << losslist_hi
                                       << " (" << CSeqNo::seqlen(losslist_lo, losslist_hi) << " packets)...");

                if ((CSeqNo::seqcmp(losslist_lo, losslist_hi) > 0) ||
                    (CSeqNo::seqcmp(losslist_hi, m_iSndCurrSeqNo) > 0))
                {
                    // LO must not be greater than HI.
                    // HI must not be greater than the most recent sent seq.
                    LOGC(inlog.Warn, log << CONID() << "rcv LOSSREPORT rng " << losslist_lo << " - " << losslist_hi
                        << " with last sent " << m_iSndCurrSeqNo << " - DISCARDING");
                    secure = false;
                    wrong_loss = losslist_hi;
                    break;
                }

                int num = 0;
                // IF losslist_lo %>= m_iSndLastAck
                if (CSeqNo::seqcmp(losslist_lo, m_iSndLastAck) >= 0)
                {
                    HLOGC(inlog.Debug, log << CONID() << "LOSSREPORT: adding "
                        << losslist_lo << " - " << losslist_hi << " to loss list");
                    num = m_pSndLossList->insert(losslist_lo, losslist_hi);
                }
                // ELSE losslist_lo %< m_iSndLastAck
                else
                {
                    // This should be theoretically impossible because this would mean that
                    // the received packet loss report informs about the loss that predates
                    // the ACK sequence.
                    // However, this can happen in these situations:
                    // - if the packet reordering has caused the earlier sent LOSSREPORT will be
                    // delivered after later sent ACK. Whatever, ACK should be more important,
                    // so simply drop the part that predates ACK.
                    // - redundancy second link (ISN was screwed up initially, but late towards last sent)
                    // - initial DROPREQ was lost
                    // This just causes repeating DROPREQ, as when the receiver continues sending
                    // LOSSREPORT, it's probably UNAWARE OF THE SITUATION.
                    int32_t dropreq_hi = losslist_hi;
                    IF_HEAVY_LOGGING(const char* drop_type = "completely");

                    // IF losslist_hi %>= m_iSndLastAck
                    if (CSeqNo::seqcmp(losslist_hi, m_iSndLastAck) >= 0)
                    {
                        HLOGC(inlog.Debug, log << CONID() << "LOSSREPORT: adding "
                                << m_iSndLastAck << "[ACK] - " << losslist_hi << " to loss list");
                        num = m_pSndLossList->insert(m_iSndLastAck, losslist_hi);
                        dropreq_hi = CSeqNo::decseq(m_iSndLastAck);
                        IF_HEAVY_LOGGING(drop_type = "partially");
                    }

                    // In distinction to losslist, DROPREQ has always just one range,
                    // and the data are <LO, HI>, with no range bit.
                    int32_t seqpair[2] = { losslist_lo, dropreq_hi };
                    const int32_t no_msgno = 0; // We don't know.

                    // When this DROPREQ gets lost in UDP again, the receiver will do one of these:
                    // - repeatedly send LOSSREPORT (as per NAKREPORT), so this will happen again
                    // - finally give up rexmit request as per TLPKTDROP (DROPREQ should make
                    //   TSBPD wake up should it still wait for new packets to get ACK-ed)
                    HLOGC(inlog.Debug,
                          log << CONID() << "LOSSREPORT: " << drop_type << " IGNORED with SndLastAck=%" << m_iSndLastAck
                              << ": %" << losslist_lo << "-" << dropreq_hi << " - sending DROPREQ");
                    sendCtrl(UMSG_DROPREQ, &no_msgno, seqpair, sizeof(seqpair));
                }

                enterCS(m_StatsLock);
                m_stats.sndr.lost.count(num);
                leaveCS(m_StatsLock);
            }
            // ELSE the loss is a single seq
            else
            {
                // IF loss_seq %>= m_iSndLastAck
                if (CSeqNo::seqcmp(losslist[i], m_iSndLastAck) >= 0)
                {
                    if (CSeqNo::seqcmp(losslist[i], m_iSndCurrSeqNo) > 0)
                    {
                        LOGC(inlog.Warn, log << CONID() << "rcv LOSSREPORT pkt %" << losslist[i]
                                << " with last sent %" << m_iSndCurrSeqNo << " - DISCARDING");
                        // loss_seq must not be greater than the most recent sent seq
                        secure = false;
                        wrong_loss = losslist[i];
                        break;
                    }

                    HLOGC(inlog.Debug,
                            log << CONID() << "LOSSREPORT: adding %" << losslist[i] << " (1 packet) to loss list");
                    const int num = m_pSndLossList->insert(losslist[i], losslist[i]);

                    enterCS(m_StatsLock);
                    m_stats.sndr.lost.count(num);
                    leaveCS(m_StatsLock);
                }
                // ELSE loss_seq %< m_iSndLastAck
                else
                {
                    // In distinction to losslist, DROPREQ has always just one range,
                    // and the data are <LO, HI>, with no range bit.
                    int32_t seqpair[2] = { losslist[i], losslist[i] };
                    const int32_t no_msgno = 0; // We don't know.
                    HLOGC(inlog.Debug,
                            log << CONID() << "LOSSREPORT: IGNORED with SndLastAck=%" << m_iSndLastAck << ": %" << losslist[i]
                            << " - sending DROPREQ");
                    sendCtrl(UMSG_DROPREQ, &no_msgno, seqpair, sizeof(seqpair));
                }
            }
        }
    }

    updateCC(TEV_LOSSREPORT, EventVariant(losslist, losslist_len));

    if (!secure)
    {
        LOGC(inlog.Warn,
            log << CONID() << "out-of-band LOSSREPORT received; BUG or ATTACK - last sent %" << m_iSndCurrSeqNo
            << " vs loss %" << wrong_loss);
        // this should not happen: attack or bug
        m_bBroken = true;
        m_iBrokenCounter = 0;
        return;
    }

    // the lost packet (retransmission) should be sent out immediately
    m_pSndQueue->m_pSndUList->update(this, CSndUList::DONT_RESCHEDULE);

    enterCS(m_StatsLock);
    m_stats.sndr.recvdNak.count(1);
    leaveCS(m_StatsLock);
}

void srt::CUDT::processCtrlHS(const CPacket& ctrlpkt)
{
    CHandShake req;
    req.load_from(ctrlpkt.m_pcData, ctrlpkt.getLength());

    HLOGC(inlog.Debug, log << CONID() << "processCtrl: got HS: " << req.show());

    if ((req.m_iReqType > URQ_INDUCTION_TYPES) // acually it catches URQ_INDUCTION and URQ_ERROR_* symbols...???
        || (m_config.bRendezvous && (req.m_iReqType != URQ_AGREEMENT))) // rnd sends AGREEMENT in rsp to CONCLUSION
    {
        // The peer side has not received the handshake message, so it keeps querying
        // resend the handshake packet

        // This condition embraces cases when:
        // - this is normal accept() and URQ_INDUCTION was received
        // - this is rendezvous accept() and there's coming any kind of URQ except AGREEMENT (should be RENDEZVOUS
        // or CONCLUSION)
        // - this is any of URQ_ERROR_* - well...
        CHandShake initdata;
        initdata.m_iISN = m_iISN;
        initdata.m_iMSS = m_config.iMSS;
        initdata.m_iFlightFlagSize = m_config.iFlightFlagSize;

        // For rendezvous we do URQ_WAVEAHAND/URQ_CONCLUSION --> URQ_AGREEMENT.
        // For client-server we do URQ_INDUCTION --> URQ_CONCLUSION.
        initdata.m_iReqType = (!m_config.bRendezvous) ? URQ_CONCLUSION : URQ_AGREEMENT;
        initdata.m_iID = m_SocketID;

        uint32_t kmdata[SRTDATA_MAXSIZE];
        size_t   kmdatasize = SRTDATA_MAXSIZE;
        bool     have_hsreq = false;
        if (req.m_iVersion > HS_VERSION_UDT4)
        {
            initdata.m_iVersion = HS_VERSION_SRT1; // if I remember correctly, this is induction/listener...
            const int hs_flags = SrtHSRequest::SRT_HSTYPE_HSFLAGS::unwrap(m_ConnRes.m_iType);
            if (hs_flags != 0) // has SRT extensions
            {
                HLOGC(inlog.Debug,
                    log << CONID() << "processCtrl/HS: got HS reqtype=" << RequestTypeStr(req.m_iReqType)
                    << " WITH SRT ext");
                have_hsreq = interpretSrtHandshake(req, ctrlpkt, (kmdata), (&kmdatasize));
                if (!have_hsreq)
                {
                    initdata.m_iVersion = 0;
                    m_RejectReason = SRT_REJ_ROGUE;
                    initdata.m_iReqType = URQFailure(m_RejectReason);
                }
                else
                {
                    // Extensions are added only in case of CONCLUSION (not AGREEMENT).
                    // Actually what is expected here is that this may either process the
                    // belated-repeated handshake from a caller (and then it's CONCLUSION,
                    // and should be added with HSRSP/KMRSP), or it's a belated handshake
                    // of Rendezvous when it has already considered itself connected.
                    // Sanity check - according to the rules, there should be no such situation
                    if (m_config.bRendezvous && m_SrtHsSide == HSD_RESPONDER)
                    {
                        LOGC(inlog.Error,
                            log << CONID() << "processCtrl/HS: IPE???: RESPONDER should receive all its handshakes in "
                            "handshake phase.");
                    }

                    // The 'extension' flag will be set from this variable; set it to false
                    // in case when the AGREEMENT response is to be sent.
                    have_hsreq = initdata.m_iReqType == URQ_CONCLUSION;
                    HLOGC(inlog.Debug,
                        log << CONID() << "processCtrl/HS: processing ok, reqtype=" << RequestTypeStr(initdata.m_iReqType)
                        << " kmdatasize=" << kmdatasize);
                }
            }
            else
            {
                HLOGC(inlog.Debug, log << CONID() << "processCtrl/HS: got HS reqtype=" << RequestTypeStr(req.m_iReqType));
            }
        }
        else
        {
            initdata.m_iVersion = HS_VERSION_UDT4;
            kmdatasize = 0; // HSv4 doesn't add any extensions, no KMX
        }

        initdata.m_extension = have_hsreq;

        HLOGC(inlog.Debug,
            log << CONID() << "processCtrl: responding HS reqtype=" << RequestTypeStr(initdata.m_iReqType)
            << (have_hsreq ? " WITH SRT HS response extensions" : ""));

        CPacket rsppkt;
        rsppkt.setControl(UMSG_HANDSHAKE);
        rsppkt.allocate(m_iMaxSRTPayloadSize);

        // If createSrtHandshake failed, don't send anything. Actually it can only fail on IPE.
        // There is also no possible IPE condition in case of HSv4 - for this version it will always return true.
        enterCS(m_ConnectionLock);
        bool create_ok = createSrtHandshake(SRT_CMD_HSRSP, SRT_CMD_KMRSP, kmdata, kmdatasize, (rsppkt), (initdata));
        leaveCS(m_ConnectionLock);
        if (create_ok)
        {
            rsppkt.set_id(m_PeerID);
            setPacketTS(rsppkt, steady_clock::now());
            const int nbsent = m_pSndQueue->sendto(m_PeerAddr, rsppkt, m_SourceAddr);
            if (nbsent)
            {
                m_tsLastSndTime.store(steady_clock::now());
            }
        }
    }
    else
    {
        HLOGC(inlog.Debug, log << CONID() << "processCtrl: ... not INDUCTION, not ERROR, not rendezvous - IGNORED.");
    }
}

void srt::CUDT::processCtrlDropReq(const CPacket& ctrlpkt)
{
    const int32_t* dropdata = (const int32_t*) ctrlpkt.m_pcData;

    {
        CUniqueSync rcvtscc (m_RecvLock, m_RcvTsbPdCond);
        // With both TLPktDrop and TsbPd enabled, a message always consists only of one packet.
        // It will be dropped as too late anyway. Not dropping it from the receiver buffer
        // in advance reduces false drops if the packet somehow manages to arrive.
        // Still remove the record from the loss list to cease further retransmission requests.
        if (!m_bTLPktDrop || !m_bTsbPd)
        {
            const bool using_rexmit_flag = m_bPeerRexmitFlag;
            ScopedLock rblock(m_RcvBufferLock);
            const int iDropCnt = m_pRcvBuffer->dropMessage(dropdata[0], dropdata[1], ctrlpkt.getMsgSeq(using_rexmit_flag), CRcvBuffer::KEEP_EXISTING);

            if (iDropCnt > 0)
            {
                ScopedLock lg (m_StatsLock);
                const steady_clock::time_point tnow = steady_clock::now();
                string why;
                if (frequentLogAllowed(FREQLOGFA_RCV_DROPPED, tnow, (why)))
                {
                    LOGC(brlog.Warn, log << CONID() << "RCV-DROPPED " << iDropCnt << " packet(s), seqno range %"
                            << dropdata[0] << "-%" << dropdata[1] << ", msgno " << ctrlpkt.getMsgSeq(using_rexmit_flag)
                            << " (SND DROP REQUEST). " << why);
                }
#if SRT_ENABLE_FREQUENT_LOG_TRACE
                else
                {
                    LOGC(brlog.Warn, log << "SUPPRESSED: RCV-DROPPED LOG: " << why);
                }
#endif

                // Estimate dropped bytes from average payload size.
                const uint64_t avgpayloadsz = m_pRcvBuffer->getRcvAvgPayloadSize();
                m_stats.rcvr.dropped.count(stats::BytesPackets(iDropCnt * avgpayloadsz, (uint32_t) iDropCnt));
            }
        }
        // When the drop request was received, it means that there are
        // packets for which there will never be ACK sent; if the TSBPD thread
        // is currently in the ACK-waiting state, it may never exit.
        if (m_bTsbPd)
        {
            HLOGP(inlog.Debug, "DROPREQ: signal TSBPD");
            rcvtscc.notify_one();
        }
    }

    dropFromLossLists(dropdata[0], dropdata[1]);

    // If dropping ahead of the current largest sequence number,
    // move the recv seq number forward.
    if ((CSeqNo::seqcmp(dropdata[0], CSeqNo::incseq(m_iRcvCurrSeqNo)) <= 0)
        && (CSeqNo::seqcmp(dropdata[1], m_iRcvCurrSeqNo) > 0))
    {
        HLOGC(inlog.Debug, log << CONID() << "DROPREQ: dropping %"
            << dropdata[0] << "-" << dropdata[1] << " <-- set as current seq");
        m_iRcvCurrSeqNo = dropdata[1];
    }
    else
    {
        HLOGC(inlog.Debug, log << CONID() << "DROPREQ: dropping %"
            << dropdata[0] << "-" << dropdata[1] << " current %" << m_iRcvCurrSeqNo);
    }
}

void srt::CUDT::processCtrlShutdown()
{
    m_bShutdown = true;
    m_bClosing = true;
    m_bBroken = true;
    m_iBrokenCounter = 60;

    // This does the same as it would happen on connection timeout,
    // just we know about this state prematurely thanks to this message.
    updateBrokenConnection();
    completeBrokenConnectionDependencies(SRT_ECONNLOST); // LOCKS!
}

void srt::CUDT::processCtrlUserDefined(const CPacket& ctrlpkt)
{
    HLOGC(inlog.Debug, log << CONID() << "CONTROL EXT MSG RECEIVED:"
        << MessageTypeStr(ctrlpkt.getType(), ctrlpkt.getExtendedType())
        << ", value=" << ctrlpkt.getExtendedType());

    // This has currently two roles in SRT:
    // - HSv4 (legacy) handshake
    // - refreshed KMX (initial KMX is done still in the HS process in HSv5)
    const bool understood = processSrtMsg(&ctrlpkt);
    // CAREFUL HERE! This only means that this update comes from the UMSG_EXT
    // message received, REGARDLESS OF WHAT IT IS. This version doesn't mean
    // the handshake version, but the reason of calling this function.
    //
    // Fortunately, the only messages taken into account in this function
    // are HSREQ and HSRSP, which should *never* be interchanged when both
    // parties are HSv5.
    if (understood)
    {
        if (ctrlpkt.getExtendedType() == SRT_CMD_HSREQ || ctrlpkt.getExtendedType() == SRT_CMD_HSRSP)
        {
            updateAfterSrtHandshake(HS_VERSION_UDT4);
        }
    }
    else
    {
        updateCC(TEV_CUSTOM, EventVariant(&ctrlpkt));
    }
}

void srt::CUDT::processCtrl(const CPacket &ctrlpkt)
{
    // Just heard from the peer, reset the expiration count.
    m_iEXPCount = 1;
    const steady_clock::time_point currtime = steady_clock::now();
    m_tsLastRspTime = currtime;

    HLOGC(inlog.Debug,
          log << CONID() << "incoming UMSG:" << ctrlpkt.getType() << " ("
              << MessageTypeStr(ctrlpkt.getType(), ctrlpkt.getExtendedType()) << ") socket=%" << ctrlpkt.id());

    switch (ctrlpkt.getType())
    {
    case UMSG_ACK: // 010 - Acknowledgement
        processCtrlAck(ctrlpkt, currtime);
        break;

    case UMSG_ACKACK: // 110 - Acknowledgement of Acknowledgement
        processCtrlAckAck(ctrlpkt, currtime);
        break;

    case UMSG_LOSSREPORT: // 011 - Loss Report
        processCtrlLossReport(ctrlpkt);
        break;

    case UMSG_CGWARNING: // 100 - Delay Warning
        // One way packet delay is increasing, so decrease the sending rate
        m_tdSendInterval = (m_tdSendInterval.load() * 1125) / 1000;
        // XXX Note as interesting fact: this is only prepared for handling,
        // but nothing in the code is sending this message. Probably predicted
        // for a custom congctl. There's a predicted place to call it under
        // UMSG_ACKACK handling, but it's commented out.

        break;

    case UMSG_KEEPALIVE: // 001 - Keep-alive
        processKeepalive(ctrlpkt, currtime);
        break;

    case UMSG_HANDSHAKE: // 000 - Handshake
        processCtrlHS(ctrlpkt);
        break;

    case UMSG_SHUTDOWN: // 101 - Shutdown
        processCtrlShutdown();
        break;

    case UMSG_DROPREQ: // 111 - Msg drop request
        processCtrlDropReq(ctrlpkt);
        break;

    case UMSG_PEERERROR: // 1000 - An error has happened to the peer side
        // int err_type = packet.getAddInfo();

        // currently only this error is signalled from the peer side
        // if recvfile() failes (e.g., due to disk fail), blcoked sendfile/send should return immediately
        // giving the app a chance to fix the issue
        m_bPeerHealth = false;

        break;

    case UMSG_EXT: // 0x7FFF - reserved and user defined messages
        processCtrlUserDefined(ctrlpkt);
        break;

    default:
        break;
    }
}

void srt::CUDT::updateSrtRcvSettings()
{
    // CHANGED: we need to apply the tsbpd delay only for socket TSBPD.
    // For Group TSBPD the buffer will have to deliver packets always on request
    // by sequence number, although the buffer will have to solve all the TSBPD
    // things internally anyway. Extracting by sequence number means only that
    // the packet can be retrieved from the buffer before its time to play comes
    // (unlike in normal situation when reading directly from socket), however
    // its time to play shall be properly defined.
    ScopedLock lock(m_RecvLock);

    // NOTE: remember to also update synchronizeWithGroup() if more settings are updated here.
    m_pRcvBuffer->setPeerRexmitFlag(m_bPeerRexmitFlag);

    // XXX m_bGroupTsbPd is ignored with SRT_ENABLE_APP_READER
    if (m_bTsbPd || m_bGroupTsbPd)
    {
        m_pRcvBuffer->setTsbPdMode(m_tsRcvPeerStartTime, false, milliseconds_from(m_iTsbPdDelay_ms));

        HLOGC(cnlog.Debug, log << "AFTER HS: Set Rcv TsbPd mode"
                << (m_bGroupTsbPd ? " (AS GROUP MEMBER)" : "")
                << ": delay=" << (m_iTsbPdDelay_ms / 1000) << "." << (m_iTsbPdDelay_ms % 1000)
                << "s RCV START: " << FormatTime(m_tsRcvPeerStartTime).c_str());
    }
    else
    {
        HLOGC(cnlog.Debug, log << CONID() << "AFTER HS: Rcv TsbPd mode not set");
    }
}

void srt::CUDT::updateSrtSndSettings()
{
    if (m_bPeerTsbPd)
    {
        /* We are TsbPd sender */
        // XXX Check what happened here.
        // m_iPeerTsbPdDelay_ms = m_CongCtl->getSndPeerTsbPdDelay();// + ((m_iSRTT + (4 * m_iRTTVar)) / 1000);
        /*
         * For sender to apply Too-Late Packet Drop
         * option (m_bTLPktDrop) must be enabled and receiving peer shall support it
         */
        HLOGC(cnlog.Debug, log << "AFTER HS: Set Snd TsbPd mode "
                << (m_bPeerTLPktDrop ? "with" : "without")
                << " TLPktDrop: delay=" << (m_iPeerTsbPdDelay_ms/1000) << "." << (m_iPeerTsbPdDelay_ms%1000)
                << "s START TIME: " << FormatTime(m_stats.tsStartTime).c_str());
    }
    else
    {
        HLOGC(cnlog.Debug, log << CONID() << "AFTER HS: Snd TsbPd mode not set");
    }
}

void srt::CUDT::updateAfterSrtHandshake(int hsv)
{
    HLOGC(cnlog.Debug, log << CONID() << "updateAfterSrtHandshake: HS version " << hsv);
    // This is blocked from being run in the "app reader" version because here
    // every socket does its TsbPd independently, just the sequence screwup is
    // done and the application reader sorts out packets by sequence numbers,
    // but only when they are signed off by TsbPd.

    // The only possibility here is one of these two:
    // - Agent is RESPONDER and it receives HSREQ.
    // - Agent is INITIATOR and it receives HSRSP.
    //
    // In HSv4, INITIATOR is sender and RESPONDER is receiver.
    // In HSv5, both are sender AND receiver.
    //
    // This function will be called only ONCE in this
    // instance, through either HSREQ or HSRSP.
#if ENABLE_HEAVY_LOGGING
    const char* hs_side[] = { "DRAW", "INITIATOR", "RESPONDER" };
#if ENABLE_BONDING
    string grpspec;

    if (m_parent->m_GroupOf)
    {
        ScopedLock glock (uglobal().m_GlobControlLock);
        grpspec = m_parent->m_GroupOf
            ? " group=$" + Sprint(m_parent->m_GroupOf->id())
            : string();
    }
#else
    const char* grpspec = "";
#endif

    HLOGC(cnlog.Debug,
          log << CONID() << "updateAfterSrtHandshake: version=" << m_ConnRes.m_iVersion
              << " side=" << hs_side[m_SrtHsSide] << grpspec);
#endif

    if (hsv > HS_VERSION_UDT4)
    {
        updateSrtRcvSettings();
        updateSrtSndSettings();
    }
    else if (m_SrtHsSide == HSD_INITIATOR)
    {
        // HSv4 INITIATOR is sender
        updateSrtSndSettings();
    }
    else
    {
        // HSv4 RESPONDER is receiver
        updateSrtRcvSettings();
    }
}

int srt::CUDT::packLostData(CPacket& w_packet)
{
    // protect m_iSndLastDataAck from updating by ACK processing
    UniqueLock ackguard(m_RecvAckLock);
    const steady_clock::time_point time_now = steady_clock::now();
    const steady_clock::time_point time_nak = time_now - microseconds_from(m_iSRTT - 4 * m_iRTTVar);

    for (;;)
    {
        w_packet.set_seqno(m_pSndLossList->popLostSeq());
        if (w_packet.seqno() == SRT_SEQNO_NONE)
            break;

        // XXX See the note above the m_iSndLastDataAck declaration in core.h
        // This is the place where the important sequence numbers for
        // sender buffer are actually managed by this field here.
        const int offset = CSeqNo::seqoff(m_iSndLastDataAck, w_packet.seqno());
        if (offset < 0)
        {
            // XXX Likely that this will never be executed because if the upper
            // sequence is not in the sender buffer, then most likely the loss 
            // was completely ignored.
            LOGC(qrlog.Error,
                 log << CONID() << "IPE/EPE: packLostData: LOST packet negative offset: seqoff(seqno() "
                     << w_packet.seqno() << ", m_iSndLastDataAck " << m_iSndLastDataAck << ")=" << offset
                     << ". Continue, request DROP");

            // No matter whether this is right or not (maybe the attack case should be
            // considered, and some LOSSREPORT flood prevention), send the drop request
            // to the peer.
            int32_t seqpair[2] = {
                w_packet.seqno(),
                CSeqNo::decseq(m_iSndLastDataAck)
            };

            HLOGC(qrlog.Debug,
                  log << CONID() << "PEER reported LOSS not from the sending buffer - requesting DROP: #"
                      << MSGNO_SEQ::unwrap(w_packet.msgflags()) << " SEQ:" << seqpair[0] << " - " << seqpair[1] << "("
                      << (-offset) << " packets)");

            // See interpretation in processCtrlDropReq(). We don't know the message number,
            // so we request that the drop be exclusively sequence number based.
            int32_t msgno = SRT_MSGNO_CONTROL;

            sendCtrl(UMSG_DROPREQ, &msgno, seqpair, sizeof(seqpair));
            continue;
        }

        if (m_bPeerNakReport && m_config.iRetransmitAlgo != 0)
        {
            const steady_clock::time_point tsLastRexmit = m_pSndBuffer->getPacketRexmitTime(offset);
            if (tsLastRexmit >= time_nak)
            {
                HLOGC(qrlog.Debug, log << CONID() << "REXMIT: ignoring seqno "
                    << w_packet.seqno() << ", last rexmit " << (is_zero(tsLastRexmit) ? "never" : FormatTime(tsLastRexmit))
                    << " RTT=" << m_iSRTT << " RTTVar=" << m_iRTTVar
                    << " now=" << FormatTime(time_now));
                continue;
            }
        }

        typedef CSndBuffer::DropRange DropRange;

        DropRange buffer_drop;
        steady_clock::time_point tsOrigin;
        const int payload = m_pSndBuffer->readData(offset, (w_packet), (tsOrigin), (buffer_drop));
        if (payload == CSndBuffer::READ_DROP)
        {
            SRT_ASSERT(CSeqNo::seqoff(buffer_drop.seqno[DropRange::BEGIN], buffer_drop.seqno[DropRange::END]) >= 0);

            HLOGC(qrlog.Debug,
                  log << CONID() << "loss-reported packets expired in SndBuf - requesting DROP: #"
                      << buffer_drop.msgno << " %(" << buffer_drop.seqno[DropRange::BEGIN] << " - "
                      << buffer_drop.seqno[DropRange::END] << ")");
            sendCtrl(UMSG_DROPREQ, &buffer_drop.msgno, buffer_drop.seqno, sizeof(buffer_drop.seqno));

            // skip all dropped packets
            m_pSndLossList->removeUpTo(buffer_drop.seqno[DropRange::END]);
            m_iSndCurrSeqNo = CSeqNo::maxseq(m_iSndCurrSeqNo, buffer_drop.seqno[DropRange::END]);
            continue;
        }
        else if (payload == CSndBuffer::READ_NONE)
            continue;

        // The packet has been ecrypted, thus the authentication tag is expected to be stored
        // in the SND buffer as well right after the payload.
        if (m_pCryptoControl && m_pCryptoControl->getCryptoMode() == CSrtConfig::CIPHER_MODE_AES_GCM)
        {
            w_packet.setLength(w_packet.getLength() + HAICRYPT_AUTHTAG_MAX);
        }

        // At this point we no longer need the ACK lock,
        // because we are going to return from the function.
        // Therefore unlocking in order not to block other threads.
        ackguard.unlock();

        enterCS(m_StatsLock);
        m_stats.sndr.sentRetrans.count(payload);
        leaveCS(m_StatsLock);

        // Despite the contextual interpretation of packet.m_iMsgNo around
        // CSndBuffer::readData version 2 (version 1 doesn't return -1), in this particular
        // case we can be sure that this is exactly the value of PH_MSGNO as a bitset.
        // So, set here the rexmit flag if the peer understands it.
        if (m_bPeerRexmitFlag)
        {
            w_packet.set_msgflags(w_packet.msgflags() | PACKET_SND_REXMIT);
        }
        setDataPacketTS(w_packet, tsOrigin);

#ifdef ENABLE_MAXREXMITBW
        m_SndRexmitRate.addSample(time_now, 1, w_packet.getLength());
#endif

        return payload;
    }

    return 0;
}

#if SRT_DEBUG_TRACE_SND
class snd_logger
{
    typedef srt::sync::steady_clock steady_clock;

public:
    snd_logger() {}

    ~snd_logger()
    {
        ScopedLock lck(m_mtx);
        m_fout.close();
    }

    struct
    {
        typedef srt::sync::steady_clock steady_clock;
        long long usElapsed;
        steady_clock::time_point tsNow;
        int usSRTT;
        int usRTTVar;
        int msSndBuffSpan;
        int msTimespanTh;
        int msNextUniqueToSend;
        long long usElapsedLastDrop;
        bool canRexmit;
        int iPktSeqno;
        bool isRetransmitted;
    } state;

    void trace()
    {
        using namespace srt::sync;
        ScopedLock lck(m_mtx);
        create_file();

        m_fout << state.usElapsed << ",";
        m_fout << state.usSRTT << ",";
        m_fout << state.usRTTVar << ",";
        m_fout << state.msSndBuffSpan << ",";
        m_fout << state.msTimespanTh << ",";
        m_fout << state.msNextUniqueToSend << ",";
        m_fout << state.usElapsedLastDrop << ",";
        m_fout << state.canRexmit << ",";
        m_fout << state.iPktSeqno << ',';
        m_fout << state.isRetransmitted << '\n';

        m_fout.flush();
    }

private:
    void print_header()
    {
        m_fout << "usElapsed,usSRTT,usRTTVar,msSndBuffTimespan,msTimespanTh,msNextUniqueToSend,usDLastDrop,canRexmit,sndPktSeqno,isRexmit";
        m_fout << "\n";
    }

    void create_file()
    {
        if (m_fout.is_open())
            return;

        m_start_time = srt::sync::steady_clock::now();
        std::string str_tnow = srt::sync::FormatTimeSys(m_start_time);
        str_tnow.resize(str_tnow.size() - 7); // remove trailing ' [SYST]' part
        while (str_tnow.find(':') != std::string::npos)
        {
            str_tnow.replace(str_tnow.find(':'), 1, 1, '_');
        }
        const std::string fname = "snd_trace_" + str_tnow + ".csv";
        m_fout.open(fname, std::ofstream::out);
        if (!m_fout)
            std::cerr << "IPE: Failed to open " << fname << "!!!\n";

        print_header();
    }

private:
    srt::sync::Mutex                    m_mtx;
    std::ofstream                       m_fout;
    srt::sync::steady_clock::time_point m_start_time;
};

snd_logger g_snd_logger;
#endif // SRT_DEBUG_TRACE_SND

void srt::CUDT::setPacketTS(CPacket& p, const time_point& ts)
{
    enterCS(m_StatsLock);
    const time_point tsStart = m_stats.tsStartTime;
    leaveCS(m_StatsLock);
    p.set_timestamp(makeTS(ts, tsStart));
}

void srt::CUDT::setDataPacketTS(CPacket& p, const time_point& ts)
{
    enterCS(m_StatsLock);
    const time_point tsStart = m_stats.tsStartTime;
    leaveCS(m_StatsLock);

    if (!m_bPeerTsbPd)
    {
        // If TSBPD is disabled, use the current time as the source (timestamp using the sending time).
        p.set_timestamp(makeTS(steady_clock::now(), tsStart));
        return;
    }

    // TODO: Might be better for performance to ensure this condition is always false, and just use SRT_ASSERT here.
    if (ts < tsStart)
    {
        p.set_timestamp(makeTS(steady_clock::now(), tsStart));
        LOGC(qslog.Warn,
            log << CONID() << "setPacketTS: reference time=" << FormatTime(ts)
            << " is in the past towards start time=" << FormatTime(tsStart)
            << " - setting NOW as reference time for the data packet");
        return;
    }

    // Use the provided source time for the timestamp.
    p.set_timestamp(makeTS(ts, tsStart));
}

bool srt::CUDT::isRetransmissionAllowed(const time_point& tnow SRT_ATR_UNUSED)
{
    // Prioritization of original packets only applies to Live CC.
    if (!m_bPeerTLPktDrop || !m_config.bMessageAPI)
        return true;

    // TODO: lock sender buffer?
    const time_point tsNextPacket = m_pSndBuffer->peekNextOriginal();

#if SRT_DEBUG_TRACE_SND
    const int buffdelay_ms = count_milliseconds(m_pSndBuffer->getBufferingDelay(tnow));
    // If there is a small loss, still better to retransmit. If timespan is already big,
    // then consider sending original packets.
    const int threshold_ms_min = (2 * m_iSRTT + 4 * m_iRTTVar + COMM_SYN_INTERVAL_US) / 1000;
    const int msNextUniqueToSend = count_milliseconds(tnow - tsNextPacket) + m_iPeerTsbPdDelay_ms;

    g_snd_logger.state.tsNow = tnow;
    g_snd_logger.state.usElapsed = count_microseconds(tnow - m_stats.tsStartTime);
    g_snd_logger.state.usSRTT = m_iSRTT;
    g_snd_logger.state.usRTTVar = m_iRTTVar;
    g_snd_logger.state.msSndBuffSpan = buffdelay_ms;
    g_snd_logger.state.msTimespanTh = threshold_ms_min;
    g_snd_logger.state.msNextUniqueToSend = msNextUniqueToSend;
    g_snd_logger.state.usElapsedLastDrop = count_microseconds(tnow - m_tsLastTLDrop);
    g_snd_logger.state.canRexmit = false;
#endif

    if (tsNextPacket != time_point())
    {
        // Can send original packet, so just send it
        return false;
    }

#ifdef ENABLE_MAXREXMITBW
    m_SndRexmitRate.addSample(tnow, 0, 0); // Update the estimation.
    const int64_t iRexmitRateBps = m_SndRexmitRate.getRate();
    const int64_t iRexmitRateLimitBps = m_config.llMaxRexmitBW;
    if (iRexmitRateLimitBps >= 0 && iRexmitRateBps > iRexmitRateLimitBps)
    {
        // Too many retransmissions, so don't send anything.
        // TODO: When to wake up next time?
        return false;
    }
#endif

#if SRT_DEBUG_TRACE_SND
    g_snd_logger.state.canRexmit = true;
#endif
    return true;
}

bool srt::CUDT::packData(CPacket& w_packet, steady_clock::time_point& w_nexttime, sockaddr_any& w_src_addr)
{
    int payload = 0;
    bool probe = false;
    bool new_packet_packed = false;

    const steady_clock::time_point enter_time = steady_clock::now();

    w_nexttime = enter_time;

    if (!is_zero(m_tsNextSendTime) && enter_time > m_tsNextSendTime)
    {
        m_tdSendTimeDiff = m_tdSendTimeDiff.load() + (enter_time - m_tsNextSendTime);
    }

    ScopedLock connectguard(m_ConnectionLock);
    // If a closing action is done simultaneously, then
    // m_bOpened should already be false, and it's set
    // just before releasing this lock.
    //
    // If this lock is caught BEFORE the closing could
    // start the dissolving process, this process will
    // not be started until this function is finished.
    if (!m_bOpened)
        return false;

    payload = isRetransmissionAllowed(enter_time)
        ? packLostData((w_packet))
        : 0;

    IF_HEAVY_LOGGING(const char* reason); // The source of the data packet (normal/rexmit/filter)
    if (payload > 0)
    {
        IF_HEAVY_LOGGING(reason = "reXmit");
    }
    else if (m_PacketFilter &&
             m_PacketFilter.packControlPacket(m_iSndCurrSeqNo, m_pCryptoControl->getSndCryptoFlags(), (w_packet)))
    {
        HLOGC(qslog.Debug, log << CONID() << "filter: filter/CTL packet ready - packing instead of data.");
        payload        = (int) w_packet.getLength();
        IF_HEAVY_LOGGING(reason = "filter");

        // Stats
        ScopedLock lg(m_StatsLock);
        m_stats.sndr.sentFilterExtra.count(1);
    }
    else
    {
        if (!packUniqueData(w_packet))
        {
            m_tsNextSendTime = steady_clock::time_point();
            m_tdSendTimeDiff = steady_clock::duration();
            return false;
        }
        new_packet_packed = true;

        // every 16 (0xF) packets, a packet pair is sent
        if ((w_packet.seqno() & PUMASK_SEQNO_PROBE) == 0)
            probe = true;

        payload = (int) w_packet.getLength();
        IF_HEAVY_LOGGING(reason = "normal");
    }

    w_packet.set_id(m_PeerID); // Set the destination SRT socket ID.

    if (new_packet_packed && m_PacketFilter)
    {
        HLOGC(qslog.Debug, log << CONID() << "filter: Feeding packet for source clip");
        m_PacketFilter.feedSource((w_packet));
    }

#if ENABLE_HEAVY_LOGGING // Required because of referring to MessageFlagStr()
    HLOGC(qslog.Debug,
          log << CONID() << "packData: " << reason << " packet seq=" << w_packet.seqno() << " (ACK=" << m_iSndLastAck
              << " ACKDATA=" << m_iSndLastDataAck << " MSG/FLAGS: " << w_packet.MessageFlagStr() << ")");
#endif

    // Fix keepalive
    m_tsLastSndTime.store(enter_time);

    considerLegacySrtHandshake(steady_clock::time_point());

    // WARNING: TEV_SEND is the only event that is reported from
    // the CSndQueue::worker thread. All others are reported from
    // CRcvQueue::worker. If you connect to this signal, make sure
    // that you are aware of prospective simultaneous access.
    updateCC(TEV_SEND, EventVariant(&w_packet));

    // XXX This was a blocked code also originally in UDT. Probably not required.
    // Left untouched for historical reasons.
    // Might be possible that it was because of that this is send from
    // different thread than the rest of the signals.
    // m_pSndTimeWindow->onPktSent(w_packet.timestamp());

    enterCS(m_StatsLock);
    m_stats.sndr.sent.count(payload);
    if (new_packet_packed)
        m_stats.sndr.sentUnique.count(payload);
    leaveCS(m_StatsLock);

    const duration sendint = m_tdSendInterval;
    if (probe)
    {
        // sends out probing packet pair
        m_tsNextSendTime = enter_time;
        // Sending earlier, need to adjust the pace later on.
        m_tdSendTimeDiff = m_tdSendTimeDiff.load() - sendint;
        probe          = false;
    }
    else
    {
#if USE_BUSY_WAITING
        m_tsNextSendTime = enter_time + m_tdSendInterval.load();
#else
        const duration sendbrw = m_tdSendTimeDiff;

        if (sendbrw >= sendint)
        {
            // Send immediately
            m_tsNextSendTime = enter_time;

            // ATOMIC NOTE: this is the only thread that
            // modifies this field
            m_tdSendTimeDiff = sendbrw - sendint;
        }
        else
        {
            m_tsNextSendTime = enter_time + (sendint - sendbrw);
            m_tdSendTimeDiff = duration();
        }
#endif
    }
    HLOGC(qslog.Debug, log << "packData: Setting source address: " << m_SourceAddr.str());
    w_src_addr = m_SourceAddr;
    w_nexttime = m_tsNextSendTime;

    return payload >= 0; // XXX shouldn't be > 0 ? == 0 is only when buffer range exceeded.
}

bool srt::CUDT::packUniqueData(CPacket& w_packet)
{
    int current_sequence_number; // reflexing variable
    int kflg;
    time_point tsOrigin;
    int pld_size;

    {
        ScopedLock lkrack (m_RecvAckLock);
        // Check the congestion/flow window limit
        const int cwnd    = std::min<int>(m_iFlowWindowSize, m_iCongestionWindow);
        const int flightspan = getFlightSpan();
        if (cwnd <= flightspan)
        {
            HLOGC(qslog.Debug,
                    log << CONID() << "packUniqueData: CONGESTED: cwnd=min(" << m_iFlowWindowSize << "," << m_iCongestionWindow
                    << ")=" << cwnd << " seqlen=(" << m_iSndLastAck << "-" << m_iSndCurrSeqNo << ")=" << flightspan);
            return false;
        }

        // XXX Here it's needed to set kflg to msgno_bitset in the block stored in the
        // send buffer. This should be somehow avoided, the crypto flags should be set
        // together with encrypting, and the packet should be sent as is, when rexmitting.
        // It would be nice to research as to whether CSndBuffer::Block::m_iMsgNoBitset field
        // isn't a useless redundant state copy. If it is, then taking the flags here can be removed.
        kflg = m_pCryptoControl->getSndCryptoFlags();
        int pktskipseqno = 0;
        pld_size = m_pSndBuffer->readData((w_packet), (tsOrigin), kflg, (pktskipseqno));
        if (pktskipseqno)
        {
            // Some packets were skipped due to TTL expiry.
            m_iSndCurrSeqNo = CSeqNo::incseq(m_iSndCurrSeqNo, pktskipseqno);
            HLOGC(qslog.Debug, log << "packUniqueData: reading skipped " << pktskipseqno << " seq up to %" << m_iSndCurrSeqNo
                    << " due to TTL expiry");
        }

        if (pld_size == 0)
        {
            HLOGC(qslog.Debug, log << "packUniqueData: nothing extracted from the buffer");
            return false;
        }

        // A CHANGE. The sequence number is currently added to the packet
        // when scheduling, not when extracting. This is a inter-migration form,
        // only override extraction sequence with scheduling sequence in group mode.
        m_iSndCurrSeqNo = CSeqNo::incseq(m_iSndCurrSeqNo);
        current_sequence_number = m_iSndCurrSeqNo;
    }

#if ENABLE_BONDING
    // Fortunately the group itself isn't being accessed.
    if (m_parent->m_GroupOf)
    {
        const int packetspan = CSeqNo::seqoff(current_sequence_number, w_packet.seqno());
        if (packetspan > 0)
        {
            // After increasing by 1, but being previously set as ISN-1, this should be == ISN,
            // if this is the very first packet to send.
            if (current_sequence_number == m_iISN)
            {
                // This is the very first packet to be sent; so there's nothing in
                // the sending buffer yet, and therefore we are in a situation as just
                // after connection. No packets in the buffer, no packets are sent,
                // no ACK to be awaited. We can screw up all the variables that are
                // initialized from ISN just after connection.
                LOGC(qslog.Note,
                     log << CONID() << "packUniqueData: Fixing EXTRACTION sequence " << current_sequence_number
                         << " from SCHEDULING sequence " << w_packet.seqno() << " for the first packet: DIFF="
                         << packetspan << " STAMP=" << BufferStamp(w_packet.m_pcData, w_packet.getLength()));
            }
            else
            {
                // There will be a serious data discrepancy between the agent and the peer.
                LOGC(qslog.Error,
                     log << CONID() << "IPE: packUniqueData: Fixing EXTRACTION sequence " << current_sequence_number
                         << " from SCHEDULING sequence " << w_packet.seqno() << " in the middle of transition: DIFF="
                         << packetspan << " STAMP=" << BufferStamp(w_packet.m_pcData, w_packet.getLength()));
            }

            // Additionally send the drop request to the peer so that it
            // won't stupidly request the packets to be retransmitted.
            // Don't do it if the difference isn't positive or exceeds the threshold.
            int32_t seqpair[2];
            seqpair[0]             = current_sequence_number;
            seqpair[1]             = CSeqNo::decseq(w_packet.seqno());
            const int32_t no_msgno = 0;
            LOGC(qslog.Debug,
                 log << CONID() << "packUniqueData: Sending DROPREQ: SEQ: " << seqpair[0] << " - " << seqpair[1] << " ("
                     << packetspan << " packets)");
            sendCtrl(UMSG_DROPREQ, &no_msgno, seqpair, sizeof(seqpair));
            // In case when this message is lost, the peer will still get the
            // UMSG_DROPREQ message when the agent realizes that the requested
            // packet are not present in the buffer (preadte the send buffer).

            // Override extraction sequence with scheduling sequence.
            ScopedLock ackguard(m_RecvAckLock);
            m_iSndCurrSeqNo = w_packet.seqno();
            m_iSndLastAck     = w_packet.seqno();
            m_iSndLastDataAck = w_packet.seqno();
            m_iSndLastFullAck = w_packet.seqno();
            m_iSndLastAck2    = w_packet.seqno();
        }
        else if (packetspan < 0)
        {
            LOGC(qslog.Error,
                 log << CONID() << "IPE: packData: SCHEDULING sequence " << w_packet.seqno()
                     << " is behind of EXTRACTION sequence " << current_sequence_number << ", dropping this packet: DIFF="
                     << packetspan << " STAMP=" << BufferStamp(w_packet.m_pcData, w_packet.getLength()));
            // XXX: Probably also change the socket state to broken?
            return false;
        }
    }
    else
#endif
    {
        HLOGC(qslog.Debug,
              log << CONID() << "packUniqueData: Applying EXTRACTION sequence " << current_sequence_number
                  << " over SCHEDULING sequence " << w_packet.seqno() << " for socket not in group:"
                  << " DIFF=" << CSeqNo::seqcmp(current_sequence_number, w_packet.seqno())
                  << " STAMP=" << BufferStamp(w_packet.m_pcData, w_packet.getLength()));
        // Do this always when not in a group.
        w_packet.set_seqno(current_sequence_number);
    }

    // Set missing fields before encrypting the packet, because those fields might be used for encryption.
    w_packet.set_id(m_PeerID); // Destination SRT Socket ID
    setDataPacketTS(w_packet, tsOrigin);

    if (kflg != EK_NOENC)
    {
        // Note that the packet header must have a valid seqno set, as it is used as a counter for encryption.
        // Other fields of the data packet header (e.g. timestamp, destination socket ID) are not used for the counter.
        // Cypher may change packet length!
        if (m_pCryptoControl->encrypt((w_packet)) != ENCS_CLEAR)
        {
            // Encryption failed
            //>>Add stats for crypto failure
            LOGC(qslog.Warn, log << CONID() << "ENCRYPT FAILED - packet won't be sent, size=" << pld_size);
            return false;
        }

        checkSndKMRefresh();
    }

#if SRT_DEBUG_TRACE_SND
    g_snd_logger.state.iPktSeqno = w_packet.seqno();
    g_snd_logger.state.isRetransmitted = w_packet.getRexmitFlag(); 
    g_snd_logger.trace();
#endif

    return true;
}

// This is a close request, but called from the
void srt::CUDT::processClose()
{
    sendCtrl(UMSG_SHUTDOWN);

    m_bShutdown      = true;
    m_bClosing       = true;
    m_bBroken        = true;
    m_iBrokenCounter = 60;

    HLOGP(smlog.Debug, "processClose: (closing=true) sent message and set flags");

    if (m_bTsbPd)
    {
        HLOGP(smlog.Debug, "processClose: lock-and-signal TSBPD");
        CSync::lock_notify_one(m_RcvTsbPdCond, m_RecvLock);
    }

    // Signal the sender and recver if they are waiting for data.
    releaseSynch();
    // Unblock any call so they learn the connection_broken error
    uglobal().m_EPoll.update_events(m_SocketID, m_sPollID, SRT_EPOLL_ERR, true);

    HLOGP(smlog.Debug, "processClose: triggering timer event to spread the bad news");
    CGlobEvent::triggerEvent();
}

void srt::CUDT::sendLossReport(const std::vector<std::pair<int32_t, int32_t> > &loss_seqs)
{
    vector<int32_t> seqbuffer;
    seqbuffer.reserve(2 * loss_seqs.size()); // pessimistic
    for (loss_seqs_t::const_iterator i = loss_seqs.begin(); i != loss_seqs.end(); ++i)
    {
        if (i->first == i->second)
        {
            seqbuffer.push_back(i->first);
            HLOGC(qrlog.Debug, log << "lost packet " << i->first << ": sending LOSSREPORT");
        }
        else
        {
            seqbuffer.push_back(i->first | LOSSDATA_SEQNO_RANGE_FIRST);
            seqbuffer.push_back(i->second);
            HLOGC(qrlog.Debug, log << "lost packets " << i->first << "-" << i->second
                    << " (" << (1 + CSeqNo::seqcmp(i->second, i->first)) << " packets): sending LOSSREPORT");
        }
    }

    if (!seqbuffer.empty())
    {
        sendCtrl(UMSG_LOSSREPORT, NULL, &seqbuffer[0], (int) seqbuffer.size());
    }
}


bool srt::CUDT::overrideSndSeqNo(int32_t seq)
{
    // This function is intended to be called from the socket
    // group management functions to synchronize the sequnece in
    // all sockes in the bonding group. THIS sequence given
    // here is the sequence TO BE STAMPED AT THE EXACTLY NEXT
    // sent payload. Therefore, screw up the ISN to exactly this
    // value, and the send sequence to the value one less - because
    // the m_iSndCurrSeqNo is increased by one immediately before
    // stamping it to the packet.

    // This function can only be called:
    // - from the operation on an idle socket in the socket group
    // - IMMEDIATELY after connection established and BEFORE the first payload
    // - The corresponding socket at the peer side must be also
    //   in this idle state!

    ScopedLock cg (m_RecvAckLock);

    // Both the scheduling and sending sequences should be fixed.
    // The new sequence normally should jump over several sequence numbers
    // towards what is currently in m_iSndCurrSeqNo.
    // Therefore it's not allowed that:
    // - the jump go backward: backward packets should be already there
    // - the jump go forward by a value larger than half the period: DISCREPANCY.
    const int diff = CSeqNo(seq) - CSeqNo(m_iSndCurrSeqNo);
    if (diff < 0 || diff > CSeqNo::m_iSeqNoTH)
    {
        LOGC(gslog.Error, log << CONID() << "IPE: Overriding with seq %" << seq << " DISCREPANCY against current %"
                << m_iSndCurrSeqNo << " and next sched %" << m_iSndNextSeqNo << " - diff=" << diff);
        return false;
    }

    //
    // The peer will have to do the same, as a reaction on perceived
    // packet loss. When it recognizes that this initial screwing up
    // has happened, it should simply ignore the loss and go on.
    // ISN isn't being changed here - it doesn't make much sense now.

    setInitialSndSeq(seq);

    // m_iSndCurrSeqNo will be most likely lower than m_iSndNextSeqNo because
    // the latter is ahead with the number of packets already scheduled, but
    // not yet sent.

    HLOGC(gslog.Debug,
          log << CONID() << "overrideSndSeqNo: sched-seq=" << m_iSndNextSeqNo << " send-seq=" << m_iSndCurrSeqNo
              << " (unchanged)");
    return true;
}

int srt::CUDT::checkLazySpawnTsbPdThread()
{
    const bool need_tsbpd = m_bTsbPd || m_bGroupTsbPd;
    if (!need_tsbpd)
        return 0;

    ScopedLock lock(m_RcvTsbPdStartupLock);
    if (!m_RcvTsbPdThread.joinable())
    {
        if (m_bClosing) // Check m_bClosing to protect join() in CUDT::releaseSync().
            return -1;

        HLOGP(qrlog.Debug, "Spawning Socket TSBPD thread");
#if ENABLE_HEAVY_LOGGING
        std::ostringstream tns1, tns2;
        // Take the last 2 ciphers from the socket ID.
        tns1 << setfill('0') << setw(2) << m_SocketID;
        std::string s = tns1.str();
        tns2 << "SRT:TsbPd:@" << s.substr(s.size()-2, 2);
        const string thname = tns2.str();
#else
        const string thname = "SRT:TsbPd";
#endif
        if (!StartThread(m_RcvTsbPdThread, CUDT::tsbpd, this, thname))
            return -1;
    }

    return 0;
}

CUDT::time_point srt::CUDT::getPktTsbPdTime(void*, const CPacket& packet)
{
    return m_pRcvBuffer->getPktTsbPdTime(packet.getMsgTimeStamp());
}

SRT_ATR_UNUSED static const char *const s_rexmitstat_str[] = {"ORIGINAL", "REXMITTED", "RXS-UNKNOWN"};

// [[using locked(m_RcvBufferLock)]]
int srt::CUDT::handleSocketPacketReception(const vector<CUnit*>& incoming, bool& w_new_inserted, bool& w_was_sent_in_order, CUDT::loss_seqs_t& w_srt_loss_seqs)
{
    bool excessive SRT_ATR_UNUSED = true; // stays true unless it was successfully added

    w_new_inserted = false;
    const int32_t bufseq = m_pRcvBuffer->getStartSeqNo();

    // Loop over all incoming packets that were filtered out.
    // In case when there is no filter, there's just one packet in 'incoming',
    // the one that came in the input of this function.
    for (vector<CUnit *>::const_iterator unitIt = incoming.begin(); unitIt != incoming.end(); ++unitIt)
    {
        CUnit *  u    = *unitIt;
        CPacket &rpkt = u->m_Packet;
        const int pktrexmitflag = m_bPeerRexmitFlag ? (rpkt.getRexmitFlag() ? 1 : 0) : 2;
        const bool retransmitted = pktrexmitflag == 1;

        bool adding_successful = true;

        const int32_t bufidx = CSeqNo::seqoff(bufseq, rpkt.seqno());

        IF_HEAVY_LOGGING(const char *exc_type = "EXPECTED");

        // bufidx < 0: the packet is in the past for the buffer
        // seqno <% m_iRcvLastAck : the sequence may be within the buffer,
        // but if so, it is in the acknowledged-but-not-retrieved area.

        // NOTE: if we have a situation when there are any packets in the
        // acknowledged area, but they aren't retrieved, this area DOES NOT
        // contain any losses. So a packet in this area is at best a duplicate.

        // In case when a loss would be abandoned (TLPKTDROP), there must at
        // some point happen to be an empty first cell in the buffer, followed
        // somewhere by a valid packet. If this state is achieved at some point,
        // the acknowledgement sequence should be equal to the beginning of the
        // buffer. Then, when TSBPD decides to drop these initial empty cells,
        // we'll have: (m_iRcvLastAck <% buffer->getStartSeqNo()) - and in this
        // case (bufidx < 0) condition will be satisfied also for this case.
        //
        // The only case when bufidx > 0, but packet seq is <% m_iRcvLastAck
        // is when the packet sequence is within the initial contiguous area,
        // which never contains losses, so discarding this packet does not
        // discard a loss coverage, even if this were past ACK.

        if (bufidx < 0 || CSeqNo::seqcmp(rpkt.seqno(), m_iRcvLastAck) < 0)
        {
            time_point pts = getPktTsbPdTime(NULL, rpkt);

            enterCS(m_StatsLock);
            const double bltime = (double) CountIIR<uint64_t>(
                    uint64_t(m_stats.traceBelatedTime) * 1000,
                    count_microseconds(steady_clock::now() - pts), 0.2);

            m_stats.traceBelatedTime = bltime / 1000.0;
            m_stats.rcvr.recvdBelated.count(rpkt.getLength());
            leaveCS(m_StatsLock);
            HLOGC(qrlog.Debug,
                    log << CONID() << "RECEIVED: %" << rpkt.seqno() << " bufidx=" << bufidx << " (BELATED/"
                    << s_rexmitstat_str[pktrexmitflag] << ") with ACK %" << m_iRcvLastAck
                    << " FLAGS: " << rpkt.MessageFlagStr());
            continue;
        }

        if (bufidx >= int(m_pRcvBuffer->capacity()))
        {
            // This is already a sequence discrepancy. Probably there could be found
            // some way to make it continue reception by overriding the sequence and
            // make a kinda TLKPTDROP, but there has been found no reliable way to do this.
            if (m_bTsbPd && m_bTLPktDrop && m_pRcvBuffer->empty())
            {
                // Only in live mode. In File mode this shall not be possible
                // because the sender should stop sending in this situation.
                // In Live mode this means that there is a gap between the
                // lowest sequence in the empty buffer and the incoming sequence
                // that exceeds the buffer size. Receiving data in this situation
                // is no longer possible and this is a point of no return.

                LOGC(qrlog.Error, log << CONID() <<
                        "SEQUENCE DISCREPANCY. BREAKING CONNECTION."
                        " %" << rpkt.seqno()
                        << " buffer=(%" << bufseq
                        << ":%" << m_iRcvCurrSeqNo                   // -1 = size to last index
                        << "+%" << CSeqNo::incseq(bufseq, int(m_pRcvBuffer->capacity()) - 1)
                        << "), " << (m_pRcvBuffer->capacity() - bufidx + 1)
                        << " past max. Reception no longer possible. REQUESTING TO CLOSE.");

                return -2;
            }
            else
            {
                LOGC(qrlog.Warn, log << CONID() << "No room to store incoming packet seqno " << rpkt.seqno()
                        << ", insert offset " << bufidx << ". "
                        << m_pRcvBuffer->strFullnessState(m_iRcvLastAck, steady_clock::now())
                    );

                return -1;
            }
        }

        const int buffer_add_result = m_pRcvBuffer->insert(u);
        if (buffer_add_result < 0)
        {
            // The insert() result is -1 if at the position evaluated from this packet's
            // sequence number there already is a packet.
            // So this packet is "redundant".
            IF_HEAVY_LOGGING(exc_type = "UNACKED");
            adding_successful = false;
        }
        else
        {
            w_new_inserted = true;

            IF_HEAVY_LOGGING(exc_type = "ACCEPTED");
            excessive = false;
            if (u->m_Packet.getMsgCryptoFlags() != EK_NOENC)
            {
                // TODO: reset and restore the timestamp if TSBPD is disabled.
                // Reset retransmission flag (must be excluded from GCM auth tag).
                u->m_Packet.setRexmitFlag(false);
                const EncryptionStatus rc = m_pCryptoControl ? m_pCryptoControl->decrypt((u->m_Packet)) : ENCS_NOTSUP;
                u->m_Packet.setRexmitFlag(retransmitted); // Recover the flag.

                if (rc != ENCS_CLEAR)
                {
                    adding_successful = false;
                    IF_HEAVY_LOGGING(exc_type = "UNDECRYPTED");

                    // If TSBPD is disabled, then SRT either operates in buffer mode, of in message API without a restriction
                    // of a single message packet. In that case just dropping a packet is not enough.
                    // In message mode the whole message has to be dropped.
                    // However, when decryption fails the message number in the packet cannot be trusted.
                    // The packet has to be removed from the RCV buffer based on that pkt sequence number,
                    // and the sequence number itself must go into the RCV loss list.
                    // See issue ##2626.
                    SRT_ASSERT(m_bTsbPd);

                    // Drop the packet from the receiver buffer.
                    // The packet was added to the buffer based on the sequence number, therefore sequence number should be used to drop it from the buffer.
                    // A drawback is that it would prevent a valid packet with the same sequence number, if it happens to arrive later, to end up in the buffer.
                    const int iDropCnt = m_pRcvBuffer->dropMessage(u->m_Packet.getSeqNo(), u->m_Packet.getSeqNo(), SRT_MSGNO_NONE, CRcvBuffer::DROP_EXISTING);

                    const steady_clock::time_point tnow = steady_clock::now();
                    ScopedLock lg(m_StatsLock);
                    m_stats.rcvr.dropped.count(stats::BytesPackets(iDropCnt * rpkt.getLength(), iDropCnt));
                    m_stats.rcvr.undecrypted.count(stats::BytesPackets(rpkt.getLength(), 1));
                    string why;
                    if (frequentLogAllowed(FREQLOGFA_ENCRYPTION_FAILURE, tnow, (why)))
                    {
                        LOGC(qrlog.Warn, log << CONID() << "Decryption failed (seqno %" << u->m_Packet.getSeqNo() << "), dropped "
                            << iDropCnt << ". pktRcvUndecryptTotal=" << m_stats.rcvr.undecrypted.total.count() << "." << why);
                    }
#if SRT_ENABLE_FREQUENT_LOG_TRACE
                    else
                    {

                        LOGC(qrlog.Warn, log << "SUPPRESSED: Decryption failed LOG: " << why);
                    }
#endif
                }
            }
            else if (m_pCryptoControl && m_pCryptoControl->m_RcvKmState == SRT_KM_S_SECURED)
            {
                // Unencrypted packets are not allowed.
                const int iDropCnt = m_pRcvBuffer->dropMessage(u->m_Packet.getSeqNo(), u->m_Packet.getSeqNo(), SRT_MSGNO_NONE, CRcvBuffer::DROP_EXISTING);

                const steady_clock::time_point tnow = steady_clock::now();
                ScopedLock lg(m_StatsLock);
                m_stats.rcvr.dropped.count(stats::BytesPackets(iDropCnt* rpkt.getLength(), iDropCnt));
                m_stats.rcvr.undecrypted.count(stats::BytesPackets(rpkt.getLength(), 1));
                string why;
                if (frequentLogAllowed(FREQLOGFA_ENCRYPTION_FAILURE, tnow, (why)))
                {
                    LOGC(qrlog.Warn, log << CONID() << "Packet not encrypted (seqno %" << u->m_Packet.getSeqNo() << "), dropped "
                        << iDropCnt << ". pktRcvUndecryptTotal=" << m_stats.rcvr.undecrypted.total.count() << ".");
                }
            }
        }

        if (adding_successful)
        {
            ScopedLock statslock(m_StatsLock);
            m_stats.rcvr.recvdUnique.count(u->m_Packet.getLength());
        }

#if ENABLE_HEAVY_LOGGING
        std::ostringstream expectspec;
        if (excessive)
            expectspec << "EXCESSIVE(" << exc_type << ")";
        else
            expectspec << "ACCEPTED";

        std::ostringstream bufinfo;

        if (m_pRcvBuffer)
        {
            // XXX Fix this when the end of contiguous region detection is added.
            const int ackidx = std::max(0, CSeqNo::seqoff(m_pRcvBuffer->getStartSeqNo(), m_iRcvLastAck));

            bufinfo << " BUF.s=" << m_pRcvBuffer->capacity()
                << " avail=" << (int(m_pRcvBuffer->capacity()) - ackidx)
                << " buffer=(%" << bufseq
                << ":%" << m_iRcvCurrSeqNo                   // -1 = size to last index
                << "+%" << CSeqNo::incseq(bufseq, int(m_pRcvBuffer->capacity()) - 1)
                << ")";
        }

        // Empty buffer info in case of groupwise receiver.
        // There's no way to obtain this information here.

        LOGC(qrlog.Debug, log << CONID() << "RECEIVED: %" << rpkt.seqno()
                << bufinfo.str()
                << " RSL=" << expectspec.str()
                << " SN=" << s_rexmitstat_str[pktrexmitflag]
                << " FLAGS: "
                << rpkt.MessageFlagStr());
#endif

        // Decryption should have made the crypto flags EK_NOENC.
        // Otherwise it's an error.
        if (adding_successful)
        {
            HLOGC(qrlog.Debug,
                      log << CONID()
                          << "CONTIGUITY CHECK: sequence distance: " << CSeqNo::seqoff(m_iRcvCurrSeqNo, rpkt.seqno()));

            if (CSeqNo::seqcmp(rpkt.seqno(), CSeqNo::incseq(m_iRcvCurrSeqNo)) > 0) // Loss detection.
            {
                int32_t seqlo = CSeqNo::incseq(m_iRcvCurrSeqNo);
                int32_t seqhi = CSeqNo::decseq(rpkt.seqno());
                w_srt_loss_seqs.push_back(make_pair(seqlo, seqhi));
                HLOGC(qrlog.Debug, log << "pkt/LOSS DETECTED: %" << seqlo << " - %" << seqhi);
            }
        }

        // Update the current largest sequence number that has been received.
        // Or it is a retransmitted packet, remove it from receiver loss list.
        if (CSeqNo::seqcmp(rpkt.seqno(), m_iRcvCurrSeqNo) > 0)
        {
            m_iRcvCurrSeqNo = rpkt.seqno(); // Latest possible received
        }
        else
        {
            unlose(rpkt); // was BELATED or RETRANSMITTED
            w_was_sent_in_order &= 0 != pktrexmitflag;
        }
    }

    return 0;
}

int srt::CUDT::processData(CUnit* in_unit)
{
    if (m_bClosing)
        return -1;

    CPacket &packet = in_unit->m_Packet;

    // Just heard from the peer, reset the expiration count.
    m_iEXPCount = 1;
    m_tsLastRspTime.store(steady_clock::now());


    // We are receiving data, start tsbpd thread if TsbPd is enabled
    if (-1 == checkLazySpawnTsbPdThread())
    {
        return -1;
    }

    const int pktrexmitflag = m_bPeerRexmitFlag ? (packet.getRexmitFlag() ? 1 : 0) : 2;
    const bool retransmitted = pktrexmitflag == 1;
#if ENABLE_HEAVY_LOGGING
    string                   rexmit_reason;
#endif

    if (retransmitted)
    {
        // This packet was retransmitted
        enterCS(m_StatsLock);
        m_stats.rcvr.recvdRetrans.count(packet.getLength());
        leaveCS(m_StatsLock);

#if ENABLE_HEAVY_LOGGING
        // Check if packet was retransmitted on request or on ack timeout
        // Search the sequence in the loss record.
        rexmit_reason = " by ";
        ScopedLock lock(m_RcvLossLock);
        if (!m_pRcvLossList->find(packet.seqno(), packet.seqno()))
            rexmit_reason += "BLIND";
        else
            rexmit_reason += "NAKREPORT";
#endif
    }

#if ENABLE_HEAVY_LOGGING
   {
       steady_clock::duration tsbpddelay = milliseconds_from(m_iTsbPdDelay_ms); // (value passed to CRcvBuffer::setRcvTsbPdMode)

       // It's easier to remove the latency factor from this value than to add a function
       // that exposes the details basing on which this value is calculated.
       steady_clock::time_point pts = m_pRcvBuffer->getPktTsbPdTime(packet.getMsgTimeStamp());
       steady_clock::time_point ets = pts - tsbpddelay;

       HLOGC(qrlog.Debug, log << CONID() << "processData: RECEIVED DATA: size=" << packet.getLength()
           << " seq=" << packet.getSeqNo()
           // XXX FIX IT. OTS should represent the original sending time, but it's relative.
           //<< " OTS=" << FormatTime(packet.getMsgTimeStamp())
           << " ETS=" << FormatTime(ets)
           << " PTS=" << FormatTime(pts));
   }
#endif

    updateCC(TEV_RECEIVE, EventVariant(&packet));
    ++m_iPktCount;

    const int pktsz = (int) packet.getLength();
    // Update time information
    // XXX Note that this adds the byte size of a packet
    // of which we don't yet know as to whether this has
    // carried out some useful data or some excessive data
    // that will be later discarded.
    // FIXME: before adding this on the rcv time window,
    // make sure that this packet isn't going to be
    // effectively discarded, as repeated retransmission,
    // for example, burdens the link, but doesn't better the speed.
    m_RcvTimeWindow.onPktArrival(pktsz);

    // Probe the packet pair if needed.
    // Conditions and any extra data required for the packet
    // this function will extract and test as needed.

    const bool unordered = CSeqNo::seqcmp(packet.seqno(), m_iRcvCurrSeqNo) <= 0;

    // Retransmitted and unordered packets do not provide expected measurement.
    // We expect the 16th and 17th packet to be sent regularly,
    // otherwise measurement must be rejected.
    m_RcvTimeWindow.probeArrival(packet, unordered || retransmitted);

    enterCS(m_StatsLock);
    m_stats.rcvr.recvd.count(pktsz);
    leaveCS(m_StatsLock);

    loss_seqs_t                             filter_loss_seqs;
    loss_seqs_t                             srt_loss_seqs;
    vector<CUnit *>                         incoming;
    bool                                    was_sent_in_order          = true;

    // If the peer doesn't understand REXMIT flag, send rexmit request
    // always immediately.
    int initial_loss_ttl = 0;
    if (m_bPeerRexmitFlag)
        initial_loss_ttl = m_iReorderTolerance;

    // Track packet loss in statistics early, because a packet filter (e.g. FEC) might recover it later on,
    // supply the missing packet(s), and the loss will no longer be visible for the code that follows.
    if (packet.getMsgSeq(m_bPeerRexmitFlag) != SRT_MSGNO_CONTROL) // disregard filter-control packets, their seq may mean nothing
    {
        const int diff = CSeqNo::seqoff(m_iRcvCurrPhySeqNo, packet.seqno());
        // Difference between these two sequence numbers is expected to be:
        // 0 - duplicated last packet (theory only)
        // 1 - subsequent packet (alright)
        // <0 - belated or recovered packet
        // >1 - jump over a packet loss (loss = seqdiff-1)
        if (diff > 1)
        {
            const int loss = diff - 1; // loss is all that is above diff == 1

            ScopedLock lg(m_StatsLock);
            const uint64_t avgpayloadsz = m_pRcvBuffer->getRcvAvgPayloadSize();
            m_stats.rcvr.lost.count(stats::BytesPackets(loss * avgpayloadsz, (uint32_t) loss));

            HLOGC(qrlog.Debug,
                  log << CONID() << "LOSS STATS: n=" << loss << " SEQ: [" << CSeqNo::incseq(m_iRcvCurrPhySeqNo) << " "
                      << CSeqNo::decseq(packet.seqno()) << "]");
        }

        if (diff > 0)
        {
            // Record if it was further than latest
            m_iRcvCurrPhySeqNo = packet.seqno();
        }
    }

    // [[using locked()]];  // (NOTHING locked)

#if ENABLE_BONDING
    // Switch to RUNNING even if there was a discrepancy, unless
    // it was long way forward.
    // XXX Important: This code is in the dead function defaultPacketArrival
    // but normally it should be called here regardless if the packet was
    // accepted or rejected because if it was belated it may result in a
    // "runaway train" problem as the IDLE links are being updated the base
    // reception sequence pointer stating that this link is not receiving.
    if (m_parent->m_GroupOf)
    {
        ScopedLock protect_group_existence (uglobal().m_GlobControlLock);
        groups::SocketData* gi = m_parent->m_GroupMemberData;

        // This check is needed as after getting the lock the socket
        // could be potentially removed. It is however granted that as long
        // as gi is non-NULL iterator, the group does exist and it does contain
        // this socket as member (that is, 'gi' cannot be a dangling pointer).
        if (gi != NULL)
        {
            if (gi->rcvstate < SRT_GST_RUNNING) // PENDING or IDLE, tho PENDING is unlikely
            {
                HLOGC(qrlog.Debug,
                      log << CONID() << "processData: IN-GROUP rcv state transition " << srt_log_grp_state[gi->rcvstate]
                          << " -> RUNNING.");
                gi->rcvstate = SRT_GST_RUNNING;
            }
            else
            {
                HLOGC(qrlog.Debug,
                      log << CONID() << "processData: IN-GROUP rcv state transition NOT DONE - state:"
                          << srt_log_grp_state[gi->rcvstate]);
            }
        }
    }
#endif

    bool new_inserted = false;

    if (m_PacketFilter)
    {
        // Stuff this data into the filter
        m_PacketFilter.receive(in_unit, (incoming), (filter_loss_seqs));
        HLOGC(qrlog.Debug,
              log << CONID() << "(FILTER) fed data, received " << incoming.size() << " pkts, " << Printable(filter_loss_seqs)
                  << " loss to report, "
                  << (m_PktFilterRexmitLevel == SRT_ARQ_ALWAYS ? "FIND & REPORT LOSSES YOURSELF"
                                                               : "REPORT ONLY THOSE"));
    }
    else
    {
        // Stuff in just one packet that has come in.
        incoming.push_back(in_unit);
    }

    {
        // Start of offset protected section
        // Prevent TsbPd thread from modifying Ack position while adding data
        // offset from RcvLastAck in RcvBuffer must remain valid between seqoff() and addData()
        UniqueLock recvbuf_acklock(m_RcvBufferLock);
        // Needed for possibly check for needsQuickACK.
        const bool incoming_belated = (CSeqNo::seqcmp(in_unit->m_Packet.seqno(), m_pRcvBuffer->getStartSeqNo()) < 0);

        const int res = handleSocketPacketReception(incoming,
                (new_inserted),
                (was_sent_in_order),
                (srt_loss_seqs));

        if (res == -2)
        {
            // This is a scoped lock with AckLock, but for the moment
            // when processClose() is called this lock must be taken out,
            // otherwise this will cause a deadlock. We don't need this
            // lock anymore, and at 'return' it will be unlocked anyway.
            recvbuf_acklock.unlock();
            processClose();

            return -1;
        }

        if (res == -1)
        {
            return -1;
        }

        if (!srt_loss_seqs.empty())
        {
            ScopedLock lock(m_RcvLossLock);

            HLOGC(qrlog.Debug,
                  log << CONID() << "processData: RECORDING LOSS: " << Printable(srt_loss_seqs)
                      << " tolerance=" << initial_loss_ttl);

            for (loss_seqs_t::iterator i = srt_loss_seqs.begin(); i != srt_loss_seqs.end(); ++i)
            {
                m_pRcvLossList->insert(i->first, i->second);
                if (initial_loss_ttl)
                {
                    // The LOSSREPORT will be sent after initial_loss_ttl.
                    m_FreshLoss.push_back(CRcvFreshLoss(i->first, i->second, initial_loss_ttl));
                }
            }
        }

        // This is moved earlier after introducing filter because it shouldn't
        // be executed in case when the packet was rejected by the receiver buffer.
        // However now the 'excessive' condition may be true also in case when
        // a truly non-excessive packet has been received, just it has been temporarily
        // stored for better times by the filter module. This way 'excessive' is also true,
        // although the old condition that a packet with a newer sequence number has arrived
        // or arrived out of order may still be satisfied.
        if (!incoming_belated && was_sent_in_order)
        {
            // Basing on some special case in the packet, it might be required
            // to enforce sending ACK immediately (earlier than normally after
            // a given period).
            if (m_CongCtl->needsQuickACK(packet))
            {
                m_tsNextACKTime.store(steady_clock::now());
            }
        }

        if (!new_inserted)
        {
            return -1;
        }
    } // End of recvbuf_acklock

    if (m_bClosing)
    {
        // RcvQueue worker thread can call processData while closing (or close while processData)
        // This race condition exists in the UDT design but the protection against TsbPd thread
        // (with AckLock) and decryption enlarged the probability window.
        // Application can crash deep in decrypt stack since crypto context is deleted in close.
        // RcvQueue worker thread will not necessarily be deleted with this connection as it can be
        // used by others (socket multiplexer).
        return -1;
    }

    if (incoming.empty())
    {
        // Treat as excessive. This is when a filter cumulates packets
        // until the loss is rebuilt, or eats up a filter control packet
        return -1;
    }

    if (!srt_loss_seqs.empty())
    {
        const bool report_recorded_loss = !m_PacketFilter || m_PktFilterRexmitLevel == SRT_ARQ_ALWAYS;
        if (!initial_loss_ttl && report_recorded_loss)
        {
            HLOGC(qrlog.Debug, log << CONID() << "WILL REPORT LOSSES (SRT): " << Printable(srt_loss_seqs));
            sendLossReport(srt_loss_seqs);
        }

        if (m_bTsbPd)
        {
            HLOGC(qrlog.Debug, log << CONID() << "loss: signaling TSBPD cond");
            CSync::lock_notify_one(m_RcvTsbPdCond, m_RecvLock);
        }
        else
        {
            HLOGC(qrlog.Debug, log << CONID() << "loss: socket is not TSBPD, not signaling");
        }
    }

    // Separately report loss records of those reported by a filter.
    // ALWAYS report whatever has been reported back by a filter. Note that
    // the filter never reports anything when rexmit fallback level is ALWAYS or NEVER.
    // With ALWAYS only those are reported that were recorded here by SRT.
    // With NEVER, nothing is to be reported.
    if (!filter_loss_seqs.empty())
    {
        HLOGC(qrlog.Debug, log << CONID() << "WILL REPORT LOSSES (filter): " << Printable(filter_loss_seqs));
        sendLossReport(filter_loss_seqs);

        if (m_bTsbPd)
        {
            HLOGC(qrlog.Debug, log << CONID() << "loss: signaling TSBPD cond");
            CSync::lock_notify_one(m_RcvTsbPdCond, m_RecvLock);
        }
    }

    // Now review the list of FreshLoss to see if there's any "old enough" to send UMSG_LOSSREPORT to it.

    // PERFORMANCE CONSIDERATIONS:
    // This list is quite inefficient as a data type and finding the candidate to send UMSG_LOSSREPORT
    // is linear time. On the other hand, there are some special cases that are important for performance:
    // - only the first (plus some following) could have had TTL drown to 0
    // - the only (little likely) possibility that the next-to-first record has TTL=0 is when there was
    //   a loss range split (due to dropFromLossLists() of one sequence)
    // - first found record with TTL>0 means end of "ready to LOSSREPORT" records
    // So:
    // All you have to do is:
    //  - start with first element and continue with next elements, as long as they have TTL=0
    //    If so, send the loss report and remove this element.
    //  - Since the first element that has TTL>0, iterate until the end of container and decrease TTL.
    //
    // This will be efficient becase the loop to increment one field (without any condition check)
    // can be quite well optimized.

    vector<int32_t> lossdata;
    {
        ScopedLock lg(m_RcvLossLock);

        // XXX There was a mysterious crash around m_FreshLoss. When the initial_loss_ttl is 0
        // (that is, "belated loss report" feature is off), don't even touch m_FreshLoss.
        if (initial_loss_ttl && !m_FreshLoss.empty())
        {
            deque<CRcvFreshLoss>::iterator i = m_FreshLoss.begin();

            // Phase 1: take while TTL <= 0.
            // There can be more than one record with the same TTL, if it has happened before
            // that there was an 'unlost' (@c dropFromLossLists) sequence that has split one detected loss
            // into two records.
            for (; i != m_FreshLoss.end() && i->ttl <= 0; ++i)
            {
                HLOGC(qrlog.Debug, log << "Packet seq " << i->seq[0] << "-" << i->seq[1]
                        << " (" << (CSeqNo::seqoff(i->seq[0], i->seq[1]) + 1) << " packets) considered lost - sending LOSSREPORT");
                addLossRecord(lossdata, i->seq[0], i->seq[1]);
            }

            // Remove elements that have been processed and prepared for lossreport.
            if (i != m_FreshLoss.begin())
            {
                m_FreshLoss.erase(m_FreshLoss.begin(), i);
                i = m_FreshLoss.begin();
            }

            if (m_FreshLoss.empty())
            {
                HLOGP(qrlog.Debug, "NO MORE FRESH LOSS RECORDS.");
            }
            else
            {
                HLOGC(qrlog.Debug, log << "STILL " << m_FreshLoss.size() << " FRESH LOSS RECORDS, FIRST: "
                        << i->seq[0] << "-" << i->seq[1]
                        << " (" << (1 + CSeqNo::seqoff(i->seq[0], i->seq[1])) << ") TTL: " << i->ttl);
            }

            // Phase 2: rest of the records should have TTL decreased.
            for (; i != m_FreshLoss.end(); ++i)
                --i->ttl;
        }
    }
    if (!lossdata.empty())
    {
        sendCtrl(UMSG_LOSSREPORT, NULL, &lossdata[0], (int) lossdata.size());
    }

    // was_sent_in_order means either of:
    // - packet was sent in order (first if branch above)
    // - packet was sent as old, but was a retransmitted packet

    if (m_bPeerRexmitFlag && was_sent_in_order)
    {
        ++m_iConsecOrderedDelivery;
        if (m_iConsecOrderedDelivery >= 50)
        {
            m_iConsecOrderedDelivery = 0;
            if (m_iReorderTolerance > 0)
            {
                m_iReorderTolerance--;
                enterCS(m_StatsLock);
                m_stats.traceReorderDistance--;
                leaveCS(m_StatsLock);
                HLOGC(qrlog.Debug, log << "ORDERED DELIVERY of 50 packets in a row - decreasing tolerance to "
                        << m_iReorderTolerance);
            }
        }
    }

    return 0;
}

#if ENABLE_BONDING

// NOTE: this is updated from the value of m_iRcvLastAck,
// which might be past the buffer and potentially cause setting
// the value to the last received and re-requiring retransmission.
// Worst case is that there could be a few packets to tear the transmission
// even more (as there will be likely no time to recover them), but
// if the transmission was already torn in the previously active link
// this shouldn't be a problem that these packets won't be recovered
// after activating the second link, although will be retried this way.
void srt::CUDT::updateIdleLinkFrom(CUDT* source)
{
    int bufseq;
    {
        ScopedLock lg (m_RcvBufferLock);
        bufseq = source->m_pRcvBuffer->getStartSeqNo();
    }
    ScopedLock lg (m_RecvLock);

    if (!m_pRcvBuffer->empty())
    {
        HLOGC(grlog.Debug, log << "grp: NOT updating rcv-seq in @" << m_SocketID << ": receiver buffer not empty");
        return;
    }

    int32_t new_last_rcv = source->m_iRcvLastAck;

    if (CSeqNo::seqcmp(new_last_rcv, bufseq) < 0)
    {
        // Emergency check whether the last ACK was behind the
        // buffer. This may happen when TSBPD dropped empty cells.
        // This may cause that the newly activated link may derive
        // these empty cells which will never be recovered.
        new_last_rcv = bufseq;
    }

    // if (new_last_rcv <=% m_iRcvCurrSeqNo)
    if (CSeqNo::seqcmp(new_last_rcv, m_iRcvCurrSeqNo) <= 0)
    {
        // Reject the change because that would shift the reception pointer backwards.
        HLOGC(grlog.Debug, log << "grp: NOT updating rcv-seq in @" << m_SocketID
                << ": backward setting rejected: %" << m_iRcvCurrSeqNo
                << " -> %" << new_last_rcv);
        return;
    }

    HLOGC(grlog.Debug, log << "grp: updating rcv-seq in @" << m_SocketID
            << " from @" << source->m_SocketID << ": %" << new_last_rcv);
    setInitialRcvSeq(new_last_rcv);
}

#endif

/// This function is called when a packet has arrived, which was behind the current
/// received sequence - that is, belated or retransmitted. Try to remove the packet
/// from both loss records: the general loss record and the fresh loss record.
///
/// Additionally, check - if supported by the peer - whether the "latecoming" packet
/// has been sent due to retransmission or due to reordering, by checking the rexmit
/// support flag and rexmit flag itself. If this packet was surely ORIGINALLY SENT
/// it means that the current network connection suffers of packet reordering. This
/// way try to introduce a dynamic tolerance by calculating the difference between
/// the current packet reception sequence and this packet's sequence. This value
/// will be set to the tolerance value, which means that later packet retransmission
/// will not be required immediately, but only after receiving N next packets that
/// do not include the lacking packet.
/// The tolerance is not increased infinitely - it's bordered by iMaxReorderTolerance.
/// This value can be set in options - SRT_LOSSMAXTTL.
void srt::CUDT::unlose(const CPacket &packet)
{
    ScopedLock lg(m_RcvLossLock);
    int32_t sequence = packet.seqno();
    m_pRcvLossList->remove(sequence);

    // Rest of this code concerns only the "belated lossreport" feature.

    bool has_increased_tolerance = false;
    bool was_reordered           = false;

    if (m_bPeerRexmitFlag)
    {
        // If the peer understands the REXMIT flag, it means that the REXMIT flag is contained
        // in the PH_MSGNO field.

        // The packet is considered coming originally (just possibly out of order), if REXMIT
        // flag is NOT set.
        was_reordered = !packet.getRexmitFlag();
        if (was_reordered)
        {
            HLOGC(qrlog.Debug, log << "received out-of-band packet %" << sequence);

            const int seqdiff = abs(CSeqNo::seqcmp(m_iRcvCurrSeqNo, packet.seqno()));
            enterCS(m_StatsLock);
            m_stats.traceReorderDistance = max(seqdiff, m_stats.traceReorderDistance);
            leaveCS(m_StatsLock);
            if (seqdiff > m_iReorderTolerance)
            {
                const int new_tolerance = min(seqdiff, m_config.iMaxReorderTolerance);
                HLOGC(qrlog.Debug, log << "Belated by " << seqdiff << " seqs - Reorder tolerance "
                        << (new_tolerance == m_iReorderTolerance ? "REMAINS with " : "increased to ") << new_tolerance);
                m_iReorderTolerance = new_tolerance;
                has_increased_tolerance =
                    true; // Yes, even if reorder tolerance is already at maximum - this prevents decreasing tolerance.
            }
        }
        else
        {
            HLOGC(qrlog.Debug, log << CONID() << "received reXmitted packet seq=" << sequence);
        }
    }
    else
    {
        HLOGC(qrlog.Debug, log << "received reXmitted or belated packet seq " << sequence << " (distinction not supported by peer)");
    }

    // Don't do anything if "belated loss report" feature is not used.
    // In that case the FreshLoss list isn't being filled in at all, the
    // loss report is sent directly.
    // Note that this condition blocks two things being done in this function:
    // - remove given sequence from the fresh loss record
    //   (in this case it's empty anyway)
    // - decrease current reorder tolerance based on whether packets come in order
    //   (current reorder tolerance is 0 anyway)
    if (m_bPeerRexmitFlag == 0 || m_iReorderTolerance == 0)
        return;

    int had_ttl = 0;
    if (CRcvFreshLoss::removeOne((m_FreshLoss), sequence, (&had_ttl)))
    {
        HLOGC(qrlog.Debug, log << "sequence " << sequence << " removed from belated lossreport record");
    }

    if (was_reordered)
    {
        m_iConsecOrderedDelivery = 0;
        if (has_increased_tolerance)
        {
            m_iConsecEarlyDelivery = 0; // reset counter
        }
        else if (had_ttl > 2)
        {
            ++m_iConsecEarlyDelivery; // otherwise, and if it arrived quite earlier, increase counter
            HLOGC(qrlog.Debug, log << "... arrived at TTL " << had_ttl << " case " << m_iConsecEarlyDelivery);

            // After 10 consecutive
            if (m_iConsecEarlyDelivery >= 10)
            {
                m_iConsecEarlyDelivery = 0;
                if (m_iReorderTolerance > 0)
                {
                    m_iReorderTolerance--;
                    enterCS(m_StatsLock);
                    m_stats.traceReorderDistance--;
                    leaveCS(m_StatsLock);
                    HLOGC(qrlog.Debug, log << "... reached " << m_iConsecEarlyDelivery
                            << " times - decreasing tolerance to " << m_iReorderTolerance);
                }
            }
        }
        // If hasn't increased tolerance, but the packet appeared at TTL less than 2, do nothing.
    }
}

void srt::CUDT::dropFromLossLists(int32_t from, int32_t to)
{
    ScopedLock lg(m_RcvLossLock);

    IF_HEAVY_LOGGING(bool autodetected = false);
    int32_t begin SRT_ATR_UNUSED;
    if (from == SRT_SEQNO_NONE)
    {
        begin = m_pRcvLossList->removeUpTo(to);
        IF_HEAVY_LOGGING(autodetected = true);
    }
    else
    {
        begin = from;
        m_pRcvLossList->remove(from, to);
    }

#if ENABLE_HEAVY_LOGGING
    ostringstream range;
    if (begin == SRT_SEQNO_NONE)
    {
        range << "no";
    }
    else
    {
        int off = CSeqNo::seqoff(begin, to);
        if (off < 0)
        {
            range << "WEIRD NUMBER OF";
        }
        else
        {
            range << (off + 1);
        }
    }

    static const char* const beginwhere[2] = {"explicit", "detected"};

    const char* const reqtype = (from == SRT_SEQNO_NONE) ? "TLPKTDROP" : "DROPREQ";

    HLOGC(qrlog.Debug, log << CONID() << "DROP PER " << reqtype << " %" << begin
            << "[" << beginwhere[1*autodetected] << "]-" << to << " ("
            << range.str() << " packets)");
#endif

    if (m_bPeerRexmitFlag == 0 || m_iReorderTolerance == 0)
        return;

    // All code below concerns only "belated lossreport" feature.

    // It's highly unlikely that this is waiting to send a belated UMSG_LOSSREPORT,
    // so treat it rather as a sanity check.

    // It's enough to check if the first element of the list starts with a sequence older than 'to'.
    // If not, just do nothing.

    size_t delete_index = 0;
    for (size_t i = 0; i < m_FreshLoss.size(); ++i)
    {
        CRcvFreshLoss::Emod result = m_FreshLoss[i].revoke(from, to);
        switch (result)
        {
        case CRcvFreshLoss::DELETE:
            delete_index = i + 1; // PAST THE END
            continue;             // There may be further ranges that are included in this one, so check on.

        case CRcvFreshLoss::NONE:
        case CRcvFreshLoss::STRIPPED:
            break; // THIS BREAKS ONLY 'switch', not 'for'!

        case CRcvFreshLoss::SPLIT:; // This function never returns it. It's only a compiler shut-up.
        }

        break; // Now this breaks also FOR.
    }

    m_FreshLoss.erase(m_FreshLoss.begin(),
                      m_FreshLoss.begin() + delete_index); // with delete_index == 0 will do nothing
}

// This function, as the name states, should bake a new cookie.
int32_t srt::CUDT::bake(const sockaddr_any& addr, int32_t current_cookie, int correction)
{
    static unsigned int distractor = 0;
    unsigned int        rollover   = distractor + 10;

    for (;;)
    {
        // SYN cookie
        char clienthost[NI_MAXHOST];
        char clientport[NI_MAXSERV];
        getnameinfo(addr.get(),
                    addr.size(),
                    clienthost,
                    sizeof(clienthost),
                    clientport,
                    sizeof(clientport),
                    NI_NUMERICHOST | NI_NUMERICSERV);
        int64_t timestamp = (count_microseconds(steady_clock::now() - m_stats.tsStartTime) / 60000000) + distractor +
                            correction; // secret changes every one minute
        stringstream cookiestr;
        cookiestr << clienthost << ":" << clientport << ":" << timestamp;
        union {
            unsigned char cookie[16];
            int32_t       cookie_val;
        };
        CMD5::compute(cookiestr.str().c_str(), cookie);

        if (cookie_val != current_cookie)
            return cookie_val;

        ++distractor;

        // This is just to make the loop formally breakable,
        // but this is virtually impossible to happen.
        if (distractor == rollover)
            return cookie_val;
    }
}

// XXX This is quite a mystery, why this function has a return value
// and what the purpose for it was. There's just one call of this
// function in the whole code and in that call the return value is
// ignored. Actually this call happens in the CRcvQueue::worker thread,
// where it makes a response for incoming UDP packet that might be
// a connection request. Should any error occur in this process, there
// is no way to "report error" that happened here. Basing on that
// these values in original UDT code were quite like the values
// for m_iReqType, they have been changed to URQ_* symbols, which
// may mean that the intent for the return value was to send this
// value back as a control packet back to the connector.
//
// This function is run when the CRcvQueue object is reading packets
// from the multiplexer (@c CRcvQueue::worker_RetrieveUnit) and the
// target socket ID is 0.
//
// XXX Make this function return EConnectStatus enum type (extend if needed),
// and this will be directly passed to the caller.

// [[using locked(m_pRcvQueue->m_LSLock)]];
int srt::CUDT::processConnectRequest(const sockaddr_any& addr, CPacket& packet)
{
    // XXX ASSUMPTIONS:
    // [[using assert(packet.id() == 0)]]

    HLOGC(cnlog.Debug, log << CONID() << "processConnectRequest: received a connection request");

    if (m_bClosing)
    {
        m_RejectReason = SRT_REJ_CLOSE;
        HLOGC(cnlog.Debug, log << CONID() << "processConnectRequest: ... NOT. Rejecting because closing.");
        return m_RejectReason;
    }

    /*
     * Closing a listening socket only set bBroken
     * If a connect packet is received while closing it gets through
     * processing and crashes later.
     */
    if (m_bBroken)
    {
        m_RejectReason = SRT_REJ_CLOSE;
        HLOGC(cnlog.Debug, log << CONID() << "processConnectRequest: ... NOT. Rejecting because broken.");
        return m_RejectReason;
    }
    // When CHandShake::m_iContentSize is used in log, the file fails to link!
    size_t exp_len = CHandShake::m_iContentSize;

    // NOTE!!! Old version of SRT code checks if the size of the HS packet
    // is EQUAL to the above CHandShake::m_iContentSize.

    // Changed to < exp_len because we actually need that the packet
    // be at least of a size for handshake, although it may contain
    // more data, depending on what's inside.
    if (packet.getLength() < exp_len)
    {
        m_RejectReason = SRT_REJ_ROGUE;
        HLOGC(cnlog.Debug,
              log << CONID() << "processConnectRequest: ... NOT. Wrong size: " << packet.getLength()
                  << " (expected: " << exp_len << ")");
        return m_RejectReason;
    }

    // Dunno why the original UDT4 code only MUCH LATER was checking if the packet was UMSG_HANDSHAKE.
    // It doesn't seem to make sense to deserialize it into the handshake structure if we are not
    // sure that the packet contains the handshake at all!
    if (!packet.isControl(UMSG_HANDSHAKE))
    {
        m_RejectReason = SRT_REJ_ROGUE;
        LOGC(cnlog.Error,
             log << CONID() << "processConnectRequest: the packet received as handshake is not a handshake message");
        return m_RejectReason;
    }

    CHandShake hs;
    hs.load_from(packet.m_pcData, packet.getLength());

    // XXX MOST LIKELY this hs should be now copied into m_ConnRes field, which holds
    // the handshake structure sent from the peer (no matter the role or mode).
    // This should simplify the createSrtHandshake() function which can this time
    // simply write the crafted handshake structure into m_ConnReq, which needs no
    // participation of the local handshake and passing it as a parameter through
    // newConnection() -> acceptAndRespond() -> createSrtHandshake(). This is also
    // required as a source of the peer's information used in processing in other
    // structures.

    int32_t cookie_val = bake(addr);

    HLOGC(cnlog.Debug, log << CONID() << "processConnectRequest: new cookie: " << hex << cookie_val);

    // Remember the incoming destination address here and use it as a source
    // address when responding. It's not possible to record this address yet
    // because this happens still in the frames of the listener socket. Only
    // when processing switches to the newly spawned accepted socket can the
    // address be recorded in its m_SourceAddr field.
    sockaddr_any use_source_addr = packet.udpDestAddr();

    // REQUEST:INDUCTION.
    // Set a cookie, a target ID, and send back the same as
    // RESPONSE:INDUCTION.
    if (hs.m_iReqType == URQ_INDUCTION)
    {
        HLOGC(cnlog.Debug,
              log << CONID() << "processConnectRequest: received type=induction, sending back with cookie+socket");

        // XXX That looks weird - the calculated md5 sum out of the given host/port/timestamp
        // is 16 bytes long, but CHandShake::m_iCookie has 4 bytes. This then effectively copies
        // only the first 4 bytes. Moreover, it's dangerous on some platforms because the char
        // array need not be aligned to int32_t - changed to union in a hope that using int32_t
        // inside a union will enforce whole union to be aligned to int32_t.
        hs.m_iCookie = cookie_val;
        packet.set_id(hs.m_iID);

        // Ok, now's the time. The listener sets here the version 5 handshake,
        // even though the request was 4. This is because the old client would
        // simply return THE SAME version, not even looking into it, giving the
        // listener false impression as if it supported version 5.
        //
        // If the caller was really HSv4, it will simply ignore the version 5 in INDUCTION;
        // it will respond with CONCLUSION, but with its own set version, which is version 4.
        //
        // If the caller was really HSv5, it will RECOGNIZE this version 5 in INDUCTION, so
        // it will respond with version 5 when sending CONCLUSION.

        hs.m_iVersion = HS_VERSION_SRT1;

        // Additionally, set this field to a MAGIC value. This field isn't used during INDUCTION
        // by HSv4 client, HSv5 client can use it to additionally verify that this is a HSv5 listener.
        // In this field we also advertise the PBKEYLEN value. When 0, it's considered not advertised.
        hs.m_iType = SrtHSRequest::wrapFlags(true /*put SRT_MAGIC_CODE in HSFLAGS*/, m_config.iSndCryptoKeyLen);
        bool whether SRT_ATR_UNUSED = m_config.iSndCryptoKeyLen != 0;
        HLOGC(cnlog.Debug,
              log << CONID() << "processConnectRequest: " << (whether ? "" : "NOT ")
                  << " Advertising PBKEYLEN - value = " << m_config.iSndCryptoKeyLen);

        size_t size = packet.getLength();
        hs.store_to((packet.m_pcData), (size));
        setPacketTS(packet, steady_clock::now());

        // Display the HS before sending it to peer
        HLOGC(cnlog.Debug, log << CONID() << "processConnectRequest: SENDING HS (i): " << hs.show());

        m_pSndQueue->sendto(addr, packet, use_source_addr);
        return SRT_REJ_UNKNOWN; // EXCEPTION: this is a "no-error" code.
    }

    // Otherwise this should be REQUEST:CONCLUSION.
    // Should then come with the correct cookie that was
    // set in the above INDUCTION, in the HS_VERSION_SRT1
    // should also contain extra data.

    if (!hs.valid())
    {
        LOGC(cnlog.Error, log << CONID() << "processConnectRequest: ROGUE HS RECEIVED. Rejecting");
        m_RejectReason = SRT_REJ_ROGUE;
        return SRT_REJ_ROGUE;
    }

    HLOGC(cnlog.Debug,
          log << CONID() << "processConnectRequest: received type=" << RequestTypeStr(hs.m_iReqType)
              << " - checking cookie...");
    if (hs.m_iCookie != cookie_val)
    {
        cookie_val = bake(addr, cookie_val, -1); // SHOULD generate an earlier, distracted cookie

        if (hs.m_iCookie != cookie_val)
        {
            m_RejectReason = SRT_REJ_RDVCOOKIE;
            HLOGC(cnlog.Debug, log << CONID() << "processConnectRequest: ...wrong cookie " << hex << cookie_val << ". Ignoring.");
            return m_RejectReason;
        }

        HLOGC(cnlog.Debug, log << CONID() << "processConnectRequest: ... correct (FIXED) cookie. Proceeding.");
    }
    else
    {
        HLOGC(cnlog.Debug, log << CONID() << "processConnectRequest: ... correct (ORIGINAL) cookie. Proceeding.");
    }

    SRTSOCKET id = hs.m_iID;

    // HANDSHAKE: The old client sees the version that does not match HS_VERSION_UDT4 (5).
    // In this case it will respond with URQ_ERROR_REJECT. Rest of the data are the same
    // as in the handshake request. When this message is received, the connector side should
    // switch itself to the version number HS_VERSION_UDT4 and continue the old way (that is,
    // continue sending URQ_INDUCTION, but this time with HS_VERSION_UDT4).

    bool accepted_hs = true;

    if (hs.m_iVersion == HS_VERSION_SRT1)
    {
        // No further check required.
        // The m_iType contains handshake extension flags.
    }
    else if (hs.m_iVersion == HS_VERSION_UDT4)
    {
        // In UDT, and so in older SRT version, the hs.m_iType field should contain
        // the socket type, although SRT only allowed this field to be UDT_DGRAM.
        // Older SRT version contained that value in a field, but now that this can
        // only contain UDT_DGRAM the field itself has been abandoned.
        // For the sake of any old client that reports version 4 handshake, interpret
        // this hs.m_iType field as a socket type and check if it's UDT_DGRAM.

        // Note that in HSv5 hs.m_iType contains extension flags.
        if (hs.m_iType != UDT_DGRAM)
        {
            m_RejectReason = SRT_REJ_ROGUE;
            accepted_hs    = false;
        }
    }
    else
    {
        // Unsupported version
        // (NOTE: This includes "version=0" which is a rejection flag).
        m_RejectReason = SRT_REJ_VERSION;
        accepted_hs    = false;
    }

    if (!accepted_hs)
    {
        HLOGC(cnlog.Debug,
              log << CONID() << "processConnectRequest: version/type mismatch. Sending REJECT code:" << m_RejectReason
                  << " MSG: " << srt_rejectreason_str(m_RejectReason));
        // mismatch, reject the request
        hs.m_iReqType = URQFailure(m_RejectReason);
        size_t size   = CHandShake::m_iContentSize;
        hs.store_to((packet.m_pcData), (size));
        packet.set_id(id);
        setPacketTS((packet), steady_clock::now());
        HLOGC(cnlog.Debug, log << CONID() << "processConnectRequest: SENDING HS (e): " << hs.show());
        m_pSndQueue->sendto(addr, packet, use_source_addr);
    }
    else
    {
        // IMPORTANT!!!
        // If the newConnection() detects there is already a socket connection associated with the remote peer,
        // it returns the socket via `acpu`, and the `result` returned is 0.
        // Else if a new connection is successfully created, the conclusion handshake response
        // is sent by the function itself (it calls the acceptAndRespond(..)), the `acpu` remains null, the `result` is 1.
        int error  = SRT_REJ_UNKNOWN;
        CUDT* acpu = NULL;
        int result = uglobal().newConnection(m_SocketID, addr, packet, (hs), (error), (acpu));

        // This is listener - m_RejectReason need not be set
        // because listener has no functionality of giving the app
        // insight into rejected callers.

        // --->
        //        (global.) CUDTUnited::updateListenerMux
        //        (new Socket.) CUDT::acceptAndRespond
        if (result == -1)
        {
            hs.m_iReqType = URQFailure(error);
            LOGC(cnlog.Warn, log << "processConnectRequest: rsp(REJECT): " << hs.m_iReqType << " - " << srt_rejectreason_str(error));
        }

        // The `acpu` not NULL means connection exists, the `result` should be 0. It is not checked here though.
        // The `newConnection(..)` only sends response for newly created connection.
        // The connection already exists (no new connection has been created, no response sent).
        // Send the conclusion response manually here in case the peer has missed the first one.
        // The value  `result` here should be 0.
        if (acpu)
        {
            // This is an existing connection, so the handshake is only needed
            // because of the rule that every handshake request must be covered
            // by the handshake response. It wouldn't be good to call interpretSrtHandshake
            // here because the data from the handshake have been already interpreted
            // and recorded. We just need to craft a response.
            HLOGC(cnlog.Debug,
                  log << CONID() << "processConnectRequest: sending REPEATED handshake response req="
                      << RequestTypeStr(hs.m_iReqType));

            // Rewrite already updated previously data in acceptAndRespond
            acpu->rewriteHandshakeData(acpu->m_PeerAddr, (hs));

            uint32_t kmdata[SRTDATA_MAXSIZE];
            size_t   kmdatasize = SRTDATA_MAXSIZE;
            EConnectStatus conn = CONN_ACCEPT;

            if (hs.m_iVersion >= HS_VERSION_SRT1)
            {
                // Always attach extension.
                hs.m_extension = true;
                conn = acpu->craftKmResponse((kmdata), (kmdatasize));
            }
            else
            {
                kmdatasize = 0;
            }

            if (conn != CONN_ACCEPT)
                return conn;

            packet.setLength(m_iMaxSRTPayloadSize);
            if (!acpu->createSrtHandshake(SRT_CMD_HSRSP, SRT_CMD_KMRSP,
                        kmdata, kmdatasize,
                        (packet), (hs)))
            {
                HLOGC(cnlog.Debug,
                      log << CONID() << "processConnectRequest: rejecting due to problems in createSrtHandshake.");
                result        = -1; // enforce fallthrough for the below condition!
                hs.m_iReqType = URQFailure(m_RejectReason == SRT_REJ_UNKNOWN ? int(SRT_REJ_IPE) : m_RejectReason.load());
            }
            else
            {
                // Send the crafted handshake
                HLOGC(cnlog.Debug, log << CONID() << "processConnectRequest: SENDING (repeated) HS (a): " << hs.show());
                acpu->addressAndSend((packet));
            }
        }

        if (result == 1)
        {
            // BUG! There is no need to update write-readiness on the listener socket once new connection is accepted.
            // Only read-readiness has to be updated, but it is done so in the newConnection(..) function.
            // See PR #1831 and issue #1667.
            HLOGC(cnlog.Debug,
                  log << CONID() << "processConnectRequest: accepted connection, updating epoll to write-ready");

            // New connection has been accepted or an existing one has been found. Update epoll write-readiness.
            // a new connection has been created, enable epoll for write
            // Note: not using SRT_EPOLL_CONNECT symbol because this is a procedure
            // executed for the accepted socket.
            uglobal().m_EPoll.update_events(m_SocketID, m_sPollID, SRT_EPOLL_OUT, true);
        }
        else if (result == -1)
        {
            // The new connection failed
            // or the connection already existed, but manually sending the HS response above has failed.
            // HSv4: Send the SHUTDOWN message to the peer (see PR #2010) in order to disallow the peer to connect.
            //       The HSv4 clients do not interpret the error handshake response correctly.
            // HSv5: Send a handshake with an error code (hs.m_iReqType set earlier) to the peer.
            if (hs.m_iVersion < HS_VERSION_SRT1)
            {
                HLOGC(cnlog.Debug, log << CONID() << "processConnectRequest: HSv4 caller, sending SHUTDOWN after rejection with "
                        << RequestTypeStr(hs.m_iReqType));
                CPacket rsp;
                setPacketTS((rsp), steady_clock::now());
                rsp.pack(UMSG_SHUTDOWN);
                rsp.set_id(m_PeerID);
                m_pSndQueue->sendto(addr, rsp, use_source_addr);
            }
            else
            {
                HLOGC(cnlog.Debug,
                        log << CONID() << "processConnectRequest: sending ABNORMAL handshake info req="
                        << RequestTypeStr(hs.m_iReqType));
                size_t size = CHandShake::m_iContentSize;
                hs.store_to((packet.m_pcData), (size));
                packet.setLength(size);
                packet.set_id(id);
                setPacketTS(packet, steady_clock::now());
                HLOGC(cnlog.Debug, log << CONID() << "processConnectRequest: SENDING HS (a): " << hs.show());
                m_pSndQueue->sendto(addr, packet, use_source_addr);
            }
        }
    }
    LOGC(cnlog.Debug, log << CONID() << "listen ret: " << hs.m_iReqType << " - " << RequestTypeStr(hs.m_iReqType));

    return RejectReasonForURQ(hs.m_iReqType);
}

void srt::CUDT::addLossRecord(std::vector<int32_t> &lr, int32_t lo, int32_t hi)
{
    if (lo == hi)
        lr.push_back(lo);
    else
    {
        lr.push_back(lo | LOSSDATA_SEQNO_RANGE_FIRST);
        lr.push_back(hi);
    }
}

int srt::CUDT::checkACKTimer(const steady_clock::time_point &currtime)
{
    int because_decision = BECAUSE_NO_REASON;
    if (currtime > m_tsNextACKTime.load()  // ACK time has come
                                  // OR the number of sent packets since last ACK has reached
                                  // the congctl-defined value of ACK Interval
                                  // (note that none of the builtin congctls defines ACK Interval)
        || (m_CongCtl->ACKMaxPackets() > 0 && m_iPktCount >= m_CongCtl->ACKMaxPackets()))
    {
        // ACK timer expired or ACK interval is reached
        sendCtrl(UMSG_ACK);

        const steady_clock::duration ack_interval = m_CongCtl->ACKTimeout_us() > 0
            ? microseconds_from(m_CongCtl->ACKTimeout_us())
            : m_tdACKInterval;
        m_tsNextACKTime.store(currtime + ack_interval);

        m_iPktCount      = 0;
        m_iLightACKCount = 1;
        because_decision = BECAUSE_ACK;
    }

    // Or the transfer rate is so high that the number of packets
    // have reached the value of SelfClockInterval * LightACKCount before
    // the time has come according to m_tsNextACKTime. In this case a "lite ACK"
    // is sent, which doesn't contain statistical data and nothing more
    // than just the ACK number. The "fat ACK" packets will be still sent
    // normally according to the timely rules.
    else if (m_iPktCount >= SELF_CLOCK_INTERVAL * m_iLightACKCount)
    {
        // send a "light" ACK
        sendCtrl(UMSG_ACK, NULL, NULL, SEND_LITE_ACK);
        ++m_iLightACKCount;
        because_decision = BECAUSE_LITEACK;
    }

    return because_decision;
}

int srt::CUDT::checkNAKTimer(const steady_clock::time_point& currtime)
{
    // XXX The problem with working NAKREPORT with SRT_ARQ_ONREQ
    // is not that it would be inappropriate, but because it's not
    // implemented. The reason for it is that the structure of the
    // loss list container (m_pRcvLossList) is such that it is expected
    // that the loss records are ordered by sequence numbers (so
    // that two ranges sticking together are merged in place).
    // Unfortunately in case of SRT_ARQ_ONREQ losses must be recorded
    // as before, but they should not be reported, until confirmed
    // by the filter. By this reason they appear often out of order
    // and for adding them properly the loss list container wasn't
    // prepared. This then requires some more effort to implement.
    if (!m_config.bRcvNakReport || m_PktFilterRexmitLevel != SRT_ARQ_ALWAYS)
        return BECAUSE_NO_REASON;

    /*
     * m_config.bRcvNakReport enables NAK reports for SRT.
     * Retransmission based on timeout is bandwidth consuming,
     * not knowing what to retransmit when the only NAK sent by receiver is lost,
     * all packets past last ACK are retransmitted (rexmitMethod() == SRM_FASTREXMIT).
     */
    enterCS(m_RcvLossLock);
    const int loss_len = m_pRcvLossList->getLossLength();
    leaveCS(m_RcvLossLock);

    SRT_ASSERT(loss_len >= 0);
    int debug_decision = BECAUSE_NO_REASON;

    if (loss_len > 0)
    {
        if (currtime <= m_tsNextNAKTime.load())
            return BECAUSE_NO_REASON; // wait for next NAK time

        sendCtrl(UMSG_LOSSREPORT);
        debug_decision = BECAUSE_NAKREPORT;
    }

    m_tsNextNAKTime.store(currtime + m_tdNAKInterval);
    return debug_decision;
}

bool srt::CUDT::checkExpTimer(const steady_clock::time_point& currtime, int check_reason SRT_ATR_UNUSED)
{
    // VERY HEAVY LOGGING
#if ENABLE_HEAVY_LOGGING & 1
    static const char* const decisions [] = {
        "ACK",
        "LITE-ACK",
        "NAKREPORT"
    };

    string decision = "NOTHING";
    if (check_reason)
    {
        ostringstream decd;
        decision = "";
        for (int i = 0; i < LAST_BECAUSE_BIT; ++i)
        {
            int flag = 1 << i;
            if (check_reason & flag)
                decd << decisions[i] << " ";
        }
        decision = decd.str();
    }
    HLOGC(xtlog.Debug, log << CONID() << "checkTimer: ACTIVITIES PERFORMED: " << decision);
#endif

    // In UDT the m_bUserDefinedRTO and m_iRTO were in CCC class.
    // There's nothing in the original code that alters these values.

    steady_clock::time_point next_exp_time;
    if (m_CongCtl->RTO())
    {
        next_exp_time = m_tsLastRspTime.load() + microseconds_from(m_CongCtl->RTO());
    }
    else
    {
        steady_clock::duration exp_timeout =
            microseconds_from(m_iEXPCount * (m_iSRTT + 4 * m_iRTTVar) + COMM_SYN_INTERVAL_US);
        if (exp_timeout < (m_iEXPCount * m_tdMinExpInterval))
            exp_timeout = m_iEXPCount * m_tdMinExpInterval;
        next_exp_time = m_tsLastRspTime.load() + exp_timeout;
    }

    if (currtime <= next_exp_time && !m_bBreakAsUnstable)
        return false;

    // ms -> us
    const int PEER_IDLE_TMO_US = m_config.iPeerIdleTimeout_ms * 1000;
    // Haven't received any information from the peer, is it dead?!
    // timeout: at least 16 expirations and must be greater than 5 seconds
    time_point last_rsp_time = m_tsLastRspTime.load();
    if (m_bBreakAsUnstable || ((m_iEXPCount > COMM_RESPONSE_MAX_EXP) &&
        (currtime - last_rsp_time > microseconds_from(PEER_IDLE_TMO_US))))
    {
        //
        // Connection is broken.
        // UDT does not signal any information about this instead of to stop quietly.
        // Application will detect this when it calls any UDT methods next time.
        //
        HLOGC(xtlog.Debug,
<<<<<<< HEAD
              log << "CONNECTION EXPIRED after " << count_milliseconds(currtime - m_tsLastRspTime)
              << "ms (closing=true)");
=======
              log << CONID() << "CONNECTION EXPIRED after " << FormatDuration<DUNIT_MS>(currtime - last_rsp_time) << " - BREAKING");
>>>>>>> 7a4f5e26
        m_bClosing       = true;
        m_bBroken        = true;
        m_iBrokenCounter = 30;

        // update snd U list to remove this socket
        m_pSndQueue->m_pSndUList->update(this, CSndUList::DO_RESCHEDULE);

        updateBrokenConnection();
        completeBrokenConnectionDependencies(SRT_ECONNLOST); // LOCKS!

        return true;
    }

    HLOGC(xtlog.Debug,
          log << CONID() << "EXP TIMER: count=" << m_iEXPCount << "/" << (+COMM_RESPONSE_MAX_EXP)
              << " elapsed=" << (count_microseconds(currtime - last_rsp_time)) << "/" << (+PEER_IDLE_TMO_US) << "us");

    ++m_iEXPCount;

    /*
     * (keepalive fix)
     * duB:
     * It seems there is confusion of the direction of the Response here.
     * lastRspTime is supposed to be when receiving (data/ctrl) from peer
     * as shown in processCtrl and processData,
     * Here we set because we sent something?
     *
     * Disabling this code that prevent quick reconnection when peer disappear
     */
    // Reset last response time since we've just sent a heart-beat.
    // (fixed) m_tsLastRspTime = currtime_tk;

    return false;
}

void srt::CUDT::checkRexmitTimer(const steady_clock::time_point& currtime)
{
    // Check if HSv4 should be retransmitted, and if KM_REQ should be resent if the side is INITIATOR.
    checkSndTimers();

    // There are two algorithms of blind packet retransmission: LATEREXMIT and FASTREXMIT.
    //
    // LATEREXMIT is only used with FileCC.
    // The RTO is triggered when some time has passed since the last ACK from
    // the receiver, while there is still some unacknowledged data in the sender's buffer,
    // and the loss list is empty at the moment of RTO (nothing to retransmit yet).
    //
    // FASTREXMIT is only used with LiveCC.
    // The RTO is triggered if the receiver is not configured to send periodic NAK reports,
    // when some time has passed since the last ACK from the receiver,
    // while there is still some unacknowledged data in the sender's buffer.
    //
    // In case the above conditions are met, the unacknowledged packets
    // in the sender's buffer will be added to the SND loss list and retransmitted.
    //

    {
        ScopedLock ack_lock(m_RecvAckLock);
        const uint64_t rtt_syn = (m_iSRTT + 4 * m_iRTTVar + 2 * COMM_SYN_INTERVAL_US);
        const uint64_t exp_int_us = (m_iReXmitCount * rtt_syn + COMM_SYN_INTERVAL_US);

        if (currtime <= (m_tsLastRspAckTime + microseconds_from(exp_int_us)))
            return;
    }

    // If there is no unacknowledged data in the sending buffer,
    // then there is nothing to retransmit.
    if (m_pSndBuffer->getCurrBufSize() <= 0)
        return;

    const bool is_laterexmit = m_CongCtl->rexmitMethod() == SrtCongestion::SRM_LATEREXMIT; // FileCC
    const bool is_fastrexmit = m_CongCtl->rexmitMethod() == SrtCongestion::SRM_FASTREXMIT; // LiveCC

    // If the receiver will send periodic NAK reports, then FASTREXMIT (live) is inactive.
    // TODO: Probably some method of "blind rexmit" MUST BE DONE, when TLPKTDROP is off.
    if (is_fastrexmit && m_bPeerNakReport)
        return;

    // Schedule a retransmission IF:
    // - there are packets in flight (getFlightSpan() > 0);
    // - in case of LATEREXMIT (File Mode): the sender loss list is empty
    //   (the receiver didn't send any LOSSREPORT, or LOSSREPORT was lost on track).
    // - in case of FASTREXMIT (Live Mode): the RTO (rtt_syn) was triggered, therefore
    //   schedule unacknowledged packets for retransmission regardless of the loss list emptiness.
    if (getFlightSpan() > 0 && (!is_laterexmit || m_pSndLossList->getLossLength() == 0))
    {
        // Sender: Insert all the packets sent after last received acknowledgement into the sender loss list.
        ScopedLock acklock(m_RecvAckLock); // Protect packet retransmission
        // Resend all unacknowledged packets on timeout, but only if there is no packet in the loss list
        const int32_t csn = m_iSndCurrSeqNo;
        const int     num = m_pSndLossList->insert(m_iSndLastAck, csn);
        if (num > 0)
        {
            enterCS(m_StatsLock);
            m_stats.sndr.lost.count(num);
            leaveCS(m_StatsLock);

            HLOGC(xtlog.Debug,
                  log << CONID() << "ENFORCED " << (is_laterexmit ? "LATEREXMIT" : "FASTREXMIT")
                      << " by ACK-TMOUT (scheduling): " << CSeqNo::incseq(m_iSndLastAck) << "-" << csn << " ("
                      << CSeqNo::seqoff(m_iSndLastAck, csn) << " packets)");
        }
    }

    ++m_iReXmitCount;

    const ECheckTimerStage stage = is_fastrexmit ? TEV_CHT_FASTREXMIT : TEV_CHT_REXMIT;
    updateCC(TEV_CHECKTIMER, EventVariant(stage));

    // schedule sending if not scheduled already
    m_pSndQueue->m_pSndUList->update(this, CSndUList::DONT_RESCHEDULE);
}

void srt::CUDT::checkTimers()
{
    // update CC parameters
    updateCC(TEV_CHECKTIMER, EventVariant(TEV_CHT_INIT));

    const steady_clock::time_point currtime = steady_clock::now();

    // This is a very heavy log, unblock only for temporary debugging!
#if 0
    HLOGC(xtlog.Debug, log << CONID() << "checkTimers: nextacktime=" << FormatTime(m_tsNextACKTime)
        << " AckInterval=" << m_iACKInterval
        << " pkt-count=" << m_iPktCount << " liteack-count=" << m_iLightACKCount);
#endif

    // Check if it is time to send ACK
    int debug_decision = checkACKTimer(currtime);

    // Check if it is time to send a loss report
    debug_decision |= checkNAKTimer(currtime);

    // Check if the connection is expired
    if (checkExpTimer(currtime, debug_decision))
        return;

    // Check if FAST or LATE packet retransmission is required
    checkRexmitTimer(currtime);

    if (currtime > m_tsLastSndTime.load() + microseconds_from(COMM_KEEPALIVE_PERIOD_US))
    {
        sendCtrl(UMSG_KEEPALIVE);
#if ENABLE_BONDING
        if (m_parent->m_GroupOf)
        {
            ScopedLock glock (uglobal().m_GlobControlLock);
            if (m_parent->m_GroupOf)
            {
                // Pass socket ID because it's about changing group socket data
                m_parent->m_GroupOf->internalKeepalive(m_parent->m_GroupMemberData);
                // NOTE: GroupLock is unnecessary here because the only data read and
                // modified is the target of the iterator from m_GroupMemberData. The
                // iterator will be valid regardless of any container modifications.
            }
        }
#endif
        HLOGP(xtlog.Debug, "KEEPALIVE");
    }
}

void srt::CUDT::updateBrokenConnection()
{
<<<<<<< HEAD
    HLOGC(smlog.Debug, log << "updateBrokenConnection: setting closing=true and taking out epoll events");
=======
>>>>>>> 7a4f5e26
    m_bClosing = true;
    releaseSynch();
    // app can call any UDT API to learn the connection_broken error
    uglobal().m_EPoll.update_events(m_SocketID, m_sPollID, SRT_EPOLL_IN | SRT_EPOLL_OUT | SRT_EPOLL_ERR, true);
    CGlobEvent::triggerEvent();
}

void srt::CUDT::completeBrokenConnectionDependencies(int errorcode)
{
    int token = -1;

#if ENABLE_BONDING
    bool pending_broken = false;
    {
        ScopedLock guard_group_existence (uglobal().m_GlobControlLock);
        if (m_parent->m_GroupOf)
        {
            token = m_parent->m_GroupMemberData->token;
            if (m_parent->m_GroupMemberData->sndstate == SRT_GST_PENDING)
            {
                HLOGC(gmlog.Debug, log << CONID() << "updateBrokenConnection: a pending link was broken - will be removed");
                pending_broken = true;
            }
            else
            {
                HLOGC(gmlog.Debug,
                      log << CONID() << "updateBrokenConnection: state="
                          << CUDTGroup::StateStr(m_parent->m_GroupMemberData->sndstate)
                          << " a used link was broken - not closing automatically");
            }

            m_parent->m_GroupMemberData->sndstate = SRT_GST_BROKEN;
            m_parent->m_GroupMemberData->rcvstate = SRT_GST_BROKEN;
        }
    }
#endif

    if (m_cbConnectHook)
    {
        CALLBACK_CALL(m_cbConnectHook, m_SocketID, errorcode, m_PeerAddr.get(), token);
    }

#if ENABLE_BONDING
    {
        // Lock GlobControlLock in order to make sure that
        // the state if the socket having the group and the
        // existence of the group will not be changed during
        // the operation. The attempt of group deletion will
        // have to wait until this operation completes.
        ScopedLock lock(uglobal().m_GlobControlLock);
        CUDTGroup* pg = m_parent->m_GroupOf;
        if (pg)
        {
            // Bound to one call because this requires locking
            pg->updateFailedLink();
        }
        // Sockets that never succeeded to connect must be deleted
        // explicitly, otherwise they will never be deleted. OTOH
        // the socket can be on the path of deletion already, so
        // this only makes sure that the socket will be deleted,
        // one way or another.
        if (pending_broken)
        {
            // XXX This somehow can cause a deadlock
            // uglobal()->close(m_parent);
            LOGC(smlog.Debug, log << "updateBrokenConnection...: BROKEN SOCKET @" << m_SocketID << " - CLOSING, to be removed from group.");
            m_parent->setBrokenClosed();
        }
    }

#endif
}

void srt::CUDT::addEPoll(const int eid)
{
    enterCS(uglobal().m_EPoll.m_EPollLock);
    m_sPollID.insert(eid);
    leaveCS(uglobal().m_EPoll.m_EPollLock);

    if (!stillConnected())
        return;

    enterCS(m_RecvLock);
    if (isRcvBufferReady())
    {
        uglobal().m_EPoll.update_events(m_SocketID, m_sPollID, SRT_EPOLL_IN, true);
    }
    leaveCS(m_RecvLock);

    if (m_config.iSndBufSize > m_pSndBuffer->getCurrBufSize())
    {
        uglobal().m_EPoll.update_events(m_SocketID, m_sPollID, SRT_EPOLL_OUT, true);
    }
}

void srt::CUDT::removeEPollEvents(const int eid)
{
    // clear IO events notifications;
    // since this happens after the epoll ID has been removed, they cannot be set again
    set<int> remove;
    remove.insert(eid);
    uglobal().m_EPoll.update_events(m_SocketID, remove, SRT_EPOLL_IN | SRT_EPOLL_OUT, false);
}

void srt::CUDT::removeEPollID(const int eid)
{
    enterCS(uglobal().m_EPoll.m_EPollLock);
    m_sPollID.erase(eid);
    leaveCS(uglobal().m_EPoll.m_EPollLock);
}

void srt::CUDT::ConnectSignal(ETransmissionEvent evt, EventSlot sl)
{
    if (evt >= TEV_E_SIZE)
        return; // sanity check

    m_Slots[evt].push_back(sl);
}

void srt::CUDT::DisconnectSignal(ETransmissionEvent evt)
{
    if (evt >= TEV_E_SIZE)
        return; // sanity check

    m_Slots[evt].clear();
}

void srt::CUDT::EmitSignal(ETransmissionEvent tev, EventVariant var)
{
    for (std::vector<EventSlot>::iterator i = m_Slots[tev].begin(); i != m_Slots[tev].end(); ++i)
    {
        i->emit(tev, var);
    }
}

int srt::CUDT::getsndbuffer(SRTSOCKET u, size_t *blocks, size_t *bytes)
{
    CUDTSocket *s = uglobal().locateSocket(u);
    if (!s)
        return -1;

    CSndBuffer *b = s->core().m_pSndBuffer;

    if (!b)
        return -1;

    int bytecount, timespan;
    int count = b->getCurrBufSize((bytecount), (timespan));

    if (blocks)
        *blocks = count;

    if (bytes)
        *bytes = bytecount;

    return std::abs(timespan);
}

int srt::CUDT::rejectReason(SRTSOCKET u)
{
    CUDTSocket* s = uglobal().locateSocket(u);
    if (!s)
        return SRT_REJ_UNKNOWN;

    return s->core().m_RejectReason;
}

int srt::CUDT::rejectReason(SRTSOCKET u, int value)
{
    CUDTSocket* s = uglobal().locateSocket(u);
    if (!s)
        return APIError(MJ_NOTSUP, MN_SIDINVAL);

    if (value < SRT_REJC_PREDEFINED)
        return APIError(MJ_NOTSUP, MN_INVAL);

    s->core().m_RejectReason = value;
    return 0;
}

int64_t srt::CUDT::socketStartTime(SRTSOCKET u)
{
    CUDTSocket* s = uglobal().locateSocket(u);
    if (!s)
        return APIError(MJ_NOTSUP, MN_SIDINVAL);

    return count_microseconds(s->core().m_stats.tsStartTime.time_since_epoch());
}

bool srt::CUDT::runAcceptHook(CUDT *acore, const sockaddr* peer, const CHandShake& hs, const CPacket& hspkt)
{
    // Prepare the information for the hook.

    // We need streamid.
    char target[CSrtConfig::MAX_SID_LENGTH + 1];
    memset((target), 0, CSrtConfig::MAX_SID_LENGTH + 1);

    // Just for a case, check the length.
    // This wasn't done before, and we could risk memory crash.
    // In case of error, this will remain unset and the empty
    // string will be passed as streamid.

    int ext_flags = SrtHSRequest::SRT_HSTYPE_HSFLAGS::unwrap(hs.m_iType);

#if ENABLE_BONDING
    bool have_group = false;
    SRT_GROUP_TYPE gt = SRT_GTYPE_UNDEFINED;
#endif

    // This tests if there are any extensions.
    if (hspkt.getLength() > CHandShake::m_iContentSize + 4 && IsSet(ext_flags, CHandShake::HS_EXT_CONFIG))
    {
        uint32_t *begin = reinterpret_cast<uint32_t *>(hspkt.m_pcData + CHandShake::m_iContentSize);
        size_t    size  = hspkt.getLength() - CHandShake::m_iContentSize; // Due to previous cond check we grant it's >0
        uint32_t *next  = 0;
        size_t    length   = size / sizeof(uint32_t);
        size_t    blocklen = 0;

        for (;;) // ONE SHOT, but continuable loop
        {
            int cmd = FindExtensionBlock(begin, length, (blocklen), (next));

            const size_t bytelen = blocklen * sizeof(uint32_t);

            if (cmd == SRT_CMD_SID)
            {
                if (!bytelen || bytelen > CSrtConfig::MAX_SID_LENGTH)
                {
                    LOGC(cnlog.Error,
                         log << CONID() << "interpretSrtHandshake: STREAMID length " << bytelen << " is 0 or > "
                             << +CSrtConfig::MAX_SID_LENGTH << " - PROTOCOL ERROR, REJECTING");
                    return false;
                }
                // See comment at CUDT::interpretSrtHandshake().
                memcpy((target), begin + 1, bytelen);

                // Un-swap on big endian machines
                ItoHLA(((uint32_t *)target), (uint32_t *)target, blocklen);
            }
#if ENABLE_BONDING
            else if (cmd == SRT_CMD_GROUP)
            {
                uint32_t* groupdata = begin + 1;
                have_group = true; // Even if parse error happes
                if (bytelen / sizeof(int32_t) >= GRPD_E_SIZE)
                {
                    uint32_t gd = groupdata[GRPD_GROUPDATA];
                    gt = SRT_GROUP_TYPE(SrtHSRequest::HS_GROUP_TYPE::unwrap(gd));
                }
            }
#endif
            else if (cmd == SRT_CMD_NONE)
            {
                // End of blocks
                break;
            }

            // Any other kind of message extracted. Search on.
            if (!NextExtensionBlock((begin), next, (length)))
                break;
        }
    }

#if ENABLE_BONDING
    if (have_group && acore->m_config.iGroupConnect == 0)
    {
        HLOGC(cnlog.Debug,
              log << CONID() << "runAcceptHook: REJECTING connection WITHOUT calling the hook - groups not allowed");
        return false;
    }

    // Update the groupconnect flag
    acore->m_config.iGroupConnect = have_group ? 1 : 0;
    acore->m_HSGroupType = gt;
#endif

    // Set the default value
    acore->m_RejectReason = SRT_REJX_FALLBACK;
    try
    {
        int result = CALLBACK_CALL(m_cbAcceptHook, acore->m_SocketID, hs.m_iVersion, peer, target);
        if (result == -1)
            return false;
    }
    catch (...)
    {
        LOGP(cnlog.Warn, "runAcceptHook: hook interrupted by exception");
        return false;
    }

    acore->m_RejectReason = SRT_REJ_UNKNOWN;
    return true;
}

void srt::CUDT::processKeepalive(const CPacket& ctrlpkt, const time_point& tsArrival)
{
    // Here can be handled some protocol definition
    // for extra data sent through keepalive.

#if ENABLE_BONDING
    if (m_parent->m_GroupOf)
    {
        // Lock GlobControlLock in order to make sure that
        // the state of the socket having the group and the
        // existence of the group will not be changed during
        // the operation. The attempt of group deletion will
        // have to wait until this operation completes.
        ScopedLock lock(uglobal().m_GlobControlLock);
        CUDTGroup* pg = m_parent->m_GroupOf;
        if (pg)
        {
            // Whether anything is to be done with this socket
            // about the fact that keepalive arrived, let the
            // group handle it
            pg->processKeepalive(m_parent->m_GroupMemberData);
        }
    }
#endif

    ScopedLock lck(m_RcvBufferLock);
    m_pRcvBuffer->updateTsbPdTimeBase(ctrlpkt.getMsgTimeStamp());
    if (m_config.bDriftTracer)
        m_pRcvBuffer->addRcvTsbPdDriftSample(ctrlpkt.getMsgTimeStamp(), tsArrival, -1);
}<|MERGE_RESOLUTION|>--- conflicted
+++ resolved
@@ -4951,16 +4951,12 @@
     s->m_Status = SRTS_CONNECTED;
 
     // acknowledde any waiting epolls to write
-<<<<<<< HEAD
     // This must be done AFTER the group member status is upgraded to IDLE because
     // this state change will trigger the waiting function in blocking-mode groupConnect
     // and this may be immediately followed by exit from connect and start sending function,
     // which must see this very link already as IDLE, not PENDING, which will make this
     // link unable to be used and therefore the sending call would fail.
-    s_UDTUnited.m_EPoll.update_events(m_SocketID, m_sPollID, SRT_EPOLL_CONNECT, true);
-=======
     uglobal().m_EPoll.update_events(m_SocketID, m_sPollID, SRT_EPOLL_CONNECT, true);
->>>>>>> 7a4f5e26
 
     CGlobEvent::triggerEvent();
 
@@ -5561,15 +5557,6 @@
             tsNextDelivery = steady_clock::time_point(); // Ready to read, nothing to wait for.
         }
 
-<<<<<<< HEAD
-        if (self->m_bClosing)
-        {
-            HLOGC(tslog.Debug, log << "tsbpd: IPE? Closing flag set in the meantime of checking. Exiting");
-            break;
-        }
-
-        if (!is_zero(tsbpdtime))
-=======
         // We may just briefly unlocked the m_RecvLock, so we need to check m_bClosing again to avoid deadlock.
         if (self->m_bClosing)
             break;
@@ -5577,7 +5564,6 @@
         SRT_ATR_UNUSED bool bWokeUpOnSignal = true;
 
         if (!is_zero(tsNextDelivery))
->>>>>>> 7a4f5e26
         {
             IF_HEAVY_LOGGING(const steady_clock::duration timediff = tsNextDelivery - tnow);
             /*
@@ -5589,13 +5575,8 @@
                   log << self->CONID() << "tsbpd: FUTURE PACKET seq=" << info.seqno
                       << " T=" << FormatTime(tsNextDelivery) << " - waiting " << FormatDuration<DUNIT_MS>(timediff));
             THREAD_PAUSED();
-<<<<<<< HEAD
-            const bool ATR_UNUSED signaled = tsbpd_cc.wait_for(timediff);
-=======
             bWokeUpOnSignal = tsbpd_cc.wait_until(tsNextDelivery);
->>>>>>> 7a4f5e26
             THREAD_RESUMED();
-            HLOGC(tslog.Debug, log << self->CONID() << "tsbpd: WAKE UP on " << (signaled? "SIGNAL" : "TIMEOUIT") << "!!!");
         }
         else
         {
@@ -5611,11 +5592,10 @@
              * - Closing the connection
              */
             HLOGC(tslog.Debug, log << self->CONID() << "tsbpd: no data, scheduling wakeup at ack");
-<<<<<<< HEAD
-            self->m_bTsbPdAckWakeup = true;
-
-            bool signaled = false;
-            while (!signaled)
+            self->m_bTsbPdNeedsWakeup = true;
+
+            bWokeUpOnSignal = false;
+            while (!bWokeUpOnSignal)
             {
                 // For safety reasons, do wakeup once per 1/8s and re-check the flag.
                 // This should be enough long time that during a normal transmission
@@ -5625,9 +5605,9 @@
                 // which should be little harmful for the application. NOTE THAT THIS
                 // IS A SANITY CHECK FOR A SITUATION THAT SHALL NEVER HAPPEN.
                 THREAD_PAUSED();
-                signaled = tsbpd_cc.wait_for(milliseconds_from(125));
+                bWokeUpOnSignal = tsbpd_cc.wait_for(milliseconds_from(125));
                 THREAD_RESUMED();
-                if (self->m_bClosing && !signaled)
+                if (self->m_bClosing && !bWokeUpOnSignal)
                 {
                     HLOGC(tslog.Debug, log << "tsbpd: IPE: Closing flag set in the meantime of waiting. Continue to EXIT");
 
@@ -5638,19 +5618,11 @@
                     break;
                 }
             }
-            HLOGC(tslog.Debug, log << self->CONID() << "tsbpd: WAKE UP on " << (signaled? "SIGNAL" : "TIMEOUIT") << "!!!");
-        }
-=======
-            self->m_bTsbPdNeedsWakeup = true;
-            THREAD_PAUSED();
-            tsbpd_cc.wait();
-            THREAD_RESUMED();
-        }
-
-        HLOGC(tslog.Debug,
-              log << self->CONID() << "tsbpd: WAKE UP [" << (bWokeUpOnSignal ? "signal" : "timeout") << "]!!! - "
-                  << "NOW=" << FormatTime(steady_clock::now()));
->>>>>>> 7a4f5e26
+            HLOGC(tslog.Debug,
+                  log << self->CONID() << "tsbpd: WAKE UP [" << (bWokeUpOnSignal ? "signal" : "timeout") << "]!!! - "
+                      << "NOW=" << FormatTime(steady_clock::now()));
+
+        }
     }
 
     THREAD_EXIT();
@@ -7898,13 +7870,8 @@
     leaveCS(m_SendLock);
 
     // Awake tsbpd() and srt_recv*(..) threads for them to check m_bClosing.
-<<<<<<< HEAD
-    CSync::lock_broadcast(m_RecvDataCond, m_RecvLock);
-    CSync::lock_broadcast(m_RcvTsbPdCond, m_RecvLock);
-=======
     CSync::lock_notify_one(m_RecvDataCond, m_RecvLock);
     CSync::lock_notify_one(m_RcvTsbPdCond, m_RecvLock);
->>>>>>> 7a4f5e26
 
     // Azquiring m_RcvTsbPdStartupLock protects race in starting
     // the tsbpd() thread in CUDT::processData().
@@ -11591,12 +11558,7 @@
         // Application will detect this when it calls any UDT methods next time.
         //
         HLOGC(xtlog.Debug,
-<<<<<<< HEAD
-              log << "CONNECTION EXPIRED after " << count_milliseconds(currtime - m_tsLastRspTime)
-              << "ms (closing=true)");
-=======
               log << CONID() << "CONNECTION EXPIRED after " << FormatDuration<DUNIT_MS>(currtime - last_rsp_time) << " - BREAKING");
->>>>>>> 7a4f5e26
         m_bClosing       = true;
         m_bBroken        = true;
         m_iBrokenCounter = 30;
@@ -11760,10 +11722,7 @@
 
 void srt::CUDT::updateBrokenConnection()
 {
-<<<<<<< HEAD
     HLOGC(smlog.Debug, log << "updateBrokenConnection: setting closing=true and taking out epoll events");
-=======
->>>>>>> 7a4f5e26
     m_bClosing = true;
     releaseSynch();
     // app can call any UDT API to learn the connection_broken error
