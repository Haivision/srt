--- conflicted
+++ resolved
@@ -8077,13 +8077,9 @@
         data[ACKD_RCVLASTACK] = m_iRcvLastAck;
         data[ACKD_RTT] = m_iSRTT;
         data[ACKD_RTTVAR] = m_iRTTVar;
-<<<<<<< HEAD
         data[ACKD_BUFFERLEFT] = avail_receiver_buffer_size;
-=======
         // The ackDataUpTo() above ensures this condition.
         SRT_ASSERT(m_iRcvLastSkipAck == m_iRcvLastAck);
-        data[ACKD_BUFFERLEFT] = (int) getAvailRcvBufferSizeNoLock();
->>>>>>> b76c8b2e
         // a minimum flow window of 2 is used, even if buffer is full, to break potential deadlock
         // XXX This could be better fixed by having the receiver constantly send
         // ACKs even with the same ACK number, while the buffer is still full, and
@@ -10239,7 +10235,6 @@
     return 0;
 }
 
-#if ENABLE_HEAVY_LOGGING
 #if ENABLE_BONDING
 CUDT::time_point srt::CUDT::getPktTsbPdTime(CUDTGroup* grp, const CPacket& packet)
 {
@@ -10271,9 +10266,7 @@
 }
 #endif
 
-static const char *const rexmitstat[] = {"ORIGINAL", "REXMITTED", "RXS-UNKNOWN"};
-
-#endif
+SRT_ATR_UNUSED static const char *const s_rexmitstat_str[] = {"ORIGINAL", "REXMITTED", "RXS-UNKNOWN"};
 
 int srt::CUDT::handleSocketPacketReception(const vector<CUnit*>& incoming, bool& w_new_inserted, steady_clock::time_point& w_next_tsbpd, bool& w_was_sent_in_order, CUDT::loss_seqs_t& w_srt_loss_seqs)
 {
@@ -10316,7 +10309,7 @@
             leaveCS(m_StatsLock);
             HLOGC(qrlog.Debug,
                     log << CONID() << "RECEIVED: seq=" << rpkt.m_iSeqNo << " offset=" << offset << " (BELATED/"
-                    << rexmitstat[pktrexmitflag] << ") FLAGS: " << rpkt.MessageFlagStr());
+                    << s_rexmitstat_str[pktrexmitflag] << ") FLAGS: " << rpkt.MessageFlagStr());
             continue;
         }
 
@@ -10460,7 +10453,7 @@
                 << " offset=" << offset
                 << bufinfo.str()
                 << " RSL=" << expectspec.str()
-                << " SN=" << rexmitstat[pktrexmitflag]
+                << " SN=" << s_rexmitstat_str[pktrexmitflag]
                 << " FLAGS: "
                 << rpkt.MessageFlagStr());
 #endif
@@ -10477,11 +10470,9 @@
             {
                 int32_t seqlo = CSeqNo::incseq(m_iRcvCurrSeqNo);
                 int32_t seqhi = CSeqNo::decseq(rpkt.m_iSeqNo);
-
                 w_srt_loss_seqs.push_back(make_pair(seqlo, seqhi));
                 HLOGC(qrlog.Debug, log << "pkt/LOSS DETECTED: %" << seqlo << " - %" << seqhi);
             }
-
         }
 
         // Update the current largest sequence number that has been received.
@@ -10569,7 +10560,7 @@
             leaveCS(m_StatsLock);
             HLOGC(qrlog.Debug,
                     log << CONID() << "RECEIVED: seq=" << rpkt.m_iSeqNo << " (BELATED/"
-                    << rexmitstat[pktrexmitflag] << ") FLAGS: " << rpkt.MessageFlagStr());
+                    << s_rexmitstat_str[pktrexmitflag] << ") FLAGS: " << rpkt.MessageFlagStr());
 
             // For BELATED packets you should just skip anything else.
             // This means it's already beyond the first entry in the buffer, so this
@@ -10657,7 +10648,7 @@
 
         LOGC(qrlog.Debug, log << CONID() << "RECEIVED: seq=" << rpkt.m_iSeqNo
                 << " RSL=" << expectspec.str()
-                << " SN=" << rexmitstat[pktrexmitflag]
+                << " SN=" << s_rexmitstat_str[pktrexmitflag]
                 << " FLAGS: "
                 << rpkt.MessageFlagStr());
 #endif
@@ -10682,9 +10673,8 @@
 }
 #endif
 
-int srt::CUDT::checkLazySpawnLatencyThread()
-{
-<<<<<<< HEAD
+int srt::CUDT::processData(CUnit* in_unit)
+{
     if (m_bClosing)
         return -1;
 
@@ -10702,257 +10692,12 @@
 
     // We are receiving data, start tsbpd thread if TsbPd is enabled
     if (-1 == checkLazySpawnLatencyThread())
-=======
-    const bool need_tsbpd = m_bTsbPd || m_bGroupTsbPd;
-
-    if (need_tsbpd && !m_RcvTsbPdThread.joinable())
->>>>>>> b76c8b2e
-    {
-        return -1;
-    }
-
-    return 0;
-}
-
-CUDT::time_point srt::CUDT::getPktTsbPdTime(void*, const CPacket& packet)
-{
-    return m_pRcvBuffer->getPktTsbPdTime(packet.getMsgTimeStamp());
-}
-
-SRT_ATR_UNUSED static const char *const s_rexmitstat_str[] = {"ORIGINAL", "REXMITTED", "RXS-UNKNOWN"};
-
-int srt::CUDT::handleSocketPacketReception(const vector<CUnit*>& incoming, bool& w_new_inserted, bool& w_was_sent_in_order, CUDT::loss_seqs_t& w_srt_loss_seqs)
-{
-    bool excessive SRT_ATR_UNUSED = true; // stays true unless it was successfully added
-
-    // Loop over all incoming packets that were filtered out.
-    // In case when there is no filter, there's just one packet in 'incoming',
-    // the one that came in the input of this function.
-    for (vector<CUnit *>::const_iterator unitIt = incoming.begin(); unitIt != incoming.end(); ++unitIt)
-    {
-        CUnit *  u    = *unitIt;
-        CPacket &rpkt = u->m_Packet;
-        const int pktrexmitflag = m_bPeerRexmitFlag ? (rpkt.getRexmitFlag() ? 1 : 0) : 2;
-        const bool retransmitted = pktrexmitflag == 1;
-
-        int buffer_add_result;
-        bool adding_successful = true;
-
-        // m_iRcvLastSkipAck is the base sequence number for the receiver buffer.
-        // This is the offset in the buffer; if this is negative, it means that
-        // this sequence is already in the past and the buffer is not interested.
-        // Meaning, this packet will be rejected, even if it could potentially be
-        // one of missing packets in the transmission.
-        int32_t offset = CSeqNo::seqoff(m_iRcvLastSkipAck, rpkt.m_iSeqNo);
-
-        IF_HEAVY_LOGGING(const char *exc_type = "EXPECTED");
-
-        if (offset < 0)
-        {
-            IF_HEAVY_LOGGING(exc_type = "BELATED");
-            time_point pts = getPktTsbPdTime(NULL, rpkt);
-
-            enterCS(m_StatsLock);
-            const double bltime = (double) CountIIR<uint64_t>(
-                    uint64_t(m_stats.traceBelatedTime) * 1000,
-                    count_microseconds(steady_clock::now() - pts), 0.2);
-
-            m_stats.traceBelatedTime = bltime / 1000.0;
-            m_stats.rcvr.recvdBelated.count(rpkt.getLength());
-            leaveCS(m_StatsLock);
-            HLOGC(qrlog.Debug,
-                    log << CONID() << "RECEIVED: seq=" << rpkt.m_iSeqNo << " offset=" << offset << " (BELATED/"
-                    << s_rexmitstat_str[pktrexmitflag] << ") FLAGS: " << rpkt.MessageFlagStr());
-            continue;
-        }
-
-        // This is executed only when bonding is enabled and only
-        // with the new buffer (in which case the buffer is in the group).
-
-        const int avail_bufsize = (int) getAvailRcvBufferSizeNoLock();
-
-        if (offset >= avail_bufsize)
-        {
-            // This is already a sequence discrepancy. Probably there could be found
-            // some way to make it continue reception by overriding the sequence and
-            // make a kinda TLKPTDROP, but there has been found no reliable way to do this.
-            if (m_bTsbPd && m_bTLPktDrop && m_pRcvBuffer->empty())
-            {
-                // Only in live mode. In File mode this shall not be possible
-                // because the sender should stop sending in this situation.
-                // In Live mode this means that there is a gap between the
-                // lowest sequence in the empty buffer and the incoming sequence
-                // that exceeds the buffer size. Receiving data in this situation
-                // is no longer possible and this is a point of no return.
-
-                LOGC(qrlog.Error, log << CONID() <<
-                        "SEQUENCE DISCREPANCY. BREAKING CONNECTION."
-                        " seq=" << rpkt.m_iSeqNo
-                        << " buffer=(" << m_iRcvLastSkipAck
-                        << ":" << m_iRcvCurrSeqNo                   // -1 = size to last index
-                        << "+" << CSeqNo::incseq(m_iRcvLastSkipAck, int(m_pRcvBuffer->capacity()) - 1)
-                        << "), " << (offset-avail_bufsize+1)
-                        << " past max. Reception no longer possible. REQUESTING TO CLOSE.");
-
-                return -2;
-            }
-            else
-            {
-                LOGC(qrlog.Warn, log << CONID() << "No room to store incoming packet seqno " << rpkt.m_iSeqNo
-                        << ", insert offset " << offset << ". "
-                        << m_pRcvBuffer->strFullnessState(qrlog.Warn.CheckEnabled(), m_iRcvLastAck, steady_clock::now())
-                    );
-
-                return -1;
-            }
-        }
-
-        buffer_add_result = m_pRcvBuffer->insert(u);
-        if (buffer_add_result < 0)
-        {
-            // addData returns -1 if at the m_iLastAckPos+offset position there already is a packet.
-            // So this packet is "redundant".
-            IF_HEAVY_LOGGING(exc_type = "UNACKED");
-            adding_successful = false;
-        }
-        else
-        {
-            w_new_inserted = true;
-
-            IF_HEAVY_LOGGING(exc_type = "ACCEPTED");
-            excessive = false;
-            if (u->m_Packet.getMsgCryptoFlags() != EK_NOENC)
-            {
-                    // TODO: reset and restore the timestamp if TSBPD is disabled.
-                    // Reset retransmission flag (must be excluded from GCM auth tag).
-                    u->m_Packet.setRexmitFlag(false);
-                    const EncryptionStatus rc = m_pCryptoControl ? m_pCryptoControl->decrypt((u->m_Packet)) : ENCS_NOTSUP;
-                    u->m_Packet.setRexmitFlag(retransmitted); // Recover the flag.
-
-                if (rc != ENCS_CLEAR)
-                {
-                    // Heavy log message because if seen once the message may happen very often.
-                    HLOGC(qrlog.Debug, log << CONID() << "ERROR: packet not decrypted, dropping data.");
-                    adding_successful = false;
-                    IF_HEAVY_LOGGING(exc_type = "UNDECRYPTED");
-
-                        if (m_config.iCryptoMode == CSrtConfig::CIPHER_MODE_AES_GCM)
-                        {
-                            // Drop a packet from the receiver buffer.
-                            // Dropping depends on the configuration mode. If message mode is enabled, we have to drop the whole message.
-                            // Otherwise just drop the exact packet.
-                            if (m_config.bMessageAPI)
-                                m_pRcvBuffer->dropMessage(SRT_SEQNO_NONE, SRT_SEQNO_NONE, u->m_Packet.getMsgSeq(m_bPeerRexmitFlag));
-                            else
-                                m_pRcvBuffer->dropMessage(u->m_Packet.getSeqNo(), u->m_Packet.getSeqNo(), SRT_MSGNO_NONE);
-
-                            LOGC(qrlog.Error, log << CONID() << "AEAD decryption failed, breaking the connection.");
-                            m_bBroken = true;
-                            m_iBrokenCounter = 0;
-                        }
-
-                    ScopedLock lg(m_StatsLock);
-                    m_stats.rcvr.undecrypted.count(stats::BytesPackets(rpkt.getLength(), 1));
-                }
-            }
-        }
-
-        if (adding_successful)
-        {
-            ScopedLock statslock(m_StatsLock);
-            m_stats.rcvr.recvdUnique.count(u->m_Packet.getLength());
-        }
-
-#if ENABLE_HEAVY_LOGGING
-        std::ostringstream expectspec;
-        if (excessive)
-            expectspec << "EXCESSIVE(" << exc_type << ")";
-        else
-            expectspec << "ACCEPTED";
-
-        std::ostringstream bufinfo;
-
-        if (m_pRcvBuffer)
-        {
-            bufinfo << " BUFr=" << avail_bufsize
-                << " avail=" << getAvailRcvBufferSizeNoLock()
-                << " buffer=(" << m_iRcvLastSkipAck
-                << ":" << m_iRcvCurrSeqNo                   // -1 = size to last index
-                << "+" << CSeqNo::incseq(m_iRcvLastSkipAck, m_pRcvBuffer->capacity()-1)
-                << ")";
-        }
-
-        // Empty buffer info in case of groupwise receiver.
-        // There's no way to obtain this information here.
-
-        LOGC(qrlog.Debug, log << CONID() << "RECEIVED: seq=" << rpkt.m_iSeqNo
-                << " offset=" << offset
-                << bufinfo.str()
-                << " RSL=" << expectspec.str()
-                << " SN=" << s_rexmitstat_str[pktrexmitflag]
-                << " FLAGS: "
-                << rpkt.MessageFlagStr());
-#endif
-
-        // Decryption should have made the crypto flags EK_NOENC.
-        // Otherwise it's an error.
-        if (adding_successful)
-        {
-            HLOGC(qrlog.Debug,
-                      log << CONID()
-                          << "CONTIGUITY CHECK: sequence distance: " << CSeqNo::seqoff(m_iRcvCurrSeqNo, rpkt.m_iSeqNo));
-
-            if (CSeqNo::seqcmp(rpkt.m_iSeqNo, CSeqNo::incseq(m_iRcvCurrSeqNo)) > 0) // Loss detection.
-            {
-                int32_t seqlo = CSeqNo::incseq(m_iRcvCurrSeqNo);
-                int32_t seqhi = CSeqNo::decseq(rpkt.m_iSeqNo);
-                w_srt_loss_seqs.push_back(make_pair(seqlo, seqhi));
-                HLOGC(qrlog.Debug, log << "pkt/LOSS DETECTED: %" << seqlo << " - %" << seqhi);
-            }
-        }
-
-        // Update the current largest sequence number that has been received.
-        // Or it is a retransmitted packet, remove it from receiver loss list.
-        if (CSeqNo::seqcmp(rpkt.m_iSeqNo, m_iRcvCurrSeqNo) > 0)
-        {
-            m_iRcvCurrSeqNo = rpkt.m_iSeqNo; // Latest possible received
-        }
-        else
-        {
-            unlose(rpkt); // was BELATED or RETRANSMITTED
-            w_was_sent_in_order &= 0 != pktrexmitflag;
-        }
-    }
-
-    return 0;
-}
-
-int srt::CUDT::processData(CUnit* in_unit)
-{
-    if (m_bClosing)
-        return -1;
-
-    CPacket &packet = in_unit->m_Packet;
-
-    // Just heard from the peer, reset the expiration count.
-    m_iEXPCount = 1;
-    m_tsLastRspTime.store(steady_clock::now());
-
-
-    // We are receiving data, start tsbpd thread if TsbPd is enabled
-    if (-1 == checkLazySpawnLatencyThread())
     {
         return -1;
     }
 
     const int pktrexmitflag = m_bPeerRexmitFlag ? (packet.getRexmitFlag() ? 1 : 0) : 2;
     const bool retransmitted = pktrexmitflag == 1;
-<<<<<<< HEAD
-=======
-#if ENABLE_HEAVY_LOGGING
-    string                   rexmit_reason;
-#endif
->>>>>>> b76c8b2e
 
     if (pktrexmitflag == 1)
     {
@@ -10965,9 +10710,10 @@
 
 #if ENABLE_HEAVY_LOGGING
     {
+        steady_clock::duration tsbpddelay = milliseconds_from(m_iTsbPdDelay_ms); // (value passed to CRcvBuffer::setRcvTsbPdMode)
+
         // It's easier to remove the latency factor from this value than to add a function
         // that exposes the details basing on which this value is calculated.
-        steady_clock::duration tsbpddelay = milliseconds_from(m_iTsbPdDelay_ms); // (value passed to CRcvBuffer::setRcvTsbPdMode)
         time_point pts;
 #if ENABLE_BONDING
         pts = getPktTsbPdTime(gkeeper.group, packet);
@@ -11035,7 +10781,6 @@
         // 1 - subsequent packet (alright)
         // <0 - belated or recovered packet
         // >1 - jump over a packet loss (loss = seqdiff-1)
-<<<<<<< HEAD
 
         // Hook on non-NULL receiver buffer for a case of the common group buffer.
         // XXX This is for stats only and for groups it can be done elsewhere.
@@ -11044,12 +10789,6 @@
             const int loss = diff - 1; // loss is all that is above diff == 1
 
 
-=======
-        if (diff > 1)
-        {
-            const int loss = diff - 1; // loss is all that is above diff == 1
-
->>>>>>> b76c8b2e
             ScopedLock lg(m_StatsLock);
             const uint64_t avgpayloadsz = m_pRcvBuffer->getRcvAvgPayloadSize();
             m_stats.rcvr.lost.count(stats::BytesPackets(loss * avgpayloadsz, (uint32_t) loss));
@@ -11113,7 +10852,6 @@
         // Stuff this data into the filter
         m_PacketFilter.receive(in_unit, (incoming), (filter_loss_seqs));
         HLOGC(qrlog.Debug,
-<<<<<<< HEAD
                 log << CONID() << "(FILTER) fed data, received " << incoming.size() << " pkts, " << Printable(filter_loss_seqs)
                 << " loss to report, "
                 << (m_PktFilterRexmitLevel == SRT_ARQ_ALWAYS ? "FIND & REPORT LOSSES YOURSELF"
@@ -11180,29 +10918,6 @@
         int res = handleSocketPacketReception(incoming,
                 (new_inserted),
                 (next_tsbpd_avail),
-=======
-              log << CONID() << "(FILTER) fed data, received " << incoming.size() << " pkts, " << Printable(filter_loss_seqs)
-                  << " loss to report, "
-                  << (m_PktFilterRexmitLevel == SRT_ARQ_ALWAYS ? "FIND & REPORT LOSSES YOURSELF"
-                                                               : "REPORT ONLY THOSE"));
-    }
-    else
-    {
-        // Stuff in just one packet that has come in.
-        incoming.push_back(in_unit);
-    }
-
-    {
-        // Start of offset protected section
-        // Prevent TsbPd thread from modifying Ack position while adding data
-        // offset from RcvLastAck in RcvBuffer must remain valid between seqoff() and addData()
-        UniqueLock recvbuf_acklock(m_RcvBufferLock);
-        // Needed for possibly check for needsQuickACK.
-        bool incoming_belated = (CSeqNo::seqcmp(in_unit->m_Packet.m_iSeqNo, m_iRcvLastSkipAck) < 0);
-
-        const int res = handleSocketPacketReception(incoming,
-                (new_inserted),
->>>>>>> b76c8b2e
                 (was_sent_in_order),
                 (srt_loss_seqs));
 
