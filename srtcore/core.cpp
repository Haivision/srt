--- conflicted
+++ resolved
@@ -96,24 +96,10 @@
 namespace srt
 {
 
-<<<<<<< HEAD
 static inline char fmt_onoff(bool val) { return val ? '+' : '-'; }
 // Mark unused because it's only used in HLOGC
 SRT_ATR_UNUSED static inline const char* fmt_yesno(bool val) { return val ? "yes" : "no"; }
 
-//#define SRT_CMD_HSREQ       1           /* SRT Handshake Request (sender) */
-#define SRT_CMD_HSREQ_MINSZ 8 /* Minumum Compatible (1.x.x) packet size (bytes) */
-#define SRT_CMD_HSREQ_SZ 12   /* Current version packet size */
-#if SRT_CMD_HSREQ_SZ > SRT_CMD_MAXSZ
-#error SRT_CMD_MAXSZ too small
-#endif
-/*      Handshake Request (Network Order)
-        0[31..0]:   SRT version     SRT_DEF_VERSION
-        1[31..0]:   Options         0 [ | SRT_OPT_TSBPDSND ][ | SRT_OPT_HAICRYPT ]
-        2[31..16]:  TsbPD resv      0
-        2[15..0]:   TsbPD delay     [0..60000] msec
-*/
-=======
 const size_t SRT_CMD_HSREQ_MINSZ = 8;  // Minumum Compatible (1.x.x) packet size (bytes) 
 const size_t SRT_CMD_HSREQ_SZ = 12;  // Current version packet size
 
@@ -125,7 +111,6 @@
 //      2[31..16]:  TsbPD resv      0
 //      2[15..0]:   TsbPD delay     [0..60000] msec
 //
->>>>>>> 97c2d829
 
 //#define SRT_CMD_HSRSP       2           /* SRT Handshake Response (receiver) */
 const size_t SRT_CMD_HSRSP_MINSZ = 8;  // Minumum Compatible (1.x.x) packet size (bytes) */
