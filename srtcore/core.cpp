--- conflicted
+++ resolved
@@ -277,13 +277,8 @@
    m_bRcvNakReport = true;      //Receiver's Periodic NAK Reports
    m_llInputBW = 0;             // Application provided input bandwidth (internal input rate sampling == 0)
    m_iOverheadBW = 25;          // Percent above input stream rate (applies if m_llMaxBW == 0)
-<<<<<<< HEAD
-   m_bTwoWayData = false;
-
    m_OPT_PktFilterConfigString = "";
 
-=======
->>>>>>> ab2b12d6
    m_pCache = NULL;
 
    // Default congctl is "live".
