/*
 * SRT - Secure, Reliable, Transport
 * Copyright (c) 2018 Haivision Systems Inc.
 *
 * This Source Code Form is subject to the terms of the Mozilla Public
 * License, v. 2.0. If a copy of the MPL was not distributed with this
 * file, You can obtain one at http://mozilla.org/MPL/2.0/.
 *
 */

/*****************************************************************************
Copyright (c) 2001 - 2011, The Board of Trustees of the University of Illinois.
All rights reserved.

Redistribution and use in source and binary forms, with or without
modification, are permitted provided that the following conditions are
met:

* Redistributions of source code must retain the above
  copyright notice, this list of conditions and the
  following disclaimer.

* Redistributions in binary form must reproduce the
  above copyright notice, this list of conditions
  and the following disclaimer in the documentation
  and/or other materials provided with the distribution.

* Neither the name of the University of Illinois
  nor the names of its contributors may be used to
  endorse or promote products derived from this
  software without specific prior written permission.

THIS SOFTWARE IS PROVIDED BY THE COPYRIGHT HOLDERS AND CONTRIBUTORS "AS
IS" AND ANY EXPRESS OR IMPLIED WARRANTIES, INCLUDING, BUT NOT LIMITED TO,
THE IMPLIED WARRANTIES OF MERCHANTABILITY AND FITNESS FOR A PARTICULAR
PURPOSE ARE DISCLAIMED. IN NO EVENT SHALL THE COPYRIGHT OWNER OR
CONTRIBUTORS BE LIABLE FOR ANY DIRECT, INDIRECT, INCIDENTAL, SPECIAL,
EXEMPLARY, OR CONSEQUENTIAL DAMAGES (INCLUDING, BUT NOT LIMITED TO,
PROCUREMENT OF SUBSTITUTE GOODS OR SERVICES; LOSS OF USE, DATA, OR
PROFITS; OR BUSINESS INTERRUPTION) HOWEVER CAUSED AND ON ANY THEORY OF
LIABILITY, WHETHER IN CONTRACT, STRICT LIABILITY, OR TORT (INCLUDING
NEGLIGENCE OR OTHERWISE) ARISING IN ANY WAY OUT OF THE USE OF THIS
SOFTWARE, EVEN IF ADVISED OF THE POSSIBILITY OF SUCH DAMAGE.
*****************************************************************************/

/*****************************************************************************
written by
   Yunhong Gu, last updated 02/28/2012
modified by
   Haivision Systems Inc.
*****************************************************************************/

#include "platform_sys.h"

// Linux specific
#ifdef SRT_ENABLE_BINDTODEVICE
#include <linux/if.h>
#endif

#include <cmath>
#include <sstream>
#include <algorithm>
#include <iterator>
#include "srt.h"
#include "access_control.h" // Required for SRT_REJX_FALLBACK
#include "queue.h"
#include "api.h"
#include "core.h"
#include "logging.h"
#include "crypto.h"
#include "logging_api.h" // Required due to containing extern srt_logger_config
#include "logger_defs.h"

#if !HAVE_CXX11
// for pthread_once
#include <pthread.h>
#endif

// Again, just in case when some "smart guy" provided such a global macro
#ifdef min
#undef min
#endif
#ifdef max
#undef max
#endif

using namespace std;
using namespace srt;
using namespace srt::sync;
using namespace srt_logging;

const SRTSOCKET UDT::INVALID_SOCK = srt::CUDT::INVALID_SOCK;
const int       UDT::ERROR        = srt::CUDT::ERROR;

//#define SRT_CMD_HSREQ       1           /* SRT Handshake Request (sender) */
#define SRT_CMD_HSREQ_MINSZ 8 /* Minumum Compatible (1.x.x) packet size (bytes) */
#define SRT_CMD_HSREQ_SZ 12   /* Current version packet size */
#if SRT_CMD_HSREQ_SZ > SRT_CMD_MAXSZ
#error SRT_CMD_MAXSZ too small
#endif
/*      Handshake Request (Network Order)
        0[31..0]:   SRT version     SRT_DEF_VERSION
        1[31..0]:   Options         0 [ | SRT_OPT_TSBPDSND ][ | SRT_OPT_HAICRYPT ]
        2[31..16]:  TsbPD resv      0
        2[15..0]:   TsbPD delay     [0..60000] msec
*/

//#define SRT_CMD_HSRSP       2           /* SRT Handshake Response (receiver) */
#define SRT_CMD_HSRSP_MINSZ 8 /* Minumum Compatible (1.x.x) packet size (bytes) */
#define SRT_CMD_HSRSP_SZ 12   /* Current version packet size */
#if SRT_CMD_HSRSP_SZ > SRT_CMD_MAXSZ
#error SRT_CMD_MAXSZ too small
#endif
/*      Handshake Response (Network Order)
        0[31..0]:   SRT version     SRT_DEF_VERSION
        1[31..0]:   Options         0 [ | SRT_OPT_TSBPDRCV [| SRT_OPT_TLPKTDROP ]][ | SRT_OPT_HAICRYPT]
                                      [ | SRT_OPT_NAKREPORT ] [ | SRT_OPT_REXMITFLG ]
        2[31..16]:  TsbPD resv      0
        2[15..0]:   TsbPD delay     [0..60000] msec
*/

extern const SRT_SOCKOPT srt_post_opt_list [SRT_SOCKOPT_NPOST] = {
    SRTO_SNDSYN,
    SRTO_RCVSYN,
    SRTO_LINGER,
    SRTO_SNDTIMEO,
    SRTO_RCVTIMEO,
    SRTO_MAXBW,
    SRTO_INPUTBW,
    SRTO_MININPUTBW,
    SRTO_OHEADBW,
    SRTO_SNDDROPDELAY,
    SRTO_DRIFTTRACER,
    SRTO_LOSSMAXTTL
};

const int32_t
    SRTO_R_PREBIND = BIT(0), //< cannot be modified after srt_bind()
    SRTO_R_PRE = BIT(1),     //< cannot be modified after connection is established
    SRTO_POST_SPEC = BIT(2); //< executes some action after setting the option


namespace srt
{

struct SrtOptionAction
{
    int flags[SRTO_E_SIZE];
    std::map<SRT_SOCKOPT, std::string> private_default;
    SrtOptionAction()
    {
        // Set everything to 0 to clear all flags
        // When an option isn't present here, it means that:
        // * it is not settable, or
        // * the option is POST (non-restricted)
        // * it has no post-actions
        // The post-action may be defined independently on restrictions.
        memset(flags, 0, sizeof flags);

        flags[SRTO_MSS]                = SRTO_R_PREBIND;
        flags[SRTO_FC]                 = SRTO_R_PRE;
        flags[SRTO_SNDBUF]             = SRTO_R_PREBIND;
        flags[SRTO_RCVBUF]             = SRTO_R_PREBIND;
        flags[SRTO_UDP_SNDBUF]         = SRTO_R_PREBIND;
        flags[SRTO_UDP_RCVBUF]         = SRTO_R_PREBIND;
        flags[SRTO_RENDEZVOUS]         = SRTO_R_PRE;
        flags[SRTO_REUSEADDR]          = SRTO_R_PREBIND;
        flags[SRTO_MAXBW]              = SRTO_POST_SPEC;
        flags[SRTO_SENDER]             = SRTO_R_PRE;
        flags[SRTO_TSBPDMODE]          = SRTO_R_PRE;
        flags[SRTO_LATENCY]            = SRTO_R_PRE;
        flags[SRTO_INPUTBW]            = SRTO_POST_SPEC;
        flags[SRTO_MININPUTBW]         = SRTO_POST_SPEC;
        flags[SRTO_OHEADBW]            = SRTO_POST_SPEC;
        flags[SRTO_PASSPHRASE]         = SRTO_R_PRE;
        flags[SRTO_PBKEYLEN]           = SRTO_R_PRE;
        flags[SRTO_IPTTL]              = SRTO_R_PREBIND;
        flags[SRTO_IPTOS]              = SRTO_R_PREBIND;
        flags[SRTO_TLPKTDROP]          = SRTO_R_PRE;
        flags[SRTO_SNDDROPDELAY]       = SRTO_POST_SPEC;
        flags[SRTO_NAKREPORT]          = SRTO_R_PRE;
        flags[SRTO_VERSION]            = SRTO_R_PRE;
        flags[SRTO_CONNTIMEO]          = SRTO_R_PRE;
        flags[SRTO_LOSSMAXTTL]         = SRTO_POST_SPEC;
        flags[SRTO_RCVLATENCY]         = SRTO_R_PRE;
        flags[SRTO_PEERLATENCY]        = SRTO_R_PRE;
        flags[SRTO_MINVERSION]         = SRTO_R_PRE;
        flags[SRTO_STREAMID]           = SRTO_R_PRE;
        flags[SRTO_CONGESTION]         = SRTO_R_PRE;
        flags[SRTO_MESSAGEAPI]         = SRTO_R_PRE;
        flags[SRTO_PAYLOADSIZE]        = SRTO_R_PRE;
        flags[SRTO_TRANSTYPE]          = SRTO_R_PREBIND;
        flags[SRTO_KMREFRESHRATE]      = SRTO_R_PRE;
        flags[SRTO_KMPREANNOUNCE]      = SRTO_R_PRE;
        flags[SRTO_ENFORCEDENCRYPTION] = SRTO_R_PRE;
        flags[SRTO_IPV6ONLY]           = SRTO_R_PREBIND;
        flags[SRTO_PEERIDLETIMEO]      = SRTO_R_PRE;
#ifdef SRT_ENABLE_BINDTODEVICE
        flags[SRTO_BINDTODEVICE]       = SRTO_R_PREBIND;
#endif
#if ENABLE_BONDING
        flags[SRTO_GROUPCONNECT]       = SRTO_R_PRE;
        flags[SRTO_GROUPMINSTABLETIMEO]= SRTO_R_PRE;
#endif
        flags[SRTO_PACKETFILTER]       = SRTO_R_PRE;
        flags[SRTO_RETRANSMITALGO]     = SRTO_R_PRE;
#ifdef ENABLE_AEAD_API_PREVIEW
        flags[SRTO_CRYPTOMODE]         = SRTO_R_PRE;
#endif

        // For "private" options (not derived from the listener
        // socket by an accepted socket) provide below private_default
        // to which these options will be reset after blindly
        // copying the option object from the listener socket.
        // Note that this option cannot have runtime-dependent
        // default value, like options affected by SRTO_TRANSTYPE.

        // Options may be of different types, but this value should be only
        // used as a source of the value. For example, in case of int64_t you'd
        // have to place here a string of 8 characters. It should be copied
        // always in the hardware order, as this is what will be directly
        // passed to a setting function.
        private_default[SRTO_STREAMID] = string();
    }
};

const SrtOptionAction s_sockopt_action;

} // namespace srt

#if HAVE_CXX11

CUDTUnited& srt::CUDT::uglobal()
{
    static CUDTUnited instance;
    return instance;
}

#else // !HAVE_CXX11

static pthread_once_t s_UDTUnitedOnce = PTHREAD_ONCE_INIT;

static CUDTUnited *getInstance()
{
    static CUDTUnited instance;
    return &instance;
}

CUDTUnited& srt::CUDT::uglobal()
{
    // We don't want lock each time, pthread_once can be faster than mutex.
    pthread_once(&s_UDTUnitedOnce, reinterpret_cast<void (*)()>(getInstance));
    return *getInstance();
}

#endif

void srt::CUDT::construct()
{
    m_pSndBuffer           = NULL;
    m_pRcvBuffer           = NULL;
    m_pSndLossList         = NULL;
    m_pRcvLossList         = NULL;
    m_iReorderTolerance    = 0;
    // How many times so far the packet considered lost has been received
    // before TTL expires.
    m_iConsecEarlyDelivery   = 0; 
    m_iConsecOrderedDelivery = 0;

    m_pSndQueue = NULL;
    m_pRcvQueue = NULL;
    m_pSNode    = NULL;
    m_pRNode    = NULL;

    // Will be reset to 0 for HSv5, this value is important for HSv4.
    m_iSndHsRetryCnt = SRT_MAX_HSRETRY + 1;

    m_PeerID              = 0;
    m_bOpened             = false;
    m_bListening          = false;
    m_bConnecting         = false;
    m_bConnected          = false;
    m_bClosing            = false;
    m_bShutdown           = false;
    m_bBroken             = false;
    m_bBreakAsUnstable    = false;
    // TODO: m_iBrokenCounter should be still set to some default.
    m_bPeerHealth         = true;
    m_RejectReason        = SRT_REJ_UNKNOWN;
    m_tsLastReqTime.store(steady_clock::time_point());
    m_SrtHsSide           = HSD_DRAW;
    m_uPeerSrtVersion     = 0;  // Not defined until connected.
    m_iTsbPdDelay_ms      = 0;
    m_iPeerTsbPdDelay_ms  = 0;
    m_bPeerTsbPd          = false;
    m_iPeerTsbPdDelay_ms  = 0;
    m_bTsbPd              = false;
    m_bTsbPdAckWakeup     = false;
    m_bGroupTsbPd         = false;
    m_bPeerTLPktDrop      = false;

    // Initilize mutex and condition variables.
    initSynch();

    // TODO: Uncomment when the callback is implemented.
    // m_cbPacketArrival.set(this, &CUDT::defaultPacketArrival);
}

srt::CUDT::CUDT(CUDTSocket* parent): m_parent(parent)
{
    construct();

    (void)SRT_DEF_VERSION;

    // Runtime fields
#if ENABLE_BONDING
    m_HSGroupType           = SRT_GTYPE_UNDEFINED;
#endif
    m_bTLPktDrop            = true; // Too-late Packet Drop

    m_pCache = NULL;
    // This is in order to set it ANY kind of initial value, however
    // this value should not be used when not connected and should be
    // updated in the handshake. When this value is 0, it means that
    // packets shall not be sent, as the other party doesn't have a
    // room to receive and store it. Therefore this value should be
    // overridden before any sending happens.
    m_iFlowWindowSize = 0;

}

srt::CUDT::CUDT(CUDTSocket* parent, const CUDT& ancestor): m_parent(parent)
{
    construct();

    // XXX Consider all below fields (except m_bReuseAddr) to be put
    // into a separate class for easier copying.

    m_config            = ancestor.m_config;
    // Reset values that shall not be derived to default ones.
    // These declarations should be consistent with SRTO_R_PRIVATE flag.
    for (size_t i = 0; i < Size(s_sockopt_action.flags); ++i)
    {
        const string* pdef = map_getp(s_sockopt_action.private_default, SRT_SOCKOPT(i));
        if (pdef)
        {
            try
            {
                // Ignore errors here - this is a development-time granted
                // value, not user-provided value.
                m_config.set(SRT_SOCKOPT(i), pdef->data(), (int) pdef->size());
            }
            catch (...)
            {
                LOGC(gglog.Error, log << "IPE: failed to set a declared default option!");
            }
        }
    }

    m_SrtHsSide         = ancestor.m_SrtHsSide; // actually it sets it to HSD_RESPONDER
    m_bTLPktDrop        = ancestor.m_bTLPktDrop;
    m_iReorderTolerance = m_config.iMaxReorderTolerance;  // Initialize with maximum value

    // Runtime
    m_pCache = ancestor.m_pCache;
}

srt::CUDT::~CUDT()
{
    // release mutex/condtion variables
    destroySynch();

    // destroy the data structures
    delete m_pSndBuffer;
    delete m_pRcvBuffer;
    delete m_pSndLossList;
    delete m_pRcvLossList;
    delete m_pSNode;
    delete m_pRNode;
}

void srt::CUDT::setOpt(SRT_SOCKOPT optName, const void* optval, int optlen)
{
    if (m_bBroken || m_bClosing)
        throw CUDTException(MJ_CONNECTION, MN_CONNLOST, 0);

    // Match check (confirm optName as index for s_sockopt_action)
    if (int(optName) < 0 || int(optName) >= int(SRTO_E_SIZE))
        throw CUDTException(MJ_NOTSUP, MN_INVAL, 0);

    // Restriction check
    const int oflags = s_sockopt_action.flags[optName];

    ScopedLock cg (m_ConnectionLock);
    ScopedLock sendguard (m_SendLock);
    ScopedLock recvguard (m_RecvLock);

    HLOGC(aclog.Debug,
          log << CONID() << "OPTION: #" << optName << " value:" << FormatBinaryString((uint8_t*)optval, optlen));

    if (IsSet(oflags, SRTO_R_PREBIND) && m_bOpened)
        throw CUDTException(MJ_NOTSUP, MN_ISBOUND, 0);

    if (IsSet(oflags, SRTO_R_PRE) && (m_bConnected || m_bConnecting || m_bListening))
        throw CUDTException(MJ_NOTSUP, MN_ISCONNECTED, 0);

    // Option execution. If this returns -1, there's no such option.
    const int status = m_config.set(optName, optval, optlen);
    if (status == -1)
    {
        LOGC(aclog.Error, log << CONID() << "OPTION: #" << optName << " UNKNOWN");
        throw CUDTException(MJ_NOTSUP, MN_INVAL, 0);
    }

    // Post-action, if applicable
    if (IsSet(oflags, SRTO_POST_SPEC) && m_bConnected)
    {
        switch (optName)
        {
        case SRTO_MAXBW:
            updateCC(TEV_INIT, EventVariant(TEV_INIT_RESET));
            break;

        case SRTO_INPUTBW:
        case SRTO_MININPUTBW:
            updateCC(TEV_INIT, EventVariant(TEV_INIT_INPUTBW));
            break;

        case SRTO_OHEADBW:
            updateCC(TEV_INIT, EventVariant(TEV_INIT_OHEADBW));
            break;

        case SRTO_LOSSMAXTTL:
            m_iReorderTolerance = m_config.iMaxReorderTolerance;

        default: break;
        }
    }
}

void srt::CUDT::getOpt(SRT_SOCKOPT optName, void *optval, int &optlen)
{
    ScopedLock cg(m_ConnectionLock);

    switch (optName)
    {
    case SRTO_MSS:
        *(int *)optval = m_config.iMSS;
        optlen         = sizeof(int);
        break;

    case SRTO_SNDSYN:
        *(bool *)optval = m_config.bSynSending;
        optlen          = sizeof(bool);
        break;

    case SRTO_RCVSYN:
        *(bool *)optval = m_config.bSynRecving;
        optlen          = sizeof(bool);
        break;

    case SRTO_ISN:
        *(int *)optval = m_iISN;
        optlen         = sizeof(int);
        break;

    case SRTO_FC:
        *(int *)optval = m_config.iFlightFlagSize;
        optlen         = sizeof(int);
        break;

    case SRTO_SNDBUF:
        *(int *)optval = m_config.iSndBufSize * (m_config.iMSS - CPacket::UDP_HDR_SIZE);
        optlen         = sizeof(int);
        break;

    case SRTO_RCVBUF:
        *(int *)optval = m_config.iRcvBufSize * (m_config.iMSS - CPacket::UDP_HDR_SIZE);
        optlen         = sizeof(int);
        break;

    case SRTO_LINGER:
        if (optlen < (int)(sizeof(linger)))
            throw CUDTException(MJ_NOTSUP, MN_INVAL, 0);

        *(linger *)optval = m_config.Linger;
        optlen            = sizeof(linger);
        break;

    case SRTO_UDP_SNDBUF:
        *(int *)optval = m_config.iUDPSndBufSize;
        optlen         = sizeof(int);
        break;

    case SRTO_UDP_RCVBUF:
        *(int *)optval = m_config.iUDPRcvBufSize;
        optlen         = sizeof(int);
        break;

    case SRTO_RENDEZVOUS:
        *(bool *)optval = m_config.bRendezvous;
        optlen          = sizeof(bool);
        break;

    case SRTO_SNDTIMEO:
        *(int *)optval = m_config.iSndTimeOut;
        optlen         = sizeof(int);
        break;

    case SRTO_RCVTIMEO:
        *(int *)optval = m_config.iRcvTimeOut;
        optlen         = sizeof(int);
        break;

    case SRTO_REUSEADDR:
        *(bool *)optval = m_config.bReuseAddr;
        optlen          = sizeof(bool);
        break;

    case SRTO_MAXBW:
        if (size_t(optlen) < sizeof(m_config.llMaxBW))
            throw CUDTException(MJ_NOTSUP, MN_INVAL, 0);
        *(int64_t *)optval = m_config.llMaxBW;
        optlen             = sizeof(int64_t);
        break;

    case SRTO_INPUTBW:
        if (size_t(optlen) < sizeof(m_config.llInputBW))
            throw CUDTException(MJ_NOTSUP, MN_INVAL, 0);
       *(int64_t*)optval = m_config.llInputBW;
       optlen            = sizeof(int64_t);
       break;

    case SRTO_MININPUTBW:
        if (size_t(optlen) < sizeof (m_config.llMinInputBW))
            throw CUDTException(MJ_NOTSUP, MN_INVAL, 0);
        *(int64_t*)optval = m_config.llMinInputBW;
        optlen            = sizeof(int64_t);
        break;

    case SRTO_OHEADBW:
        *(int32_t *)optval = m_config.iOverheadBW;
        optlen = sizeof(int32_t);
        break;

    case SRTO_STATE:
        *(int32_t *)optval = uglobal().getStatus(m_SocketID);
        optlen             = sizeof(int32_t);
        break;

    case SRTO_EVENT:
    {
        int32_t event = 0;
        if (m_bBroken)
            event |= SRT_EPOLL_ERR;
        else
        {
            enterCS(m_RecvLock);
            if (m_pRcvBuffer && isRcvBufferReady())
                event |= SRT_EPOLL_IN;
            leaveCS(m_RecvLock);
            if (m_pSndBuffer && (m_config.iSndBufSize > m_pSndBuffer->getCurrBufSize()))
                event |= SRT_EPOLL_OUT;
        }
        *(int32_t *)optval = event;
        optlen             = sizeof(int32_t);
        break;
    }

    case SRTO_SNDDATA:
        if (m_pSndBuffer)
            *(int32_t *)optval = m_pSndBuffer->getCurrBufSize();
        else
            *(int32_t *)optval = 0;
        optlen = sizeof(int32_t);
        break;

    case SRTO_RCVDATA:
        if (m_pRcvBuffer)
        {
            enterCS(m_RecvLock);
            *(int32_t *)optval = m_pRcvBuffer->getRcvDataSize();
            leaveCS(m_RecvLock);
        }
        else
            *(int32_t *)optval = 0;
        optlen = sizeof(int32_t);
        break;

    case SRTO_IPTTL:
        if (m_bOpened)
            *(int32_t *)optval = m_pSndQueue->getIpTTL();
        else
            *(int32_t *)optval = m_config.iIpTTL;
        optlen = sizeof(int32_t);
        break;

    case SRTO_IPTOS:
        if (m_bOpened)
            *(int32_t *)optval = m_pSndQueue->getIpToS();
        else
            *(int32_t *)optval = m_config.iIpToS;
        optlen = sizeof(int32_t);
        break;

    case SRTO_BINDTODEVICE:
#ifdef SRT_ENABLE_BINDTODEVICE
        if (optlen < IFNAMSIZ)
            throw CUDTException(MJ_NOTSUP, MN_INVAL, 0);

        if (m_bOpened && m_pSndQueue->getBind(((char*)optval), optlen))
        {
            optlen = strlen((char*)optval);
            break;
        }

        // Fallback: return from internal data
        strcpy(((char*)optval), m_config.sBindToDevice.c_str());
        optlen = m_config.sBindToDevice.size();
#else
        LOGC(smlog.Error, log << "SRTO_BINDTODEVICE is not supported on that platform");
        throw CUDTException(MJ_NOTSUP, MN_INVAL, 0);
#endif
        break;

    case SRTO_SENDER:
        *(bool *)optval = m_config.bDataSender;
        optlen             = sizeof(bool);
        break;

    case SRTO_TSBPDMODE:
        *(bool *)optval = m_config.bTSBPD;
        optlen             = sizeof(bool);
        break;

    case SRTO_LATENCY:
    case SRTO_RCVLATENCY:
        if (m_bConnected)
            *(int32_t *)optval = m_iTsbPdDelay_ms;
        else
            *(int32_t *)optval = m_config.iRcvLatency;
        optlen             = sizeof(int32_t);
        break;

    case SRTO_PEERLATENCY:
        if (m_bConnected)
            *(int32_t *)optval = m_iPeerTsbPdDelay_ms;
        else
            *(int32_t *)optval = m_config.iPeerLatency;

        optlen             = sizeof(int32_t);
        break;

    case SRTO_TLPKTDROP:
        if (m_bConnected)
            *(bool *)optval = m_bTLPktDrop;
        else
            *(bool *)optval = m_config.bTLPktDrop;

        optlen          = sizeof(bool);
        break;

    case SRTO_SNDDROPDELAY:
        *(int32_t *)optval = m_config.iSndDropDelay;
        optlen             = sizeof(int32_t);
        break;

    case SRTO_PBKEYLEN:
        if (m_pCryptoControl)
            *(int32_t *)optval = (int32_t) m_pCryptoControl->KeyLen(); // Running Key length.
        else
            *(int32_t *)optval = m_config.iSndCryptoKeyLen; // May be 0.
        optlen = sizeof(int32_t);
        break;

    case SRTO_KMSTATE:
        if (!m_pCryptoControl)
            *(int32_t *)optval = SRT_KM_S_UNSECURED;
        else if (m_config.bDataSender)
            *(int32_t *)optval = m_pCryptoControl->m_SndKmState;
        else
            *(int32_t *)optval = m_pCryptoControl->m_RcvKmState;
        optlen = sizeof(int32_t);
        break;

    case SRTO_SNDKMSTATE: // State imposed by Agent depending on PW and KMX
        if (m_pCryptoControl)
            *(int32_t *)optval = m_pCryptoControl->m_SndKmState;
        else
            *(int32_t *)optval = SRT_KM_S_UNSECURED;
        optlen = sizeof(int32_t);
        break;

    case SRTO_RCVKMSTATE: // State returned by Peer as informed during KMX
        if (m_pCryptoControl)
            *(int32_t *)optval = m_pCryptoControl->m_RcvKmState;
        else
            *(int32_t *)optval = SRT_KM_S_UNSECURED;
        optlen = sizeof(int32_t);
        break;

    case SRTO_LOSSMAXTTL:
        *(int32_t*)optval = m_config.iMaxReorderTolerance;
        optlen = sizeof(int32_t);
        break;

    case SRTO_NAKREPORT:
        *(bool *)optval = m_config.bRcvNakReport;
        optlen          = sizeof(bool);
        break;

    case SRTO_VERSION:
        *(int32_t *)optval = m_config.uSrtVersion;
        optlen             = sizeof(int32_t);
        break;

    case SRTO_PEERVERSION:
        *(int32_t *)optval = m_uPeerSrtVersion;
        optlen             = sizeof(int32_t);
        break;

    case SRTO_CONNTIMEO:
        *(int*)optval = (int) count_milliseconds(m_config.tdConnTimeOut);
        optlen        = sizeof(int);
        break;

    case SRTO_DRIFTTRACER:
        *(bool*)optval = m_config.bDriftTracer;
        optlen         = sizeof(bool);
        break;

    case SRTO_MINVERSION:
        *(uint32_t *)optval = m_config.uMinimumPeerSrtVersion;
        optlen              = sizeof(uint32_t);
        break;

    case SRTO_STREAMID:
        if (size_t(optlen) < m_config.sStreamName.size() + 1)
            throw CUDTException(MJ_NOTSUP, MN_INVAL, 0);

        strcpy((char *)optval, m_config.sStreamName.c_str());
        optlen = (int) m_config.sStreamName.size();
        break;

    case SRTO_CONGESTION:
        if (size_t(optlen) < m_config.sCongestion.size() + 1)
            throw CUDTException(MJ_NOTSUP, MN_INVAL, 0);

        strcpy((char *)optval, m_config.sCongestion.c_str());
        optlen = (int) m_config.sCongestion.size();
        break;

    case SRTO_MESSAGEAPI:
        optlen          = sizeof(bool);
        *(bool *)optval = m_config.bMessageAPI;
        break;

    case SRTO_PAYLOADSIZE:
        optlen         = sizeof(int);
        *(int *)optval = (int) m_config.zExpPayloadSize;
        break;

    case SRTO_KMREFRESHRATE:
        optlen = sizeof(int);
        *(int*)optval = (int)m_config.uKmRefreshRatePkt;
        break;

    case SRTO_KMPREANNOUNCE:
        optlen = sizeof(int);
        *(int*)optval = (int)m_config.uKmPreAnnouncePkt;
        break;

#if ENABLE_BONDING
    case SRTO_GROUPCONNECT:
        optlen        = sizeof (int);
        *(int*)optval = m_config.iGroupConnect;
        break;

    case SRTO_GROUPMINSTABLETIMEO:
        optlen = sizeof(int);
        *(int*)optval = (int)m_config.uMinStabilityTimeout_ms;
        break;

    case SRTO_GROUPTYPE:
        optlen         = sizeof (int);
        *(int*)optval = m_HSGroupType;
        break;
#endif

    case SRTO_ENFORCEDENCRYPTION:
        optlen          = sizeof(bool);
        *(bool *)optval = m_config.bEnforcedEnc;
        break;

    case SRTO_IPV6ONLY:
        optlen         = sizeof(int);
        *(int *)optval = m_config.iIpV6Only;
        break;

    case SRTO_PEERIDLETIMEO:
        *(int *)optval = m_config.iPeerIdleTimeout_ms;
        optlen         = sizeof(int);
        break;

    case SRTO_PACKETFILTER:
        if (size_t(optlen) < m_config.sPacketFilterConfig.size() + 1)
            throw CUDTException(MJ_NOTSUP, MN_INVAL, 0);

        strcpy((char *)optval, m_config.sPacketFilterConfig.c_str());
        optlen = (int) m_config.sPacketFilterConfig.size();
        break;

    case SRTO_RETRANSMITALGO:
        *(int32_t *)optval = m_config.iRetransmitAlgo;
        optlen         = sizeof(int32_t);
        break;
#ifdef ENABLE_AEAD_API_PREVIEW
    case SRTO_CRYPTOMODE:
        if (m_pCryptoControl)
            *(int32_t*)optval = m_pCryptoControl->getCryptoMode();
        else
            *(int32_t*)optval = m_config.iCryptoMode;
        optlen = sizeof(int32_t);
        break;
#endif

    default:
        throw CUDTException(MJ_NOTSUP, MN_NONE, 0);
    }
}


#if ENABLE_BONDING
SRT_ERRNO srt::CUDT::applyMemberConfigObject(const SRT_SocketOptionObject& opt)
{
    SRT_SOCKOPT this_opt = SRTO_VERSION;
    for (size_t i = 0; i < opt.options.size(); ++i)
    {
        SRT_SocketOptionObject::SingleOption* o = opt.options[i];
        HLOGC(smlog.Debug, log << CONID() << "applyMemberConfigObject: OPTION @" << m_SocketID << " #" << o->option);
        this_opt = SRT_SOCKOPT(o->option);
        setOpt(this_opt, o->storage, o->length);
    }
    return SRT_SUCCESS;
}
#endif

bool srt::CUDT::setstreamid(SRTSOCKET u, const std::string &sid)
{
    CUDT *that = getUDTHandle(u);
    if (!that)
        return false;

    if (sid.size() > CSrtConfig::MAX_SID_LENGTH)
        return false;

    if (that->m_bConnected)
        return false;

    that->m_config.sStreamName.set(sid);
    return true;
}

string srt::CUDT::getstreamid(SRTSOCKET u)
{
    CUDT *that = getUDTHandle(u);
    if (!that)
        return "";

    return that->m_config.sStreamName.str();
}

// XXX REFACTOR: Make common code for CUDT constructor and clearData,
// possibly using CUDT::construct.
// Initial sequence number, loss, acknowledgement, etc.
void srt::CUDT::clearData()
{
    m_iMaxSRTPayloadSize = m_config.iMSS - CPacket::UDP_HDR_SIZE - CPacket::HDR_SIZE;
    HLOGC(cnlog.Debug, log << CONID() << "clearData: PAYLOAD SIZE: " << m_iMaxSRTPayloadSize);

    m_iEXPCount  = 1;
    m_iBandwidth = 1; // pkts/sec
    // XXX use some constant for this 16
    m_iDeliveryRate     = 16;
    m_iByteDeliveryRate = 16 * m_iMaxSRTPayloadSize;
    m_iAckSeqNo         = 0;
    m_tsLastAckTime     = steady_clock::now();

    // trace information
    {
        ScopedLock stat_lock(m_StatsLock);

        m_stats.tsStartTime = steady_clock::now();
        m_stats.sndr.reset();
        m_stats.rcvr.reset();

        m_stats.tsLastSampleTime = steady_clock::now();
        m_stats.traceReorderDistance = 0;
        m_stats.sndDuration = m_stats.m_sndDurationTotal = 0;
    }

    // Resetting these data because this happens when agent isn't connected.
    m_bPeerTsbPd         = false;
    m_iPeerTsbPdDelay_ms = 0;

    // TSBPD as state should be set to FALSE here.
    // Only when the HSREQ handshake is exchanged,
    // should they be set to possibly true.
    m_bTsbPd         = false;
    m_bGroupTsbPd    = false;
    m_iTsbPdDelay_ms = m_config.iRcvLatency;
    m_bTLPktDrop     = m_config.bTLPktDrop;
    m_bPeerTLPktDrop = false;

    m_bPeerNakReport = false;

    m_bPeerRexmitFlag = false;

    m_RdvState           = CHandShake::RDV_INVALID;
    m_tsRcvPeerStartTime = steady_clock::time_point();
}

void srt::CUDT::open()
{
    ScopedLock cg(m_ConnectionLock);

    clearData();

    // structures for queue
    if (m_pSNode == NULL)
        m_pSNode = new CSNode;
    m_pSNode->m_pUDT      = this;
    m_pSNode->m_tsTimeStamp = steady_clock::now();
    m_pSNode->m_iHeapLoc  = -1;

    if (m_pRNode == NULL)
        m_pRNode = new CRNode;
    m_pRNode->m_pUDT      = this;
    m_pRNode->m_tsTimeStamp = steady_clock::now();
    m_pRNode->m_pPrev = m_pRNode->m_pNext = NULL;
    m_pRNode->m_bOnList                   = false;

    // Set initial values of smoothed RTT and RTT variance.
    m_iSRTT               = INITIAL_RTT;
    m_iRTTVar             = INITIAL_RTTVAR;
    m_bIsFirstRTTReceived = false;

    // set minimum NAK and EXP timeout to 300ms
    m_tdMinNakInterval = milliseconds_from(300);
    m_tdMinExpInterval = milliseconds_from(300);

    m_tdACKInterval = microseconds_from(COMM_SYN_INTERVAL_US);
    m_tdNAKInterval = m_tdMinNakInterval;

    const steady_clock::time_point currtime = steady_clock::now();
    m_tsLastRspTime.store(currtime);
    m_tsNextACKTime.store(currtime + m_tdACKInterval);
    m_tsNextNAKTime.store(currtime + m_tdNAKInterval);
    m_tsLastRspAckTime = currtime;
    m_tsLastSndTime.store(currtime);

#if ENABLE_BONDING
    m_tsUnstableSince   = steady_clock::time_point();
    m_tsFreshActivation = steady_clock::time_point();
    m_tsWarySince       = steady_clock::time_point();
#endif

    m_iReXmitCount   = 1;
    m_iPktCount      = 0;
    m_iLightACKCount = 1;
    m_tsNextSendTime = steady_clock::time_point();
    m_tdSendTimeDiff = microseconds_from(0);

    // Now UDT is opened.
    m_bOpened = true;
}

void srt::CUDT::setListenState()
{
    ScopedLock cg(m_ConnectionLock);

    if (!m_bOpened)
        throw CUDTException(MJ_NOTSUP, MN_NONE, 0);

    if (m_bConnecting || m_bConnected)
        throw CUDTException(MJ_NOTSUP, MN_ISCONNECTED, 0);

    // listen can be called more than once
    if (m_bListening)
        return;

    // if there is already another socket listening on the same port
    if (m_pRcvQueue->setListener(this) < 0)
        throw CUDTException(MJ_NOTSUP, MN_BUSY, 0);

    m_bListening = true;
}

size_t srt::CUDT::fillSrtHandshake(uint32_t *aw_srtdata, size_t srtlen, int msgtype, int hs_version)
{
    if (srtlen < SRT_HS_E_SIZE)
    {
        LOGC(cnlog.Fatal,
             log << CONID() << "IPE: fillSrtHandshake: buffer too small: " << srtlen << " (expected: " << SRT_HS_E_SIZE << ")");
        return 0;
    }

    srtlen = SRT_HS_E_SIZE; // We use only that much space.

    memset((aw_srtdata), 0, sizeof(uint32_t) * srtlen);
    /* Current version (1.x.x) SRT handshake */
    aw_srtdata[SRT_HS_VERSION] = m_config.uSrtVersion; /* Required version */
    aw_srtdata[SRT_HS_FLAGS] |= SrtVersionCapabilities();

    switch (msgtype)
    {
    case SRT_CMD_HSREQ:
        return fillSrtHandshake_HSREQ((aw_srtdata), srtlen, hs_version);
    case SRT_CMD_HSRSP:
        return fillSrtHandshake_HSRSP((aw_srtdata), srtlen, hs_version);
    default:
        LOGC(cnlog.Fatal, log << CONID() << "IPE: fillSrtHandshake/sendSrtMsg called with value " << msgtype);
        return 0;
    }
}

size_t srt::CUDT::fillSrtHandshake_HSREQ(uint32_t *aw_srtdata, size_t /* srtlen - unused */, int hs_version)
{
    // INITIATOR sends HSREQ.

    // The TSBPD(SND|RCV) options are being set only if the TSBPD is set in the current agent.
    // The agent has a decisive power only in the range of RECEIVING the data, however it can
    // also influence the peer's latency. If agent doesn't set TSBPD mode, it doesn't send any
    // latency flags, although the peer might still want to do Rx with TSBPD. When agent sets
    // TsbPd mode, it defines latency values for Rx (itself) and Tx (peer's Rx). If peer does
    // not set TsbPd mode, it will simply ignore the proposed latency (PeerTsbPdDelay), although
    // if it has received the Rx latency as well, it must honor it and respond accordingly
    // (the latter is only in case of HSv5 and bidirectional connection).
    if (m_config.bTSBPD)
    {
        m_iTsbPdDelay_ms     = m_config.iRcvLatency;
        m_iPeerTsbPdDelay_ms = m_config.iPeerLatency;
        /*
         * Sent data is real-time, use Time-based Packet Delivery,
         * set option bit and configured delay
         */
        aw_srtdata[SRT_HS_FLAGS] |= SRT_OPT_TSBPDSND;

        if (hs_version < CUDT::HS_VERSION_SRT1)
        {
            // HSv4 - this uses only one value.
            aw_srtdata[SRT_HS_LATENCY] = SRT_HS_LATENCY_LEG::wrap(m_iPeerTsbPdDelay_ms);
        }
        else
        {
            // HSv5 - this will be understood only since this version when this exists.
            aw_srtdata[SRT_HS_LATENCY] = SRT_HS_LATENCY_SND::wrap(m_iPeerTsbPdDelay_ms);

            // And in the reverse direction.
            aw_srtdata[SRT_HS_FLAGS] |= SRT_OPT_TSBPDRCV;
            aw_srtdata[SRT_HS_LATENCY] |= SRT_HS_LATENCY_RCV::wrap(m_iTsbPdDelay_ms);

            // This wasn't there for HSv4, this setting is only for the receiver.
            // HSv5 is bidirectional, so every party is a receiver.

            if (m_bTLPktDrop)
                aw_srtdata[SRT_HS_FLAGS] |= SRT_OPT_TLPKTDROP;
        }
    }

    if (m_config.bRcvNakReport)
        aw_srtdata[SRT_HS_FLAGS] |= SRT_OPT_NAKREPORT;

    // I support SRT_OPT_REXMITFLG. Do you?
    aw_srtdata[SRT_HS_FLAGS] |= SRT_OPT_REXMITFLG;

    // Declare the API used. The flag is set for "stream" API because
    // the older versions will never set this flag, but all old SRT versions use message API.
    if (!m_config.bMessageAPI)
        aw_srtdata[SRT_HS_FLAGS] |= SRT_OPT_STREAM;

    HLOGC(cnlog.Debug,
          log << CONID() << "HSREQ/snd: LATENCY[SND:" << SRT_HS_LATENCY_SND::unwrap(aw_srtdata[SRT_HS_LATENCY])
              << " RCV:" << SRT_HS_LATENCY_RCV::unwrap(aw_srtdata[SRT_HS_LATENCY]) << "] FLAGS["
              << SrtFlagString(aw_srtdata[SRT_HS_FLAGS]) << "]");

    return 3;
}

size_t srt::CUDT::fillSrtHandshake_HSRSP(uint32_t *aw_srtdata, size_t /* srtlen - unused */, int hs_version)
{
    // Setting m_tsRcvPeerStartTime is done in processSrtMsg_HSREQ(), so
    // this condition will be skipped only if this function is called without
    // getting first received HSREQ. Doesn't look possible in both HSv4 and HSv5.
    if (is_zero(m_tsRcvPeerStartTime))
    {
        LOGC(cnlog.Fatal, log << CONID() << "IPE: fillSrtHandshake_HSRSP: m_tsRcvPeerStartTime NOT SET!");
        return 0;
    }

    // If Agent doesn't set TSBPD, it will not set the TSBPD flag back to the Peer.
    // The peer doesn't have be disturbed by it anyway.
    if (isOPT_TsbPd())
    {
        /*
         * We got and transposed peer start time (HandShake request timestamp),
         * we can support Timestamp-based Packet Delivery
         */
        aw_srtdata[SRT_HS_FLAGS] |= SRT_OPT_TSBPDRCV;

        if (hs_version < HS_VERSION_SRT1)
        {
            // HSv4 - this uses only one value
            aw_srtdata[SRT_HS_LATENCY] = SRT_HS_LATENCY_LEG::wrap(m_iTsbPdDelay_ms);
        }
        else
        {
            // HSv5 - this puts "agent's" latency into RCV field and "peer's" -
            // into SND field.
            aw_srtdata[SRT_HS_LATENCY] = SRT_HS_LATENCY_RCV::wrap(m_iTsbPdDelay_ms);
        }
    }
    else
    {
        HLOGC(cnlog.Debug, log << CONID() << "HSRSP/snd: TSBPD off, NOT responding TSBPDRCV flag.");
    }

    // Hsv5, only when peer has declared TSBPD mode.
    // The flag was already set, and the value already "maximized" in processSrtMsg_HSREQ().
    if (m_bPeerTsbPd && hs_version >= HS_VERSION_SRT1)
    {
        // HSv5 is bidirectional - so send the TSBPDSND flag, and place also the
        // peer's latency into SND field.
        aw_srtdata[SRT_HS_FLAGS] |= SRT_OPT_TSBPDSND;
        aw_srtdata[SRT_HS_LATENCY] |= SRT_HS_LATENCY_SND::wrap(m_iPeerTsbPdDelay_ms);

        HLOGC(cnlog.Debug,
              log << CONID()
                  << "HSRSP/snd: HSv5 peer uses TSBPD, responding TSBPDSND latency=" << m_iPeerTsbPdDelay_ms);
    }
    else
    {
        HLOGC(cnlog.Debug,
              log << CONID() << "HSRSP/snd: HSv" << (hs_version == CUDT::HS_VERSION_UDT4 ? 4 : 5)
                  << " with peer TSBPD=" << (m_bPeerTsbPd ? "on" : "off") << " - NOT responding TSBPDSND");
    }

    if (m_bTLPktDrop)
        aw_srtdata[SRT_HS_FLAGS] |= SRT_OPT_TLPKTDROP;

    if (m_config.bRcvNakReport)
    {
        // HSv5: Note that this setting is independent on the value of
        // m_bPeerNakReport, which represent this setting in the peer.

        aw_srtdata[SRT_HS_FLAGS] |= SRT_OPT_NAKREPORT;
        /*
         * NAK Report is so efficient at controlling bandwidth that sender TLPktDrop
         * is not needed. SRT 1.0.5 to 1.0.7 sender TLPktDrop combined with SRT 1.0
         * Timestamp-Based Packet Delivery was not well implemented and could drop
         * big I-Frame tail before sending once on low latency setups.
         * Disabling TLPktDrop in the receiver SRT Handshake Reply prevents the sender
         * from enabling Too-Late Packet Drop.
         */
        if (m_uPeerSrtVersion <= SrtVersion(1, 0, 7))
            aw_srtdata[SRT_HS_FLAGS] &= ~SRT_OPT_TLPKTDROP;
    }

    if (m_config.uSrtVersion >= SrtVersion(1, 2, 0))
    {
        if (!m_bPeerRexmitFlag)
        {
            // Peer does not request to use rexmit flag, if so,
            // we won't use as well.
            HLOGC(cnlog.Debug,
                  log << CONID() << "HSRSP/snd: AGENT understands REXMIT flag, but PEER DOES NOT. NOT setting.");
        }
        else
        {
            // Request that the rexmit bit be used as a part of msgno.
            aw_srtdata[SRT_HS_FLAGS] |= SRT_OPT_REXMITFLG;
            HLOGP(cnlog.Debug, "HSRSP/snd: AGENT UNDERSTANDS REXMIT flag and PEER reported that it does, too.");
        }
    }
    else
    {
        // Since this is now in the code, it can occur only in case when you change the
        // version specification in the build configuration.
        HLOGP(cnlog.Debug, "HSRSP/snd: AGENT DOES NOT UNDERSTAND REXMIT flag");
    }

    HLOGC(cnlog.Debug,
          log << CONID() << "HSRSP/snd: LATENCY[SND:" << SRT_HS_LATENCY_SND::unwrap(aw_srtdata[SRT_HS_LATENCY])
              << " RCV:" << SRT_HS_LATENCY_RCV::unwrap(aw_srtdata[SRT_HS_LATENCY]) << "] FLAGS["
              << SrtFlagString(aw_srtdata[SRT_HS_FLAGS]) << "]");

    return 3;
}

size_t srt::CUDT::prepareSrtHsMsg(int cmd, uint32_t *srtdata, size_t size)
{
    size_t srtlen = fillSrtHandshake(srtdata, size, cmd, handshakeVersion());
    HLOGC(cnlog.Debug, log << "CMD:" << MessageTypeStr(UMSG_EXT, cmd) << "(" << cmd << ") Len:"
                           << int(srtlen * sizeof(int32_t))
                           << " Version: " << SrtVersionString(srtdata[SRT_HS_VERSION])
                           << " Flags: " << srtdata[SRT_HS_FLAGS]
                           << " (" << SrtFlagString(srtdata[SRT_HS_FLAGS]) << ") sdelay:"
                           << srtdata[SRT_HS_LATENCY]);

    return srtlen;
}

void srt::CUDT::sendSrtMsg(int cmd, uint32_t *srtdata_in, size_t srtlen_in)
{
    CPacket srtpkt;
    int32_t srtcmd = (int32_t)cmd;

    SRT_STATIC_ASSERT(SRTDATA_MAXSIZE >= SRT_HS_E_SIZE, "SRT_CMD_MAXSZ is too small to hold all the data");
    // This will be effectively larger than SRT_HS_E_SIZE, but it will be also used for incoming data.
    uint32_t srtdata[SRTDATA_MAXSIZE];

    size_t srtlen = 0;

    if (cmd == SRT_CMD_REJECT)
    {
        // This is a value returned by processSrtMsg underlying layer, potentially
        // to be reported here. Should this happen, just send a rejection message.
        cmd                     = SRT_CMD_HSRSP;
        srtdata[SRT_HS_VERSION] = 0;
    }

    switch (cmd)
    {
    case SRT_CMD_HSREQ:
    case SRT_CMD_HSRSP:
        srtlen = prepareSrtHsMsg(cmd, srtdata, SRTDATA_MAXSIZE);
        break;

    case SRT_CMD_KMREQ: // Sender
    case SRT_CMD_KMRSP: // Receiver
        srtlen = srtlen_in;
        /* Msg already in network order
         * But CChannel:sendto will swap again (assuming 32-bit fields)
         * Pre-swap to cancel it.
         */
        HtoNLA(srtdata, srtdata_in, srtlen);
        m_pCryptoControl->updateKmState(cmd, srtlen); // <-- THIS function can't be moved to CUDT

        break;

    default:
        LOGC(cnlog.Error, log << "sndSrtMsg: IPE: cmd=" << cmd << " unsupported");
        break;
    }

    if (srtlen > 0)
    {
        /* srtpkt.pack will set message data in network order */
        srtpkt.pack(UMSG_EXT, &srtcmd, srtdata, srtlen * sizeof(int32_t));
        addressAndSend(srtpkt);
    }
}

size_t srt::CUDT::fillHsExtConfigString(uint32_t* pcmdspec, int cmd, const string& str)
{
    uint32_t* space = pcmdspec + 1;
    size_t wordsize         = (str.size() + 3) / 4;
    size_t aligned_bytesize = wordsize * 4;

    memset((space), 0, aligned_bytesize);
    memcpy((space), str.data(), str.size());
    // Preswap to little endian (in place due to possible padding zeros)
    HtoILA((space), space, wordsize);

    *pcmdspec = HS_CMDSPEC_CMD::wrap(cmd) | HS_CMDSPEC_SIZE::wrap((uint32_t) wordsize);

    return wordsize;
}

#if ENABLE_BONDING
// [[using locked(m_parent->m_ControlLock)]]
// [[using locked(s_UDTUnited.m_GlobControlLock)]]
size_t srt::CUDT::fillHsExtGroup(uint32_t* pcmdspec)
{
    SRT_ASSERT(m_parent->m_GroupOf != NULL);
    uint32_t* space = pcmdspec + 1;

    SRTSOCKET id = m_parent->m_GroupOf->id();
    SRT_GROUP_TYPE tp = m_parent->m_GroupOf->type();
    uint32_t flags = 0;

    // NOTE: this code remains as is for historical reasons.
    // The initial implementation stated that the peer id be
    // extracted so that it can be reported and possibly the
    // start time somehow encoded and written into the group
    // extension, but it was later seen not necessary. Therefore
    // this code remains, but now it's informational only.
#if ENABLE_HEAVY_LOGGING
    m_parent->m_GroupOf->debugMasterData(m_SocketID);
#endif

    // See CUDT::interpretGroup()

    uint32_t dataword = 0
        | SrtHSRequest::HS_GROUP_TYPE::wrap(tp)
        | SrtHSRequest::HS_GROUP_FLAGS::wrap(flags)
        | SrtHSRequest::HS_GROUP_WEIGHT::wrap(m_parent->m_GroupMemberData->weight);

    const uint32_t storedata [GRPD_E_SIZE] = { uint32_t(id), dataword };
    memcpy((space), storedata, sizeof storedata);

    const size_t ra_size = Size(storedata);
    *pcmdspec = HS_CMDSPEC_CMD::wrap(SRT_CMD_GROUP) | HS_CMDSPEC_SIZE::wrap(ra_size);

    return ra_size;
}
#endif

size_t srt::CUDT::fillHsExtKMREQ(uint32_t* pcmdspec, size_t ki)
{
    uint32_t* space = pcmdspec + 1;

    size_t msglen = m_pCryptoControl->getKmMsg_size(ki);
    // Make ra_size back in element unit
    // Add one extra word if the size isn't aligned to 32-bit.
    size_t ra_size = (msglen / sizeof(uint32_t)) + (msglen % sizeof(uint32_t) ? 1 : 0);

    // Store the CMD + SIZE in the next field
    *pcmdspec = HS_CMDSPEC_CMD::wrap(SRT_CMD_KMREQ) | HS_CMDSPEC_SIZE::wrap((uint32_t) ra_size);

    // Copy the key - do the endian inversion because another endian inversion
    // will be done for every control message before sending, and this KM message
    // is ALREADY in network order.
    const uint32_t* keydata = reinterpret_cast<const uint32_t*>(m_pCryptoControl->getKmMsg_data(ki));

    HLOGC(cnlog.Debug,
          log << CONID() << "createSrtHandshake: KMREQ: adding key #" << ki << " length=" << ra_size
              << " words (KmMsg_size=" << msglen << ")");
    // XXX INSECURE ": [" << FormatBinaryString((uint8_t*)keydata, msglen) << "]";

    // Yes, I know HtoNLA and NtoHLA do exactly the same operation, but I want
    // to be clear about the true intention.
    NtoHLA((space), keydata, ra_size);

    return ra_size;
}

size_t srt::CUDT::fillHsExtKMRSP(uint32_t* pcmdspec, const uint32_t* kmdata, size_t kmdata_wordsize)
{
    uint32_t* space = pcmdspec + 1;
    const uint32_t failure_kmrsp[] = {SRT_KM_S_UNSECURED};
    const uint32_t* keydata = 0;

    // Shift the starting point with the value of previously added block,
    // to start with the new one.

    size_t ra_size;

    if (kmdata_wordsize == 0)
    {
        LOGC(cnlog.Warn,
             log << CONID()
                 << "createSrtHandshake: Agent has PW, but Peer sent no KMREQ. Sending error KMRSP response");
        ra_size = 1;
        keydata = failure_kmrsp;

        // Update the KM state as well
        m_pCryptoControl->m_SndKmState = SRT_KM_S_NOSECRET;  // Agent has PW, but Peer won't decrypt
        m_pCryptoControl->m_RcvKmState = SRT_KM_S_UNSECURED; // Peer won't encrypt as well.
    }
    else
    {
        if (!kmdata)
        {
            m_RejectReason = SRT_REJ_IPE;
            LOGC(cnlog.Fatal, log << CONID() << "createSrtHandshake: IPE: srtkm_cmd=SRT_CMD_KMRSP and no kmdata!");
            return 0;
        }
        ra_size = kmdata_wordsize;
        keydata = reinterpret_cast<const uint32_t *>(kmdata);
    }

    *pcmdspec = HS_CMDSPEC_CMD::wrap(SRT_CMD_KMRSP) | HS_CMDSPEC_SIZE::wrap((uint32_t) ra_size);
    HLOGC(cnlog.Debug,
          log << CONID() << "createSrtHandshake: KMRSP: applying returned key length="
              << ra_size); // XXX INSECURE << " words: [" << FormatBinaryString((uint8_t*)kmdata,
                           // kmdata_wordsize*sizeof(uint32_t)) << "]";

    NtoHLA((space), keydata, ra_size);
    return ra_size;
}


// PREREQUISITE:
// pkt must be set the buffer and configured for UMSG_HANDSHAKE.
// Note that this function replaces also serialization for the HSv4.
bool srt::CUDT::createSrtHandshake(
        int             srths_cmd,
        int             srtkm_cmd,
        const uint32_t* kmdata,
        size_t          kmdata_wordsize, // IN WORDS, NOT BYTES!!!
        CPacket&        w_pkt,
        CHandShake&     w_hs)
{
    // This function might be called before the opposite version was recognized.
    // Check if the version is exactly 4 because this means that the peer has already
    // sent something - asynchronously, and usually in rendezvous - and we already know
    // that the peer is version 4. In this case, agent must behave as HSv4, til the end.
    if (m_ConnRes.m_iVersion == HS_VERSION_UDT4)
    {
        w_hs.m_iVersion = HS_VERSION_UDT4;
        w_hs.m_iType    = UDT_DGRAM;
        if (w_hs.m_extension)
        {
            // Should be impossible
            LOGC(cnlog.Error,
                 log << CONID() << "createSrtHandshake: IPE: EXTENSION SET WHEN peer reports version 4 - fixing...");
            w_hs.m_extension = false;
        }
    }
    else
    {
        w_hs.m_iType = 0; // Prepare it for flags
    }

    HLOGC(cnlog.Debug,
          log << CONID() << "createSrtHandshake: buf size=" << w_pkt.getLength()
              << " hsx=" << MessageTypeStr(UMSG_EXT, srths_cmd) << " kmx=" << MessageTypeStr(UMSG_EXT, srtkm_cmd)
              << " kmdata_wordsize=" << kmdata_wordsize << " version=" << w_hs.m_iVersion);

    // Once you are certain that the version is HSv5, set the enc type flags
    // to advertise pbkeylen. Otherwise make sure that the old interpretation
    // will correctly pick up the type field. PBKEYLEN should be advertized
    // regardless of what URQ stage the handshake is (note that in case of rendezvous
    // CONCLUSION might be the FIRST MESSAGE EVER RECEIVED by a party).
    if (w_hs.m_iVersion > HS_VERSION_UDT4)
    {
        // Check if there was a failure to receie HSREQ before trying to craft HSRSP.
        // If fillSrtHandshake_HSRSP catches the condition of m_tsRcvPeerStartTime == steady_clock::zero(),
        // it will return size 0, which will mess up with further extension procedures;
        // PREVENT THIS HERE.
        if (w_hs.m_iReqType == URQ_CONCLUSION && srths_cmd == SRT_CMD_HSRSP && is_zero(m_tsRcvPeerStartTime))
        {
            LOGC(cnlog.Error,
                 log << CONID()
                     << "createSrtHandshake: IPE (non-fatal): Attempting to craft HSRSP without received HSREQ. "
                        "BLOCKING extensions.");
            w_hs.m_extension = false;
        }

        // The situation when this function is called without requested extensions
        // is URQ_CONCLUSION in rendezvous mode in some of the transitions.
        // In this case for version 5 just clear the m_iType field, as it has
        // different meaning in HSv5 and contains extension flags.
        //
        // Keep 0 in the SRT_HSTYPE_HSFLAGS field, but still advertise PBKEYLEN
        // in the SRT_HSTYPE_ENCFLAGS field.
        w_hs.m_iType                  = SrtHSRequest::wrapFlags(false /*no magic in HSFLAGS*/, m_config.iSndCryptoKeyLen);

        IF_HEAVY_LOGGING(bool whether = m_config.iSndCryptoKeyLen != 0);
        HLOGC(cnlog.Debug,
              log << CONID() << "createSrtHandshake: " << (whether ? "" : "NOT ")
                  << " Advertising PBKEYLEN - value = " << m_config.iSndCryptoKeyLen);

        // Note: This is required only when sending a HS message without SRT extensions.
        // When this is to be sent with SRT extensions, then KMREQ will be attached here
        // and the PBKEYLEN will be extracted from it. If this is going to attach KMRSP
        // here, it's already too late (it should've been advertised before getting the first
        // handshake message with KMREQ).
    }
    else
    {
        w_hs.m_iType = UDT_DGRAM;
    }

    // values > URQ_CONCLUSION include also error types
    // if (w_hs.m_iVersion == HS_VERSION_UDT4 || w_hs.m_iReqType > URQ_CONCLUSION) <--- This condition was checked b4 and
    // it's only valid for caller-listener mode
    if (!w_hs.m_extension)
    {
        // Serialize only the basic handshake, if this is predicted for
        // Hsv4 peer or this is URQ_INDUCTION or URQ_WAVEAHAND.
        size_t hs_size = w_pkt.getLength();
        w_hs.store_to((w_pkt.m_pcData), (hs_size));
        w_pkt.setLength(hs_size);
        HLOGC(cnlog.Debug,
              log << CONID() << "createSrtHandshake: (no ext) size=" << hs_size << " data: " << w_hs.show());
        return true;
    }

    // Sanity check, applies to HSv5 only cases.
    if (srths_cmd == SRT_CMD_HSREQ && m_SrtHsSide == HSD_RESPONDER)
    {
        m_RejectReason = SRT_REJ_IPE;
        LOGC(cnlog.Fatal,
             log << CONID() << "IPE: SRT_CMD_HSREQ was requested to be sent in HSv5 by an INITIATOR side!");
        return false; // should cause rejection
    }

    ostringstream logext;
    logext << "HSX";

    // Install the SRT extensions
    w_hs.m_iType |= CHandShake::HS_EXT_HSREQ;

    bool have_sid = false;
    if (srths_cmd == SRT_CMD_HSREQ && !m_config.sStreamName.empty())
    {
        have_sid = true;
        w_hs.m_iType |= CHandShake::HS_EXT_CONFIG;
        logext << ",SID";
    }

    // If this is a response, we have also information
    // on the peer. If Peer is NOT filter capable, don't
    // put filter config, even if agent is capable.
    bool peer_filter_capable = true;
    if (srths_cmd == SRT_CMD_HSRSP)
    {
        if (m_sPeerPktFilterConfigString != "")
        {
            peer_filter_capable = true;
        }
        else if (IsSet(m_uPeerSrtFlags, SRT_OPT_FILTERCAP))
        {
            peer_filter_capable = true;
        }
        else
        {
            peer_filter_capable = false;
        }
    }

    // Now, if this is INITIATOR, then it has its
    // filter config already set, if configured, otherwise
    // it should not attach the filter config extension.

    // If this is a RESPONDER, then it has already received
    // the filter config string from the peer and therefore
    // possibly confronted with the contents of m_OPT_FECConfigString,
    // and if it decided to go with filter, it will be nonempty.
    bool have_filter  = false;
    if (peer_filter_capable && !m_config.sPacketFilterConfig.empty())
    {
        have_filter = true;
        w_hs.m_iType |= CHandShake::HS_EXT_CONFIG;
        logext << ",filter";
    }

    bool have_congctl = false;
    const string sm = m_config.sCongestion.str();
    if (sm != "" && sm != "live")
    {
        have_congctl = true;
        w_hs.m_iType |= CHandShake::HS_EXT_CONFIG;
        logext << ",CONGCTL";
    }

    bool have_kmreq   = false;
    // Prevent adding KMRSP only in case when BOTH:
    // - Agent has set no password
    // - no KMREQ has arrived from Peer
    // KMRSP must be always sent when:
    // - Agent set a password, Peer did not send KMREQ: Agent sets snd=NOSECRET.
    // - Agent set no password, but Peer sent KMREQ: Ageng sets rcv=NOSECRET.
    if (m_config.CryptoSecret.len > 0 || kmdata_wordsize > 0)
    {
        have_kmreq = true;
        w_hs.m_iType |= CHandShake::HS_EXT_KMREQ;
        logext << ",KMX";
    }

#if ENABLE_BONDING
    bool have_group = false;

    // Note: this is done without locking because we have the following possibilities:
    //
    // 1. Most positive: the group will be the same all the time up to the moment when we use it.
    // 2. The group will disappear when next time we try to use it having now have_group set true.
    //
    // Not possible that a group is NULL now but would appear later: the group must be either empty
    // or already set as valid at this time.
    //
    // If the 2nd possibility happens, then simply it means that the group has been closed during
    // the operation and the socket got this information updated in the meantime. This means that
    // it was an abnormal interrupt during the processing so the handshake process should be aborted
    // anyway, and that's what will be done.

    // LOCKING INFORMATION: accesing this field just for NULL check doesn't
    // hurt, even if this field could be dangling in the moment. This will be
    // followed by an additional check, done this time under lock, and there will
    // be no dangling pointers at this time.
    if (m_parent->m_GroupOf)
    {
        // Whatever group this socket belongs to, the information about
        // the group is always sent the same way with the handshake.
        have_group = true;
        w_hs.m_iType |= CHandShake::HS_EXT_CONFIG;
        logext << ",GROUP";
    }
#endif

    HLOGC(cnlog.Debug, log << CONID() << "createSrtHandshake: (ext: " << logext.str() << ") data: " << w_hs.show());

    // NOTE: The HSREQ is practically always required, although may happen
    // in future that CONCLUSION can be sent multiple times for a separate
    // stream encryption support, and this way it won't enclose HSREQ.
    // Also, KMREQ may occur multiple times.

    // So, initially store the UDT legacy handshake.
    size_t hs_size = w_pkt.getLength(), total_ra_size = (hs_size / sizeof(uint32_t)); // Maximum size of data
    w_hs.store_to((w_pkt.m_pcData), (hs_size));                                        // hs_size is updated

    size_t ra_size = hs_size / sizeof(int32_t);

    // Now attach the SRT handshake for HSREQ
    size_t    offset = ra_size;
    uint32_t *p      = reinterpret_cast<uint32_t *>(w_pkt.m_pcData);
    // NOTE: since this point, ra_size has a size in int32_t elements, NOT BYTES.

    // The first 4-byte item is the CMD/LENGTH spec.
    uint32_t *pcmdspec = p + offset; // Remember the location to be filled later, when we know the length
    ++offset;

    // Now use the original function to store the actual SRT_HS data
    // ra_size after that
    // NOTE: so far, ra_size is m_iMaxSRTPayloadSize expressed in number of elements.
    // WILL BE CHANGED HERE.
    ra_size   = fillSrtHandshake((p + offset), total_ra_size - offset, srths_cmd, HS_VERSION_SRT1);
    *pcmdspec = HS_CMDSPEC_CMD::wrap(srths_cmd) | HS_CMDSPEC_SIZE::wrap((uint32_t) ra_size);

    HLOGC(cnlog.Debug,
          log << CONID() << "createSrtHandshake: after HSREQ: offset=" << offset << " HSREQ size=" << ra_size
              << " space left: " << (total_ra_size - offset));

    // Use only in REQ phase and only if stream name is set
    if (have_sid)
    {
        // Now prepare the string with 4-byte alignment. The string size is limited
        // to half the payload size. Just a sanity check to not pack too much into
        // the conclusion packet.
        size_t size_limit = m_iMaxSRTPayloadSize / 2;

        if (m_config.sStreamName.size() >= size_limit)
        {
            m_RejectReason = SRT_REJ_ROGUE;
            LOGC(cnlog.Warn,
                 log << CONID() << "createSrtHandshake: stream id too long, limited to " << (size_limit - 1)
                     << " bytes");
            return false;
        }

        offset += ra_size + 1;
        ra_size = fillHsExtConfigString(p + offset - 1, SRT_CMD_SID, m_config.sStreamName.str());

        HLOGC(cnlog.Debug,
              log << CONID() << "createSrtHandshake: after SID [" << m_config.sStreamName.c_str()
                  << "] length=" << m_config.sStreamName.size() << " alignedln=" << (4 * ra_size)
                  << ": offset=" << offset << " SID size=" << ra_size << " space left: " << (total_ra_size - offset));
    }

    if (have_congctl)
    {
        // Pass the congctl to the other side as informational.
        // The other side should reject connection if it uses a different congctl.
        // The other side should also respond with the congctl it uses, if its non-default (for backward compatibility).

        offset += ra_size + 1;
        ra_size = fillHsExtConfigString(p + offset - 1, SRT_CMD_CONGESTION, sm);

        HLOGC(cnlog.Debug,
              log << CONID() << "createSrtHandshake: after CONGCTL [" << sm << "] length=" << sm.size()
                  << " alignedln=" << (4 * ra_size) << ": offset=" << offset << " CONGCTL size=" << ra_size
                  << " space left: " << (total_ra_size - offset));
    }

    if (have_filter)
    {
        offset += ra_size + 1;
        ra_size = fillHsExtConfigString(p + offset - 1, SRT_CMD_FILTER, m_config.sPacketFilterConfig.str());

        HLOGC(cnlog.Debug,
              log << CONID() << "createSrtHandshake: after filter [" << m_config.sPacketFilterConfig.c_str()
                  << "] length=" << m_config.sPacketFilterConfig.size() << " alignedln=" << (4 * ra_size) << ": offset="
                  << offset << " filter size=" << ra_size << " space left: " << (total_ra_size - offset));
    }

#if ENABLE_BONDING
    // Note that this will fire in both cases:
    // - When the group has been set by the user on a socket (or socket was created as a part of the group),
    //   and the handshake request is to be sent with informing the peer that this conenction belongs to a group
    // - When the agent received a HS request with a group, has created its mirror group on its side, and
    //   now sends the HS response to the peer, with ITS OWN group id (the mirror one).
    //
    // XXX Probably a condition should be checked here around the group type.
    // The time synchronization should be done only on any kind of parallel sending group.
    // Currently all groups are such groups (broadcast, backup, balancing), but it may
    // need to be changed for some other types.
    if (have_group)
    {
        // NOTE: See information about mutex ordering in api.h
        ScopedLock gdrg (uglobal().m_GlobControlLock);
        if (!m_parent->m_GroupOf)
        {
            // This may only happen if since last check of m_GroupOf pointer the socket was removed
            // from the group in the meantime, which can only happen due to that the group was closed.
            // In such a case it simply means that the handshake process was requested to be interrupted.
            LOGC(cnlog.Fatal, log << CONID() << "GROUP DISAPPEARED. Socket not capable of continuing HS");
            return false;
        }
        else
        {
            if (m_parent->m_GroupOf->closing())
            {
                m_RejectReason = SRT_REJ_IPE;
                LOGC(cnlog.Error,
                     log << CONID() << "createSrtHandshake: group is closing during the process, rejecting.");
                return false;
            }
            offset += ra_size + 1;
            ra_size = fillHsExtGroup(p + offset - 1);

            HLOGC(cnlog.Debug,
                  log << CONID() << "createSrtHandshake: after GROUP [" << sm << "] length=" << sm.size() << ": offset="
                      << offset << " GROUP size=" << ra_size << " space left: " << (total_ra_size - offset));
        }
    }
#endif

    // When encryption turned on
    if (have_kmreq)
    {
        HLOGC(cnlog.Debug,
              log << CONID() << "createSrtHandshake: "
                  << (m_config.CryptoSecret.len > 0 ? "Agent uses ENCRYPTION" : "Peer requires ENCRYPTION"));

        if (!m_pCryptoControl && (srtkm_cmd == SRT_CMD_KMREQ || srtkm_cmd == SRT_CMD_KMRSP))
        {
            m_RejectReason = SRT_REJ_IPE;
            LOGC(cnlog.Error,
                 log << CONID() << "createSrtHandshake: IPE: need to send KM, but CryptoControl does not exist."
                     << " Socket state: connected=" << boolalpha << m_bConnected << ", connecting=" << m_bConnecting
                     << ", broken=" << m_bBroken << ", closing=" << m_bClosing << ".");
            return false;
        }

        if (srtkm_cmd == SRT_CMD_KMREQ)
        {
            bool have_any_keys = false;
            for (size_t ki = 0; ki < 2; ++ki)
            {
                // Skip those that have expired
                if (!m_pCryptoControl->getKmMsg_needSend(ki, false))
                    continue;

                m_pCryptoControl->getKmMsg_markSent(ki, false);

                offset += ra_size + 1;
                ra_size = fillHsExtKMREQ(p + offset - 1, ki);

                have_any_keys = true;
            }

            if (!have_any_keys)
            {
                m_RejectReason = SRT_REJ_IPE;
                LOGC(cnlog.Error, log << CONID() << "createSrtHandshake: IPE: all keys have expired, no KM to send.");
                return false;
            }
        }
        else if (srtkm_cmd == SRT_CMD_KMRSP)
        {
            offset += ra_size + 1;
            ra_size = fillHsExtKMRSP(p + offset - 1, kmdata, kmdata_wordsize);
        }
        else
        {
            m_RejectReason = SRT_REJ_IPE;
            LOGC(cnlog.Fatal, log << CONID() << "createSrtHandshake: IPE: wrong value of srtkm_cmd: " << srtkm_cmd);
            return false;
        }
    }

    if (ra_size == 0)
    {
        // m_RejectReason is expected to be set by fillHsExtKMRSP(..) in this case.
        return false;
    }

    // ra_size + offset has a value in element unit.
    // Switch it again to byte unit.
    w_pkt.setLength((ra_size + offset) * sizeof(int32_t));

    HLOGC(cnlog.Debug,
          log << CONID() << "createSrtHandshake: filled HSv5 handshake flags: "
              << CHandShake::ExtensionFlagStr(w_hs.m_iType) << " length: " << w_pkt.getLength() << " bytes");

    return true;
}

template <class Integer>
static inline int FindExtensionBlock(Integer* begin, size_t total_length,
        size_t& w_out_len, Integer*& w_next_block)
{
    // Check if there's anything to process
    if (total_length == 0)
    {
        w_next_block = NULL;
        w_out_len    = 0;
        return SRT_CMD_NONE;
    }

    // This function extracts the block command from the block and its length.
    // The command value is returned as a function result.
    // The size of that command block is stored into w_out_len.
    // The beginning of the prospective next block is stored in w_next_block.

    // The caller must be aware that:
    // - exactly one element holds the block header (cmd+size), so the actual data are after this one.
    // - the returned size is the number of uint32_t elements since that first data element
    // - the remaining size should be manually calculated as total_length - 1 - w_out_len, or
    // simply, as w_next_block - begin.

    // Note that if the total_length is too short to extract the whole block, it will return
    // SRT_CMD_NONE. Note that total_length includes this first CMDSPEC word.
    //
    // When SRT_CMD_NONE is returned, it means that nothing has been extracted and nothing else
    // can be further extracted from this block.

    int    cmd  = HS_CMDSPEC_CMD::unwrap(*begin);
    size_t size = HS_CMDSPEC_SIZE::unwrap(*begin);

    if (size + 1 > total_length)
        return SRT_CMD_NONE;

    w_out_len = size;

    if (total_length == size + 1)
        w_next_block = NULL;
    else
        w_next_block = begin + 1 + size;

    return cmd;
}

// NOTE: the rule of order of arguments is broken here because this order
// serves better the logics and readability.
template <class Integer>
static inline bool NextExtensionBlock(Integer*& w_begin, Integer* next, size_t& w_length)
{
    if (!next)
        return false;

    w_length = w_length - (next - w_begin);
    w_begin  = next;
    return true;
}

void SrtExtractHandshakeExtensions(const char* bufbegin, size_t buflength,
        vector<SrtHandshakeExtension>& w_output)
{
    const uint32_t *begin = reinterpret_cast<const uint32_t *>(bufbegin + CHandShake::m_iContentSize);
    size_t    size  = buflength - CHandShake::m_iContentSize; // Due to previous cond check we grant it's >0
    const uint32_t *next  = 0;
    size_t    length   = size / sizeof(uint32_t);
    size_t    blocklen = 0;

    for (;;) // ONE SHOT, but continuable loop
    {
        const int cmd = FindExtensionBlock(begin, length, (blocklen), (next));

        if (cmd == SRT_CMD_NONE)
        {
            // End of blocks
            break;
        }

        w_output.push_back(SrtHandshakeExtension(cmd));

        SrtHandshakeExtension& ext = w_output.back();

        std::copy(begin+1, begin+blocklen+1, back_inserter(ext.contents));

        // Any other kind of message extracted. Search on.
        if (!NextExtensionBlock((begin), next, (length)))
            break;
    }
}

#if SRT_DEBUG_RTT
class RttTracer
{
public:
    RttTracer()
    {
    }

    ~RttTracer()
    {
        srt::sync::ScopedLock lck(m_mtx);
        m_fout.close();
    }

    void trace(const srt::sync::steady_clock::time_point& currtime,
               const std::string& event, int rtt_sample, int rttvar_sample,
               bool is_smoothed_rtt_reset, int64_t recvTotal,
               int smoothed_rtt, int rttvar)
    {
        srt::sync::ScopedLock lck(m_mtx);
        create_file();
        
        m_fout << srt::sync::FormatTimeSys(currtime) << ",";
        m_fout << srt::sync::FormatTime(currtime) << ",";
        m_fout << event << ",";
        m_fout << rtt_sample << ",";
        m_fout << rttvar_sample << ",";
        m_fout << is_smoothed_rtt_reset << ",";
        m_fout << recvTotal << ",";
        m_fout << smoothed_rtt << ",";
        m_fout << rttvar << "\n";
        m_fout.flush();
    }

private:
    void print_header()
    {
        m_fout << "Timepoint_SYST,Timepoint_STDY,Event,usRTTSample,"
                  "usRTTVarSample,IsSmoothedRTTReset,pktsRecvTotal,"
                  "usSmoothedRTT,usRTTVar\n";
    }

    void create_file()
    {
        if (m_fout.is_open())
            return;

        std::string str_tnow = srt::sync::FormatTimeSys(srt::sync::steady_clock::now());
        str_tnow.resize(str_tnow.size() - 7); // remove trailing ' [SYST]' part
        while (str_tnow.find(':') != std::string::npos) {
            str_tnow.replace(str_tnow.find(':'), 1, 1, '_');
        }
        const std::string fname = "rtt_trace_" + str_tnow + "_" + SRT_SYNC_CLOCK_STR + ".csv";
        m_fout.open(fname, std::ofstream::out);
        if (!m_fout)
            std::cerr << "IPE: Failed to open " << fname << "!!!\n";

        print_header();
    }

private:
    srt::sync::Mutex m_mtx;
    std::ofstream m_fout;
};

RttTracer s_rtt_trace;
#endif


bool srt::CUDT::processSrtMsg(const CPacket *ctrlpkt)
{
    uint32_t *srtdata = (uint32_t *)ctrlpkt->m_pcData;
    size_t    len     = ctrlpkt->getLength();
    int       etype   = ctrlpkt->getExtendedType();
    uint32_t  ts      = ctrlpkt->m_iTimeStamp;

    int res = SRT_CMD_NONE;

    HLOGC(cnlog.Debug,
          log << CONID() << "Dispatching message type=" << etype << " data length=" << (len / sizeof(int32_t)));
    switch (etype)
    {
    case SRT_CMD_HSREQ:
    {
        res = processSrtMsg_HSREQ(srtdata, len, ts, CUDT::HS_VERSION_UDT4);
        break;
    }
    case SRT_CMD_HSRSP:
    {
        res = processSrtMsg_HSRSP(srtdata, len, ts, CUDT::HS_VERSION_UDT4);
        break;
    }
    case SRT_CMD_KMREQ:
        // Special case when the data need to be processed here
        // and the appropriate message must be constructed for sending.
        // No further processing required
        {
            uint32_t srtdata_out[SRTDATA_MAXSIZE];
            size_t   len_out = 0;
            res = m_pCryptoControl->processSrtMsg_KMREQ(srtdata, len, CUDT::HS_VERSION_UDT4,
                    (srtdata_out), (len_out));
            if (res == SRT_CMD_KMRSP)
            {
                if (len_out == 1)
                {
                    if (m_config.bEnforcedEnc)
                    {
                        LOGC(cnlog.Warn,
                             log << CONID() << "KMREQ FAILURE: " << KmStateStr(SRT_KM_STATE(srtdata_out[0]))
                                 << " - rejecting per enforced encryption");
                        res = SRT_CMD_NONE;
                        break;
                    }
                    HLOGC(cnlog.Debug,
                          log << CONID()
                              << "MKREQ -> KMRSP FAILURE state: " << KmStateStr(SRT_KM_STATE(srtdata_out[0])));
                }
                else
                {
                    HLOGC(cnlog.Debug, log << CONID() << "KMREQ -> requested to send KMRSP length=" << len_out);
                }
                sendSrtMsg(SRT_CMD_KMRSP, srtdata_out, len_out);
            }
            // XXX Dead code. processSrtMsg_KMREQ now doesn't return any other value now.
            // Please review later.
            else
            {
                LOGC(cnlog.Warn, log << CONID() << "KMREQ failed to process the request - ignoring");
            }

            return true; // already done what's necessary
        }

    case SRT_CMD_KMRSP:
    {
        // KMRSP doesn't expect any following action
        m_pCryptoControl->processSrtMsg_KMRSP(srtdata, len, CUDT::HS_VERSION_UDT4);
        return true; // nothing to do
    }

    default:
        return false;
    }

    if (res == SRT_CMD_NONE)
        return true;

    // Send the message that the message handler requested.
    sendSrtMsg(res);

    return true;
}

int srt::CUDT::processSrtMsg_HSREQ(const uint32_t *srtdata, size_t bytelen, uint32_t ts, int hsv)
{
    // Set this start time in the beginning, regardless as to whether TSBPD is being
    // used or not. This must be done in the Initiator as well as Responder.

    /*
     * Compute peer StartTime in our time reference
     * This takes time zone, time drift into account.
     * Also includes current packet transit time (rtt/2)
     */
    m_tsRcvPeerStartTime = steady_clock::now() - microseconds_from(ts);
    // (in case of bonding group, this value will be OVERWRITTEN
    // later in CUDT::interpretGroup).

    // Prepare the initial runtime values of latency basing on the option values.
    // They are going to get the value fixed HERE.
    m_iTsbPdDelay_ms     = m_config.iRcvLatency;
    m_iPeerTsbPdDelay_ms = m_config.iPeerLatency;

    if (bytelen < SRT_CMD_HSREQ_MINSZ)
    {
        m_RejectReason = SRT_REJ_ROGUE;
        /* Packet smaller than minimum compatible packet size */
        LOGC(cnlog.Error, log << "HSREQ/rcv: cmd=" << SRT_CMD_HSREQ << "(HSREQ) len=" << bytelen << " invalid");
        return SRT_CMD_NONE;
    }

    LOGC(cnlog.Note, log << "HSREQ/rcv: cmd=" << SRT_CMD_HSREQ << "(HSREQ) len=" << bytelen
                         << hex << " vers=0x" << srtdata[SRT_HS_VERSION] << " opts=0x" << srtdata[SRT_HS_FLAGS]
                         << dec << " delay=" << SRT_HS_LATENCY_RCV::unwrap(srtdata[SRT_HS_LATENCY]));

    m_uPeerSrtVersion = srtdata[SRT_HS_VERSION];
    m_uPeerSrtFlags   = srtdata[SRT_HS_FLAGS];

    if (hsv == CUDT::HS_VERSION_UDT4)
    {
        if (m_uPeerSrtVersion >= SRT_VERSION_FEAT_HSv5)
        {
            m_RejectReason = SRT_REJ_ROGUE;
            LOGC(cnlog.Error,
                 log << CONID() << "HSREQ/rcv: With HSv4 version >= " << SrtVersionString(SRT_VERSION_FEAT_HSv5)
                     << " is not acceptable.");
            return SRT_CMD_REJECT;
        }
    }
    else
    {
        if (m_uPeerSrtVersion < SRT_VERSION_FEAT_HSv5)
        {
            m_RejectReason = SRT_REJ_ROGUE;
            LOGC(cnlog.Error,
                 log << CONID() << "HSREQ/rcv: With HSv5 version must be >= " << SrtVersionString(SRT_VERSION_FEAT_HSv5)
                     << " .");
            return SRT_CMD_REJECT;
        }
    }

    // Check also if the version satisfies the minimum required version
    if (m_uPeerSrtVersion < m_config.uMinimumPeerSrtVersion)
    {
        m_RejectReason = SRT_REJ_VERSION;
        LOGC(cnlog.Error,
             log << CONID() << "HSREQ/rcv: Peer version: " << SrtVersionString(m_uPeerSrtVersion)
                 << " is too old for requested: " << SrtVersionString(m_config.uMinimumPeerSrtVersion)
                 << " - REJECTING");
        return SRT_CMD_REJECT;
    }

    HLOGC(cnlog.Debug,
          log << CONID() << "HSREQ/rcv: PEER Version: " << SrtVersionString(m_uPeerSrtVersion)
              << " Flags: " << m_uPeerSrtFlags << "(" << SrtFlagString(m_uPeerSrtFlags)
              << ") Min req version:" << SrtVersionString(m_config.uMinimumPeerSrtVersion));

    m_bPeerRexmitFlag = IsSet(m_uPeerSrtFlags, SRT_OPT_REXMITFLG);
    HLOGC(cnlog.Debug, log << CONID() << "HSREQ/rcv: peer " << (m_bPeerRexmitFlag ? "UNDERSTANDS" : "DOES NOT UNDERSTAND") << " REXMIT flag");

    // Check if both use the same API type. Reject if not.
    bool peer_message_api = !IsSet(m_uPeerSrtFlags, SRT_OPT_STREAM);
    if (peer_message_api != m_config.bMessageAPI)
    {
        m_RejectReason = SRT_REJ_MESSAGEAPI;
        LOGC(cnlog.Error,
             log << CONID() << "HSREQ/rcv: Agent uses " << (m_config.bMessageAPI ? "MESSAGE" : "STREAM")
                 << " API, but the Peer declares " << (peer_message_api ? "MESSAGE" : "STREAM")
                 << " API. Not compatible transmission type, rejecting.");
        return SRT_CMD_REJECT;
    }

    SRT_STATIC_ASSERT(SRT_HS_E_SIZE == SRT_HS_LATENCY + 1, "Assuming latency is the last field");
    if (bytelen < (SRT_HS_E_SIZE * sizeof(uint32_t)))
    {
        // Handshake extension message includes VERSION, FLAGS and LATENCY
        // (3 x 32 bits). SRT v1.2.0 and earlier might supply shorter extension message,
        // without LATENCY fields.
        // It is acceptable, as long as the latency flags are not set on our side.
        //
        //  0 1 2 3 4 5 6 7 8 9 0 1 2 3 4 5 6 7 8 9 0 1 2 3 4 5 6 7 8 9 0 1
        // +-+-+-+-+-+-+-+-+-+-+-+-+-+-+-+-+-+-+-+-+-+-+-+-+-+-+-+-+-+-+-+-+
        // |                          SRT Version                          |
        // +-+-+-+-+-+-+-+-+-+-+-+-+-+-+-+-+-+-+-+-+-+-+-+-+-+-+-+-+-+-+-+-+
        // |                           SRT Flags                           |
        // +-+-+-+-+-+-+-+-+-+-+-+-+-+-+-+-+-+-+-+-+-+-+-+-+-+-+-+-+-+-+-+-+
        // |      Receiver TSBPD Delay     |       Sender TSBPD Delay      |
        // +-+-+-+-+-+-+-+-+-+-+-+-+-+-+-+-+-+-+-+-+-+-+-+-+-+-+-+-+-+-+-+-+
        if (IsSet(m_uPeerSrtFlags, SRT_OPT_TSBPDSND) || IsSet(m_uPeerSrtFlags, SRT_OPT_TSBPDRCV))
        {
            m_RejectReason = SRT_REJ_ROGUE;
            LOGC(cnlog.Error,
                 log << CONID()
                     << "HSREQ/rcv: Peer sent only VERSION + FLAGS HSREQ, but TSBPD flags are set. Rejecting.");
            return SRT_CMD_REJECT;
        }

        LOGC(cnlog.Warn,
             log << CONID() << "HSREQ/rcv: Peer sent only VERSION + FLAGS HSREQ, not getting any TSBPD settings.");
        // Don't process any further settings in this case. Turn off TSBPD, just for a case.
        m_bTsbPd     = false;
        m_bPeerTsbPd = false;
        return SRT_CMD_HSRSP;
    }

    const uint32_t latencystr = srtdata[SRT_HS_LATENCY];

    if (IsSet(m_uPeerSrtFlags, SRT_OPT_TSBPDSND))
    {
        // TimeStamp-based Packet Delivery feature enabled
        if (!isOPT_TsbPd())
        {
            LOGC(cnlog.Warn,
                 log << CONID() << "HSREQ/rcv: Agent did not set rcv-TSBPD - ignoring proposed latency from peer");

            // Note: also don't set the peer TSBPD flag HERE because
            // - in HSv4 it will be a sender, so it doesn't matter anyway
            // - in HSv5 if it's going to receive, the TSBPDRCV flag will define it.
        }
        else
        {
            int peer_decl_latency;
            if (hsv < CUDT::HS_VERSION_SRT1)
            {
                // In HSv4 there is only one value and this is the latency
                // that the sender peer proposes for the agent.
                peer_decl_latency = SRT_HS_LATENCY_LEG::unwrap(latencystr);
            }
            else
            {
                // In HSv5 there are latency declared for sending and receiving separately.

                // SRT_HS_LATENCY_SND is the value that the peer proposes to be the
                // value used by agent when receiving data. We take this as a local latency value.
                peer_decl_latency = SRT_HS_LATENCY_SND::unwrap(srtdata[SRT_HS_LATENCY]);
            }

            // Use the maximum latency out of latency from our settings and the latency
            // "proposed" by the peer.
            int maxdelay = std::max(m_iTsbPdDelay_ms, peer_decl_latency);
            HLOGC(cnlog.Debug,
                  log << CONID() << "HSREQ/rcv: LOCAL/RCV LATENCY: Agent:" << m_iTsbPdDelay_ms
                      << " Peer:" << peer_decl_latency << "  Selecting:" << maxdelay);
            m_iTsbPdDelay_ms = maxdelay;
            m_bTsbPd = true;
        }
    }
    else
    {
        std::string how_about_agent = isOPT_TsbPd() ? "BUT AGENT DOES" : "and nor does Agent";
        HLOGC(cnlog.Debug, log << CONID() << "HSREQ/rcv: Peer DOES NOT USE latency for sending - " << how_about_agent);
    }

    // This happens when the HSv5 RESPONDER receives the HSREQ message; it declares
    // that the peer INITIATOR will receive the data and informs about its predefined
    // latency. We need to maximize this with our setting of the peer's latency and
    // record as peer's latency, which will be then sent back with HSRSP.
    if (hsv > CUDT::HS_VERSION_UDT4 && IsSet(m_uPeerSrtFlags, SRT_OPT_TSBPDRCV))
    {
        // So, PEER uses TSBPD, set the flag.
        // NOTE: it doesn't matter, if AGENT uses TSBPD.
        m_bPeerTsbPd = true;

        // SRT_HS_LATENCY_RCV is the value that the peer declares as to be
        // used by it when receiving data. We take this as a peer's value,
        // and select the maximum of this one and our proposed latency for the peer.
        int peer_decl_latency = SRT_HS_LATENCY_RCV::unwrap(latencystr);
        int maxdelay          = std::max(m_iPeerTsbPdDelay_ms, peer_decl_latency);
        HLOGC(cnlog.Debug,
              log << CONID() << "HSREQ/rcv: PEER/RCV LATENCY: Agent:" << m_iPeerTsbPdDelay_ms
                  << " Peer:" << peer_decl_latency << " Selecting:" << maxdelay);
        m_iPeerTsbPdDelay_ms = maxdelay;
    }
    else
    {
        std::string how_about_agent = isOPT_TsbPd() ? "BUT AGENT DOES" : "and nor does Agent";
        HLOGC(cnlog.Debug,
              log << CONID() << "HSREQ/rcv: Peer DOES NOT USE latency for receiving - " << how_about_agent);
    }

    if (hsv > CUDT::HS_VERSION_UDT4)
    {
        // This is HSv5, do the same things as required for the sending party in HSv4,
        // as in HSv5 this can also be a sender.
        if (IsSet(m_uPeerSrtFlags, SRT_OPT_TLPKTDROP))
        {
            // Too late packets dropping feature supported
            m_bPeerTLPktDrop = true;
        }
        if (IsSet(m_uPeerSrtFlags, SRT_OPT_NAKREPORT))
        {
            // Peer will send Periodic NAK Reports
            m_bPeerNakReport = true;
        }
    }

    return SRT_CMD_HSRSP;
}

int srt::CUDT::processSrtMsg_HSRSP(const uint32_t *srtdata, size_t bytelen, uint32_t ts, int hsv)
{
    // XXX Check for mis-version
    // With HSv4 we accept only version less than 1.3.0
    if (hsv == CUDT::HS_VERSION_UDT4 && srtdata[SRT_HS_VERSION] >= SRT_VERSION_FEAT_HSv5)
    {
        LOGC(cnlog.Error, log << CONID() << "HSRSP/rcv: With HSv4 version >= 1.2.0 is not acceptable.");
        return SRT_CMD_NONE;
    }

    if (bytelen < SRT_CMD_HSRSP_MINSZ)
    {
        /* Packet smaller than minimum compatible packet size */
        LOGC(cnlog.Error, log << CONID() << "HSRSP/rcv: cmd=" << SRT_CMD_HSRSP << "(HSRSP) len=" << bytelen << " invalid");
        return SRT_CMD_NONE;
    }

    // Set this start time in the beginning, regardless as to whether TSBPD is being
    // used or not. This must be done in the Initiator as well as Responder. In case when
    // agent is sender only (HSv4) this value simply won't be used.

    /*
     * Compute peer StartTime in our time reference
     * This takes time zone, time drift into account.
     * Also includes current packet transit time (rtt/2)
     */

    if (is_zero(m_tsRcvPeerStartTime))
    {
        // Do not set this time when it's already set, which may be the case
        // if the agent has this value already "borrowed" from a master socket
        // that was in the group at the time when it was added.
        m_tsRcvPeerStartTime = steady_clock::now() - microseconds_from(ts);
        HLOGC(cnlog.Debug,
              log << CONID()
                  << "HSRSP/rcv: PEER START TIME not yet defined, setting: " << FormatTime(m_tsRcvPeerStartTime));
    }
    else
    {
        HLOGC(cnlog.Debug,
              log << CONID()
                  << "HSRSP/rcv: PEER START TIME already set (derived): " << FormatTime(m_tsRcvPeerStartTime));
    }

    m_uPeerSrtVersion = srtdata[SRT_HS_VERSION];
    m_uPeerSrtFlags   = srtdata[SRT_HS_FLAGS];

    HLOGC(cnlog.Debug, log << "HSRSP/rcv: Version: " << SrtVersionString(m_uPeerSrtVersion)
                           << " Flags: SND:" << setw(8) << setfill('0') << hex << m_uPeerSrtFlags
                           << setw(0) << " (" << SrtFlagString(m_uPeerSrtFlags) << ")");
    // Basic version check
    if (m_uPeerSrtVersion < m_config.uMinimumPeerSrtVersion)
    {
        m_RejectReason = SRT_REJ_VERSION;
        LOGC(cnlog.Error,
             log << CONID() << "HSRSP/rcv: Peer version: " << SrtVersionString(m_uPeerSrtVersion)
                 << " is too old for requested: " << SrtVersionString(m_config.uMinimumPeerSrtVersion)
                 << " - REJECTING");
        return SRT_CMD_REJECT;
    }

    if (hsv == CUDT::HS_VERSION_UDT4)
    {
        // The old HSv4 way: extract just one value and put it under peer.
        if (IsSet(m_uPeerSrtFlags, SRT_OPT_TSBPDRCV))
        {
            // TsbPd feature enabled
            m_bPeerTsbPd         = true;
            m_iPeerTsbPdDelay_ms = SRT_HS_LATENCY_LEG::unwrap(srtdata[SRT_HS_LATENCY]);
            HLOGC(cnlog.Debug,
                  log << CONID() << "HSRSP/rcv: LATENCY: Peer/snd:" << m_iPeerTsbPdDelay_ms
                      << " (Agent: declared:" << m_iTsbPdDelay_ms << " rcv:" << m_iTsbPdDelay_ms << ")");
        }
        // TSBPDSND isn't set in HSv4 by the RESPONDER, because HSv4 RESPONDER is always RECEIVER.
    }
    else
    {
        // HSv5 way: extract the receiver latency and sender latency, if used.

        // PEER WILL RECEIVE TSBPD == AGENT SHALL SEND TSBPD.
        if (IsSet(m_uPeerSrtFlags, SRT_OPT_TSBPDRCV))
        {
            // TsbPd feature enabled
            m_bPeerTsbPd         = true;
            m_iPeerTsbPdDelay_ms = SRT_HS_LATENCY_RCV::unwrap(srtdata[SRT_HS_LATENCY]);
            HLOGC(cnlog.Debug, log << CONID() << "HSRSP/rcv: LATENCY: Peer/snd:" << m_iPeerTsbPdDelay_ms << "ms");
        }
        else
        {
            HLOGC(cnlog.Debug, log << CONID() << "HSRSP/rcv: Peer (responder) DOES NOT USE latency");
        }

        // PEER WILL SEND TSBPD == AGENT SHALL RECEIVE TSBPD.
        if (IsSet(m_uPeerSrtFlags, SRT_OPT_TSBPDSND))
        {
            if (!isOPT_TsbPd())
            {
                LOGC(cnlog.Warn,
                     log << CONID()
                         << "HSRSP/rcv: BUG? Peer (responder) declares sending latency, but Agent turned off TSBPD.");
            }
            else
            {
                m_bTsbPd = true; // NOTE: in case of Group TSBPD receiving, this field will be SWITCHED TO m_bGroupTsbPd.
                // Take this value as a good deal. In case when the Peer did not "correct" the latency
                // because it has TSBPD turned off, just stay with the present value defined in options.
                m_iTsbPdDelay_ms = SRT_HS_LATENCY_SND::unwrap(srtdata[SRT_HS_LATENCY]);
                HLOGC(cnlog.Debug, log << CONID() << "HSRSP/rcv: LATENCY Agent/rcv: " << m_iTsbPdDelay_ms << "ms");
            }
        }
    }

    if ((m_config.uSrtVersion >= SrtVersion(1, 0, 5)) && IsSet(m_uPeerSrtFlags, SRT_OPT_TLPKTDROP))
    {
        // Too late packets dropping feature supported
        m_bPeerTLPktDrop = true;
    }

    if ((m_config.uSrtVersion >= SrtVersion(1, 1, 0)) && IsSet(m_uPeerSrtFlags, SRT_OPT_NAKREPORT))
    {
        // Peer will send Periodic NAK Reports
        m_bPeerNakReport = true;
    }

    if (m_config.uSrtVersion >= SrtVersion(1, 2, 0))
    {
        if (IsSet(m_uPeerSrtFlags, SRT_OPT_REXMITFLG))
        {
            // Peer will use REXMIT flag in packet retransmission.
            m_bPeerRexmitFlag = true;
            HLOGP(cnlog.Debug, "HSRSP/rcv: 1.2.0+ Agent understands REXMIT flag and so does peer.");
        }
        else
        {
            HLOGP(cnlog.Debug, "HSRSP/rcv: Agent understands REXMIT flag, but PEER DOES NOT");
        }
    }
    else
    {
        HLOGP(cnlog.Debug, "HSRSP/rcv: <1.2.0 Agent DOESN'T understand REXMIT flag");
    }

    handshakeDone();

    return SRT_CMD_NONE;
}

// This function is called only when the URQ_CONCLUSION handshake has been received from the peer.
bool srt::CUDT::interpretSrtHandshake(const CHandShake& hs,
                                 const CPacket&    hspkt,
                                 uint32_t*         out_data SRT_ATR_UNUSED,
                                 size_t*           pw_len)
{
    // Initialize pw_len to 0 to handle the unencrypted case
    if (pw_len)
        *pw_len = 0;

    // The version=0 statement as rejection is used only since HSv5.
    // The HSv4 sends the AGREEMENT handshake message with version=0, do not misinterpret it.
    if (m_ConnRes.m_iVersion > HS_VERSION_UDT4 && hs.m_iVersion == 0)
    {
        m_RejectReason = SRT_REJ_PEER;
        LOGC(cnlog.Error, log << CONID() << "HS VERSION = 0, meaning the handshake has been rejected.");
        return false;
    }

    if (hs.m_iVersion < HS_VERSION_SRT1)
    {
        if (m_config.uMinimumPeerSrtVersion && m_config.uMinimumPeerSrtVersion >= SRT_VERSION_FEAT_HSv5)
        {
            m_RejectReason = SRT_REJ_VERSION;
            // This means that a version with minimum 1.3.0 that features HSv5 is required,
            // hence all HSv4 clients should be rejected.
            LOGP(cnlog.Error, "interpretSrtHandshake: minimum peer version 1.3.0 (HSv5 only), rejecting HSv4 client");
            return false;
        }
        return true; // do nothing
    }

    // Anyway, check if the handshake contains any extra data.
    if (hspkt.getLength() <= CHandShake::m_iContentSize)
    {
        m_RejectReason = SRT_REJ_ROGUE;
        // This would mean that the handshake was at least HSv5, but somehow no extras were added.
        // Dismiss it then, however this has to be logged.
        LOGC(cnlog.Error, log << CONID() << "HS VERSION=" << hs.m_iVersion << " but no handshake extension found!");
        return false;
    }

    // We still believe it should work, let's check the flags.
    const int ext_flags = SrtHSRequest::SRT_HSTYPE_HSFLAGS::unwrap(hs.m_iType);
    if (ext_flags == 0)
    {
        m_RejectReason = SRT_REJ_ROGUE;
        LOGC(cnlog.Error,
             log << CONID() << "HS VERSION=" << hs.m_iVersion << " but no handshake extension flags are set!");
        return false;
    }

    HLOGC(cnlog.Debug,
          log << CONID() << "HS VERSION=" << hs.m_iVersion
              << " EXTENSIONS: " << CHandShake::ExtensionFlagStr(ext_flags));

    // Ok, now find the beginning of an int32_t array that follows the UDT handshake.
    uint32_t* p    = reinterpret_cast<uint32_t*>(hspkt.m_pcData + CHandShake::m_iContentSize);
    size_t    size = hspkt.getLength() - CHandShake::m_iContentSize; // Due to previous cond check we grant it's >0

    int hsreq_type_cmd SRT_ATR_UNUSED = SRT_CMD_NONE;

    if (IsSet(ext_flags, CHandShake::HS_EXT_HSREQ))
    {
        HLOGC(cnlog.Debug, log << CONID() << "interpretSrtHandshake: extracting HSREQ/RSP type extension");
        uint32_t *begin    = p;
        uint32_t *next     = 0;
        size_t    length   = size / sizeof(uint32_t);
        size_t    blocklen = 0;

        for (;;) // this is ONE SHOT LOOP
        {
            int cmd = FindExtensionBlock(begin, length, (blocklen), (next));

            size_t bytelen = blocklen * sizeof(uint32_t);

            if (cmd == SRT_CMD_HSREQ)
            {
                hsreq_type_cmd = cmd;
                // Set is the size as it should, then give it for interpretation for
                // the proper function.
                if (blocklen < SRT_HS_E_SIZE)
                {
                    m_RejectReason = SRT_REJ_ROGUE;
                    LOGC(cnlog.Error,
                         log << CONID() << "HS-ext HSREQ found but invalid size: " << bytelen
                             << " (expected: " << SRT_HS_E_SIZE << ")");
                    return false; // don't interpret
                }

                int rescmd = processSrtMsg_HSREQ(begin + 1, bytelen, hspkt.m_iTimeStamp, HS_VERSION_SRT1);
                // Interpreted? Then it should be responded with SRT_CMD_HSRSP.
                if (rescmd != SRT_CMD_HSRSP)
                {
                    // m_RejectReason already set
                    LOGC(cnlog.Error,
                         log << CONID() << "interpretSrtHandshake: process HSREQ returned unexpected value " << rescmd);
                    return false;
                }
                handshakeDone();
                // updateAfterSrtHandshake -> moved to postConnect and processRendezvous
            }
            else if (cmd == SRT_CMD_HSRSP)
            {
                hsreq_type_cmd = cmd;
                // Set is the size as it should, then give it for interpretation for
                // the proper function.
                if (blocklen < SRT_HS_E_SIZE)
                {
                    m_RejectReason = SRT_REJ_ROGUE;
                    LOGC(cnlog.Error,
                         log << CONID() << "HS-ext HSRSP found but invalid size: " << bytelen
                             << " (expected: " << SRT_HS_E_SIZE << ")");

                    return false; // don't interpret
                }

                int rescmd = processSrtMsg_HSRSP(begin + 1, bytelen, hspkt.m_iTimeStamp, HS_VERSION_SRT1);
                // Interpreted? Then it should be responded with SRT_CMD_NONE.
                // (nothing to be responded for HSRSP, unless there was some kinda problem)
                if (rescmd != SRT_CMD_NONE)
                {
                    // Just formally; the current code doesn't seem to return anything else
                    // (unless it's already set)
                    if (m_RejectReason == SRT_REJ_UNKNOWN)
                        m_RejectReason = SRT_REJ_ROGUE;
                    LOGC(cnlog.Error,
                         log << CONID() << "interpretSrtHandshake: process HSRSP returned unexpected value " << rescmd);
                    return false;
                }
                handshakeDone();
                // updateAfterSrtHandshake -> moved to postConnect and processRendezvous
            }
            else if (cmd == SRT_CMD_NONE)
            {
                m_RejectReason = SRT_REJ_ROGUE;
                LOGC(cnlog.Warn,
                     log << CONID() << "interpretSrtHandshake: no HSREQ/HSRSP block found in the handshake msg!");
                // This means that there can be no more processing done by FindExtensionBlock().
                // And we haven't found what we need - otherwise one of the above cases would pass
                // and lead to exit this loop immediately.
                return false;
            }
            else
            {
                // Any other kind of message extracted. Search on.
                length -= (next - begin);
                begin = next;
                if (begin)
                    continue;
            }

            break;
        }
    }

    HLOGC(cnlog.Debug, log << CONID() << "interpretSrtHandshake: HSREQ done, checking KMREQ");

    // Now check the encrypted

    bool encrypted = false;

    if (IsSet(ext_flags, CHandShake::HS_EXT_KMREQ))
    {
        HLOGC(cnlog.Debug, log << CONID() << "interpretSrtHandshake: extracting KMREQ/RSP type extension");

#ifdef SRT_ENABLE_ENCRYPTION
        if (!m_pCryptoControl->hasPassphrase())
        {
            if (m_config.bEnforcedEnc)
            {
                m_RejectReason = SRT_REJ_UNSECURE;
                LOGC(cnlog.Error,
                     log << CONID()
                         << "HS KMREQ: Peer declares encryption, but agent does not - rejecting per enforced "
                            "encryption");
                return false;
            }

            LOGC(cnlog.Warn,
                 log << CONID()
                     << "HS KMREQ: Peer declares encryption, but agent does not - still allowing connection.");

            // Still allow for connection, and allow Agent to send unencrypted stream to the peer.
            // Also normally allow the key to be processed; worst case it will send the failure response.
        }

        uint32_t *begin    = p;
        uint32_t *next     = 0;
        size_t    length   = size / sizeof(uint32_t);
        size_t    blocklen = 0;

        for (;;) // This is one shot loop, unless REPEATED by 'continue'.
        {
            int cmd = FindExtensionBlock(begin, length, (blocklen), (next));

            HLOGC(cnlog.Debug,
                  log << CONID() << "interpretSrtHandshake: found extension: (" << cmd << ") "
                      << MessageTypeStr(UMSG_EXT, cmd));

            size_t bytelen = blocklen * sizeof(uint32_t);
            if (cmd == SRT_CMD_KMREQ)
            {
                if (!out_data || !pw_len)
                {
                    m_RejectReason = SRT_REJ_IPE;
                    LOGC(cnlog.Fatal, log << CONID() << "IPE: HS/KMREQ extracted without passing target buffer!");
                    return false;
                }

                int res = m_pCryptoControl->processSrtMsg_KMREQ(begin + 1, bytelen, HS_VERSION_SRT1,
                            (out_data), (*pw_len));
                if (res != SRT_CMD_KMRSP)
                {
                    m_RejectReason = SRT_REJ_IPE;
                    // Something went wrong.
                    HLOGC(cnlog.Debug,
                          log << CONID() << "interpretSrtHandshake: IPE/EPE KMREQ processing failed - returned "
                              << res);
                    return false;
                }
                if (*pw_len == 1)
                {
#ifdef ENABLE_AEAD_API_PREVIEW
                    if (m_pCryptoControl->m_RcvKmState == SRT_KM_S_BADCRYPTOMODE)
                    {
                        // Cryptographic modes mismatch. Not acceptable at all.
                        m_RejectReason = SRT_REJ_CRYPTO;
                        return false;
                    }
#endif

                    // This means that there was an abnormal encryption situation occurred.
                    // This is inacceptable in case of strict encryption.
                    if (m_config.bEnforcedEnc)
                    {
                        if (m_pCryptoControl->m_RcvKmState == SRT_KM_S_BADSECRET)
                        {
                            m_RejectReason = SRT_REJ_BADSECRET;
                        }
                        else
                        {
                            m_RejectReason = SRT_REJ_UNSECURE;
                        }
                        LOGC(cnlog.Error,
                             log << CONID()
                                 << "interpretSrtHandshake: KMREQ result abnornal - rejecting per enforced encryption");
                        return false;
                    }
                }
                encrypted = true;
            }
            else if (cmd == SRT_CMD_KMRSP)
            {
                int res = m_pCryptoControl->processSrtMsg_KMRSP(begin + 1, bytelen, HS_VERSION_SRT1);
                if (m_config.bEnforcedEnc && res == -1)
                {
                    if (m_pCryptoControl->m_SndKmState == SRT_KM_S_BADSECRET)
                        m_RejectReason = SRT_REJ_BADSECRET;
#ifdef ENABLE_AEAD_API_PREVIEW
                    else if (m_pCryptoControl->m_SndKmState == SRT_KM_S_BADCRYPTOMODE)
                        m_RejectReason = SRT_REJ_CRYPTO;
#endif
                    else
                        m_RejectReason = SRT_REJ_UNSECURE;
                    LOGC(cnlog.Error,
                         log << CONID() << "KMRSP failed - rejecting connection as per enforced encryption.");
                    return false;
                }
                encrypted = true;
            }
            else if (cmd == SRT_CMD_NONE)
            {
                m_RejectReason = SRT_REJ_ROGUE;
                LOGC(cnlog.Error, log << CONID() << "HS KMREQ expected - none found!");
                return false;
            }
            else
            {
                HLOGC(cnlog.Debug, log << CONID() << "interpretSrtHandshake: ... skipping " << MessageTypeStr(UMSG_EXT, cmd));
                if (NextExtensionBlock((begin), next, (length)))
                    continue;
            }

            break;
        }
#else
        // When encryption is not enabled at compile time, behave as if encryption wasn't set,
        // so accordingly to StrictEncryption flag.

        if (m_config.bEnforcedEnc)
        {
            m_RejectReason = SRT_REJ_UNSECURE;
            LOGC(cnlog.Error,
                 log << CONID()
                     << "HS KMREQ: Peer declares encryption, but agent didn't enable it at compile time - rejecting "
                        "per enforced encryption");
            return false;
        }

        LOGC(cnlog.Warn,
             log << CONID()
                 << "HS KMREQ: Peer declares encryption, but agent didn't enable it at compile time - still allowing "
                    "connection.");
        encrypted = true;
#endif
    }

    bool   have_congctl = false;
    bool   have_filter  = false;
    string agsm = m_config.sCongestion.str();
    if (agsm == "")
    {
        agsm = "live";
        m_config.sCongestion.set("live", 4);
    }

    bool have_group SRT_ATR_UNUSED = false;

    if (IsSet(ext_flags, CHandShake::HS_EXT_CONFIG))
    {
        HLOGC(cnlog.Debug, log << CONID() << "interpretSrtHandshake: extracting various CONFIG extensions");

        uint32_t *begin    = p;
        uint32_t *next     = 0;
        size_t    length   = size / sizeof(uint32_t);
        size_t    blocklen = 0;

        for (;;) // This is one shot loop, unless REPEATED by 'continue'.
        {
            int cmd = FindExtensionBlock(begin, length, (blocklen), (next));

            HLOGC(cnlog.Debug,
                  log << CONID() << "interpretSrtHandshake: found extension: (" << cmd << ") "
                      << MessageTypeStr(UMSG_EXT, cmd));

            const size_t bytelen = blocklen * sizeof(uint32_t);
            if (cmd == SRT_CMD_SID)
            {
                if (!bytelen || bytelen > CSrtConfig::MAX_SID_LENGTH)
                {
                    LOGC(cnlog.Error,
                         log << CONID() << "interpretSrtHandshake: STREAMID length " << bytelen << " is 0 or > "
                             << +CSrtConfig::MAX_SID_LENGTH << " - PROTOCOL ERROR, REJECTING");
                    return false;
                }
                // Copied through a cleared array. This is because the length is aligned to 4
                // where the padding is filled by zero bytes. For the case when the string is
                // exactly of a 4-divisible length, we make a big array with maximum allowed size
                // filled with zeros. Copying to this array should then copy either only the valid
                // characters of the string (if the length is divisible by 4), or the string with
                // padding zeros. In all these cases in the resulting array we should have all
                // subsequent characters of the string plus at least one '\0' at the end. This will
                // make it a perfect NUL-terminated string, to be used to initialize a string.
                char target[CSrtConfig::MAX_SID_LENGTH + 1];
                memset((target), 0, CSrtConfig::MAX_SID_LENGTH + 1);
                memcpy((target), begin + 1, bytelen);

                // Un-swap on big endian machines
                ItoHLA((uint32_t *)target, (uint32_t *)target, blocklen);

                m_config.sStreamName.set(target, strlen(target));
                HLOGC(cnlog.Debug,
                      log << CONID() << "CONNECTOR'S REQUESTED SID [" << m_config.sStreamName.c_str()
                          << "] (bytelen=" << bytelen << " blocklen=" << blocklen << ")");
            }
            else if (cmd == SRT_CMD_CONGESTION)
            {
                if (have_congctl)
                {
                    m_RejectReason = SRT_REJ_ROGUE;
                    LOGC(cnlog.Error, log << CONID() << "CONGCTL BLOCK REPEATED!");
                    return false;
                }

                if (!bytelen || bytelen > CSrtConfig::MAX_CONG_LENGTH)
                {
                    LOGC(cnlog.Error,
                         log << CONID() << "interpretSrtHandshake: CONGESTION-control type length " << bytelen
                             << " is 0 or > " << +CSrtConfig::MAX_CONG_LENGTH << " - PROTOCOL ERROR, REJECTING");
                    return false;
                }
                // Declare that congctl has been received
                have_congctl = true;

                char target[CSrtConfig::MAX_CONG_LENGTH + 1];
                memset((target), 0, CSrtConfig::MAX_CONG_LENGTH + 1);
                memcpy((target), begin + 1, bytelen);
                // Un-swap on big endian machines
                ItoHLA((uint32_t *)target, (uint32_t *)target, blocklen);

                string sm = target;

                // As the congctl has been declared by the peer,
                // check if your congctl is compatible.
                // sm cannot be empty, but the agent's sm can be empty meaning live.
                if (sm != agsm)
                {
                    m_RejectReason = SRT_REJ_CONGESTION;
                    LOGC(cnlog.Error,
                         log << CONID() << "PEER'S CONGCTL '" << sm << "' does not match AGENT'S CONGCTL '" << agsm
                             << "'");
                    return false;
                }

                HLOGC(cnlog.Debug,
                      log << CONID() << "CONNECTOR'S CONGCTL [" << sm << "] (bytelen=" << bytelen
                          << " blocklen=" << blocklen << ")");
            }
            else if (cmd == SRT_CMD_FILTER)
            {
                if (have_filter)
                {
                    m_RejectReason = SRT_REJ_FILTER;
                    LOGC(cnlog.Error, log << CONID() << "FILTER BLOCK REPEATED!");
                    return false;
                }

                if (!bytelen || bytelen > CSrtConfig::MAX_PFILTER_LENGTH)
                {
                    LOGC(cnlog.Error,
                         log << CONID() << "interpretSrtHandshake: packet-filter type length " << bytelen
                             << " is 0 or > " << +CSrtConfig::MAX_PFILTER_LENGTH << " - PROTOCOL ERROR, REJECTING");
                    return false;
                }
                // Declare that filter has been received
                have_filter = true;

                char target[CSrtConfig::MAX_PFILTER_LENGTH + 1];
                memset((target), 0, CSrtConfig::MAX_PFILTER_LENGTH + 1);
                memcpy((target), begin + 1, bytelen);
                string fltcfg = target;

                HLOGC(cnlog.Debug,
                      log << CONID() << "PEER'S FILTER CONFIG [" << fltcfg << "] (bytelen=" << bytelen
                          << " blocklen=" << blocklen << ")");

                if (!checkApplyFilterConfig(fltcfg))
                {
                    m_RejectReason = SRT_REJ_FILTER;
                    LOGC(cnlog.Error, log << CONID() << "PEER'S FILTER CONFIG [" << fltcfg << "] has been rejected");
                    return false;
                }
            }
#if ENABLE_BONDING
            else if ( cmd == SRT_CMD_GROUP )
            {
                // Note that this will fire in both cases:
                // - When receiving HS request from the Initiator, which belongs to a group, and agent must
                //   create the mirror group on his side (or join the existing one, if there's already
                //   a mirror group for that group ID).
                // - When receiving HS response from the Responder, with its mirror group ID, so the agent
                //   must put the group into his peer group data
                int32_t groupdata[GRPD_E_SIZE] = {};
                if (bytelen < GRPD_MIN_SIZE * GRPD_FIELD_SIZE || bytelen % GRPD_FIELD_SIZE)
                {
                    m_RejectReason = SRT_REJ_ROGUE;
                    LOGC(cnlog.Error, log << CONID() << "PEER'S GROUP wrong size: " << (bytelen/GRPD_FIELD_SIZE));
                    return false;
                }
                size_t groupdata_size = bytelen / GRPD_FIELD_SIZE;

                memcpy(groupdata, begin+1, bytelen);
                if (!interpretGroup(groupdata, groupdata_size, hsreq_type_cmd) )
                {
                    // m_RejectReason handled inside interpretGroup().
                    return false;
                }

                have_group = true;
                HLOGC(cnlog.Debug,
                      log << CONID() << "CONNECTOR'S PEER GROUP [" << groupdata[0] << "] (bytelen=" << bytelen
                          << " blocklen=" << blocklen << ")");
            }
#endif
            else if (cmd == SRT_CMD_NONE)
            {
                break;
            }
            else
            {
                // Found some block that is not interesting here. Skip this and get the next one.
                HLOGC(cnlog.Debug,
                      log << CONID() << "interpretSrtHandshake: ... skipping " << MessageTypeStr(UMSG_EXT, cmd));
            }

            if (!NextExtensionBlock((begin), next, (length)))
                break;
        }
    }

    // Post-checks
    // Check if peer declared encryption
    if (!encrypted && m_config.CryptoSecret.len > 0)
    {
        if (m_config.bEnforcedEnc)
        {
            m_RejectReason = SRT_REJ_UNSECURE;
            LOGC(cnlog.Error,
                 log << CONID()
                     << "HS EXT: Agent declares encryption, but Peer does not - rejecting connection per "
                        "enforced encryption.");
            return false;
        }

        LOGC(cnlog.Warn,
             log << CONID()
                 << "HS EXT: Agent declares encryption, but Peer does not (Agent can still receive unencrypted packets "
                    "from Peer).");

        // This is required so that the sender is still allowed to send data, when encryption is required,
        // just this will be for waste because the receiver won't decrypt them anyway.
        m_pCryptoControl->createFakeSndContext();
        m_pCryptoControl->m_SndKmState = SRT_KM_S_NOSECRET;  // Because Peer did not send KMX, though Agent has pw
        m_pCryptoControl->m_RcvKmState = SRT_KM_S_UNSECURED; // Because Peer has no PW, as has sent no KMREQ.
        return true;
    }

    // If agent has set some nondefault congctl, then congctl is expected from the peer.
    if (agsm != "live" && !have_congctl)
    {
        m_RejectReason = SRT_REJ_CONGESTION;
        LOGC(cnlog.Error,
             log << CONID() << "HS EXT: Agent uses '" << agsm
                 << "' congctl, but peer DID NOT DECLARE congctl (assuming 'live').");
        return false;
    }

#if ENABLE_BONDING
    // m_GroupOf and locking info: NULL check won't hurt here. If the group
    // was deleted in the meantime, it will be found out later anyway and result with error.
    if (m_SrtHsSide == HSD_INITIATOR && m_parent->m_GroupOf)
    {
        // XXX Later probably needs to check if this group REQUIRES the group
        // response. Currently this implements the bonding-category group, and this
        // always requires that the listener respond with the group id, otherwise
        // it probably DID NOT UNDERSTAND THE GROUP, so the connection should be rejected.
        if (!have_group)
        {
            m_RejectReason = SRT_REJ_GROUP;
            LOGC(cnlog.Error,
                 log << CONID()
                     << "HS EXT: agent is a group member, but the listener did not respond with group ID. Rejecting.");
            return false;
        }
    }
#endif

    // Ok, finished, for now.
    return true;
}

bool srt::CUDT::checkApplyFilterConfig(const std::string &confstr)
{
    SrtFilterConfig cfg;
    if (!ParseFilterConfig(confstr, (cfg)))
        return false;

    // Now extract the type, if present, and
    // check if you have this type of corrector available.
    if (!PacketFilter::correctConfig(cfg))
        return false;

    string thisconf = m_config.sPacketFilterConfig.str();

    // Now parse your own string, if you have it.
    if (thisconf != "")
    {
        // - for rendezvous, both must be exactly the same (it's unspecified, which will be the first one)
        if (m_config.bRendezvous && thisconf != confstr)
        {
            return false;
        }

        SrtFilterConfig mycfg;
        if (!ParseFilterConfig(thisconf, (mycfg)))
            return false;

        // Check only if both have set a filter of the same type.
        if (mycfg.type != cfg.type)
            return false;

        // If so, then:
        // - for caller-listener configuration, accept the listener version.
        if (m_SrtHsSide == HSD_INITIATOR)
        {
            // This is a caller, this should apply all parameters received
            // from the listener, forcefully.
            for (map<string, string>::iterator x = cfg.parameters.begin(); x != cfg.parameters.end(); ++x)
            {
                mycfg.parameters[x->first] = x->second;
            }
        }
        else
        {
            if (!CheckFilterCompat((mycfg), cfg))
                return false;
        }

        HLOGC(cnlog.Debug,
              log << CONID() << "checkApplyFilterConfig: param: LOCAL: " << Printable(mycfg.parameters)
                  << " FORGN: " << Printable(cfg.parameters));

        ostringstream myos;
        myos << mycfg.type;
        for (map<string, string>::iterator x = mycfg.parameters.begin(); x != mycfg.parameters.end(); ++x)
        {
            myos << "," << x->first << ":" << x->second;
        }

        m_config.sPacketFilterConfig.set(myos.str());

        HLOGC(cnlog.Debug, log << CONID() << "checkApplyFilterConfig: Effective config: " << thisconf);
    }
    else
    {
        // Take the foreign configuration as a good deal.
        HLOGC(cnlog.Debug, log << CONID() << "checkApplyFilterConfig: Good deal config: " << thisconf);
        m_config.sPacketFilterConfig.set(confstr);
    }

    size_t efc_max_payload_size = SRT_LIVE_MAX_PLSIZE - cfg.extra_size;
    if (m_config.zExpPayloadSize > efc_max_payload_size)
    {
        LOGC(cnlog.Warn,
             log << CONID() << "Due to filter-required extra " << cfg.extra_size << " bytes, SRTO_PAYLOADSIZE fixed to "
                 << efc_max_payload_size << " bytes");
        m_config.zExpPayloadSize = efc_max_payload_size;
    }

    return true;
}

#if ENABLE_BONDING
bool srt::CUDT::interpretGroup(const int32_t groupdata[], size_t data_size SRT_ATR_UNUSED, int hsreq_type_cmd SRT_ATR_UNUSED)
{
    // `data_size` isn't checked because we believe it's checked earlier.
    // Also this code doesn't predict to get any other format than the official one,
    // so there are only data in two fields. Passing this argument is only left
    // for consistency and possibly changes in future.

    // We are granted these two fields do exist
    SRTSOCKET grpid = groupdata[GRPD_GROUPID];
    uint32_t gd = groupdata[GRPD_GROUPDATA];

    SRT_GROUP_TYPE gtp = SRT_GROUP_TYPE(SrtHSRequest::HS_GROUP_TYPE::unwrap(gd));
    int link_weight = SrtHSRequest::HS_GROUP_WEIGHT::unwrap(gd);
    uint32_t link_flags = SrtHSRequest::HS_GROUP_FLAGS::unwrap(gd);

    if (m_config.iGroupConnect == 0)
    {
        m_RejectReason = SRT_REJ_GROUP;
        LOGC(cnlog.Error, log << CONID() << "HS/GROUP: this socket is not allowed for group connect.");
        return false;
    }

    // This is called when the group type has come in the handshake is invalid.
    if (gtp >= SRT_GTYPE_E_END)
    {
        m_RejectReason = SRT_REJ_GROUP;
        LOGC(cnlog.Error,
             log << CONID() << "HS/GROUP: incorrect group type value " << gtp << " (max is " << SRT_GTYPE_E_END << ")");
        return false;
    }

    if ((grpid & SRTGROUP_MASK) == 0)
    {
        m_RejectReason = SRT_REJ_ROGUE;
        LOGC(cnlog.Error, log << CONID() << "HS/GROUP: socket ID passed as a group ID is not a group ID");
        return false;
    }

    // We have the group, now take appropriate action.
    // The redundancy group requires to make a mirror group
    // on this side, and the newly created socket should
    // be made belong to it.

#if ENABLE_HEAVY_LOGGING
    static const char* hs_side_name[] = {"draw", "initiator", "responder"};
    HLOGC(cnlog.Debug,
          log << CONID() << "interpretGroup: STATE: HsSide=" << hs_side_name[m_SrtHsSide]
              << " HS MSG: " << MessageTypeStr(UMSG_EXT, hsreq_type_cmd) << " $" << grpid << " type=" << gtp
              << " weight=" << link_weight << " flags=0x" << std::hex << link_flags);
#endif

    // XXX Here are two separate possibilities:
    //
    // 1. This is a HS request and this is a newly created socket not yet part of any group.
    // 2. This is a HS response and the group is the mirror group for the group to which the agent belongs; we need to pin the mirror group as peer group
    //
    // These two situations can be only distinguished by the HS side.
    if (m_SrtHsSide == HSD_DRAW)
    {
        m_RejectReason = SRT_REJ_IPE;
        LOGC(cnlog.Error,
             log << CONID()
                 << "IPE: interpretGroup: The HS side should have been already decided; it's still DRAW. Grouping "
                    "rejected.");
        return false;
    }

    ScopedLock guard_group_existence (uglobal().m_GlobControlLock);

    if (m_SrtHsSide == HSD_INITIATOR)
    {
        // This is a connection initiator that has requested the peer to make a
        // mirror group and join it, then respond its mirror group id. The
        // `grpid` variable contains this group ID; map this as your peer
        // group. If your group already has a peer group set, check if this is
        // the same id, otherwise the connection should be rejected.

        // So, first check the group of the current socket and see if a peer is set.
        CUDTGroup* pg = m_parent->m_GroupOf;
        if (!pg)
        {
            // This means that the responder has responded with a group membership,
            // but the initiator did not request any group membership presence.
            // Currently impossible situation.
            m_RejectReason = SRT_REJ_IPE;
            LOGC(cnlog.Error, log << CONID() << "IPE: HS/RSP: group membership responded, while not requested.");
            return false;
        }

        // Group existence is guarded, so we can now lock the group as well.
        ScopedLock gl(*pg->exp_groupLock());

        // Now we know the group exists, but it might still be closed
        if (pg->closing())
        {
            LOGC(cnlog.Error, log << CONID() << "HS/RSP: group was closed in the process, can't continue connecting");
            m_RejectReason = SRT_REJ_IPE;
            return false;
        }

        SRTSOCKET peer = pg->peerid();
        if (peer == -1)
        {
            // This is the first connection within this group, so this group
            // has just been informed about the peer membership. Accept it.
            pg->set_peerid(grpid);
            HLOGC(cnlog.Debug,
                  log << CONID() << "HS/RSP: group $" << pg->id() << " -> peer $" << pg->peerid()
                      << ", copying characteristic data");

            // The call to syncWithSocket is copying
            // some interesting data from the first connected
            // socket. This should be only done for the first successful connection.
            pg->syncWithSocket(*this, HSD_INITIATOR);
        }
        // Otherwise the peer id must be the same as existing, otherwise
        // this group is considered already bound to another peer group.
        // (Note that the peer group is peer-specific, and peer id numbers
        // may repeat among sockets connected to groups established on
        // different peers).
        else if (peer != grpid)
        {
            LOGC(cnlog.Error,
                 log << CONID() << "IPE: HS/RSP: group membership responded for peer $" << grpid
                     << " but the current socket's group $" << pg->id() << " has already a peer $" << peer);
            m_RejectReason = SRT_REJ_GROUP;
            return false;
        }
        else
        {
            HLOGC(cnlog.Debug,
                  log << CONID() << "HS/RSP: group $" << pg->id() << " ALREADY MAPPED to peer mirror $"
                      << pg->peerid());
        }
    }
    else
    {
        // This is a connection responder that has been requested to make a
        // mirror group and join it. Later on, the HS response will be sent
        // and its group ID will be added to the HS extensions as mirror group
        // ID to the peer.

        SRTSOCKET lgid = makeMePeerOf(grpid, gtp, link_flags);
        if (!lgid)
            return true; // already done

        if (lgid == -1)
        {
            // NOTE: This error currently isn't reported by makeMePeerOf,
            // so this is left to handle a possible error introduced in future.
            m_RejectReason = SRT_REJ_GROUP;
            return false; // error occurred
        }

        if (!m_parent->m_GroupOf)
        {
            // Strange, we just added it...
            m_RejectReason = SRT_REJ_IPE;
            LOGC(cnlog.Fatal, log << CONID() << "IPE: socket not in group after adding to it");
            return false;
        }

        groups::SocketData* f = m_parent->m_GroupMemberData;

        f->weight = link_weight;
        f->agent = m_parent->m_SelfAddr;
        f->peer = m_PeerAddr;
    }

    m_parent->m_GroupOf->debugGroup();

    // That's all. For specific things concerning group
    // types, this will be later.
    return true;
}
#endif

#if ENABLE_BONDING
// NOTE: This function is called only in one place and it's done
// exclusively on the listener side (HSD_RESPONDER, HSv5+).

// [[using locked(s_UDTUnited.m_GlobControlLock)]]
SRTSOCKET srt::CUDT::makeMePeerOf(SRTSOCKET peergroup, SRT_GROUP_TYPE gtp, uint32_t link_flags)
{
    // Note: This function will lock pg->m_GroupLock!

    CUDTSocket* s = m_parent;

    // Note that the socket being worked out here is about to be returned
    // from `srt_accept` call, and until this moment it will be inaccessible
    // for any other thread. It is then assumed that no other thread is accessing
    // it right now so there's no need to lock s->m_ControlLock.

    // Check if there exists a group that this one is a peer of.
    CUDTGroup* gp = uglobal().findPeerGroup_LOCKED(peergroup);
    bool was_empty = true;
    if (gp)
    {
        if (gp->type() != gtp)
        {
            LOGC(gmlog.Error,
                 log << CONID() << "HS: GROUP TYPE COLLISION: peer group=$" << peergroup << " type " << gtp
                     << " agent group=$" << gp->id() << " type" << gp->type());
            return -1;
        }

        HLOGC(gmlog.Debug, log << CONID() << "makeMePeerOf: group for peer=$" << peergroup << " found: $" << gp->id());

        if (!gp->groupEmpty())
            was_empty = false;
    }
    else
    {
        try
        {
            gp = &newGroup(gtp);
        }
        catch (...)
        {
            // Expected exceptions are only those referring to system resources
            return -1;
        }

        if (!gp->applyFlags(link_flags, m_SrtHsSide))
        {
            // Wrong settings. Must reject. Delete group.
            uglobal().deleteGroup_LOCKED(gp);
            return -1;
        }

        gp->set_peerid(peergroup);
        gp->deriveSettings(this);

        // This can only happen on a listener (it's only called on a site that is
        // HSD_RESPONDER), so it was a response for a groupwise connection.
        // Therefore such a group shall always be considered opened.
        gp->setOpen();

        HLOGC(gmlog.Debug,
              log << CONID() << "makeMePeerOf: no group has peer=$" << peergroup << " - creating new mirror group $"
                  << gp->id());
    }

    {
        ScopedLock glock (*gp->exp_groupLock());
        if (gp->closing())
        {
            HLOGC(gmlog.Debug, log << CONID() << "makeMePeerOf: group $" << gp->id() << " is being closed, can't process");
        }

        if (was_empty)
        {
            gp->syncWithSocket(s->core(), HSD_RESPONDER);
        }
    }

    // Setting non-blocking reading for group socket.
    s->core().m_config.bSynRecving = false;
    s->core().m_config.bSynSending = false;

    // Copy of addSocketToGroup. No idea how many parts could be common, not much.

    // Check if the socket already is in the group
    groups::SocketData* f;
    if (gp->contains(m_SocketID, (f)))
    {
        // XXX This is internal error. Report it, but continue
        // (A newly created socket from acceptAndRespond should not have any group membership yet)
        LOGC(gmlog.Error, log << CONID() << "IPE (non-fatal): the socket is in the group, but has no clue about it!");
        s->m_GroupOf         = gp;
        s->m_GroupMemberData = f;
        return 0;
    }

    s->m_GroupMemberData = gp->add(groups::prepareSocketData(s));
    s->m_GroupOf = gp;
    m_HSGroupType = gtp;

    // Record the remote address in the group data.

    return gp->id();
}

void srt::CUDT::synchronizeWithGroup(CUDTGroup* gp)
{
    ScopedLock gl (*gp->exp_groupLock());

    // We have blocked here the process of connecting a new
    // socket and adding anything new to the group, so no such
    // thing may happen in the meantime.
    steady_clock::time_point start_time, peer_start_time;

    start_time = m_stats.tsStartTime;
    peer_start_time = m_tsRcvPeerStartTime;

    if (!gp->applyGroupTime((start_time), (peer_start_time)))
    {
        HLOGC(gmlog.Debug,
              log << CONID() << "synchronizeWithGroup: ST=" << FormatTime(m_stats.tsStartTime) << " -> "
                  << FormatTime(start_time) << " PST=" << FormatTime(m_tsRcvPeerStartTime) << " -> "
                  << FormatTime(peer_start_time));
        m_stats.tsStartTime  = start_time;
        m_tsRcvPeerStartTime = peer_start_time;
    }
    else
    {
        // This was the first connected socket and it defined start time.
        HLOGC(gmlog.Debug,
              log << CONID() << "synchronizeWithGroup: ST=" << FormatTime(m_stats.tsStartTime)
                  << " PST=" << FormatTime(m_tsRcvPeerStartTime));
    }

    steady_clock::time_point rcv_buffer_time_base;
    bool rcv_buffer_wrap_period = false;
    steady_clock::duration rcv_buffer_udrift(0);
    if (m_bTsbPd && gp->getBufferTimeBase(this, (rcv_buffer_time_base), (rcv_buffer_wrap_period), (rcv_buffer_udrift)))
    {
        // We have at least one socket in the group, each socket should have
        // the value of the timebase set exactly THE SAME.

        // In case when we have the following situation:

        // - the existing link is before [LAST30] (so wrap period is off)
        // - the new link gets the timestamp from [LAST30] range
        // --> this will be recognized as entering the wrap period, next
        //     timebase will get added a segment to this value
        //
        // The only dangerous situations could be when one link gets
        // timestamps from the [FOLLOWING30] and the other in [FIRST30],
        // but between them there's a 30s distance, considered large enough
        // time to not fill a network window.
        enterCS(m_RecvLock);
        m_pRcvBuffer->applyGroupTime(rcv_buffer_time_base, rcv_buffer_wrap_period, m_iTsbPdDelay_ms * 1000, rcv_buffer_udrift);
        m_pRcvBuffer->setPeerRexmitFlag(m_bPeerRexmitFlag);
        leaveCS(m_RecvLock);

        HLOGC(gmlog.Debug, log << "AFTER HS: Set Rcv TsbPd mode: delay="
                << (m_iTsbPdDelay_ms/1000) << "." << (m_iTsbPdDelay_ms%1000)
                << "s GROUP TIME BASE: " << FormatTime(rcv_buffer_time_base)
                << " (" << (rcv_buffer_wrap_period ? "" : "NOT") << " WRAP PERIOD)");
    }
    else
    {
        HLOGC(gmlog.Debug,
              log << CONID() << "AFTER HS: (GROUP, but "
                  << (m_bTsbPd ? "FIRST SOCKET is initialized normally)" : "no TSBPD set)"));
        updateSrtRcvSettings();
    }

    // This function currently does nothing, just left for consistency
    // with updateAfterSrtHandshake().
    updateSrtSndSettings();

    // These are the values that are normally set initially by setters.
    int32_t snd_isn = m_iSndLastAck, rcv_isn = m_iRcvLastAck;
    if (!gp->applyGroupSequences(m_SocketID, (snd_isn), (rcv_isn)))
    {
        HLOGC(gmlog.Debug,
                log << CONID() << "synchronizeWithGroup: DERIVED ISN: RCV=%" << m_iRcvLastAck << " -> %" << rcv_isn
                << " (shift by " << CSeqNo::seqcmp(rcv_isn, m_iRcvLastAck) << ") SND=%" << m_iSndLastAck
                << " -> %" << snd_isn << " (shift by " << CSeqNo::seqcmp(snd_isn, m_iSndLastAck) << ")");
        setInitialRcvSeq(rcv_isn);
        setInitialSndSeq(snd_isn);
    }
    else
    {
        HLOGC(gmlog.Debug,
                log << CONID() << "synchronizeWithGroup: DEFINED ISN: RCV=%" << m_iRcvLastAck << " SND=%"
                << m_iSndLastAck);
    }
}
#endif

void srt::CUDT::startConnect(const sockaddr_any& serv_addr, int32_t forced_isn)
{
    ScopedLock cg (m_ConnectionLock);

    HLOGC(aclog.Debug, log << CONID() << "startConnect: -> " << serv_addr.str()
            << (m_config.bSynRecving ? " (SYNCHRONOUS)" : " (ASYNCHRONOUS)") << "...");

    if (!m_bOpened)
        throw CUDTException(MJ_NOTSUP, MN_NONE, 0);

    if (m_bListening)
        throw CUDTException(MJ_NOTSUP, MN_ISCONNECTED, 0);

    if (m_bConnecting || m_bConnected)
        throw CUDTException(MJ_NOTSUP, MN_ISCONNECTED, 0);

    // record peer/server address
    m_PeerAddr = serv_addr;

    // register this socket in the rendezvous queue
    // RendezevousQueue is used to temporarily store incoming handshake, non-rendezvous connections also require this
    // function
    steady_clock::duration ttl = m_config.tdConnTimeOut;

    if (m_config.bRendezvous)
        ttl *= 10;

    const steady_clock::time_point ttl_time = steady_clock::now() + ttl;
    m_pRcvQueue->registerConnector(m_SocketID, this, serv_addr, ttl_time);

    // The m_iType is used in the INDUCTION for nothing. This value is only regarded
    // in CONCLUSION handshake, however this must be created after the handshake version
    // is already known. UDT_DGRAM is the value that was the only valid in the old SRT
    // with HSv4 (it supported only live transmission), for HSv5 it will be changed to
    // handle handshake extension flags.
    m_ConnReq.m_iType = UDT_DGRAM;

    // Auto mode for Caller and in Rendezvous is equivalent to CIPHER_MODE_AES_CTR.
    if (m_config.iCryptoMode == CSrtConfig::CIPHER_MODE_AUTO)
        m_config.iCryptoMode = CSrtConfig::CIPHER_MODE_AES_CTR;

    // This is my current configuration
    if (m_config.bRendezvous)
    {
        // For rendezvous, use version 5 in the waveahand and the cookie.
        // In case when you get the version 4 waveahand, simply switch to
        // the legacy HSv4 rendezvous and this time send version 4 CONCLUSION.

        // The HSv4 client simply won't check the version nor the cookie and it
        // will be sending its waveahands with version 4. Only when the party
        // has sent version 5 waveahand should the agent continue with HSv5
        // rendezvous.
        m_ConnReq.m_iVersion = HS_VERSION_SRT1;
        // m_ConnReq.m_iVersion = HS_VERSION_UDT4; // <--- Change in order to do regression test.
        m_ConnReq.m_iReqType = URQ_WAVEAHAND;
        m_ConnReq.m_iCookie  = bake(serv_addr);

        // This will be also passed to a HSv4 rendezvous, but fortunately the old
        // SRT didn't read this field from URQ_WAVEAHAND message, only URQ_CONCLUSION.
        m_ConnReq.m_iType           = SrtHSRequest::wrapFlags(false /* no MAGIC here */, m_config.iSndCryptoKeyLen);
        IF_HEAVY_LOGGING(const bool whether = m_config.iSndCryptoKeyLen != 0);
        HLOGC(aclog.Debug,
              log << CONID() << "startConnect (rnd): " << (whether ? "" : "NOT ")
                  << " Advertising PBKEYLEN - value = " << m_config.iSndCryptoKeyLen);
        m_RdvState  = CHandShake::RDV_WAVING;
        m_SrtHsSide = HSD_DRAW; // initially not resolved.
    }
    else
    {
        // For caller-listener configuration, set the version 4 for INDUCTION
        // due to a serious problem in UDT code being also in the older SRT versions:
        // the listener peer simply sents the EXACT COPY of the caller's induction
        // handshake, except the cookie, which means that when the caller sents version 5,
        // the listener will respond with version 5, which is a false information. Therefore
        // HSv5 clients MUST send HS_VERSION_UDT4 from the caller, regardless of currently
        // supported handshake version.
        //
        // The HSv5 listener should only respond with INDUCTION with m_iVersion == HS_VERSION_SRT1.
        m_ConnReq.m_iVersion = HS_VERSION_UDT4;
        m_ConnReq.m_iReqType = URQ_INDUCTION;
        m_ConnReq.m_iCookie  = 0;
        m_RdvState           = CHandShake::RDV_INVALID;
    }

    m_ConnReq.m_iMSS            = m_config.iMSS;
    // Defined as the size of the receiver buffer in packets, unless
    // SRTO_FC has been set to a less value.
    m_ConnReq.m_iFlightFlagSize = m_config.flightCapacity();
    m_ConnReq.m_iID             = m_SocketID;
    CIPAddress::ntop(serv_addr, (m_ConnReq.m_piPeerIP));

    if (forced_isn == SRT_SEQNO_NONE)
    {
        forced_isn = generateISN();
        HLOGC(aclog.Debug, log << CONID() << "startConnect: ISN generated = " << forced_isn);
    }
    else
    {
        HLOGC(aclog.Debug, log << CONID() << "startConnect: ISN forced = " << forced_isn);
    }

    m_iISN = m_ConnReq.m_iISN = forced_isn;

    setInitialSndSeq(m_iISN);

    // Inform the server my configurations.
    CPacket reqpkt;
    reqpkt.setControl(UMSG_HANDSHAKE);
    reqpkt.allocate(m_iMaxSRTPayloadSize);
    // XXX NOTE: Now the memory for the payload part is allocated automatically,
    // and such allocated memory is also automatically deallocated in the
    // destructor. If you use CPacket::allocate, remember that you must not:
    // - delete this memory
    // - assign to m_pcData.
    // If you use only manual assignment to m_pCData, this is then manual
    // allocation and so it won't be deallocated in the destructor.
    //
    // (Desired would be to disallow modification of m_pcData outside the
    // control of methods.)

    // ID = 0, connection request
    reqpkt.m_iID = 0;

    size_t hs_size = m_iMaxSRTPayloadSize;
    m_ConnReq.store_to((reqpkt.m_pcData), (hs_size));

    // Note that CPacket::allocate() sets also the size
    // to the size of the allocated buffer, which not
    // necessarily is to be the size of the data.
    reqpkt.setLength(hs_size);

    const steady_clock::time_point tnow = steady_clock::now();
    m_SndLastAck2Time = tnow;
    setPacketTS(reqpkt, tnow);

    HLOGC(cnlog.Debug,
          log << CONID() << "CUDT::startConnect: REQ-TIME set HIGH (TimeStamp: " << reqpkt.m_iTimeStamp
              << "). SENDING HS: " << m_ConnReq.show());

    /*
     * Race condition if non-block connect response thread scheduled before we set m_bConnecting to true?
     * Connect response will be ignored and connecting will wait until timeout.
     * Maybe m_ConnectionLock handling problem? Not used in CUDT::connect(const CPacket& response)
     */
    m_tsLastReqTime = tnow;
    m_bConnecting = true;

    // At this point m_SourceAddr is probably default-any, but this function
    // now requires that the address be specified here because there will be
    // no possibility to do it at any next stage of sending.
    m_pSndQueue->sendto(serv_addr, reqpkt, m_SourceAddr);

    //
    ///
    ////  ---> CONTINUE TO: <PEER>.CUDT::processConnectRequest()
    ///        (Take the part under condition: hs.m_iReqType == URQ_INDUCTION)
    ////  <--- RETURN WHEN: m_pSndQueue->sendto() is called.
    ////  .... SKIP UNTIL m_pRcvQueue->recvfrom() HERE....
    ////       (the first "sendto" will not be called due to being too early)
    ///
    //

    //////////////////////////////////////////////////////
    // SYNCHRO BAR
    //////////////////////////////////////////////////////
    if (!m_config.bSynRecving)
    {
        HLOGC(cnlog.Debug, log << CONID() << "startConnect: ASYNC MODE DETECTED. Deferring the process to RcvQ:worker");
        return;
    }

    // Below this bar, rest of function maintains only and exclusively
    // the SYNCHRONOUS (blocking) connection process. 

    // Wait for the negotiated configurations from the peer side.

    // This packet only prepares the storage where we will read the
    // next incoming packet.
    CPacket response;
    response.setControl(UMSG_HANDSHAKE);
    response.allocate(m_iMaxSRTPayloadSize);

    CUDTException  e;
    EConnectStatus cst = CONN_CONTINUE;
    // This is a temporary place to store the DESTINATION IP from the incoming packet.
    // We can't record this address yet until the cookie-confirmation is done, for safety reasons.
    sockaddr_any use_source_adr(serv_addr.family());

    while (!m_bClosing)
    {
        const steady_clock::time_point local_tnow = steady_clock::now();
        const steady_clock::duration tdiff = local_tnow - m_tsLastReqTime.load();
        // avoid sending too many requests, at most 1 request per 250ms

        // SHORT VERSION:
        // The immediate first run of this loop WILL SKIP THIS PART, so
        // the processing really begins AFTER THIS CONDITION.
        //
        // Note that some procedures inside may set m_tsLastReqTime to 0,
        // which will result of this condition to trigger immediately in
        // the next iteration.
        if (count_milliseconds(tdiff) > 250)
        {
            HLOGC(cnlog.Debug,
                  log << CONID() << "startConnect: LOOP: time to send (" << count_milliseconds(tdiff)
                      << " > 250 ms). size=" << reqpkt.getLength());

            if (m_config.bRendezvous)
                reqpkt.m_iID = m_ConnRes.m_iID;

#if ENABLE_HEAVY_LOGGING
            {
                CHandShake debughs;
                debughs.load_from(reqpkt.m_pcData, reqpkt.getLength());
                HLOGC(cnlog.Debug,
                      log << CONID() << "startConnect: REQ-TIME HIGH."
                          << " cont/sending HS to peer: " << debughs.show());
            }
#endif

            m_tsLastReqTime = local_tnow;
            setPacketTS(reqpkt, local_tnow);
            m_pSndQueue->sendto(serv_addr, reqpkt, use_source_adr);
        }
        else
        {
            HLOGC(cnlog.Debug,
                  log << CONID() << "startConnect: LOOP: too early to send - " << count_milliseconds(tdiff)
                      << " < 250ms");
        }

        cst = CONN_CONTINUE;
        response.setLength(m_iMaxSRTPayloadSize);
        if (m_pRcvQueue->recvfrom(m_SocketID, (response)) > 0)
        {
            use_source_adr = response.udpDestAddr();

            HLOGC(cnlog.Debug, log << CONID() << "startConnect: got response for connect request");
            cst = processConnectResponse(response, &e);

            HLOGC(cnlog.Debug, log << CONID() << "startConnect: response processing result: " << ConnectStatusStr(cst));

            // Expected is that:
            // - the peer responded with URQ_INDUCTION + cookie. This above function
            //   should check that and craft the URQ_CONCLUSION handshake, in which
            //   case this function returns CONN_CONTINUE. As an extra action taken
            //   for that case, we set the SECURING mode if encryption requested,
            //   and serialize again the handshake, possibly together with HS extension
            //   blocks, if HSv5 peer responded. The serialized handshake will be then
            //   sent again, as the loop is repeated.
            // - the peer responded with URQ_CONCLUSION. This handshake was accepted
            //   as a connection, and for >= HSv5 the HS extension blocks have been
            //   also read and interpreted. In this case this function returns:
            //   - CONN_ACCEPT, if everything was correct - break this loop and return normally
            //   - CONN_REJECT in case of any problems with the delivered handshake
            //     (incorrect data or data conflict) - throw error exception
            // - the peer responded with any of URQ_ERROR_*.  - throw error exception
            //
            // The error exception should make the API connect() function fail, if blocking
            // or mark the failure for that socket in epoll, if non-blocking.

            if (cst == CONN_RENDEZVOUS)
            {
                // When this function returned CONN_RENDEZVOUS, this requires
                // very special processing for the Rendezvous-v5 algorithm. This MAY
                // involve also preparing a new handshake form, also interpreting the
                // SRT handshake extension and crafting SRT handshake extension for the
                // peer, which should be next sent. When this function returns CONN_CONTINUE,
                // it means that it has done all that was required, however none of the below
                // things has to be done (this function will do it by itself if needed).
                // Otherwise the handshake rolling can be interrupted and considered complete.
                cst = processRendezvous(&response, serv_addr, RST_OK, (reqpkt));
                if (cst == CONN_CONTINUE)
                    continue;
                break;
            }

            if (cst == CONN_REJECT)
                sendCtrl(UMSG_SHUTDOWN);

            if (cst != CONN_CONTINUE && cst != CONN_CONFUSED)
                break; // --> OUTSIDE-LOOP

            // IMPORTANT
            // [[using assert(m_pCryptoControl != nullptr)]];

            // new request/response should be sent out immediately on receiving a response
            HLOGC(cnlog.Debug,
                  log << CONID() << "startConnect: SYNC CONNECTION STATUS:" << ConnectStatusStr(cst)
                      << ", REQ-TIME: LOW.");
            m_tsLastReqTime = steady_clock::time_point();

            // Now serialize the handshake again to the existing buffer so that it's
            // then sent later in this loop.

            // First, set the size back to the original size, m_iMaxSRTPayloadSize because
            // this is the size of the originally allocated space. It might have been
            // shrunk by serializing the INDUCTION handshake (which was required before
            // sending this packet to the output queue) and therefore be too
            // small to store the CONCLUSION handshake (with HSv5 extensions).
            reqpkt.setLength(m_iMaxSRTPayloadSize);

            HLOGC(cnlog.Debug,
                  log << CONID() << "startConnect: creating HS CONCLUSION: buffer size=" << reqpkt.getLength());

            // NOTE: BUGFIX: SERIALIZE AGAIN.
            // The original UDT code didn't do it, so it was theoretically
            // turned into conclusion, but was sending still the original
            // induction handshake challenge message. It was working only
            // thanks to that simultaneously there were being sent handshake
            // messages from a separate thread (CSndQueue::worker) from
            // RendezvousQueue, this time serialized properly, which caused
            // that with blocking mode there was a kinda initial "drunk
            // passenger with taxi driver talk" until the RendezvousQueue sends
            // (when "the time comes") the right CONCLUSION handshake
            // challenge message.
            //
            // Now that this is fixed, the handshake messages from RendezvousQueue
            // are sent only when there is a rendezvous mode or non-blocking mode.
            if (!createSrtHandshake(SRT_CMD_HSREQ, SRT_CMD_KMREQ, 0, 0, (reqpkt), (m_ConnReq)))
            {
                LOGC(cnlog.Warn, log << CONID() << "createSrtHandshake failed - REJECTING.");
                cst = CONN_REJECT;
                break;
            }
            // These last 2 parameters designate the buffer, which is in use only for SRT_CMD_KMRSP.
            // If m_ConnReq.m_iVersion == HS_VERSION_UDT4, this function will do nothing,
            // except just serializing the UDT handshake.
            // The trick is that the HS challenge is with version HS_VERSION_UDT4, but the
            // listener should respond with HS_VERSION_SRT1, if it is HSv5 capable.
        }

        HLOGC(cnlog.Debug,
              log << CONID() << "startConnect: timeout from Q:recvfrom, looping again; cst=" << ConnectStatusStr(cst));

#if ENABLE_HEAVY_LOGGING
        // Non-fatal assertion
        if (cst == CONN_REJECT) // Might be returned by processRendezvous
        {
            LOGC(cnlog.Error,
                 log << CONID()
                     << "startConnect: IPE: cst=REJECT NOT EXPECTED HERE, the loop should've been interrupted!");
            break;
        }
#endif

        if (steady_clock::now() > ttl_time)
        {
            // timeout
            e = CUDTException(MJ_SETUP, MN_TIMEOUT, 0);
            m_RejectReason = SRT_REJ_TIMEOUT;
            HLOGC(cnlog.Debug,
                  log << CONID() << "startConnect: TTL time " << FormatTime(ttl_time) << " exceeded, TIMEOUT.");
            break;
        }
    }

    // <--- OUTSIDE-LOOP
    // Here will fall the break when not CONN_CONTINUE.
    // CONN_RENDEZVOUS is handled by processRendezvous.
    // CONN_ACCEPT will skip this and pass on.
    if (cst == CONN_REJECT)
    {
        e = CUDTException(MJ_SETUP, MN_REJECTED, 0);
    }

    if (e.getErrorCode() == 0)
    {
        if (m_bClosing)                                    // if the socket is closed before connection...
            e = CUDTException(MJ_SETUP, MN_CLOSED, 0);
        else if (m_ConnRes.m_iReqType > URQ_FAILURE_TYPES) // connection request rejected
        {
            m_RejectReason = RejectReasonForURQ(m_ConnRes.m_iReqType);
            e              = CUDTException(MJ_SETUP, MN_REJECTED, 0);
        }
        else if ((!m_config.bRendezvous) && (m_ConnRes.m_iISN != m_iISN)) // secuity check
            e = CUDTException(MJ_SETUP, MN_SECURITY, 0);
    }

    if (e.getErrorCode() != 0)
    {
        m_bConnecting = false;
        // The process is to be abnormally terminated, remove the connector
        // now because most likely no other processing part has done anything with it.
        m_pRcvQueue->removeConnector(m_SocketID);
        throw e;
    }

    HLOGC(cnlog.Debug,
          log << CONID() << "startConnect: handshake exchange succeeded. sourceIP=" << m_SourceAddr.str());

    // Parameters at the end.
    HLOGC(cnlog.Debug,
          log << CONID() << "startConnect: END. Parameters: mss=" << m_config.iMSS
              << " max-cwnd-size=" << m_CongCtl->cgWindowMaxSize() << " cwnd-size=" << m_CongCtl->cgWindowSize()
              << " rtt=" << m_iSRTT << " bw=" << m_iBandwidth);
}

// Asynchronous connection
EConnectStatus srt::CUDT::processAsyncConnectResponse(const CPacket &pkt) ATR_NOEXCEPT
{
    EConnectStatus cst = CONN_CONTINUE;
    CUDTException  e;

    ScopedLock cg(m_ConnectionLock);
    HLOGC(cnlog.Debug, log << CONID() << "processAsyncConnectResponse: got response for connect request, processing");
    cst = processConnectResponse(pkt, &e);

    HLOGC(cnlog.Debug,
          log << CONID() << "processAsyncConnectResponse: response processing result: " << ConnectStatusStr(cst)
              << "; REQ-TIME LOW to enforce immediate response");
    m_tsLastReqTime = steady_clock::time_point();

    return cst;
}

bool srt::CUDT::processAsyncConnectRequest(EReadStatus         rst,
                                      EConnectStatus      cst,
                                      const CPacket*      pResponse /*[[nullable]]*/,
                                      const sockaddr_any& serv_addr)
{
    // IMPORTANT!

    // This function is called, still asynchronously, but in the order
    // of call just after the call to the above processAsyncConnectResponse.
    // This should have got the original value returned from
    // processConnectResponse through processAsyncConnectResponse.

    CPacket request;
    request.setControl(UMSG_HANDSHAKE);
    request.allocate(m_iMaxSRTPayloadSize);
    const steady_clock::time_point now = steady_clock::now();
    setPacketTS(request, now);

    HLOGC(cnlog.Debug,
          log << CONID() << "processAsyncConnectRequest: REQ-TIME: HIGH. Should prevent too quick responses.");
    m_tsLastReqTime = now;
    // ID = 0, connection request
    request.m_iID = !m_config.bRendezvous ? 0 : m_ConnRes.m_iID;

    bool status = true;

    ScopedLock cg(m_ConnectionLock);
    if (!m_bOpened) // Check the socket has not been closed before already.
        return false;

    if (cst == CONN_RENDEZVOUS)
    {
        HLOGC(cnlog.Debug, log << CONID() << "processAsyncConnectRequest: passing to processRendezvous");
        cst = processRendezvous(pResponse, serv_addr, rst, (request));
        if (cst == CONN_ACCEPT)
        {
            HLOGC(cnlog.Debug,
                  log << CONID()
                      << "processAsyncConnectRequest: processRendezvous completed the process and responded by itself. "
                         "Done.");
            return true;
        }

        if (cst != CONN_CONTINUE)
        {
            // processRendezvous already set the reject reason
            LOGC(cnlog.Warn,
                 log << CONID()
                     << "processAsyncConnectRequest: REJECT reported from processRendezvous, not processing further.");
            status = false;
        }
    }
    else if (cst == CONN_REJECT)
    {
        // m_RejectReason already set at worker_ProcessAddressedPacket.
        LOGC(cnlog.Warn,
             log << CONID() << "processAsyncConnectRequest: REJECT reported from HS processing: "
                 << srt_rejectreason_str(m_RejectReason) << " - not processing further");
        // m_tsLastReqTime = steady_clock::time_point(); XXX ?
        return false;
    }
    else
    {
        // (this procedure will be also run for HSv4 rendezvous)
        HLOGC(cnlog.Debug,
              log << CONID() << "processAsyncConnectRequest: serializing HS: buffer size=" << request.getLength());
        if (!createSrtHandshake(SRT_CMD_HSREQ, SRT_CMD_KMREQ, 0, 0, (request), (m_ConnReq)))
        {
            // All 'false' returns from here are IPE-type, mostly "invalid argument" plus "all keys expired".
            LOGC(cnlog.Error,
                 log << CONID() << "IPE: processAsyncConnectRequest: createSrtHandshake failed, dismissing.");
            status = false;
        }
        else
        {
            HLOGC(cnlog.Debug,
                  log << CONID()
                      << "processAsyncConnectRequest: sending HS reqtype=" << RequestTypeStr(m_ConnReq.m_iReqType)
                      << " to socket " << request.m_iID << " size=" << request.getLength());
        }
    }

    if (!status)
    {
        return false;
        /* XXX Shouldn't it send a single response packet for the rejection?
        // Set the version to 0 as "handshake rejection" status and serialize it
        CHandShake zhs;
        size_t size = request.getLength();
        zhs.store_to((request.m_pcData), (size));
        request.setLength(size);
        */
    }

    HLOGC(cnlog.Debug,
          log << CONID() << "processAsyncConnectRequest: setting REQ-TIME HIGH, SENDING HS:" << m_ConnReq.show());
    m_tsLastReqTime = steady_clock::now();
    m_pSndQueue->sendto(serv_addr, request, m_SourceAddr);
    return status;
}

void srt::CUDT::cookieContest()
{
    if (m_SrtHsSide != HSD_DRAW)
        return;

    LOGC(cnlog.Debug,
         log << CONID() << "cookieContest: agent=" << m_ConnReq.m_iCookie << " peer=" << m_ConnRes.m_iCookie);

    // Here m_ConnReq.m_iCookie is a local cookie value sent in connection request to the peer.
    // m_ConnRes.m_iCookie is a cookie value sent by the peer in its connection request.
    if (m_ConnReq.m_iCookie == 0 || m_ConnRes.m_iCookie == 0)
    {
        // Note that it's virtually impossible that Agent's cookie is not ready, this
        // shall be considered IPE.
        // Not all cookies are ready, don't start the contest.
        return;
    }

    // INITIATOR/RESPONDER role is resolved by COOKIE CONTEST.
    //
    // The cookie contest must be repeated every time because it
    // may change the state at some point.
    // 
    // In SRT v1.4.3 and prior the below subtraction was performed in 32-bit arithmetic.
    // The result of subtraction can overflow 32-bits. 
    // Example
    // m_ConnReq.m_iCookie = -1480577720;
    // m_ConnRes.m_iCookie = 811599203;
    // int64_t llBetterCookie = -1480577720 - 811599203 = -2292176923 (FFFF FFFF 7760 27E5);
    // int32_t iBetterCookie  = 2002790373 (7760 27E5);
    // 
    // Now 64-bit arithmetic is used to calculate the actual result of subtraction.
    // The 31-st bit is then checked to check if the resulting is negative in 32-bit aritmetics.
    // This way the old contest behavior is preserved, and potential compiler optimisations are avoided.
    const int64_t contest = int64_t(m_ConnReq.m_iCookie) - int64_t(m_ConnRes.m_iCookie);

    if ((contest & 0xFFFFFFFF) == 0)
    {
        // DRAW! The only way to continue would be to force the
        // cookies to be regenerated and to start over. But it's
        // not worth a shot - this is an extremely rare case.
        // This can simply do reject so that it can be started again.

        // Pretend then that the cookie contest wasn't done so that
        // it's done again. Cookies are baked every time anew, however
        // the successful initial contest remains valid no matter how
        // cookies will change.

        m_SrtHsSide = HSD_DRAW;
        return;
    }

    if (contest & 0x80000000)
    {
        m_SrtHsSide = HSD_RESPONDER;
        return;
    }

    m_SrtHsSide = HSD_INITIATOR;
}

// This function should complete the data for KMX needed for an out-of-band
// handshake response. Possibilities are:
// - There's no KMX (including first responder's handshake in rendezvous). This writes 0 to w_kmdatasize.
// - The encryption status is failure. Respond with fail code and w_kmdatasize = 1.
// - The last KMX was successful. Respond with the original kmdata and their size in w_kmdatasize.
EConnectStatus srt::CUDT::craftKmResponse(uint32_t* aw_kmdata, size_t& w_kmdatasize)
{
    // If the last CONCLUSION message didn't contain the KMX extension, there's
    // no key recorded yet, so it can't be extracted. Mark this w_kmdatasize empty though.
    int hs_flags = SrtHSRequest::SRT_HSTYPE_HSFLAGS::unwrap(m_ConnRes.m_iType);
    if (IsSet(hs_flags, CHandShake::HS_EXT_KMREQ))
    {
        // m_pCryptoControl can be NULL if the socket has been closed already. See issue #2231.
        if (!m_pCryptoControl)
        {
            m_RejectReason = SRT_REJ_IPE;
            LOGC(cnlog.Error,
                 log << CONID() << "IPE: craftKmResponse needs to send KM, but CryptoControl does not exist."
                     << " Socket state: connected=" << boolalpha << m_bConnected << ", connecting=" << m_bConnecting
                     << ", broken=" << m_bBroken << ", opened " << m_bOpened << ", closing=" << m_bClosing << ".");
            return CONN_REJECT;
        }
        // This is a periodic handshake update, so you need to extract the KM data from the
        // first message, provided that it is there.
        size_t msgsize = m_pCryptoControl->getKmMsg_size(0);
        if (msgsize == 0)
        {
            switch (m_pCryptoControl->m_RcvKmState)
            {
                // If the KMX process ended up with a failure, the KMX is not recorded.
                // In this case as the KMRSP answer the "failure status" should be crafted.
            case SRT_KM_S_NOSECRET:
            case SRT_KM_S_BADSECRET:
                {
                    HLOGC(cnlog.Debug,
                          log << CONID() << "craftKmResponse: No KMX recorded, status = "
                              << KmStateStr(m_pCryptoControl->m_RcvKmState) << ". Respond it.");

                    // Just do the same thing as in CCryptoControl::processSrtMsg_KMREQ for that case,
                    // that is, copy the NOSECRET code into KMX message.
                    memcpy((aw_kmdata), &m_pCryptoControl->m_RcvKmState, sizeof(int32_t));
                    w_kmdatasize = 1;
                }
                break; // Treat as ACCEPT in general; might change to REJECT on enforced-encryption

            default:
                // Remaining values:
                // UNSECURED: should not fall here at all
                // SECURING: should not happen in HSv5
                // SECURED: should have received the recorded KMX correctly (getKmMsg_size(0) > 0)
                {
                    m_RejectReason = SRT_REJ_IPE;
                    // Remaining situations:
                    // - password only on this site: shouldn't be considered to be sent to a no-password site
                    LOGC(cnlog.Error,
                         log << CONID() << "craftKmResponse: IPE: PERIODIC HS: NO KMREQ RECORDED KMSTATE: RCV="
                             << KmStateStr(m_pCryptoControl->m_RcvKmState)
                             << " SND=" << KmStateStr(m_pCryptoControl->m_SndKmState));
                    return CONN_REJECT;
                }
                break;
            }
        }
        else
        {
            w_kmdatasize = msgsize / 4;
            if (msgsize > w_kmdatasize * 4)
            {
                // Sanity check
                LOGC(cnlog.Error, log << CONID() << "IPE: KMX data not aligned to 4 bytes! size=" << msgsize);
                memset((aw_kmdata + (w_kmdatasize * 4)), 0, msgsize - (w_kmdatasize * 4));
                ++w_kmdatasize;
            }

            HLOGC(cnlog.Debug,
                  log << CONID() << "craftKmResponse: getting KM DATA from the fore-recorded KMX from KMREQ, size="
                      << w_kmdatasize);
            memcpy((aw_kmdata), m_pCryptoControl->getKmMsg_data(0), msgsize);
        }
    }
    else
    {
        HLOGC(cnlog.Debug, log << CONID() << "craftKmResponse: no KMX flag - not extracting KM data for KMRSP");
        w_kmdatasize = 0;
    }

    return CONN_ACCEPT;
}

EConnectStatus srt::CUDT::processRendezvous(
    const CPacket* pResponse /*[[nullable]]*/, const sockaddr_any& serv_addr,
    EReadStatus rst, CPacket& w_reqpkt)
{
    if (m_RdvState == CHandShake::RDV_CONNECTED)
    {
        HLOGC(cnlog.Debug, log << CONID() << "processRendezvous: already in CONNECTED state.");
        return CONN_ACCEPT;
    }

    uint32_t kmdata[SRTDATA_MAXSIZE];
    size_t   kmdatasize = SRTDATA_MAXSIZE;

    cookieContest();

    // We know that the other side was contacted and the other side has sent
    // the handshake message - we know then both cookies. If it's a draw, it's
    // a very rare case of creating identical cookies.
    if (m_SrtHsSide == HSD_DRAW)
    {
        m_RejectReason = SRT_REJ_RDVCOOKIE;
        LOGC(cnlog.Error,
             log << CONID() << "COOKIE CONTEST UNRESOLVED: can't assign connection roles, please wait another minute.");
        return CONN_REJECT;
    }

    UDTRequestType rsp_type = URQ_FAILURE_TYPES; // just to track uninitialized errors

    // We can assume that the Handshake packet received here as 'response'
    // is already serialized in m_ConnRes. Check extra flags that are meaningful
    // for further processing here.

    int  ext_flags       = SrtHSRequest::SRT_HSTYPE_HSFLAGS::unwrap(m_ConnRes.m_iType);
    bool needs_extension = ext_flags != 0; // Initial value: received HS has extensions.
    bool needs_hsrsp;
    rendezvousSwitchState((rsp_type), (needs_extension), (needs_hsrsp));
    if (rsp_type > URQ_FAILURE_TYPES)
    {
        m_RejectReason = RejectReasonForURQ(rsp_type);
        HLOGC(cnlog.Debug,
              log << CONID()
                  << "processRendezvous: rejecting due to switch-state response: " << RequestTypeStr(rsp_type));
        return CONN_REJECT;
    }
    checkUpdateCryptoKeyLen("processRendezvous", m_ConnRes.m_iType);

    // We have three possibilities here as it comes to HSREQ extensions:

    // 1. The agent is loser in attention state, it sends EMPTY conclusion (without extensions)
    // 2. The agent is loser in initiated state, it interprets incoming HSREQ and creates HSRSP
    // 3. The agent is winner in attention or fine state, it sends HSREQ extension
    m_ConnReq.m_iReqType  = rsp_type;
    m_ConnReq.m_extension = needs_extension;

    // This must be done before prepareConnectionObjects(), because it sets ISN and m_iMaxSRTPayloadSize needed to create buffers.
    if (!applyResponseSettings(pResponse))
    {
        LOGC(cnlog.Error, log << CONID() << "processRendezvous: rogue peer");
        return CONN_REJECT;
    }

    // The CryptoControl must be created by the prepareConnectionObjects() before interpreting and creating HSv5 extensions
    // because the it will be used there.
    if (!prepareConnectionObjects(m_ConnRes, m_SrtHsSide, NULL))
    {
        // m_RejectReason already handled
        HLOGC(cnlog.Debug,
              log << CONID() << "processRendezvous: rejecting due to problems in prepareConnectionObjects.");
        return CONN_REJECT;
    }

    // Case 2.
    if (needs_hsrsp)
    {
        // This means that we have received HSREQ extension with the handshake, so we need to interpret
        // it and craft the response.
        if (rst == RST_OK)
        {
            // We have JUST RECEIVED packet in this session (not that this is called as periodic update).
            // Sanity check
            m_tsLastReqTime = steady_clock::time_point();
            if (!pResponse || pResponse->getLength() == size_t(-1))
            {
                m_RejectReason = SRT_REJ_IPE;
                LOGC(cnlog.Fatal,
                     log << CONID() << "IPE: rst=RST_OK, but the packet has set -1 length - REJECTING (REQ-TIME: LOW)");
                return CONN_REJECT;
            }

            if (!interpretSrtHandshake(m_ConnRes, *pResponse, kmdata, &kmdatasize))
            {
                HLOGC(cnlog.Debug,
                      log << CONID() << "processRendezvous: rejecting due to problems in interpretSrtHandshake REQ-TIME: LOW.");
                return CONN_REJECT;
            }

            updateAfterSrtHandshake(HS_VERSION_SRT1);

            // Pass on, inform about the shortened response-waiting period.
            HLOGC(cnlog.Debug, log << CONID() << "processRendezvous: setting REQ-TIME: LOW. Forced to respond immediately.");
        }
        else
        {
            // This is a repeated handshake, so you can't use the incoming data to
            // prepare data for createSrtHandshake. They have to be extracted from inside.
            EConnectStatus conn = craftKmResponse((kmdata), (kmdatasize));
            if (conn != CONN_ACCEPT)
                return conn;
        }

        // No matter the value of needs_extension, the extension is always needed
        // when HSREQ was interpreted (to store HSRSP extension).
        m_ConnReq.m_extension = true;

        HLOGC(cnlog.Debug,
              log << CONID()
                  << "processRendezvous: HSREQ extension ok, creating HSRSP response. kmdatasize=" << kmdatasize);

        w_reqpkt.setLength(m_iMaxSRTPayloadSize);
        if (!createSrtHandshake(SRT_CMD_HSRSP, SRT_CMD_KMRSP,
                    kmdata, kmdatasize,
                    (w_reqpkt), (m_ConnReq)))
        {
            HLOGC(cnlog.Debug,
                  log << CONID()
                      << "processRendezvous: rejecting due to problems in createSrtHandshake. REQ-TIME: LOW");
            m_tsLastReqTime = steady_clock::time_point();
            return CONN_REJECT;
        }

        // This means that it has received URQ_CONCLUSION with HSREQ, agent is then in RDV_FINE
        // state, it sends here URQ_CONCLUSION with HSREQ/KMREQ extensions and it awaits URQ_AGREEMENT.
        return CONN_CONTINUE;
    }

    // Special case: if URQ_AGREEMENT is to be sent, when this side is INITIATOR,
    // then it must have received HSRSP, so it must interpret it. Otherwise it would
    // end up with URQ_DONE, which means that it is the other side to interpret HSRSP.
    if (m_SrtHsSide == HSD_INITIATOR && m_ConnReq.m_iReqType == URQ_AGREEMENT)
    {
        // The same is done in CUDT::postConnect(), however this section will
        // not be done in case of rendezvous. The section in postConnect() is
        // predicted to run only in regular CALLER handling.

        if (rst != RST_OK || !pResponse || pResponse->getLength() == size_t(-1))
        {
            // Actually the -1 length would be an IPE, but it's likely that this was reported already.
            HLOGC(
                cnlog.Debug,
                log << CONID()
                    << "processRendezvous: no INCOMING packet, NOT interpreting extensions (relying on exising data)");
        }
        else
        {
            HLOGC(cnlog.Debug,
                  log << CONID() << "processRendezvous: INITIATOR, will send AGREEMENT - interpreting HSRSP extension");
            if (!interpretSrtHandshake(m_ConnRes, *pResponse, 0, 0))
            {
                // m_RejectReason is already set, so set the reqtype accordingly
                m_ConnReq.m_iReqType = URQFailure(m_RejectReason);
            }
        }
        // This should be false, make a kinda assert here.
        if (needs_extension)
        {
            LOGC(cnlog.Fatal,
                 log << CONID() << "IPE: INITIATOR responding AGREEMENT should declare no extensions to HS");
            m_ConnReq.m_extension = false;
        }
        updateAfterSrtHandshake(HS_VERSION_SRT1);
    }

    HLOGC(cnlog.Debug,
          log << CONID() << "processRendezvous: COOKIES Agent/Peer: " << m_ConnReq.m_iCookie << "/"
              << m_ConnRes.m_iCookie << " HSD:" << (m_SrtHsSide == HSD_INITIATOR ? "initiator" : "responder")
              << " STATE:" << CHandShake::RdvStateStr(m_RdvState) << " ...");

    if (rsp_type == URQ_DONE)
    {
        HLOGC(cnlog.Debug, log << CONID() << "... WON'T SEND any response, both sides considered connected");
    }
    else
    {
        HLOGC(cnlog.Debug,
              log << CONID() << "... WILL SEND " << RequestTypeStr(rsp_type) << " "
                  << (m_ConnReq.m_extension ? "with" : "without") << " SRT HS extensions");
    }

    // This marks the information for the serializer that
    // the SRT handshake extension is required.
    // Rest of the data will be filled together with
    // serialization.
    m_ConnReq.m_extension = needs_extension;

    w_reqpkt.setLength(m_iMaxSRTPayloadSize);
    if (m_RdvState == CHandShake::RDV_CONNECTED)
    {
        int cst = postConnect(pResponse, true, 0);
        if (cst == CONN_REJECT)
        {
            // m_RejectReason already set
            HLOGC(cnlog.Debug, log << CONID() << "processRendezvous: rejecting due to problems in postConnect.");
            return CONN_REJECT;
        }
    }

    // URQ_DONE or URQ_AGREEMENT can be the result if the state is RDV_CONNECTED.
    // If URQ_DONE, then there's nothing to be done, when URQ_AGREEMENT then return
    // CONN_CONTINUE to make the caller send again the contents if the packet buffer,
    // this time with URQ_AGREEMENT message, but still consider yourself connected.
    if (rsp_type == URQ_DONE)
    {
        HLOGC(cnlog.Debug, log << CONID() << "processRendezvous: rsp=DONE, reporting ACCEPT (nothing to respond)");
        return CONN_ACCEPT;
    }

    // createSrtHandshake moved here because if the above conditions are satisfied,
    // no response is going to be send, so nothing needs to be "created".

    // needs_extension here distinguishes between cases 1 and 3.
    // NOTE: in case when interpretSrtHandshake was run under the conditions above (to interpret HSRSP),
    // then createSrtHandshake below will create only empty AGREEMENT message.
    if (!createSrtHandshake(SRT_CMD_HSREQ, SRT_CMD_KMREQ, 0, 0,
                (w_reqpkt), (m_ConnReq)))
    {
        // m_RejectReason already set
        LOGC(cnlog.Warn, log << CONID() << "createSrtHandshake failed (IPE?), connection rejected. REQ-TIME: LOW");
        m_tsLastReqTime = steady_clock::time_point();
        return CONN_REJECT;
    }

    if (rsp_type == URQ_AGREEMENT && m_RdvState == CHandShake::RDV_CONNECTED)
    {
        // We are using our own serialization method (not the one called after
        // processConnectResponse, this is skipped in case when this function
        // is called), so we can also send this immediately. Agreement must be
        // sent just once and the party must switch into CONNECTED state - in
        // contrast to CONCLUSION messages, which should be sent in loop repeatedly.
        //
        // Even though in theory the AGREEMENT message sent just once may miss
        // the target (as normal thing in UDP), this is little probable to happen,
        // and this doesn't matter much because even if the other party doesn't
        // get AGREEMENT, but will get payload or KEEPALIVE messages, it will
        // turn into connected state as well. The AGREEMENT is rather kinda
        // catalyzer here and may turn the entity on the right track faster. When
        // AGREEMENT is missed, it may have kinda initial tearing.

        const steady_clock::time_point now = steady_clock::now();
        m_tsLastReqTime                    = now;
        setPacketTS(w_reqpkt, now);
        HLOGC(cnlog.Debug,
              log << CONID()
                  << "processRendezvous: rsp=AGREEMENT, reporting ACCEPT and sending just this one, REQ-TIME HIGH.");

        m_pSndQueue->sendto(serv_addr, w_reqpkt, m_SourceAddr);

        return CONN_ACCEPT;
    }

    if (rst == RST_OK)
    {
        // the request time must be updated so that the next handshake can be sent out immediately
        HLOGC(cnlog.Debug,
              log << "processRendezvous: rsp=" << RequestTypeStr(m_ConnReq.m_iReqType)
                  << " REQ-TIME: LOW to send immediately, consider yourself conencted");
        m_tsLastReqTime = steady_clock::time_point();
    }
    else
    {
        HLOGC(cnlog.Debug,
              log << CONID() << "processRendezvous: REQ-TIME: remains previous value, consider yourself connected");
    }
    return CONN_CONTINUE;
}

// [[using locked(m_ConnectionLock)]];
EConnectStatus srt::CUDT::processConnectResponse(const CPacket& response, CUDTException* eout) ATR_NOEXCEPT
{
    // NOTE: ASSUMED LOCK ON: m_ConnectionLock.

    // this is the 2nd half of a connection request. If the connection is setup successfully this returns 0.
    // Returned values:
    // - CONN_REJECT: there was some error when processing the response, connection should be rejected
    // - CONN_ACCEPT: the handshake is done and finished correctly
    // - CONN_CONTINUE: the induction handshake has been processed correctly, and expects CONCLUSION handshake

    if (!m_bConnecting)
        return CONN_REJECT;

    // This is required in HSv5 rendezvous, in which it should send the URQ_AGREEMENT message to
    // the peer, however switch to connected state.
    HLOGC(cnlog.Debug,
          log << CONID() << "processConnectResponse: TYPE:"
              << (response.isControl() ? MessageTypeStr(response.getType(), response.getExtendedType())
                                       : string("DATA")));
    // ConnectStatus res = CONN_REJECT; // used later for status - must be declared here due to goto POST_CONNECT.

    // For HSv4, the data sender is INITIATOR, and the data receiver is RESPONDER,
    // regardless of the connecting side affiliation. This will be changed for HSv5.
    bool          bidirectional = false;
    HandshakeSide hsd           = m_config.bDataSender ? HSD_INITIATOR : HSD_RESPONDER;
    // (defined here due to 'goto' below).

    // SRT peer may send the SRT handshake private message (type 0x7fff) before a keep-alive.

    // This condition is checked when the current agent is trying to do connect() in rendezvous mode,
    // but the peer was faster to send a handshake packet earlier. This makes it continue with connecting
    // process if the peer is already behaving as if the connection was already established.

    // This value will check either the initial value, which is less than SRT1, or
    // the value previously loaded to m_ConnReq during the previous handshake response.
    // For the initial form this value should not be checked.
    bool hsv5 = m_ConnRes.m_iVersion >= HS_VERSION_SRT1;

    if (m_config.bRendezvous &&
        (m_RdvState == CHandShake::RDV_CONNECTED   // somehow Rendezvous-v5 switched it to CONNECTED.
         || !response.isControl()                  // WAS A PAYLOAD PACKET.
         || (response.getType() == UMSG_KEEPALIVE) // OR WAS A UMSG_KEEPALIVE message.
         || (response.getType() == UMSG_EXT) // OR WAS a CONTROL packet of some extended type (i.e. any SRT specific)
         )
        // This may happen if this is an initial state in which the socket type was not yet set.
        // If this is a field that holds the response handshake record from the peer, this means that it wasn't received
        // yet. HSv5: added version check because in HSv5 the m_iType field has different meaning and it may be 0 in
        // case when the handshake does not carry SRT extensions.
        && (hsv5 || m_ConnRes.m_iType != UDT_UNDEFINED))
    {
        // a data packet or a keep-alive packet comes, which means the peer side is already connected
        // in this situation, the previously recorded response will be used
        // In HSv5 this situation is theoretically possible if this party has missed the URQ_AGREEMENT message.
        HLOGC(cnlog.Debug, log << CONID() << "processConnectResponse: already connected - pinning in");
        if (hsv5)
        {
            m_RdvState = CHandShake::RDV_CONNECTED;
        }

        return postConnect(&response, hsv5, eout);
    }

    if (!response.isControl(UMSG_HANDSHAKE))
    {
        m_RejectReason = SRT_REJ_ROGUE;
        if (!response.isControl())
        {
            LOGC(cnlog.Warn, log << CONID() << "processConnectResponse: received DATA while HANDSHAKE expected");
        }
        else
        {
            LOGC(cnlog.Error,
                 log << CONID()
                     << "processConnectResponse: CONFUSED: expected UMSG_HANDSHAKE as connection not yet established, "
                        "got: "
                     << MessageTypeStr(response.getType(), response.getExtendedType()));
        }
        return CONN_CONFUSED;
    }

    if (m_config.bRendezvous)
    {
        m_SourceAddr = response.udpDestAddr();
    }

    if (m_ConnRes.load_from(response.m_pcData, response.getLength()) == -1)
    {
        m_RejectReason = SRT_REJ_ROGUE;
        // Handshake data were too small to reach the Handshake structure. Reject.
        LOGC(cnlog.Error,
             log << CONID()
                 << "processConnectResponse: HANDSHAKE data buffer too small - possible blueboxing. Rejecting.");
        return CONN_REJECT;
    }

    HLOGC(cnlog.Debug, log << CONID() << "processConnectResponse: HS RECEIVED: " << m_ConnRes.show());
    if (m_ConnRes.m_iReqType >= URQ_FAILURE_TYPES)
    {
        m_RejectReason = RejectReasonForURQ(m_ConnRes.m_iReqType);
        LOGC(cnlog.Warn,
                log << CONID() << "processConnectResponse: rejecting per reception of a rejection HS response: "
                    << RequestTypeStr(m_ConnRes.m_iReqType));
        return CONN_REJECT;
    }

    if (size_t(m_ConnRes.m_iMSS) > CPacket::ETH_MAX_MTU_SIZE)
    {
        // Yes, we do abort to prevent buffer overrun. Set your MSS correctly
        // and you'll avoid problems.
        m_RejectReason = SRT_REJ_ROGUE;
        LOGC(cnlog.Fatal, log << CONID() << "MSS size " << m_config.iMSS << "exceeds MTU size!");
        return CONN_REJECT;
    }

    // (see createCrypter() call below)
    //
    // The CCryptoControl attached object must be created early
    // because it will be required to create a conclusion handshake in HSv5
    //
    if (m_config.bRendezvous)
    {
        // SANITY CHECK: A rendezvous socket should reject any caller requests (it's not a listener)
        if (m_ConnRes.m_iReqType == URQ_INDUCTION)
        {
            m_RejectReason = SRT_REJ_ROGUE;
            LOGC(cnlog.Error,
                 log << CONID()
                     << "processConnectResponse: Rendezvous-point received INDUCTION handshake (expected WAVEAHAND). "
                        "Rejecting.");
            return CONN_REJECT;
        }

        // The procedure for version 5 is completely different and changes the states
        // differently, so the old code will still maintain HSv4 the old way.

        if (m_ConnRes.m_iVersion > HS_VERSION_UDT4)
        {
            HLOGC(cnlog.Debug, log << CONID() << "processConnectResponse: Rendezvous HSv5 DETECTED.");
            return CONN_RENDEZVOUS; // --> will continue in CUDT::processRendezvous().
        }

        HLOGC(cnlog.Debug, log << CONID() << "processConnectResponse: Rendsezvous HSv4 DETECTED.");
        // So, here it has either received URQ_WAVEAHAND handshake message (while it should be in URQ_WAVEAHAND itself)
        // or it has received URQ_CONCLUSION/URQ_AGREEMENT message while this box has already sent URQ_WAVEAHAND to the
        // peer, and DID NOT send the URQ_CONCLUSION yet.

        if (m_ConnReq.m_iReqType == URQ_WAVEAHAND || m_ConnRes.m_iReqType == URQ_WAVEAHAND)
        {
            HLOGC(cnlog.Debug,
                  log << CONID() << "processConnectResponse: REQ-TIME LOW. got HS RDV. Agent state:"
                      << RequestTypeStr(m_ConnReq.m_iReqType) << " Peer HS:" << m_ConnRes.show());

            // Here we could have received WAVEAHAND or CONCLUSION.
            // For HSv4 simply switch to CONCLUSION for the sake of further handshake rolling.
            // For HSv5, make the cookie contest and basing on this decide, which party
            // should provide the HSREQ/KMREQ attachment.

           if (!createCrypter(hsd, false /* unidirectional */))
           {
               m_RejectReason = SRT_REJ_RESOURCE;
               m_ConnReq.m_iReqType = URQFailure(SRT_REJ_RESOURCE);
               // the request time must be updated so that the next handshake can be sent out immediately.
               m_tsLastReqTime = steady_clock::time_point();
               return CONN_REJECT;
           }

            m_ConnReq.m_iReqType = URQ_CONCLUSION;
            // the request time must be updated so that the next handshake can be sent out immediately.
            m_tsLastReqTime = steady_clock::time_point();
            return CONN_CONTINUE;
        }
        else
        {
            HLOGC(cnlog.Debug, log << CONID() << "processConnectResponse: Rendezvous HSv4 PAST waveahand");
        }
    }
    else
    {
        // set cookie
        if (m_ConnRes.m_iReqType == URQ_INDUCTION)
        {
            HLOGC(cnlog.Debug,
                  log << CONID() << "processConnectResponse: REQ-TIME LOW; got INDUCTION HS response (cookie:" << hex
                      << m_ConnRes.m_iCookie << " version:" << dec << m_ConnRes.m_iVersion
                      << "), sending CONCLUSION HS with this cookie");

            m_ConnReq.m_iCookie  = m_ConnRes.m_iCookie;
            m_ConnReq.m_iReqType = URQ_CONCLUSION;

            // Here test if the LISTENER has responded with version HS_VERSION_SRT1,
            // it means that it is HSv5 capable. It can still accept the HSv4 handshake.
            if (m_ConnRes.m_iVersion > HS_VERSION_UDT4)
            {
                const int hs_flags = SrtHSRequest::SRT_HSTYPE_HSFLAGS::unwrap(m_ConnRes.m_iType);

                if (hs_flags != SrtHSRequest::SRT_MAGIC_CODE)
                {
                    LOGC(cnlog.Warn,
                         log << CONID() << "processConnectResponse: Listener HSv5 did not set the SRT_MAGIC_CODE.");
                    m_RejectReason = SRT_REJ_ROGUE;
                    return CONN_REJECT;
                }

                checkUpdateCryptoKeyLen("processConnectResponse", m_ConnRes.m_iType);

                // This will catch HS_VERSION_SRT1 and any newer.
                // Set your highest version.
                m_ConnReq.m_iVersion = HS_VERSION_SRT1;
                // CONTROVERSIAL: use 0 as m_iType according to the meaning in HSv5.
                // The HSv4 client might not understand it, which means that agent
                // must switch itself to HSv4 rendezvous, and this time iType should
                // be set to UDT_DGRAM value.
                m_ConnReq.m_iType = 0;

                // This marks the information for the serializer that
                // the SRT handshake extension is required.
                // Rest of the data will be filled together with
                // serialization.
                m_ConnReq.m_extension = true;

                // For HSv5, the caller is INITIATOR and the listener is RESPONDER.
                // The m_config.bDataSender value should be completely ignored and the
                // connection is always bidirectional.
                bidirectional = true;
                hsd           = HSD_INITIATOR;
                m_SrtHsSide   = hsd;
            }

            m_tsLastReqTime = steady_clock::time_point();
            if (!createCrypter(hsd, bidirectional))
            {
                m_RejectReason = SRT_REJ_RESOURCE;
                return CONN_REJECT;
            }
            // NOTE: This setup sets URQ_CONCLUSION and appropriate data in the handshake structure.
            // The full handshake to be sent will be filled back in the caller function -- CUDT::startConnect().
            return CONN_CONTINUE;
        }
    }

    return postConnect(&response, false, eout);
}

bool srt::CUDT::applyResponseSettings(const CPacket* pHspkt /*[[nullable]]*/) ATR_NOEXCEPT
{
    if (!m_ConnRes.valid())
    {
        LOGC(cnlog.Error, log << CONID() << "applyResponseSettings: ROGUE HANDSHAKE - rejecting");
        m_RejectReason = SRT_REJ_ROGUE;
        return false;
    }

    // Re-configure according to the negotiated values.
    m_config.iMSS        = m_ConnRes.m_iMSS;
    m_iFlowWindowSize    = m_ConnRes.m_iFlightFlagSize;
    const int udpsize    = m_config.iMSS - CPacket::UDP_HDR_SIZE;
    m_iMaxSRTPayloadSize = udpsize - CPacket::HDR_SIZE;
    m_iPeerISN           = m_ConnRes.m_iISN;

    setInitialRcvSeq(m_iPeerISN);

    m_iRcvCurrPhySeqNo = CSeqNo::decseq(m_ConnRes.m_iISN);
    m_PeerID           = m_ConnRes.m_iID;
    memcpy((m_piSelfIP), m_ConnRes.m_piPeerIP, sizeof m_piSelfIP);
    if (pHspkt)
        m_SourceAddr = pHspkt->udpDestAddr();

    HLOGC(cnlog.Debug,
          log << CONID() << "applyResponseSettings: HANSHAKE CONCLUDED. SETTING: payload-size=" << m_iMaxSRTPayloadSize
              << " mss=" << m_ConnRes.m_iMSS << " flw=" << m_ConnRes.m_iFlightFlagSize << " isn=" << m_ConnRes.m_iISN
              << " peerID=" << m_ConnRes.m_iID
              << " sourceIP=" << m_SourceAddr.str());
    return true;
}

EConnectStatus srt::CUDT::postConnect(const CPacket* pResponse, bool rendezvous, CUDTException *eout) ATR_NOEXCEPT
{
    if (m_ConnRes.m_iVersion < HS_VERSION_SRT1)
        m_tsRcvPeerStartTime = steady_clock::time_point(); // will be set correctly in SRT HS.

    // This procedure isn't being executed in rendezvous because
    // in rendezvous it's completed before calling this function.
    if (!rendezvous)
    {
        HLOGC(cnlog.Debug, log << CONID() << boolalpha << "postConnect: packet:" << bool(pResponse) << " rendezvous:" << rendezvous);
        // The "local storage depleted" case shouldn't happen here, but
        // this is a theoretical path that needs prevention.
        bool ok = pResponse;
        if (!ok)
        {
            m_RejectReason = SRT_REJ_IPE;
            if (eout)
            {
                *eout = CUDTException(MJ_SETUP, MN_REJECTED, 0);
            }
            return CONN_REJECT;
        }

        // [[assert (pResponse != NULL)]];

        // NOTE: THIS function must be called before calling prepareConnectionObjects.
        // The reason why it's not part of prepareConnectionObjects is that the activities
        // done there are done SIMILAR way in acceptAndRespond, which also calls this
        // function. In fact, prepareConnectionObjects() represents the code that was
        // done separately in processConnectResponse() and acceptAndRespond(), so this way
        // this code is now common. Now acceptAndRespond() does "manually" something similar
        // to applyResponseSettings(), just a little bit differently. This SHOULD be made
        // common as a part of refactoring job, just needs a bit more time.
        //
        // Currently just this function must be called always BEFORE prepareConnectionObjects
        // everywhere except acceptAndRespond().
        ok = applyResponseSettings(pResponse);

        // This will actually be done also in rendezvous HSv4,
        // however in this case the HSREQ extension will not be attached,
        // so it will simply go the "old way".
        // (&&: skip if failed already)
        // Must be called before interpretSrtHandshake() to create the CryptoControl.
        ok = ok &&  prepareConnectionObjects(m_ConnRes, m_SrtHsSide, eout);

        // May happen that 'response' contains a data packet that was sent in rendezvous mode.
        // In this situation the interpretation of handshake was already done earlier.
        ok = ok && pResponse->isControl();
        ok = ok && interpretSrtHandshake(m_ConnRes, *pResponse, 0, 0);

        if (!ok)
        {
            if (eout)
            {
                *eout = CUDTException(MJ_SETUP, MN_REJECTED, 0);
            }
            // m_RejectReason already set
            return CONN_REJECT;
        }
    }

    bool have_group = false;

    {
#if ENABLE_BONDING
        ScopedLock cl (uglobal().m_GlobControlLock);
        CUDTGroup* g = m_parent->m_GroupOf;
        if (g)
        {
            // This is the last moment when this can be done.
            // The updateAfterSrtHandshake call will copy the receiver
            // start time to the receiver buffer data, so the correct
            // value must be set before this happens.
            synchronizeWithGroup(g);
            have_group = true;
        }
#endif
    }

    if (!have_group)
    {
        // This function will be called internally inside
        // synchronizeWithGroup(). This is just more complicated.
        updateAfterSrtHandshake(m_ConnRes.m_iVersion);
    }

    CInfoBlock ib;
    ib.m_iIPversion = m_PeerAddr.family();
    CInfoBlock::convert(m_PeerAddr, ib.m_piIP);
    if (m_pCache->lookup(&ib) >= 0)
    {
        m_iSRTT      = ib.m_iSRTT;
        m_iRTTVar    = ib.m_iSRTT / 2;
        m_iBandwidth = ib.m_iBandwidth;
    }

#if SRT_DEBUG_RTT
    s_rtt_trace.trace(steady_clock::now(), "Connect", -1, -1,
                      m_bIsFirstRTTReceived, -1, m_iSRTT, m_iRTTVar);
#endif

    SRT_REJECT_REASON rr = setupCC();
    if (rr != SRT_REJ_UNKNOWN)
    {
        m_RejectReason = rr;
        return CONN_REJECT;
    }

    // And, I am connected too.
    m_bConnecting = false;

    // The lock on m_ConnectionLock should still be applied, but
    // the socket could have been started removal before this function
    // has started. Do a sanity check before you continue with the
    // connection process.
    CUDTSocket* s = uglobal().locateSocket(m_SocketID);
    if (s)
    {
        // The socket could be closed at this very moment.
        // Continue with removing the socket from the pending structures,
        // but prevent it from setting it as connected.
        m_bConnected  = true;

        // register this socket for receiving data packets
        m_pRNode->m_bOnList = true;
        m_pRcvQueue->setNewEntry(this);
    }

    // XXX Problem around CONN_CONFUSED!
    // If some too-eager packets were received from a listener
    // that thinks it's connected, but his last handshake was missed,
    // they are collected by CRcvQueue::storePkt. The removeConnector
    // function will want to delete them all, so it would be nice
    // if these packets can be re-delivered. Of course the listener
    // should be prepared to resend them (as every packet can be lost
    // on UDP), but it's kinda overkill when we have them already and
    // can dispatch them.

    // Remove from rendezvous queue (in this particular case it's
    // actually removing the socket that undergoes asynchronous HS processing).
    // Removing at THIS point because since when setNewEntry is called,
    // the next iteration in the CRcvQueue::worker loop will be dispatching
    // packets normally, as within-connection, so the "connector" won't
    // play any role since this time.
    // The connector, however, must stay alive until the setNewEntry is called
    // because otherwise the packets that are coming for this socket before the
    // connection process is complete will be rejected as "attack", instead of
    // being enqueued for later pickup from the queue.
    m_pRcvQueue->removeConnector(m_SocketID);

    // Ok, no more things to be done as per "clear connecting state"
    if (!s)
    {
        LOGC(cnlog.Error, log << CONID() << "Connection broken in the process - socket closed");
        m_RejectReason = SRT_REJ_CLOSE;
        if (eout)
        {
            *eout = CUDTException(MJ_CONNECTION, MN_CONNLOST, 0);
        }
        return CONN_REJECT;
    }

    // copy address information of local node
    // the local port must be correctly assigned BEFORE CUDT::startConnect(),
    // otherwise if startConnect() fails, the multiplexer cannot be located
    // by garbage collection and will cause leak
    s->core().m_pSndQueue->m_pChannel->getSockAddr((s->m_SelfAddr));
    CIPAddress::pton((s->m_SelfAddr), s->core().m_piSelfIP, m_PeerAddr);

    //int token = -1;
#if ENABLE_BONDING
    {
        ScopedLock cl (uglobal().m_GlobControlLock);
        CUDTGroup* g = m_parent->m_GroupOf;
        if (g)
        {
            // XXX this might require another check of group type.
            // For redundancy group, at least, update the status in the group.

            // LEAVING as comment for historical reasons. Locking is here most
            // likely not necessary because the socket cannot be removed from the
            // group until the socket isn't removed, and this requires locking of
            // m_GlobControlLock. This should ensure that when m_GroupOf is
            // not NULL, m_GroupMemberData is also valid.
            // ScopedLock glock(g->m_GroupLock);

            HLOGC(cnlog.Debug, log << "group: Socket @" << m_parent->m_SocketID << " fresh connected, setting IDLE");

            groups::SocketData* gi       = m_parent->m_GroupMemberData;
            gi->sndstate   = SRT_GST_IDLE;
            gi->rcvstate   = SRT_GST_IDLE;
            gi->laststatus = SRTS_CONNECTED;
            //token = gi->token;
            g->setGroupConnected();
        }
    }
#endif

    s->m_Status = SRTS_CONNECTED;

    // acknowledde any waiting epolls to write
    uglobal().m_EPoll.update_events(m_SocketID, m_sPollID, SRT_EPOLL_CONNECT, true);

    CGlobEvent::triggerEvent();

/* XXX Likely it should NOT be called here for two reasons:

  - likely lots of mutexes are locked here so any
    API call from here might cause a deadlock
  - if called from an asynchronous connection process, it was
    already called from inside updateConnStatus
  - if called from startConnect (synchronous mode), it is even wrong.

    if (m_cbConnectHook)
    {
        CALLBACK_CALL(m_cbConnectHook, m_SocketID, SRT_SUCCESS, m_PeerAddr.get(), token);
    }

    */

    LOGC(cnlog.Note, log << CONID() << "Connection established to: " << m_PeerAddr.str());

    return CONN_ACCEPT;
}

void srt::CUDT::checkUpdateCryptoKeyLen(const char *loghdr SRT_ATR_UNUSED, int32_t typefield)
{
    int enc_flags = SrtHSRequest::SRT_HSTYPE_ENCFLAGS::unwrap(typefield);

    // potentially 0-7 values are possible.
    // When 0, don't change anything - it should rely on the value 0.
    // When 1, 5, 6, 7, this is kinda internal error - ignore.
    if (enc_flags >= 2 && enc_flags <= 4) // 2 = 128, 3 = 192, 4 = 256
    {
        int rcv_pbkeylen = SrtHSRequest::SRT_PBKEYLEN_BITS::wrap(enc_flags);
        if (m_config.iSndCryptoKeyLen == 0)
        {
            m_config.iSndCryptoKeyLen = rcv_pbkeylen;
            HLOGC(cnlog.Debug,
                  log << CONID() << loghdr
                      << ": PBKEYLEN adopted from advertised value: " << m_config.iSndCryptoKeyLen);
        }
        else if (m_config.iSndCryptoKeyLen != rcv_pbkeylen)
        {
            // Conflict. Use SRTO_SENDER flag to check if this side should accept
            // the enforcement, otherwise simply let it win.
            if (!m_config.bDataSender)
            {
                LOGC(cnlog.Warn,
                     log << CONID() << loghdr << ": PBKEYLEN conflict - OVERRIDDEN " << m_config.iSndCryptoKeyLen
                         << " by " << rcv_pbkeylen << " from PEER (as AGENT is not SRTO_SENDER)");
                m_config.iSndCryptoKeyLen = rcv_pbkeylen;
            }
            else
            {
                LOGC(cnlog.Warn,
                     log << CONID() << loghdr << ": PBKEYLEN conflict - keep " << m_config.iSndCryptoKeyLen
                         << "; peer-advertised PBKEYLEN " << rcv_pbkeylen << " rejected because Agent is SRTO_SENDER");
            }
        }
    }
    else if (enc_flags != 0)
    {
        LOGC(cnlog.Error, log << CONID() << loghdr << ": IPE: enc_flags outside allowed 2, 3, 4: " << enc_flags);
    }
    else
    {
        HLOGC(cnlog.Debug, log << CONID() << loghdr << ": No encryption flags found in type field: " << typefield);
    }
}

// Rendezvous
void srt::CUDT::rendezvousSwitchState(UDTRequestType& w_rsptype, bool& w_needs_extension, bool& w_needs_hsrsp)
{
    UDTRequestType req           = m_ConnRes.m_iReqType;
    int            hs_flags      = SrtHSRequest::SRT_HSTYPE_HSFLAGS::unwrap(m_ConnRes.m_iType);
    bool           has_extension = !!hs_flags; // it holds flags, if no flags, there are no extensions.

    const HandshakeSide &hsd = m_SrtHsSide;
    // Note important possibilities that are considered here:

    // 1. The serial arrangement. This happens when one party has missed the
    // URQ_WAVEAHAND message, it sent its own URQ_WAVEAHAND message, and then the
    // firstmost message it received from the peer is URQ_CONCLUSION, as a response
    // for agent's URQ_WAVEAHAND.
    //
    // In this case, Agent switches to RDV_FINE state and Peer switches to RDV_ATTENTION state.
    //
    // 2. The parallel arrangement. This happens when the URQ_WAVEAHAND message sent
    // by both parties are almost in a perfect synch (a rare, but possible case). In this
    // case, both parties receive one another's URQ_WAVEAHAND message and both switch to
    // RDV_ATTENTION state.
    //
    // It's not possible to predict neither which arrangement will happen, or which
    // party will be RDV_FINE in case when the serial arrangement has happened. What
    // will actually happen will depend on random conditions.
    //
    // No matter this randomity, we have a limited number of possible conditions:
    //
    // Stating that "agent" is the party that has received the URQ_WAVEAHAND in whatever
    // arrangement, we are certain, that "agent" switched to RDV_ATTENTION, and peer:
    //
    // - switched to RDV_ATTENTION state (so, both are in the same state independently)
    // - switched to RDV_FINE state (so, the message interchange is actually more-less sequenced)
    //
    // In particular, there's no possibility of a situation that both are in RDV_FINE state
    // because the agent can switch to RDV_FINE state only if it received URQ_CONCLUSION from
    // the peer, while the peer could not send URQ_CONCLUSION without switching off RDV_WAVING
    // (actually to RDV_ATTENTION). There's also no exit to RDV_FINE from RDV_ATTENTION.

    // DEFAULT STATEMENT: don't attach extensions to URQ_CONCLUSION, neither HSREQ nor HSRSP.
    w_needs_extension = false;
    w_needs_hsrsp     = false;

    string reason;

#if ENABLE_HEAVY_LOGGING

    HLOGC(cnlog.Debug, log << CONID() << "rendezvousSwitchState: HS: " << m_ConnRes.show());

    struct LogAtTheEnd
    {
        CHandShake::RendezvousState        ost;
        UDTRequestType                     orq;
        const CHandShake::RendezvousState &nst;
        const UDTRequestType &             nrq;
        bool &                             needext;
        bool &                             needrsp;
        string &                           reason;

        ~LogAtTheEnd()
        {
            HLOGC(cnlog.Debug,
                  log << "rendezvousSwitchState: STATE[" << CHandShake::RdvStateStr(ost) << "->"
                      << CHandShake::RdvStateStr(nst) << "] REQTYPE[" << RequestTypeStr(orq) << "->"
                      << RequestTypeStr(nrq) << "] "
                      << "ext:" << (needext ? (needrsp ? "HSRSP" : "HSREQ") : "NONE")
                      << (reason == "" ? string() : "reason:" + reason));
        }
    } l_logend = {m_RdvState, req, m_RdvState, w_rsptype, w_needs_extension, w_needs_hsrsp, reason};

#endif

    switch (m_RdvState)
    {
    case CHandShake::RDV_INVALID:
        return;

    case CHandShake::RDV_WAVING:
    {
        if (req == URQ_WAVEAHAND)
        {
            m_RdvState = CHandShake::RDV_ATTENTION;

            // NOTE: if this->isWinner(), attach HSREQ
            w_rsptype = URQ_CONCLUSION;
            if (hsd == HSD_INITIATOR)
                w_needs_extension = true;
            return;
        }

        if (req == URQ_CONCLUSION)
        {
            m_RdvState = CHandShake::RDV_FINE;
            w_rsptype   = URQ_CONCLUSION;

            w_needs_extension = true; // (see below - this needs to craft either HSREQ or HSRSP)
            // if this->isWinner(), then craft HSREQ for that response.
            // if this->isLoser(), then this packet should bring HSREQ, so craft HSRSP for the response.
            if (hsd == HSD_RESPONDER)
                w_needs_hsrsp = true;
            return;
        }
    }
        reason = "WAVING -> WAVEAHAND or CONCLUSION";
        break;

    case CHandShake::RDV_ATTENTION:
    {
        if (req == URQ_WAVEAHAND)
        {
            // This is only possible if the URQ_CONCLUSION sent to the peer
            // was lost on track. The peer is then simply unaware that the
            // agent has switched to ATTENTION state and continues sending
            // waveahands. In this case, just remain in ATTENTION state and
            // retry with URQ_CONCLUSION, as normally.
            w_rsptype = URQ_CONCLUSION;
            if (hsd == HSD_INITIATOR)
                w_needs_extension = true;
            return;
        }

        if (req == URQ_CONCLUSION)
        {
            // We have two possibilities here:
            //
            // WINNER (HSD_INITIATOR): send URQ_AGREEMENT
            if (hsd == HSD_INITIATOR)
            {
                // WINNER should get a response with HSRSP, otherwise this is kinda empty conclusion.
                // If no HSRSP attached, stay in this state.
                if (hs_flags == 0)
                {
                    HLOGC(cnlog.Debug,
                          log << CONID()
                              << "rendezvousSwitchState: {INITIATOR}[ATTENTION] awaits CONCLUSION+HSRSP, got "
                                 "CONCLUSION, remain in [ATTENTION]");
                    w_rsptype         = URQ_CONCLUSION;
                    w_needs_extension = true; // If you expect to receive HSRSP, continue sending HSREQ
                    return;
                }
                m_RdvState = CHandShake::RDV_CONNECTED;
                w_rsptype   = URQ_AGREEMENT;
                return;
            }

            // LOSER (HSD_RESPONDER): send URQ_CONCLUSION and attach HSRSP extension, then expect URQ_AGREEMENT
            if (hsd == HSD_RESPONDER)
            {
                // If no HSREQ attached, stay in this state.
                // (Although this seems completely impossible).
                if (hs_flags == 0)
                {
                    LOGC(cnlog.Warn,
                         log << CONID()
                             << "rendezvousSwitchState: (IPE!){RESPONDER}[ATTENTION] awaits CONCLUSION+HSREQ, got "
                                "CONCLUSION, remain in [ATTENTION]");
                    w_rsptype         = URQ_CONCLUSION;
                    w_needs_extension = false; // If you received WITHOUT extensions, respond WITHOUT extensions (wait
                                               // for the right message)
                    return;
                }
                m_RdvState       = CHandShake::RDV_INITIATED;
                w_rsptype         = URQ_CONCLUSION;
                w_needs_extension = true;
                w_needs_hsrsp     = true;
                return;
            }

            LOGC(cnlog.Error, log << CONID() << "RENDEZVOUS COOKIE DRAW! Cannot resolve to a valid state.");
            // Fallback for cookie draw
            m_RdvState = CHandShake::RDV_INVALID;
            w_rsptype   = URQFailure(SRT_REJ_RDVCOOKIE);
            return;
        }

        if (req == URQ_AGREEMENT)
        {
            // This means that the peer has received our URQ_CONCLUSION, but
            // the agent missed the peer's URQ_CONCLUSION (received only initial
            // URQ_WAVEAHAND).
            if (hsd == HSD_INITIATOR)
            {
                // In this case the missed URQ_CONCLUSION was sent without extensions,
                // whereas the peer received our URQ_CONCLUSION with HSREQ, and therefore
                // it sent URQ_AGREEMENT already with HSRSP. This isn't a problem for
                // us, we can go on with it, especially that the peer is already switched
                // into CHandShake::RDV_CONNECTED state.
                m_RdvState = CHandShake::RDV_CONNECTED;

                // Both sides are connected, no need to send anything anymore.
                w_rsptype = URQ_DONE;
                return;
            }

            if (hsd == HSD_RESPONDER)
            {
                // In this case the missed URQ_CONCLUSION was sent with extensions, so
                // we have to request this once again. Send URQ_CONCLUSION in order to
                // inform the other party that we need the conclusion message once again.
                // The ATTENTION state should be maintained.
                w_rsptype         = URQ_CONCLUSION;
                w_needs_extension = true;
                w_needs_hsrsp     = true;
                return;
            }
        }
    }
    reason = "ATTENTION -> WAVEAHAND(conclusion), CONCLUSION(agreement/conclusion), AGREEMENT (done/conclusion)";
    break;

    case CHandShake::RDV_FINE:
    {
        // In FINE state we can't receive URQ_WAVEAHAND because if the peer has already
        // sent URQ_CONCLUSION, it's already in CHandShake::RDV_ATTENTION, and in this state it can
        // only send URQ_CONCLUSION, whereas when it isn't in CHandShake::RDV_ATTENTION, it couldn't
        // have sent URQ_CONCLUSION, and if it didn't, the agent wouldn't be in CHandShake::RDV_FINE state.

        if (req == URQ_CONCLUSION)
        {
            // There's only one case when it should receive CONCLUSION in FINE state:
            // When it's the winner. If so, it should then contain HSREQ extension.
            // In case of loser, it shouldn't receive CONCLUSION at all - it should
            // receive AGREEMENT.

            // The winner case, received CONCLUSION + HSRSP - switch to CONNECTED and send AGREEMENT.
            // So, check first if HAS EXTENSION

            bool correct_switch = false;
            if (hsd == HSD_INITIATOR && !has_extension)
            {
                // Received REPEATED empty conclusion that has initially switched it into FINE state.
                // To exit FINE state we need the CONCLUSION message with HSRSP.
                HLOGC(cnlog.Debug,
                      log << CONID()
                          << "rendezvousSwitchState: {INITIATOR}[FINE] <CONCLUSION without HSRSP. Stay in [FINE], "
                             "await CONCLUSION+HSRSP");
            }
            else if (hsd == HSD_RESPONDER)
            {
                // In FINE state the RESPONDER expects only to be sent AGREEMENT.
                // It has previously received CONCLUSION in WAVING state and this has switched
                // it to FINE state. That CONCLUSION message should have contained extension,
                // so if this is a repeated CONCLUSION+HSREQ, it should be responded with
                // CONCLUSION+HSRSP.
                HLOGC(cnlog.Debug,
                      log << CONID()
                          << "rendezvousSwitchState: {RESPONDER}[FINE] <CONCLUSION. Stay in [FINE], await AGREEMENT");
            }
            else
            {
                correct_switch = true;
            }

            if (!correct_switch)
            {
                w_rsptype = URQ_CONCLUSION;
                // initiator should send HSREQ, responder HSRSP,
                // in both cases extension is needed
                w_needs_extension = true;
                w_needs_hsrsp     = hsd == HSD_RESPONDER;
                return;
            }

            m_RdvState = CHandShake::RDV_CONNECTED;
            w_rsptype   = URQ_AGREEMENT;
            return;
        }

        if (req == URQ_AGREEMENT)
        {
            // The loser case, the agreement was sent in response to conclusion that
            // already carried over the HSRSP extension.

            // There's a theoretical case when URQ_AGREEMENT can be received in case of
            // parallel arrangement, while the agent is already in CHandShake::RDV_CONNECTED state.
            // This will be dispatched in the main loop and discarded.

            m_RdvState = CHandShake::RDV_CONNECTED;
            w_rsptype   = URQ_DONE;
            return;
        }
    }

        reason = "FINE -> CONCLUSION(agreement), AGREEMENT(done)";
        break;
    case CHandShake::RDV_INITIATED:
    {
        // In this state we just wait for URQ_AGREEMENT, which should cause it to
        // switch to CONNECTED. No response required.
        if (req == URQ_AGREEMENT)
        {
            // No matter in which state we'd be, just switch to connected.
            if (m_RdvState == CHandShake::RDV_CONNECTED)
            {
                HLOGC(cnlog.Debug, log << CONID() << "<-- AGREEMENT: already connected");
            }
            else
            {
                HLOGC(cnlog.Debug, log << CONID() << "<-- AGREEMENT: switched to connected");
            }
            m_RdvState = CHandShake::RDV_CONNECTED;
            w_rsptype   = URQ_DONE;
            return;
        }

        if (req == URQ_CONCLUSION)
        {
            // Receiving conclusion in this state means that the other party
            // didn't get our conclusion, so send it again, the same as when
            // exiting the ATTENTION state.
            w_rsptype = URQ_CONCLUSION;
            if (hsd == HSD_RESPONDER)
            {
                HLOGC(cnlog.Debug,
                      log << CONID()
                          << "rendezvousSwitchState: {RESPONDER}[INITIATED] awaits AGREEMENT, "
                             "got CONCLUSION, sending CONCLUSION+HSRSP");
                w_needs_extension = true;
                w_needs_hsrsp     = true;
                return;
            }

            // Loser, initiated? This may only happen in parallel arrangement, where
            // the agent exchanges empty conclusion messages with the peer, simultaneously
            // exchanging HSREQ-HSRSP conclusion messages. Check if THIS message contained
            // HSREQ, and set responding HSRSP in that case.
            if (hs_flags == 0)
            {
                HLOGC(cnlog.Debug,
                      log << CONID()
                          << "rendezvousSwitchState: {INITIATOR}[INITIATED] awaits AGREEMENT, "
                             "got empty CONCLUSION, STILL RESPONDING CONCLUSION+HSRSP");
            }
            else
            {

                HLOGC(cnlog.Debug,
                      log << CONID()
                          << "rendezvousSwitchState: {INITIATOR}[INITIATED] awaits AGREEMENT, "
                             "got CONCLUSION+HSREQ, responding CONCLUSION+HSRSP");
            }
            w_needs_extension = true;
            w_needs_hsrsp     = true;
            return;
        }
    }

        reason = "INITIATED -> AGREEMENT(done)";
        break;

    case CHandShake::RDV_CONNECTED:
        // Do nothing. This theoretically should never happen.
        w_rsptype = URQ_DONE;
        return;
    }

    HLOGC(cnlog.Debug, log << CONID() << "rendezvousSwitchState: INVALID STATE TRANSITION, result: INVALID");
    // All others are treated as errors
    m_RdvState = CHandShake::RDV_WAVING;
    w_rsptype   = URQFailure(SRT_REJ_ROGUE);
}

/*
 * Timestamp-based Packet Delivery (TsbPd) thread
 * This thread runs only if TsbPd mode is enabled
 * Hold received packets until its time to 'play' them, at PktTimeStamp + TsbPdDelay.
 */
void * srt::CUDT::tsbpd(void* param)
{
    CUDT* self = (CUDT*)param;

    THREAD_STATE_INIT("SRT:TsbPd");

#if ENABLE_BONDING
    // Make the TSBPD thread a "client" of the group,
    // which will ensure that the group will not be physically
    // deleted until this thread exits.
    // NOTE: DO NOT LEAD TO EVER CANCEL THE THREAD!!!
    CUDTUnited::GroupKeeper gkeeper(self->uglobal(), self->m_parent);
#endif

    CUniqueSync recvdata_lcc (self->m_RecvLock, self->m_RecvDataCond);
    CSync tsbpd_cc(self->m_RcvTsbPdCond, recvdata_lcc.locker());

    self->m_bTsbPdAckWakeup = true;
    while (!self->m_bClosing)
    {
        steady_clock::time_point tsNextDelivery; // Next packet delivery time
        bool                     rxready = false;
#if ENABLE_BONDING
        bool shall_update_group = false;
#endif

        enterCS(self->m_RcvBufferLock);
        const steady_clock::time_point tnow = steady_clock::now();

        self->m_pRcvBuffer->updRcvAvgDataSize(tnow);
        const srt::CRcvBuffer::PacketInfo info = self->m_pRcvBuffer->getFirstValidPacketInfo();

        const bool is_time_to_deliver = !is_zero(info.tsbpd_time) && (tnow >= info.tsbpd_time);
        tsNextDelivery = info.tsbpd_time;

        if (!self->m_bTLPktDrop)
        {
            rxready = !info.seq_gap && is_time_to_deliver;
        }
        else if (is_time_to_deliver)
        {
            rxready = true;
            if (info.seq_gap)
            {
                const int iDropCnt SRT_ATR_UNUSED = self->rcvDropTooLateUpTo(info.seqno);
#if ENABLE_BONDING
                shall_update_group = true;
#endif

#if ENABLE_LOGGING
                const int64_t timediff_us = count_microseconds(tnow - info.tsbpd_time);
#if ENABLE_HEAVY_LOGGING
                HLOGC(tslog.Debug,
                    log << self->CONID() << "tsbpd: DROPSEQ: up to seqno %" << CSeqNo::decseq(info.seqno) << " ("
                    << iDropCnt << " packets) playable at " << FormatTime(info.tsbpd_time) << " delayed "
                    << (timediff_us / 1000) << "." << std::setw(3) << std::setfill('0') << (timediff_us % 1000) << " ms");
#endif
                LOGC(brlog.Warn, log << self->CONID() << "RCV-DROPPED " << iDropCnt << " packet(s). Packet seqno %" << info.seqno
                    << " delayed for " << (timediff_us / 1000) << "." << std::setw(3) << std::setfill('0')
                    << (timediff_us % 1000) << " ms");
#endif

                tsNextDelivery = steady_clock::time_point(); // Ready to read, nothing to wait for.
            }
        }
        leaveCS(self->m_RcvBufferLock);

        if (rxready)
        {
            HLOGC(tslog.Debug,
                log << self->CONID() << "tsbpd: PLAYING PACKET seq=" << info.seqno << " (belated "
                << (count_milliseconds(steady_clock::now() - info.tsbpd_time)) << "ms)");
            /*
             * There are packets ready to be delivered
             * signal a waiting "recv" call if there is any data available
             */
            if (self->m_config.bSynRecving)
            {
                recvdata_lcc.notify_one();
            }
            /*
             * Set EPOLL_IN to wakeup any thread waiting on epoll
             */
            self->uglobal().m_EPoll.update_events(self->m_SocketID, self->m_sPollID, SRT_EPOLL_IN, true);
#if ENABLE_BONDING
            // If this is NULL, it means:
            // - the socket never was a group member
            // - the socket was a group member, but:
            //    - was just removed as a part of closure
            //    - and will never be member of the group anymore

            // If this is not NULL, it means:
            // - This socket is currently member of the group
            // - This socket WAS a member of the group, though possibly removed from it already, BUT:
            //   - the group that this socket IS OR WAS member of is in the GroupKeeper
            //   - the GroupKeeper prevents the group from being deleted
            //   - it is then completely safe to access the group here,
            //     EVEN IF THE SOCKET THAT WAS ITS MEMBER IS BEING DELETED.

            // It is ensured that the group object exists here because GroupKeeper
            // keeps it busy, even if you just closed the socket, remove it as a member
            // or even the group is empty and was explicitly closed.
            if (gkeeper.group)
            {
                // Functions called below will lock m_GroupLock, which in hierarchy
                // lies after m_RecvLock. Must unlock m_RecvLock to be able to lock
                // m_GroupLock inside the calls.
                InvertedLock unrecv(self->m_RecvLock);
                // The current "APP reader" needs to simply decide as to whether
                // the next CUDTGroup::recv() call should return with no blocking or not.
                // When the group is read-ready, it should update its pollers as it sees fit.

                // NOTE: this call will set lock to m_IncludedGroup->m_GroupLock
                HLOGC(tslog.Debug, log << self->CONID() << "tsbpd: GROUP: checking if %" << info.seqno << " makes group readable");
                gkeeper.group->updateReadState(self->m_SocketID, info.seqno);

                if (shall_update_group)
                {
                    // A group may need to update the parallelly used idle links,
                    // should it have any. Pass the current socket position in order
                    // to skip it from the group loop.
                    // NOTE: SELF LOCKING.
                    gkeeper.group->updateLatestRcv(self->m_parent);
                }
            }
#endif
            CGlobEvent::triggerEvent();
            tsNextDelivery = steady_clock::time_point(); // Ready to read, nothing to wait for.
        }

        if (!is_zero(tsNextDelivery))
        {
            IF_HEAVY_LOGGING(const steady_clock::duration timediff = tsNextDelivery - tnow);
            /*
             * Buffer at head of queue is not ready to play.
             * Schedule wakeup when it will be.
             */
            self->m_bTsbPdAckWakeup = false;
            HLOGC(tslog.Debug,
                log << self->CONID() << "tsbpd: FUTURE PACKET seq=" << info.seqno
                << " T=" << FormatTime(tsNextDelivery) << " - waiting " << count_milliseconds(timediff) << "ms");
            THREAD_PAUSED();
            tsbpd_cc.wait_until(tsNextDelivery);
            THREAD_RESUMED();
        }
        else
        {
            /*
             * We have just signaled epoll; or
             * receive queue is empty; or
             * next buffer to deliver is not in receive queue (missing packet in sequence).
             *
             * Block until woken up by one of the following event:
             * - All ready-to-play packets have been pulled and EPOLL_IN cleared (then loop to block until next pkt time
             * if any)
             * - New buffers ACKed
             * - Closing the connection
             */
            HLOGC(tslog.Debug, log << self->CONID() << "tsbpd: no data, scheduling wakeup at ack");
            self->m_bTsbPdAckWakeup = true;
            THREAD_PAUSED();
            tsbpd_cc.wait();
            THREAD_RESUMED();
        }

        HLOGC(tslog.Debug, log << self->CONID() << "tsbpd: WAKE UP!!!");
    }
    THREAD_EXIT();
    HLOGC(tslog.Debug, log << self->CONID() << "tsbpd: EXITING");
    return NULL;
}

int srt::CUDT::rcvDropTooLateUpTo(int seqno)
{
    // Make sure that it would not drop over m_iRcvCurrSeqNo, which may break senders.
    if (CSeqNo::seqcmp(seqno, CSeqNo::incseq(m_iRcvCurrSeqNo)) > 0)
        seqno = CSeqNo::incseq(m_iRcvCurrSeqNo);

    dropFromLossLists(SRT_SEQNO_NONE, CSeqNo::decseq(seqno));

    const int iDropCnt = m_pRcvBuffer->dropUpTo(seqno);
    if (iDropCnt > 0)
    {
        enterCS(m_StatsLock);
        // Estimate dropped bytes from average payload size.
        const uint64_t avgpayloadsz = m_pRcvBuffer->getRcvAvgPayloadSize();
        m_stats.rcvr.dropped.count(stats::BytesPackets(iDropCnt * avgpayloadsz, (uint32_t) iDropCnt));
        leaveCS(m_StatsLock);
    }
    return iDropCnt;
}

void srt::CUDT::setInitialRcvSeq(int32_t isn)
{
    m_iRcvLastAck = isn;
#ifdef ENABLE_LOGGING
    m_iDebugPrevLastAck = isn;
#endif
    m_iRcvLastAckAck = isn;
    m_iRcvCurrSeqNo = CSeqNo::decseq(isn);

    sync::ScopedLock rb(m_RcvBufferLock);
    if (m_pRcvBuffer)
    {
        if (!m_pRcvBuffer->empty())
        {
            LOGC(cnlog.Error, log << CONID() << "IPE: setInitialRcvSeq expected empty RCV buffer. Dropping all.");
            const int        iDropCnt     = m_pRcvBuffer->dropAll();
            const uint64_t   avgpayloadsz = m_pRcvBuffer->getRcvAvgPayloadSize();
            sync::ScopedLock sl(m_StatsLock);
            m_stats.rcvr.dropped.count(stats::BytesPackets(iDropCnt * avgpayloadsz, (uint32_t) iDropCnt));
        }

        m_pRcvBuffer->setStartSeqNo(isn);
    }
}

bool srt::CUDT::prepareConnectionObjects(const CHandShake &hs, HandshakeSide hsd, CUDTException *eout)
{
    // This will be lazily created due to being the common
    // code with HSv5 rendezvous, in which this will be run
    // in a little bit "randomly selected" moment, but must
    // be run once in the whole connection process.
    if (m_pSndBuffer)
    {
        HLOGC(rslog.Debug, log << CONID() << "prepareConnectionObjects: (lazy) already created.");
        return true;
    }

    // HSv5 is always bidirectional
    const bool bidirectional = (hs.m_iVersion > HS_VERSION_UDT4);

    // HSD_DRAW is received only if this side is listener.
    // If this side is caller with HSv5, HSD_INITIATOR should be passed.
    // If this is a rendezvous connection with HSv5, the handshake role
    // is taken from m_SrtHsSide field.
    if (hsd == HSD_DRAW)
    {
        if (bidirectional)
        {
            hsd = HSD_RESPONDER; // In HSv5, listener is always RESPONDER and caller always INITIATOR.
        }
        else
        {
            hsd = m_config.bDataSender ? HSD_INITIATOR : HSD_RESPONDER;
        }
    }

    try
    {
        const int authtag = m_config.iCryptoMode == CSrtConfig::CIPHER_MODE_AES_GCM ? HAICRYPT_AUTHTAG_MAX : 0;
        m_pSndBuffer = new CSndBuffer(32, m_iMaxSRTPayloadSize, authtag);
        SRT_ASSERT(m_iISN != -1);
        m_pRcvBuffer = new srt::CRcvBuffer(m_iISN, m_config.iRcvBufSize, m_pRcvQueue->m_pUnitQueue, m_config.bMessageAPI);
        // after introducing lite ACK, the sndlosslist may not be cleared in time, so it requires twice space.
        m_pSndLossList = new CSndLossList(m_iFlowWindowSize * 2);
        m_pRcvLossList = new CRcvLossList(m_config.iFlightFlagSize);
    }
    catch (...)
    {
        // Simply reject.
        if (eout)
        {
            *eout = CUDTException(MJ_SYSTEMRES, MN_MEMORY, 0);
        }
        m_RejectReason = SRT_REJ_RESOURCE;
        return false;
    }

    if (!createCrypter(hsd, bidirectional)) // Make sure CC is created (lazy)
    {
        m_RejectReason = SRT_REJ_RESOURCE;
        return false;
    }

    return true;
}

void srt::CUDT::rewriteHandshakeData(const sockaddr_any& peer, CHandShake& w_hs)
{
    // this is a response handshake
    w_hs.m_iReqType        = URQ_CONCLUSION;
    w_hs.m_iMSS            = m_config.iMSS;
    w_hs.m_iFlightFlagSize = m_config.flightCapacity();
    w_hs.m_iID             = m_SocketID;

    if (w_hs.m_iVersion > HS_VERSION_UDT4)
    {
        // The version is agreed; this code is executed only in case
        // when AGENT is listener. In this case, conclusion response
        // must always contain HSv5 handshake extensions.
        w_hs.m_extension = true;
    }

    CIPAddress::ntop(peer, (w_hs.m_piPeerIP));
}

void srt::CUDT::acceptAndRespond(const sockaddr_any& agent, const sockaddr_any& peer, const CPacket& hspkt, CHandShake& w_hs)
{
    HLOGC(cnlog.Debug, log << CONID() << "acceptAndRespond: setting up data according to handshake");

    ScopedLock cg(m_ConnectionLock);

    m_tsRcvPeerStartTime = steady_clock::time_point(); // will be set correctly at SRT HS

    // Uses the smaller MSS between the peers
    m_config.iMSS = std::min(m_config.iMSS, w_hs.m_iMSS);

    // exchange info for maximum flow window size
    m_iFlowWindowSize = w_hs.m_iFlightFlagSize;
    m_iPeerISN        = w_hs.m_iISN;
    setInitialRcvSeq(m_iPeerISN);
    m_iRcvCurrPhySeqNo = CSeqNo::decseq(w_hs.m_iISN);

    m_PeerID = w_hs.m_iID;

    // use peer's ISN and send it back for security check
    m_iISN = w_hs.m_iISN;

    setInitialSndSeq(m_iISN);
    m_SndLastAck2Time = steady_clock::now();

    // get local IP address and send the peer its IP address (because UDP cannot get local IP address)
    memcpy((m_piSelfIP), w_hs.m_piPeerIP, sizeof m_piSelfIP);
    m_parent->m_SelfAddr = agent;
    CIPAddress::pton((m_parent->m_SelfAddr), m_piSelfIP, peer);

    rewriteHandshakeData(peer, (w_hs));

    int udpsize          = m_config.iMSS - CPacket::UDP_HDR_SIZE;
    m_iMaxSRTPayloadSize = udpsize - CPacket::HDR_SIZE;
    HLOGC(cnlog.Debug, log << CONID() << "acceptAndRespond: PAYLOAD SIZE: " << m_iMaxSRTPayloadSize);

    // Prepare all structures
    if (!prepareConnectionObjects(w_hs, HSD_DRAW, 0))
    {
        HLOGC(cnlog.Debug,
              log << CONID() << "acceptAndRespond: prepareConnectionObjects failed - responding with REJECT.");
        // If the SRT Handshake extension was provided and wasn't interpreted
        // correctly, the connection should be rejected.
        //
        // Respond with the rejection message and exit with exception
        // so that the caller will know that this new socket should be deleted.
        w_hs.m_iReqType = URQFailure(m_RejectReason);
        throw CUDTException(MJ_SETUP, MN_REJECTED, 0);
    }
    // Since now you can use m_pCryptoControl

    CInfoBlock ib;
    ib.m_iIPversion = peer.family();
    CInfoBlock::convert(peer, ib.m_piIP);
    if (m_pCache->lookup(&ib) >= 0)
    {
        m_iSRTT      = ib.m_iSRTT;
        m_iRTTVar    = ib.m_iSRTT / 2;
        m_iBandwidth = ib.m_iBandwidth;
    }

#if SRT_DEBUG_RTT
    s_rtt_trace.trace(steady_clock::now(), "Accept", -1, -1,
                      m_bIsFirstRTTReceived, -1, m_iSRTT, m_iRTTVar);
#endif

    m_PeerAddr = peer;

    // This should extract the HSREQ and KMREQ portion in the handshake packet.
    // This could still be a HSv4 packet and contain no such parts, which will leave
    // this entity as "non-SRT-handshaken", and await further HSREQ and KMREQ sent
    // as UMSG_EXT.
    uint32_t kmdata[SRTDATA_MAXSIZE];
    size_t   kmdatasize = SRTDATA_MAXSIZE;
    if (!interpretSrtHandshake(w_hs, hspkt, (kmdata), (&kmdatasize)))
    {
        HLOGC(cnlog.Debug,
              log << CONID() << "acceptAndRespond: interpretSrtHandshake failed - responding with REJECT.");
        // If the SRT Handshake extension was provided and wasn't interpreted
        // correctly, the connection should be rejected.
        //
        // Respond with the rejection message and return false from
        // this function so that the caller will know that this new
        // socket should be deleted.
        w_hs.m_iReqType = URQFailure(m_RejectReason);
        throw CUDTException(MJ_SETUP, MN_REJECTED, 0);
    }

   // Synchronize the time NOW because the following function is about
   // to use the start time to pass it to the receiver buffer data.
    bool have_group = false;

    {
#if ENABLE_BONDING
        ScopedLock cl (uglobal().m_GlobControlLock);
        CUDTGroup* g = m_parent->m_GroupOf;
        if (g)
        {
            // This is the last moment when this can be done.
            // The updateAfterSrtHandshake call will copy the receiver
            // start time to the receiver buffer data, so the correct
            // value must be set before this happens.
            synchronizeWithGroup(g);
            have_group = true;
        }
#endif
    }

    if (!have_group)
    {
        // This function will be called internally inside
        // synchronizeWithGroup(). This is just more complicated.
        updateAfterSrtHandshake(w_hs.m_iVersion);
    }

    SRT_REJECT_REASON rr = setupCC();
    // UNKNOWN used as a "no error" value
    if (rr != SRT_REJ_UNKNOWN)
    {
        w_hs.m_iReqType = URQFailure(rr);
        m_RejectReason = rr;
        throw CUDTException(MJ_SETUP, MN_REJECTED, 0);
    }

    // And of course, it is connected.
    m_bConnected = true;

    // Register this socket for receiving data packets.
    m_pRNode->m_bOnList = true;
    m_pRcvQueue->setNewEntry(this);

    // Save the handshake in m_ConnRes in case when needs repeating.
    m_ConnRes = w_hs;

    // Send the response to the peer, see listen() for more discussions
    // about this.
    // TODO: Here create CONCLUSION RESPONSE with:
    // - just the UDT handshake, if HS_VERSION_UDT4,
    // - if higher, the UDT handshake, the SRT HSRSP, the SRT KMRSP.
    size_t size = m_iMaxSRTPayloadSize;
    // Allocate the maximum possible memory for an SRT payload.
    // This is a maximum you can send once.
    CPacket response;
    response.setControl(UMSG_HANDSHAKE);
    response.allocate(size);

    // This will serialize the handshake according to its current form.
    HLOGC(cnlog.Debug,
          log << CONID()
              << "acceptAndRespond: creating CONCLUSION response (HSv5: with HSRSP/KMRSP) buffer size=" << size);
    if (!createSrtHandshake(SRT_CMD_HSRSP, SRT_CMD_KMRSP, kmdata, kmdatasize, (response), (w_hs)))
    {
        LOGC(cnlog.Error, log << CONID() << "acceptAndRespond: error creating handshake response");
        throw CUDTException(MJ_SETUP, MN_REJECTED, 0);
    }

    // We can safely assign it here stating that this has passed the cookie test.
    m_SourceAddr = hspkt.udpDestAddr();

#if ENABLE_HEAVY_LOGGING
    {
        // To make sure what REALLY is being sent, parse back the handshake
        // data that have been just written into the buffer.
        CHandShake debughs;
        debughs.load_from(response.m_pcData, response.getLength());
        HLOGC(cnlog.Debug,
              log << CONID() << "acceptAndRespond: sending HS from agent @"
                << debughs.m_iID << " to peer @" << response.m_iID
                << "HS:" << debughs.show()
                << " sourceIP=" << m_SourceAddr.str());
    }
#endif

    // NOTE: BLOCK THIS instruction in order to cause the final
    // handshake to be missed and cause the problem solved in PR #417.
    // When missed this message, the caller should not accept packets
    // coming as connected, but continue repeated handshake until finally
    // received the listener's handshake.
    addressAndSend((response));
}

// This function is required to be called when a caller receives an INDUCTION
// response from the listener and would like to create a CONCLUSION that includes
// the SRT handshake extension. This extension requires that the crypter object
// be created, but it's still too early for it to be completely configured.
// This function then precreates the object so that the handshake extension can
// be created, as this happens before the completion of the connection (and
// therefore configuration of the crypter object), which can only take place upon
// reception of CONCLUSION response from the listener.
bool srt::CUDT::createCrypter(HandshakeSide side, bool bidirectional)
{
    // Lazy initialization
    if (m_pCryptoControl)
        return true;

    // Write back this value, when it was just determined.
    m_SrtHsSide = side;

    m_pCryptoControl.reset(new CCryptoControl(m_SocketID));

    // XXX These below are a little bit controversial.
    // These data should probably be filled only upon
    // reception of the conclusion handshake - otherwise
    // they have outdated values.
    m_pCryptoControl->setCryptoSecret(m_config.CryptoSecret);

    if (bidirectional || m_config.bDataSender)
    {
        HLOGC(rslog.Debug, log << CONID() << "createCrypter: setting RCV/SND KeyLen=" << m_config.iSndCryptoKeyLen);
        m_pCryptoControl->setCryptoKeylen(m_config.iSndCryptoKeyLen);
    }

    return m_pCryptoControl->init(side, m_config, bidirectional);
}

SRT_REJECT_REASON srt::CUDT::setupCC()
{
    // Prepare configuration object,
    // Create the CCC object and configure it.

    // UDT also sets back the congestion window: ???
    // m_dCongestionWindow = m_pCC->m_dCWndSize;

    // XXX Not sure about that. May happen that AGENT wants
    // tsbpd mode, but PEER doesn't, even in bidirectional mode.
    // This way, the reception side should get precedense.
    // if (bidirectional || m_config.bDataSender || m_bTwoWayData)
    //    m_bPeerTsbPd = m_bTSBPD;

    // SrtCongestion will retrieve whatever parameters it needs
    // from *this.

    bool res = m_CongCtl.select(m_config.sCongestion.str());
    if (!res || !m_CongCtl.configure(this))
    {
        return SRT_REJ_CONGESTION;
    }

    // Configure filter module
    if (!m_config.sPacketFilterConfig.empty())
    {
        // This string, when nonempty, defines that the corrector shall be
        // configured. Otherwise it's left uninitialized.

        // At this point we state everything is checked and the appropriate
        // corrector type is already selected, so now create it.
        HLOGC(pflog.Debug, log << CONID() << "filter: Configuring: " << m_config.sPacketFilterConfig.c_str());
        bool status = true;
        try
        {
            // The filter configurer is build the way that allows to quit immediately
            // exit by exception, but the exception is meant for the filter only.
            status = m_PacketFilter.configure(this, m_pRcvQueue->m_pUnitQueue, m_config.sPacketFilterConfig.str());
        }
        catch (CUDTException& )
        {
            status = false;
        }

        if (!status)
            return SRT_REJ_FILTER;

        m_PktFilterRexmitLevel = m_PacketFilter.arqLevel();
    }
    else
    {
        // When we have no filter, ARQ should work in ALWAYS mode.
        m_PktFilterRexmitLevel = SRT_ARQ_ALWAYS;
    }

    // Override the value of minimum NAK interval, per SrtCongestion's wish.
    // When default 0 value is returned, the current value set by CUDT
    // is preserved.
    const steady_clock::duration min_nak = microseconds_from(m_CongCtl->minNAKInterval());
    if (min_nak != steady_clock::duration::zero())
        m_tdMinNakInterval = min_nak;

    // Update timers
    const steady_clock::time_point currtime = steady_clock::now();
    m_tsLastRspTime.store(currtime);
    m_tsNextACKTime.store(currtime + m_tdACKInterval);
    m_tsNextNAKTime.store(currtime + m_tdNAKInterval);
    m_tsLastRspAckTime = currtime;
    m_tsLastSndTime.store(currtime);

    HLOGC(rslog.Debug,
          log << CONID() << "setupCC: setting parameters: mss=" << m_config.iMSS << " maxCWNDSize/FlowWindowSize="
              << m_iFlowWindowSize << " rcvrate=" << m_iDeliveryRate << "p/s (" << m_iByteDeliveryRate << "B/S)"
              << " rtt=" << m_iSRTT << " bw=" << m_iBandwidth);

    if (!updateCC(TEV_INIT, EventVariant(TEV_INIT_RESET)))
    {
        LOGC(rslog.Error, log << CONID() << "setupCC: IPE: resrouces not yet initialized!");
        return SRT_REJ_IPE;
    }
    return SRT_REJ_UNKNOWN;
}

void srt::CUDT::considerLegacySrtHandshake(const steady_clock::time_point &timebase)
{
    // Do a fast pre-check first - this simply declares that agent uses HSv5
    // and the legacy SRT Handshake is not to be done. Second check is whether
    // agent is sender (=initiator in HSv4).
    if (!isOPT_TsbPd() || !m_config.bDataSender)
        return;

    if (m_iSndHsRetryCnt <= 0)
    {
        HLOGC(cnlog.Debug, log << CONID() << "Legacy HSREQ: not needed, expire counter=" << m_iSndHsRetryCnt);
        return;
    }

    const steady_clock::time_point now = steady_clock::now();
    if (!is_zero(timebase))
    {
        // Then this should be done only if it's the right time,
        // the TSBPD mode is on, and when the counter is "still rolling".
        /*
         * SRT Handshake with peer:
         * If...
         * - we want TsbPd mode; and
         * - we have not tried more than CSRTCC_MAXRETRY times (peer may not be SRT); and
         * - and did not get answer back from peer
         * - last sent handshake req should have been replied (RTT*1.5 elapsed); and
         * then (re-)send handshake request.
         */
        if (timebase > now) // too early
        {
            HLOGC(cnlog.Debug,
                  log << CONID() << "Legacy HSREQ: TOO EARLY, will still retry " << m_iSndHsRetryCnt << " times");
            return;
        }
    }
    // If 0 timebase, it means that this is the initial sending with the very first
    // payload packet sent. Send only if this is still set to maximum+1 value.
    else if (m_iSndHsRetryCnt < SRT_MAX_HSRETRY + 1)
    {
        HLOGC(cnlog.Debug,
              log << CONID() << "Legacy HSREQ: INITIAL, REPEATED, so not to be done. Will repeat on sending "
                  << m_iSndHsRetryCnt << " times");
        return;
    }

    HLOGC(cnlog.Debug,
          log << CONID() << "Legacy HSREQ: SENDING, will repeat " << m_iSndHsRetryCnt << " times if no response");
    m_iSndHsRetryCnt--;
    m_tsSndHsLastTime = now;
    sendSrtMsg(SRT_CMD_HSREQ);
}

void srt::CUDT::checkSndTimers()
{
    if (m_SrtHsSide == HSD_INITIATOR)
    {
        HLOGC(cnlog.Debug,
              log << CONID() << "checkSndTimers: HS SIDE: INITIATOR, considering legacy handshake with timebase");
        // Legacy method for HSREQ, only if initiator.
        considerLegacySrtHandshake(m_tsSndHsLastTime + microseconds_from(m_iSRTT * 3 / 2));
    }
    else
    {
        HLOGC(cnlog.Debug,
              log << CONID()
                  << "checkSndTimers: HS SIDE: " << (m_SrtHsSide == HSD_RESPONDER ? "RESPONDER" : "DRAW (IPE?)")
                  << " - not considering legacy handshake");
    }

    // Retransmit KM request after a timeout if there is no response (KM RSP).
    // Or send KM REQ in case of the HSv4.
    ScopedLock lck(m_ConnectionLock);
    if (m_pCryptoControl)
        m_pCryptoControl->sendKeysToPeer(this, SRTT());
}

void srt::CUDT::checkSndKMRefresh()
{
    // Do not apply the regenerated key to the to the receiver context.
    const bool bidir = false;
    if (m_pCryptoControl)
        m_pCryptoControl->regenCryptoKm(this, bidir);
}

void srt::CUDT::addressAndSend(CPacket& w_pkt)
{
    w_pkt.m_iID        = m_PeerID;
    setPacketTS(w_pkt, steady_clock::now());

    // NOTE: w_pkt isn't modified in this call,
    // just in CChannel::sendto it's modified in place
    // before sending for performance purposes,
    // and then modification is undone. Logically then
    // there's no modification here.
    m_pSndQueue->sendto(m_PeerAddr, w_pkt, m_SourceAddr);
}

// [[using maybe_locked(m_GlobControlLock, if called from GC)]]
bool srt::CUDT::closeInternal()
{
    // NOTE: this function is called from within the garbage collector thread.

    if (!m_bOpened)
    {
        return false;
    }

    // IMPORTANT:
    // This function may block indefinitely, if called for a socket
    // that has m_bBroken == false or m_bConnected == true.
    // If it is intended to forcefully close the socket, make sure
    // that it's in response to a broken connection.
    HLOGC(smlog.Debug, log << CONID() << "closing socket");

    if (m_config.Linger.l_onoff != 0)
    {
        const steady_clock::time_point entertime = steady_clock::now();

        HLOGC(smlog.Debug, log << CONID() << "... (linger)");
        while (!m_bBroken && m_bConnected && (m_pSndBuffer->getCurrBufSize() > 0) &&
               (steady_clock::now() - entertime < seconds_from(m_config.Linger.l_linger)))
        {
            // linger has been checked by previous close() call and has expired
            if (m_tsLingerExpiration >= entertime)
                break;

            if (!m_config.bSynSending)
            {
                // if this socket enables asynchronous sending, return immediately and let GC to close it later
                if (is_zero(m_tsLingerExpiration))
                    m_tsLingerExpiration = entertime + seconds_from(m_config.Linger.l_linger);

                HLOGC(smlog.Debug,
                      log << CONID() << "CUDT::close: linger-nonblocking, setting expire time T="
                          << FormatTime(m_tsLingerExpiration));

                return false;
            }

#ifndef _WIN32
            timespec ts;
            ts.tv_sec  = 0;
            ts.tv_nsec = 1000000;
            nanosleep(&ts, NULL);
#else
            Sleep(1);
#endif
        }
    }

    // remove this socket from the snd queue
    if (m_bConnected)
        m_pSndQueue->m_pSndUList->remove(this);

    /*
     * update_events below useless
     * removing usock for EPolls right after (update_usocks) clears it (in other HAI patch).
     *
     * What is in EPoll shall be the responsibility of the application, if it want local close event,
     * it would remove the socket from the EPoll after close.
     */

    // Make a copy under a lock because other thread might access it
    // at the same time.
    enterCS(uglobal().m_EPoll.m_EPollLock);
    set<int> epollid = m_sPollID;
    leaveCS(uglobal().m_EPoll.m_EPollLock);

    // trigger any pending IO events.
    HLOGC(smlog.Debug, log << CONID() << "close: SETTING ERR readiness on E" << Printable(epollid));
    uglobal().m_EPoll.update_events(m_SocketID, m_sPollID, SRT_EPOLL_ERR, true);
    // then remove itself from all epoll monitoring
    int no_events = 0;
    for (set<int>::iterator i = epollid.begin(); i != epollid.end(); ++i)
    {
        HLOGC(smlog.Debug, log << CONID() << "close: CLEARING subscription on E" << (*i));
        try
        {
            uglobal().m_EPoll.update_usock(*i, m_SocketID, &no_events);
        }
        catch (...)
        {
            // The goal of this loop is to remove all subscriptions in
            // the epoll system to this socket. If it's unsubscribed already,
            // that's even better.
        }
        HLOGC(smlog.Debug, log << CONID() << "close: removing E" << (*i) << " from back-subscribers");
    }

    // Not deleting elements from m_sPollID inside the loop because it invalidates
    // the control iterator of the loop. Instead, all will be removed at once.

    // IMPORTANT: there's theoretically little time between setting ERR readiness
    // and unsubscribing, however if there's an application waiting on this event,
    // it should be informed before this below instruction locks the epoll mutex.
    enterCS(uglobal().m_EPoll.m_EPollLock);
    m_sPollID.clear();
    leaveCS(uglobal().m_EPoll.m_EPollLock);

    // XXX What's this, could any of the above actions make it !m_bOpened?
    if (!m_bOpened)
    {
        return true;
    }

    // Inform the threads handler to stop.
    m_bClosing = true;

    HLOGC(smlog.Debug, log << CONID() << "CLOSING STATE. Acquiring connection lock");

    ScopedLock connectguard(m_ConnectionLock);

    // Signal the sender and recver if they are waiting for data.
    releaseSynch();

    HLOGC(smlog.Debug, log << CONID() << "CLOSING, removing from listener/connector");

    if (m_bListening)
    {
        m_bListening = false;
        m_pRcvQueue->removeListener(this);
    }
    else if (m_bConnecting)
    {
        m_pRcvQueue->removeConnector(m_SocketID);
    }

    if (m_bConnected)
    {
        if (!m_bShutdown)
        {
            HLOGC(smlog.Debug, log << CONID() << "CLOSING - sending SHUTDOWN to the peer @" << m_PeerID);
            sendCtrl(UMSG_SHUTDOWN);
        }

        // Store current connection information.
        CInfoBlock ib;
        ib.m_iIPversion = m_PeerAddr.family();
        CInfoBlock::convert(m_PeerAddr, ib.m_piIP);
        ib.m_iSRTT      = m_iSRTT;
        ib.m_iBandwidth = m_iBandwidth;
        m_pCache->update(&ib);

#if SRT_DEBUG_RTT
    s_rtt_trace.trace(steady_clock::now(), "Cache", -1, -1,
                      m_bIsFirstRTTReceived, -1, m_iSRTT, -1);
#endif

        m_bConnected = false;
    }

    HLOGC(smlog.Debug, log << CONID() << "CLOSING, joining send/receive threads");

    // waiting all send and recv calls to stop
    ScopedLock sendguard(m_SendLock);
    ScopedLock recvguard(m_RecvLock);

    // Locking m_RcvBufferLock to protect calling to m_pCryptoControl->decrypt((packet))
    // from the processData(...) function while resetting Crypto Control.
    enterCS(m_RcvBufferLock);
    if (m_pCryptoControl)
        m_pCryptoControl->close();

    m_pCryptoControl.reset();
    leaveCS(m_RcvBufferLock);

    m_uPeerSrtVersion        = SRT_VERSION_UNK;
    m_tsRcvPeerStartTime     = steady_clock::time_point();

    m_bOpened = false;

    return true;
}

int srt::CUDT::receiveBuffer(char *data, int len)
{
    if (!m_CongCtl->checkTransArgs(SrtCongestion::STA_BUFFER, SrtCongestion::STAD_RECV, data, len, SRT_MSGTTL_INF, false))
        throw CUDTException(MJ_NOTSUP, MN_INVALBUFFERAPI, 0);

    if (isOPT_TsbPd())
    {
        LOGP(arlog.Error, "recv: This function is not intended to be used in Live mode with TSBPD.");
        throw CUDTException(MJ_NOTSUP, MN_INVALBUFFERAPI, 0);
    }

    UniqueLock recvguard(m_RecvLock);

    if ((m_bBroken || m_bClosing) && !isRcvBufferReady())
    {
        if (m_bShutdown)
        {
            // For stream API, return 0 as a sign of EOF for transmission.
            // That's a bit controversial because theoretically the
            // UMSG_SHUTDOWN message may be lost as every UDP packet, although
            // another theory states that this will never happen because this
            // packet has a total size of 42 bytes and such packets are
            // declared as never dropped - but still, this is UDP so there's no
            // guarantee.

            // The most reliable way to inform the party that the transmission
            // has ended would be to send a single empty packet (that is,
            // a data packet that contains only an SRT header in the UDP
            // payload), which is a normal data packet that can undergo
            // normal sequence check and retransmission rules, so it's ensured
            // that this packet will be received. Receiving such a packet should
            // make this function return 0, potentially also without breaking
            // the connection and potentially also with losing no ability to
            // send some larger portion of data next time.
            HLOGC(arlog.Debug, log << CONID() << "STREAM API, SHUTDOWN: marking as EOF");
            return 0;
        }
        HLOGC(arlog.Debug,
              log << CONID() << (m_config.bMessageAPI ? "MESSAGE" : "STREAM") << " API, " << (m_bShutdown ? "" : "no")
                  << " SHUTDOWN. Reporting as BROKEN.");
        throw CUDTException(MJ_CONNECTION, MN_CONNLOST, 0);
    }

    CSync rcond  (m_RecvDataCond, recvguard);
    CSync tscond (m_RcvTsbPdCond, recvguard);
    if (!isRcvBufferReady())
    {
        if (!m_config.bSynRecving)
        {
            throw CUDTException(MJ_AGAIN, MN_RDAVAIL, 0);
        }

        // Kick TsbPd thread to schedule next wakeup (if running)
        if (m_config.iRcvTimeOut < 0)
        {
            THREAD_PAUSED();
            while (stillConnected() && !isRcvBufferReady())
            {
                // Do not block forever, check connection status each 1 sec.
                rcond.wait_for(seconds_from(1));
            }
            THREAD_RESUMED();
        }
        else
        {
            const steady_clock::time_point exptime =
                steady_clock::now() + milliseconds_from(m_config.iRcvTimeOut);
            THREAD_PAUSED();
            while (stillConnected() && !isRcvBufferReady())
            {
                if (!rcond.wait_until(exptime)) // NOT means "not received a signal"
                    break; // timeout
            }
            THREAD_RESUMED();
        }
    }

    // throw an exception if not connected
    if (!m_bConnected)
        throw CUDTException(MJ_CONNECTION, MN_NOCONN, 0);

    if ((m_bBroken || m_bClosing) && !isRcvBufferReady())
    {
        // See at the beginning
        if (!m_config.bMessageAPI && m_bShutdown)
        {
            HLOGC(arlog.Debug, log << CONID() << "STREAM API, SHUTDOWN: marking as EOF");
            return 0;
        }
        HLOGC(arlog.Debug,
              log << CONID() << (m_config.bMessageAPI ? "MESSAGE" : "STREAM") << " API, " << (m_bShutdown ? "" : "no")
                  << " SHUTDOWN. Reporting as BROKEN.");

        throw CUDTException(MJ_CONNECTION, MN_CONNLOST, 0);
    }

    enterCS(m_RcvBufferLock);
    const int res = m_pRcvBuffer->readBuffer(data, len);
    leaveCS(m_RcvBufferLock);

    /* Kick TsbPd thread to schedule next wakeup (if running) */
    if (m_bTsbPd)
    {
        HLOGP(tslog.Debug, "Ping TSBPD thread to schedule wakeup");
        tscond.notify_one_locked(recvguard);
    }
    else
    {
        HLOGP(tslog.Debug, "NOT pinging TSBPD - not set");
    }

    if (!isRcvBufferReady())
    {
        // read is not available any more
        uglobal().m_EPoll.update_events(m_SocketID, m_sPollID, SRT_EPOLL_IN, false);
    }

    if ((res <= 0) && (m_config.iRcvTimeOut >= 0))
        throw CUDTException(MJ_AGAIN, MN_XMTIMEOUT, 0);

    return res;
}

// [[using maybe_locked(CUDTGroup::m_GroupLock, m_parent->m_GroupOf != NULL)]];
// [[using locked(m_SendLock)]];
int srt::CUDT::sndDropTooLate()
{
    if (!m_bPeerTLPktDrop)
        return 0;

    if (!m_config.bMessageAPI)
    {
        LOGC(aslog.Error, log << CONID() << "The SRTO_TLPKTDROP flag can only be used with message API.");
        throw CUDTException(MJ_NOTSUP, MN_INVALBUFFERAPI, 0);
    }

    const time_point tnow = steady_clock::now();
    const int buffdelay_ms = (int) count_milliseconds(m_pSndBuffer->getBufferingDelay(tnow));

    // high threshold (msec) at tsbpd_delay plus sender/receiver reaction time (2 * 10ms)
    // Minimum value must accommodate an I-Frame (~8 x average frame size)
    // >>need picture rate or app to set min treshold
    // >>using 1 sec for worse case 1 frame using all bit budget.
    // picture rate would be useful in auto SRT setting for min latency
    // XXX Make SRT_TLPKTDROP_MINTHRESHOLD_MS option-configurable
    const int threshold_ms = (m_config.iSndDropDelay >= 0)
        ? std::max(m_iPeerTsbPdDelay_ms + m_config.iSndDropDelay, +SRT_TLPKTDROP_MINTHRESHOLD_MS)
            + (2 * COMM_SYN_INTERVAL_US / 1000)
        : 0;

    if (threshold_ms == 0 || buffdelay_ms <= threshold_ms)
        return 0;

    // protect packet retransmission
    ScopedLock rcvlck(m_RecvAckLock);
    int dbytes;
    int32_t first_msgno;
    const int dpkts = m_pSndBuffer->dropLateData((dbytes), (first_msgno), tnow - milliseconds_from(threshold_ms));
    if (dpkts <= 0)
        return 0;

    // If some packets were dropped update stats, socket state, loss list and the parent group if any.
    enterCS(m_StatsLock);
    m_stats.sndr.dropped.count(dbytes);;
    leaveCS(m_StatsLock);

    IF_HEAVY_LOGGING(const int32_t realack = m_iSndLastDataAck);
    const int32_t fakeack = CSeqNo::incseq(m_iSndLastDataAck, dpkts);

    m_iSndLastAck     = fakeack;
    m_iSndLastDataAck = fakeack;

    const int32_t minlastack = CSeqNo::decseq(m_iSndLastDataAck);
    m_pSndLossList->removeUpTo(minlastack);
    /* If we dropped packets not yet sent, advance current position */
    // THIS MEANS: m_iSndCurrSeqNo = MAX(m_iSndCurrSeqNo, m_iSndLastDataAck-1)
    if (CSeqNo::seqcmp(m_iSndCurrSeqNo, minlastack) < 0)
    {
        m_iSndCurrSeqNo = minlastack;
    }

    HLOGC(aslog.Debug,
          log << CONID() << "SND-DROP: %(" << realack << "-" << m_iSndCurrSeqNo << ") n=" << dpkts << "pkt " << dbytes
              << "B, span=" << buffdelay_ms << " ms, FIRST #" << first_msgno);

#if ENABLE_BONDING
    // This is done with a presumption that the group
    // exists and if this is not NULL, it means that this
    // function was called with locked m_GroupLock, as sendmsg2
    // function was called from inside CUDTGroup::send, which
    // locks the whole function.
    //
    // XXX This is true only because all existing groups are managed
    // groups, that is, sockets cannot be added or removed from group
    // manually, nor can send/recv operation be done on a single socket
    // from the API call directly. This should be extra verified, if that
    // changes in the future.
    //
    if (m_parent->m_GroupOf)
    {
        // What's important is that the lock on GroupLock cannot be applied
        // here, both because it might be applied already, that is, according
        // to the condition defined at this function's header, it is applied
        // under this condition. Hence ackMessage can be defined as 100% locked.
        m_parent->m_GroupOf->ackMessage(first_msgno);
    }
#endif

    return dpkts;
}

int srt::CUDT::sendmsg(const char *data, int len, int msttl, bool inorder, int64_t srctime)
{
    SRT_MSGCTRL mctrl = srt_msgctrl_default;
    mctrl.msgttl      = msttl;
    mctrl.inorder     = inorder;
    mctrl.srctime     = srctime;
    return this->sendmsg2(data, len, (mctrl));
}

// [[using maybe_locked(CUDTGroup::m_GroupLock, m_parent->m_GroupOf != NULL)]]
// GroupLock is applied when this function is called from inside CUDTGroup::send,
// which is the only case when the m_parent->m_GroupOf is not NULL.
int srt::CUDT::sendmsg2(const char *data, int len, SRT_MSGCTRL& w_mctrl)
{
    // throw an exception if not connected
    if (m_bBroken || m_bClosing)
        throw CUDTException(MJ_CONNECTION, MN_CONNLOST, 0);
    else if (!m_bConnected || !m_CongCtl.ready())
        throw CUDTException(MJ_CONNECTION, MN_NOCONN, 0);

    if (len <= 0)
    {
        LOGC(aslog.Error, log << CONID() << "INVALID: Data size for sending declared with length: " << len);
        return 0;
    }

    if (w_mctrl.msgno != -1) // most unlikely, unless you use balancing groups
    {
        if (w_mctrl.msgno < 1 || w_mctrl.msgno > MSGNO_SEQ_MAX)
        {
            LOGC(aslog.Error,
                 log << CONID() << "INVALID forced msgno " << w_mctrl.msgno << ": can be -1 (trap) or <1..."
                     << MSGNO_SEQ_MAX << ">");
            throw CUDTException(MJ_NOTSUP, MN_INVAL);
        }
    }

    int  msttl   = w_mctrl.msgttl;
    bool inorder = w_mctrl.inorder;

    // Sendmsg isn't restricted to the congctl type, however the congctl
    // may want to have something to say here.
    // NOTE: SrtCongestion is also allowed to throw CUDTException() by itself!
    {
        SrtCongestion::TransAPI api = SrtCongestion::STA_MESSAGE;
        CodeMinor               mn  = MN_INVALMSGAPI;
        if (!m_config.bMessageAPI)
        {
            api = SrtCongestion::STA_BUFFER;
            mn  = MN_INVALBUFFERAPI;
        }

        if (!m_CongCtl->checkTransArgs(api, SrtCongestion::STAD_SEND, data, len, msttl, inorder))
            throw CUDTException(MJ_NOTSUP, mn, 0);
    }

    // NOTE: the length restrictions differ in STREAM API and in MESSAGE API:

    // - STREAM API:
    //   At least 1 byte free sending buffer space is needed
    //   (in practice, one unit buffer of 1456 bytes).
    //   This function will send as much as possible, and return
    //   how much was actually sent.

    // - MESSAGE API:
    //   At least so many bytes free in the sending buffer is needed,
    //   as the length of the data, otherwise this function will block
    //   or return MJ_AGAIN until this condition is satisfied. The EXACTLY
    //   such number of data will be then written out, and this function
    //   will effectively return either -1 (error) or the value of 'len'.
    //   This call will be also rejected from upside when trying to send
    //   out a message of a length that exceeds the total size of the sending
    //   buffer (configurable by SRTO_SNDBUF).

    if (m_config.bMessageAPI && len > int(m_config.iSndBufSize * m_iMaxSRTPayloadSize))
    {
        LOGC(aslog.Error,
             log << CONID() << "Message length (" << len << ") exceeds the size of sending buffer: "
                 << (m_config.iSndBufSize * m_iMaxSRTPayloadSize) << ". Use SRTO_SNDBUF if needed.");
        throw CUDTException(MJ_NOTSUP, MN_XSIZE, 0);
    }

    /* XXX
       This might be worth preserving for several occasions, but it
       must be at least conditional because it breaks backward compat.
    if (!m_pCryptoControl || !m_pCryptoControl->isSndEncryptionOK())
    {
        LOGC(aslog.Error, log << "Encryption is required, but the peer did not supply correct credentials. Sending
    rejected."); throw CUDTException(MJ_SETUP, MN_SECURITY, 0);
    }
    */

    UniqueLock sendguard(m_SendLock);

    if (m_pSndBuffer->getCurrBufSize() == 0)
    {
        // delay the EXP timer to avoid mis-fired timeout
        ScopedLock ack_lock(m_RecvAckLock);
        m_tsLastRspAckTime = steady_clock::now();
        m_iReXmitCount   = 1;
    }

    // sndDropTooLate(...) may lock m_RecvAckLock
    // to modify m_pSndBuffer and m_pSndLossList
    const int iPktsTLDropped SRT_ATR_UNUSED = sndDropTooLate();

    // For MESSAGE API the minimum outgoing buffer space required is
    // the size that can carry over the whole message as passed here.
    // Otherwise it is allowed to send less bytes.
    const int iNumPktsRequired = m_config.bMessageAPI ? m_pSndBuffer->countNumPacketsRequired(len) : 1;

    if (m_bTsbPd && iNumPktsRequired > 1)
    {
        LOGC(aslog.Error,
            log << CONID() << "Message length (" << len << ") can't fit into a single data packet ("
                << m_pSndBuffer->getMaxPacketLen() << " bytes max).");
        throw CUDTException(MJ_NOTSUP, MN_XSIZE, 0);
    }

    if (sndBuffersLeft() < iNumPktsRequired)
    {
        //>>We should not get here if SRT_ENABLE_TLPKTDROP
        // XXX Check if this needs to be removed, or put to an 'else' condition for m_bTLPktDrop.
        if (!m_config.bSynSending)
            throw CUDTException(MJ_AGAIN, MN_WRAVAIL, 0);

        {
            // wait here during a blocking sending
            UniqueLock sendblock_lock (m_SendBlockLock);

            if (m_config.iSndTimeOut < 0)
            {
                while (stillConnected() && sndBuffersLeft() < iNumPktsRequired && m_bPeerHealth)
                    m_SendBlockCond.wait(sendblock_lock);
            }
            else
            {
                const steady_clock::time_point exptime =
                    steady_clock::now() + milliseconds_from(m_config.iSndTimeOut);
                THREAD_PAUSED();
                while (stillConnected() && sndBuffersLeft() < iNumPktsRequired && m_bPeerHealth)
                {
                    if (!m_SendBlockCond.wait_until(sendblock_lock, exptime))
                        break;
                }
                THREAD_RESUMED();
            }
        }

        // check the connection status
        if (m_bBroken || m_bClosing)
            throw CUDTException(MJ_CONNECTION, MN_CONNLOST, 0);
        else if (!m_bConnected)
            throw CUDTException(MJ_CONNECTION, MN_NOCONN, 0);
        else if (!m_bPeerHealth)
        {
            m_bPeerHealth = true;
            throw CUDTException(MJ_PEERERROR);
        }

        /*
         * The code below is to return ETIMEOUT when blocking mode could not get free buffer in time.
         * If no free buffer available in non-blocking mode, we alredy returned. If buffer available,
         * we test twice if this code is outside the else section.
         * This fix move it in the else (blocking-mode) section
         */
        if (sndBuffersLeft() < iNumPktsRequired)
        {
            if (m_config.iSndTimeOut >= 0)
                throw CUDTException(MJ_AGAIN, MN_XMTIMEOUT, 0);

            // XXX This looks very weird here, however most likely
            // this will happen only in the following case, when
            // the above loop has been interrupted, which happens when:
            // 1. The buffers left gets enough for minlen - but this is excluded
            //    in the first condition here.
            // 2. In the case of sending timeout, the above loop was interrupted
            //    due to reaching timeout, but this is excluded by the second
            //    condition here
            // 3. The 'stillConnected()' or m_bPeerHealth condition is false, of which:
            //    - broken/closing status is checked and responded with CONNECTION/CONNLOST
            //    - not connected status is checked and responded with CONNECTION/NOCONN
            //    - m_bPeerHealth condition is checked and responded with PEERERROR
            //
            // ERGO: never happens?
            LOGC(aslog.Fatal,
                 log << CONID()
                     << "IPE: sendmsg: the loop exited, while not enough size, still connected, peer healthy. "
                        "Impossible.");

            return 0;
        }
    }

    // If the sender's buffer is empty,
    // record total time used for sending
    if (m_pSndBuffer->getCurrBufSize() == 0)
    {
        ScopedLock lock(m_StatsLock);
        m_stats.sndDurationCounter = steady_clock::now();
    }

    int size = len;
    if (!m_config.bMessageAPI)
    {
        // For STREAM API it's allowed to send less bytes than the given buffer.
        // Just return how many bytes were actually scheduled for writing.
        // XXX May be reasonable to add a flag that requires that the function
        // not return until the buffer is sent completely.
        size = min(len, sndBuffersLeft() * m_iMaxSRTPayloadSize);
    }

    {
        ScopedLock recvAckLock(m_RecvAckLock);
        // insert the user buffer into the sending list

        int32_t seqno = m_iSndNextSeqNo;
        IF_HEAVY_LOGGING(int32_t orig_seqno = seqno);
        IF_HEAVY_LOGGING(steady_clock::time_point ts_srctime =
                             steady_clock::time_point() + microseconds_from(w_mctrl.srctime));

#if ENABLE_BONDING
        // Check if seqno has been set, in case when this is a group sender.
        // If the sequence is from the past towards the "next sequence",
        // simply return the size, pretending that it has been sent.

        // NOTE: it's assumed that if this is a group member, then
        // an attempt to call srt_sendmsg2 has been rejected, and so
        // the pktseq field has been set by the internal group sender function.
        if (m_parent->m_GroupOf
                && w_mctrl.pktseq != SRT_SEQNO_NONE
                && m_iSndNextSeqNo != SRT_SEQNO_NONE)
        {
            if (CSeqNo::seqcmp(w_mctrl.pktseq, seqno) < 0)
            {
                HLOGC(aslog.Debug, log << CONID() << "sock:SENDING (NOT): group-req %" << w_mctrl.pktseq
                        << " OLDER THAN next expected %" << seqno << " - FAKE-SENDING.");
                return size;
            }
        }
#endif

        // Set this predicted next sequence to the control information.
        // It's the sequence of the FIRST (!) packet from all packets used to send
        // this buffer. Values from this field will be monotonic only if you always
        // have one packet per buffer (as it's in live mode).
        w_mctrl.pktseq = seqno;

        // Now seqno is the sequence to which it was scheduled
        // XXX Conversion from w_mctrl.srctime -> steady_clock::time_point need not be accurrate.
        HLOGC(aslog.Debug, log << CONID() << "buf:SENDING (BEFORE) srctime:"
                << (w_mctrl.srctime ? FormatTime(ts_srctime) : "none")
                << " DATA SIZE: " << size << " sched-SEQUENCE: " << seqno
                << " STAMP: " << BufferStamp(data, size));

        if (w_mctrl.srctime && w_mctrl.srctime < count_microseconds(m_stats.tsStartTime.time_since_epoch()))
        {
            LOGC(aslog.Error,
                log << CONID() << "Wrong source time was provided. Sending is rejected.");
            throw CUDTException(MJ_NOTSUP, MN_INVALMSGAPI);
        }

        if (w_mctrl.srctime && (!m_config.bMessageAPI || !m_bTsbPd))
        {
            HLOGC(
                aslog.Warn,
                log << CONID()
                    << "Source time can only be used with TSBPD and Message API enabled. Using default time instead.");
            w_mctrl.srctime = 0;
        }

        // w_mctrl.seqno is INPUT-OUTPUT value:
        // - INPUT: the current sequence number to be placed for the next scheduled packet
        // - OUTPUT: value of the sequence number to be put on the first packet at the next sendmsg2 call.
        // We need to supply to the output the value that was STAMPED ON THE PACKET,
        // which is seqno. In the output we'll get the next sequence number.
        m_pSndBuffer->addBuffer(data, size, (w_mctrl));
        m_iSndNextSeqNo = w_mctrl.pktseq;
        w_mctrl.pktseq = seqno;

        HLOGC(aslog.Debug, log << CONID() << "buf:SENDING srctime:" << FormatTime(ts_srctime)
              << " size=" << size << " #" << w_mctrl.msgno << " SCHED %" << orig_seqno
              << "(>> %" << seqno << ") !" << BufferStamp(data, size));

        if (sndBuffersLeft() < 1) // XXX Not sure if it should test if any space in the buffer, or as requried.
        {
            // write is not available any more
            uglobal().m_EPoll.update_events(m_SocketID, m_sPollID, SRT_EPOLL_OUT, false);
        }
    }

    // Insert this socket to the snd list if it is not on the list already.
    // m_pSndUList->pop may lock CSndUList::m_ListLock and then m_RecvAckLock
    m_pSndQueue->m_pSndUList->update(this, CSndUList::DONT_RESCHEDULE);

#ifdef SRT_ENABLE_ECN
    // IF there was a packet drop on the sender side, report congestion to the app.
    if (iPktsTLDropped > 0)
    {
        LOGC(aslog.Error, log << CONID() << "sendmsg2: CONGESTION; reporting error");
        throw CUDTException(MJ_AGAIN, MN_CONGESTION, 0);
    }
#endif /* SRT_ENABLE_ECN */

    HLOGC(aslog.Debug, log << CONID() << "sock:SENDING (END): success, size=" << size);
    return size;
}

int srt::CUDT::recv(char* data, int len)
{
    SRT_MSGCTRL mctrl = srt_msgctrl_default;
    return recvmsg2(data, len, (mctrl));
}

int srt::CUDT::recvmsg(char* data, int len, int64_t& srctime)
{
    SRT_MSGCTRL mctrl = srt_msgctrl_default;
    int res = recvmsg2(data, len, (mctrl));
    srctime = mctrl.srctime;
    return res;
}

// [[using maybe_locked(CUDTGroup::m_GroupLock, m_parent->m_GroupOf != NULL)]]
// GroupLock is applied when this function is called from inside CUDTGroup::recv,
// which is the only case when the m_parent->m_GroupOf is not NULL.
int srt::CUDT::recvmsg2(char* data, int len, SRT_MSGCTRL& w_mctrl)
{
    // Check if the socket is a member of a receiver group.
    // If so, then reading by receiveMessage is disallowed.

#if ENABLE_BONDING
    if (m_parent->m_GroupOf && m_parent->m_GroupOf->isGroupReceiver())
    {
        LOGP(arlog.Error, "recv*: This socket is a receiver group member. Use group ID, NOT socket ID.");
        throw CUDTException(MJ_NOTSUP, MN_INVALMSGAPI, 0);
    }
#endif

    if (!m_bConnected || !m_CongCtl.ready())
        throw CUDTException(MJ_CONNECTION, MN_NOCONN, 0);

    if (len <= 0)
    {
        LOGC(arlog.Error, log << CONID() << "Length of '" << len << "' supplied to srt_recvmsg.");
        throw CUDTException(MJ_NOTSUP, MN_INVAL, 0);
    }

    if (m_config.bMessageAPI)
        return receiveMessage(data, len, (w_mctrl));

    return receiveBuffer(data, len);
}

// [[using locked(m_RcvBufferLock)]]
size_t srt::CUDT::getAvailRcvBufferSizeNoLock() const
{
    return m_pRcvBuffer->getAvailSize(m_iRcvLastAck);
}

bool srt::CUDT::isRcvBufferReady() const
{
    ScopedLock lck(m_RcvBufferLock);
    return m_pRcvBuffer->isRcvDataReady(steady_clock::now());
}

// int by_exception: accepts values of CUDTUnited::ErrorHandling:
// - 0 - by return value
// - 1 - by exception
// - 2 - by abort (unused)
int srt::CUDT::receiveMessage(char* data, int len, SRT_MSGCTRL& w_mctrl, int by_exception)
{
    // Recvmsg isn't restricted to the congctl type, it's the most
    // basic method of passing the data. You can retrieve data as
    // they come in, however you need to match the size of the buffer.

    // Note: if by_exception = ERH_RETURN, this would still break it
    // by exception. The intention of by_exception isn't to prevent
    // exceptions here, but to intercept the erroneous situation should
    // it be handled by the caller in a less than general way. As this
    // is only used internally, we state that the problem that would be
    // handled by exception here should not happen, and in case if it does,
    // it's a bug to fix, so the exception is nothing wrong.
    if (!m_CongCtl->checkTransArgs(SrtCongestion::STA_MESSAGE, SrtCongestion::STAD_RECV, data, len, SRT_MSGTTL_INF, false))
        throw CUDTException(MJ_NOTSUP, MN_INVALMSGAPI, 0);

    UniqueLock recvguard (m_RecvLock);
    CSync tscond     (m_RcvTsbPdCond,  recvguard);

    /* XXX DEBUG STUFF - enable when required
       char charbool[2] = {'0', '1'};
       char ptrn [] = "RECVMSG/BEGIN BROKEN 1 CONN 1 CLOSING 1 SYNCR 1 NMSG                                ";
       int pos [] = {21, 28, 38, 46, 53};
       ptrn[pos[0]] = charbool[m_bBroken];
       ptrn[pos[1]] = charbool[m_bConnected];
       ptrn[pos[2]] = charbool[m_bClosing];
       ptrn[pos[3]] = charbool[m_config.m_bSynRecving];
       int wrtlen = sprintf(ptrn + pos[4], "%d", m_pRcvBuffer->getRcvMsgNum());
       strcpy(ptrn + pos[4] + wrtlen, "\n");
       fputs(ptrn, stderr);
    // */

    if (m_bBroken || m_bClosing)
    {
        HLOGC(arlog.Debug, log << CONID() << "receiveMessage: CONNECTION BROKEN - reading from recv buffer just for formality");
        enterCS(m_RcvBufferLock);
        const int res = (m_pRcvBuffer->isRcvDataReady(steady_clock::now()))
            ? m_pRcvBuffer->readMessage(data, len, &w_mctrl)
            : 0;
        leaveCS(m_RcvBufferLock);
        w_mctrl.srctime = 0;

        // Kick TsbPd thread to schedule next wakeup (if running)
        if (m_bTsbPd)
        {
            HLOGP(tslog.Debug, "Ping TSBPD thread to schedule wakeup");
            tscond.notify_one_locked(recvguard);
        }
        else
        {
            HLOGP(tslog.Debug, "NOT pinging TSBPD - not set");
        }

        if (!isRcvBufferReady())
        {
            // read is not available any more
            uglobal().m_EPoll.update_events(m_SocketID, m_sPollID, SRT_EPOLL_IN, false);
        }

        if (res == 0)
        {
            if (!m_config.bMessageAPI && m_bShutdown)
                return 0;
            // Forced to return error instead of throwing exception.
            if (!by_exception)
                return APIError(MJ_CONNECTION, MN_CONNLOST, 0);
            throw CUDTException(MJ_CONNECTION, MN_CONNLOST, 0);
        }
        else
            return res;
    }

    if (!m_config.bSynRecving)
    {
        HLOGC(arlog.Debug, log << CONID() << "receiveMessage: BEGIN ASYNC MODE. Going to extract payload size=" << len);
        enterCS(m_RcvBufferLock);
        const int res = (m_pRcvBuffer->isRcvDataReady(steady_clock::now()))
            ? m_pRcvBuffer->readMessage(data, len, &w_mctrl)
            : 0;
        leaveCS(m_RcvBufferLock);
        HLOGC(arlog.Debug, log << CONID() << "AFTER readMsg: (NON-BLOCKING) result=" << res);

        if (res == 0)
        {
            // read is not available any more
            // Kick TsbPd thread to schedule next wakeup (if running)
            if (m_bTsbPd)
            {
                HLOGP(arlog.Debug, "receiveMessage: nothing to read, kicking TSBPD, return AGAIN");
                tscond.notify_one_locked(recvguard);
            }
            else
            {
                HLOGP(arlog.Debug, "receiveMessage: nothing to read, return AGAIN");
            }

            // Shut up EPoll if no more messages in non-blocking mode
            uglobal().m_EPoll.update_events(m_SocketID, m_sPollID, SRT_EPOLL_IN, false);
            // Forced to return 0 instead of throwing exception, in case of AGAIN/READ
            if (!by_exception)
                return 0;
            throw CUDTException(MJ_AGAIN, MN_RDAVAIL, 0);
        }

        if (!isRcvBufferReady())
        {
            // Kick TsbPd thread to schedule next wakeup (if running)
            if (m_bTsbPd)
            {
                HLOGP(arlog.Debug, "receiveMessage: DATA READ, but nothing more - kicking TSBPD.");
                tscond.notify_one_locked(recvguard);
            }
            else
            {
                HLOGP(arlog.Debug, "receiveMessage: DATA READ, but nothing more");
            }

            // Shut up EPoll if no more messages in non-blocking mode
            uglobal().m_EPoll.update_events(m_SocketID, m_sPollID, SRT_EPOLL_IN, false);

            // After signaling the tsbpd for ready data, report the bandwidth.
#if ENABLE_HEAVY_LOGGING
            double bw = Bps2Mbps(int64_t(m_iBandwidth) * m_iMaxSRTPayloadSize );
            HLOGC(arlog.Debug, log << CONID() << "CURRENT BANDWIDTH: " << bw << "Mbps (" << m_iBandwidth << " buffers per second)");
#endif
        }
        return res;
    }

    HLOGC(arlog.Debug, log << CONID() << "receiveMessage: BEGIN SYNC MODE. Going to extract payload size max=" << len);

    int  res     = 0;
    bool timeout = false;
    // Do not block forever, check connection status each 1 sec.
    const steady_clock::duration recv_timeout = m_config.iRcvTimeOut < 0 ? seconds_from(1) : milliseconds_from(m_config.iRcvTimeOut);

    CSync recv_cond (m_RecvDataCond, recvguard);

    do
    {
        if (stillConnected() && !timeout && !m_pRcvBuffer->isRcvDataReady(steady_clock::now()))
        {
            /* Kick TsbPd thread to schedule next wakeup (if running) */
            if (m_bTsbPd)
            {
                // XXX Experimental, so just inform:
                // Check if the last check of isRcvDataReady has returned any "next time for a packet".
                // If so, then it means that TSBPD has fallen asleep only up to this time, so waking it up
                // would be "spurious". If a new packet comes ahead of the packet which's time is returned
                // in tstime (as TSBPD sleeps up to then), the procedure that receives it is responsible
                // of kicking TSBPD.
                // bool spurious = (tstime != 0);

                HLOGC(tslog.Debug, log << CONID() << "receiveMessage: KICK tsbpd");
                tscond.notify_one_locked(recvguard);
            }

            THREAD_PAUSED();
            do
            {
                // `wait_for(recv_timeout)` wouldn't be correct here. Waiting should be
                // only until the time that is now + timeout since the first moment
                // when this started, or sliced-waiting for 1 second, if timtout is
                // higher than this.
                const steady_clock::time_point exptime = steady_clock::now() + recv_timeout;

                HLOGC(tslog.Debug,
                      log << CONID() << "receiveMessage: fall asleep up to TS=" << FormatTime(exptime)
                          << " lock=" << (&m_RecvLock) << " cond=" << (&m_RecvDataCond));

                if (!recv_cond.wait_until(exptime))
                {
                    if (m_config.iRcvTimeOut >= 0) // otherwise it's "no timeout set"
                        timeout = true;
                    HLOGP(tslog.Debug,
                          "receiveMessage: DATA COND: EXPIRED -- checking connection conditions and rolling again");
                }
                else
                {
                    HLOGP(tslog.Debug, "receiveMessage: DATA COND: KICKED.");
                }
            } while (stillConnected() && !timeout && (!isRcvBufferReady()));
            THREAD_RESUMED();

            HLOGC(tslog.Debug,
                  log << CONID() << "receiveMessage: lock-waiting loop exited: stillConntected=" << stillConnected()
                      << " timeout=" << timeout << " data-ready=" << isRcvBufferReady());
        }

        /* XXX DEBUG STUFF - enable when required
        LOGC(arlog.Debug, "RECVMSG/GO-ON BROKEN " << m_bBroken << " CONN " << m_bConnected
                << " CLOSING " << m_bClosing << " TMOUT " << timeout
                << " NMSG " << m_pRcvBuffer->getRcvMsgNum());
                */

        enterCS(m_RcvBufferLock);
        res = m_pRcvBuffer->readMessage((data), len, &w_mctrl);
        leaveCS(m_RcvBufferLock);
        HLOGC(arlog.Debug, log << CONID() << "AFTER readMsg: (BLOCKING) result=" << res);

        if (m_bBroken || m_bClosing)
        {
            // Forced to return 0 instead of throwing exception.
            if (!by_exception)
                return APIError(MJ_CONNECTION, MN_CONNLOST, 0);
            if (!m_config.bMessageAPI && m_bShutdown)
                return 0;
            throw CUDTException(MJ_CONNECTION, MN_CONNLOST, 0);
        }
        else if (!m_bConnected)
        {
            // Forced to return -1 instead of throwing exception.
            if (!by_exception)
                return APIError(MJ_CONNECTION, MN_NOCONN, 0);
            throw CUDTException(MJ_CONNECTION, MN_NOCONN, 0);
        }
    } while ((res == 0) && !timeout);

    if (!isRcvBufferReady())
    {
        // Falling here means usually that res == 0 && timeout == true.
        // res == 0 would repeat the above loop, unless there was also a timeout.
        // timeout has interrupted the above loop, but with res > 0 this condition
        // wouldn't be satisfied.

        // read is not available any more

        // Kick TsbPd thread to schedule next wakeup (if running)
        if (m_bTsbPd)
        {
            HLOGP(tslog.Debug, "recvmsg: KICK tsbpd() (buffer empty)");
            tscond.notify_one_locked(recvguard);
        }

        // Shut up EPoll if no more messages in non-blocking mode
        uglobal().m_EPoll.update_events(m_SocketID, m_sPollID, SRT_EPOLL_IN, false);
    }

    // Unblock when required
    // LOGC(tslog.Debug, "RECVMSG/EXIT RES " << res << " RCVTIMEOUT");

    if ((res <= 0) && (m_config.iRcvTimeOut >= 0))
    {
        // Forced to return -1 instead of throwing exception.
        if (!by_exception)
            return APIError(MJ_AGAIN, MN_XMTIMEOUT, 0);
        throw CUDTException(MJ_AGAIN, MN_XMTIMEOUT, 0);
    }

    return res;
}

int64_t srt::CUDT::sendfile(fstream &ifs, int64_t &offset, int64_t size, int block)
{
    if (m_bBroken || m_bClosing)
        throw CUDTException(MJ_CONNECTION, MN_CONNLOST, 0);
    else if (!m_bConnected || !m_CongCtl.ready())
        throw CUDTException(MJ_CONNECTION, MN_NOCONN, 0);

    if (size <= 0 && size != -1)
        return 0;

    if (!m_CongCtl->checkTransArgs(SrtCongestion::STA_FILE, SrtCongestion::STAD_SEND, 0, size, SRT_MSGTTL_INF, false))
        throw CUDTException(MJ_NOTSUP, MN_INVALBUFFERAPI, 0);

    if (!m_pCryptoControl || !m_pCryptoControl->isSndEncryptionOK())
    {
        LOGC(aslog.Error,
             log << CONID()
                 << "Encryption is required, but the peer did not supply correct credentials. Sending rejected.");
        throw CUDTException(MJ_SETUP, MN_SECURITY, 0);
    }

    ScopedLock sendguard (m_SendLock);

    if (m_pSndBuffer->getCurrBufSize() == 0)
    {
        // delay the EXP timer to avoid mis-fired timeout
        ScopedLock ack_lock(m_RecvAckLock);
        m_tsLastRspAckTime = steady_clock::now();
        m_iReXmitCount   = 1;
    }

    // positioning...
    try
    {
        if (size == -1)
        {
            ifs.seekg(0, std::ios::end);
            size = ifs.tellg();
            if (offset > size)
                throw 0; // let it be caught below
        }

        // This will also set the position back to the beginning
        // in case when it was moved to the end for measuring the size.
        // This will also fail if the offset exceeds size, so measuring
        // the size can be skipped if not needed.
        ifs.seekg((streamoff)offset);
        if (!ifs.good())
            throw 0;
    }
    catch (...)
    {
        // XXX It would be nice to note that this is reported
        // by exception only if explicitly requested by setting
        // the exception flags in the stream. Here it's fixed so
        // that when this isn't set, the exception is "thrown manually".
        throw CUDTException(MJ_FILESYSTEM, MN_SEEKGFAIL);
    }

    int64_t tosend = size;
    int     unitsize;

    // sending block by block
    while (tosend > 0)
    {
        if (ifs.fail())
            throw CUDTException(MJ_FILESYSTEM, MN_WRITEFAIL);

        if (ifs.eof())
            break;

        unitsize = int((tosend >= block) ? block : tosend);

        {
            UniqueLock lock(m_SendBlockLock);

            THREAD_PAUSED();
            while (stillConnected() && (sndBuffersLeft() <= 0) && m_bPeerHealth)
                m_SendBlockCond.wait(lock);
            THREAD_RESUMED();
        }

        if (m_bBroken || m_bClosing)
            throw CUDTException(MJ_CONNECTION, MN_CONNLOST, 0);
        else if (!m_bConnected)
            throw CUDTException(MJ_CONNECTION, MN_NOCONN, 0);
        else if (!m_bPeerHealth)
        {
            // reset peer health status, once this error returns, the app should handle the situation at the peer side
            m_bPeerHealth = true;
            throw CUDTException(MJ_PEERERROR);
        }

        // record total time used for sending
        if (m_pSndBuffer->getCurrBufSize() == 0)
        {
            ScopedLock lock(m_StatsLock);
            m_stats.sndDurationCounter = steady_clock::now();
        }

        {
            ScopedLock        recvAckLock(m_RecvAckLock);
            const int64_t sentsize = m_pSndBuffer->addBufferFromFile(ifs, unitsize);

            if (sentsize > 0)
            {
                tosend -= sentsize;
                offset += sentsize;
            }

            if (sndBuffersLeft() <= 0)
            {
                // write is not available any more
                uglobal().m_EPoll.update_events(m_SocketID, m_sPollID, SRT_EPOLL_OUT, false);
            }
        }

        // insert this socket to snd list if it is not on the list yet
        m_pSndQueue->m_pSndUList->update(this, CSndUList::DONT_RESCHEDULE);
    }

    return size - tosend;
}

int64_t srt::CUDT::recvfile(fstream &ofs, int64_t &offset, int64_t size, int block)
{
    if (!m_bConnected || !m_CongCtl.ready())
        throw CUDTException(MJ_CONNECTION, MN_NOCONN, 0);
    else if ((m_bBroken || m_bClosing) && !isRcvBufferReady())
    {
        if (!m_config.bMessageAPI && m_bShutdown)
            return 0;
        throw CUDTException(MJ_CONNECTION, MN_CONNLOST, 0);
    }

    if (size <= 0)
        return 0;

    if (!m_CongCtl->checkTransArgs(SrtCongestion::STA_FILE, SrtCongestion::STAD_RECV, 0, size, SRT_MSGTTL_INF, false))
        throw CUDTException(MJ_NOTSUP, MN_INVALBUFFERAPI, 0);

    if (isOPT_TsbPd())
    {
        LOGC(arlog.Error,
             log << CONID() << "Reading from file is incompatible with TSBPD mode and would cause a deadlock");
        throw CUDTException(MJ_NOTSUP, MN_INVALBUFFERAPI, 0);
    }

    UniqueLock recvguard(m_RecvLock);

    // Well, actually as this works over a FILE (fstream), not just a stream,
    // the size can be measured anyway and predicted if setting the offset might
    // have a chance to work or not.

    // positioning...
    try
    {
        if (offset > 0)
        {
            // Don't do anything around here if the offset == 0, as this
            // is the default offset after opening. Whether this operation
            // is performed correctly, it highly depends on how the file
            // has been open. For example, if you want to overwrite parts
            // of an existing file, the file must exist, and the ios::trunc
            // flag must not be set. If the file is open for only ios::out,
            // then the file will be truncated since the offset position on
            // at the time when first written; if ios::in|ios::out, then
            // it won't be truncated, just overwritten.

            // What is required here is that if offset is 0, don't try to
            // change the offset because this might be impossible with
            // the current flag set anyway.

            // Also check the status and CAUSE exception manually because
            // you don't know, as well, whether the user has set exception
            // flags.

            ofs.seekp((streamoff)offset);
            if (!ofs.good())
                throw 0; // just to get caught :)
        }
    }
    catch (...)
    {
        // XXX It would be nice to note that this is reported
        // by exception only if explicitly requested by setting
        // the exception flags in the stream. For a case, when it's not,
        // an additional explicit throwing happens when failbit is set.
        throw CUDTException(MJ_FILESYSTEM, MN_SEEKPFAIL);
    }

    int64_t torecv   = size;
    int     unitsize = block;
    int     recvsize;

    // receiving... "recvfile" is always blocking
    while (torecv > 0)
    {
        if (ofs.fail())
        {
            // send the sender a signal so it will not be blocked forever
            int32_t err_code = CUDTException::EFILE;
            sendCtrl(UMSG_PEERERROR, &err_code);

            throw CUDTException(MJ_FILESYSTEM, MN_WRITEFAIL);
        }

        {
            CSync rcond (m_RecvDataCond, recvguard);

            THREAD_PAUSED();
            while (stillConnected() && !isRcvBufferReady())
                rcond.wait();
            THREAD_RESUMED();
        }

        if (!m_bConnected)
            throw CUDTException(MJ_CONNECTION, MN_NOCONN, 0);
        else if ((m_bBroken || m_bClosing) && !isRcvBufferReady())
        {
            if (!m_config.bMessageAPI && m_bShutdown)
                return 0;
            throw CUDTException(MJ_CONNECTION, MN_CONNLOST, 0);
        }

        unitsize = int((torecv > block) ? block : torecv);
        enterCS(m_RcvBufferLock);
        recvsize = m_pRcvBuffer->readBufferToFile(ofs, unitsize);
        leaveCS(m_RcvBufferLock);

        if (recvsize > 0)
        {
            torecv -= recvsize;
            offset += recvsize;
        }
    }

    if (!isRcvBufferReady())
    {
        // read is not available any more
        uglobal().m_EPoll.update_events(m_SocketID, m_sPollID, SRT_EPOLL_IN, false);
    }

    return size - torecv;
}

void srt::CUDT::bstats(CBytePerfMon *perf, bool clear, bool instantaneous)
{
    if (!m_bConnected)
        throw CUDTException(MJ_CONNECTION, MN_NOCONN, 0);
    if (m_bBroken || m_bClosing)
        throw CUDTException(MJ_CONNECTION, MN_CONNLOST, 0);

    const int pktHdrSize = CPacket::HDR_SIZE + CPacket::UDP_HDR_SIZE;
    {
        ScopedLock statsguard(m_StatsLock);

        const steady_clock::time_point currtime = steady_clock::now();

        perf->msTimeStamp          = count_milliseconds(currtime - m_stats.tsStartTime);
        perf->pktSent              = m_stats.sndr.sent.trace.count();
        perf->pktSentUnique        = m_stats.sndr.sentUnique.trace.count();
        perf->pktRecv              = m_stats.rcvr.recvd.trace.count();
        perf->pktRecvUnique        = m_stats.rcvr.recvdUnique.trace.count();

        perf->pktSndLoss           = m_stats.sndr.lost.trace.count();
        perf->pktRcvLoss           = m_stats.rcvr.lost.trace.count();
        perf->pktRetrans           = m_stats.sndr.sentRetrans.trace.count();
        perf->pktRcvRetrans        = m_stats.rcvr.recvdRetrans.trace.count();
        perf->pktSentACK           = m_stats.rcvr.sentAck.trace.count();
        perf->pktRecvACK           = m_stats.sndr.recvdAck.trace.count();
        perf->pktSentNAK           = m_stats.rcvr.sentNak.trace.count();
        perf->pktRecvNAK           = m_stats.sndr.recvdNak.trace.count();
        perf->usSndDuration        = m_stats.sndDuration;
        perf->pktReorderDistance   = m_stats.traceReorderDistance;
        perf->pktReorderTolerance  = m_iReorderTolerance;
        perf->pktRcvAvgBelatedTime = m_stats.traceBelatedTime;
        perf->pktRcvBelated        = m_stats.rcvr.recvdBelated.trace.count();

        perf->pktSndFilterExtra  = m_stats.sndr.sentFilterExtra.trace.count();
        perf->pktRcvFilterExtra  = m_stats.rcvr.recvdFilterExtra.trace.count();
        perf->pktRcvFilterSupply = m_stats.rcvr.suppliedByFilter.trace.count();
        perf->pktRcvFilterLoss   = m_stats.rcvr.lossFilter.trace.count();

        /* perf byte counters include all headers (SRT+UDP+IP) */
        perf->byteSent       = m_stats.sndr.sent.trace.bytesWithHdr();
        perf->byteSentUnique = m_stats.sndr.sentUnique.trace.bytesWithHdr();
        perf->byteRecv       = m_stats.rcvr.recvd.trace.bytesWithHdr();
        perf->byteRecvUnique = m_stats.rcvr.recvdUnique.trace.bytesWithHdr();
        perf->byteRetrans    = m_stats.sndr.sentRetrans.trace.bytesWithHdr();
        perf->byteRcvLoss    = m_stats.rcvr.lost.trace.bytesWithHdr();

        perf->pktSndDrop  = m_stats.sndr.dropped.trace.count();
        perf->pktRcvDrop  = m_stats.rcvr.dropped.trace.count();
        perf->byteSndDrop = m_stats.sndr.dropped.trace.bytesWithHdr();
        perf->byteRcvDrop = m_stats.rcvr.dropped.trace.bytesWithHdr();
        perf->pktRcvUndecrypt  = m_stats.rcvr.undecrypted.trace.count();
        perf->byteRcvUndecrypt = m_stats.rcvr.undecrypted.trace.bytes();

        perf->pktSentTotal       = m_stats.sndr.sent.total.count();
        perf->pktSentUniqueTotal = m_stats.sndr.sentUnique.total.count();
        perf->pktRecvTotal       = m_stats.rcvr.recvd.total.count();
        perf->pktRecvUniqueTotal = m_stats.rcvr.recvdUnique.total.count();
        perf->pktSndLossTotal    = m_stats.sndr.lost.total.count();
        perf->pktRcvLossTotal    = m_stats.rcvr.lost.total.count();
        perf->pktRetransTotal    = m_stats.sndr.sentRetrans.total.count();
        perf->pktSentACKTotal    = m_stats.rcvr.sentAck.total.count();
        perf->pktRecvACKTotal    = m_stats.sndr.recvdAck.total.count();
        perf->pktSentNAKTotal    = m_stats.rcvr.sentNak.total.count();
        perf->pktRecvNAKTotal    = m_stats.sndr.recvdNak.total.count();
        perf->usSndDurationTotal = m_stats.m_sndDurationTotal;

        perf->byteSentTotal           = m_stats.sndr.sent.total.bytesWithHdr();
        perf->byteSentUniqueTotal     = m_stats.sndr.sentUnique.total.bytesWithHdr();
        perf->byteRecvTotal           = m_stats.rcvr.recvd.total.bytesWithHdr();
        perf->byteRecvUniqueTotal     = m_stats.rcvr.recvdUnique.total.bytesWithHdr();
        perf->byteRetransTotal        = m_stats.sndr.sentRetrans.total.bytesWithHdr();
        perf->pktSndFilterExtraTotal  = m_stats.sndr.sentFilterExtra.total.count();
        perf->pktRcvFilterExtraTotal  = m_stats.rcvr.recvdFilterExtra.total.count();
        perf->pktRcvFilterSupplyTotal = m_stats.rcvr.suppliedByFilter.total.count();
        perf->pktRcvFilterLossTotal   = m_stats.rcvr.lossFilter.total.count();

        perf->byteRcvLossTotal = m_stats.rcvr.lost.total.bytesWithHdr();
        perf->pktSndDropTotal  = m_stats.sndr.dropped.total.count();
        perf->pktRcvDropTotal  = m_stats.rcvr.dropped.total.count();
        // TODO: The payload is dropped. Probably header sizes should not be counted?
        perf->byteSndDropTotal = m_stats.sndr.dropped.total.bytesWithHdr();
        perf->byteRcvDropTotal = m_stats.rcvr.dropped.total.bytesWithHdr();
        perf->pktRcvUndecryptTotal  = m_stats.rcvr.undecrypted.total.count();
        perf->byteRcvUndecryptTotal = m_stats.rcvr.undecrypted.total.bytes();

        // TODO: The following class members must be protected with a different mutex, not the m_StatsLock.
        const double interval     = (double) count_microseconds(currtime - m_stats.tsLastSampleTime);
        perf->mbpsSendRate        = double(perf->byteSent) * 8.0 / interval;
        perf->mbpsRecvRate        = double(perf->byteRecv) * 8.0 / interval;
        perf->usPktSndPeriod      = (double) count_microseconds(m_tdSendInterval.load());
        perf->pktFlowWindow       = m_iFlowWindowSize.load();
        perf->pktCongestionWindow = (int)m_dCongestionWindow;
        perf->pktFlightSize       = getFlightSpan();
        perf->msRTT               = (double)m_iSRTT / 1000.0;
        perf->msSndTsbPdDelay     = m_bPeerTsbPd ? m_iPeerTsbPdDelay_ms : 0;
        perf->msRcvTsbPdDelay     = isOPT_TsbPd() ? m_iTsbPdDelay_ms : 0;
        perf->byteMSS             = m_config.iMSS;

        perf->mbpsMaxBW = m_config.llMaxBW > 0 ? Bps2Mbps(m_config.llMaxBW)
                        : m_CongCtl.ready()    ? Bps2Mbps(m_CongCtl->sndBandwidth())
                                                : 0;

        if (clear)
        {
            m_stats.sndr.resetTrace();
            m_stats.rcvr.resetTrace();

            m_stats.sndDuration = 0;
            m_stats.tsLastSampleTime = currtime;
        }
    }

    const int64_t availbw = m_iBandwidth == 1 ? m_RcvTimeWindow.getBandwidth() : m_iBandwidth.load();

    perf->mbpsBandwidth = Bps2Mbps(availbw * (m_iMaxSRTPayloadSize + pktHdrSize));

    if (tryEnterCS(m_ConnectionLock))
    {
        if (m_pSndBuffer)
        {
            if (instantaneous)
            {
                /* Get instant SndBuf instead of moving average for application-based Algorithm
                   (such as NAE) in need of fast reaction to network condition changes. */
                perf->pktSndBuf = m_pSndBuffer->getCurrBufSize((perf->byteSndBuf), (perf->msSndBuf));
            }
            else
            {
                perf->pktSndBuf = m_pSndBuffer->getAvgBufSize((perf->byteSndBuf), (perf->msSndBuf));
            }
            perf->byteSndBuf += (perf->pktSndBuf * pktHdrSize);
            perf->byteAvailSndBuf = (m_config.iSndBufSize - perf->pktSndBuf) * m_config.iMSS;
        }
        else
        {
            perf->byteAvailSndBuf = 0;
            perf->pktSndBuf  = 0;
            perf->byteSndBuf = 0;
            perf->msSndBuf   = 0;
        }

        if (m_pRcvBuffer)
        {
            ScopedLock lck(m_RcvBufferLock);
            perf->byteAvailRcvBuf = (int) getAvailRcvBufferSizeNoLock() * m_config.iMSS;
            if (instantaneous) // no need for historical API for Rcv side
            {
                perf->pktRcvBuf = m_pRcvBuffer->getRcvDataSize(perf->byteRcvBuf, perf->msRcvBuf);
            }
            else
            {
                perf->pktRcvBuf = m_pRcvBuffer->getRcvAvgDataSize(perf->byteRcvBuf, perf->msRcvBuf);
            }
        }
        else
        {
            perf->byteAvailRcvBuf = 0;
            perf->pktRcvBuf  = 0;
            perf->byteRcvBuf = 0;
            perf->msRcvBuf   = 0;
        }

        leaveCS(m_ConnectionLock);
    }
    else
    {
        perf->byteAvailSndBuf = 0;
        perf->byteAvailRcvBuf = 0;
        perf->pktSndBuf  = 0;
        perf->byteSndBuf = 0;
        perf->msSndBuf   = 0;
        perf->byteRcvBuf = 0;
        perf->msRcvBuf   = 0;
    }
}

bool srt::CUDT::updateCC(ETransmissionEvent evt, const EventVariant arg)
{
    // Special things that must be done HERE, not in SrtCongestion,
    // because it involves the input buffer in CUDT. It would be
    // slightly dangerous to give SrtCongestion access to it.

    // According to the rules, the congctl should be ready at the same
    // time when the sending buffer. For sanity check, check both first.
    if (!m_CongCtl.ready() || !m_pSndBuffer)
    {
        LOGC(rslog.Error,
             log << CONID() << "updateCC: CAN'T DO UPDATE - congctl " << (m_CongCtl.ready() ? "ready" : "NOT READY")
            << "; sending buffer " << (m_pSndBuffer ? "NOT CREATED" : "created"));

        return false;
    }

    HLOGC(rslog.Debug, log << CONID() << "updateCC: EVENT:" << TransmissionEventStr(evt));

    if (evt == TEV_INIT)
    {
        // only_input uses:
        // 0: in the beginning and when SRTO_MAXBW was changed
        // 1: SRTO_INPUTBW was changed
        // 2: SRTO_OHEADBW was changed
        EInitEvent only_input = arg.get<EventVariant::INIT>();
        // false = TEV_INIT_RESET: in the beginning, or when MAXBW was changed.

        if (only_input != TEV_INIT_RESET && m_config.llMaxBW)
        {
            HLOGC(rslog.Debug, log << CONID() << "updateCC/TEV_INIT: non-RESET stage and m_config.llMaxBW already set to " << m_config.llMaxBW);
            // Don't change
        }
        else // either m_config.llMaxBW == 0 or only_input == TEV_INIT_RESET
        {
            // Use the values:
            // - if SRTO_MAXBW is >0, use it.
            // - if SRTO_MAXBW == 0, use SRTO_INPUTBW + SRTO_OHEADBW
            // - if SRTO_INPUTBW == 0, pass 0 to requst in-buffer sampling
            // Bytes/s
            const int64_t bw = m_config.llMaxBW != 0 ? m_config.llMaxBW :                   // When used SRTO_MAXBW
                               m_config.llInputBW != 0 ? withOverhead(m_config.llInputBW) : // SRTO_INPUTBW + SRT_OHEADBW
                               0; // When both MAXBW and INPUTBW are 0, request in-buffer sampling

            // Note: setting bw == 0 uses BW_INFINITE value in LiveCC
            m_CongCtl->updateBandwidth(m_config.llMaxBW, bw);

            if (only_input == TEV_INIT_OHEADBW)
            {
                // On updated SRTO_OHEADBW don't change input rate.
                // This only influences the call to withOverhead().
            }
            else
            {
                // No need to calculate input rate if the bandwidth is set
                const bool disable_in_rate_calc = (bw != 0);
                m_pSndBuffer->resetInputRateSmpPeriod(disable_in_rate_calc);
            }

            HLOGC(rslog.Debug,
                  log << CONID() << "updateCC/TEV_INIT: updating BW=" << m_config.llMaxBW
                      << (only_input == TEV_INIT_RESET
                              ? " (UNCHANGED)"
                              : only_input == TEV_INIT_OHEADBW ? " (only Overhead)" : " (updated sampling rate)"));
        }
    }

    // This part is also required only by LiveCC, however not
    // moved there due to that it needs access to CSndBuffer.
    if (evt == TEV_ACK || evt == TEV_LOSSREPORT || evt == TEV_CHECKTIMER || evt == TEV_SYNC)
    {
        // Specific part done when MaxBW is set to 0 (auto) and InputBW is 0.
        // This requests internal input rate sampling.
        if (m_config.llMaxBW == 0 && m_config.llInputBW == 0)
        {
            // Get auto-calculated input rate, Bytes per second
            const int64_t inputbw = m_pSndBuffer->getInputRate();

            /*
             * On blocked transmitter (tx full) and until connection closes,
             * auto input rate falls to 0 but there may be still lot of packet to retransmit
             * Calling updateBandwidth with 0 sets maxBW to default BW_INFINITE (1 Gbps)
             * and sendrate skyrockets for retransmission.
             * Keep previously set maximum in that case (inputbw == 0).
             */
            if (inputbw >= 0)
                m_CongCtl->updateBandwidth(0, withOverhead(std::max(m_config.llMinInputBW, inputbw))); // Bytes/sec
        }
    }

    HLOGC(rslog.Debug, log << CONID() << "updateCC: emitting signal for EVENT:" << TransmissionEventStr(evt));

    // Now execute a congctl-defined action for that event.
    EmitSignal(evt, arg);

    // This should be done with every event except ACKACK and SEND/RECEIVE
    // After any action was done by the congctl, update the congestion window and sending interval.
    if (evt != TEV_ACKACK && evt != TEV_SEND && evt != TEV_RECEIVE)
    {
        // This part comes from original UDT.
        // NOTE: THESE things come from CCC class:
        // - m_dPktSndPeriod
        // - m_dCWndSize
        m_tdSendInterval    = microseconds_from((int64_t)m_CongCtl->pktSndPeriod_us());
        m_dCongestionWindow = m_CongCtl->cgWindowSize();
#if ENABLE_HEAVY_LOGGING
        HLOGC(rslog.Debug,
              log << CONID() << "updateCC: updated values from congctl: interval=" << count_microseconds(m_tdSendInterval) << " us ("
                  << "tk (" << m_CongCtl->pktSndPeriod_us() << "us) cgwindow="
                  << std::setprecision(3) << m_dCongestionWindow);
#endif
    }

    HLOGC(rslog.Debug, log << CONID() << "udpateCC: finished handling for EVENT:" << TransmissionEventStr(evt));

    return true;
}

void srt::CUDT::initSynch()
{
    setupMutex(m_SendBlockLock, "SendBlock");
    setupCond(m_SendBlockCond, "SendBlock");
    setupCond(m_RecvDataCond, "RecvData");
    setupMutex(m_SendLock, "Send");
    setupMutex(m_RecvLock, "Recv");
    setupMutex(m_RcvLossLock, "RcvLoss");
    setupMutex(m_RecvAckLock, "RecvAck");
    setupMutex(m_RcvBufferLock, "RcvBuffer");
    setupMutex(m_ConnectionLock, "Connection");
    setupMutex(m_StatsLock, "Stats");
    setupCond(m_RcvTsbPdCond, "RcvTsbPd");
}

void srt::CUDT::destroySynch()
{
    releaseMutex(m_SendBlockLock);

    // Just in case, signal the CV, on which some
    // other thread is possibly waiting, because a
    // process hanging on a pthread_cond_wait would
    // cause the call to destroy a CV hang up.
    m_SendBlockCond.notify_all();
    releaseCond(m_SendBlockCond);

    m_RecvDataCond.notify_all();
    releaseCond(m_RecvDataCond);
    releaseMutex(m_SendLock);
    releaseMutex(m_RecvLock);
    releaseMutex(m_RcvLossLock);
    releaseMutex(m_RecvAckLock);
    releaseMutex(m_RcvBufferLock);
    releaseMutex(m_ConnectionLock);
    releaseMutex(m_StatsLock);

    m_RcvTsbPdCond.notify_all();
    releaseCond(m_RcvTsbPdCond);
}

void srt::CUDT::releaseSynch()
{
    SRT_ASSERT(m_bClosing);
    // wake up user calls
    CSync::lock_notify_one(m_SendBlockCond, m_SendBlockLock);

    enterCS(m_SendLock);
    leaveCS(m_SendLock);

    // Awake tsbpd() and srt_recv*(..) threads for them to check m_bClosing.
    CSync::lock_notify_one(m_RecvDataCond, m_RecvLock);
    CSync::lock_notify_one(m_RcvTsbPdCond, m_RecvLock);

    // Azquiring m_RcvTsbPdStartupLock protects race in starting
    // the tsbpd() thread in CUDT::processData().
    // Wait for tsbpd() thread to finish.
    enterCS(m_RcvTsbPdStartupLock);
    if (m_RcvTsbPdThread.joinable())
    {
        m_RcvTsbPdThread.join();
    }
    leaveCS(m_RcvTsbPdStartupLock);

    // Acquiring the m_RecvLock it is assumed that both tsbpd()
    // and srt_recv*(..) threads will be aware about the state of m_bClosing.
    enterCS(m_RecvLock);
    leaveCS(m_RecvLock);
}


#if ENABLE_BONDING
void srt::CUDT::dropToGroupRecvBase()
{
    int32_t group_recv_base = SRT_SEQNO_NONE;
    if (m_parent->m_GroupOf)
    {
        // Check is first done before locking to avoid unnecessary
        // mutex locking. The condition for this field is that it
        // can be either never set, already reset, or ever set
        // and possibly dangling. The re-check after lock eliminates
        // the dangling case.
        ScopedLock glock (uglobal().m_GlobControlLock);

        // Note that getRcvBaseSeqNo() will lock m_GroupOf->m_GroupLock,
        // but this is an intended order.
        if (m_parent->m_GroupOf)
            group_recv_base = m_parent->m_GroupOf->getRcvBaseSeqNo();
    }
    if (group_recv_base == SRT_SEQNO_NONE)
        return;

    ScopedLock lck(m_RcvBufferLock);
    int cnt = rcvDropTooLateUpTo(CSeqNo::incseq(group_recv_base));
    if (cnt > 0)
    {
        HLOGC(grlog.Debug,
              log << CONID() << "dropToGroupRecvBase: dropped " << cnt << " packets before ACK: group_recv_base="
                  << group_recv_base << " m_iRcvLastAck=" << m_iRcvLastAck
                  << " m_iRcvCurrSeqNo=" << m_iRcvCurrSeqNo << " m_bTsbPd=" << m_bTsbPd);
    }
}
#endif

namespace srt {
#if ENABLE_HEAVY_LOGGING
static void DebugAck(string hdr, int prev, int ack)
{
    if (!prev)
    {
        HLOGC(xtlog.Debug, log << hdr << "ACK " << ack);
        return;
    }

    int diff = CSeqNo::seqoff(prev, ack);
    if (diff < 0)
    {
        HLOGC(xtlog.Debug, log << hdr << "ACK ERROR: " << prev << "-" << ack << "(diff " << diff << ")");
        return;
    }

    bool shorted = diff > 100; // sanity
    if (shorted)
        ack = CSeqNo::incseq(prev, 100);

    ostringstream ackv;
    for (; prev != ack; prev = CSeqNo::incseq(prev))
        ackv << prev << " ";
    if (shorted)
        ackv << "...";
    HLOGC(xtlog.Debug, log << hdr << "ACK (" << (diff + 1) << "): " << ackv.str() << ack);
}
#else
static inline void DebugAck(string, int, int) {}
#endif
}

void srt::CUDT::sendCtrl(UDTMessageType pkttype, const int32_t* lparam, void* rparam, int size)
{
    CPacket ctrlpkt;
    setPacketTS(ctrlpkt, steady_clock::now());

    int nbsent        = 0;

    switch (pkttype)
    {
    case UMSG_ACK: // 010 - Acknowledgement
    {
        nbsent = sendCtrlAck(ctrlpkt, size);
        break;
    }

    case UMSG_ACKACK: // 110 - Acknowledgement of Acknowledgement
        ctrlpkt.pack(pkttype, lparam);
        ctrlpkt.m_iID = m_PeerID;
        nbsent        = m_pSndQueue->sendto(m_PeerAddr, ctrlpkt, m_SourceAddr);

        break;

    case UMSG_LOSSREPORT: // 011 - Loss Report
    {
        // Explicitly defined lost sequences
        if (rparam)
        {
            int32_t *lossdata = (int32_t *)rparam;

            size_t bytes = sizeof(*lossdata) * size;
            ctrlpkt.pack(pkttype, NULL, lossdata, bytes);

            ctrlpkt.m_iID = m_PeerID;
            nbsent        = m_pSndQueue->sendto(m_PeerAddr, ctrlpkt, m_SourceAddr);

            enterCS(m_StatsLock);
            m_stats.rcvr.sentNak.count(1);
            leaveCS(m_StatsLock);
        }
        // Call with no arguments - get loss list from internal data.
        else if (m_pRcvLossList->getLossLength() > 0)
        {
            ScopedLock lock(m_RcvLossLock);
            // this is periodically NAK report; make sure NAK cannot be sent back too often

            // read loss list from the local receiver loss list
            int32_t *data = new int32_t[m_iMaxSRTPayloadSize / 4];
            int      losslen;
            m_pRcvLossList->getLossArray(data, losslen, m_iMaxSRTPayloadSize / 4);

            if (0 < losslen)
            {
                ctrlpkt.pack(pkttype, NULL, data, losslen * 4);
                ctrlpkt.m_iID = m_PeerID;
                nbsent        = m_pSndQueue->sendto(m_PeerAddr, ctrlpkt, m_SourceAddr);

                enterCS(m_StatsLock);
                m_stats.rcvr.sentNak.count(1);
                leaveCS(m_StatsLock);
            }

            delete[] data;
        }

        // update next NAK time, which should wait enough time for the retansmission, but not too long
        m_tdNAKInterval = microseconds_from(m_iSRTT + 4 * m_iRTTVar);

        // Fix the NAKreport period according to the congctl
        m_tdNAKInterval =
            microseconds_from(m_CongCtl->updateNAKInterval(count_microseconds(m_tdNAKInterval),
                                                                      m_RcvTimeWindow.getPktRcvSpeed(),
                                                                      m_pRcvLossList->getLossLength()));

        // This is necessary because a congctl need not wish to define
        // its own minimum interval, in which case the default one is used.
        if (m_tdNAKInterval < m_tdMinNakInterval)
            m_tdNAKInterval = m_tdMinNakInterval;

        break;
    }

    case UMSG_CGWARNING: // 100 - Congestion Warning
        ctrlpkt.pack(pkttype);
        ctrlpkt.m_iID = m_PeerID;
        nbsent        = m_pSndQueue->sendto(m_PeerAddr, ctrlpkt, m_SourceAddr);

        m_tsLastWarningTime = steady_clock::now();

        break;

    case UMSG_KEEPALIVE: // 001 - Keep-alive
        ctrlpkt.pack(pkttype);
        ctrlpkt.m_iID = m_PeerID;
        nbsent        = m_pSndQueue->sendto(m_PeerAddr, ctrlpkt, m_SourceAddr);

        break;

    case UMSG_HANDSHAKE: // 000 - Handshake
        ctrlpkt.pack(pkttype, NULL, rparam, sizeof(CHandShake));
        ctrlpkt.m_iID = m_PeerID;
        nbsent        = m_pSndQueue->sendto(m_PeerAddr, ctrlpkt, m_SourceAddr);

        break;

    case UMSG_SHUTDOWN: // 101 - Shutdown
        if (m_PeerID == 0) // Dont't send SHUTDOWN if we don't know peer ID.
            break;
        ctrlpkt.pack(pkttype);
        ctrlpkt.m_iID = m_PeerID;
        nbsent        = m_pSndQueue->sendto(m_PeerAddr, ctrlpkt, m_SourceAddr);

        break;

    case UMSG_DROPREQ: // 111 - Msg drop request
        ctrlpkt.pack(pkttype, lparam, rparam, 8);
        ctrlpkt.m_iID = m_PeerID;
        nbsent        = m_pSndQueue->sendto(m_PeerAddr, ctrlpkt, m_SourceAddr);

        break;

    case UMSG_PEERERROR: // 1000 - acknowledge the peer side a special error
        ctrlpkt.pack(pkttype, lparam);
        ctrlpkt.m_iID = m_PeerID;
        nbsent        = m_pSndQueue->sendto(m_PeerAddr, ctrlpkt, m_SourceAddr);

        break;

    case UMSG_EXT: // 0x7FFF - Resevered for future use
        break;

    default:
        break;
    }

    // Fix keepalive
    if (nbsent)
        m_tsLastSndTime.store(steady_clock::now());
}

// [[using locked(m_RcvBufferLock)]]
bool srt::CUDT::getFirstNoncontSequence(int32_t& w_seq, string& w_log_reason)
{
    {
        ScopedLock losslock (m_RcvLossLock);
        const int32_t seq = m_pRcvLossList->getFirstLostSeq();
        if (seq != SRT_SEQNO_NONE)
        {
            HLOGC(xtlog.Debug, log << "NONCONT-SEQUENCE: first loss %" << seq << " (loss len=" <<
                    m_pRcvLossList->getLossLength() << ")");
            w_seq = seq;
            w_log_reason = "first lost";
            return true;
        }
    }

    w_seq = CSeqNo::incseq(m_iRcvCurrSeqNo);
    HLOGC(xtlog.Debug, log << "NONCONT-SEQUENCE: past-recv %" << w_seq);
    w_log_reason = "expected next";

    return true;
}


int srt::CUDT::sendCtrlAck(CPacket& ctrlpkt, int size)
{
    SRT_ASSERT(ctrlpkt.getMsgTimeStamp() != 0);
    int nbsent = 0;
    int local_prevack = 0;

#if ENABLE_HEAVY_LOGGING
    struct SaveBack
    {
        int& target;
        const int& source;

        ~SaveBack() { target = source; }
    } l_saveback = { m_iDebugPrevLastAck, m_iRcvLastAck };
    (void)l_saveback; // kill compiler warning: unused variable `l_saveback` [-Wunused-variable]

    local_prevack = m_iDebugPrevLastAck;

#endif
    string reason; // just for "a reason" of giving particular % for ACK

#if ENABLE_BONDING
    dropToGroupRecvBase();
#endif

    // The TSBPD thread may change the first lost sequence record (TLPKTDROP).
    // To avoid it the m_RcvBufferLock has to be acquired.
    UniqueLock bufflock(m_RcvBufferLock);

    int32_t ack;    // First unacknowledged packet sequence number (acknowledge up to ack).
    if (!getFirstNoncontSequence((ack), (reason)))
        return nbsent;

    if (m_iRcvLastAckAck == ack)
    {
        HLOGC(xtlog.Debug,
              log << CONID() << "sendCtrl(UMSG_ACK): last ACK %" << ack << "(" << reason << ") == last ACKACK");
        return nbsent;
    }

    // send out a lite ACK
    // to save time on buffer processing and bandwidth/AS measurement, a lite ACK only feeds back an ACK number
    if (size == SEND_LITE_ACK)
    {
        bufflock.unlock();
        ctrlpkt.pack(UMSG_ACK, NULL, &ack, size);
        ctrlpkt.m_iID = m_PeerID;
        nbsent = m_pSndQueue->sendto(m_PeerAddr, ctrlpkt, m_SourceAddr);
        DebugAck(CONID() + "sendCtrl(lite): ", local_prevack, ack);
        return nbsent;
    }

    // IF ack %> m_iRcvLastAck
    // There are new received packets to acknowledge, update related information.
    if (CSeqNo::seqcmp(ack, m_iRcvLastAck) > 0)
    {
        // Sanity check if the "selected ACK" points to a sequence
        // in the past for the buffer. This SHOULD NEVER HAPPEN because
        // on drop the loss records should have been removed, and the last received
        // sequence also can't be in the past towards the buffer.

        // NOTE: This problem has been observed when the packet sequence
        // was incorrectly removed from the receiver loss list. This should
        // then stay here as a condition in order to detect this problem,
        // should it happen in the future.
        if (CSeqNo::seqcmp(ack, m_pRcvBuffer->getStartSeqNo()) < 0)
        {
            LOGC(xtlog.Error,
                    log << CONID() << "sendCtrlAck: IPE: invalid ACK from %" << m_iRcvLastAck << " to %" << ack << " ("
                    << CSeqNo::seqoff(m_iRcvLastAck, ack) << " packets) buffer=%" << m_pRcvBuffer->getStartSeqNo());
        }
        else
        {
            HLOGC(xtlog.Debug,
                    log << CONID() << "sendCtrlAck: %" << m_iRcvLastAck << " -> %" << ack << " ("
                    << CSeqNo::seqoff(m_iRcvLastAck, ack) << " packets)");
        }

        m_iRcvLastAck = ack;

#if ENABLE_BONDING
        const int32_t group_read_seq = m_pRcvBuffer->getFirstReadablePacketInfo(steady_clock::now()).seqno;
#endif

        InvertedLock un_bufflock (m_RcvBufferLock);

#if ENABLE_BONDING
        // This actually should be done immediately after the ACK pointers were
        // updated in this socket, but it can't be done inside this function due
        // to being run under a lock.

        // At this moment no locks are applied. The only lock used so far
        // was m_RcvBufferLock, but this was lifed above. At this moment
        // it is safe to apply any locks here. This function is affined
        // to CRcvQueue::worker thread, so it is free to apply locks as
        // required in the defined order. At present we only need the lock
        // on m_GlobControlLock to prevent the group from being deleted
        // in the meantime
        if (m_parent->m_GroupOf)
        {
            // Check is first done before locking to avoid unnecessary
            // mutex locking. The condition for this field is that it
            // can be either never set, already reset, or ever set
            // and possibly dangling. The re-check after lock eliminates
            // the dangling case.
            ScopedLock glock (uglobal().m_GlobControlLock);

            // Note that updateLatestRcv will lock m_GroupOf->m_GroupLock,
            // but this is an intended order.
            if (m_parent->m_GroupOf)
            {
                // A group may need to update the parallelly used idle links,
                // should it have any. Pass the current socket position in order
                // to skip it from the group loop.
                m_parent->m_GroupOf->updateLatestRcv(m_parent);
            }
        }
#endif
        // If TSBPD is enabled, then INSTEAD OF signaling m_RecvDataCond,
        // signal m_RcvTsbPdCond. This will kick in the tsbpd thread, which
        // will signal m_RecvDataCond when there's time to play for particular
        // data packet.
        HLOGC(xtlog.Debug,
              log << CONID() << "ACK: clip %" << m_iRcvLastAck << "-%" << ack << ", REVOKED "
                  << CSeqNo::seqoff(ack, m_iRcvLastAck) << " from RCV buffer");

        if (m_bTsbPd)
        {
            /* Newly acknowledged data, signal TsbPD thread */
            CUniqueSync tslcc (m_RecvLock, m_RcvTsbPdCond);
            // m_bTsbPdAckWakeup is protected by m_RecvLock in the tsbpd() thread
            if (m_bTsbPdAckWakeup)
                tslcc.notify_one();
        }
        else
        {
            {
                CUniqueSync rdcc (m_RecvLock, m_RecvDataCond);

                // Locks m_RcvBufferLock, which is unlocked above by InvertedLock un_bufflock.
                // Must check read-readiness under m_RecvLock to protect the epoll from concurrent changes in readBuffer()
                if (isRcvBufferReady())
                {
                    if (m_config.bSynRecving)
                    {
                        // signal a waiting "recv" call if there is any data available
                        rdcc.notify_one();
                    }
                    // acknowledge any waiting epolls to read
                    // fix SRT_EPOLL_IN event loss but rcvbuffer still have data：
                    // 1. user call receive/receivemessage(about line number:6482)
                    // 2. after read/receive, if rcvbuffer is empty, will set SRT_EPOLL_IN event to false
                    // 3. but if we do not do some lock work here, will cause some sync problems between threads:
                    //      (1) user thread: call receive/receivemessage
                    //      (2) user thread: read data
                    //      (3) user thread: no data in rcvbuffer, set SRT_EPOLL_IN event to false
                    //      (4) receive thread: receive data and set SRT_EPOLL_IN to true
                    //      (5) user thread: set SRT_EPOLL_IN to false
                    // 4. so , m_RecvLock must be used here to protect epoll event
                    uglobal().m_EPoll.update_events(m_SocketID, m_sPollID, SRT_EPOLL_IN, true);
                }
            }
#if ENABLE_BONDING
            if (group_read_seq != SRT_SEQNO_NONE && m_parent->m_GroupOf)
            {
                // See above explanation for double-checking
                ScopedLock glock (uglobal().m_GlobControlLock);

                if (m_parent->m_GroupOf)
                {
                    // The current "APP reader" needs to simply decide as to whether
                    // the next CUDTGroup::recv() call should return with no blocking or not.
                    // When the group is read-ready, it should update its pollers as it sees fit.
                    m_parent->m_GroupOf->updateReadState(m_SocketID, group_read_seq);
                }
            }
#endif
            CGlobEvent::triggerEvent();
        }
    }
    else if (ack == m_iRcvLastAck)
    {
        // If the ACK was just sent already AND elapsed time did not exceed RTT,
        if ((steady_clock::now() - m_tsLastAckTime) <
            (microseconds_from(m_iSRTT + 4 * m_iRTTVar)))
        {
            HLOGC(xtlog.Debug,
                  log << CONID() << "sendCtrl(UMSG_ACK): ACK %" << ack << " just sent - too early to repeat");
            return nbsent;
        }
    }
    else
    {
        // Not possible (m_iRcvCurrSeqNo+1 <% m_iRcvLastAck ?)
        LOGC(xtlog.Error, log << CONID() << "sendCtrl(UMSG_ACK): IPE: curr %" << ack << " <% last %" << m_iRcvLastAck);
        return nbsent;
    }

    // [[using assert( ack >= m_iRcvLastAck && is_periodic_ack ) ]];
    // [[using locked(m_RcvBufferLock)]];

    // Send out the ACK only if has not been received by the sender before
    if (CSeqNo::seqcmp(m_iRcvLastAck, m_iRcvLastAckAck) > 0)
    {
        // NOTE: The BSTATS feature turns on extra fields above size 6
        // also known as ACKD_TOTAL_SIZE_VER100.
        int32_t data[ACKD_TOTAL_SIZE];

        // Case you care, CAckNo::incack does exactly the same thing as
        // CSeqNo::incseq. Logically the ACK number is a different thing
        // than sequence number (it's a "journal" for ACK request-response,
        // and starts from 0, unlike sequence, which starts from a random
        // number), but still the numbers are from exactly the same domain.
        m_iAckSeqNo = CAckNo::incack(m_iAckSeqNo);
        data[ACKD_RCVLASTACK] = m_iRcvLastAck;
        data[ACKD_RTT] = m_iSRTT;
        data[ACKD_RTTVAR] = m_iRTTVar;
        data[ACKD_BUFFERLEFT] = (int) getAvailRcvBufferSizeNoLock();
        // a minimum flow window of 2 is used, even if buffer is full, to break potential deadlock
        if (data[ACKD_BUFFERLEFT] < 2)
            data[ACKD_BUFFERLEFT] = 2;

        if (steady_clock::now() - m_tsLastAckTime > m_tdACKInterval)
        {
            int rcvRate;
            int ctrlsz = ACKD_TOTAL_SIZE_UDTBASE * ACKD_FIELD_SIZE; // Minimum required size

            data[ACKD_RCVSPEED] = m_RcvTimeWindow.getPktRcvSpeed((rcvRate));
            data[ACKD_BANDWIDTH] = m_RcvTimeWindow.getBandwidth();

            //>>Patch while incompatible (1.0.2) receiver floating around
            if (m_uPeerSrtVersion == SrtVersion(1, 0, 2))
            {
                data[ACKD_RCVRATE] = rcvRate;                                     // bytes/sec
                data[ACKD_XMRATE_VER102_ONLY] = data[ACKD_BANDWIDTH] * m_iMaxSRTPayloadSize; // bytes/sec
                ctrlsz = ACKD_FIELD_SIZE * ACKD_TOTAL_SIZE_VER102_ONLY;
            }
            else if (m_uPeerSrtVersion >= SrtVersion(1, 0, 3))
            {
                // Normal, currently expected version.
                data[ACKD_RCVRATE] = rcvRate; // bytes/sec
                ctrlsz = ACKD_FIELD_SIZE * ACKD_TOTAL_SIZE_VER101;
            }
            // ELSE: leave the buffer with ...UDTBASE size.

            ctrlpkt.pack(UMSG_ACK, &m_iAckSeqNo, data, ctrlsz);
            m_tsLastAckTime = steady_clock::now();
        }
        else
        {
            ctrlpkt.pack(UMSG_ACK, &m_iAckSeqNo, data, ACKD_FIELD_SIZE * ACKD_TOTAL_SIZE_SMALL);
        }

        ctrlpkt.m_iID = m_PeerID;
        setPacketTS(ctrlpkt, steady_clock::now());
        nbsent = m_pSndQueue->sendto(m_PeerAddr, ctrlpkt, m_SourceAddr);
        DebugAck(CONID() + "sendCtrl(UMSG_ACK): ", local_prevack, ack);

        m_ACKWindow.store(m_iAckSeqNo, m_iRcvLastAck);

        enterCS(m_StatsLock);
        m_stats.rcvr.sentAck.count(1);
        leaveCS(m_StatsLock);
    }
    else
    {
        HLOGC(xtlog.Debug, log << CONID() << "sendCtrl(UMSG_ACK): " << "ACK %" << m_iRcvLastAck
            << " <=%  ACKACK %" << m_iRcvLastAckAck << " - NOT SENDING ACK");
    }

    return nbsent;
}

void srt::CUDT::updateSndLossListOnACK(int32_t ackdata_seqno)
{
#if ENABLE_BONDING
    // This is for the call of CSndBuffer::getMsgNoAt that returns
    // this value as a notfound-trap.
    int32_t msgno_at_last_acked_seq = SRT_MSGNO_CONTROL;
    bool is_group = m_parent->m_GroupOf;
#endif

    // Update sender's loss list and acknowledge packets in the sender's buffer
    {
        // m_RecvAckLock protects sender's loss list and epoll
        ScopedLock ack_lock(m_RecvAckLock);

        const int offset = CSeqNo::seqoff(m_iSndLastDataAck, ackdata_seqno);
        // IF distance between m_iSndLastDataAck and ack is nonempty...
        if (offset <= 0)
            return;

        // update sending variables
        m_iSndLastDataAck = ackdata_seqno;

#if ENABLE_BONDING
        if (is_group)
        {
            // Get offset-1 because 'offset' points actually to past-the-end
            // of the sender buffer. We have already checked that offset is
            // at least 1.
            msgno_at_last_acked_seq = m_pSndBuffer->getMsgNoAt(offset-1);
            // Just keep this value prepared; it can't be updated exactly right
            // now because accessing the group needs some locks to be applied
            // with preserved the right locking order.
        }
#endif

        // remove any loss that predates 'ack' (not to be considered loss anymore)
        m_pSndLossList->removeUpTo(CSeqNo::decseq(m_iSndLastDataAck));

        // acknowledge the sending buffer (remove data that predate 'ack')
        m_pSndBuffer->ackData(offset);

        // acknowledde any waiting epolls to write
        uglobal().m_EPoll.update_events(m_SocketID, m_sPollID, SRT_EPOLL_OUT, true);
        CGlobEvent::triggerEvent();
    }

#if ENABLE_BONDING
    if (is_group)
    {
        // m_RecvAckLock is ordered AFTER m_GlobControlLock, so this can only
        // be done now that m_RecvAckLock is unlocked.
        ScopedLock glock (uglobal().m_GlobControlLock);
        if (m_parent->m_GroupOf)
        {
            HLOGC(inlog.Debug, log << CONID() << "ACK: acking group sender buffer for #" << msgno_at_last_acked_seq);

            // Guard access to m_iSndAckedMsgNo field
            // Note: This can't be done inside CUDTGroup::ackMessage
            // because this function is also called from CUDT::sndDropTooLate
            // called from CUDT::sendmsg2 called from CUDTGroup::send, which
            // applies the lock on m_GroupLock already.
            ScopedLock glk (*m_parent->m_GroupOf->exp_groupLock());

            // NOTE: ackMessage also accepts and ignores the trap representation
            // which is SRT_MSGNO_CONTROL.
            m_parent->m_GroupOf->ackMessage(msgno_at_last_acked_seq);
        }
    }
#endif

    // insert this socket to snd list if it is not on the list yet
    const steady_clock::time_point currtime = steady_clock::now();
    m_pSndQueue->m_pSndUList->update(this, CSndUList::DONT_RESCHEDULE, currtime);

    if (m_config.bSynSending)
    {
        CSync::lock_notify_one(m_SendBlockCond, m_SendBlockLock);
    }

    // record total time used for sending
    enterCS(m_StatsLock);
    m_stats.sndDuration += count_microseconds(currtime - m_stats.sndDurationCounter);
    m_stats.m_sndDurationTotal += count_microseconds(currtime - m_stats.sndDurationCounter);
    m_stats.sndDurationCounter = currtime;
    leaveCS(m_StatsLock);
}

void srt::CUDT::processCtrlAck(const CPacket &ctrlpkt, const steady_clock::time_point& currtime)
{
    const int32_t* ackdata       = (const int32_t*)ctrlpkt.m_pcData;
    const int32_t  ackdata_seqno = ackdata[ACKD_RCVLASTACK];

    // Check the value of ACK in case when it was some rogue peer
    if (ackdata_seqno < 0)
    {
        // This embraces all cases when the most significant bit is set,
        // as the variable is of a signed type. So, SRT_SEQNO_NONE is
        // included, but it also triggers for any other kind of invalid value.
        // This check MUST BE DONE before making any operation on this number.
        LOGC(inlog.Error, log << CONID() << "ACK: IPE/EPE: received invalid ACK value: " << ackdata_seqno
                << " " << std::hex << ackdata_seqno << " (IGNORED)");
        return;
    }

    const bool isLiteAck = ctrlpkt.getLength() == (size_t)SEND_LITE_ACK;
    HLOGC(inlog.Debug,
          log << CONID() << "ACK covers: " << m_iSndLastDataAck << " - " << ackdata_seqno << " [ACK=" << m_iSndLastAck
              << "]" << (isLiteAck ? "[LITE]" : "[FULL]"));

    updateSndLossListOnACK(ackdata_seqno);

    // Process a lite ACK
    if (isLiteAck)
    {
        if (CSeqNo::seqcmp(ackdata_seqno, m_iSndLastAck) >= 0)
        {
            ScopedLock ack_lock(m_RecvAckLock);
            m_iFlowWindowSize = m_iFlowWindowSize - CSeqNo::seqoff(m_iSndLastAck, ackdata_seqno);
            m_iSndLastAck = ackdata_seqno;

            m_tsLastRspAckTime = currtime;
            m_iReXmitCount         = 1; // Reset re-transmit count since last ACK
        }

        return;
    }

    // Decide to send ACKACK or not
    {
        // Sequence number of the ACK packet
        const int32_t ack_seqno = ctrlpkt.getAckSeqNo();

        // Send ACK acknowledgement (UMSG_ACKACK).
        // There can be less ACKACK packets in the stream, than the number of ACK packets.
        // Only send ACKACK every syn interval or if ACK packet with the sequence number
        // already acknowledged (with ACKACK) has come again, which probably means ACKACK was lost.
        if ((currtime - m_SndLastAck2Time > microseconds_from(COMM_SYN_INTERVAL_US)) || (ack_seqno == m_iSndLastAck2))
        {
            sendCtrl(UMSG_ACKACK, &ack_seqno);
            m_iSndLastAck2       = ack_seqno;
            m_SndLastAck2Time = currtime;
        }
    }

    //
    // Begin of the new code with TLPKTDROP.
    //

    // Protect packet retransmission
    {
        ScopedLock ack_lock(m_RecvAckLock);

        // Check the validation of the ack
        if (CSeqNo::seqcmp(ackdata_seqno, CSeqNo::incseq(m_iSndCurrSeqNo)) > 0)
        {
            // this should not happen: attack or bug
            LOGC(gglog.Error,
                    log << CONID() << "ATTACK/IPE: incoming ack seq " << ackdata_seqno << " exceeds current "
                    << m_iSndCurrSeqNo << " by " << (CSeqNo::seqoff(m_iSndCurrSeqNo, ackdata_seqno) - 1) << "!");
            m_bBroken        = true;
            m_iBrokenCounter = 0;
            return;
        }

        if (CSeqNo::seqcmp(ackdata_seqno, m_iSndLastAck) >= 0)
        {
            // Update Flow Window Size, must update before and together with m_iSndLastAck
            m_iFlowWindowSize = ackdata[ACKD_BUFFERLEFT];
            m_iSndLastAck     = ackdata_seqno;
            m_tsLastRspAckTime  = currtime;
            m_iReXmitCount    = 1; // Reset re-transmit count since last ACK
        }

        /*
         * We must not ignore full ack received by peer
         * if data has been artificially acked by late packet drop.
         * Therefore, a distinct ack state is used for received Ack (iSndLastFullAck)
         * and ack position in send buffer (m_iSndLastDataAck).
         * Otherwise, when severe congestion causing packet drops (and m_iSndLastDataAck update)
         * occures, we drop received acks (as duplicates) and do not update stats like RTT,
         * which may go crazy and stay there, preventing proper stream recovery.
         */

        if (CSeqNo::seqoff(m_iSndLastFullAck, ackdata_seqno) <= 0)
        {
            // discard it if it is a repeated ACK
            return;
        }
        m_iSndLastFullAck = ackdata_seqno;
    }
    //
    // END of the new code with TLPKTDROP
    //
<<<<<<< HEAD
#if ENABLE_EXPERIMENTAL_BONDING
=======
    leaveCS(m_RecvAckLock);
#if ENABLE_BONDING
>>>>>>> 6d774dd5
    if (m_parent->m_GroupOf)
    {
        ScopedLock glock (uglobal().m_GlobControlLock);
        if (m_parent->m_GroupOf)
        {
            // Will apply m_GroupLock, ordered after m_GlobControlLock.
            // m_GlobControlLock is necessary for group existence.
            m_parent->m_GroupOf->updateWriteState();
        }
    }
#endif

    size_t acksize   = ctrlpkt.getLength(); // TEMPORARY VALUE FOR CHECKING
    bool   wrongsize = 0 != (acksize % ACKD_FIELD_SIZE);
    acksize          = acksize / ACKD_FIELD_SIZE; // ACTUAL VALUE

    if (wrongsize)
    {
        // Issue a log, but don't do anything but skipping the "odd" bytes from the payload.
        LOGC(inlog.Warn,
             log << CONID() << "Received UMSG_ACK payload is not evened up to 4-byte based field size - cutting to "
                 << acksize << " fields");
    }

    // Start with checking the base size.
    if (acksize < ACKD_TOTAL_SIZE_SMALL)
    {
        LOGC(inlog.Warn, log << CONID() << "Invalid ACK size " << acksize << " fields - less than minimum required!");
        // Ack is already interpreted, just skip further parts.
        return;
    }
    // This check covers fields up to ACKD_BUFFERLEFT.

    // Extract RTT estimate and RTTVar from the ACK packet.
    const int rtt    = ackdata[ACKD_RTT];
    const int rttvar = ackdata[ACKD_RTTVAR];

    // Update the values of smoothed RTT and the variation in RTT samples
    // on subsequent RTT estimates extracted from the ACK packets
    // (during transmission).
    if (m_bIsFirstRTTReceived)
    {
        // Suppose transmission is bidirectional if sender is also receiving
        // data packets.
        enterCS(m_StatsLock);
        const bool bPktsReceived = m_stats.rcvr.recvd.total.count() != 0;
        leaveCS(m_StatsLock);

        if (bPktsReceived)  // Transmission is bidirectional.
        {
            // RTT value extracted from the ACK packet (rtt) is already smoothed
            // RTT obtained at the receiver side. Apply EWMA anyway for the second
            // time on the sender side. Ignore initial values which might arrive
            // after the smoothed RTT on the sender side has been
            // reset to the very first RTT sample received from the receiver.
            // TODO: The case of bidirectional transmission requires further
            // improvements and testing. Double smoothing is applied here to be
            // consistent with the previous behavior.
            if (rtt != INITIAL_RTT || rttvar != INITIAL_RTTVAR)
            {
                int iSRTT = m_iSRTT.load(), iRTTVar = m_iRTTVar.load();
                iRTTVar = avg_iir<4>(iRTTVar, abs(rtt - iSRTT));
                iSRTT   = avg_iir<8>(iSRTT, rtt);
                m_iSRTT = iSRTT;
                m_iRTTVar = iRTTVar;
            }
        }
        else  // Transmission is unidirectional.
        {
            // Simply take the values of smoothed RTT and RTT variance from
            // the ACK packet.
            m_iSRTT   = rtt;
            m_iRTTVar = rttvar;
        }
    }
    // Reset the value of smoothed RTT to the first real RTT estimate extracted
    // from an ACK after initialization (at the beginning of transmission).
    // In case of resumed connection over the same network, the very first RTT
    // value sent within an ACK will be taken from cache and equal to previous
    // connection's final smoothed RTT value. The reception of such a value
    // will also trigger the smoothed RTT reset at the sender side.
    else if (rtt != INITIAL_RTT && rttvar != INITIAL_RTTVAR)
    {
        m_iSRTT               = rtt;
        m_iRTTVar             = rttvar;
        m_bIsFirstRTTReceived = true;
    }

#if SRT_DEBUG_RTT
    s_rtt_trace.trace(currtime, "ACK", rtt, rttvar, m_bIsFirstRTTReceived,
                      m_stats.recvTotal, m_iSRTT, m_iRTTVar);
#endif

    /* Version-dependent fields:
     * Original UDT (total size: ACKD_TOTAL_SIZE_SMALL):
     *   ACKD_RCVLASTACK
     *   ACKD_RTT
     *   ACKD_RTTVAR
     *   ACKD_BUFFERLEFT
     * Additional UDT fields, not always attached:
     *   ACKD_RCVSPEED
     *   ACKD_BANDWIDTH
     * SRT extension since v1.0.1:
     *   ACKD_RCVRATE
     * SRT extension in v1.0.2 only:
     *   ACKD_XMRATE_VER102_ONLY
     */

    if (acksize > ACKD_TOTAL_SIZE_SMALL)
    {
        // This means that ACKD_RCVSPEED and ACKD_BANDWIDTH fields are available.
        int pktps     = ackdata[ACKD_RCVSPEED];
        int bandwidth = ackdata[ACKD_BANDWIDTH];
        int bytesps;

        /* SRT v1.0.2 Bytes-based stats: bandwidth (pcData[ACKD_XMRATE_VER102_ONLY]) and delivery rate (pcData[ACKD_RCVRATE]) in
         * bytes/sec instead of pkts/sec */
        /* SRT v1.0.3 Bytes-based stats: only delivery rate (pcData[ACKD_RCVRATE]) in bytes/sec instead of pkts/sec */
        if (acksize > ACKD_TOTAL_SIZE_UDTBASE)
            bytesps = ackdata[ACKD_RCVRATE];
        else
            bytesps = pktps * m_iMaxSRTPayloadSize;

        m_iBandwidth        = avg_iir<8>(m_iBandwidth.load(), bandwidth);
        m_iDeliveryRate     = avg_iir<8>(m_iDeliveryRate.load(), pktps);
        m_iByteDeliveryRate = avg_iir<8>(m_iByteDeliveryRate.load(), bytesps);

        // Update Estimated Bandwidth and packet delivery rate
        // m_iRcvRate = m_iDeliveryRate;
        // ^^ This has been removed because with the SrtCongestion class
        // instead of reading the m_iRcvRate local field this will read
        // cudt->deliveryRate() instead.
    }

    updateCC(TEV_ACK, EventVariant(ackdata_seqno));

    enterCS(m_StatsLock);
    m_stats.sndr.recvdAck.count(1);
    leaveCS(m_StatsLock);
}

void srt::CUDT::processCtrlAckAck(const CPacket& ctrlpkt, const time_point& tsArrival)
{
    int32_t ack = 0;

    // Calculate RTT estimate on the receiver side based on ACK/ACKACK pair.
    const int rtt = m_ACKWindow.acknowledge(ctrlpkt.getAckSeqNo(), ack, tsArrival);

    if (rtt == -1)
    {
        if (ctrlpkt.getAckSeqNo() > (m_iAckSeqNo - static_cast<int>(ACK_WND_SIZE)) && ctrlpkt.getAckSeqNo() <= m_iAckSeqNo)
        {
            LOGC(inlog.Note,
                log << CONID() << "ACKACK out of order, skipping RTT calculation "
                << "(ACK number: " << ctrlpkt.getAckSeqNo() << ", last ACK sent: " << m_iAckSeqNo
                << ", RTT (EWMA): " << m_iSRTT << ")");
            return;
        }

        LOGC(inlog.Error,
             log << CONID() << "ACK record not found, can't estimate RTT "
                 << "(ACK number: " << ctrlpkt.getAckSeqNo() << ", last ACK sent: " << m_iAckSeqNo
                 << ", RTT (EWMA): " << m_iSRTT << ")");
        return;
    }

    if (rtt <= 0)
    {
        LOGC(inlog.Error,
            log << CONID() << "IPE: invalid RTT estimate " << rtt
            << ", possible time shift. Clock: " << SRT_SYNC_CLOCK_STR);
        return;
    }

    // If increasing delay is detected.
    //   sendCtrl(UMSG_CGWARNING);

    // Update the values of smoothed RTT and the variation in RTT samples
    // on subsequent RTT samples (during transmission).
    if (m_bIsFirstRTTReceived)
    {
        m_iRTTVar = avg_iir<4>(m_iRTTVar.load(), abs(rtt - m_iSRTT.load()));
        m_iSRTT   = avg_iir<8>(m_iSRTT.load(), rtt);
    }
    // Reset the value of smoothed RTT on the first RTT sample after initialization
    // (at the beginning of transmission).
    // In case of resumed connection over the same network, the initial RTT
    // value will be taken from cache and equal to previous connection's
    // final smoothed RTT value.
    else
    {
        m_iSRTT               = rtt;
        m_iRTTVar             = rtt / 2;
        m_bIsFirstRTTReceived = true;
    }

#if SRT_DEBUG_RTT
    s_rtt_trace.trace(tsArrival, "ACKACK", rtt, -1, m_bIsFirstRTTReceived,
                      -1, m_iSRTT, m_iRTTVar);
#endif

    updateCC(TEV_ACKACK, EventVariant(ack));

    // This function will put a lock on m_RecvLock by itself, as needed.
    // It must be done inside because this function reads the current time
    // and if waiting for the lock has caused a delay, the time will be
    // inaccurate. Additionally it won't lock if TSBPD mode is off, and
    // won't update anything. Note that if you set TSBPD mode and use
    // srt_recvfile (which doesn't make any sense), you'll have a deadlock.
    if (m_config.bDriftTracer)
    {
        const bool drift_updated SRT_ATR_UNUSED = m_pRcvBuffer->addRcvTsbPdDriftSample(ctrlpkt.getMsgTimeStamp(), tsArrival, rtt);
#if ENABLE_BONDING
        if (drift_updated && m_parent->m_GroupOf)
        {
            ScopedLock glock(uglobal().m_GlobControlLock);
            if (m_parent->m_GroupOf)
            {
                m_parent->m_GroupOf->synchronizeDrift(this);
            }
        }
#endif
    }

    // Update last ACK that has been received by the sender
    if (CSeqNo::seqcmp(ack, m_iRcvLastAckAck) > 0)
        m_iRcvLastAckAck = ack;
}

void srt::CUDT::processCtrlLossReport(const CPacket& ctrlpkt)
{
    const int32_t* losslist = (int32_t*)(ctrlpkt.m_pcData);
    const size_t   losslist_len = ctrlpkt.getLength() / 4;

    bool secure = true;

    // This variable is used in "normal" logs, so it may cause a warning
    // when logging is forcefully off.
    int32_t wrong_loss SRT_ATR_UNUSED = SRT_SEQNO_NONE;

    // protect packet retransmission
    {
        ScopedLock ack_lock(m_RecvAckLock);

        // decode loss list message and insert loss into the sender loss list
        for (int i = 0, n = (int)losslist_len; i < n; ++i)
        {
            // IF the loss is a range <LO, HI>
            if (IsSet(losslist[i], LOSSDATA_SEQNO_RANGE_FIRST))
            {
                // Then it's this is a <LO, HI> specification with HI in a consecutive cell.
                const int32_t losslist_lo = SEQNO_VALUE::unwrap(losslist[i]);
                const int32_t losslist_hi = losslist[i + 1];
                // <LO, HI> specification means that the consecutive cell has been already interpreted.
                ++i;

                HLOGC(inlog.Debug, log << CONID() << "received UMSG_LOSSREPORT: "
                                       << losslist_lo << "-" << losslist_hi
                                       << " (" << CSeqNo::seqlen(losslist_lo, losslist_hi) << " packets)...");

                if ((CSeqNo::seqcmp(losslist_lo, losslist_hi) > 0) ||
                    (CSeqNo::seqcmp(losslist_hi, m_iSndCurrSeqNo) > 0))
                {
                    // LO must not be greater than HI.
                    // HI must not be greater than the most recent sent seq.
                    LOGC(inlog.Warn, log << CONID() << "rcv LOSSREPORT rng " << losslist_lo << " - " << losslist_hi
                        << " with last sent " << m_iSndCurrSeqNo << " - DISCARDING");
                    secure = false;
                    wrong_loss = losslist_hi;
                    break;
                }

                int num = 0;
                // IF losslist_lo %>= m_iSndLastAck
                if (CSeqNo::seqcmp(losslist_lo, m_iSndLastAck) >= 0)
                {
                    HLOGC(inlog.Debug, log << CONID() << "LOSSREPORT: adding "
                        << losslist_lo << " - " << losslist_hi << " to loss list");
                    num = m_pSndLossList->insert(losslist_lo, losslist_hi);
                }
                // ELSE losslist_lo %< m_iSndLastAck
                else
                {
                    // This should be theoretically impossible because this would mean that
                    // the received packet loss report informs about the loss that predates
                    // the ACK sequence.
                    // However, this can happen in these situations:
                    // - if the packet reordering has caused the earlier sent LOSSREPORT will be
                    // delivered after later sent ACK. Whatever, ACK should be more important,
                    // so simply drop the part that predates ACK.
                    // - redundancy second link (ISN was screwed up initially, but late towards last sent)
                    // - initial DROPREQ was lost
                    // This just causes repeating DROPREQ, as when the receiver continues sending
                    // LOSSREPORT, it's probably UNAWARE OF THE SITUATION.
                    int32_t dropreq_hi = losslist_hi;
                    IF_HEAVY_LOGGING(const char* drop_type = "completely");

                    // IF losslist_hi %>= m_iSndLastAck
                    if (CSeqNo::seqcmp(losslist_hi, m_iSndLastAck) >= 0)
                    {
                        HLOGC(inlog.Debug, log << CONID() << "LOSSREPORT: adding "
                                << m_iSndLastAck << "[ACK] - " << losslist_hi << " to loss list");
                        num = m_pSndLossList->insert(m_iSndLastAck, losslist_hi);
                        dropreq_hi = CSeqNo::decseq(m_iSndLastAck);
                        IF_HEAVY_LOGGING(drop_type = "partially");
                    }

                    // In distinction to losslist, DROPREQ has always just one range,
                    // and the data are <LO, HI>, with no range bit.
                    int32_t seqpair[2] = { losslist_lo, dropreq_hi };
                    const int32_t no_msgno = 0; // We don't know.

                    // When this DROPREQ gets lost in UDP again, the receiver will do one of these:
                    // - repeatedly send LOSSREPORT (as per NAKREPORT), so this will happen again
                    // - finally give up rexmit request as per TLPKTDROP (DROPREQ should make
                    //   TSBPD wake up should it still wait for new packets to get ACK-ed)
                    HLOGC(inlog.Debug,
                          log << CONID() << "LOSSREPORT: " << drop_type << " IGNORED with SndLastAck=%" << m_iSndLastAck
                              << ": %" << losslist_lo << "-" << dropreq_hi << " - sending DROPREQ");
                    sendCtrl(UMSG_DROPREQ, &no_msgno, seqpair, sizeof(seqpair));
                }

                enterCS(m_StatsLock);
                m_stats.sndr.lost.count(num);
                leaveCS(m_StatsLock);
            }
            // ELSE the loss is a single seq
            else
            {
                // IF loss_seq %>= m_iSndLastAck
                if (CSeqNo::seqcmp(losslist[i], m_iSndLastAck) >= 0)
                {
                    if (CSeqNo::seqcmp(losslist[i], m_iSndCurrSeqNo) > 0)
                    {
                        LOGC(inlog.Warn, log << CONID() << "rcv LOSSREPORT pkt %" << losslist[i]
                                << " with last sent %" << m_iSndCurrSeqNo << " - DISCARDING");
                        // loss_seq must not be greater than the most recent sent seq
                        secure = false;
                        wrong_loss = losslist[i];
                        break;
                    }

                    HLOGC(inlog.Debug,
                            log << CONID() << "LOSSREPORT: adding %" << losslist[i] << " (1 packet) to loss list");
                    const int num = m_pSndLossList->insert(losslist[i], losslist[i]);

                    enterCS(m_StatsLock);
                    m_stats.sndr.lost.count(num);
                    leaveCS(m_StatsLock);
                }
                // ELSE loss_seq %< m_iSndLastAck
                else
                {
                    // In distinction to losslist, DROPREQ has always just one range,
                    // and the data are <LO, HI>, with no range bit.
                    int32_t seqpair[2] = { losslist[i], losslist[i] };
                    const int32_t no_msgno = 0; // We don't know.
                    HLOGC(inlog.Debug,
                            log << CONID() << "LOSSREPORT: IGNORED with SndLastAck=%" << m_iSndLastAck << ": %" << losslist[i]
                            << " - sending DROPREQ");
                    sendCtrl(UMSG_DROPREQ, &no_msgno, seqpair, sizeof(seqpair));
                }
            }
        }
    }

    updateCC(TEV_LOSSREPORT, EventVariant(losslist, losslist_len));

    if (!secure)
    {
        LOGC(inlog.Warn,
            log << CONID() << "out-of-band LOSSREPORT received; BUG or ATTACK - last sent %" << m_iSndCurrSeqNo
            << " vs loss %" << wrong_loss);
        // this should not happen: attack or bug
        m_bBroken = true;
        m_iBrokenCounter = 0;
        return;
    }

    // the lost packet (retransmission) should be sent out immediately
    m_pSndQueue->m_pSndUList->update(this, CSndUList::DONT_RESCHEDULE);

    enterCS(m_StatsLock);
    m_stats.sndr.recvdNak.count(1);
    leaveCS(m_StatsLock);
}

void srt::CUDT::processCtrlHS(const CPacket& ctrlpkt)
{
    CHandShake req;
    req.load_from(ctrlpkt.m_pcData, ctrlpkt.getLength());

    HLOGC(inlog.Debug, log << CONID() << "processCtrl: got HS: " << req.show());

    if ((req.m_iReqType > URQ_INDUCTION_TYPES) // acually it catches URQ_INDUCTION and URQ_ERROR_* symbols...???
        || (m_config.bRendezvous && (req.m_iReqType != URQ_AGREEMENT))) // rnd sends AGREEMENT in rsp to CONCLUSION
    {
        // The peer side has not received the handshake message, so it keeps querying
        // resend the handshake packet

        // This condition embraces cases when:
        // - this is normal accept() and URQ_INDUCTION was received
        // - this is rendezvous accept() and there's coming any kind of URQ except AGREEMENT (should be RENDEZVOUS
        // or CONCLUSION)
        // - this is any of URQ_ERROR_* - well...
        CHandShake initdata;
        initdata.m_iISN = m_iISN;
        initdata.m_iMSS = m_config.iMSS;
        initdata.m_iFlightFlagSize = m_config.iFlightFlagSize;

        // For rendezvous we do URQ_WAVEAHAND/URQ_CONCLUSION --> URQ_AGREEMENT.
        // For client-server we do URQ_INDUCTION --> URQ_CONCLUSION.
        initdata.m_iReqType = (!m_config.bRendezvous) ? URQ_CONCLUSION : URQ_AGREEMENT;
        initdata.m_iID = m_SocketID;

        uint32_t kmdata[SRTDATA_MAXSIZE];
        size_t   kmdatasize = SRTDATA_MAXSIZE;
        bool     have_hsreq = false;
        if (req.m_iVersion > HS_VERSION_UDT4)
        {
            initdata.m_iVersion = HS_VERSION_SRT1; // if I remember correctly, this is induction/listener...
            const int hs_flags = SrtHSRequest::SRT_HSTYPE_HSFLAGS::unwrap(m_ConnRes.m_iType);
            if (hs_flags != 0) // has SRT extensions
            {
                HLOGC(inlog.Debug,
                    log << CONID() << "processCtrl/HS: got HS reqtype=" << RequestTypeStr(req.m_iReqType)
                    << " WITH SRT ext");
                have_hsreq = interpretSrtHandshake(req, ctrlpkt, (kmdata), (&kmdatasize));
                if (!have_hsreq)
                {
                    initdata.m_iVersion = 0;
                    m_RejectReason = SRT_REJ_ROGUE;
                    initdata.m_iReqType = URQFailure(m_RejectReason);
                }
                else
                {
                    // Extensions are added only in case of CONCLUSION (not AGREEMENT).
                    // Actually what is expected here is that this may either process the
                    // belated-repeated handshake from a caller (and then it's CONCLUSION,
                    // and should be added with HSRSP/KMRSP), or it's a belated handshake
                    // of Rendezvous when it has already considered itself connected.
                    // Sanity check - according to the rules, there should be no such situation
                    if (m_config.bRendezvous && m_SrtHsSide == HSD_RESPONDER)
                    {
                        LOGC(inlog.Error,
                            log << CONID() << "processCtrl/HS: IPE???: RESPONDER should receive all its handshakes in "
                            "handshake phase.");
                    }

                    // The 'extension' flag will be set from this variable; set it to false
                    // in case when the AGREEMENT response is to be sent.
                    have_hsreq = initdata.m_iReqType == URQ_CONCLUSION;
                    HLOGC(inlog.Debug,
                        log << CONID() << "processCtrl/HS: processing ok, reqtype=" << RequestTypeStr(initdata.m_iReqType)
                        << " kmdatasize=" << kmdatasize);
                }
            }
            else
            {
                HLOGC(inlog.Debug, log << CONID() << "processCtrl/HS: got HS reqtype=" << RequestTypeStr(req.m_iReqType));
            }
        }
        else
        {
            initdata.m_iVersion = HS_VERSION_UDT4;
            kmdatasize = 0; // HSv4 doesn't add any extensions, no KMX
        }

        initdata.m_extension = have_hsreq;

        HLOGC(inlog.Debug,
            log << CONID() << "processCtrl: responding HS reqtype=" << RequestTypeStr(initdata.m_iReqType)
            << (have_hsreq ? " WITH SRT HS response extensions" : ""));

        CPacket response;
        response.setControl(UMSG_HANDSHAKE);
        response.allocate(m_iMaxSRTPayloadSize);

        // If createSrtHandshake failed, don't send anything. Actually it can only fail on IPE.
        // There is also no possible IPE condition in case of HSv4 - for this version it will always return true.
        if (createSrtHandshake(SRT_CMD_HSRSP, SRT_CMD_KMRSP, kmdata, kmdatasize,
            (response), (initdata)))
        {
            response.m_iID = m_PeerID;
            setPacketTS(response, steady_clock::now());
            const int nbsent = m_pSndQueue->sendto(m_PeerAddr, response, m_SourceAddr);
            if (nbsent)
            {
                m_tsLastSndTime.store(steady_clock::now());
            }
        }
    }
    else
    {
        HLOGC(inlog.Debug, log << CONID() << "processCtrl: ... not INDUCTION, not ERROR, not rendezvous - IGNORED.");
    }
}

void srt::CUDT::processCtrlDropReq(const CPacket& ctrlpkt)
{
    const int32_t* dropdata = (const int32_t*) ctrlpkt.m_pcData;

    {
        CUniqueSync rcvtscc (m_RecvLock, m_RcvTsbPdCond);
        // With both TLPktDrop and TsbPd enabled, a message always consists only of one packet.
        // It will be dropped as too late anyway. Not dropping it from the receiver buffer
        // in advance reduces false drops if the packet somehow manages to arrive.
        // Still remove the record from the loss list to cease further retransmission requests.
        if (!m_bTLPktDrop || !m_bTsbPd)
        {
            const bool using_rexmit_flag = m_bPeerRexmitFlag;
            ScopedLock rblock(m_RcvBufferLock);
            const int iDropCnt = m_pRcvBuffer->dropMessage(dropdata[0], dropdata[1], ctrlpkt.getMsgSeq(using_rexmit_flag));

            if (iDropCnt > 0)
            {
                LOGC(brlog.Warn, log << CONID() << "RCV-DROPPED " << iDropCnt << " packet(s), seqno range %"
                    << dropdata[0] << "-%" << dropdata[1] << ", msgno " << ctrlpkt.getMsgSeq(using_rexmit_flag)
                    << " (SND DROP REQUEST).");

                enterCS(m_StatsLock);
                // Estimate dropped bytes from average payload size.
                const uint64_t avgpayloadsz = m_pRcvBuffer->getRcvAvgPayloadSize();
                m_stats.rcvr.dropped.count(stats::BytesPackets(iDropCnt * avgpayloadsz, (uint32_t) iDropCnt));
                leaveCS(m_StatsLock);
            }
        }
        // When the drop request was received, it means that there are
        // packets for which there will never be ACK sent; if the TSBPD thread
        // is currently in the ACK-waiting state, it may never exit.
        if (m_bTsbPd)
        {
            HLOGP(inlog.Debug, "DROPREQ: signal TSBPD");
            rcvtscc.notify_one();
        }
    }

    dropFromLossLists(dropdata[0], dropdata[1]);

    // If dropping ahead of the current largest sequence number,
    // move the recv seq number forward.
    if ((CSeqNo::seqcmp(dropdata[0], CSeqNo::incseq(m_iRcvCurrSeqNo)) <= 0)
        && (CSeqNo::seqcmp(dropdata[1], m_iRcvCurrSeqNo) > 0))
    {
        HLOGC(inlog.Debug, log << CONID() << "DROPREQ: dropping %"
            << dropdata[0] << "-" << dropdata[1] << " <-- set as current seq");
        m_iRcvCurrSeqNo = dropdata[1];
    }
    else
    {
        HLOGC(inlog.Debug, log << CONID() << "DROPREQ: dropping %"
            << dropdata[0] << "-" << dropdata[1] << " current %" << m_iRcvCurrSeqNo);
    }
}

void srt::CUDT::processCtrlShutdown()
{
    m_bShutdown = true;
    m_bClosing = true;
    m_bBroken = true;
    m_iBrokenCounter = 60;

    // This does the same as it would happen on connection timeout,
    // just we know about this state prematurely thanks to this message.
    updateBrokenConnection();
    completeBrokenConnectionDependencies(SRT_ECONNLOST); // LOCKS!
}

void srt::CUDT::processCtrlUserDefined(const CPacket& ctrlpkt)
{
    HLOGC(inlog.Debug, log << CONID() << "CONTROL EXT MSG RECEIVED:"
        << MessageTypeStr(ctrlpkt.getType(), ctrlpkt.getExtendedType())
        << ", value=" << ctrlpkt.getExtendedType());

    // This has currently two roles in SRT:
    // - HSv4 (legacy) handshake
    // - refreshed KMX (initial KMX is done still in the HS process in HSv5)
    const bool understood = processSrtMsg(&ctrlpkt);
    // CAREFUL HERE! This only means that this update comes from the UMSG_EXT
    // message received, REGARDLESS OF WHAT IT IS. This version doesn't mean
    // the handshake version, but the reason of calling this function.
    //
    // Fortunately, the only messages taken into account in this function
    // are HSREQ and HSRSP, which should *never* be interchanged when both
    // parties are HSv5.
    if (understood)
    {
        if (ctrlpkt.getExtendedType() == SRT_CMD_HSREQ || ctrlpkt.getExtendedType() == SRT_CMD_HSRSP)
        {
            updateAfterSrtHandshake(HS_VERSION_UDT4);
        }
    }
    else
    {
        updateCC(TEV_CUSTOM, EventVariant(&ctrlpkt));
    }
}

void srt::CUDT::processCtrl(const CPacket &ctrlpkt)
{
    // Just heard from the peer, reset the expiration count.
    m_iEXPCount = 1;
    const steady_clock::time_point currtime = steady_clock::now();
    m_tsLastRspTime = currtime;

    HLOGC(inlog.Debug,
          log << CONID() << "incoming UMSG:" << ctrlpkt.getType() << " ("
              << MessageTypeStr(ctrlpkt.getType(), ctrlpkt.getExtendedType()) << ") socket=%" << ctrlpkt.m_iID);

    switch (ctrlpkt.getType())
    {
    case UMSG_ACK: // 010 - Acknowledgement
        processCtrlAck(ctrlpkt, currtime);
        break;

    case UMSG_ACKACK: // 110 - Acknowledgement of Acknowledgement
        processCtrlAckAck(ctrlpkt, currtime);
        break;

    case UMSG_LOSSREPORT: // 011 - Loss Report
        processCtrlLossReport(ctrlpkt);
        break;

    case UMSG_CGWARNING: // 100 - Delay Warning
        // One way packet delay is increasing, so decrease the sending rate
        m_tdSendInterval = (m_tdSendInterval.load() * 1125) / 1000;
        // XXX Note as interesting fact: this is only prepared for handling,
        // but nothing in the code is sending this message. Probably predicted
        // for a custom congctl. There's a predicted place to call it under
        // UMSG_ACKACK handling, but it's commented out.

        break;

    case UMSG_KEEPALIVE: // 001 - Keep-alive
        processKeepalive(ctrlpkt, currtime);
        break;

    case UMSG_HANDSHAKE: // 000 - Handshake
        processCtrlHS(ctrlpkt);
        break;

    case UMSG_SHUTDOWN: // 101 - Shutdown
        processCtrlShutdown();
        break;

    case UMSG_DROPREQ: // 111 - Msg drop request
        processCtrlDropReq(ctrlpkt);
        break;

    case UMSG_PEERERROR: // 1000 - An error has happened to the peer side
        // int err_type = packet.getAddInfo();

        // currently only this error is signalled from the peer side
        // if recvfile() failes (e.g., due to disk fail), blcoked sendfile/send should return immediately
        // giving the app a chance to fix the issue
        m_bPeerHealth = false;

        break;

    case UMSG_EXT: // 0x7FFF - reserved and user defined messages
        processCtrlUserDefined(ctrlpkt);
        break;

    default:
        break;
    }
}

void srt::CUDT::updateSrtRcvSettings()
{
    // CHANGED: we need to apply the tsbpd delay only for socket TSBPD.
    // For Group TSBPD the buffer will have to deliver packets always on request
    // by sequence number, although the buffer will have to solve all the TSBPD
    // things internally anyway. Extracting by sequence number means only that
    // the packet can be retrieved from the buffer before its time to play comes
    // (unlike in normal situation when reading directly from socket), however
    // its time to play shall be properly defined.
    ScopedLock lock(m_RecvLock);

    // NOTE: remember to also update synchronizeWithGroup() if more settings are updated here.
    m_pRcvBuffer->setPeerRexmitFlag(m_bPeerRexmitFlag);

    // XXX m_bGroupTsbPd is ignored with SRT_ENABLE_APP_READER
    if (m_bTsbPd || m_bGroupTsbPd)
    {
        m_pRcvBuffer->setTsbPdMode(m_tsRcvPeerStartTime, false, milliseconds_from(m_iTsbPdDelay_ms));

        HLOGC(cnlog.Debug, log << "AFTER HS: Set Rcv TsbPd mode"
                << (m_bGroupTsbPd ? " (AS GROUP MEMBER)" : "")
                << ": delay=" << (m_iTsbPdDelay_ms / 1000) << "." << (m_iTsbPdDelay_ms % 1000)
                << "s RCV START: " << FormatTime(m_tsRcvPeerStartTime).c_str());
    }
    else
    {
        HLOGC(cnlog.Debug, log << CONID() << "AFTER HS: Rcv TsbPd mode not set");
    }
}

void srt::CUDT::updateSrtSndSettings()
{
    if (m_bPeerTsbPd)
    {
        /* We are TsbPd sender */
        // XXX Check what happened here.
        // m_iPeerTsbPdDelay_ms = m_CongCtl->getSndPeerTsbPdDelay();// + ((m_iSRTT + (4 * m_iRTTVar)) / 1000);
        /*
         * For sender to apply Too-Late Packet Drop
         * option (m_bTLPktDrop) must be enabled and receiving peer shall support it
         */
        HLOGC(cnlog.Debug, log << "AFTER HS: Set Snd TsbPd mode "
                << (m_bPeerTLPktDrop ? "with" : "without")
                << " TLPktDrop: delay=" << (m_iPeerTsbPdDelay_ms/1000) << "." << (m_iPeerTsbPdDelay_ms%1000)
                << "s START TIME: " << FormatTime(m_stats.tsStartTime).c_str());
    }
    else
    {
        HLOGC(cnlog.Debug, log << CONID() << "AFTER HS: Snd TsbPd mode not set");
    }
}

void srt::CUDT::updateAfterSrtHandshake(int hsv)
{
    HLOGC(cnlog.Debug, log << CONID() << "updateAfterSrtHandshake: HS version " << hsv);
    // This is blocked from being run in the "app reader" version because here
    // every socket does its TsbPd independently, just the sequence screwup is
    // done and the application reader sorts out packets by sequence numbers,
    // but only when they are signed off by TsbPd.

    // The only possibility here is one of these two:
    // - Agent is RESPONDER and it receives HSREQ.
    // - Agent is INITIATOR and it receives HSRSP.
    //
    // In HSv4, INITIATOR is sender and RESPONDER is receiver.
    // In HSv5, both are sender AND receiver.
    //
    // This function will be called only ONCE in this
    // instance, through either HSREQ or HSRSP.
#if ENABLE_HEAVY_LOGGING
    const char* hs_side[] = { "DRAW", "INITIATOR", "RESPONDER" };
#if ENABLE_BONDING
    string grpspec;

    if (m_parent->m_GroupOf)
    {
        ScopedLock glock (uglobal().m_GlobControlLock);
        grpspec = m_parent->m_GroupOf
            ? " group=$" + Sprint(m_parent->m_GroupOf->id())
            : string();
    }
#else
    const char* grpspec = "";
#endif

    HLOGC(cnlog.Debug,
          log << CONID() << "updateAfterSrtHandshake: version=" << m_ConnRes.m_iVersion
              << " side=" << hs_side[m_SrtHsSide] << grpspec);
#endif

    if (hsv > HS_VERSION_UDT4)
    {
        updateSrtRcvSettings();
        updateSrtSndSettings();
    }
    else if (m_SrtHsSide == HSD_INITIATOR)
    {
        // HSv4 INITIATOR is sender
        updateSrtSndSettings();
    }
    else
    {
        // HSv4 RESPONDER is receiver
        updateSrtRcvSettings();
    }
}

int srt::CUDT::packLostData(CPacket& w_packet)
{
    // protect m_iSndLastDataAck from updating by ACK processing
    UniqueLock ackguard(m_RecvAckLock);
    const steady_clock::time_point time_now = steady_clock::now();
    const steady_clock::time_point time_nak = time_now - microseconds_from(m_iSRTT - 4 * m_iRTTVar);

    while ((w_packet.m_iSeqNo = m_pSndLossList->popLostSeq()) >= 0)
    {
        // XXX See the note above the m_iSndLastDataAck declaration in core.h
        // This is the place where the important sequence numbers for
        // sender buffer are actually managed by this field here.
        const int offset = CSeqNo::seqoff(m_iSndLastDataAck, w_packet.m_iSeqNo);
        if (offset < 0)
        {
            // XXX Likely that this will never be executed because if the upper
            // sequence is not in the sender buffer, then most likely the loss 
            // was completely ignored.
            LOGC(qrlog.Error,
                 log << CONID() << "IPE/EPE: packLostData: LOST packet negative offset: seqoff(m_iSeqNo "
                     << w_packet.m_iSeqNo << ", m_iSndLastDataAck " << m_iSndLastDataAck << ")=" << offset
                     << ". Continue");

            // No matter whether this is right or not (maybe the attack case should be
            // considered, and some LOSSREPORT flood prevention), send the drop request
            // to the peer.
            int32_t seqpair[2] = {
                w_packet.m_iSeqNo,
                CSeqNo::decseq(m_iSndLastDataAck)
            };
            w_packet.m_iMsgNo = 0; // Message number is not known, setting all 32 bits to 0.

            HLOGC(qrlog.Debug,
                  log << CONID() << "PEER reported LOSS not from the sending buffer - requesting DROP: msg="
                      << MSGNO_SEQ::unwrap(w_packet.m_iMsgNo) << " SEQ:" << seqpair[0] << " - " << seqpair[1] << "("
                      << (-offset) << " packets)");

            sendCtrl(UMSG_DROPREQ, &w_packet.m_iMsgNo, seqpair, sizeof(seqpair));
            continue;
        }

        if (m_bPeerNakReport && m_config.iRetransmitAlgo != 0)
        {
            const steady_clock::time_point tsLastRexmit = m_pSndBuffer->getPacketRexmitTime(offset);
            if (tsLastRexmit >= time_nak)
            {
                HLOGC(qrlog.Debug, log << CONID() << "REXMIT: ignoring seqno "
                    << w_packet.m_iSeqNo << ", last rexmit " << (is_zero(tsLastRexmit) ? "never" : FormatTime(tsLastRexmit))
                    << " RTT=" << m_iSRTT << " RTTVar=" << m_iRTTVar
                    << " now=" << FormatTime(time_now));
                continue;
            }
        }

        int msglen;
        steady_clock::time_point tsOrigin;
        const int payload = m_pSndBuffer->readData(offset, (w_packet), (tsOrigin), (msglen));
        if (payload == -1)
        {
            int32_t seqpair[2];
            seqpair[0] = w_packet.m_iSeqNo;
            SRT_ASSERT(msglen >= 1);
            seqpair[1] = CSeqNo::incseq(seqpair[0], msglen - 1);

            HLOGC(qrlog.Debug,
                  log << CONID() << "loss-reported packets expired in SndBuf - requesting DROP: msgno="
                      << MSGNO_SEQ::unwrap(w_packet.m_iMsgNo) << " msglen=" << msglen << " SEQ:" << seqpair[0] << " - "
                      << seqpair[1]);
            sendCtrl(UMSG_DROPREQ, &w_packet.m_iMsgNo, seqpair, sizeof(seqpair));

            // skip all dropped packets
            m_pSndLossList->removeUpTo(seqpair[1]);
            m_iSndCurrSeqNo = CSeqNo::maxseq(m_iSndCurrSeqNo, seqpair[1]);
            continue;
        }
        else if (payload == 0)
            continue;

        // The packet has been ecrypted, thus the authentication tag is expected to be stored
        // in the SND buffer as well right after the payload.
        if (m_config.iCryptoMode == CSrtConfig::CIPHER_MODE_AES_GCM)
        {
            w_packet.setLength(w_packet.getLength() + HAICRYPT_AUTHTAG_MAX);
        }

        // At this point we no longer need the ACK lock,
        // because we are going to return from the function.
        // Therefore unlocking in order not to block other threads.
        ackguard.unlock();

        enterCS(m_StatsLock);
        m_stats.sndr.sentRetrans.count(payload);
        leaveCS(m_StatsLock);

        // Despite the contextual interpretation of packet.m_iMsgNo around
        // CSndBuffer::readData version 2 (version 1 doesn't return -1), in this particular
        // case we can be sure that this is exactly the value of PH_MSGNO as a bitset.
        // So, set here the rexmit flag if the peer understands it.
        if (m_bPeerRexmitFlag)
        {
            w_packet.m_iMsgNo |= PACKET_SND_REXMIT;
        }
        setDataPacketTS(w_packet, tsOrigin);

        return payload;
    }

    return 0;
}

#if SRT_DEBUG_TRACE_SND
class snd_logger
{
    typedef srt::sync::steady_clock steady_clock;

public:
    snd_logger() {}

    ~snd_logger()
    {
        ScopedLock lck(m_mtx);
        m_fout.close();
    }

    struct
    {
        typedef srt::sync::steady_clock steady_clock;
        long long usElapsed;
        steady_clock::time_point tsNow;
        int usSRTT;
        int usRTTVar;
        int msSndBuffSpan;
        int msTimespanTh;
        int msNextUniqueToSend;
        long long usElapsedLastDrop;
        bool canRexmit;
        int iPktSeqno;
        bool isRetransmitted;
    } state;

    void trace()
    {
        using namespace srt::sync;
        ScopedLock lck(m_mtx);
        create_file();

        m_fout << state.usElapsed << ",";
        m_fout << state.usSRTT << ",";
        m_fout << state.usRTTVar << ",";
        m_fout << state.msSndBuffSpan << ",";
        m_fout << state.msTimespanTh << ",";
        m_fout << state.msNextUniqueToSend << ",";
        m_fout << state.usElapsedLastDrop << ",";
        m_fout << state.canRexmit << ",";
        m_fout << state.iPktSeqno << ',';
        m_fout << state.isRetransmitted << '\n';

        m_fout.flush();
    }

private:
    void print_header()
    {
        m_fout << "usElapsed,usSRTT,usRTTVar,msSndBuffTimespan,msTimespanTh,msNextUniqueToSend,usDLastDrop,canRexmit,sndPktSeqno,isRexmit";
        m_fout << "\n";
    }

    void create_file()
    {
        if (m_fout.is_open())
            return;

        m_start_time = srt::sync::steady_clock::now();
        std::string str_tnow = srt::sync::FormatTimeSys(m_start_time);
        str_tnow.resize(str_tnow.size() - 7); // remove trailing ' [SYST]' part
        while (str_tnow.find(':') != std::string::npos)
        {
            str_tnow.replace(str_tnow.find(':'), 1, 1, '_');
        }
        const std::string fname = "snd_trace_" + str_tnow + ".csv";
        m_fout.open(fname, std::ofstream::out);
        if (!m_fout)
            std::cerr << "IPE: Failed to open " << fname << "!!!\n";

        print_header();
    }

private:
    srt::sync::Mutex                    m_mtx;
    std::ofstream                       m_fout;
    srt::sync::steady_clock::time_point m_start_time;
};

snd_logger g_snd_logger;
#endif // SRT_DEBUG_TRACE_SND

void srt::CUDT::setPacketTS(CPacket& p, const time_point& ts)
{
    enterCS(m_StatsLock);
    const time_point tsStart = m_stats.tsStartTime;
    leaveCS(m_StatsLock);
    p.m_iTimeStamp = makeTS(ts, tsStart);
}

void srt::CUDT::setDataPacketTS(CPacket& p, const time_point& ts)
{
    enterCS(m_StatsLock);
    const time_point tsStart = m_stats.tsStartTime;
    leaveCS(m_StatsLock);

    if (!m_bPeerTsbPd)
    {
        // If TSBPD is disabled, use the current time as the source (timestamp using the sending time).
        p.m_iTimeStamp = makeTS(steady_clock::now(), tsStart);
        return;
    }

    // TODO: Might be better for performance to ensure this condition is always false, and just use SRT_ASSERT here.
    if (ts < tsStart)
    {
        p.m_iTimeStamp = makeTS(steady_clock::now(), tsStart);
        LOGC(qslog.Warn,
            log << CONID() << "setPacketTS: reference time=" << FormatTime(ts)
            << " is in the past towards start time=" << FormatTime(tsStart)
            << " - setting NOW as reference time for the data packet");
        return;
    }

    // Use the provided source time for the timestamp.
    p.m_iTimeStamp = makeTS(ts, tsStart);
}

bool srt::CUDT::isRetransmissionAllowed(const time_point& tnow SRT_ATR_UNUSED)
{
    // Prioritization of original packets only applies to Live CC.
    if (!m_bPeerTLPktDrop || !m_config.bMessageAPI)
        return true;

    // TODO: lock sender buffer?
    const time_point tsNextPacket = m_pSndBuffer->peekNextOriginal();

#if SRT_DEBUG_TRACE_SND
    const int buffdelay_ms = count_milliseconds(m_pSndBuffer->getBufferingDelay(tnow));
    // If there is a small loss, still better to retransmit. If timespan is already big,
    // then consider sending original packets.
    const int threshold_ms_min = (2 * m_iSRTT + 4 * m_iRTTVar + COMM_SYN_INTERVAL_US) / 1000;
    const int msNextUniqueToSend = count_milliseconds(tnow - tsNextPacket) + m_iPeerTsbPdDelay_ms;

    g_snd_logger.state.tsNow = tnow;
    g_snd_logger.state.usElapsed = count_microseconds(tnow - m_stats.tsStartTime);
    g_snd_logger.state.usSRTT = m_iSRTT;
    g_snd_logger.state.usRTTVar = m_iRTTVar;
    g_snd_logger.state.msSndBuffSpan = buffdelay_ms;
    g_snd_logger.state.msTimespanTh = threshold_ms_min;
    g_snd_logger.state.msNextUniqueToSend = msNextUniqueToSend;
    g_snd_logger.state.usElapsedLastDrop = count_microseconds(tnow - m_tsLastTLDrop);
    g_snd_logger.state.canRexmit = false;
#endif

    if (tsNextPacket != time_point())
    {
        // Can send original packet, so just send it
        return false;
    }

#if SRT_DEBUG_TRACE_SND
    g_snd_logger.state.canRexmit = true;
#endif
    return true;
}

bool srt::CUDT::packData(CPacket& w_packet, steady_clock::time_point& w_nexttime, sockaddr_any& w_src_addr)
{
    int payload = 0;
    bool probe = false;
    bool new_packet_packed = false;

    const steady_clock::time_point enter_time = steady_clock::now();

    w_nexttime = enter_time;

    if (!is_zero(m_tsNextSendTime) && enter_time > m_tsNextSendTime)
    {
        m_tdSendTimeDiff = m_tdSendTimeDiff.load() + (enter_time - m_tsNextSendTime);
    }

    ScopedLock connectguard(m_ConnectionLock);
    // If a closing action is done simultaneously, then
    // m_bOpened should already be false, and it's set
    // just before releasing this lock.
    //
    // If this lock is caught BEFORE the closing could
    // start the dissolving process, this process will
    // not be started until this function is finished.
    if (!m_bOpened)
        return false;

    payload = isRetransmissionAllowed(enter_time)
        ? packLostData((w_packet))
        : 0;

    IF_HEAVY_LOGGING(const char* reason); // The source of the data packet (normal/rexmit/filter)
    if (payload > 0)
    {
        IF_HEAVY_LOGGING(reason = "reXmit");
    }
    else if (m_PacketFilter &&
             m_PacketFilter.packControlPacket(m_iSndCurrSeqNo, m_pCryptoControl->getSndCryptoFlags(), (w_packet)))
    {
        HLOGC(qslog.Debug, log << CONID() << "filter: filter/CTL packet ready - packing instead of data.");
        payload        = (int) w_packet.getLength();
        IF_HEAVY_LOGGING(reason = "filter");

        // Stats
        ScopedLock lg(m_StatsLock);
        m_stats.sndr.sentFilterExtra.count(1);
    }
    else
    {
        if (!packUniqueData(w_packet))
        {
            m_tsNextSendTime = steady_clock::time_point();
            m_tdSendTimeDiff = steady_clock::duration();
            return false;
        }
        new_packet_packed = true;

        // every 16 (0xF) packets, a packet pair is sent
        if ((w_packet.m_iSeqNo & PUMASK_SEQNO_PROBE) == 0)
            probe = true;

        payload = (int) w_packet.getLength();
        IF_HEAVY_LOGGING(reason = "normal");
    }

    w_packet.m_iID = m_PeerID; // Set the destination SRT socket ID.

    if (new_packet_packed && m_PacketFilter)
    {
        HLOGC(qslog.Debug, log << CONID() << "filter: Feeding packet for source clip");
        m_PacketFilter.feedSource((w_packet));
    }

#if ENABLE_HEAVY_LOGGING // Required because of referring to MessageFlagStr()
    HLOGC(qslog.Debug,
          log << CONID() << "packData: " << reason << " packet seq=" << w_packet.m_iSeqNo << " (ACK=" << m_iSndLastAck
              << " ACKDATA=" << m_iSndLastDataAck << " MSG/FLAGS: " << w_packet.MessageFlagStr() << ")");
#endif

    // Fix keepalive
    m_tsLastSndTime.store(enter_time);

    considerLegacySrtHandshake(steady_clock::time_point());

    // WARNING: TEV_SEND is the only event that is reported from
    // the CSndQueue::worker thread. All others are reported from
    // CRcvQueue::worker. If you connect to this signal, make sure
    // that you are aware of prospective simultaneous access.
    updateCC(TEV_SEND, EventVariant(&w_packet));

    // XXX This was a blocked code also originally in UDT. Probably not required.
    // Left untouched for historical reasons.
    // Might be possible that it was because of that this is send from
    // different thread than the rest of the signals.
    // m_pSndTimeWindow->onPktSent(w_packet.m_iTimeStamp);

    enterCS(m_StatsLock);
    m_stats.sndr.sent.count(payload);
    if (new_packet_packed)
        m_stats.sndr.sentUnique.count(payload);
    leaveCS(m_StatsLock);

    const duration sendint = m_tdSendInterval;
    if (probe)
    {
        // sends out probing packet pair
        m_tsNextSendTime = enter_time;
        // Sending earlier, need to adjust the pace later on.
        m_tdSendTimeDiff = m_tdSendTimeDiff.load() - sendint;
        probe          = false;
    }
    else
    {
#if USE_BUSY_WAITING
        m_tsNextSendTime = enter_time + m_tdSendInterval.load();
#else
        const duration sendbrw = m_tdSendTimeDiff;

        if (sendbrw >= sendint)
        {
            // Send immediately
            m_tsNextSendTime = enter_time;

            // ATOMIC NOTE: this is the only thread that
            // modifies this field
            m_tdSendTimeDiff = sendbrw - sendint;
        }
        else
        {
            m_tsNextSendTime = enter_time + (sendint - sendbrw);
            m_tdSendTimeDiff = duration();
        }
#endif
    }
    HLOGC(qslog.Debug, log << "packData: Setting source address: " << m_SourceAddr.str());
    w_src_addr = m_SourceAddr;
    w_nexttime = m_tsNextSendTime;

    return payload >= 0; // XXX shouldn't be > 0 ? == 0 is only when buffer range exceeded.
}

bool srt::CUDT::packUniqueData(CPacket& w_packet)
{
    // Check the congestion/flow window limit
    const int cwnd    = std::min(int(m_iFlowWindowSize), int(m_dCongestionWindow));
    const int flightspan = getFlightSpan();
    if (cwnd <= flightspan)
    {
        HLOGC(qslog.Debug,
              log << CONID() << "packUniqueData: CONGESTED: cwnd=min(" << m_iFlowWindowSize << "," << m_dCongestionWindow
                  << ")=" << cwnd << " seqlen=(" << m_iSndLastAck << "-" << m_iSndCurrSeqNo << ")=" << flightspan);
        return false;
    }

    // XXX Here it's needed to set kflg to msgno_bitset in the block stored in the
    // send buffer. This should be somehow avoided, the crypto flags should be set
    // together with encrypting, and the packet should be sent as is, when rexmitting.
    // It would be nice to research as to whether CSndBuffer::Block::m_iMsgNoBitset field
    // isn't a useless redundant state copy. If it is, then taking the flags here can be removed.
    const int kflg = m_pCryptoControl->getSndCryptoFlags();
    int pktskipseqno = 0;
    time_point tsOrigin;
    const int pld_size = m_pSndBuffer->readData((w_packet), (tsOrigin), kflg, (pktskipseqno));
    if (pktskipseqno)
    {
        // Some packets were skipped due to TTL expiry.
        m_iSndCurrSeqNo = CSeqNo::incseq(m_iSndCurrSeqNo, pktskipseqno);
        HLOGC(qslog.Debug, log << "packUniqueData: reading skipped " << pktskipseqno << " seq up to %" << m_iSndCurrSeqNo
                << " due to TTL expiry");
    }

    if (pld_size == 0)
    {
        HLOGC(qslog.Debug, log << "packUniqueData: nothing extracted from the buffer");
        return false;
    }

    // A CHANGE. The sequence number is currently added to the packet
    // when scheduling, not when extracting. This is a inter-migration form,
    // only override extraction sequence with scheduling sequence in group mode.
    m_iSndCurrSeqNo = CSeqNo::incseq(m_iSndCurrSeqNo);

#if ENABLE_BONDING
    // Fortunately the group itself isn't being accessed.
    if (m_parent->m_GroupOf)
    {
        const int packetspan = CSeqNo::seqoff(m_iSndCurrSeqNo, w_packet.m_iSeqNo);
        if (packetspan > 0)
        {
            // After increasing by 1, but being previously set as ISN-1, this should be == ISN,
            // if this is the very first packet to send.
            if (m_iSndCurrSeqNo == m_iISN)
            {
                // This is the very first packet to be sent; so there's nothing in
                // the sending buffer yet, and therefore we are in a situation as just
                // after connection. No packets in the buffer, no packets are sent,
                // no ACK to be awaited. We can screw up all the variables that are
                // initialized from ISN just after connection.
                LOGC(qslog.Note,
                     log << CONID() << "packUniqueData: Fixing EXTRACTION sequence " << m_iSndCurrSeqNo
                         << " from SCHEDULING sequence " << w_packet.m_iSeqNo << " for the first packet: DIFF="
                         << packetspan << " STAMP=" << BufferStamp(w_packet.m_pcData, w_packet.getLength()));
            }
            else
            {
                // There will be a serious data discrepancy between the agent and the peer.
                LOGC(qslog.Error,
                     log << CONID() << "IPE: packUniqueData: Fixing EXTRACTION sequence " << m_iSndCurrSeqNo
                         << " from SCHEDULING sequence " << w_packet.m_iSeqNo << " in the middle of transition: DIFF="
                         << packetspan << " STAMP=" << BufferStamp(w_packet.m_pcData, w_packet.getLength()));
            }

            // Additionally send the drop request to the peer so that it
            // won't stupidly request the packets to be retransmitted.
            // Don't do it if the difference isn't positive or exceeds the threshold.
            int32_t seqpair[2];
            seqpair[0]             = m_iSndCurrSeqNo;
            seqpair[1]             = CSeqNo::decseq(w_packet.m_iSeqNo);
            const int32_t no_msgno = 0;
            LOGC(qslog.Debug,
                 log << CONID() << "packUniqueData: Sending DROPREQ: SEQ: " << seqpair[0] << " - " << seqpair[1] << " ("
                     << packetspan << " packets)");
            sendCtrl(UMSG_DROPREQ, &no_msgno, seqpair, sizeof(seqpair));
            // In case when this message is lost, the peer will still get the
            // UMSG_DROPREQ message when the agent realizes that the requested
            // packet are not present in the buffer (preadte the send buffer).

            // Override extraction sequence with scheduling sequence.
            m_iSndCurrSeqNo = w_packet.m_iSeqNo;
            ScopedLock ackguard(m_RecvAckLock);
            m_iSndLastAck     = w_packet.m_iSeqNo;
            m_iSndLastDataAck = w_packet.m_iSeqNo;
            m_iSndLastFullAck = w_packet.m_iSeqNo;
            m_iSndLastAck2    = w_packet.m_iSeqNo;
        }
        else if (packetspan < 0)
        {
            LOGC(qslog.Error,
                 log << CONID() << "IPE: packData: SCHEDULING sequence " << w_packet.m_iSeqNo
                     << " is behind of EXTRACTION sequence " << m_iSndCurrSeqNo << ", dropping this packet: DIFF="
                     << packetspan << " STAMP=" << BufferStamp(w_packet.m_pcData, w_packet.getLength()));
            // XXX: Probably also change the socket state to broken?
            return false;
        }
    }
    else
#endif
    {
        HLOGC(qslog.Debug,
              log << CONID() << "packUniqueData: Applying EXTRACTION sequence " << m_iSndCurrSeqNo
                  << " over SCHEDULING sequence " << w_packet.m_iSeqNo << " for socket not in group:"
                  << " DIFF=" << CSeqNo::seqcmp(m_iSndCurrSeqNo, w_packet.m_iSeqNo)
                  << " STAMP=" << BufferStamp(w_packet.m_pcData, w_packet.getLength()));
        // Do this always when not in a group.
        w_packet.m_iSeqNo = m_iSndCurrSeqNo;
    }

    // Set missing fields before encrypting the packet, because those fields might be used for encryption.
    w_packet.m_iID = m_PeerID; // Destination SRT Socket ID
    setDataPacketTS(w_packet, tsOrigin);

    if (kflg != EK_NOENC)
    {
        // Note that the packet header must have a valid seqno set, as it is used as a counter for encryption.
        // Other fields of the data packet header (e.g. timestamp, destination socket ID) are not used for the counter.
        // Cypher may change packet length!
        if (m_pCryptoControl->encrypt((w_packet)) != ENCS_CLEAR)
        {
            // Encryption failed
            //>>Add stats for crypto failure
            LOGC(qslog.Warn, log << CONID() << "ENCRYPT FAILED - packet won't be sent, size=" << pld_size);
            return false;
        }

        checkSndKMRefresh();
    }

#if SRT_DEBUG_TRACE_SND
    g_snd_logger.state.iPktSeqno = w_packet.m_iSeqNo;
    g_snd_logger.state.isRetransmitted = w_packet.getRexmitFlag(); 
    g_snd_logger.trace();
#endif

    return true;
}

// This is a close request, but called from the
void srt::CUDT::processClose()
{
    sendCtrl(UMSG_SHUTDOWN);

    m_bShutdown      = true;
    m_bClosing       = true;
    m_bBroken        = true;
    m_iBrokenCounter = 60;

    HLOGP(smlog.Debug, "processClose: sent message and set flags");

    if (m_bTsbPd)
    {
        HLOGP(smlog.Debug, "processClose: lock-and-signal TSBPD");
        CSync::lock_notify_one(m_RcvTsbPdCond, m_RecvLock);
    }

    // Signal the sender and recver if they are waiting for data.
    releaseSynch();
    // Unblock any call so they learn the connection_broken error
    uglobal().m_EPoll.update_events(m_SocketID, m_sPollID, SRT_EPOLL_ERR, true);

    HLOGP(smlog.Debug, "processClose: triggering timer event to spread the bad news");
    CGlobEvent::triggerEvent();
}

void srt::CUDT::sendLossReport(const std::vector<std::pair<int32_t, int32_t> > &loss_seqs)
{
    typedef vector<pair<int32_t, int32_t> > loss_seqs_t;

    vector<int32_t> seqbuffer;
    seqbuffer.reserve(2 * loss_seqs.size()); // pessimistic
    for (loss_seqs_t::const_iterator i = loss_seqs.begin(); i != loss_seqs.end(); ++i)
    {
        if (i->first == i->second)
        {
            seqbuffer.push_back(i->first);
            HLOGC(qrlog.Debug, log << "lost packet " << i->first << ": sending LOSSREPORT");
        }
        else
        {
            seqbuffer.push_back(i->first | LOSSDATA_SEQNO_RANGE_FIRST);
            seqbuffer.push_back(i->second);
            HLOGC(qrlog.Debug, log << "lost packets " << i->first << "-" << i->second
                    << " (" << (1 + CSeqNo::seqcmp(i->second, i->first)) << " packets): sending LOSSREPORT");
        }
    }

    if (!seqbuffer.empty())
    {
        sendCtrl(UMSG_LOSSREPORT, NULL, &seqbuffer[0], (int) seqbuffer.size());
    }
}


bool srt::CUDT::overrideSndSeqNo(int32_t seq)
{
    // This function is intended to be called from the socket
    // group managmenet functions to synchronize the sequnece in
    // all sockes in the bonding group. THIS sequence given
    // here is the sequence TO BE STAMPED AT THE EXACTLY NEXT
    // sent payload. Therefore, screw up the ISN to exactly this
    // value, and the send sequence to the value one less - because
    // the m_iSndCurrSeqNo is increased by one immediately before
    // stamping it to the packet.

    // This function can only be called:
    // - from the operation on an idle socket in the socket group
    // - IMMEDIATELY after connection established and BEFORE the first payload
    // - The corresponding socket at the peer side must be also
    //   in this idle state!

    ScopedLock cg (m_RecvAckLock);

    // Both the scheduling and sending sequences should be fixed.
    // The new sequence normally should jump over several sequence numbers
    // towards what is currently in m_iSndCurrSeqNo.
    // Therefore it's not allowed that:
    // - the jump go backward: backward packets should be already there
    // - the jump go forward by a value larger than half the period: DISCREPANCY.
    const int diff = CSeqNo(seq) - CSeqNo(m_iSndCurrSeqNo);
    if (diff < 0 || diff > CSeqNo::m_iSeqNoTH)
    {
        LOGC(gslog.Error, log << CONID() << "IPE: Overriding with seq %" << seq << " DISCREPANCY against current %"
                << m_iSndCurrSeqNo << " and next sched %" << m_iSndNextSeqNo << " - diff=" << diff);
        return false;
    }

    //
    // The peer will have to do the same, as a reaction on perceived
    // packet loss. When it recognizes that this initial screwing up
    // has happened, it should simply ignore the loss and go on.
    // ISN isn't being changed here - it doesn't make much sense now.

    setInitialSndSeq(seq);

    // m_iSndCurrSeqNo will be most likely lower than m_iSndNextSeqNo because
    // the latter is ahead with the number of packets already scheduled, but
    // not yet sent.

    HLOGC(gslog.Debug, log << CONID() << "overrideSndSeqNo: sched-seq=" << m_iSndNextSeqNo << " send-seq=" << m_iSndCurrSeqNo
        << " (unchanged)"
        );
    return true;
}

int srt::CUDT::checkLazySpawnTsbPdThread()
{
    const bool need_tsbpd = m_bTsbPd || m_bGroupTsbPd;

    if (need_tsbpd && !m_RcvTsbPdThread.joinable())
    {
        ScopedLock lock(m_RcvTsbPdStartupLock);

        if (m_bClosing) // Check again to protect join() in CUDT::releaseSync()
            return -1;

        HLOGP(qrlog.Debug, "Spawning Socket TSBPD thread");
#if ENABLE_HEAVY_LOGGING
        std::ostringstream tns1, tns2;
        // Take the last 2 ciphers from the socket ID.
        tns1 << setfill('0') << setw(2) << m_SocketID;
        std::string s = tns1.str();
        tns2 << "SRT:TsbPd:@" << s.substr(s.size()-2, 2);
        const string thname = tns2.str();
#else
        const string thname = "SRT:TsbPd";
#endif
        if (!StartThread(m_RcvTsbPdThread, CUDT::tsbpd, this, thname))
            return -1;
    }

    return 0;
}

CUDT::time_point srt::CUDT::getPktTsbPdTime(void*, const CPacket& packet)
{
    return m_pRcvBuffer->getPktTsbPdTime(packet.getMsgTimeStamp());
}

SRT_ATR_UNUSED static const char *const s_rexmitstat_str[] = {"ORIGINAL", "REXMITTED", "RXS-UNKNOWN"};

// [[using locked(m_RcvBufferLock)]]
int srt::CUDT::handleSocketPacketReception(const vector<CUnit*>& incoming, bool& w_new_inserted, bool& w_was_sent_in_order, CUDT::loss_seqs_t& w_srt_loss_seqs)
{
    bool excessive SRT_ATR_UNUSED = true; // stays true unless it was successfully added

    w_new_inserted = false;
    const int32_t bufseq = m_pRcvBuffer->getStartSeqNo();

    // Loop over all incoming packets that were filtered out.
    // In case when there is no filter, there's just one packet in 'incoming',
    // the one that came in the input of this function.
    for (vector<CUnit *>::const_iterator unitIt = incoming.begin(); unitIt != incoming.end(); ++unitIt)
    {
        CUnit *  u    = *unitIt;
        CPacket &rpkt = u->m_Packet;
        const int pktrexmitflag = m_bPeerRexmitFlag ? (rpkt.getRexmitFlag() ? 1 : 0) : 2;
        const bool retransmitted = pktrexmitflag == 1;

        bool adding_successful = true;

        const int32_t bufidx = CSeqNo::seqoff(bufseq, rpkt.m_iSeqNo);

        IF_HEAVY_LOGGING(const char *exc_type = "EXPECTED");

        // bufidx < 0: the packet is in the past for the buffer
        // seqno <% m_iRcvLastAck : the sequence may be within the buffer,
        // but if so, it is in the acknowledged-but-not-retrieved area.

        // NOTE: if we have a situation when there are any packets in the
        // acknowledged area, but they aren't retrieved, this area DOES NOT
        // contain any losses. So a packet in this area is at best a duplicate.

        // In case when a loss would be abandoned (TLPKTDROP), there must at
        // some point happen to be an empty first cell in the buffer, followed
        // somewhere by a valid packet. If this state is achieved at some point,
        // the acknowledgement sequence should be equal to the beginning of the
        // buffer. Then, when TSBPD decides to drop these initial empty cells,
        // we'll have: (m_iRcvLastAck <% buffer->getStartSeqNo()) - and in this
        // case (bufidx < 0) condition will be satisfied also for this case.
        //
        // The only case when bufidx > 0, but packet seq is <% m_iRcvLastAck
        // is when the packet sequence is within the initial contiguous area,
        // which never contains losses, so discarding this packet does not
        // discard a loss coverage, even if this were past ACK.

        if (bufidx < 0 || CSeqNo::seqcmp(rpkt.m_iSeqNo, m_iRcvLastAck) < 0)
        {
            time_point pts = getPktTsbPdTime(NULL, rpkt);

            enterCS(m_StatsLock);
            const double bltime = (double) CountIIR<uint64_t>(
                    uint64_t(m_stats.traceBelatedTime) * 1000,
                    count_microseconds(steady_clock::now() - pts), 0.2);

            m_stats.traceBelatedTime = bltime / 1000.0;
            m_stats.rcvr.recvdBelated.count(rpkt.getLength());
            leaveCS(m_StatsLock);
            HLOGC(qrlog.Debug,
                    log << CONID() << "RECEIVED: %" << rpkt.m_iSeqNo << " bufidx=" << bufidx << " (BELATED/"
                    << s_rexmitstat_str[pktrexmitflag] << ") with ACK %" << m_iRcvLastAck
                    << " FLAGS: " << rpkt.MessageFlagStr());
            continue;
        }

        if (bufidx >= int(m_pRcvBuffer->capacity()))
        {
            // This is already a sequence discrepancy. Probably there could be found
            // some way to make it continue reception by overriding the sequence and
            // make a kinda TLKPTDROP, but there has been found no reliable way to do this.
            if (m_bTsbPd && m_bTLPktDrop && m_pRcvBuffer->empty())
            {
                // Only in live mode. In File mode this shall not be possible
                // because the sender should stop sending in this situation.
                // In Live mode this means that there is a gap between the
                // lowest sequence in the empty buffer and the incoming sequence
                // that exceeds the buffer size. Receiving data in this situation
                // is no longer possible and this is a point of no return.

                LOGC(qrlog.Error, log << CONID() <<
                        "SEQUENCE DISCREPANCY. BREAKING CONNECTION."
                        " %" << rpkt.m_iSeqNo
                        << " buffer=(%" << bufseq
                        << ":%" << m_iRcvCurrSeqNo                   // -1 = size to last index
                        << "+%" << CSeqNo::incseq(bufseq, int(m_pRcvBuffer->capacity()) - 1)
                        << "), " << (m_pRcvBuffer->capacity() - bufidx + 1)
                        << " past max. Reception no longer possible. REQUESTING TO CLOSE.");

                return -2;
            }
            else
            {
                LOGC(qrlog.Warn, log << CONID() << "No room to store incoming packet seqno " << rpkt.m_iSeqNo
                        << ", insert offset " << bufidx << ". "
                        << m_pRcvBuffer->strFullnessState(m_iRcvLastAck, steady_clock::now())
                    );

                return -1;
            }
        }

        int buffer_add_result = m_pRcvBuffer->insert(u);
        if (buffer_add_result < 0)
        {
            // The insert() result is -1 if at the position evaluated from this packet's
            // sequence number there already is a packet.
            // So this packet is "redundant".
            IF_HEAVY_LOGGING(exc_type = "UNACKED");
            adding_successful = false;
        }
        else
        {
            w_new_inserted = true;

            IF_HEAVY_LOGGING(exc_type = "ACCEPTED");
            excessive = false;
            if (u->m_Packet.getMsgCryptoFlags() != EK_NOENC)
            {
                // TODO: reset and restore the timestamp if TSBPD is disabled.
                // Reset retransmission flag (must be excluded from GCM auth tag).
                u->m_Packet.setRexmitFlag(false);
                const EncryptionStatus rc = m_pCryptoControl ? m_pCryptoControl->decrypt((u->m_Packet)) : ENCS_NOTSUP;
                u->m_Packet.setRexmitFlag(retransmitted); // Recover the flag.

                if (rc != ENCS_CLEAR)
                {
                    adding_successful = false;
                    IF_HEAVY_LOGGING(exc_type = "UNDECRYPTED");

                    // Drop a packet from the receiver buffer.
                    // Dropping depends on the configuration mode. If message mode is enabled, we have to drop the whole message.
                    // Otherwise just drop the exact packet.
                    const int iDropCnt = (m_config.bMessageAPI)
                        ? m_pRcvBuffer->dropMessage(SRT_SEQNO_NONE, SRT_SEQNO_NONE, u->m_Packet.getMsgSeq(m_bPeerRexmitFlag))
                        : m_pRcvBuffer->dropMessage(u->m_Packet.getSeqNo(), u->m_Packet.getSeqNo(), SRT_MSGNO_NONE);

                    LOGC(qrlog.Warn, log << CONID() << "Decryption failed. Seqno %" << u->m_Packet.getSeqNo()
                        << ", msgno " << u->m_Packet.getMsgSeq(m_bPeerRexmitFlag) << ". Dropping " << iDropCnt << ".");
                    ScopedLock lg(m_StatsLock);
                    m_stats.rcvr.dropped.count(stats::BytesPackets(iDropCnt * rpkt.getLength(), iDropCnt));
                    m_stats.rcvr.undecrypted.count(stats::BytesPackets(rpkt.getLength(), 1));
                }
            }
        }

        if (adding_successful)
        {
            ScopedLock statslock(m_StatsLock);
            m_stats.rcvr.recvdUnique.count(u->m_Packet.getLength());
        }

#if ENABLE_HEAVY_LOGGING
        std::ostringstream expectspec;
        if (excessive)
            expectspec << "EXCESSIVE(" << exc_type << ")";
        else
            expectspec << "ACCEPTED";

        std::ostringstream bufinfo;

        if (m_pRcvBuffer)
        {
            // XXX Fix this when the end of contiguous region detection is added.
            const int ackidx = std::max(0, CSeqNo::seqoff(m_pRcvBuffer->getStartSeqNo(), m_iRcvLastAck));

            bufinfo << " BUF.s=" << m_pRcvBuffer->capacity()
                << " avail=" << (int(m_pRcvBuffer->capacity()) - ackidx)
                << " buffer=(%" << bufseq
                << ":%" << m_iRcvCurrSeqNo                   // -1 = size to last index
                << "+%" << CSeqNo::incseq(bufseq, int(m_pRcvBuffer->capacity()) - 1)
                << ")";
        }

        // Empty buffer info in case of groupwise receiver.
        // There's no way to obtain this information here.

        LOGC(qrlog.Debug, log << CONID() << "RECEIVED: %" << rpkt.m_iSeqNo
                << bufinfo.str()
                << " RSL=" << expectspec.str()
                << " SN=" << s_rexmitstat_str[pktrexmitflag]
                << " FLAGS: "
                << rpkt.MessageFlagStr());
#endif

        // Decryption should have made the crypto flags EK_NOENC.
        // Otherwise it's an error.
        if (adding_successful)
        {
            HLOGC(qrlog.Debug,
                      log << CONID()
                          << "CONTIGUITY CHECK: sequence distance: " << CSeqNo::seqoff(m_iRcvCurrSeqNo, rpkt.m_iSeqNo));

            if (CSeqNo::seqcmp(rpkt.m_iSeqNo, CSeqNo::incseq(m_iRcvCurrSeqNo)) > 0) // Loss detection.
            {
                int32_t seqlo = CSeqNo::incseq(m_iRcvCurrSeqNo);
                int32_t seqhi = CSeqNo::decseq(rpkt.m_iSeqNo);
                w_srt_loss_seqs.push_back(make_pair(seqlo, seqhi));
                HLOGC(qrlog.Debug, log << "pkt/LOSS DETECTED: %" << seqlo << " - %" << seqhi);
            }
        }

        // Update the current largest sequence number that has been received.
        // Or it is a retransmitted packet, remove it from receiver loss list.
        if (CSeqNo::seqcmp(rpkt.m_iSeqNo, m_iRcvCurrSeqNo) > 0)
        {
            m_iRcvCurrSeqNo = rpkt.m_iSeqNo; // Latest possible received
        }
        else
        {
            unlose(rpkt); // was BELATED or RETRANSMITTED
            w_was_sent_in_order &= 0 != pktrexmitflag;
        }
    }

    return 0;
}

int srt::CUDT::processData(CUnit* in_unit)
{
    if (m_bClosing)
        return -1;

    CPacket &packet = in_unit->m_Packet;

    // Just heard from the peer, reset the expiration count.
    m_iEXPCount = 1;
    m_tsLastRspTime.store(steady_clock::now());


    // We are receiving data, start tsbpd thread if TsbPd is enabled
    if (-1 == checkLazySpawnTsbPdThread())
    {
        return -1;
    }

    const int pktrexmitflag = m_bPeerRexmitFlag ? (packet.getRexmitFlag() ? 1 : 0) : 2;
    const bool retransmitted = pktrexmitflag == 1;
#if ENABLE_HEAVY_LOGGING
    string                   rexmit_reason;
#endif

    if (retransmitted)
    {
        // This packet was retransmitted
        enterCS(m_StatsLock);
        m_stats.rcvr.recvdRetrans.count(packet.getLength());
        leaveCS(m_StatsLock);

#if ENABLE_HEAVY_LOGGING
        // Check if packet was retransmitted on request or on ack timeout
        // Search the sequence in the loss record.
        rexmit_reason = " by ";
        ScopedLock lock(m_RcvLossLock);
        if (!m_pRcvLossList->find(packet.m_iSeqNo, packet.m_iSeqNo))
            rexmit_reason += "BLIND";
        else
            rexmit_reason += "NAKREPORT";
#endif
    }

#if ENABLE_HEAVY_LOGGING
   {
       steady_clock::duration tsbpddelay = milliseconds_from(m_iTsbPdDelay_ms); // (value passed to CRcvBuffer::setRcvTsbPdMode)

       // It's easier to remove the latency factor from this value than to add a function
       // that exposes the details basing on which this value is calculated.
       steady_clock::time_point pts = m_pRcvBuffer->getPktTsbPdTime(packet.getMsgTimeStamp());
       steady_clock::time_point ets = pts - tsbpddelay;

       HLOGC(qrlog.Debug, log << CONID() << "processData: RECEIVED DATA: size=" << packet.getLength()
           << " seq=" << packet.getSeqNo()
           // XXX FIX IT. OTS should represent the original sending time, but it's relative.
           //<< " OTS=" << FormatTime(packet.getMsgTimeStamp())
           << " ETS=" << FormatTime(ets)
           << " PTS=" << FormatTime(pts));
   }
#endif

    updateCC(TEV_RECEIVE, EventVariant(&packet));
    ++m_iPktCount;

    const int pktsz = (int) packet.getLength();
    // Update time information
    // XXX Note that this adds the byte size of a packet
    // of which we don't yet know as to whether this has
    // carried out some useful data or some excessive data
    // that will be later discarded.
    // FIXME: before adding this on the rcv time window,
    // make sure that this packet isn't going to be
    // effectively discarded, as repeated retransmission,
    // for example, burdens the link, but doesn't better the speed.
    m_RcvTimeWindow.onPktArrival(pktsz);

    // Probe the packet pair if needed.
    // Conditions and any extra data required for the packet
    // this function will extract and test as needed.

    const bool unordered = CSeqNo::seqcmp(packet.m_iSeqNo, m_iRcvCurrSeqNo) <= 0;

    // Retransmitted and unordered packets do not provide expected measurement.
    // We expect the 16th and 17th packet to be sent regularly,
    // otherwise measurement must be rejected.
    m_RcvTimeWindow.probeArrival(packet, unordered || retransmitted);

    enterCS(m_StatsLock);
    m_stats.rcvr.recvd.count(pktsz);
    leaveCS(m_StatsLock);

    loss_seqs_t                             filter_loss_seqs;
    loss_seqs_t                             srt_loss_seqs;
    vector<CUnit *>                         incoming;
    bool                                    was_sent_in_order          = true;

    // If the peer doesn't understand REXMIT flag, send rexmit request
    // always immediately.
    int initial_loss_ttl = 0;
    if (m_bPeerRexmitFlag)
        initial_loss_ttl = m_iReorderTolerance;

    // Track packet loss in statistics early, because a packet filter (e.g. FEC) might recover it later on,
    // supply the missing packet(s), and the loss will no longer be visible for the code that follows.
    if (packet.getMsgSeq(m_bPeerRexmitFlag) != SRT_MSGNO_CONTROL) // disregard filter-control packets, their seq may mean nothing
    {
        const int diff = CSeqNo::seqoff(m_iRcvCurrPhySeqNo, packet.m_iSeqNo);
        // Difference between these two sequence numbers is expected to be:
        // 0 - duplicated last packet (theory only)
        // 1 - subsequent packet (alright)
        // <0 - belated or recovered packet
        // >1 - jump over a packet loss (loss = seqdiff-1)
        if (diff > 1)
        {
            const int loss = diff - 1; // loss is all that is above diff == 1

            ScopedLock lg(m_StatsLock);
            const uint64_t avgpayloadsz = m_pRcvBuffer->getRcvAvgPayloadSize();
            m_stats.rcvr.lost.count(stats::BytesPackets(loss * avgpayloadsz, (uint32_t) loss));

            HLOGC(qrlog.Debug,
                  log << CONID() << "LOSS STATS: n=" << loss << " SEQ: [" << CSeqNo::incseq(m_iRcvCurrPhySeqNo) << " "
                      << CSeqNo::decseq(packet.m_iSeqNo) << "]");
        }

        if (diff > 0)
        {
            // Record if it was further than latest
            m_iRcvCurrPhySeqNo = packet.m_iSeqNo;
        }
    }

    // [[using locked()]];  // (NOTHING locked)

#if ENABLE_BONDING
    // Switch to RUNNING even if there was a discrepancy, unless
    // it was long way forward.
    // XXX Important: This code is in the dead function defaultPacketArrival
    // but normally it should be called here regardless if the packet was
    // accepted or rejected because if it was belated it may result in a
    // "runaway train" problem as the IDLE links are being updated the base
    // reception sequence pointer stating that this link is not receiving.
    if (m_parent->m_GroupOf)
    {
        ScopedLock protect_group_existence (uglobal().m_GlobControlLock);
        groups::SocketData* gi = m_parent->m_GroupMemberData;

        // This check is needed as after getting the lock the socket
        // could be potentially removed. It is however granted that as long
        // as gi is non-NULL iterator, the group does exist and it does contain
        // this socket as member (that is, 'gi' cannot be a dangling pointer).
        if (gi != NULL)
        {
            if (gi->rcvstate < SRT_GST_RUNNING) // PENDING or IDLE, tho PENDING is unlikely
            {
                HLOGC(qrlog.Debug,
                      log << CONID() << "processData: IN-GROUP rcv state transition " << srt_log_grp_state[gi->rcvstate]
                          << " -> RUNNING.");
                gi->rcvstate = SRT_GST_RUNNING;
            }
            else
            {
                HLOGC(qrlog.Debug,
                      log << CONID() << "processData: IN-GROUP rcv state transition NOT DONE - state:"
                          << srt_log_grp_state[gi->rcvstate]);
            }
        }
    }
#endif

    bool new_inserted = false;

    if (m_PacketFilter)
    {
        // Stuff this data into the filter
        m_PacketFilter.receive(in_unit, (incoming), (filter_loss_seqs));
        HLOGC(qrlog.Debug,
              log << CONID() << "(FILTER) fed data, received " << incoming.size() << " pkts, " << Printable(filter_loss_seqs)
                  << " loss to report, "
                  << (m_PktFilterRexmitLevel == SRT_ARQ_ALWAYS ? "FIND & REPORT LOSSES YOURSELF"
                                                               : "REPORT ONLY THOSE"));
    }
    else
    {
        // Stuff in just one packet that has come in.
        incoming.push_back(in_unit);
    }

    {
        // Start of offset protected section
        // Prevent TsbPd thread from modifying Ack position while adding data
        // offset from RcvLastAck in RcvBuffer must remain valid between seqoff() and addData()
        UniqueLock recvbuf_acklock(m_RcvBufferLock);
        // Needed for possibly check for needsQuickACK.
        const bool incoming_belated = (CSeqNo::seqcmp(in_unit->m_Packet.m_iSeqNo, m_pRcvBuffer->getStartSeqNo()) < 0);

        const int res = handleSocketPacketReception(incoming,
                (new_inserted),
                (was_sent_in_order),
                (srt_loss_seqs));

        if (res == -2)
        {
            // This is a scoped lock with AckLock, but for the moment
            // when processClose() is called this lock must be taken out,
            // otherwise this will cause a deadlock. We don't need this
            // lock anymore, and at 'return' it will be unlocked anyway.
            recvbuf_acklock.unlock();
            processClose();

            return -1;
        }

        if (res == -1)
        {
            return -1;
        }

        if (!srt_loss_seqs.empty())
        {
            ScopedLock lock(m_RcvLossLock);

            HLOGC(qrlog.Debug,
                  log << CONID() << "processData: RECORDING LOSS: " << Printable(srt_loss_seqs)
                      << " tolerance=" << initial_loss_ttl);

            for (loss_seqs_t::iterator i = srt_loss_seqs.begin(); i != srt_loss_seqs.end(); ++i)
            {
                m_pRcvLossList->insert(i->first, i->second);
                if (initial_loss_ttl)
                {
                    // The LOSSREPORT will be sent after initial_loss_ttl.
                    m_FreshLoss.push_back(CRcvFreshLoss(i->first, i->second, initial_loss_ttl));
                }
            }
        }

        // This is moved earlier after introducing filter because it shouldn't
        // be executed in case when the packet was rejected by the receiver buffer.
        // However now the 'excessive' condition may be true also in case when
        // a truly non-excessive packet has been received, just it has been temporarily
        // stored for better times by the filter module. This way 'excessive' is also true,
        // although the old condition that a packet with a newer sequence number has arrived
        // or arrived out of order may still be satisfied.
        if (!incoming_belated && was_sent_in_order)
        {
            // Basing on some special case in the packet, it might be required
            // to enforce sending ACK immediately (earlier than normally after
            // a given period).
            if (m_CongCtl->needsQuickACK(packet))
            {
                m_tsNextACKTime.store(steady_clock::now());
            }
        }

        if (!new_inserted)
        {
            return -1;
        }
    } // End of recvbuf_acklock

    if (m_bClosing)
    {
        // RcvQueue worker thread can call processData while closing (or close while processData)
        // This race condition exists in the UDT design but the protection against TsbPd thread
        // (with AckLock) and decryption enlarged the probability window.
        // Application can crash deep in decrypt stack since crypto context is deleted in close.
        // RcvQueue worker thread will not necessarily be deleted with this connection as it can be
        // used by others (socket multiplexer).
        return -1;
    }

    if (incoming.empty())
    {
        // Treat as excessive. This is when a filter cumulates packets
        // until the loss is rebuilt, or eats up a filter control packet
        return -1;
    }

    if (!srt_loss_seqs.empty())
    {
        const bool report_recorded_loss = !m_PacketFilter || m_PktFilterRexmitLevel == SRT_ARQ_ALWAYS;
        if (!initial_loss_ttl && report_recorded_loss)
        {
            HLOGC(qrlog.Debug, log << CONID() << "WILL REPORT LOSSES (SRT): " << Printable(srt_loss_seqs));
            sendLossReport(srt_loss_seqs);
        }

        if (m_bTsbPd)
        {
            HLOGC(qrlog.Debug, log << CONID() << "loss: signaling TSBPD cond");
            CSync::lock_notify_one(m_RcvTsbPdCond, m_RecvLock);
        }
        else
        {
            HLOGC(qrlog.Debug, log << CONID() << "loss: socket is not TSBPD, not signaling");
        }
    }

    // Separately report loss records of those reported by a filter.
    // ALWAYS report whatever has been reported back by a filter. Note that
    // the filter never reports anything when rexmit fallback level is ALWAYS or NEVER.
    // With ALWAYS only those are reported that were recorded here by SRT.
    // With NEVER, nothing is to be reported.
    if (!filter_loss_seqs.empty())
    {
        HLOGC(qrlog.Debug, log << CONID() << "WILL REPORT LOSSES (filter): " << Printable(filter_loss_seqs));
        sendLossReport(filter_loss_seqs);

        if (m_bTsbPd)
        {
            HLOGC(qrlog.Debug, log << CONID() << "loss: signaling TSBPD cond");
            CSync::lock_notify_one(m_RcvTsbPdCond, m_RecvLock);
        }
    }

    // Now review the list of FreshLoss to see if there's any "old enough" to send UMSG_LOSSREPORT to it.

    // PERFORMANCE CONSIDERATIONS:
    // This list is quite inefficient as a data type and finding the candidate to send UMSG_LOSSREPORT
    // is linear time. On the other hand, there are some special cases that are important for performance:
    // - only the first (plus some following) could have had TTL drown to 0
    // - the only (little likely) possibility that the next-to-first record has TTL=0 is when there was
    //   a loss range split (due to dropFromLossLists() of one sequence)
    // - first found record with TTL>0 means end of "ready to LOSSREPORT" records
    // So:
    // All you have to do is:
    //  - start with first element and continue with next elements, as long as they have TTL=0
    //    If so, send the loss report and remove this element.
    //  - Since the first element that has TTL>0, iterate until the end of container and decrease TTL.
    //
    // This will be efficient becase the loop to increment one field (without any condition check)
    // can be quite well optimized.

    vector<int32_t> lossdata;
    {
        ScopedLock lg(m_RcvLossLock);

        // XXX There was a mysterious crash around m_FreshLoss. When the initial_loss_ttl is 0
        // (that is, "belated loss report" feature is off), don't even touch m_FreshLoss.
        if (initial_loss_ttl && !m_FreshLoss.empty())
        {
            deque<CRcvFreshLoss>::iterator i = m_FreshLoss.begin();

            // Phase 1: take while TTL <= 0.
            // There can be more than one record with the same TTL, if it has happened before
            // that there was an 'unlost' (@c dropFromLossLists) sequence that has split one detected loss
            // into two records.
            for (; i != m_FreshLoss.end() && i->ttl <= 0; ++i)
            {
                HLOGC(qrlog.Debug, log << "Packet seq " << i->seq[0] << "-" << i->seq[1]
                        << " (" << (CSeqNo::seqoff(i->seq[0], i->seq[1]) + 1) << " packets) considered lost - sending LOSSREPORT");
                addLossRecord(lossdata, i->seq[0], i->seq[1]);
            }

            // Remove elements that have been processed and prepared for lossreport.
            if (i != m_FreshLoss.begin())
            {
                m_FreshLoss.erase(m_FreshLoss.begin(), i);
                i = m_FreshLoss.begin();
            }

            if (m_FreshLoss.empty())
            {
                HLOGP(qrlog.Debug, "NO MORE FRESH LOSS RECORDS.");
            }
            else
            {
                HLOGC(qrlog.Debug, log << "STILL " << m_FreshLoss.size() << " FRESH LOSS RECORDS, FIRST: "
                        << i->seq[0] << "-" << i->seq[1]
                        << " (" << (1 + CSeqNo::seqoff(i->seq[0], i->seq[1])) << ") TTL: " << i->ttl);
            }

            // Phase 2: rest of the records should have TTL decreased.
            for (; i != m_FreshLoss.end(); ++i)
                --i->ttl;
        }
    }
    if (!lossdata.empty())
    {
        sendCtrl(UMSG_LOSSREPORT, NULL, &lossdata[0], (int) lossdata.size());
    }

    // was_sent_in_order means either of:
    // - packet was sent in order (first if branch above)
    // - packet was sent as old, but was a retransmitted packet

    if (m_bPeerRexmitFlag && was_sent_in_order)
    {
        ++m_iConsecOrderedDelivery;
        if (m_iConsecOrderedDelivery >= 50)
        {
            m_iConsecOrderedDelivery = 0;
            if (m_iReorderTolerance > 0)
            {
                m_iReorderTolerance--;
                enterCS(m_StatsLock);
                m_stats.traceReorderDistance--;
                leaveCS(m_StatsLock);
                HLOGC(qrlog.Debug, log << "ORDERED DELIVERY of 50 packets in a row - decreasing tolerance to "
                        << m_iReorderTolerance);
            }
        }
    }

    return 0;
}

#if ENABLE_BONDING

// NOTE: this is updated from the value of m_iRcvLastAck,
// which might be past the buffer and potentially cause setting
// the value to the last received and re-requiring retransmission.
// Worst case is that there could be a few packets to tear the transmission
// even more (as there will be likely no time to recover them), but
// if the transmission was already torn in the previously active link
// this shouldn't be a problem that these packets won't be recovered
// after activating the second link, although will be retried this way.
void srt::CUDT::updateIdleLinkFrom(CUDT* source)
{
    int bufseq;
    {
        ScopedLock lg (m_RcvBufferLock);
        bufseq = source->m_pRcvBuffer->getStartSeqNo();
    }
    ScopedLock lg (m_RecvLock);

    if (!m_pRcvBuffer->empty())
    {
        HLOGC(grlog.Debug, log << "grp: NOT updating rcv-seq in @" << m_SocketID << ": receiver buffer not empty");
        return;
    }

    int32_t new_last_rcv = source->m_iRcvLastAck;

    if (CSeqNo::seqcmp(new_last_rcv, bufseq) < 0)
    {
        // Emergency check whether the last ACK was behind the
        // buffer. This may happen when TSBPD dropped empty cells.
        // This may cause that the newly activated link may derive
        // these empty cells which will never be recovered.
        new_last_rcv = bufseq;
    }

    // if (new_last_rcv <=% m_iRcvCurrSeqNo)
    if (CSeqNo::seqcmp(new_last_rcv, m_iRcvCurrSeqNo) <= 0)
    {
        // Reject the change because that would shift the reception pointer backwards.
        HLOGC(grlog.Debug, log << "grp: NOT updating rcv-seq in @" << m_SocketID
                << ": backward setting rejected: %" << m_iRcvCurrSeqNo
                << " -> %" << new_last_rcv);
        return;
    }

    HLOGC(grlog.Debug, log << "grp: updating rcv-seq in @" << m_SocketID
            << " from @" << source->m_SocketID << ": %" << new_last_rcv);
    setInitialRcvSeq(new_last_rcv);
}

#endif

/// This function is called when a packet has arrived, which was behind the current
/// received sequence - that is, belated or retransmitted. Try to remove the packet
/// from both loss records: the general loss record and the fresh loss record.
///
/// Additionally, check - if supported by the peer - whether the "latecoming" packet
/// has been sent due to retransmission or due to reordering, by checking the rexmit
/// support flag and rexmit flag itself. If this packet was surely ORIGINALLY SENT
/// it means that the current network connection suffers of packet reordering. This
/// way try to introduce a dynamic tolerance by calculating the difference between
/// the current packet reception sequence and this packet's sequence. This value
/// will be set to the tolerance value, which means that later packet retransmission
/// will not be required immediately, but only after receiving N next packets that
/// do not include the lacking packet.
/// The tolerance is not increased infinitely - it's bordered by iMaxReorderTolerance.
/// This value can be set in options - SRT_LOSSMAXTTL.
void srt::CUDT::unlose(const CPacket &packet)
{
    ScopedLock lg(m_RcvLossLock);
    int32_t sequence = packet.m_iSeqNo;
    m_pRcvLossList->remove(sequence);

    // Rest of this code concerns only the "belated lossreport" feature.

    bool has_increased_tolerance = false;
    bool was_reordered           = false;

    if (m_bPeerRexmitFlag)
    {
        // If the peer understands the REXMIT flag, it means that the REXMIT flag is contained
        // in the PH_MSGNO field.

        // The packet is considered coming originally (just possibly out of order), if REXMIT
        // flag is NOT set.
        was_reordered = !packet.getRexmitFlag();
        if (was_reordered)
        {
            HLOGC(qrlog.Debug, log << "received out-of-band packet %" << sequence);

            const int seqdiff = abs(CSeqNo::seqcmp(m_iRcvCurrSeqNo, packet.m_iSeqNo));
            enterCS(m_StatsLock);
            m_stats.traceReorderDistance = max(seqdiff, m_stats.traceReorderDistance);
            leaveCS(m_StatsLock);
            if (seqdiff > m_iReorderTolerance)
            {
                const int new_tolerance = min(seqdiff, m_config.iMaxReorderTolerance);
                HLOGC(qrlog.Debug, log << "Belated by " << seqdiff << " seqs - Reorder tolerance "
                        << (new_tolerance == m_iReorderTolerance ? "REMAINS with " : "increased to ") << new_tolerance);
                m_iReorderTolerance = new_tolerance;
                has_increased_tolerance =
                    true; // Yes, even if reorder tolerance is already at maximum - this prevents decreasing tolerance.
            }
        }
        else
        {
            HLOGC(qrlog.Debug, log << CONID() << "received reXmitted packet seq=" << sequence);
        }
    }
    else
    {
        HLOGC(qrlog.Debug, log << "received reXmitted or belated packet seq " << sequence << " (distinction not supported by peer)");
    }

    // Don't do anything if "belated loss report" feature is not used.
    // In that case the FreshLoss list isn't being filled in at all, the
    // loss report is sent directly.
    // Note that this condition blocks two things being done in this function:
    // - remove given sequence from the fresh loss record
    //   (in this case it's empty anyway)
    // - decrease current reorder tolerance based on whether packets come in order
    //   (current reorder tolerance is 0 anyway)
    if (m_bPeerRexmitFlag == 0 || m_iReorderTolerance == 0)
        return;

    int had_ttl = 0;
    if (CRcvFreshLoss::removeOne((m_FreshLoss), sequence, (&had_ttl)))
    {
        HLOGC(qrlog.Debug, log << "sequence " << sequence << " removed from belated lossreport record");
    }

    if (was_reordered)
    {
        m_iConsecOrderedDelivery = 0;
        if (has_increased_tolerance)
        {
            m_iConsecEarlyDelivery = 0; // reset counter
        }
        else if (had_ttl > 2)
        {
            ++m_iConsecEarlyDelivery; // otherwise, and if it arrived quite earlier, increase counter
            HLOGC(qrlog.Debug, log << "... arrived at TTL " << had_ttl << " case " << m_iConsecEarlyDelivery);

            // After 10 consecutive
            if (m_iConsecEarlyDelivery >= 10)
            {
                m_iConsecEarlyDelivery = 0;
                if (m_iReorderTolerance > 0)
                {
                    m_iReorderTolerance--;
                    enterCS(m_StatsLock);
                    m_stats.traceReorderDistance--;
                    leaveCS(m_StatsLock);
                    HLOGC(qrlog.Debug, log << "... reached " << m_iConsecEarlyDelivery
                            << " times - decreasing tolerance to " << m_iReorderTolerance);
                }
            }
        }
        // If hasn't increased tolerance, but the packet appeared at TTL less than 2, do nothing.
    }
}

void srt::CUDT::dropFromLossLists(int32_t from, int32_t to)
{
    ScopedLock lg(m_RcvLossLock);

    IF_HEAVY_LOGGING(bool autodetected = false);
    int32_t begin SRT_ATR_UNUSED;
    if (from == SRT_SEQNO_NONE)
    {
        begin = m_pRcvLossList->removeUpTo(to);
        IF_HEAVY_LOGGING(autodetected = true);
    }
    else
    {
        begin = from;
        m_pRcvLossList->remove(from, to);
    }

#if ENABLE_HEAVY_LOGGING
    ostringstream range;
    if (begin == SRT_SEQNO_NONE)
    {
        range << "no";
    }
    else
    {
        int off = CSeqNo::seqoff(begin, to);
        if (off < 0)
        {
            range << "WEIRD NUMBER OF";
        }
        else
        {
            range << (off + 1);
        }
    }

    static const char* const beginwhere[2] = {"explicit", "detected"};

    const char* const reqtype = (from == SRT_SEQNO_NONE) ? "TLPKTDROP" : "DROPREQ";

    HLOGC(qrlog.Debug, log << CONID() << "DROP PER " << reqtype << " %" << begin
            << "[" << beginwhere[1*autodetected] << "]-" << to << " ("
            << range.str() << " packets)");
#endif

    if (m_bPeerRexmitFlag == 0 || m_iReorderTolerance == 0)
        return;

    // All code below concerns only "belated lossreport" feature.

    // It's highly unlikely that this is waiting to send a belated UMSG_LOSSREPORT,
    // so treat it rather as a sanity check.

    // It's enough to check if the first element of the list starts with a sequence older than 'to'.
    // If not, just do nothing.

    size_t delete_index = 0;
    for (size_t i = 0; i < m_FreshLoss.size(); ++i)
    {
        CRcvFreshLoss::Emod result = m_FreshLoss[i].revoke(from, to);
        switch (result)
        {
        case CRcvFreshLoss::DELETE:
            delete_index = i + 1; // PAST THE END
            continue;             // There may be further ranges that are included in this one, so check on.

        case CRcvFreshLoss::NONE:
        case CRcvFreshLoss::STRIPPED:
            break; // THIS BREAKS ONLY 'switch', not 'for'!

        case CRcvFreshLoss::SPLIT:; // This function never returns it. It's only a compiler shut-up.
        }

        break; // Now this breaks also FOR.
    }

    m_FreshLoss.erase(m_FreshLoss.begin(),
                      m_FreshLoss.begin() + delete_index); // with delete_index == 0 will do nothing
}

// This function, as the name states, should bake a new cookie.
int32_t srt::CUDT::bake(const sockaddr_any& addr, int32_t current_cookie, int correction)
{
    static unsigned int distractor = 0;
    unsigned int        rollover   = distractor + 10;

    for (;;)
    {
        // SYN cookie
        char clienthost[NI_MAXHOST];
        char clientport[NI_MAXSERV];
        getnameinfo(addr.get(),
                    addr.size(),
                    clienthost,
                    sizeof(clienthost),
                    clientport,
                    sizeof(clientport),
                    NI_NUMERICHOST | NI_NUMERICSERV);
        int64_t timestamp = (count_microseconds(steady_clock::now() - m_stats.tsStartTime) / 60000000) + distractor +
                            correction; // secret changes every one minute
        stringstream cookiestr;
        cookiestr << clienthost << ":" << clientport << ":" << timestamp;
        union {
            unsigned char cookie[16];
            int32_t       cookie_val;
        };
        CMD5::compute(cookiestr.str().c_str(), cookie);

        if (cookie_val != current_cookie)
            return cookie_val;

        ++distractor;

        // This is just to make the loop formally breakable,
        // but this is virtually impossible to happen.
        if (distractor == rollover)
            return cookie_val;
    }
}

// XXX This is quite a mystery, why this function has a return value
// and what the purpose for it was. There's just one call of this
// function in the whole code and in that call the return value is
// ignored. Actually this call happens in the CRcvQueue::worker thread,
// where it makes a response for incoming UDP packet that might be
// a connection request. Should any error occur in this process, there
// is no way to "report error" that happened here. Basing on that
// these values in original UDT code were quite like the values
// for m_iReqType, they have been changed to URQ_* symbols, which
// may mean that the intent for the return value was to send this
// value back as a control packet back to the connector.
//
// This function is run when the CRcvQueue object is reading packets
// from the multiplexer (@c CRcvQueue::worker_RetrieveUnit) and the
// target socket ID is 0.
//
// XXX Make this function return EConnectStatus enum type (extend if needed),
// and this will be directly passed to the caller.

// [[using locked(m_pRcvQueue->m_LSLock)]];
int srt::CUDT::processConnectRequest(const sockaddr_any& addr, CPacket& packet)
{
    // XXX ASSUMPTIONS:
    // [[using assert(packet.m_iID == 0)]]

    HLOGC(cnlog.Debug, log << CONID() << "processConnectRequest: received a connection request");

    if (m_bClosing)
    {
        m_RejectReason = SRT_REJ_CLOSE;
        HLOGC(cnlog.Debug, log << CONID() << "processConnectRequest: ... NOT. Rejecting because closing.");
        return m_RejectReason;
    }

    /*
     * Closing a listening socket only set bBroken
     * If a connect packet is received while closing it gets through
     * processing and crashes later.
     */
    if (m_bBroken)
    {
        m_RejectReason = SRT_REJ_CLOSE;
        HLOGC(cnlog.Debug, log << CONID() << "processConnectRequest: ... NOT. Rejecting because broken.");
        return m_RejectReason;
    }
    // When CHandShake::m_iContentSize is used in log, the file fails to link!
    size_t exp_len = CHandShake::m_iContentSize;

    // NOTE!!! Old version of SRT code checks if the size of the HS packet
    // is EQUAL to the above CHandShake::m_iContentSize.

    // Changed to < exp_len because we actually need that the packet
    // be at least of a size for handshake, although it may contain
    // more data, depending on what's inside.
    if (packet.getLength() < exp_len)
    {
        m_RejectReason = SRT_REJ_ROGUE;
        HLOGC(cnlog.Debug,
              log << CONID() << "processConnectRequest: ... NOT. Wrong size: " << packet.getLength()
                  << " (expected: " << exp_len << ")");
        return m_RejectReason;
    }

    // Dunno why the original UDT4 code only MUCH LATER was checking if the packet was UMSG_HANDSHAKE.
    // It doesn't seem to make sense to deserialize it into the handshake structure if we are not
    // sure that the packet contains the handshake at all!
    if (!packet.isControl(UMSG_HANDSHAKE))
    {
        m_RejectReason = SRT_REJ_ROGUE;
        LOGC(cnlog.Error,
             log << CONID() << "processConnectRequest: the packet received as handshake is not a handshake message");
        return m_RejectReason;
    }

    CHandShake hs;
    hs.load_from(packet.m_pcData, packet.getLength());

    // XXX MOST LIKELY this hs should be now copied into m_ConnRes field, which holds
    // the handshake structure sent from the peer (no matter the role or mode).
    // This should simplify the createSrtHandshake() function which can this time
    // simply write the crafted handshake structure into m_ConnReq, which needs no
    // participation of the local handshake and passing it as a parameter through
    // newConnection() -> acceptAndRespond() -> createSrtHandshake(). This is also
    // required as a source of the peer's information used in processing in other
    // structures.

    int32_t cookie_val = bake(addr);

    HLOGC(cnlog.Debug, log << CONID() << "processConnectRequest: new cookie: " << hex << cookie_val);

    // Remember the incoming destination address here and use it as a source
    // address when responding. It's not possible to record this address yet
    // because this happens still in the frames of the listener socket. Only
    // when processing switches to the newly spawned accepted socket can the
    // address be recorded in its m_SourceAddr field.
    sockaddr_any use_source_addr = packet.udpDestAddr();

    // REQUEST:INDUCTION.
    // Set a cookie, a target ID, and send back the same as
    // RESPONSE:INDUCTION.
    if (hs.m_iReqType == URQ_INDUCTION)
    {
        HLOGC(cnlog.Debug,
              log << CONID() << "processConnectRequest: received type=induction, sending back with cookie+socket");

        // XXX That looks weird - the calculated md5 sum out of the given host/port/timestamp
        // is 16 bytes long, but CHandShake::m_iCookie has 4 bytes. This then effectively copies
        // only the first 4 bytes. Moreover, it's dangerous on some platforms because the char
        // array need not be aligned to int32_t - changed to union in a hope that using int32_t
        // inside a union will enforce whole union to be aligned to int32_t.
        hs.m_iCookie = cookie_val;
        packet.m_iID = hs.m_iID;

        // Ok, now's the time. The listener sets here the version 5 handshake,
        // even though the request was 4. This is because the old client would
        // simply return THE SAME version, not even looking into it, giving the
        // listener false impression as if it supported version 5.
        //
        // If the caller was really HSv4, it will simply ignore the version 5 in INDUCTION;
        // it will respond with CONCLUSION, but with its own set version, which is version 4.
        //
        // If the caller was really HSv5, it will RECOGNIZE this version 5 in INDUCTION, so
        // it will respond with version 5 when sending CONCLUSION.

        hs.m_iVersion = HS_VERSION_SRT1;

        // Additionally, set this field to a MAGIC value. This field isn't used during INDUCTION
        // by HSv4 client, HSv5 client can use it to additionally verify that this is a HSv5 listener.
        // In this field we also advertise the PBKEYLEN value. When 0, it's considered not advertised.
        hs.m_iType = SrtHSRequest::wrapFlags(true /*put SRT_MAGIC_CODE in HSFLAGS*/, m_config.iSndCryptoKeyLen);
        bool whether SRT_ATR_UNUSED = m_config.iSndCryptoKeyLen != 0;
        HLOGC(cnlog.Debug,
              log << CONID() << "processConnectRequest: " << (whether ? "" : "NOT ")
                  << " Advertising PBKEYLEN - value = " << m_config.iSndCryptoKeyLen);

        size_t size = packet.getLength();
        hs.store_to((packet.m_pcData), (size));
        setPacketTS(packet, steady_clock::now());

        // Display the HS before sending it to peer
        HLOGC(cnlog.Debug, log << CONID() << "processConnectRequest: SENDING HS (i): " << hs.show());

        m_pSndQueue->sendto(addr, packet, use_source_addr);
        return SRT_REJ_UNKNOWN; // EXCEPTION: this is a "no-error" code.
    }

    // Otherwise this should be REQUEST:CONCLUSION.
    // Should then come with the correct cookie that was
    // set in the above INDUCTION, in the HS_VERSION_SRT1
    // should also contain extra data.

    if (!hs.valid())
    {
        LOGC(cnlog.Error, log << CONID() << "processConnectRequest: ROGUE HS RECEIVED. Rejecting");
        m_RejectReason = SRT_REJ_ROGUE;
        return SRT_REJ_ROGUE;
    }

    HLOGC(cnlog.Debug,
          log << CONID() << "processConnectRequest: received type=" << RequestTypeStr(hs.m_iReqType)
              << " - checking cookie...");
    if (hs.m_iCookie != cookie_val)
    {
        cookie_val = bake(addr, cookie_val, -1); // SHOULD generate an earlier, distracted cookie

        if (hs.m_iCookie != cookie_val)
        {
            m_RejectReason = SRT_REJ_RDVCOOKIE;
            HLOGC(cnlog.Debug, log << CONID() << "processConnectRequest: ...wrong cookie " << hex << cookie_val << ". Ignoring.");
            return m_RejectReason;
        }

        HLOGC(cnlog.Debug, log << CONID() << "processConnectRequest: ... correct (FIXED) cookie. Proceeding.");
    }
    else
    {
        HLOGC(cnlog.Debug, log << CONID() << "processConnectRequest: ... correct (ORIGINAL) cookie. Proceeding.");
    }

    int32_t id = hs.m_iID;

    // HANDSHAKE: The old client sees the version that does not match HS_VERSION_UDT4 (5).
    // In this case it will respond with URQ_ERROR_REJECT. Rest of the data are the same
    // as in the handshake request. When this message is received, the connector side should
    // switch itself to the version number HS_VERSION_UDT4 and continue the old way (that is,
    // continue sending URQ_INDUCTION, but this time with HS_VERSION_UDT4).

    bool accepted_hs = true;

    if (hs.m_iVersion == HS_VERSION_SRT1)
    {
        // No further check required.
        // The m_iType contains handshake extension flags.
    }
    else if (hs.m_iVersion == HS_VERSION_UDT4)
    {
        // In UDT, and so in older SRT version, the hs.m_iType field should contain
        // the socket type, although SRT only allowed this field to be UDT_DGRAM.
        // Older SRT version contained that value in a field, but now that this can
        // only contain UDT_DGRAM the field itself has been abandoned.
        // For the sake of any old client that reports version 4 handshake, interpret
        // this hs.m_iType field as a socket type and check if it's UDT_DGRAM.

        // Note that in HSv5 hs.m_iType contains extension flags.
        if (hs.m_iType != UDT_DGRAM)
        {
            m_RejectReason = SRT_REJ_ROGUE;
            accepted_hs    = false;
        }
    }
    else
    {
        // Unsupported version
        // (NOTE: This includes "version=0" which is a rejection flag).
        m_RejectReason = SRT_REJ_VERSION;
        accepted_hs    = false;
    }

    if (!accepted_hs)
    {
        HLOGC(cnlog.Debug,
              log << CONID() << "processConnectRequest: version/type mismatch. Sending REJECT code:" << m_RejectReason
                  << " MSG: " << srt_rejectreason_str(m_RejectReason));
        // mismatch, reject the request
        hs.m_iReqType = URQFailure(m_RejectReason);
        size_t size   = CHandShake::m_iContentSize;
        hs.store_to((packet.m_pcData), (size));
        packet.m_iID        = id;
        setPacketTS(packet, steady_clock::now());
        HLOGC(cnlog.Debug, log << CONID() << "processConnectRequest: SENDING HS (e): " << hs.show());
        m_pSndQueue->sendto(addr, packet, use_source_addr);
    }
    else
    {
        // IMPORTANT!!!
        // If the newConnection() detects there is already a socket connection associated with the remote peer,
        // it returns the socket via `acpu`, and the `result` returned is 0.
        // Else if a new connection is successfully created, the conclusion handshake response
        // is sent by the function itself (it calls the acceptAndRespond(..)), the `acpu` remains null, the `result` is 1.
        int error  = SRT_REJ_UNKNOWN;
        CUDT* acpu = NULL;
        int result = uglobal().newConnection(m_SocketID, addr, packet, (hs), (error), (acpu));

        // This is listener - m_RejectReason need not be set
        // because listener has no functionality of giving the app
        // insight into rejected callers.

        // --->
        //        (global.) CUDTUnited::updateListenerMux
        //        (new Socket.) CUDT::acceptAndRespond
        if (result == -1)
        {
            hs.m_iReqType = URQFailure(error);
            LOGC(cnlog.Warn, log << "processConnectRequest: rsp(REJECT): " << hs.m_iReqType << " - " << srt_rejectreason_str(error));
        }

        // The `acpu` not NULL means connection exists, the `result` should be 0. It is not checked here though.
        // The `newConnection(..)` only sends response for newly created connection.
        // The connection already exists (no new connection has been created, no response sent).
        // Send the conclusion response manually here in case the peer has missed the first one.
        // The value  `result` here should be 0.
        if (acpu)
        {
            // This is an existing connection, so the handshake is only needed
            // because of the rule that every handshake request must be covered
            // by the handshake response. It wouldn't be good to call interpretSrtHandshake
            // here because the data from the handshake have been already interpreted
            // and recorded. We just need to craft a response.
            HLOGC(cnlog.Debug,
                  log << CONID() << "processConnectRequest: sending REPEATED handshake response req="
                      << RequestTypeStr(hs.m_iReqType));

            // Rewrite already updated previously data in acceptAndRespond
            acpu->rewriteHandshakeData(acpu->m_PeerAddr, (hs));

            uint32_t kmdata[SRTDATA_MAXSIZE];
            size_t   kmdatasize = SRTDATA_MAXSIZE;
            EConnectStatus conn = CONN_ACCEPT;

            if (hs.m_iVersion >= HS_VERSION_SRT1)
            {
                // Always attach extension.
                hs.m_extension = true;
                conn = acpu->craftKmResponse((kmdata), (kmdatasize));
            }
            else
            {
                kmdatasize = 0;
            }

            if (conn != CONN_ACCEPT)
                return conn;

            packet.setLength(m_iMaxSRTPayloadSize);
            if (!acpu->createSrtHandshake(SRT_CMD_HSRSP, SRT_CMD_KMRSP,
                        kmdata, kmdatasize,
                        (packet), (hs)))
            {
                HLOGC(cnlog.Debug,
                      log << CONID() << "processConnectRequest: rejecting due to problems in createSrtHandshake.");
                result        = -1; // enforce fallthrough for the below condition!
                hs.m_iReqType = URQFailure(m_RejectReason == SRT_REJ_UNKNOWN ? int(SRT_REJ_IPE) : m_RejectReason.load());
            }
            else
            {
                // Send the crafted handshake
                HLOGC(cnlog.Debug, log << CONID() << "processConnectRequest: SENDING (repeated) HS (a): " << hs.show());
                acpu->addressAndSend((packet));
            }
        }

        if (result == 1)
        {
            // BUG! There is no need to update write-readiness on the listener socket once new connection is accepted.
            // Only read-readiness has to be updated, but it is done so in the newConnection(..) function.
            // See PR #1831 and issue #1667.
            HLOGC(cnlog.Debug,
                  log << CONID() << "processConnectRequest: accepted connection, updating epoll to write-ready");

            // New connection has been accepted or an existing one has been found. Update epoll write-readiness.
            // a new connection has been created, enable epoll for write
            // Note: not using SRT_EPOLL_CONNECT symbol because this is a procedure
            // executed for the accepted socket.
            uglobal().m_EPoll.update_events(m_SocketID, m_sPollID, SRT_EPOLL_OUT, true);
        }
        else if (result == -1)
        {
            // The new connection failed
            // or the connection already existed, but manually sending the HS response above has failed.
            // HSv4: Send the SHUTDOWN message to the peer (see PR #2010) in order to disallow the peer to connect.
            //       The HSv4 clients do not interpret the error handshake response correctly.
            // HSv5: Send a handshake with an error code (hs.m_iReqType set earlier) to the peer.
            if (hs.m_iVersion < HS_VERSION_SRT1)
            {
                HLOGC(cnlog.Debug, log << CONID() << "processConnectRequest: HSv4 caller, sending SHUTDOWN after rejection with "
                        << RequestTypeStr(hs.m_iReqType));
                CPacket rsp;
                setPacketTS((rsp), steady_clock::now());
                rsp.pack(UMSG_SHUTDOWN);
                rsp.m_iID = m_PeerID;
                m_pSndQueue->sendto(addr, rsp, use_source_addr);
            }
            else
            {
                HLOGC(cnlog.Debug,
                        log << CONID() << "processConnectRequest: sending ABNORMAL handshake info req="
                        << RequestTypeStr(hs.m_iReqType));
                size_t size = CHandShake::m_iContentSize;
                hs.store_to((packet.m_pcData), (size));
                packet.setLength(size);
                packet.m_iID = id;
                setPacketTS(packet, steady_clock::now());
                HLOGC(cnlog.Debug, log << CONID() << "processConnectRequest: SENDING HS (a): " << hs.show());
                m_pSndQueue->sendto(addr, packet, use_source_addr);
            }
        }
    }
    LOGC(cnlog.Note, log << CONID() << "listen ret: " << hs.m_iReqType << " - " << RequestTypeStr(hs.m_iReqType));

    return RejectReasonForURQ(hs.m_iReqType);
}

void srt::CUDT::addLossRecord(std::vector<int32_t> &lr, int32_t lo, int32_t hi)
{
    if (lo == hi)
        lr.push_back(lo);
    else
    {
        lr.push_back(lo | LOSSDATA_SEQNO_RANGE_FIRST);
        lr.push_back(hi);
    }
}

int srt::CUDT::checkACKTimer(const steady_clock::time_point &currtime)
{
    int because_decision = BECAUSE_NO_REASON;
    if (currtime > m_tsNextACKTime.load()  // ACK time has come
                                  // OR the number of sent packets since last ACK has reached
                                  // the congctl-defined value of ACK Interval
                                  // (note that none of the builtin congctls defines ACK Interval)
        || (m_CongCtl->ACKMaxPackets() > 0 && m_iPktCount >= m_CongCtl->ACKMaxPackets()))
    {
        // ACK timer expired or ACK interval is reached
        sendCtrl(UMSG_ACK);

        const steady_clock::duration ack_interval = m_CongCtl->ACKTimeout_us() > 0
            ? microseconds_from(m_CongCtl->ACKTimeout_us())
            : m_tdACKInterval;
        m_tsNextACKTime.store(currtime + ack_interval);

        m_iPktCount      = 0;
        m_iLightACKCount = 1;
        because_decision = BECAUSE_ACK;
    }

    // Or the transfer rate is so high that the number of packets
    // have reached the value of SelfClockInterval * LightACKCount before
    // the time has come according to m_tsNextACKTime. In this case a "lite ACK"
    // is sent, which doesn't contain statistical data and nothing more
    // than just the ACK number. The "fat ACK" packets will be still sent
    // normally according to the timely rules.
    else if (m_iPktCount >= SELF_CLOCK_INTERVAL * m_iLightACKCount)
    {
        // send a "light" ACK
        sendCtrl(UMSG_ACK, NULL, NULL, SEND_LITE_ACK);
        ++m_iLightACKCount;
        because_decision = BECAUSE_LITEACK;
    }

    return because_decision;
}

int srt::CUDT::checkNAKTimer(const steady_clock::time_point& currtime)
{
    // XXX The problem with working NAKREPORT with SRT_ARQ_ONREQ
    // is not that it would be inappropriate, but because it's not
    // implemented. The reason for it is that the structure of the
    // loss list container (m_pRcvLossList) is such that it is expected
    // that the loss records are ordered by sequence numbers (so
    // that two ranges sticking together are merged in place).
    // Unfortunately in case of SRT_ARQ_ONREQ losses must be recorded
    // as before, but they should not be reported, until confirmed
    // by the filter. By this reason they appear often out of order
    // and for adding them properly the loss list container wasn't
    // prepared. This then requires some more effort to implement.
    if (!m_config.bRcvNakReport || m_PktFilterRexmitLevel != SRT_ARQ_ALWAYS)
        return BECAUSE_NO_REASON;

    /*
     * m_config.bRcvNakReport enables NAK reports for SRT.
     * Retransmission based on timeout is bandwidth consuming,
     * not knowing what to retransmit when the only NAK sent by receiver is lost,
     * all packets past last ACK are retransmitted (rexmitMethod() == SRM_FASTREXMIT).
     */
    enterCS(m_RcvLossLock);
    const int loss_len = m_pRcvLossList->getLossLength();
    leaveCS(m_RcvLossLock);

    SRT_ASSERT(loss_len >= 0);
    int debug_decision = BECAUSE_NO_REASON;

    if (loss_len > 0)
    {
        if (currtime <= m_tsNextNAKTime.load())
            return BECAUSE_NO_REASON; // wait for next NAK time

        sendCtrl(UMSG_LOSSREPORT);
        debug_decision = BECAUSE_NAKREPORT;
    }

    m_tsNextNAKTime.store(currtime + m_tdNAKInterval);
    return debug_decision;
}

bool srt::CUDT::checkExpTimer(const steady_clock::time_point& currtime, int check_reason SRT_ATR_UNUSED)
{
    // VERY HEAVY LOGGING
#if ENABLE_HEAVY_LOGGING & 1
    static const char* const decisions [] = {
        "ACK",
        "LITE-ACK",
        "NAKREPORT"
    };

    string decision = "NOTHING";
    if (check_reason)
    {
        ostringstream decd;
        decision = "";
        for (int i = 0; i < LAST_BECAUSE_BIT; ++i)
        {
            int flag = 1 << i;
            if (check_reason & flag)
                decd << decisions[i] << " ";
        }
        decision = decd.str();
    }
    HLOGC(xtlog.Debug, log << CONID() << "checkTimer: ACTIVITIES PERFORMED: " << decision);
#endif

    // In UDT the m_bUserDefinedRTO and m_iRTO were in CCC class.
    // There's nothing in the original code that alters these values.

    steady_clock::time_point next_exp_time;
    if (m_CongCtl->RTO())
    {
        next_exp_time = m_tsLastRspTime.load() + microseconds_from(m_CongCtl->RTO());
    }
    else
    {
        steady_clock::duration exp_timeout =
            microseconds_from(m_iEXPCount * (m_iSRTT + 4 * m_iRTTVar) + COMM_SYN_INTERVAL_US);
        if (exp_timeout < (m_iEXPCount * m_tdMinExpInterval))
            exp_timeout = m_iEXPCount * m_tdMinExpInterval;
        next_exp_time = m_tsLastRspTime.load() + exp_timeout;
    }

    if (currtime <= next_exp_time && !m_bBreakAsUnstable)
        return false;

    // ms -> us
    const int PEER_IDLE_TMO_US = m_config.iPeerIdleTimeout_ms * 1000;
    // Haven't received any information from the peer, is it dead?!
    // timeout: at least 16 expirations and must be greater than 5 seconds
    time_point last_rsp_time = m_tsLastRspTime.load();
    if (m_bBreakAsUnstable || ((m_iEXPCount > COMM_RESPONSE_MAX_EXP) &&
        (currtime - last_rsp_time > microseconds_from(PEER_IDLE_TMO_US))))
    {
        //
        // Connection is broken.
        // UDT does not signal any information about this instead of to stop quietly.
        // Application will detect this when it calls any UDT methods next time.
        //
        HLOGC(xtlog.Debug,
              log << CONID() << "CONNECTION EXPIRED after " << count_milliseconds(currtime - last_rsp_time) << "ms");
        m_bClosing       = true;
        m_bBroken        = true;
        m_iBrokenCounter = 30;

        // update snd U list to remove this socket
        m_pSndQueue->m_pSndUList->update(this, CSndUList::DO_RESCHEDULE);

        updateBrokenConnection();
        completeBrokenConnectionDependencies(SRT_ECONNLOST); // LOCKS!

        return true;
    }

    HLOGC(xtlog.Debug,
          log << CONID() << "EXP TIMER: count=" << m_iEXPCount << "/" << (+COMM_RESPONSE_MAX_EXP)
              << " elapsed=" << (count_microseconds(currtime - last_rsp_time)) << "/" << (+PEER_IDLE_TMO_US) << "us");

    ++m_iEXPCount;

    /*
     * (keepalive fix)
     * duB:
     * It seems there is confusion of the direction of the Response here.
     * lastRspTime is supposed to be when receiving (data/ctrl) from peer
     * as shown in processCtrl and processData,
     * Here we set because we sent something?
     *
     * Disabling this code that prevent quick reconnection when peer disappear
     */
    // Reset last response time since we've just sent a heart-beat.
    // (fixed) m_tsLastRspTime = currtime_tk;

    return false;
}

void srt::CUDT::checkRexmitTimer(const steady_clock::time_point& currtime)
{
    // Check if HSv4 should be retransmitted, and if KM_REQ should be resent if the side is INITIATOR.
    checkSndTimers();

    // There are two algorithms of blind packet retransmission: LATEREXMIT and FASTREXMIT.
    //
    // LATEREXMIT is only used with FileCC.
    // The RTO is triggered when some time has passed since the last ACK from
    // the receiver, while there is still some unacknowledged data in the sender's buffer,
    // and the loss list is empty at the moment of RTO (nothing to retransmit yet).
    //
    // FASTREXMIT is only used with LiveCC.
    // The RTO is triggered if the receiver is not configured to send periodic NAK reports,
    // when some time has passed since the last ACK from the receiver,
    // while there is still some unacknowledged data in the sender's buffer.
    //
    // In case the above conditions are met, the unacknowledged packets
    // in the sender's buffer will be added to the SND loss list and retransmitted.
    //

    {
        ScopedLock ack_lock(m_RecvAckLock);
        const uint64_t rtt_syn = (m_iSRTT + 4 * m_iRTTVar + 2 * COMM_SYN_INTERVAL_US);
        const uint64_t exp_int_us = (m_iReXmitCount * rtt_syn + COMM_SYN_INTERVAL_US);

        if (currtime <= (m_tsLastRspAckTime + microseconds_from(exp_int_us)))
            return;
    }

    // If there is no unacknowledged data in the sending buffer,
    // then there is nothing to retransmit.
    if (m_pSndBuffer->getCurrBufSize() <= 0)
        return;

    const bool is_laterexmit = m_CongCtl->rexmitMethod() == SrtCongestion::SRM_LATEREXMIT; // FileCC
    const bool is_fastrexmit = m_CongCtl->rexmitMethod() == SrtCongestion::SRM_FASTREXMIT; // LiveCC

    // If the receiver will send periodic NAK reports, then FASTREXMIT (live) is inactive.
    // TODO: Probably some method of "blind rexmit" MUST BE DONE, when TLPKTDROP is off.
    if (is_fastrexmit && m_bPeerNakReport)
        return;

    // Schedule a retransmission IF:
    // - there are packets in flight (getFlightSpan() > 0);
    // - in case of LATEREXMIT (File Mode): the sender loss list is empty
    //   (the receiver didn't send any LOSSREPORT, or LOSSREPORT was lost on track).
    // - in case of FASTREXMIT (Live Mode): the RTO (rtt_syn) was triggered, therefore
    //   schedule unacknowledged packets for retransmission regardless of the loss list emptiness.
    if (getFlightSpan() > 0 && (!is_laterexmit || m_pSndLossList->getLossLength() == 0))
    {
        // Sender: Insert all the packets sent after last received acknowledgement into the sender loss list.
        ScopedLock acklock(m_RecvAckLock); // Protect packet retransmission
        // Resend all unacknowledged packets on timeout, but only if there is no packet in the loss list
        const int32_t csn = m_iSndCurrSeqNo;
        const int     num = m_pSndLossList->insert(m_iSndLastAck, csn);
        if (num > 0)
        {
            enterCS(m_StatsLock);
            m_stats.sndr.lost.count(num);
            leaveCS(m_StatsLock);

            HLOGC(xtlog.Debug,
                  log << CONID() << "ENFORCED " << (is_laterexmit ? "LATEREXMIT" : "FASTREXMIT")
                      << " by ACK-TMOUT (scheduling): " << CSeqNo::incseq(m_iSndLastAck) << "-" << csn << " ("
                      << CSeqNo::seqoff(m_iSndLastAck, csn) << " packets)");
        }
    }

    ++m_iReXmitCount;

    const ECheckTimerStage stage = is_fastrexmit ? TEV_CHT_FASTREXMIT : TEV_CHT_REXMIT;
    updateCC(TEV_CHECKTIMER, EventVariant(stage));

    // schedule sending if not scheduled already
    m_pSndQueue->m_pSndUList->update(this, CSndUList::DONT_RESCHEDULE);
}

void srt::CUDT::checkTimers()
{
    // update CC parameters
    updateCC(TEV_CHECKTIMER, EventVariant(TEV_CHT_INIT));

    const steady_clock::time_point currtime = steady_clock::now();

    // This is a very heavy log, unblock only for temporary debugging!
#if 0
    HLOGC(xtlog.Debug, log << CONID() << "checkTimers: nextacktime=" << FormatTime(m_tsNextACKTime)
        << " AckInterval=" << m_iACKInterval
        << " pkt-count=" << m_iPktCount << " liteack-count=" << m_iLightACKCount);
#endif

    // Check if it is time to send ACK
    int debug_decision = checkACKTimer(currtime);

    // Check if it is time to send a loss report
    debug_decision |= checkNAKTimer(currtime);

    // Check if the connection is expired
    if (checkExpTimer(currtime, debug_decision))
        return;

    // Check if FAST or LATE packet retransmission is required
    checkRexmitTimer(currtime);

    if (currtime > m_tsLastSndTime.load() + microseconds_from(COMM_KEEPALIVE_PERIOD_US))
    {
        sendCtrl(UMSG_KEEPALIVE);
#if ENABLE_BONDING
        if (m_parent->m_GroupOf)
        {
            ScopedLock glock (uglobal().m_GlobControlLock);
            if (m_parent->m_GroupOf)
            {
                // Pass socket ID because it's about changing group socket data
                m_parent->m_GroupOf->internalKeepalive(m_parent->m_GroupMemberData);
                // NOTE: GroupLock is unnecessary here because the only data read and
                // modified is the target of the iterator from m_GroupMemberData. The
                // iterator will be valid regardless of any container modifications.
            }
        }
#endif
        HLOGP(xtlog.Debug, "KEEPALIVE");
    }
}

void srt::CUDT::updateBrokenConnection()
{
    m_bClosing = true;
    releaseSynch();
    // app can call any UDT API to learn the connection_broken error
    uglobal().m_EPoll.update_events(m_SocketID, m_sPollID, SRT_EPOLL_IN | SRT_EPOLL_OUT | SRT_EPOLL_ERR, true);
    CGlobEvent::triggerEvent();
}

void srt::CUDT::completeBrokenConnectionDependencies(int errorcode)
{
    int token = -1;

#if ENABLE_BONDING
    bool pending_broken = false;
    {
        ScopedLock guard_group_existence (uglobal().m_GlobControlLock);
        if (m_parent->m_GroupOf)
        {
            token = m_parent->m_GroupMemberData->token;
            if (m_parent->m_GroupMemberData->sndstate == SRT_GST_PENDING)
            {
                HLOGC(gmlog.Debug, log << CONID() << "updateBrokenConnection: a pending link was broken - will be removed");
                pending_broken = true;
            }
            else
            {
                HLOGC(gmlog.Debug,
                      log << CONID() << "updateBrokenConnection: state="
                          << CUDTGroup::StateStr(m_parent->m_GroupMemberData->sndstate)
                          << " a used link was broken - not closing automatically");
            }

            m_parent->m_GroupMemberData->sndstate = SRT_GST_BROKEN;
            m_parent->m_GroupMemberData->rcvstate = SRT_GST_BROKEN;
        }
    }
#endif

    if (m_cbConnectHook)
    {
        CALLBACK_CALL(m_cbConnectHook, m_SocketID, errorcode, m_PeerAddr.get(), token);
    }

#if ENABLE_BONDING
    {
        // Lock GlobControlLock in order to make sure that
        // the state if the socket having the group and the
        // existence of the group will not be changed during
        // the operation. The attempt of group deletion will
        // have to wait until this operation completes.
        ScopedLock lock(uglobal().m_GlobControlLock);
        CUDTGroup* pg = m_parent->m_GroupOf;
        if (pg)
        {
            // Bound to one call because this requires locking
            pg->updateFailedLink();
        }
    }

    // Sockets that never succeeded to connect must be deleted
    // explicitly, otherwise they will never be deleted.
    if (pending_broken)
    {
        // XXX This somehow can cause a deadlock
        // uglobal()->close(m_parent);
        m_parent->setBrokenClosed();
    }
#endif
}

void srt::CUDT::addEPoll(const int eid)
{
    enterCS(uglobal().m_EPoll.m_EPollLock);
    m_sPollID.insert(eid);
    leaveCS(uglobal().m_EPoll.m_EPollLock);

    if (!stillConnected())
        return;

    enterCS(m_RecvLock);
    if (isRcvBufferReady())
    {
        uglobal().m_EPoll.update_events(m_SocketID, m_sPollID, SRT_EPOLL_IN, true);
    }
    leaveCS(m_RecvLock);

    if (m_config.iSndBufSize > m_pSndBuffer->getCurrBufSize())
    {
        uglobal().m_EPoll.update_events(m_SocketID, m_sPollID, SRT_EPOLL_OUT, true);
    }
}

void srt::CUDT::removeEPollEvents(const int eid)
{
    // clear IO events notifications;
    // since this happens after the epoll ID has been removed, they cannot be set again
    set<int> remove;
    remove.insert(eid);
    uglobal().m_EPoll.update_events(m_SocketID, remove, SRT_EPOLL_IN | SRT_EPOLL_OUT, false);
}

void srt::CUDT::removeEPollID(const int eid)
{
    enterCS(uglobal().m_EPoll.m_EPollLock);
    m_sPollID.erase(eid);
    leaveCS(uglobal().m_EPoll.m_EPollLock);
}

void srt::CUDT::ConnectSignal(ETransmissionEvent evt, EventSlot sl)
{
    if (evt >= TEV_E_SIZE)
        return; // sanity check

    m_Slots[evt].push_back(sl);
}

void srt::CUDT::DisconnectSignal(ETransmissionEvent evt)
{
    if (evt >= TEV_E_SIZE)
        return; // sanity check

    m_Slots[evt].clear();
}

void srt::CUDT::EmitSignal(ETransmissionEvent tev, EventVariant var)
{
    for (std::vector<EventSlot>::iterator i = m_Slots[tev].begin(); i != m_Slots[tev].end(); ++i)
    {
        i->emit(tev, var);
    }
}

int srt::CUDT::getsndbuffer(SRTSOCKET u, size_t *blocks, size_t *bytes)
{
    CUDTSocket *s = uglobal().locateSocket(u);
    if (!s)
        return -1;

    CSndBuffer *b = s->core().m_pSndBuffer;

    if (!b)
        return -1;

    int bytecount, timespan;
    int count = b->getCurrBufSize((bytecount), (timespan));

    if (blocks)
        *blocks = count;

    if (bytes)
        *bytes = bytecount;

    return std::abs(timespan);
}

int srt::CUDT::rejectReason(SRTSOCKET u)
{
    CUDTSocket* s = uglobal().locateSocket(u);
    if (!s)
        return SRT_REJ_UNKNOWN;

    return s->core().m_RejectReason;
}

int srt::CUDT::rejectReason(SRTSOCKET u, int value)
{
    CUDTSocket* s = uglobal().locateSocket(u);
    if (!s)
        return APIError(MJ_NOTSUP, MN_SIDINVAL);

    if (value < SRT_REJC_PREDEFINED)
        return APIError(MJ_NOTSUP, MN_INVAL);

    s->core().m_RejectReason = value;
    return 0;
}

int64_t srt::CUDT::socketStartTime(SRTSOCKET u)
{
    CUDTSocket* s = uglobal().locateSocket(u);
    if (!s)
        return APIError(MJ_NOTSUP, MN_SIDINVAL);

    return count_microseconds(s->core().m_stats.tsStartTime.time_since_epoch());
}

bool srt::CUDT::runAcceptHook(CUDT *acore, const sockaddr* peer, const CHandShake& hs, const CPacket& hspkt)
{
    // Prepare the information for the hook.

    // We need streamid.
    char target[CSrtConfig::MAX_SID_LENGTH + 1];
    memset((target), 0, CSrtConfig::MAX_SID_LENGTH + 1);

    // Just for a case, check the length.
    // This wasn't done before, and we could risk memory crash.
    // In case of error, this will remain unset and the empty
    // string will be passed as streamid.

    int ext_flags = SrtHSRequest::SRT_HSTYPE_HSFLAGS::unwrap(hs.m_iType);

#if ENABLE_BONDING
    bool have_group = false;
    SRT_GROUP_TYPE gt = SRT_GTYPE_UNDEFINED;
#endif

    // This tests if there are any extensions.
    if (hspkt.getLength() > CHandShake::m_iContentSize + 4 && IsSet(ext_flags, CHandShake::HS_EXT_CONFIG))
    {
        uint32_t *begin = reinterpret_cast<uint32_t *>(hspkt.m_pcData + CHandShake::m_iContentSize);
        size_t    size  = hspkt.getLength() - CHandShake::m_iContentSize; // Due to previous cond check we grant it's >0
        uint32_t *next  = 0;
        size_t    length   = size / sizeof(uint32_t);
        size_t    blocklen = 0;

        for (;;) // ONE SHOT, but continuable loop
        {
            int cmd = FindExtensionBlock(begin, length, (blocklen), (next));

            const size_t bytelen = blocklen * sizeof(uint32_t);

            if (cmd == SRT_CMD_SID)
            {
                if (!bytelen || bytelen > CSrtConfig::MAX_SID_LENGTH)
                {
                    LOGC(cnlog.Error,
                         log << CONID() << "interpretSrtHandshake: STREAMID length " << bytelen << " is 0 or > "
                             << +CSrtConfig::MAX_SID_LENGTH << " - PROTOCOL ERROR, REJECTING");
                    return false;
                }
                // See comment at CUDT::interpretSrtHandshake().
                memcpy((target), begin + 1, bytelen);

                // Un-swap on big endian machines
                ItoHLA(((uint32_t *)target), (uint32_t *)target, blocklen);
            }
#if ENABLE_BONDING
            else if (cmd == SRT_CMD_GROUP)
            {
                uint32_t* groupdata = begin + 1;
                have_group = true; // Even if parse error happes
                if (bytelen / sizeof(int32_t) >= GRPD_E_SIZE)
                {
                    uint32_t gd = groupdata[GRPD_GROUPDATA];
                    gt = SRT_GROUP_TYPE(SrtHSRequest::HS_GROUP_TYPE::unwrap(gd));
                }
            }
#endif
            else if (cmd == SRT_CMD_NONE)
            {
                // End of blocks
                break;
            }

            // Any other kind of message extracted. Search on.
            if (!NextExtensionBlock((begin), next, (length)))
                break;
        }
    }

#if ENABLE_BONDING
    if (have_group && acore->m_config.iGroupConnect == 0)
    {
        HLOGC(cnlog.Debug,
              log << CONID() << "runAcceptHook: REJECTING connection WITHOUT calling the hook - groups not allowed");
        return false;
    }

    // Update the groupconnect flag
    acore->m_config.iGroupConnect = have_group ? 1 : 0;
    acore->m_HSGroupType = gt;
#endif

    // Set the default value
    acore->m_RejectReason = SRT_REJX_FALLBACK;
    try
    {
        int result = CALLBACK_CALL(m_cbAcceptHook, acore->m_SocketID, hs.m_iVersion, peer, target);
        if (result == -1)
            return false;
    }
    catch (...)
    {
        LOGP(cnlog.Warn, "runAcceptHook: hook interrupted by exception");
        return false;
    }

    acore->m_RejectReason = SRT_REJ_UNKNOWN;
    return true;
}

void srt::CUDT::processKeepalive(const CPacket& ctrlpkt, const time_point& tsArrival)
{
    // Here can be handled some protocol definition
    // for extra data sent through keepalive.

#if ENABLE_BONDING
    if (m_parent->m_GroupOf)
    {
        // Lock GlobControlLock in order to make sure that
        // the state if the socket having the group and the
        // existence of the group will not be changed during
        // the operation. The attempt of group deletion will
        // have to wait until this operation completes.
        ScopedLock lock(uglobal().m_GlobControlLock);
        CUDTGroup* pg = m_parent->m_GroupOf;
        if (pg)
        {
            // Whether anything is to be done with this socket
            // about the fact that keepalive arrived, let the
            // group handle it
            pg->processKeepalive(m_parent->m_GroupMemberData);
        }
    }
#endif

    ScopedLock lck(m_RcvBufferLock);
    m_pRcvBuffer->updateTsbPdTimeBase(ctrlpkt.getMsgTimeStamp());
    if (m_config.bDriftTracer)
        m_pRcvBuffer->addRcvTsbPdDriftSample(ctrlpkt.getMsgTimeStamp(), tsArrival, -1);
}<|MERGE_RESOLUTION|>--- conflicted
+++ resolved
@@ -8271,12 +8271,7 @@
     //
     // END of the new code with TLPKTDROP
     //
-<<<<<<< HEAD
-#if ENABLE_EXPERIMENTAL_BONDING
-=======
-    leaveCS(m_RecvAckLock);
 #if ENABLE_BONDING
->>>>>>> 6d774dd5
     if (m_parent->m_GroupOf)
     {
         ScopedLock glock (uglobal().m_GlobControlLock);
