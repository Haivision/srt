--- conflicted
+++ resolved
@@ -5944,18 +5944,14 @@
 
         // Kick TsbPd thread to schedule next wakeup (if running)
         if (m_bTsbPd)
-<<<<<<< HEAD
         {
             HLOGP(tslog.Debug, "Ping TSBPD thread to schedule wakeup");
-            pthread_cond_signal(&m_RcvTsbPdCond);
+            tscond.signal_locked(recvguard);
         }
         else
         {
             HLOGP(tslog.Debug, "NOT pinging TSBPD - not set");
         }
-=======
-            tscond.signal_locked(recvguard);
->>>>>>> 47b2553c
 
         if (!m_pRcvBuffer->isRcvDataReady())
         {
@@ -5984,18 +5980,14 @@
 
             // Kick TsbPd thread to schedule next wakeup (if running)
             if (m_bTsbPd)
-<<<<<<< HEAD
             {
                 HLOGP(dlog.Debug, "receiveMessage: nothing to read, kicking TSBPD, return AGAIN");
-                pthread_cond_signal(&m_RcvTsbPdCond);
+                tscond.signal_locked(recvguard);
             }
             else
             {
                 HLOGP(dlog.Debug, "receiveMessage: nothing to read, return AGAIN");
             }
-=======
-                tscond.signal_locked(recvguard);
->>>>>>> 47b2553c
 
             // Shut up EPoll if no more messages in non-blocking mode
             s_UDTUnited.m_EPoll.update_events(m_SocketID, m_sPollID, SRT_EPOLL_IN, false);
@@ -6007,19 +5999,13 @@
             // Kick TsbPd thread to schedule next wakeup (if running)
             if (m_bTsbPd)
             {
-<<<<<<< HEAD
                 HLOGP(dlog.Debug, "receiveMessage: DATA READ, but nothing more - kicking TSBPD.");
-                pthread_cond_signal(&m_RcvTsbPdCond);
+                tscond.signal_locked(recvguard);
             }
             else
             {
                 HLOGP(dlog.Debug, "receiveMessage: DATA READ, but nothing more");
             }
-=======
-                // Kick TsbPd thread to schedule next wakeup (if running)
-                if (m_bTsbPd)
-                    tscond.signal_locked(recvguard);
->>>>>>> 47b2553c
 
             // Shut up EPoll if no more messages in non-blocking mode
             s_UDTUnited.m_EPoll.update_events(m_SocketID, m_sPollID, SRT_EPOLL_IN, false);
@@ -6049,26 +6035,17 @@
             /* Kick TsbPd thread to schedule next wakeup (if running) */
             if (m_bTsbPd)
             {
-<<<<<<< HEAD
                 HLOGC(tslog.Debug, log << "receiveMessage: KICK tsbpd");
-                pthread_cond_signal(&m_RcvTsbPdCond);
-=======
-                HLOGP(tslog.Debug, "receiveMessage: KICK tsbpd");
                 tscond.signal_locked(recvguard);
->>>>>>> 47b2553c
             }
 
             do
             {
-<<<<<<< HEAD
                 HLOGC(tslog.Debug,
                       log << CONID() << "receiveMessage: fall asleep for " << count_microseconds(recv_timeout) << "us lock=" << (&m_RecvLock)
                           << " cond=" << (&m_RecvDataCond));
 
-                if (SyncEvent::wait_for(&m_RecvDataCond, &m_RecvLock.ref(), recv_timeout) == ETIMEDOUT)
-=======
                 if (!recv_cond.wait_for(recv_timeout))
->>>>>>> 47b2553c
                 {
                     if (!(m_iRcvTimeOut < 0))
                         timeout = true;
@@ -8585,14 +8562,8 @@
 
         if (m_bTsbPd)
         {
-<<<<<<< HEAD
-           HLOGC(mglog.Debug, log << "loss: signaling TSBPD cond");
-            CGuard lock(m_RecvLock);
-            pthread_cond_signal(&m_RcvTsbPdCond);
-=======
             HLOGC(mglog.Debug, log << "loss: signaling TSBPD cond");
             CSync::lock_signal(m_RcvTsbPdCond, m_RecvLock);
->>>>>>> 47b2553c
         }
     }
 
@@ -8609,12 +8580,7 @@
         if (m_bTsbPd)
         {
             HLOGC(mglog.Debug, log << "loss: signaling TSBPD cond");
-<<<<<<< HEAD
-            CGuard lock(m_RecvLock);
-            pthread_cond_signal(&m_RcvTsbPdCond);
-=======
             CSync::lock_signal(m_RcvTsbPdCond, m_RecvLock);
->>>>>>> 47b2553c
         }
     }
 
