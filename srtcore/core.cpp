/*
 * SRT - Secure, Reliable, Transport
 * Copyright (c) 2018 Haivision Systems Inc.
 *
 * This Source Code Form is subject to the terms of the Mozilla Public
 * License, v. 2.0. If a copy of the MPL was not distributed with this
 * file, You can obtain one at http://mozilla.org/MPL/2.0/.
 *
 */

/*****************************************************************************
Copyright (c) 2001 - 2011, The Board of Trustees of the University of Illinois.
All rights reserved.

Redistribution and use in source and binary forms, with or without
modification, are permitted provided that the following conditions are
met:

* Redistributions of source code must retain the above
  copyright notice, this list of conditions and the
  following disclaimer.

* Redistributions in binary form must reproduce the
  above copyright notice, this list of conditions
  and the following disclaimer in the documentation
  and/or other materials provided with the distribution.

* Neither the name of the University of Illinois
  nor the names of its contributors may be used to
  endorse or promote products derived from this
  software without specific prior written permission.

THIS SOFTWARE IS PROVIDED BY THE COPYRIGHT HOLDERS AND CONTRIBUTORS "AS
IS" AND ANY EXPRESS OR IMPLIED WARRANTIES, INCLUDING, BUT NOT LIMITED TO,
THE IMPLIED WARRANTIES OF MERCHANTABILITY AND FITNESS FOR A PARTICULAR
PURPOSE ARE DISCLAIMED. IN NO EVENT SHALL THE COPYRIGHT OWNER OR
CONTRIBUTORS BE LIABLE FOR ANY DIRECT, INDIRECT, INCIDENTAL, SPECIAL,
EXEMPLARY, OR CONSEQUENTIAL DAMAGES (INCLUDING, BUT NOT LIMITED TO,
PROCUREMENT OF SUBSTITUTE GOODS OR SERVICES; LOSS OF USE, DATA, OR
PROFITS; OR BUSINESS INTERRUPTION) HOWEVER CAUSED AND ON ANY THEORY OF
LIABILITY, WHETHER IN CONTRACT, STRICT LIABILITY, OR TORT (INCLUDING
NEGLIGENCE OR OTHERWISE) ARISING IN ANY WAY OUT OF THE USE OF THIS
SOFTWARE, EVEN IF ADVISED OF THE POSSIBILITY OF SUCH DAMAGE.
*****************************************************************************/

/*****************************************************************************
written by
   Yunhong Gu, last updated 02/28/2012
modified by
   Haivision Systems Inc.
*****************************************************************************/

#include "platform_sys.h"

#include <cmath>
#include <sstream>
#include "srt.h"
#include "queue.h"
#include "api.h"
#include "core.h"
#include "logging.h"
#include "crypto.h"
#include "logging_api.h" // Required due to containing extern srt_logger_config

// Again, just in case when some "smart guy" provided such a global macro
#ifdef min
#undef min
#endif
#ifdef max
#undef max
#endif

using namespace std;
using namespace srt::sync;

namespace srt_logging
{

struct AllFaOn
{
    LogConfig::fa_bitset_t allfa;

    AllFaOn()
    {
        //        allfa.set(SRT_LOGFA_BSTATS, true);
        allfa.set(SRT_LOGFA_CONTROL, true);
        allfa.set(SRT_LOGFA_DATA, true);
        allfa.set(SRT_LOGFA_TSBPD, true);
        allfa.set(SRT_LOGFA_REXMIT, true);
        allfa.set(SRT_LOGFA_CONGEST, true);
#if ENABLE_HAICRYPT_LOGGING
        allfa.set(SRT_LOGFA_HAICRYPT, true);
#endif
    }
} logger_fa_all;

} // namespace srt_logging

// We need it outside the namespace to preserve the global name.
// It's a part of "hidden API" (used by applications)
SRT_API srt_logging::LogConfig srt_logger_config(srt_logging::logger_fa_all.allfa);

namespace srt_logging
{

Logger glog(SRT_LOGFA_GENERAL, srt_logger_config, "SRT.g");
// Unused. If not found useful, maybe reuse for another FA.
// Logger blog(SRT_LOGFA_BSTATS, srt_logger_config, "SRT.b");
Logger mglog(SRT_LOGFA_CONTROL, srt_logger_config, "SRT.c");
Logger dlog(SRT_LOGFA_DATA, srt_logger_config, "SRT.d");
Logger tslog(SRT_LOGFA_TSBPD, srt_logger_config, "SRT.t");
Logger rxlog(SRT_LOGFA_REXMIT, srt_logger_config, "SRT.r");
Logger cclog(SRT_LOGFA_CONGEST, srt_logger_config, "SRT.cc");

} // namespace srt_logging

using namespace srt_logging;

CUDTUnited CUDT::s_UDTUnited;

const SRTSOCKET UDT::INVALID_SOCK = CUDT::INVALID_SOCK;
const int       UDT::ERROR        = CUDT::ERROR;

// SRT Version constants
#define SRT_VERSION_UNK     0
#define SRT_VERSION_MAJ1    0x010000            /* Version 1 major */
#define SRT_VERSION_MAJ(v) (0xFF0000 & (v))     /* Major number ensuring backward compatibility */
#define SRT_VERSION_MIN(v) (0x00FF00 & (v))
#define SRT_VERSION_PCH(v) (0x0000FF & (v))

// NOTE: SRT_VERSION is primarily defined in the build file.
const int32_t SRT_DEF_VERSION = SrtParseVersion(SRT_VERSION);

//#define SRT_CMD_HSREQ       1           /* SRT Handshake Request (sender) */
#define SRT_CMD_HSREQ_MINSZ 8 /* Minumum Compatible (1.x.x) packet size (bytes) */
#define SRT_CMD_HSREQ_SZ 12   /* Current version packet size */
#if SRT_CMD_HSREQ_SZ > SRT_CMD_MAXSZ
#error SRT_CMD_MAXSZ too small
#endif
/*      Handshake Request (Network Order)
        0[31..0]:   SRT version     SRT_DEF_VERSION
        1[31..0]:   Options         0 [ | SRT_OPT_TSBPDSND ][ | SRT_OPT_HAICRYPT ]
        2[31..16]:  TsbPD resv      0
        2[15..0]:   TsbPD delay     [0..60000] msec
*/

//#define SRT_CMD_HSRSP       2           /* SRT Handshake Response (receiver) */
#define SRT_CMD_HSRSP_MINSZ 8 /* Minumum Compatible (1.x.x) packet size (bytes) */
#define SRT_CMD_HSRSP_SZ 12   /* Current version packet size */
#if SRT_CMD_HSRSP_SZ > SRT_CMD_MAXSZ
#error SRT_CMD_MAXSZ too small
#endif
/*      Handshake Response (Network Order)
        0[31..0]:   SRT version     SRT_DEF_VERSION
        1[31..0]:   Options         0 [ | SRT_OPT_TSBPDRCV [| SRT_OPT_TLPKTDROP ]][ | SRT_OPT_HAICRYPT]
                                      [ | SRT_OPT_NAKREPORT ] [ | SRT_OPT_REXMITFLG ]
        2[31..16]:  TsbPD resv      0
        2[15..0]:   TsbPD delay     [0..60000] msec
*/

void CUDT::construct()
{
    m_pSndBuffer           = NULL;
    m_pRcvBuffer           = NULL;
    m_pSndLossList         = NULL;
    m_pRcvLossList         = NULL;
    m_iReorderTolerance    = 0;
    m_iMaxReorderTolerance = 0; // Sensible optimal value is 10, 0 preserves old behavior
    m_iConsecEarlyDelivery = 0; // how many times so far the packet considered lost has been received before TTL expires
    m_iConsecOrderedDelivery = 0;

    m_pSndQueue = NULL;
    m_pRcvQueue = NULL;
    m_pSNode    = NULL;
    m_pRNode    = NULL;

    m_iSndHsRetryCnt      = SRT_MAX_HSRETRY + 1; // Will be reset to 0 for HSv5, this value is important for HSv4

    // Initial status
    m_bOpened             = false;
    m_bListening          = false;
    m_bConnecting         = false;
    m_bConnected          = false;
    m_bClosing            = false;
    m_bShutdown           = false;
    m_bBroken             = false;
    m_bPeerHealth         = true;
    m_RejectReason        = SRT_REJ_UNKNOWN;
    m_tsLastReqTime         = steady_clock::time_point();

    m_lSrtVersion            = SRT_DEF_VERSION;
    m_lPeerSrtVersion        = 0; // not defined until connected.
    m_lMinimumPeerSrtVersion = SRT_VERSION_MAJ1;

    m_iTsbPdDelay_ms     = 0;
    m_iPeerTsbPdDelay_ms = 0;

    m_bPeerTsbPd         = false;
    m_iPeerTsbPdDelay_ms = 0;
    m_bTsbPd             = false;
    m_bTsbPdAckWakeup    = false;
    m_bPeerTLPktDrop     = false;

    m_uKmRefreshRatePkt = 0;
    m_uKmPreAnnouncePkt = 0;

    // Initilize mutex and condition variables
    initSynch();
}

CUDT::CUDT(CUDTSocket* parent): m_parent(parent)
{
    construct();

    (void)SRT_DEF_VERSION;

    // Default UDT configurations
    m_iMSS            = DEF_MSS;
    m_bSynSending     = true;
    m_bSynRecving     = true;
    m_iFlightFlagSize = DEF_FLIGHT_SIZE;
    m_iSndBufSize     = DEF_BUFFER_SIZE;
    m_iRcvBufSize     = DEF_BUFFER_SIZE;
    m_iUDPSndBufSize  = DEF_UDP_BUFFER_SIZE;
    m_iUDPRcvBufSize  = m_iRcvBufSize * m_iMSS;

    // Linger: LIVE mode defaults, please refer to `SRTO_TRANSTYPE` option
    // for other modes.
    m_Linger.l_onoff  = 0;
    m_Linger.l_linger = 0;
    m_bRendezvous     = false;
#ifdef SRT_ENABLE_CONNTIMEO
    m_tdConnTimeOut = seconds_from(DEF_CONNTIMEO_S);
#endif
    m_iSndTimeOut = -1;
    m_iRcvTimeOut = -1;
    m_bReuseAddr  = true;
    m_llMaxBW     = -1;
#ifdef SRT_ENABLE_IPOPTS
    m_iIpTTL = -1;
    m_iIpToS = -1;
#endif
    m_CryptoSecret.len = 0;
    m_iSndCryptoKeyLen = 0;
    // Cfg
    m_bDataSender           = false; // Sender only if true: does not recv data
    m_bOPT_TsbPd            = true;  // Enable TsbPd on sender
    m_iOPT_TsbPdDelay       = SRT_LIVE_DEF_LATENCY_MS;
    m_iOPT_PeerTsbPdDelay   = 0; // Peer's TsbPd delay as receiver (here is its minimum value, if used)
    m_bOPT_TLPktDrop        = true;
    m_iOPT_SndDropDelay     = 0;
    m_bOPT_StrictEncryption = true;
    m_iOPT_PeerIdleTimeout  = COMM_RESPONSE_TIMEOUT_MS;
    m_bTLPktDrop            = true; // Too-late Packet Drop
    m_bMessageAPI           = true;
    m_zOPT_ExpPayloadSize   = SRT_LIVE_DEF_PLSIZE;
    m_iIpV6Only             = -1;
    // Runtime
    m_bRcvNakReport             = true; // Receiver's Periodic NAK Reports
    m_llInputBW                 = 0;    // Application provided input bandwidth (internal input rate sampling == 0)
    m_iOverheadBW               = 25;   // Percent above input stream rate (applies if m_llMaxBW == 0)
    m_OPT_PktFilterConfigString = "";

    m_pCache = NULL;

    // Default congctl is "live".
    // Available builtin congctl: "file".
    // Other congctls can be registerred.

    // Note that 'select' returns false if there's no such congctl.
    // If so, congctl becomes unselected. Calling 'configure' on an
    // unselected congctl results in exception.
    m_CongCtl.select("live");
}

CUDT::CUDT(CUDTSocket* parent, const CUDT& ancestor): m_parent(parent)
{
    construct();

    // XXX Consider all below fields (except m_bReuseAddr) to be put
    // into a separate class for easier copying.

    // Default UDT configurations
    m_iMSS            = ancestor.m_iMSS;
    m_bSynSending     = ancestor.m_bSynSending;
    m_bSynRecving     = ancestor.m_bSynRecving;
    m_iFlightFlagSize = ancestor.m_iFlightFlagSize;
    m_iSndBufSize     = ancestor.m_iSndBufSize;
    m_iRcvBufSize     = ancestor.m_iRcvBufSize;
    m_Linger          = ancestor.m_Linger;
    m_iUDPSndBufSize  = ancestor.m_iUDPSndBufSize;
    m_iUDPRcvBufSize  = ancestor.m_iUDPRcvBufSize;
    m_bRendezvous     = ancestor.m_bRendezvous;
    m_SrtHsSide = ancestor.m_SrtHsSide; // actually it sets it to HSD_RESPONDER
#ifdef SRT_ENABLE_CONNTIMEO
    m_tdConnTimeOut = ancestor.m_tdConnTimeOut;
#endif
    m_iSndTimeOut = ancestor.m_iSndTimeOut;
    m_iRcvTimeOut = ancestor.m_iRcvTimeOut;
    m_bReuseAddr  = true; // this must be true, because all accepted sockets share the same port with the listener
    m_llMaxBW     = ancestor.m_llMaxBW;
#ifdef SRT_ENABLE_IPOPTS
    m_iIpTTL = ancestor.m_iIpTTL;
    m_iIpToS = ancestor.m_iIpToS;
#endif
    m_llInputBW             = ancestor.m_llInputBW;
    m_iOverheadBW           = ancestor.m_iOverheadBW;
    m_bDataSender           = ancestor.m_bDataSender;
    m_bOPT_TsbPd            = ancestor.m_bOPT_TsbPd;
    m_iOPT_TsbPdDelay       = ancestor.m_iOPT_TsbPdDelay;
    m_iOPT_PeerTsbPdDelay   = ancestor.m_iOPT_PeerTsbPdDelay;
    m_bOPT_TLPktDrop        = ancestor.m_bOPT_TLPktDrop;
    m_iOPT_SndDropDelay     = ancestor.m_iOPT_SndDropDelay;
    m_bOPT_StrictEncryption = ancestor.m_bOPT_StrictEncryption;
    m_iOPT_PeerIdleTimeout  = ancestor.m_iOPT_PeerIdleTimeout;
    m_zOPT_ExpPayloadSize   = ancestor.m_zOPT_ExpPayloadSize;
    m_bTLPktDrop            = ancestor.m_bTLPktDrop;
    m_bMessageAPI           = ancestor.m_bMessageAPI;
    m_iIpV6Only             = ancestor.m_iIpV6Only;
    m_iReorderTolerance     = ancestor.m_iMaxReorderTolerance;  // Initialize with maximum value
    m_iMaxReorderTolerance  = ancestor.m_iMaxReorderTolerance;
    // Runtime
    m_bRcvNakReport             = ancestor.m_bRcvNakReport;
    m_OPT_PktFilterConfigString = ancestor.m_OPT_PktFilterConfigString;

    m_CryptoSecret     = ancestor.m_CryptoSecret;
    m_iSndCryptoKeyLen = ancestor.m_iSndCryptoKeyLen;

    m_uKmRefreshRatePkt = ancestor.m_uKmRefreshRatePkt;
    m_uKmPreAnnouncePkt = ancestor.m_uKmPreAnnouncePkt;

    m_pCache = ancestor.m_pCache;

    // SrtCongestion's copy constructor copies the selection,
    // but not the underlying congctl object. After
    // copy-constructed, the 'configure' must be called on it again.
    m_CongCtl = ancestor.m_CongCtl;
}

CUDT::~CUDT()
{
    // release mutex/condtion variables
    destroySynch();

    // Wipeout critical data
    memset(&m_CryptoSecret, 0, sizeof(m_CryptoSecret));

    // destroy the data structures
    delete m_pSndBuffer;
    delete m_pRcvBuffer;
    delete m_pSndLossList;
    delete m_pRcvLossList;
    delete m_pSNode;
    delete m_pRNode;
}

// This function is to make it possible for both C and C++
// API to accept both bool and int types for boolean options.
// (it's not that C couldn't use <stdbool.h>, it's that people
// often forget to use correct type).
static bool bool_int_value(const void* optval, int optlen)
{
    if (optlen == sizeof(bool))
    {
        return *(bool*)optval;
    }

    if (optlen == sizeof(int))
    {
        return 0 != *(int*)optval; // 0!= is a windows warning-killer int-to-bool conversion
    }
    return false;
}

extern const SRT_SOCKOPT srt_post_opt_list [SRT_SOCKOPT_NPOST] = {
    SRTO_SNDSYN,
    SRTO_RCVSYN,
    SRTO_LINGER,
    SRTO_SNDTIMEO,
    SRTO_RCVTIMEO,
    SRTO_MAXBW,
    SRTO_INPUTBW,
    SRTO_OHEADBW,
    SRTO_SNDDROPDELAY,
    SRTO_CONNTIMEO,
    SRTO_LOSSMAXTTL
};

void CUDT::setOpt(SRT_SOCKOPT optName, const void* optval, int optlen)
{
    if (m_bBroken || m_bClosing)
        throw CUDTException(MJ_CONNECTION, MN_CONNLOST, 0);

    CGuard cg (m_ConnectionLock);
    CGuard sendguard (m_SendLock);
    CGuard recvguard (m_RecvLock);

    HLOGC(mglog.Debug,
          log << CONID() << "OPTION: #" << optName << " value:" << FormatBinaryString((uint8_t*)optval, optlen));

    switch (optName)
    {
    case SRTO_MSS:
        if (m_bOpened)
            throw CUDTException(MJ_NOTSUP, MN_ISBOUND, 0);

        if (*(int *)optval < int(CPacket::UDP_HDR_SIZE + CHandShake::m_iContentSize))
            throw CUDTException(MJ_NOTSUP, MN_INVAL, 0);

        m_iMSS = *(int *)optval;

        // Packet size cannot be greater than UDP buffer size
        if (m_iMSS > m_iUDPSndBufSize)
            m_iMSS = m_iUDPSndBufSize;
        if (m_iMSS > m_iUDPRcvBufSize)
            m_iMSS = m_iUDPRcvBufSize;

        break;

    case SRTO_SNDSYN:
        m_bSynSending = bool_int_value(optval, optlen);
        break;

    case SRTO_RCVSYN:
        m_bSynRecving = bool_int_value(optval, optlen);
        break;

    case SRTO_FC:
        if (m_bConnecting || m_bConnected)
            throw CUDTException(MJ_NOTSUP, MN_ISCONNECTED, 0);

        if (*(int *)optval < 1)
            throw CUDTException(MJ_NOTSUP, MN_INVAL);

        // Mimimum recv flight flag size is 32 packets
        if (*(int *)optval > 32)
            m_iFlightFlagSize = *(int *)optval;
        else
            m_iFlightFlagSize = 32;

        break;

    case SRTO_SNDBUF:
        if (m_bOpened)
            throw CUDTException(MJ_NOTSUP, MN_ISBOUND, 0);

        if (*(int *)optval <= 0)
            throw CUDTException(MJ_NOTSUP, MN_INVAL, 0);

        m_iSndBufSize = *(int *)optval / (m_iMSS - CPacket::UDP_HDR_SIZE);

        break;

    case SRTO_RCVBUF:
        if (m_bOpened)
            throw CUDTException(MJ_NOTSUP, MN_ISBOUND, 0);

        if (*(int *)optval <= 0)
            throw CUDTException(MJ_NOTSUP, MN_INVAL, 0);

        {
            // This weird cast through int is required because
            // API requires 'int', and internals require 'size_t';
            // their size is different on 64-bit systems.
            size_t val = size_t(*(int *)optval);

            // Mimimum recv buffer size is 32 packets
            size_t mssin_size = m_iMSS - CPacket::UDP_HDR_SIZE;

            // XXX This magic 32 deserves some constant
            if (val > mssin_size * 32)
                m_iRcvBufSize = val / mssin_size;
            else
                m_iRcvBufSize = 32;

            // recv buffer MUST not be greater than FC size
            if (m_iRcvBufSize > m_iFlightFlagSize)
                m_iRcvBufSize = m_iFlightFlagSize;
        }

        break;

    case SRTO_LINGER:
        m_Linger = *(linger *)optval;
        break;

    case SRTO_UDP_SNDBUF:
        if (m_bOpened)
            throw CUDTException(MJ_NOTSUP, MN_ISBOUND, 0);

        m_iUDPSndBufSize = *(int *)optval;

        if (m_iUDPSndBufSize < m_iMSS)
            m_iUDPSndBufSize = m_iMSS;

        break;

    case SRTO_UDP_RCVBUF:
        if (m_bOpened)
            throw CUDTException(MJ_NOTSUP, MN_ISBOUND, 0);

        m_iUDPRcvBufSize = *(int *)optval;

        if (m_iUDPRcvBufSize < m_iMSS)
            m_iUDPRcvBufSize = m_iMSS;

        break;

    case SRTO_RENDEZVOUS:
        if (m_bConnecting || m_bConnected)
            throw CUDTException(MJ_NOTSUP, MN_ISBOUND, 0);
        m_bRendezvous = bool_int_value(optval, optlen);
        break;

    case SRTO_SNDTIMEO:
        m_iSndTimeOut = *(int *)optval;
        break;

    case SRTO_RCVTIMEO:
        m_iRcvTimeOut = *(int *)optval;
        break;

    case SRTO_REUSEADDR:
        if (m_bOpened)
            throw CUDTException(MJ_NOTSUP, MN_ISBOUND, 0);
        m_bReuseAddr = bool_int_value(optval, optlen);
        break;

    case SRTO_MAXBW:
        m_llMaxBW = *(int64_t *)optval;

        // This can be done on both connected and unconnected socket.
        // When not connected, this will do nothing, however this
        // event will be repeated just after connecting anyway.
        if (m_bConnected)
            updateCC(TEV_INIT, TEV_INIT_RESET);
        break;

#ifdef SRT_ENABLE_IPOPTS
    case SRTO_IPTTL:
        if (m_bOpened)
            throw CUDTException(MJ_NOTSUP, MN_ISBOUND, 0);
        if (!(*(int *)optval == -1) && !((*(int *)optval >= 1) && (*(int *)optval <= 255)))
            throw CUDTException(MJ_NOTSUP, MN_INVAL, 0);
        m_iIpTTL = *(int *)optval;
        break;

    case SRTO_IPTOS:
        if (m_bOpened)
            throw CUDTException(MJ_NOTSUP, MN_ISBOUND, 0);
        m_iIpToS = *(int *)optval;
        break;
#endif

    case SRTO_INPUTBW:
        m_llInputBW = *(int64_t *)optval;
        // (only if connected; if not, then the value
        // from m_iOverheadBW will be used initially)
        if (m_bConnected)
            updateCC(TEV_INIT, TEV_INIT_INPUTBW);
        break;

    case SRTO_OHEADBW:
        if ((*(int *)optval < 5) || (*(int *)optval > 100))
            throw CUDTException(MJ_NOTSUP, MN_INVAL, 0);
        m_iOverheadBW = *(int *)optval;

        // Changed overhead BW, so spread the change
        // (only if connected; if not, then the value
        // from m_iOverheadBW will be used initially)
        if (m_bConnected)
            updateCC(TEV_INIT, TEV_INIT_OHEADBW);
        break;

    case SRTO_SENDER:
        if (m_bConnected)
            throw CUDTException(MJ_NOTSUP, MN_ISCONNECTED, 0);
        m_bDataSender = bool_int_value(optval, optlen);
        break;

    case SRTO_TSBPDMODE:
        if (m_bConnected)
            throw CUDTException(MJ_NOTSUP, MN_ISCONNECTED, 0);
        m_bOPT_TsbPd = bool_int_value(optval, optlen);
        break;

    case SRTO_LATENCY:
        if (m_bConnected)
            throw CUDTException(MJ_NOTSUP, MN_ISCONNECTED, 0);
        m_iOPT_TsbPdDelay     = *(int *)optval;
        m_iOPT_PeerTsbPdDelay = *(int *)optval;
        break;

    case SRTO_RCVLATENCY:
        if (m_bConnected)
            throw CUDTException(MJ_NOTSUP, MN_ISCONNECTED, 0);
        m_iOPT_TsbPdDelay = *(int *)optval;
        break;

    case SRTO_PEERLATENCY:
        if (m_bConnected)
            throw CUDTException(MJ_NOTSUP, MN_ISCONNECTED, 0);
        m_iOPT_PeerTsbPdDelay = *(int *)optval;
        break;

    case SRTO_TLPKTDROP:
        if (m_bConnected)
            throw CUDTException(MJ_NOTSUP, MN_ISCONNECTED, 0);
        m_bOPT_TLPktDrop = bool_int_value(optval, optlen);
        break;

    case SRTO_SNDDROPDELAY:
        // Surprise: you may be connected to alter this option.
        // The application may manipulate this option on sender while transmitting.
        m_iOPT_SndDropDelay = *(int *)optval;
        break;

    case SRTO_PASSPHRASE:
        // For consistency, throw exception when connected,
        // no matter if otherwise the password can be set.
        if (m_bConnected)
            throw CUDTException(MJ_NOTSUP, MN_ISCONNECTED, 0);

#ifdef SRT_ENABLE_ENCRYPTION
        // Password must be 10-80 characters.
        // Or it can be empty to clear the password.
        if ((optlen != 0) && (optlen < 10 || optlen > HAICRYPT_SECRET_MAX_SZ))
            throw CUDTException(MJ_NOTSUP, MN_INVAL, 0);

        memset(&m_CryptoSecret, 0, sizeof(m_CryptoSecret));
        m_CryptoSecret.typ = HAICRYPT_SECTYP_PASSPHRASE;
        m_CryptoSecret.len = (optlen <= (int)sizeof(m_CryptoSecret.str) ? optlen : (int)sizeof(m_CryptoSecret.str));
        memcpy((m_CryptoSecret.str), optval, m_CryptoSecret.len);
#else
        if (optlen == 0)
            break;

        LOGC(mglog.Error, log << "SRTO_PASSPHRASE: encryption not enabled at compile time");
        throw CUDTException(MJ_NOTSUP, MN_INVAL, 0);
#endif
        break;

    case SRTO_PBKEYLEN:
    case _DEPRECATED_SRTO_SNDPBKEYLEN:
        if (m_bConnected)
            throw CUDTException(MJ_NOTSUP, MN_ISCONNECTED, 0);
#ifdef SRT_ENABLE_ENCRYPTION
        {
            int v          = *(int *)optval;
            int allowed[4] = {
                0,  // Default value, if this results for initiator, defaults to 16. See below.
                16, // AES-128
                24, // AES-192
                32  // AES-256
            };
            int *allowed_end = allowed + 4;
            if (find(allowed, allowed_end, v) == allowed_end)
            {
                LOGC(mglog.Error,
                     log << "Invalid value for option SRTO_PBKEYLEN: " << v << "; allowed are: 0, 16, 24, 32");
                throw CUDTException(MJ_NOTSUP, MN_INVAL, 0);
            }

            // Note: This works a little different in HSv4 and HSv5.

            // HSv4:
            // The party that is set SRTO_SENDER will send KMREQ, and it will
            // use default value 16, if SRTO_PBKEYLEN is the default value 0.
            // The responder that receives KMRSP has nothing to say about
            // PBKEYLEN anyway and it will take the length of the key from
            // the initiator (sender) as a good deal.
            //
            // HSv5:
            // The initiator (independently on the sender) will send KMREQ,
            // and as it should be the sender to decide about the PBKEYLEN.
            // Your application should do the following then:
            // 1. The sender should set PBKEYLEN to the required value.
            // 2. If the sender is initiator, it will create the key using
            //    its preset PBKEYLEN (or default 16, if not set) and the
            //    receiver-responder will take it as a good deal.
            // 3. Leave the PBKEYLEN value on the receiver as default 0.
            // 4. If sender is responder, it should then advertise the PBKEYLEN
            //    value in the initial handshake messages (URQ_INDUCTION if
            //    listener, and both URQ_WAVEAHAND and URQ_CONCLUSION in case
            //    of rendezvous, as it is the matter of luck who of them will
            //    eventually become the initiator). This way the receiver
            //    being an initiator will set m_iSndCryptoKeyLen before setting
            //    up KMREQ for sending to the sender-responder.
            //
            // Note that in HSv5 if both sides set PBKEYLEN, the responder
            // wins, unless the initiator is a sender (the effective PBKEYLEN
            // will be the one advertised by the responder). If none sets,
            // PBKEYLEN will default to 16.

            m_iSndCryptoKeyLen = v;
        }
#else
        LOGC(mglog.Error, log << "SRTO_PBKEYLEN: encryption not enabled at compile time");
        throw CUDTException(MJ_NOTSUP, MN_INVAL, 0);
#endif
        break;

    case SRTO_NAKREPORT:
        if (m_bConnected)
            throw CUDTException(MJ_NOTSUP, MN_ISCONNECTED, 0);
        m_bRcvNakReport = bool_int_value(optval, optlen);
        break;

#ifdef SRT_ENABLE_CONNTIMEO
    case SRTO_CONNTIMEO:
        m_tdConnTimeOut = milliseconds_from(*(int*)optval);
        break;
#endif

    case SRTO_LOSSMAXTTL:
        m_iMaxReorderTolerance = *(int *)optval;
        if (!m_bConnected)
            m_iReorderTolerance = m_iMaxReorderTolerance;
        break;

    case SRTO_VERSION:
        if (m_bConnected)
            throw CUDTException(MJ_NOTSUP, MN_ISCONNECTED, 0);
        m_lSrtVersion = *(uint32_t *)optval;
        break;

    case SRTO_MINVERSION:
        if (m_bConnected)
            throw CUDTException(MJ_NOTSUP, MN_ISCONNECTED, 0);
        m_lMinimumPeerSrtVersion = *(uint32_t *)optval;
        break;

    case SRTO_STREAMID:
        if (m_bConnected)
            throw CUDTException(MJ_NOTSUP, MN_ISCONNECTED, 0);

        if (size_t(optlen) > MAX_SID_LENGTH)
            throw CUDTException(MJ_NOTSUP, MN_INVAL, 0);

        m_sStreamName.assign((const char *)optval, optlen);
        break;

    case SRTO_CONGESTION:
        if (m_bConnected)
            throw CUDTException(MJ_NOTSUP, MN_ISCONNECTED, 0);

        {
            string val;
            if (optlen == -1)
                val = (const char *)optval;
            else
                val.assign((const char *)optval, optlen);

            // Translate alias
            if (val == "vod")
                val = "file";

            bool res = m_CongCtl.select(val);
            if (!res)
                throw CUDTException(MJ_NOTSUP, MN_INVAL, 0);
        }
        break;

    case SRTO_MESSAGEAPI:
        if (m_bConnected)
            throw CUDTException(MJ_NOTSUP, MN_ISCONNECTED, 0);

        m_bMessageAPI = bool_int_value(optval, optlen);
        break;

    case SRTO_PAYLOADSIZE:
        if (m_bConnected)
            throw CUDTException(MJ_NOTSUP, MN_ISCONNECTED, 0);

        if (*(int *)optval > SRT_LIVE_MAX_PLSIZE)
        {
            LOGC(mglog.Error, log << "SRTO_PAYLOADSIZE: value exceeds SRT_LIVE_MAX_PLSIZE, maximum payload per MTU.");
            throw CUDTException(MJ_NOTSUP, MN_INVAL, 0);
        }

        if (m_OPT_PktFilterConfigString != "")
        {
            // This means that the filter might have been installed before,
            // and the fix to the maximum payload size was already applied.
            // This needs to be checked now.
            SrtFilterConfig fc;
            if (!ParseFilterConfig(m_OPT_PktFilterConfigString, fc))
            {
                // Break silently. This should not happen
                LOGC(mglog.Error, log << "SRTO_PAYLOADSIZE: IPE: failing filter configuration installed");
                throw CUDTException(MJ_NOTSUP, MN_INVAL, 0);
            }

            size_t efc_max_payload_size = SRT_LIVE_MAX_PLSIZE - fc.extra_size;
            if (m_zOPT_ExpPayloadSize > efc_max_payload_size)
            {
                LOGC(mglog.Error,
                     log << "SRTO_PAYLOADSIZE: value exceeds SRT_LIVE_MAX_PLSIZE decreased by " << fc.extra_size
                         << " required for packet filter header");
                throw CUDTException(MJ_NOTSUP, MN_INVAL, 0);
            }
        }

        m_zOPT_ExpPayloadSize = *(int *)optval;
        break;

    case SRTO_TRANSTYPE:
        if (m_bConnected)
            throw CUDTException(MJ_NOTSUP, MN_ISCONNECTED, 0);

        // XXX Note that here the configuration for SRTT_LIVE
        // is the same as DEFAULT VALUES for these fields set
        // in CUDT::CUDT.
        switch (*(SRT_TRANSTYPE *)optval)
        {
        case SRTT_LIVE:
            // Default live options:
            // - tsbpd: on
            // - latency: 120ms
            // - linger: off
            // - congctl: live
            // - extraction method: message (reading call extracts one message)
            m_bOPT_TsbPd          = true;
            m_iOPT_TsbPdDelay     = SRT_LIVE_DEF_LATENCY_MS;
            m_iOPT_PeerTsbPdDelay = 0;
            m_bOPT_TLPktDrop      = true;
            m_iOPT_SndDropDelay   = 0;
            m_bMessageAPI         = true;
            m_bRcvNakReport       = true;
            m_zOPT_ExpPayloadSize = SRT_LIVE_DEF_PLSIZE;
            m_Linger.l_onoff      = 0;
            m_Linger.l_linger     = 0;
            m_CongCtl.select("live");
            break;

        case SRTT_FILE:
            // File transfer mode:
            // - tsbpd: off
            // - latency: 0
            // - linger: 2 minutes (180s)
            // - congctl: file (original UDT congestion control)
            // - extraction method: stream (reading call extracts as many bytes as available and fits in buffer)
            m_bOPT_TsbPd          = false;
            m_iOPT_TsbPdDelay     = 0;
            m_iOPT_PeerTsbPdDelay = 0;
            m_bOPT_TLPktDrop      = false;
            m_iOPT_SndDropDelay   = -1;
            m_bMessageAPI         = false;
            m_bRcvNakReport       = false;
            m_zOPT_ExpPayloadSize = 0; // use maximum
            m_Linger.l_onoff      = 1;
            m_Linger.l_linger     = DEF_LINGER_S;
            m_CongCtl.select("file");
            break;

        default:
            throw CUDTException(MJ_NOTSUP, MN_INVAL, 0);
        }
        break;

    case SRTO_KMREFRESHRATE:
        if (m_bConnected)
            throw CUDTException(MJ_NOTSUP, MN_ISCONNECTED, 0);

        // If you first change the KMREFRESHRATE, KMPREANNOUNCE
        // will be set to the maximum allowed value
        m_uKmRefreshRatePkt = *(int *)optval;
        if (m_uKmPreAnnouncePkt == 0 || m_uKmPreAnnouncePkt > (m_uKmRefreshRatePkt - 1) / 2)
        {
            m_uKmPreAnnouncePkt = (m_uKmRefreshRatePkt - 1) / 2;
            LOGC(mglog.Warn,
                 log << "SRTO_KMREFRESHRATE=0x" << hex << m_uKmRefreshRatePkt << ": setting SRTO_KMPREANNOUNCE=0x"
                     << hex << m_uKmPreAnnouncePkt);
        }
        break;

    case SRTO_KMPREANNOUNCE:
        if (m_bConnected)
            throw CUDTException(MJ_NOTSUP, MN_ISCONNECTED, 0);
        {
            int val   = *(int *)optval;
            int kmref = m_uKmRefreshRatePkt == 0 ? HAICRYPT_DEF_KM_REFRESH_RATE : m_uKmRefreshRatePkt;
            if (val > (kmref - 1) / 2)
            {
                LOGC(mglog.Error,
                     log << "SRTO_KMPREANNOUNCE=0x" << hex << val << " exceeds KmRefresh/2, 0x" << ((kmref - 1) / 2)
                         << " - OPTION REJECTED.");
                throw CUDTException(MJ_NOTSUP, MN_INVAL, 0);
            }

            m_uKmPreAnnouncePkt = val;
        }
        break;

    case SRTO_ENFORCEDENCRYPTION:
        if (m_bConnected)
            throw CUDTException(MJ_NOTSUP, MN_ISCONNECTED, 0);

        m_bOPT_StrictEncryption = bool_int_value(optval, optlen);
        break;

    case SRTO_PEERIDLETIMEO:

        if (m_bConnected)
            throw CUDTException(MJ_NOTSUP, MN_ISCONNECTED, 0);
        m_iOPT_PeerIdleTimeout = *(int *)optval;
        break;

    case SRTO_IPV6ONLY:
        if (m_bConnected)
            throw CUDTException(MJ_NOTSUP, MN_ISCONNECTED, 0);

        m_iIpV6Only = *(int *)optval;
        break;

    case SRTO_PACKETFILTER:
        if (m_bConnected)
            throw CUDTException(MJ_NOTSUP, MN_ISCONNECTED, 0);

        {
            string arg((char *)optval, optlen);
            // Parse the configuration string prematurely
            SrtFilterConfig fc;
            if (!ParseFilterConfig(arg, fc))
            {
                LOGC(mglog.Error,
                     log << "SRTO_FILTER: Incorrect syntax. Use: FILTERTYPE[,KEY:VALUE...]. "
                            "FILTERTYPE ("
                         << fc.type << ") must be installed (or builtin)");
                throw CUDTException(MJ_NOTSUP, MN_INVAL, 0);
            }

            size_t efc_max_payload_size = SRT_LIVE_MAX_PLSIZE - fc.extra_size;
            if (m_zOPT_ExpPayloadSize > efc_max_payload_size)
            {
                LOGC(mglog.Warn,
                     log << "Due to filter-required extra " << fc.extra_size << " bytes, SRTO_PAYLOADSIZE fixed to "
                         << efc_max_payload_size << " bytes");
                m_zOPT_ExpPayloadSize = efc_max_payload_size;
            }

            m_OPT_PktFilterConfigString = arg;
        }
        break;

    default:
        throw CUDTException(MJ_NOTSUP, MN_INVAL, 0);
    }
}

void CUDT::getOpt(SRT_SOCKOPT optName, void *optval, int &optlen)
{
    CGuard cg(m_ConnectionLock);

    switch (optName)
    {
    case SRTO_MSS:
        *(int *)optval = m_iMSS;
        optlen         = sizeof(int);
        break;

    case SRTO_SNDSYN:
        *(bool *)optval = m_bSynSending;
        optlen          = sizeof(bool);
        break;

    case SRTO_RCVSYN:
        *(bool *)optval = m_bSynRecving;
        optlen          = sizeof(bool);
        break;

    case SRTO_ISN:
        *(int *)optval = m_iISN;
        optlen         = sizeof(int);
        break;

    case SRTO_FC:
        *(int *)optval = m_iFlightFlagSize;
        optlen         = sizeof(int);
        break;

    case SRTO_SNDBUF:
        *(int *)optval = m_iSndBufSize * (m_iMSS - CPacket::UDP_HDR_SIZE);
        optlen         = sizeof(int);
        break;

    case SRTO_RCVBUF:
        *(int *)optval = m_iRcvBufSize * (m_iMSS - CPacket::UDP_HDR_SIZE);
        optlen         = sizeof(int);
        break;

    case SRTO_LINGER:
        if (optlen < (int)(sizeof(linger)))
            throw CUDTException(MJ_NOTSUP, MN_INVAL, 0);

        *(linger *)optval = m_Linger;
        optlen            = sizeof(linger);
        break;

    case SRTO_UDP_SNDBUF:
        *(int *)optval = m_iUDPSndBufSize;
        optlen         = sizeof(int);
        break;

    case SRTO_UDP_RCVBUF:
        *(int *)optval = m_iUDPRcvBufSize;
        optlen         = sizeof(int);
        break;

    case SRTO_RENDEZVOUS:
        *(bool *)optval = m_bRendezvous;
        optlen          = sizeof(bool);
        break;

    case SRTO_SNDTIMEO:
        *(int *)optval = m_iSndTimeOut;
        optlen         = sizeof(int);
        break;

    case SRTO_RCVTIMEO:
        *(int *)optval = m_iRcvTimeOut;
        optlen         = sizeof(int);
        break;

    case SRTO_REUSEADDR:
        *(bool *)optval = m_bReuseAddr;
        optlen          = sizeof(bool);
        break;

    case SRTO_MAXBW:
        *(int64_t *)optval = m_llMaxBW;
        optlen             = sizeof(int64_t);
        break;

    case SRTO_STATE:
        *(int32_t *)optval = s_UDTUnited.getStatus(m_SocketID);
        optlen             = sizeof(int32_t);
        break;

    case SRTO_EVENT:
    {
        int32_t event = 0;
        if (m_bBroken)
            event |= SRT_EPOLL_ERR;
        else
        {
            enterCS(m_RecvLock);
            if (m_pRcvBuffer && m_pRcvBuffer->isRcvDataReady())
                event |= SRT_EPOLL_IN;
            leaveCS(m_RecvLock);
            if (m_pSndBuffer && (m_iSndBufSize > m_pSndBuffer->getCurrBufSize()))
                event |= SRT_EPOLL_OUT;
        }
        *(int32_t *)optval = event;
        optlen             = sizeof(int32_t);
        break;
    }

    case SRTO_SNDDATA:
        if (m_pSndBuffer)
            *(int32_t *)optval = m_pSndBuffer->getCurrBufSize();
        else
            *(int32_t *)optval = 0;
        optlen = sizeof(int32_t);
        break;

    case SRTO_RCVDATA:
        if (m_pRcvBuffer)
        {
            enterCS(m_RecvLock);
            *(int32_t *)optval = m_pRcvBuffer->getRcvDataSize();
            leaveCS(m_RecvLock);
        }
        else
            *(int32_t *)optval = 0;
        optlen = sizeof(int32_t);
        break;

#ifdef SRT_ENABLE_IPOPTS
    case SRTO_IPTTL:
        if (m_bOpened)
            *(int32_t *)optval = m_pSndQueue->getIpTTL();
        else
            *(int32_t *)optval = m_iIpTTL;
        optlen = sizeof(int32_t);
        break;

    case SRTO_IPTOS:
        if (m_bOpened)
            *(int32_t *)optval = m_pSndQueue->getIpToS();
        else
            *(int32_t *)optval = m_iIpToS;
        optlen = sizeof(int32_t);
        break;
#endif

    case SRTO_SENDER:
        *(int32_t *)optval = m_bDataSender;
        optlen             = sizeof(int32_t);
        break;

    case SRTO_TSBPDMODE:
        *(int32_t *)optval = m_bOPT_TsbPd;
        optlen             = sizeof(int32_t);
        break;

    case SRTO_LATENCY:
    case SRTO_RCVLATENCY:
        *(int32_t *)optval = m_iTsbPdDelay_ms;
        optlen             = sizeof(int32_t);
        break;

    case SRTO_PEERLATENCY:
        *(int32_t *)optval = m_iPeerTsbPdDelay_ms;
        optlen             = sizeof(int32_t);
        break;

    case SRTO_TLPKTDROP:
        *(int32_t *)optval = m_bTLPktDrop;
        optlen             = sizeof(int32_t);
        break;

    case SRTO_SNDDROPDELAY:
        *(int32_t *)optval = m_iOPT_SndDropDelay;
        optlen             = sizeof(int32_t);
        break;

    case SRTO_PBKEYLEN:
        if (m_pCryptoControl)
            *(int32_t *)optval = m_pCryptoControl->KeyLen(); // Running Key length.
        else
            *(int32_t *)optval = m_iSndCryptoKeyLen; // May be 0.
        optlen = sizeof(int32_t);
        break;

    case SRTO_KMSTATE:
        if (!m_pCryptoControl)
            *(int32_t *)optval = SRT_KM_S_UNSECURED;
        else if (m_bDataSender)
            *(int32_t *)optval = m_pCryptoControl->m_SndKmState;
        else
            *(int32_t *)optval = m_pCryptoControl->m_RcvKmState;
        optlen = sizeof(int32_t);
        break;

    case SRTO_SNDKMSTATE: // State imposed by Agent depending on PW and KMX
        if (m_pCryptoControl)
            *(int32_t *)optval = m_pCryptoControl->m_SndKmState;
        else
            *(int32_t *)optval = SRT_KM_S_UNSECURED;
        optlen = sizeof(int32_t);
        break;

    case SRTO_RCVKMSTATE: // State returned by Peer as informed during KMX
        if (m_pCryptoControl)
            *(int32_t *)optval = m_pCryptoControl->m_RcvKmState;
        else
            *(int32_t *)optval = SRT_KM_S_UNSECURED;
        optlen = sizeof(int32_t);
        break;

    case SRTO_LOSSMAXTTL:
        *(int32_t*)optval = m_iMaxReorderTolerance;
        optlen = sizeof(int32_t);
        break;

    case SRTO_NAKREPORT:
        *(bool *)optval = m_bRcvNakReport;
        optlen          = sizeof(bool);
        break;

    case SRTO_VERSION:
        *(int32_t *)optval = m_lSrtVersion;
        optlen             = sizeof(int32_t);
        break;

    case SRTO_PEERVERSION:
        *(int32_t *)optval = m_lPeerSrtVersion;
        optlen             = sizeof(int32_t);
        break;

#ifdef SRT_ENABLE_CONNTIMEO
    case SRTO_CONNTIMEO:
        *(int*)optval = count_milliseconds(m_tdConnTimeOut);
        optlen        = sizeof(int);
        break;
#endif

    case SRTO_MINVERSION:
        *(uint32_t *)optval = m_lMinimumPeerSrtVersion;
        optlen              = sizeof(uint32_t);
        break;

    case SRTO_STREAMID:
        if (size_t(optlen) < m_sStreamName.size() + 1)
            throw CUDTException(MJ_NOTSUP, MN_INVAL, 0);

        strcpy((char *)optval, m_sStreamName.c_str());
        optlen = m_sStreamName.size();
        break;

    case SRTO_CONGESTION:
    {
        string tt = m_CongCtl.selected_name();
        strcpy((char *)optval, tt.c_str());
        optlen = tt.size();
    }
    break;

    case SRTO_MESSAGEAPI:
        optlen          = sizeof(bool);
        *(bool *)optval = m_bMessageAPI;
        break;

    case SRTO_PAYLOADSIZE:
        optlen         = sizeof(int);
        *(int *)optval = m_zOPT_ExpPayloadSize;
        break;

    case SRTO_ENFORCEDENCRYPTION:
        optlen             = sizeof(int32_t); // also with TSBPDMODE and SENDER
        *(int32_t *)optval = m_bOPT_StrictEncryption;
        break;

    case SRTO_IPV6ONLY:
        optlen         = sizeof(int);
        *(int *)optval = m_iIpV6Only;
        break;

    case SRTO_PEERIDLETIMEO:
        *(int *)optval = m_iOPT_PeerIdleTimeout;
        optlen         = sizeof(int);
        break;

    case SRTO_PACKETFILTER:
        if (size_t(optlen) < m_OPT_PktFilterConfigString.size() + 1)
            throw CUDTException(MJ_NOTSUP, MN_INVAL, 0);

        strcpy((char *)optval, m_OPT_PktFilterConfigString.c_str());
        optlen = m_OPT_PktFilterConfigString.size();
        break;

    default:
        throw CUDTException(MJ_NOTSUP, MN_NONE, 0);
    }
}

bool CUDT::setstreamid(SRTSOCKET u, const std::string &sid)
{
    CUDT *that = getUDTHandle(u);
    if (!that)
        return false;

    if (sid.size() > MAX_SID_LENGTH)
        return false;

    if (that->m_bConnected)
        return false;

    that->m_sStreamName = sid;
    return true;
}

std::string CUDT::getstreamid(SRTSOCKET u)
{
    CUDT *that = getUDTHandle(u);
    if (!that)
        return "";

    return that->m_sStreamName;
}

// XXX REFACTOR: Make common code for CUDT constructor and clearData,
// possibly using CUDT::construct.
void CUDT::clearData()
{
    // Initial sequence number, loss, acknowledgement, etc.
    int udpsize = m_iMSS - CPacket::UDP_HDR_SIZE;

    m_iMaxSRTPayloadSize = udpsize - CPacket::HDR_SIZE;

    HLOGC(mglog.Debug, log << "clearData: PAYLOAD SIZE: " << m_iMaxSRTPayloadSize);

    m_iEXPCount  = 1;
    m_iBandwidth = 1; // pkts/sec
    // XXX use some constant for this 16
    m_iDeliveryRate     = 16;
    m_iByteDeliveryRate = 16 * m_iMaxSRTPayloadSize;
    m_iAckSeqNo         = 0;
    m_tsLastAckTime     = steady_clock::now();

    // trace information
    {
        CGuard stat_lock(m_StatsLock);

        m_stats.tsStartTime = steady_clock::now();
        m_stats.sentTotal = m_stats.recvTotal = m_stats.sndLossTotal = m_stats.rcvLossTotal = m_stats.retransTotal =
            m_stats.sentACKTotal = m_stats.recvACKTotal = m_stats.sentNAKTotal = m_stats.recvNAKTotal = 0;
        m_stats.tsLastSampleTime = steady_clock::now();
        m_stats.traceSent = m_stats.traceRecv = m_stats.traceSndLoss = m_stats.traceRcvLoss = m_stats.traceRetrans =
            m_stats.sentACK = m_stats.recvACK = m_stats.sentNAK = m_stats.recvNAK = 0;
        m_stats.traceRcvRetrans                                                   = 0;
        m_stats.traceReorderDistance                                              = 0;
        m_stats.traceBelatedTime                                                  = 0.0;
        m_stats.traceRcvBelated                                                   = 0;

        m_stats.sndDropTotal = 0;
        m_stats.traceSndDrop = 0;
        m_stats.rcvDropTotal = 0;
        m_stats.traceRcvDrop = 0;

        m_stats.m_rcvUndecryptTotal = 0;
        m_stats.traceRcvUndecrypt   = 0;

        m_stats.bytesSentTotal    = 0;
        m_stats.bytesRecvTotal    = 0;
        m_stats.bytesRetransTotal = 0;
        m_stats.traceBytesSent    = 0;
        m_stats.traceBytesRecv    = 0;
        m_stats.sndFilterExtra    = 0;
        m_stats.rcvFilterExtra    = 0;
        m_stats.rcvFilterSupply   = 0;
        m_stats.rcvFilterLoss     = 0;

        m_stats.traceBytesRetrans = 0;
#ifdef SRT_ENABLE_LOSTBYTESCOUNT
        m_stats.traceRcvBytesLoss = 0;
#endif
        m_stats.sndBytesDropTotal        = 0;
        m_stats.rcvBytesDropTotal        = 0;
        m_stats.traceSndBytesDrop        = 0;
        m_stats.traceRcvBytesDrop        = 0;
        m_stats.m_rcvBytesUndecryptTotal = 0;
        m_stats.traceRcvBytesUndecrypt   = 0;

        m_stats.sndDuration = m_stats.m_sndDurationTotal = 0;
    }

    // Resetting these data because this happens when agent isn't connected.
    m_bPeerTsbPd         = false;
    m_iPeerTsbPdDelay_ms = 0;

    // TSBPD as state should be set to FALSE here.
    // Only when the HSREQ handshake is exchanged,
    // should they be set to possibly true.
    m_bTsbPd = false;
    m_iTsbPdDelay_ms = m_iOPT_TsbPdDelay;
    m_bTLPktDrop     = m_bOPT_TLPktDrop;
    m_bPeerTLPktDrop = false;

    m_bPeerNakReport = false;

    m_bPeerRexmitFlag = false;

    m_RdvState         = CHandShake::RDV_INVALID;
    m_tsRcvPeerStartTime = steady_clock::time_point();
}

void CUDT::open()
{
    CGuard cg(m_ConnectionLock);

    clearData();

    // structures for queue
    if (m_pSNode == NULL)
        m_pSNode = new CSNode;
    m_pSNode->m_pUDT      = this;
    m_pSNode->m_tsTimeStamp = steady_clock::now();
    m_pSNode->m_iHeapLoc  = -1;

    if (m_pRNode == NULL)
        m_pRNode = new CRNode;
    m_pRNode->m_pUDT      = this;
    m_pRNode->m_tsTimeStamp = steady_clock::now();
    m_pRNode->m_pPrev = m_pRNode->m_pNext = NULL;
    m_pRNode->m_bOnList                   = false;

    m_iRTT    = 10 * COMM_SYN_INTERVAL_US;
    m_iRTTVar = m_iRTT >> 1;


    // set minimum NAK and EXP timeout to 300ms
    m_tdMinNakInterval = milliseconds_from(300);
    m_tdMinExpInterval = milliseconds_from(300);

    m_tdACKInterval = microseconds_from(COMM_SYN_INTERVAL_US);
    m_tdNAKInterval = m_tdMinNakInterval;

    const steady_clock::time_point currtime = steady_clock::now();
    m_tsLastRspTime                        = currtime;
    m_tsNextACKTime                        = currtime + m_tdACKInterval;
    m_tsNextNAKTime                        = currtime + m_tdNAKInterval;
    m_tsLastRspAckTime                     = currtime;
    m_tsLastSndTime                        = currtime;

    m_iReXmitCount   = 1;
    m_iPktCount      = 0;
    m_iLightACKCount = 1;

    m_tsNextSendTime = steady_clock::time_point();
    m_tdSendTimeDiff = m_tdSendTimeDiff.zero();

    // Now UDT is opened.
    m_bOpened = true;
}

void CUDT::setListenState()
{
    CGuard cg(m_ConnectionLock);

    if (!m_bOpened)
        throw CUDTException(MJ_NOTSUP, MN_NONE, 0);

    if (m_bConnecting || m_bConnected)
        throw CUDTException(MJ_NOTSUP, MN_ISCONNECTED, 0);

    // listen can be called more than once
    if (m_bListening)
        return;

    // if there is already another socket listening on the same port
    if (m_pRcvQueue->setListener(this) < 0)
        throw CUDTException(MJ_NOTSUP, MN_BUSY, 0);

    m_bListening = true;
}

size_t CUDT::fillSrtHandshake(uint32_t *srtdata, size_t srtlen, int msgtype, int hs_version)
{
    if (srtlen < SRT_HS__SIZE)
    {
        LOGC(mglog.Fatal,
             log << "IPE: fillSrtHandshake: buffer too small: " << srtlen << " (expected: " << SRT_HS__SIZE << ")");
        return 0;
    }

    srtlen = SRT_HS__SIZE; // We use only that much space.

    memset((srtdata), 0, sizeof(uint32_t) * srtlen);
    /* Current version (1.x.x) SRT handshake */
    srtdata[SRT_HS_VERSION] = m_lSrtVersion; /* Required version */
    srtdata[SRT_HS_FLAGS] |= SrtVersionCapabilities();

    switch (msgtype)
    {
    case SRT_CMD_HSREQ:
        return fillSrtHandshake_HSREQ(srtdata, srtlen, hs_version);
    case SRT_CMD_HSRSP:
        return fillSrtHandshake_HSRSP(srtdata, srtlen, hs_version);
    default:
        LOGC(mglog.Fatal, log << "IPE: fillSrtHandshake/sendSrtMsg called with value " << msgtype);
        return 0;
    }
}

size_t CUDT::fillSrtHandshake_HSREQ(uint32_t *srtdata, size_t /* srtlen - unused */, int hs_version)
{
    // INITIATOR sends HSREQ.

    // The TSBPD(SND|RCV) options are being set only if the TSBPD is set in the current agent.
    // The agent has a decisive power only in the range of RECEIVING the data, however it can
    // also influence the peer's latency. If agent doesn't set TSBPD mode, it doesn't send any
    // latency flags, although the peer might still want to do Rx with TSBPD. When agent sets
    // TsbPd mode, it defines latency values for Rx (itself) and Tx (peer's Rx). If peer does
    // not set TsbPd mode, it will simply ignore the proposed latency (PeerTsbPdDelay), although
    // if it has received the Rx latency as well, it must honor it and respond accordingly
    // (the latter is only in case of HSv5 and bidirectional connection).
    if (m_bOPT_TsbPd)
    {
        m_iTsbPdDelay_ms     = m_iOPT_TsbPdDelay;
        m_iPeerTsbPdDelay_ms = m_iOPT_PeerTsbPdDelay;
        /*
         * Sent data is real-time, use Time-based Packet Delivery,
         * set option bit and configured delay
         */
        srtdata[SRT_HS_FLAGS] |= SRT_OPT_TSBPDSND;

        if (hs_version < CUDT::HS_VERSION_SRT1)
        {
            // HSv4 - this uses only one value.
            srtdata[SRT_HS_LATENCY] = SRT_HS_LATENCY_LEG::wrap(m_iPeerTsbPdDelay_ms);
        }
        else
        {
            // HSv5 - this will be understood only since this version when this exists.
            srtdata[SRT_HS_LATENCY] = SRT_HS_LATENCY_SND::wrap(m_iPeerTsbPdDelay_ms);

            // And in the reverse direction.
            srtdata[SRT_HS_FLAGS] |= SRT_OPT_TSBPDRCV;
            srtdata[SRT_HS_LATENCY] |= SRT_HS_LATENCY_RCV::wrap(m_iTsbPdDelay_ms);

            // This wasn't there for HSv4, this setting is only for the receiver.
            // HSv5 is bidirectional, so every party is a receiver.

            if (m_bTLPktDrop)
                srtdata[SRT_HS_FLAGS] |= SRT_OPT_TLPKTDROP;
        }
    }

    if (m_bRcvNakReport)
        srtdata[SRT_HS_FLAGS] |= SRT_OPT_NAKREPORT;

    // I support SRT_OPT_REXMITFLG. Do you?
    srtdata[SRT_HS_FLAGS] |= SRT_OPT_REXMITFLG;

    // Declare the API used. The flag is set for "stream" API because
    // the older versions will never set this flag, but all old SRT versions use message API.
    if (!m_bMessageAPI)
        srtdata[SRT_HS_FLAGS] |= SRT_OPT_STREAM;

    HLOGC(mglog.Debug,
          log << "HSREQ/snd: LATENCY[SND:" << SRT_HS_LATENCY_SND::unwrap(srtdata[SRT_HS_LATENCY])
              << " RCV:" << SRT_HS_LATENCY_RCV::unwrap(srtdata[SRT_HS_LATENCY]) << "] FLAGS["
              << SrtFlagString(srtdata[SRT_HS_FLAGS]) << "]");

    return 3;
}

size_t CUDT::fillSrtHandshake_HSRSP(uint32_t *srtdata, size_t /* srtlen - unused */, int hs_version)
{
    // Setting m_ullRcvPeerStartTime is done in processSrtMsg_HSREQ(), so
    // this condition will be skipped only if this function is called without
    // getting first received HSREQ. Doesn't look possible in both HSv4 and HSv5.
    if (is_zero(m_tsRcvPeerStartTime))
    {
        LOGC(mglog.Fatal, log << "IPE: fillSrtHandshake_HSRSP: m_tsRcvPeerStartTime NOT SET!");
        return 0;
    }

    // If Agent doesn't set TSBPD, it will not set the TSBPD flag back to the Peer.
    // The peer doesn't have be disturbed by it anyway.
    if (isOPT_TsbPd())
    {
        /*
         * We got and transposed peer start time (HandShake request timestamp),
         * we can support Timestamp-based Packet Delivery
         */
        srtdata[SRT_HS_FLAGS] |= SRT_OPT_TSBPDRCV;

        if (hs_version < HS_VERSION_SRT1)
        {
            // HSv4 - this uses only one value
            srtdata[SRT_HS_LATENCY] = SRT_HS_LATENCY_LEG::wrap(m_iTsbPdDelay_ms);
        }
        else
        {
            // HSv5 - this puts "agent's" latency into RCV field and "peer's" -
            // into SND field.
            srtdata[SRT_HS_LATENCY] = SRT_HS_LATENCY_RCV::wrap(m_iTsbPdDelay_ms);
        }
    }
    else
    {
        HLOGC(mglog.Debug, log << "HSRSP/snd: TSBPD off, NOT responding TSBPDRCV flag.");
    }

    // Hsv5, only when peer has declared TSBPD mode.
    // The flag was already set, and the value already "maximized" in processSrtMsg_HSREQ().
    if (m_bPeerTsbPd && hs_version >= HS_VERSION_SRT1)
    {
        // HSv5 is bidirectional - so send the TSBPDSND flag, and place also the
        // peer's latency into SND field.
        srtdata[SRT_HS_FLAGS] |= SRT_OPT_TSBPDSND;
        srtdata[SRT_HS_LATENCY] |= SRT_HS_LATENCY_SND::wrap(m_iPeerTsbPdDelay_ms);

        HLOGC(mglog.Debug,
              log << "HSRSP/snd: HSv5 peer uses TSBPD, responding TSBPDSND latency=" << m_iPeerTsbPdDelay_ms);
    }
    else
    {
        HLOGC(mglog.Debug,
              log << "HSRSP/snd: HSv" << (hs_version == CUDT::HS_VERSION_UDT4 ? 4 : 5)
                  << " with peer TSBPD=" << (m_bPeerTsbPd ? "on" : "off") << " - NOT responding TSBPDSND");
    }

    if (m_bTLPktDrop)
        srtdata[SRT_HS_FLAGS] |= SRT_OPT_TLPKTDROP;

    if (m_bRcvNakReport)
    {
        // HSv5: Note that this setting is independent on the value of
        // m_bPeerNakReport, which represent this setting in the peer.

        srtdata[SRT_HS_FLAGS] |= SRT_OPT_NAKREPORT;
        /*
         * NAK Report is so efficient at controlling bandwidth that sender TLPktDrop
         * is not needed. SRT 1.0.5 to 1.0.7 sender TLPktDrop combined with SRT 1.0
         * Timestamp-Based Packet Delivery was not well implemented and could drop
         * big I-Frame tail before sending once on low latency setups.
         * Disabling TLPktDrop in the receiver SRT Handshake Reply prevents the sender
         * from enabling Too-Late Packet Drop.
         */
        if (m_lPeerSrtVersion <= SrtVersion(1, 0, 7))
            srtdata[SRT_HS_FLAGS] &= ~SRT_OPT_TLPKTDROP;
    }

    if (m_lSrtVersion >= SrtVersion(1, 2, 0))
    {
        if (!m_bPeerRexmitFlag)
        {
            // Peer does not request to use rexmit flag, if so,
            // we won't use as well.
            HLOGC(mglog.Debug, log << "HSRSP/snd: AGENT understands REXMIT flag, but PEER DOES NOT. NOT setting.");
        }
        else
        {
            // Request that the rexmit bit be used as a part of msgno.
            srtdata[SRT_HS_FLAGS] |= SRT_OPT_REXMITFLG;
            HLOGF(mglog.Debug, "HSRSP/snd: AGENT UNDERSTANDS REXMIT flag and PEER reported that it does, too.");
        }
    }
    else
    {
        // Since this is now in the code, it can occur only in case when you change the
        // version specification in the build configuration.
        HLOGF(mglog.Debug, "HSRSP/snd: AGENT DOES NOT UNDERSTAND REXMIT flag");
    }

    HLOGC(mglog.Debug,
          log << "HSRSP/snd: LATENCY[SND:" << SRT_HS_LATENCY_SND::unwrap(srtdata[SRT_HS_LATENCY])
              << " RCV:" << SRT_HS_LATENCY_RCV::unwrap(srtdata[SRT_HS_LATENCY]) << "] FLAGS["
              << SrtFlagString(srtdata[SRT_HS_FLAGS]) << "]");

    return 3;
}

size_t CUDT::prepareSrtHsMsg(int cmd, uint32_t *srtdata, size_t size)
{
    size_t srtlen = fillSrtHandshake(srtdata, size, cmd, handshakeVersion());
    HLOGF(mglog.Debug,
          "CMD:%s(%d) Len:%d Version: %s Flags: %08X (%s) sdelay:%d",
          MessageTypeStr(UMSG_EXT, cmd).c_str(),
          cmd,
          (int)(srtlen * sizeof(int32_t)),
          SrtVersionString(srtdata[SRT_HS_VERSION]).c_str(),
          srtdata[SRT_HS_FLAGS],
          SrtFlagString(srtdata[SRT_HS_FLAGS]).c_str(),
          srtdata[SRT_HS_LATENCY]);

    return srtlen;
}

void CUDT::sendSrtMsg(int cmd, uint32_t *srtdata_in, int srtlen_in)
{
    CPacket srtpkt;
    int32_t srtcmd = (int32_t)cmd;

    static const size_t SRTDATA_MAXSIZE = SRT_CMD_MAXSZ / sizeof(int32_t);

    // This is in order to issue a compile error if the SRT_CMD_MAXSZ is
    // too small to keep all the data. As this is "static const", declaring
    // an array of such specified size in C++ isn't considered VLA.
    static const int SRTDATA_SIZE = SRTDATA_MAXSIZE >= SRT_HS__SIZE ? SRTDATA_MAXSIZE : -1;

    // This will be effectively larger than SRT_HS__SIZE, but it will be also used
    // for incoming data. We have a guarantee that it won't be larger than SRTDATA_MAXSIZE.
    uint32_t srtdata[SRTDATA_SIZE];

    int srtlen = 0;

    if (cmd == SRT_CMD_REJECT)
    {
        // This is a value returned by processSrtMsg underlying layer, potentially
        // to be reported here. Should this happen, just send a rejection message.
        cmd                     = SRT_CMD_HSRSP;
        srtdata[SRT_HS_VERSION] = 0;
    }

    switch (cmd)
    {
    case SRT_CMD_HSREQ:
    case SRT_CMD_HSRSP:
        srtlen = prepareSrtHsMsg(cmd, srtdata, SRTDATA_SIZE);
        break;

    case SRT_CMD_KMREQ: // Sender
    case SRT_CMD_KMRSP: // Receiver
        srtlen = srtlen_in;
        /* Msg already in network order
         * But CChannel:sendto will swap again (assuming 32-bit fields)
         * Pre-swap to cancel it.
         */
        HtoNLA(srtdata, srtdata_in, srtlen);
        m_pCryptoControl->updateKmState(cmd, srtlen); // <-- THIS function can't be moved to CUDT

        break;

    default:
        LOGF(mglog.Error, "sndSrtMsg: cmd=%d unsupported", cmd);
        break;
    }

    if (srtlen > 0)
    {
        /* srtpkt.pack will set message data in network order */
        srtpkt.pack(UMSG_EXT, &srtcmd, srtdata, srtlen * sizeof(int32_t));
        addressAndSend(srtpkt);
    }
}

// PREREQUISITE:
// pkt must be set the buffer and configured for UMSG_HANDSHAKE.
// Note that this function replaces also serialization for the HSv4.
bool CUDT::createSrtHandshake(
        int             srths_cmd,
        int             srtkm_cmd,
        const uint32_t* kmdata,
        size_t          kmdata_wordsize, // IN WORDS, NOT BYTES!!!
        CPacket&        w_pkt,
        CHandShake&     w_hs)
{
    // This function might be called before the opposite version was recognized.
    // Check if the version is exactly 4 because this means that the peer has already
    // sent something - asynchronously, and usually in rendezvous - and we already know
    // that the peer is version 4. In this case, agent must behave as HSv4, til the end.
    if (m_ConnRes.m_iVersion == HS_VERSION_UDT4)
    {
        w_hs.m_iVersion = HS_VERSION_UDT4;
        w_hs.m_iType    = UDT_DGRAM;
        if (w_hs.m_extension)
        {
            // Should be impossible
            LOGC(mglog.Error, log << "createSrtHandshake: IPE: EXTENSION SET WHEN peer reports version 4 - fixing...");
            w_hs.m_extension = false;
        }
    }
    else
    {
        w_hs.m_iType = 0; // Prepare it for flags
    }

    HLOGC(mglog.Debug,
          log << "createSrtHandshake: buf size=" << w_pkt.getLength() << " hsx=" << MessageTypeStr(UMSG_EXT, srths_cmd)
              << " kmx=" << MessageTypeStr(UMSG_EXT, srtkm_cmd) << " kmdata_wordsize=" << kmdata_wordsize
              << " version=" << w_hs.m_iVersion);

    // Once you are certain that the version is HSv5, set the enc type flags
    // to advertise pbkeylen. Otherwise make sure that the old interpretation
    // will correctly pick up the type field. PBKEYLEN should be advertized
    // regardless of what URQ stage the handshake is (note that in case of rendezvous
    // CONCLUSION might be the FIRST MESSAGE EVER RECEIVED by a party).
    if (w_hs.m_iVersion > HS_VERSION_UDT4)
    {
        // Check if there was a failure to receie HSREQ before trying to craft HSRSP.
        // If fillSrtHandshake_HSRSP catches the condition of m_tsRcvPeerStartTime == 0,
        // it will return size 0, which will mess up with further extension procedures;
        // PREVENT THIS HERE.
        if (w_hs.m_iReqType == URQ_CONCLUSION && srths_cmd == SRT_CMD_HSRSP && is_zero(m_tsRcvPeerStartTime))
        {
            LOGC(mglog.Error,
                 log << "createSrtHandshake: IPE (non-fatal): Attempting to craft HSRSP without received HSREQ. "
                        "BLOCKING extensions.");
            w_hs.m_extension = false;
        }

        // The situation when this function is called without requested extensions
        // is URQ_CONCLUSION in rendezvous mode in some of the transitions.
        // In this case for version 5 just clear the m_iType field, as it has
        // different meaning in HSv5 and contains extension flags.
        //
        // Keep 0 in the SRT_HSTYPE_HSFLAGS field, but still advertise PBKEYLEN
        // in the SRT_HSTYPE_ENCFLAGS field.
        w_hs.m_iType                  = SrtHSRequest::wrapFlags(false /*no magic in HSFLAGS*/, m_iSndCryptoKeyLen);

        IF_HEAVY_LOGGING(bool whether = m_iSndCryptoKeyLen != 0);
        HLOGC(mglog.Debug,
              log << "createSrtHandshake: " << (whether ? "" : "NOT ")
                  << " Advertising PBKEYLEN - value = " << m_iSndCryptoKeyLen);

        // Note: This is required only when sending a HS message without SRT extensions.
        // When this is to be sent with SRT extensions, then KMREQ will be attached here
        // and the PBKEYLEN will be extracted from it. If this is going to attach KMRSP
        // here, it's already too late (it should've been advertised before getting the first
        // handshake message with KMREQ).
    }
    else
    {
        w_hs.m_iType = UDT_DGRAM;
    }

    // values > URQ_CONCLUSION include also error types
    // if (w_hs.m_iVersion == HS_VERSION_UDT4 || w_hs.m_iReqType > URQ_CONCLUSION) <--- This condition was checked b4 and
    // it's only valid for caller-listener mode
    if (!w_hs.m_extension)
    {
        // Serialize only the basic handshake, if this is predicted for
        // Hsv4 peer or this is URQ_INDUCTION or URQ_WAVEAHAND.
        size_t hs_size = w_pkt.getLength();
        w_hs.store_to((w_pkt.m_pcData), (hs_size));
        w_pkt.setLength(hs_size);
        HLOGC(mglog.Debug, log << "createSrtHandshake: (no ext) size=" << hs_size << " data: " << w_hs.show());
        return true;
    }

    // Sanity check, applies to HSv5 only cases.
    if (srths_cmd == SRT_CMD_HSREQ && m_SrtHsSide == HSD_RESPONDER)
    {
        m_RejectReason = SRT_REJ_IPE;
        LOGC(mglog.Fatal, log << "IPE: SRT_CMD_HSREQ was requested to be sent in HSv5 by an INITIATOR side!");
        return false; // should cause rejection
    }

    string logext = "HSX";

    bool have_kmreq   = false;
    bool have_sid     = false;
    bool have_congctl = false;
    bool have_filter  = false;

    // Install the SRT extensions
    w_hs.m_iType |= CHandShake::HS_EXT_HSREQ;

    if (srths_cmd == SRT_CMD_HSREQ)
    {
        if (m_sStreamName != "")
        {
            have_sid = true;
            w_hs.m_iType |= CHandShake::HS_EXT_CONFIG;
            logext += ",SID";
        }
    }

    // If this is a response, we have also information
    // on the peer. If Peer is NOT filter capable, don't
    // put filter config, even if agent is capable.
    bool peer_filter_capable = true;
    if (srths_cmd == SRT_CMD_HSRSP)
    {
        if (m_sPeerPktFilterConfigString != "")
        {
            peer_filter_capable = true;
        }
        else if (IsSet(m_lPeerSrtFlags, SRT_OPT_FILTERCAP))
        {
            peer_filter_capable = true;
        }
        else
        {
            peer_filter_capable = false;
        }
    }

    // Now, if this is INITIATOR, then it has its
    // filter config already set, if configured, otherwise
    // it should not attach the filter config extension.

    // If this is a RESPONDER, then it has already received
    // the filter config string from the peer and therefore
    // possibly confronted with the contents of m_OPT_FECConfigString,
    // and if it decided to go with filter, it will be nonempty.
    if (peer_filter_capable && m_OPT_PktFilterConfigString != "")
    {
        have_filter = true;
        w_hs.m_iType |= CHandShake::HS_EXT_CONFIG;
        logext += ",filter";
    }

    string sm = m_CongCtl.selected_name();
    if (sm != "" && sm != "live")
    {
        have_congctl = true;
        w_hs.m_iType |= CHandShake::HS_EXT_CONFIG;
        logext += ",CONGCTL";
    }

    // Prevent adding KMRSP only in case when BOTH:
    // - Agent has set no password
    // - no KMREQ has arrived from Peer
    // KMRSP must be always sent when:
    // - Agent set a password, Peer did not send KMREQ: Agent sets snd=NOSECRET.
    // - Agent set no password, but Peer sent KMREQ: Ageng sets rcv=NOSECRET.
    if (m_CryptoSecret.len > 0 || kmdata_wordsize > 0)
    {
        have_kmreq = true;
        w_hs.m_iType |= CHandShake::HS_EXT_KMREQ;
        logext += ",KMX";
    }

    HLOGC(mglog.Debug, log << "createSrtHandshake: (ext: " << logext << ") data: " << w_hs.show());

    // NOTE: The HSREQ is practically always required, although may happen
    // in future that CONCLUSION can be sent multiple times for a separate
    // stream encryption support, and this way it won't enclose HSREQ.
    // Also, KMREQ may occur multiple times.

    // So, initially store the UDT legacy handshake.
    size_t hs_size = w_pkt.getLength(), total_ra_size = (hs_size / sizeof(uint32_t)); // Maximum size of data
    w_hs.store_to((w_pkt.m_pcData), (hs_size));                                        // hs_size is updated

    size_t ra_size = hs_size / sizeof(int32_t);

    // Now attach the SRT handshake for HSREQ
    size_t    offset = ra_size;
    uint32_t *p      = reinterpret_cast<uint32_t *>(w_pkt.m_pcData);
    // NOTE: since this point, ra_size has a size in int32_t elements, NOT BYTES.

    // The first 4-byte item is the CMD/LENGTH spec.
    uint32_t *pcmdspec = p + offset; // Remember the location to be filled later, when we know the length
    ++offset;

    // Now use the original function to store the actual SRT_HS data
    // ra_size after that
    // NOTE: so far, ra_size is m_iMaxSRTPayloadSize expressed in number of elements.
    // WILL BE CHANGED HERE.
    ra_size   = fillSrtHandshake(p + offset, total_ra_size - offset, srths_cmd, HS_VERSION_SRT1);
    *pcmdspec = HS_CMDSPEC_CMD::wrap(srths_cmd) | HS_CMDSPEC_SIZE::wrap(ra_size);

    HLOGC(mglog.Debug,
          log << "createSrtHandshake: after HSREQ: offset=" << offset << " HSREQ size=" << ra_size
              << " space left: " << (total_ra_size - offset));

    if (have_sid)
    {
        // Use only in REQ phase and only if stream name is set
        offset += ra_size;
        pcmdspec = p + offset;
        ++offset;

        // Now prepare the string with 4-byte alignment. The string size is limited
        // to half the payload size. Just a sanity check to not pack too much into
        // the conclusion packet.
        size_t size_limit = m_iMaxSRTPayloadSize / 2;

        if (m_sStreamName.size() >= size_limit)
        {
            m_RejectReason = SRT_REJ_ROGUE;
            LOGC(mglog.Error,
                 log << "createSrtHandshake: stream id too long, limited to " << (size_limit - 1) << " bytes");
            return false;
        }

        size_t wordsize         = (m_sStreamName.size() + 3) / 4;
        size_t aligned_bytesize = wordsize * 4;

        memset((p + offset), 0, aligned_bytesize);
        memcpy((p + offset), m_sStreamName.data(), m_sStreamName.size());
        // Preswap to little endian (in place due to possible padding zeros)
        HtoILA((uint32_t *)(p + offset), (uint32_t *)(p + offset), wordsize);

        ra_size   = wordsize;
        *pcmdspec = HS_CMDSPEC_CMD::wrap(SRT_CMD_SID) | HS_CMDSPEC_SIZE::wrap(ra_size);

        HLOGC(mglog.Debug,
              log << "createSrtHandshake: after SID [" << m_sStreamName << "] length=" << m_sStreamName.size()
                  << " alignedln=" << aligned_bytesize << ": offset=" << offset << " SID size=" << ra_size
                  << " space left: " << (total_ra_size - offset));
    }

    if (have_congctl)
    {
        // Pass the congctl to the other side as informational.
        // The other side should reject connection if it uses a different congctl.
        // The other side should also respond with the congctl it uses, if its non-default (for backward compatibility).

        // XXX Consider change the congctl settings in the listener socket to "adaptive"
        // congctl and also "adaptive" value of CUDT::m_bMessageAPI so that the caller
        // may ask for whatever kind of transmission it wants, or select transmission
        // type differently for different connections, however with the same listener.

        offset += ra_size;
        pcmdspec = p + offset;
        ++offset;

        size_t wordsize         = (sm.size() + 3) / 4;
        size_t aligned_bytesize = wordsize * 4;

        memset((p + offset), 0, aligned_bytesize);

        memcpy((p + offset), sm.data(), sm.size());
        // Preswap to little endian (in place due to possible padding zeros)
        HtoILA((uint32_t *)(p + offset), (uint32_t *)(p + offset), wordsize);

        ra_size   = wordsize;
        *pcmdspec = HS_CMDSPEC_CMD::wrap(SRT_CMD_CONGESTION) | HS_CMDSPEC_SIZE::wrap(ra_size);

        HLOGC(mglog.Debug,
              log << "createSrtHandshake: after CONGCTL [" << sm << "] length=" << sm.size()
                  << " alignedln=" << aligned_bytesize << ": offset=" << offset << " CONGCTL size=" << ra_size
                  << " space left: " << (total_ra_size - offset));
    }

    if (have_filter)
    {
        offset += ra_size;
        pcmdspec = p + offset;
        ++offset;

        size_t wordsize         = (m_OPT_PktFilterConfigString.size() + 3) / 4;
        size_t aligned_bytesize = wordsize * 4;

        memset((p + offset), 0, aligned_bytesize);
        memcpy((p + offset), m_OPT_PktFilterConfigString.data(), m_OPT_PktFilterConfigString.size());

        ra_size   = wordsize;
        *pcmdspec = HS_CMDSPEC_CMD::wrap(SRT_CMD_FILTER) | HS_CMDSPEC_SIZE::wrap(ra_size);

        HLOGC(mglog.Debug,
              log << "createSrtHandshake: after filter [" << m_OPT_PktFilterConfigString << "] length="
                  << m_OPT_PktFilterConfigString.size() << " alignedln=" << aligned_bytesize << ": offset=" << offset
                  << " filter size=" << ra_size << " space left: " << (total_ra_size - offset));
    }

    // When encryption turned on
    if (have_kmreq)
    {
        HLOGC(mglog.Debug,
              log << "createSrtHandshake: "
                  << (m_CryptoSecret.len > 0 ? "Agent uses ENCRYPTION" : "Peer requires ENCRYPTION"));
        if (srtkm_cmd == SRT_CMD_KMREQ)
        {
            bool have_any_keys = false;
            for (size_t ki = 0; ki < 2; ++ki)
            {
                // Skip those that have expired
                if (!m_pCryptoControl->getKmMsg_needSend(ki, false))
                    continue;

                m_pCryptoControl->getKmMsg_markSent(ki, false);

                offset += ra_size;

                size_t msglen = m_pCryptoControl->getKmMsg_size(ki);
                // Make ra_size back in element unit
                // Add one extra word if the size isn't aligned to 32-bit.
                ra_size = (msglen / sizeof(uint32_t)) + (msglen % sizeof(uint32_t) ? 1 : 0);

                // Store the CMD + SIZE in the next field
                *(p + offset) = HS_CMDSPEC_CMD::wrap(srtkm_cmd) | HS_CMDSPEC_SIZE::wrap(ra_size);
                ++offset;

                // Copy the key - do the endian inversion because another endian inversion
                // will be done for every control message before sending, and this KM message
                // is ALREADY in network order.
                const uint32_t *keydata = reinterpret_cast<const uint32_t *>(m_pCryptoControl->getKmMsg_data(ki));

                HLOGC(mglog.Debug,
                      log << "createSrtHandshake: KMREQ: adding key #" << ki << " length=" << ra_size
                          << " words (KmMsg_size=" << msglen << ")");
                // XXX INSECURE ": [" << FormatBinaryString((uint8_t*)keydata, msglen) << "]";

                // Yes, I know HtoNLA and NtoHLA do exactly the same operation, but I want
                // to be clear about the true intention.
                NtoHLA(p + offset, keydata, ra_size);
                have_any_keys = true;
            }

            if (!have_any_keys)
            {
                m_RejectReason = SRT_REJ_IPE;
                LOGC(mglog.Error, log << "createSrtHandshake: IPE: all keys have expired, no KM to send.");
                return false;
            }
        }
        else if (srtkm_cmd == SRT_CMD_KMRSP)
        {
            uint32_t        failure_kmrsp[] = {SRT_KM_S_UNSECURED};
            const uint32_t *keydata         = 0;

            // Shift the starting point with the value of previously added block,
            // to start with the new one.
            offset += ra_size;

            if (kmdata_wordsize == 0)
            {
                LOGC(mglog.Error,
                     log << "createSrtHandshake: Agent has PW, but Peer sent no KMREQ. Sending error KMRSP response");
                ra_size = 1;
                keydata = failure_kmrsp;

                // Update the KM state as well
                m_pCryptoControl->m_SndKmState = SRT_KM_S_NOSECRET;  // Agent has PW, but Peer won't decrypt
                m_pCryptoControl->m_RcvKmState = SRT_KM_S_UNSECURED; // Peer won't encrypt as well.
            }
            else
            {
                if (!kmdata)
                {
                    m_RejectReason = SRT_REJ_IPE;
                    LOGC(mglog.Fatal, log << "createSrtHandshake: IPE: srtkm_cmd=SRT_CMD_KMRSP and no kmdata!");
                    return false;
                }
                ra_size = kmdata_wordsize;
                keydata = reinterpret_cast<const uint32_t *>(kmdata);
            }

            *(p + offset) = HS_CMDSPEC_CMD::wrap(srtkm_cmd) | HS_CMDSPEC_SIZE::wrap(ra_size);
            ++offset; // Once cell, containting CMD spec and size
            HLOGC(mglog.Debug,
                  log << "createSrtHandshake: KMRSP: applying returned key length="
                      << ra_size); // XXX INSECURE << " words: [" << FormatBinaryString((uint8_t*)kmdata,
                                   // kmdata_wordsize*sizeof(uint32_t)) << "]";

            NtoHLA(p + offset, keydata, ra_size);
        }
        else
        {
            m_RejectReason = SRT_REJ_IPE;
            LOGC(mglog.Fatal, log << "createSrtHandshake: IPE: wrong value of srtkm_cmd: " << srtkm_cmd);
            return false;
        }
    }

    // ra_size + offset has a value in element unit.
    // Switch it again to byte unit.
    w_pkt.setLength((ra_size + offset) * sizeof(int32_t));

    HLOGC(mglog.Debug,
          log << "createSrtHandshake: filled HSv5 handshake flags: " << CHandShake::ExtensionFlagStr(w_hs.m_iType)
              << " length: " << w_pkt.getLength() << " bytes");

    return true;
}

static int FindExtensionBlock(uint32_t *begin, size_t total_length,
        size_t& w_out_len, uint32_t*& w_next_block)
{
    // Check if there's anything to process
    if (total_length == 0)
    {
        w_next_block = NULL;
        w_out_len    = 0;
        return SRT_CMD_NONE;
    }

    // This function extracts the block command from the block and its length.
    // The command value is returned as a function result.
    // The size of that command block is stored into w_out_len.
    // The beginning of the prospective next block is stored in w_next_block.

    // The caller must be aware that:
    // - exactly one element holds the block header (cmd+size), so the actual data are after this one.
    // - the returned size is the number of uint32_t elements since that first data element
    // - the remaining size should be manually calculated as total_length - 1 - w_out_len, or
    // simply, as w_next_block - begin.

    // Note that if the total_length is too short to extract the whole block, it will return
    // SRT_CMD_NONE. Note that total_length includes this first CMDSPEC word.
    //
    // When SRT_CMD_NONE is returned, it means that nothing has been extracted and nothing else
    // can be further extracted from this block.

    int    cmd  = HS_CMDSPEC_CMD::unwrap(*begin);
    size_t size = HS_CMDSPEC_SIZE::unwrap(*begin);

    if (size + 1 > total_length)
        return SRT_CMD_NONE;

    w_out_len = size;

    if (total_length == size + 1)
        w_next_block = NULL;
    else
        w_next_block = begin + 1 + size;

    return cmd;
}

// NOTE: the rule of order of arguments is broken here because this order
// serves better the logics and readability.
static inline bool NextExtensionBlock(uint32_t*& w_begin, uint32_t* next, size_t& w_length)
{
    if (!next)
        return false;

    w_length = w_length - (next - w_begin);
    w_begin  = next;
    return true;
}

bool CUDT::processSrtMsg(const CPacket *ctrlpkt)
{
    uint32_t *srtdata = (uint32_t *)ctrlpkt->m_pcData;
    size_t    len     = ctrlpkt->getLength();
    int       etype   = ctrlpkt->getExtendedType();
    uint32_t  ts      = ctrlpkt->m_iTimeStamp;

    int res = SRT_CMD_NONE;

    HLOGC(mglog.Debug, log << "Dispatching message type=" << etype << " data length=" << (len / sizeof(int32_t)));
    switch (etype)
    {
    case SRT_CMD_HSREQ:
    {
        res = processSrtMsg_HSREQ(srtdata, len, ts, CUDT::HS_VERSION_UDT4);
        break;
    }
    case SRT_CMD_HSRSP:
    {
        res = processSrtMsg_HSRSP(srtdata, len, ts, CUDT::HS_VERSION_UDT4);
        break;
    }
    case SRT_CMD_KMREQ:
        // Special case when the data need to be processed here
        // and the appropriate message must be constructed for sending.
        // No further processing required
        {
            uint32_t srtdata_out[SRTDATA_MAXSIZE];
            size_t   len_out = 0;
            res = m_pCryptoControl->processSrtMsg_KMREQ(srtdata, len, CUDT::HS_VERSION_UDT4,
                    (srtdata_out), (len_out));
            if (res == SRT_CMD_KMRSP)
            {
                if (len_out == 1)
                {
                    if (m_bOPT_StrictEncryption)
                    {
                        LOGC(mglog.Error,
                             log << "KMREQ FAILURE: " << KmStateStr(SRT_KM_STATE(srtdata_out[0]))
                                 << " - rejecting per strict encryption");
                        return false;
                    }
                    HLOGC(mglog.Debug,
                          log << "MKREQ -> KMRSP FAILURE state: " << KmStateStr(SRT_KM_STATE(srtdata_out[0])));
                }
                else
                {
                    HLOGC(mglog.Debug, log << "KMREQ -> requested to send KMRSP length=" << len_out);
                }
                sendSrtMsg(SRT_CMD_KMRSP, srtdata_out, len_out);
            }
            // XXX Dead code. processSrtMsg_KMREQ now doesn't return any other value now.
            // Please review later.
            else
            {
                LOGC(mglog.Error, log << "KMREQ failed to process the request - ignoring");
            }

            return true; // already done what's necessary
        }

    case SRT_CMD_KMRSP:
    {
        // KMRSP doesn't expect any following action
        m_pCryptoControl->processSrtMsg_KMRSP(srtdata, len, CUDT::HS_VERSION_UDT4);
        return true; // nothing to do
    }

    default:
        return false;
    }

    if (res == SRT_CMD_NONE)
        return true;

    // Send the message that the message handler requested.
    sendSrtMsg(res);

    return true;
}

int CUDT::processSrtMsg_HSREQ(const uint32_t *srtdata, size_t len, uint32_t ts, int hsv)
{
    // Set this start time in the beginning, regardless as to whether TSBPD is being
    // used or not. This must be done in the Initiator as well as Responder.

    /*
     * Compute peer StartTime in our time reference
     * This takes time zone, time drift into account.
     * Also includes current packet transit time (rtt/2)
     */
    m_tsRcvPeerStartTime = steady_clock::now() - microseconds_from(ts);

    // Prepare the initial runtime values of latency basing on the option values.
    // They are going to get the value fixed HERE.
    m_iTsbPdDelay_ms     = m_iOPT_TsbPdDelay;
    m_iPeerTsbPdDelay_ms = m_iOPT_PeerTsbPdDelay;

    if (len < SRT_CMD_HSREQ_MINSZ)
    {
        m_RejectReason = SRT_REJ_ROGUE;
        /* Packet smaller than minimum compatible packet size */
        LOGF(mglog.Error, "HSREQ/rcv: cmd=%d(HSREQ) len=%" PRIzu " invalid", SRT_CMD_HSREQ, len);
        return SRT_CMD_NONE;
    }

    LOGF(mglog.Note,
         "HSREQ/rcv: cmd=%d(HSREQ) len=%" PRIzu " vers=0x%x opts=0x%x delay=%d",
         SRT_CMD_HSREQ,
         len,
         srtdata[SRT_HS_VERSION],
         srtdata[SRT_HS_FLAGS],
         SRT_HS_LATENCY_RCV::unwrap(srtdata[SRT_HS_LATENCY]));

    m_lPeerSrtVersion = srtdata[SRT_HS_VERSION];
    m_lPeerSrtFlags   = srtdata[SRT_HS_FLAGS];

    if (hsv == CUDT::HS_VERSION_UDT4)
    {
        if (m_lPeerSrtVersion >= SRT_VERSION_FEAT_HSv5)
        {
            m_RejectReason = SRT_REJ_ROGUE;
            LOGC(mglog.Error,
                 log << "HSREQ/rcv: With HSv4 version >= " << SrtVersionString(SRT_VERSION_FEAT_HSv5)
                     << " is not acceptable.");
            return SRT_CMD_REJECT;
        }
    }
    else
    {
        if (m_lPeerSrtVersion < SRT_VERSION_FEAT_HSv5)
        {
            m_RejectReason = SRT_REJ_ROGUE;
            LOGC(mglog.Error,
                 log << "HSREQ/rcv: With HSv5 version must be >= " << SrtVersionString(SRT_VERSION_FEAT_HSv5) << " .");
            return SRT_CMD_REJECT;
        }
    }

    // Check also if the version satisfies the minimum required version
    if (m_lPeerSrtVersion < m_lMinimumPeerSrtVersion)
    {
        m_RejectReason = SRT_REJ_VERSION;
        LOGC(mglog.Error,
             log << "HSREQ/rcv: Peer version: " << SrtVersionString(m_lPeerSrtVersion)
                 << " is too old for requested: " << SrtVersionString(m_lMinimumPeerSrtVersion) << " - REJECTING");
        return SRT_CMD_REJECT;
    }

    HLOGC(mglog.Debug,
          log << "HSREQ/rcv: PEER Version: " << SrtVersionString(m_lPeerSrtVersion) << " Flags: " << m_lPeerSrtFlags
              << "(" << SrtFlagString(m_lPeerSrtFlags) << ")");

    m_bPeerRexmitFlag = IsSet(m_lPeerSrtFlags, SRT_OPT_REXMITFLG);
    HLOGF(mglog.Debug, "HSREQ/rcv: peer %s REXMIT flag", m_bPeerRexmitFlag ? "UNDERSTANDS" : "DOES NOT UNDERSTAND");

    // Check if both use the same API type. Reject if not.
    bool peer_message_api = !IsSet(m_lPeerSrtFlags, SRT_OPT_STREAM);
    if (peer_message_api != m_bMessageAPI)
    {
        m_RejectReason = SRT_REJ_MESSAGEAPI;
        LOGC(mglog.Error,
             log << "HSREQ/rcv: Agent uses " << (m_bMessageAPI ? "MESSAGE" : "STREAM") << " API, but the Peer declares "
                 << (peer_message_api ? "MESSAGE" : "STREAM") << " API. Not compatible transmission type, rejecting.");
        return SRT_CMD_REJECT;
    }

    if (len < SRT_HS_LATENCY + 1)
    {
        // 3 is the size when containing VERSION, FLAGS and LATENCY. Less size
        // makes it contain only the first two. Let's make it acceptable, as long
        // as the latency flags aren't set.
        if (IsSet(m_lPeerSrtFlags, SRT_OPT_TSBPDSND) || IsSet(m_lPeerSrtFlags, SRT_OPT_TSBPDRCV))
        {
            m_RejectReason = SRT_REJ_ROGUE;
            LOGC(mglog.Error,
                 log << "HSREQ/rcv: Peer sent only VERSION + FLAGS HSREQ, but TSBPD flags are set. Rejecting.");
            return SRT_CMD_REJECT;
        }

        LOGC(mglog.Warn, log << "HSREQ/rcv: Peer sent only VERSION + FLAGS HSREQ, not getting any TSBPD settings.");
        // Don't process any further settings in this case. Turn off TSBPD, just for a case.
        m_bTsbPd     = false;
        m_bPeerTsbPd = false;
        return SRT_CMD_HSRSP;
    }

    uint32_t latencystr = srtdata[SRT_HS_LATENCY];

    if (IsSet(m_lPeerSrtFlags, SRT_OPT_TSBPDSND))
    {
        // TimeStamp-based Packet Delivery feature enabled
        if (!isOPT_TsbPd())
        {
            LOGC(mglog.Warn, log << "HSREQ/rcv: Agent did not set rcv-TSBPD - ignoring proposed latency from peer");

            // Note: also don't set the peer TSBPD flag HERE because
            // - in HSv4 it will be a sender, so it doesn't matter anyway
            // - in HSv5 if it's going to receive, the TSBPDRCV flag will define it.
        }
        else
        {
            int peer_decl_latency;
            if (hsv < CUDT::HS_VERSION_SRT1)
            {
                // In HSv4 there is only one value and this is the latency
                // that the sender peer proposes for the agent.
                peer_decl_latency = SRT_HS_LATENCY_LEG::unwrap(latencystr);
            }
            else
            {
                // In HSv5 there are latency declared for sending and receiving separately.

                // SRT_HS_LATENCY_SND is the value that the peer proposes to be the
                // value used by agent when receiving data. We take this as a local latency value.
                peer_decl_latency = SRT_HS_LATENCY_SND::unwrap(srtdata[SRT_HS_LATENCY]);
            }

            // Use the maximum latency out of latency from our settings and the latency
            // "proposed" by the peer.
            int maxdelay = std::max(m_iTsbPdDelay_ms, peer_decl_latency);
            HLOGC(mglog.Debug,
                  log << "HSREQ/rcv: LOCAL/RCV LATENCY: Agent:" << m_iTsbPdDelay_ms << " Peer:" << peer_decl_latency
                      << "  Selecting:" << maxdelay);
            m_iTsbPdDelay_ms = maxdelay;
            m_bTsbPd = true;
        }
    }
    else
    {
        std::string how_about_agent = isOPT_TsbPd() ? "BUT AGENT DOES" : "and nor does Agent";
        HLOGC(mglog.Debug, log << "HSREQ/rcv: Peer DOES NOT USE latency for sending - " << how_about_agent);
    }

    // This happens when the HSv5 RESPONDER receives the HSREQ message; it declares
    // that the peer INITIATOR will receive the data and informs about its predefined
    // latency. We need to maximize this with our setting of the peer's latency and
    // record as peer's latency, which will be then sent back with HSRSP.
    if (hsv > CUDT::HS_VERSION_UDT4 && IsSet(m_lPeerSrtFlags, SRT_OPT_TSBPDRCV))
    {
        // So, PEER uses TSBPD, set the flag.
        // NOTE: it doesn't matter, if AGENT uses TSBPD.
        m_bPeerTsbPd = true;

        // SRT_HS_LATENCY_RCV is the value that the peer declares as to be
        // used by it when receiving data. We take this as a peer's value,
        // and select the maximum of this one and our proposed latency for the peer.
        int peer_decl_latency = SRT_HS_LATENCY_RCV::unwrap(latencystr);
        int maxdelay          = std::max(m_iPeerTsbPdDelay_ms, peer_decl_latency);
        HLOGC(mglog.Debug,
              log << "HSREQ/rcv: PEER/RCV LATENCY: Agent:" << m_iPeerTsbPdDelay_ms << " Peer:" << peer_decl_latency
                  << " Selecting:" << maxdelay);
        m_iPeerTsbPdDelay_ms = maxdelay;
    }
    else
    {
        std::string how_about_agent = isOPT_TsbPd() ? "BUT AGENT DOES" : "and nor does Agent";
        HLOGC(mglog.Debug, log << "HSREQ/rcv: Peer DOES NOT USE latency for receiving - " << how_about_agent);
    }

    if (hsv > CUDT::HS_VERSION_UDT4)
    {
        // This is HSv5, do the same things as required for the sending party in HSv4,
        // as in HSv5 this can also be a sender.
        if (IsSet(m_lPeerSrtFlags, SRT_OPT_TLPKTDROP))
        {
            // Too late packets dropping feature supported
            m_bPeerTLPktDrop = true;
        }
        if (IsSet(m_lPeerSrtFlags, SRT_OPT_NAKREPORT))
        {
            // Peer will send Periodic NAK Reports
            m_bPeerNakReport = true;
        }
    }

    return SRT_CMD_HSRSP;
}

int CUDT::processSrtMsg_HSRSP(const uint32_t *srtdata, size_t len, uint32_t ts, int hsv)
{
    // XXX Check for mis-version
    // With HSv4 we accept only version less than 1.2.0
    if (hsv == CUDT::HS_VERSION_UDT4 && srtdata[SRT_HS_VERSION] >= SRT_VERSION_FEAT_HSv5)
    {
        LOGC(mglog.Error, log << "HSRSP/rcv: With HSv4 version >= 1.2.0 is not acceptable.");
        return SRT_CMD_NONE;
    }

    if (len < SRT_CMD_HSRSP_MINSZ)
    {
        /* Packet smaller than minimum compatible packet size */
        LOGF(mglog.Error, "HSRSP/rcv: cmd=%d(HSRSP) len=%" PRIzu " invalid", SRT_CMD_HSRSP, len);
        return SRT_CMD_NONE;
    }

    // Set this start time in the beginning, regardless as to whether TSBPD is being
    // used or not. This must be done in the Initiator as well as Responder. In case when
    // agent is sender only (HSv4) this value simply won't be used.

    /*
     * Compute peer StartTime in our time reference
     * This takes time zone, time drift into account.
     * Also includes current packet transit time (rtt/2)
     */
    m_tsRcvPeerStartTime = steady_clock::now() - microseconds_from(ts);

    m_lPeerSrtVersion = srtdata[SRT_HS_VERSION];
    m_lPeerSrtFlags   = srtdata[SRT_HS_FLAGS];

    HLOGF(mglog.Debug,
          "HSRSP/rcv: Version: %s Flags: SND:%08X (%s)",
          SrtVersionString(m_lPeerSrtVersion).c_str(),
          m_lPeerSrtFlags,
          SrtFlagString(m_lPeerSrtFlags).c_str());

    if (hsv == CUDT::HS_VERSION_UDT4)
    {
        // The old HSv4 way: extract just one value and put it under peer.
        if (IsSet(m_lPeerSrtFlags, SRT_OPT_TSBPDRCV))
        {
            // TsbPd feature enabled
            m_bPeerTsbPd         = true;
            m_iPeerTsbPdDelay_ms = SRT_HS_LATENCY_LEG::unwrap(srtdata[SRT_HS_LATENCY]);
            HLOGC(mglog.Debug,
                  log << "HSRSP/rcv: LATENCY: Peer/snd:" << m_iPeerTsbPdDelay_ms
                      << " (Agent: declared:" << m_iTsbPdDelay_ms << " rcv:" << m_iTsbPdDelay_ms << ")");
        }
        // TSBPDSND isn't set in HSv4 by the RESPONDER, because HSv4 RESPONDER is always RECEIVER.
    }
    else
    {
        // HSv5 way: extract the receiver latency and sender latency, if used.

        // PEER WILL RECEIVE TSBPD == AGENT SHALL SEND TSBPD.
        if (IsSet(m_lPeerSrtFlags, SRT_OPT_TSBPDRCV))
        {
            // TsbPd feature enabled
            m_bPeerTsbPd         = true;
            m_iPeerTsbPdDelay_ms = SRT_HS_LATENCY_RCV::unwrap(srtdata[SRT_HS_LATENCY]);
            HLOGC(mglog.Debug, log << "HSRSP/rcv: LATENCY: Peer/snd:" << m_iPeerTsbPdDelay_ms << "ms");
        }
        else
        {
            HLOGC(mglog.Debug, log << "HSRSP/rcv: Peer (responder) DOES NOT USE latency");
        }

        // PEER WILL SEND TSBPD == AGENT SHALL RECEIVE TSBPD.
        if (IsSet(m_lPeerSrtFlags, SRT_OPT_TSBPDSND))
        {
            if (!isOPT_TsbPd())
            {
                LOGC(mglog.Warn,
                     log << "HSRSP/rcv: BUG? Peer (responder) declares sending latency, but Agent turned off TSBPD.");
            }
            else
            {
                m_bTsbPd = true; // NOTE: in case of Group TSBPD receiving, this field will be SWITCHED TO m_bGroupTsbPd.
                // Take this value as a good deal. In case when the Peer did not "correct" the latency
                // because it has TSBPD turned off, just stay with the present value defined in options.
                m_iTsbPdDelay_ms = SRT_HS_LATENCY_SND::unwrap(srtdata[SRT_HS_LATENCY]);
                HLOGC(mglog.Debug, log << "HSRSP/rcv: LATENCY Agent/rcv: " << m_iTsbPdDelay_ms << "ms");
            }
        }
    }

    if ((m_lSrtVersion >= SrtVersion(1, 0, 5)) && IsSet(m_lPeerSrtFlags, SRT_OPT_TLPKTDROP))
    {
        // Too late packets dropping feature supported
        m_bPeerTLPktDrop = true;
    }

    if ((m_lSrtVersion >= SrtVersion(1, 1, 0)) && IsSet(m_lPeerSrtFlags, SRT_OPT_NAKREPORT))
    {
        // Peer will send Periodic NAK Reports
        m_bPeerNakReport = true;
    }

    if (m_lSrtVersion >= SrtVersion(1, 2, 0))
    {
        if (IsSet(m_lPeerSrtFlags, SRT_OPT_REXMITFLG))
        {
            // Peer will use REXMIT flag in packet retransmission.
            m_bPeerRexmitFlag = true;
            HLOGP(mglog.Debug, "HSRSP/rcv: 1.2.0+ Agent understands REXMIT flag and so does peer.");
        }
        else
        {
            HLOGP(mglog.Debug, "HSRSP/rcv: Agent understands REXMIT flag, but PEER DOES NOT");
        }
    }
    else
    {
        HLOGF(mglog.Debug, "HSRSP/rcv: <1.2.0 Agent DOESN'T understand REXMIT flag");
    }

    handshakeDone();

    return SRT_CMD_NONE;
}

// This function is called only when the URQ_CONCLUSION handshake has been received from the peer.
bool CUDT::interpretSrtHandshake(const CHandShake& hs,
                                 const CPacket&    hspkt,
                                 uint32_t*         out_data,
                                 size_t*           pw_len)
{
    // Initialize pw_len to 0 to handle the unencrypted case
    if (pw_len)
        *pw_len = 0;

    // The version=0 statement as rejection is used only since HSv5.
    // The HSv4 sends the AGREEMENT handshake message with version=0, do not misinterpret it.
    if (m_ConnRes.m_iVersion > HS_VERSION_UDT4 && hs.m_iVersion == 0)
    {
        m_RejectReason = SRT_REJ_PEER;
        LOGC(mglog.Error, log << "HS VERSION = 0, meaning the handshake has been rejected.");
        return false;
    }

    if (hs.m_iVersion < HS_VERSION_SRT1)
        return true; // do nothing

    // Anyway, check if the handshake contains any extra data.
    if (hspkt.getLength() <= CHandShake::m_iContentSize)
    {
        m_RejectReason = SRT_REJ_ROGUE;
        // This would mean that the handshake was at least HSv5, but somehow no extras were added.
        // Dismiss it then, however this has to be logged.
        LOGC(mglog.Error, log << "HS VERSION=" << hs.m_iVersion << " but no handshake extension found!");
        return false;
    }

    // We still believe it should work, let's check the flags.
    int ext_flags = SrtHSRequest::SRT_HSTYPE_HSFLAGS::unwrap(hs.m_iType);
    if (ext_flags == 0)
    {
        m_RejectReason = SRT_REJ_ROGUE;
        LOGC(mglog.Error, log << "HS VERSION=" << hs.m_iVersion << " but no handshake extension flags are set!");
        return false;
    }

    HLOGC(mglog.Debug,
          log << "HS VERSION=" << hs.m_iVersion << " EXTENSIONS: " << CHandShake::ExtensionFlagStr(ext_flags));

    // Ok, now find the beginning of an int32_t array that follows the UDT handshake.
    uint32_t *p    = reinterpret_cast<uint32_t *>(hspkt.m_pcData + CHandShake::m_iContentSize);
    size_t    size = hspkt.getLength() - CHandShake::m_iContentSize; // Due to previous cond check we grant it's >0

    if (IsSet(ext_flags, CHandShake::HS_EXT_HSREQ))
    {
        HLOGC(mglog.Debug, log << "interpretSrtHandshake: extracting HSREQ/RSP type extension");
        uint32_t *begin    = p;
        uint32_t *next     = 0;
        size_t    length   = size / sizeof(uint32_t);
        size_t    blocklen = 0;

        for (;;) // this is ONE SHOT LOOP
        {
            int cmd = FindExtensionBlock(begin, length, (blocklen), (next));

            size_t bytelen = blocklen * sizeof(uint32_t);

            if (cmd == SRT_CMD_HSREQ)
            {
                // Set is the size as it should, then give it for interpretation for
                // the proper function.
                if (blocklen < SRT_HS__SIZE)
                {
                    m_RejectReason = SRT_REJ_ROGUE;
                    LOGC(mglog.Error,
                         log << "HS-ext HSREQ found but invalid size: " << bytelen << " (expected: " << SRT_HS__SIZE
                             << ")");
                    return false; // don't interpret
                }

                int rescmd = processSrtMsg_HSREQ(begin + 1, bytelen, hspkt.m_iTimeStamp, HS_VERSION_SRT1);
                // Interpreted? Then it should be responded with SRT_CMD_HSRSP.
                if (rescmd != SRT_CMD_HSRSP)
                {
                    // m_RejectReason already set
                    LOGC(mglog.Error,
                         log << "interpretSrtHandshake: process HSREQ returned unexpected value " << rescmd);
                    return false;
                }
                handshakeDone();
                // updateAfterSrtHandshake -> moved to postConnect and processRendezvous
            }
            else if (cmd == SRT_CMD_HSRSP)
            {
                // Set is the size as it should, then give it for interpretation for
                // the proper function.
                if (blocklen < SRT_HS__SIZE)
                {
                    m_RejectReason = SRT_REJ_ROGUE;
                    LOGC(mglog.Error,
                         log << "HS-ext HSRSP found but invalid size: " << bytelen << " (expected: " << SRT_HS__SIZE
                             << ")");

                    return false; // don't interpret
                }

                int rescmd = processSrtMsg_HSRSP(begin + 1, bytelen, hspkt.m_iTimeStamp, HS_VERSION_SRT1);
                // Interpreted? Then it should be responded with SRT_CMD_NONE.
                // (nothing to be responded for HSRSP, unless there was some kinda problem)
                if (rescmd != SRT_CMD_NONE)
                {
                    // Just formally; the current code doesn't seem to return anything else.
                    m_RejectReason = SRT_REJ_ROGUE;
                    LOGC(mglog.Error,
                         log << "interpretSrtHandshake: process HSRSP returned unexpected value " << rescmd);
                    return false;
                }
                handshakeDone();
                // updateAfterSrtHandshake -> moved to postConnect and processRendezvous
            }
            else if (cmd == SRT_CMD_NONE)
            {
                m_RejectReason = SRT_REJ_ROGUE;
                LOGC(mglog.Error, log << "interpretSrtHandshake: no HSREQ/HSRSP block found in the handshake msg!");
                // This means that there can be no more processing done by FindExtensionBlock().
                // And we haven't found what we need - otherwise one of the above cases would pass
                // and lead to exit this loop immediately.
                return false;
            }
            else
            {
                // Any other kind of message extracted. Search on.
                length -= (next - begin);
                begin = next;
                if (begin)
                    continue;
            }

            break;
        }
    }

    HLOGC(mglog.Debug, log << "interpretSrtHandshake: HSREQ done, checking KMREQ");

    // Now check the encrypted

    bool encrypted = false;

    if (IsSet(ext_flags, CHandShake::HS_EXT_KMREQ))
    {
        HLOGC(mglog.Debug, log << "interpretSrtHandshake: extracting KMREQ/RSP type extension");

#ifdef SRT_ENABLE_ENCRYPTION
        if (!m_pCryptoControl->hasPassphrase())
        {
            if (m_bOPT_StrictEncryption)
            {
                m_RejectReason = SRT_REJ_UNSECURE;
                LOGC(
                    mglog.Error,
                    log << "HS KMREQ: Peer declares encryption, but agent does not - rejecting per strict requirement");
                return false;
            }

            LOGC(mglog.Error,
                 log << "HS KMREQ: Peer declares encryption, but agent does not - still allowing connection.");

            // Still allow for connection, and allow Agent to send unencrypted stream to the peer.
            // Also normally allow the key to be processed; worst case it will send the failure response.
        }

        uint32_t *begin    = p;
        uint32_t *next     = 0;
        size_t    length   = size / sizeof(uint32_t);
        size_t    blocklen = 0;

        for (;;) // This is one shot loop, unless REPEATED by 'continue'.
        {
            int cmd = FindExtensionBlock(begin, length, (blocklen), (next));

            HLOGC(mglog.Debug,
                  log << "interpretSrtHandshake: found extension: (" << cmd << ") " << MessageTypeStr(UMSG_EXT, cmd));

            size_t bytelen = blocklen * sizeof(uint32_t);
            if (cmd == SRT_CMD_KMREQ)
            {
                if (!out_data || !pw_len)
                {
                    m_RejectReason = SRT_REJ_IPE;
                    LOGC(mglog.Fatal, log << "IPE: HS/KMREQ extracted without passing target buffer!");
                    return false;
                }

                int res = m_pCryptoControl->processSrtMsg_KMREQ(begin + 1, bytelen, HS_VERSION_SRT1,
                            (out_data), (*pw_len));
                if (res != SRT_CMD_KMRSP)
                {
                    m_RejectReason = SRT_REJ_IPE;
                    // Something went wrong.
                    HLOGC(mglog.Debug,
                          log << "interpretSrtHandshake: IPE/EPE KMREQ processing failed - returned " << res);
                    return false;
                }
                if (*pw_len == 1)
                {
                    // This means that there was an abnormal encryption situation occurred.
                    // This is inacceptable in case of strict encryption.
                    if (m_bOPT_StrictEncryption)
                    {
                        if (m_pCryptoControl->m_RcvKmState == SRT_KM_S_BADSECRET)
                        {
                            m_RejectReason = SRT_REJ_BADSECRET;
                        }
                        else
                        {
                            m_RejectReason = SRT_REJ_UNSECURE;
                        }
                        LOGC(mglog.Error,
                             log << "interpretSrtHandshake: KMREQ result abnornal - rejecting per strict encryption");
                        return false;
                    }
                }
                encrypted = true;
            }
            else if (cmd == SRT_CMD_KMRSP)
            {
                int res = m_pCryptoControl->processSrtMsg_KMRSP(begin + 1, bytelen, HS_VERSION_SRT1);
                if (m_bOPT_StrictEncryption && res == -1)
                {
                    m_RejectReason = SRT_REJ_UNSECURE;
                    LOGC(mglog.Error, log << "KMRSP failed - rejecting connection as per strict encryption.");
                    return false;
                }
                encrypted = true;
            }
            else if (cmd == SRT_CMD_NONE)
            {
                m_RejectReason = SRT_REJ_ROGUE;
                LOGC(mglog.Error, log << "HS KMREQ expected - none found!");
                return false;
            }
            else
            {
                HLOGC(mglog.Debug, log << "interpretSrtHandshake: ... skipping " << MessageTypeStr(UMSG_EXT, cmd));
                if (NextExtensionBlock((begin), next, (length)))
                    continue;
            }

            break;
        }
#else
        // When encryption is not enabled at compile time, behave as if encryption wasn't set,
        // so accordingly to StrictEncryption flag.

        if (m_bOPT_StrictEncryption)
        {
            m_RejectReason = SRT_REJ_UNSECURE;
            LOGC(mglog.Error,
                 log << "HS KMREQ: Peer declares encryption, but agent didn't enable it at compile time - rejecting "
                        "per strict requirement");
            return false;
        }

        LOGC(mglog.Error,
             log << "HS KMREQ: Peer declares encryption, but agent didn't enable it at compile time - still allowing "
                    "connection.");
        encrypted = true;
#endif
    }

    bool   have_congctl = false;
    bool   have_filter  = false;
    string agsm         = m_CongCtl.selected_name();
    if (agsm == "")
    {
        agsm = "live";
        m_CongCtl.select("live");
    }

    if (IsSet(ext_flags, CHandShake::HS_EXT_CONFIG))
    {
        HLOGC(mglog.Debug, log << "interpretSrtHandshake: extracting various CONFIG extensions");

        uint32_t *begin    = p;
        uint32_t *next     = 0;
        size_t    length   = size / sizeof(uint32_t);
        size_t    blocklen = 0;

        for (;;) // This is one shot loop, unless REPEATED by 'continue'.
        {
            int cmd = FindExtensionBlock(begin, length, (blocklen), (next));

            HLOGC(mglog.Debug,
                  log << "interpretSrtHandshake: found extension: (" << cmd << ") " << MessageTypeStr(UMSG_EXT, cmd));

            const size_t bytelen = blocklen * sizeof(uint32_t);
            if (cmd == SRT_CMD_SID)
            {
                if (!bytelen || bytelen > MAX_SID_LENGTH)
                {
                    LOGC(mglog.Error,
                         log << "interpretSrtHandshake: STREAMID length " << bytelen << " is 0 or > " << +MAX_SID_LENGTH
                             << " - PROTOCOL ERROR, REJECTING");
                    return false;
                }
                // Copied through a cleared array. This is because the length is aligned to 4
                // where the padding is filled by zero bytes. For the case when the string is
                // exactly of a 4-divisible length, we make a big array with maximum allowed size
                // filled with zeros. Copying to this array should then copy either only the valid
                // characters of the string (if the lenght is divisible by 4), or the string with
                // padding zeros. In all these cases in the resulting array we should have all
                // subsequent characters of the string plus at least one '\0' at the end. This will
                // make it a perfect NUL-terminated string, to be used to initialize a string.
                char target[MAX_SID_LENGTH + 1];
                memset((target), 0, MAX_SID_LENGTH + 1);
                memcpy((target), begin + 1, bytelen);

                // Un-swap on big endian machines
                ItoHLA((uint32_t *)target, (uint32_t *)target, blocklen);

                m_sStreamName = target;
                HLOGC(mglog.Debug,
                      log << "CONNECTOR'S REQUESTED SID [" << m_sStreamName << "] (bytelen=" << bytelen
                          << " blocklen=" << blocklen << ")");
            }
            else if (cmd == SRT_CMD_CONGESTION)
            {
                if (have_congctl)
                {
                    m_RejectReason = SRT_REJ_ROGUE;
                    LOGC(mglog.Error, log << "CONGCTL BLOCK REPEATED!");
                    return false;
                }

                if (!bytelen || bytelen > MAX_SID_LENGTH)
                {
                    LOGC(mglog.Error,
                         log << "interpretSrtHandshake: CONGESTION-control type length " << bytelen << " is 0 or > "
                             << +MAX_SID_LENGTH << " - PROTOCOL ERROR, REJECTING");
                    return false;
                }
                // Declare that congctl has been received
                have_congctl = true;

                char target[MAX_SID_LENGTH + 1];
                memset((target), 0, MAX_SID_LENGTH + 1);
                memcpy((target), begin + 1, bytelen);
                // Un-swap on big endian machines
                ItoHLA((uint32_t *)target, (uint32_t *)target, blocklen);

                string sm = target;

                // As the congctl has been declared by the peer,
                // check if your congctl is compatible.
                // sm cannot be empty, but the agent's sm can be empty meaning live.
                if (sm != agsm)
                {
                    m_RejectReason = SRT_REJ_CONGESTION;
                    LOGC(mglog.Error,
                         log << "PEER'S CONGCTL '" << sm << "' does not match AGENT'S CONGCTL '" << agsm << "'");
                    return false;
                }

                HLOGC(mglog.Debug,
                      log << "CONNECTOR'S CONGCTL [" << sm << "] (bytelen=" << bytelen << " blocklen=" << blocklen
                          << ")");
            }
            else if (cmd == SRT_CMD_FILTER)
            {
                if (have_filter)
                {
                    m_RejectReason = SRT_REJ_FILTER;
                    LOGC(mglog.Error, log << "FILTER BLOCK REPEATED!");
                    return false;
                }
                // Declare that filter has been received
                have_filter = true;

                // XXX This is the maximum string, but filter config
                // shall be normally limited somehow, especially if used
                // together with SID!
                char target[MAX_SID_LENGTH + 1];
                memset((target), 0, MAX_SID_LENGTH + 1);
                memcpy((target), begin + 1, bytelen);
                string fltcfg = target;

                HLOGC(mglog.Debug,
                      log << "PEER'S FILTER CONFIG [" << fltcfg << "] (bytelen=" << bytelen << " blocklen=" << blocklen
                          << ")");

                if (!checkApplyFilterConfig(fltcfg))
                {
                    LOGC(mglog.Error, log << "PEER'S FILTER CONFIG [" << fltcfg << "] has been rejected");
                    return false;
                }
            }
            else if (cmd == SRT_CMD_NONE)
            {
                break;
            }
            else
            {
                // Found some block that is not interesting here. Skip this and get the next one.
                HLOGC(mglog.Debug, log << "interpretSrtHandshake: ... skipping " << MessageTypeStr(UMSG_EXT, cmd));
            }

            if (!NextExtensionBlock((begin), next, (length)))
                break;
        }
    }

    // Post-checks
    // Check if peer declared encryption
    if (!encrypted && m_CryptoSecret.len > 0)
    {
        if (m_bOPT_StrictEncryption)
        {
            m_RejectReason = SRT_REJ_UNSECURE;
            LOGC(mglog.Error,
                 log << "HS EXT: Agent declares encryption, but Peer does not - rejecting connection per strict "
                        "requirement.");
            return false;
        }

        LOGC(mglog.Error,
             log << "HS EXT: Agent declares encryption, but Peer does not (Agent can still receive unencrypted packets "
                    "from Peer).");

        // This is required so that the sender is still allowed to send data, when encryption is required,
        // just this will be for waste because the receiver won't decrypt them anyway.
        m_pCryptoControl->createFakeSndContext();
        m_pCryptoControl->m_SndKmState = SRT_KM_S_NOSECRET;  // Because Peer did not send KMX, though Agent has pw
        m_pCryptoControl->m_RcvKmState = SRT_KM_S_UNSECURED; // Because Peer has no PW, as has sent no KMREQ.
        return true;
    }

    // If agent has set some nondefault congctl, then congctl is expected from the peer.
    if (agsm != "live" && !have_congctl)
    {
        m_RejectReason = SRT_REJ_CONGESTION;
        LOGC(mglog.Error,
             log << "HS EXT: Agent uses '" << agsm << "' congctl, but peer DID NOT DECLARE congctl (assuming 'live').");
        return false;
    }

    // Ok, finished, for now.
    return true;
}

bool CUDT::checkApplyFilterConfig(const std::string &confstr)
{
    SrtFilterConfig cfg;
    if (!ParseFilterConfig(confstr, cfg))
        return false;

    // Now extract the type, if present, and
    // check if you have this type of corrector available.
    if (!PacketFilter::correctConfig(cfg))
        return false;

    // Now parse your own string, if you have it.
    if (m_OPT_PktFilterConfigString != "")
    {
        // - for rendezvous, both must be exactly the same, or only one side specified.
        if (m_bRendezvous && m_OPT_PktFilterConfigString != confstr)
        {
            return false;
        }

        SrtFilterConfig mycfg;
        if (!ParseFilterConfig(m_OPT_PktFilterConfigString, mycfg))
            return false;

        // Check only if both have set a filter of the same type.
        if (mycfg.type != cfg.type)
            return false;

        // If so, then:
        // - for caller-listener configuration, accept the listener version.
        if (m_SrtHsSide == HSD_INITIATOR)
        {
            // This is a caller, this should apply all parameters received
            // from the listener, forcefully.
            for (map<string, string>::iterator x = cfg.parameters.begin(); x != cfg.parameters.end(); ++x)
            {
                mycfg.parameters[x->first] = x->second;
            }
        }
        else
        {
            // On a listener, only apply those that you haven't set
            for (map<string, string>::iterator x = cfg.parameters.begin(); x != cfg.parameters.end(); ++x)
            {
                if (!mycfg.parameters.count(x->first))
                    mycfg.parameters[x->first] = x->second;
            }
        }

        HLOGC(mglog.Debug,
              log << "checkApplyFilterConfig: param: LOCAL: " << Printable(mycfg.parameters)
                  << " FORGN: " << Printable(cfg.parameters));

        ostringstream myos;
        myos << mycfg.type;
        for (map<string, string>::iterator x = mycfg.parameters.begin(); x != mycfg.parameters.end(); ++x)
        {
            myos << "," << x->first << ":" << x->second;
        }

        m_OPT_PktFilterConfigString = myos.str();

        HLOGC(mglog.Debug, log << "checkApplyFilterConfig: Effective config: " << m_OPT_PktFilterConfigString);
    }
    else
    {
        // Take the foreign configuration as a good deal.
        HLOGC(mglog.Debug, log << "checkApplyFilterConfig: Good deal config: " << m_OPT_PktFilterConfigString);
        m_OPT_PktFilterConfigString = confstr;
    }

    size_t efc_max_payload_size = SRT_LIVE_MAX_PLSIZE - cfg.extra_size;
    if (m_zOPT_ExpPayloadSize > efc_max_payload_size)
    {
        LOGC(mglog.Warn,
             log << "Due to filter-required extra " << cfg.extra_size << " bytes, SRTO_PAYLOADSIZE fixed to "
                 << efc_max_payload_size << " bytes");
        m_zOPT_ExpPayloadSize = efc_max_payload_size;
    }

    return true;
}


// [[using locked(this->m_GroupLock)]];
bool CUDTGroup::applyGroupSequences(SRTSOCKET target, int32_t& w_snd_isn, int32_t& w_rcv_isn)
{
    if (m_bConnected) // You are the first one, no need to change.
    {
        IF_HEAVY_LOGGING(string update_reason = "what?");
        // Find a socket that is declared connected and is not
        // the socket that caused the call.
        for (gli_t gi = m_Group.begin(); gi != m_Group.end(); ++gi)
        {
            if (gi->id == target)
                continue;

            CUDT& se = gi->ps->core();
            if (!se.m_bConnected)
                continue;

            // Found it. Get the following sequences:
            // For sending, the sequence that is about to be sent next.
            // For receiving, the sequence of the latest received packet.

            // SndCurrSeqNo is initially set to ISN-1, this next one is
            // the sequence that is about to be stamped on the next sent packet
            // over that socket. Using this field is safer because it is volatile
            // and its affinity is to the same thread as the sending function.

            // NOTE: the groupwise scheduling sequence might have been set
            // already. If so, it means that it was set by either:
            // - the call of this function on the very first conencted socket (see below)
            // - the call to `sendBroadcast` or `sendBackup`
            // In both cases, we want THIS EXACTLY value to be reported
            if (m_iLastSchedSeqNo != -1)
            {
                w_snd_isn = m_iLastSchedSeqNo;
                IF_HEAVY_LOGGING(update_reason = "GROUPWISE snd-seq");
            }
            else
            {
                w_snd_isn = se.m_iSndNextSeqNo;

                // Write it back to the groupwise scheduling sequence so that
                // any next connected socket will take this value as well.
                m_iLastSchedSeqNo = w_snd_isn;
                IF_HEAVY_LOGGING(update_reason = "existing socket not yet sending");
            }

            // RcvCurrSeqNo is increased by one because it happens that at the
            // synchronization moment it's already past reading and delivery.
            // This is redundancy, so the redundant socket is connected at the moment
            // when the other one is already transmitting, so skipping one packet
            // even if later transmitted is less troublesome than requesting a
            // "mistakenly seen as lost" packet.
            w_rcv_isn = CSeqNo::incseq(se.m_iRcvCurrSeqNo);

            HLOGC(dlog.Debug, log << "applyGroupSequences: @" << target << " gets seq from @"
                    << gi->id << " rcv %" << (w_rcv_isn) << " snd %" << (w_rcv_isn)
                    << " as " << update_reason);
            return false;
        }

    }

    // If the GROUP (!) is not connected, or no running/pending socket has been found.
    // // That is, given socket is the first one.
    // The group data should be set up with its own data. They should already be passed here
    // in the variables.
    //
    // Override the schedule sequence of the group in this case because whatever is set now,
    // it's not valid.

    HLOGC(dlog.Debug, log << "applyGroupSequences: no socket found connected and transmitting, @"
            << target << " not changing sequences, storing snd-seq %" << (w_snd_isn));

    currentSchedSequence(w_snd_isn);

    return true;
}

bool CUDTGroup::getMasterData(SRTSOCKET slave, SRTSOCKET& w_mpeer, steady_clock::time_point& w_st)
{
    // Find at least one connection, which is running. Note that this function is called
    // from within a handshake process, so the socket that undergoes this process is at best
    // currently in GST_PENDING state and it's going to be in GST_IDLE state at the
    // time when the connection process is done, until the first reading/writing happens.
    CGuard cg (m_GroupLock);

    for (gli_t gi = m_Group.begin(); gi != m_Group.end(); ++gi)
    {
        if (gi->sndstate == GST_RUNNING)
        {
            // Found it. Get the socket's peer's ID and this socket's
            // Start Time. Once it's delivered, this can be used to calculate
            // the Master-to-Slave start time difference.
            w_mpeer = gi->ps->m_PeerID;
            w_st = gi->ps->core().socketStartTime();
            HLOGC(mglog.Debug, log << "getMasterData: found RUNNING master @" << gi->id
                << " - reporting master's peer $" << w_mpeer << " starting at "
                << FormatTime(w_st));
            return true;
        }
    }

    // If no running one found, then take the first socket in any other
    // state than broken, except the slave. This is for a case when a user
    // has prepared one link already, but hasn't sent anything through it yet.
    for (gli_t gi = m_Group.begin(); gi != m_Group.end(); ++gi)
    {
        if (gi->sndstate == GST_BROKEN)
            continue;

        if (gi->id == slave)
            continue;

        // Found it. Get the socket's peer's ID and this socket's
        // Start Time. Once it's delivered, this can be used to calculate
        // the Master-to-Slave start time difference.
        w_mpeer = gi->ps->core().m_PeerID;
        w_st = gi->ps->core().socketStartTime();
        HLOGC(mglog.Debug, log << "getMasterData: found IDLE/PENDING master @" << gi->id
            << " - reporting master's peer $" << w_mpeer << " starting at "
            << FormatTime(w_st));
        return true;
    }

    HLOGC(mglog.Debug, log << "getMasterData: no link found suitable as master for @" << slave);
    return false;
}

void CUDT::startConnect(const sockaddr_any& serv_addr, int32_t forced_isn)
{
    CGuard cg (m_ConnectionLock);

    HLOGC(mglog.Debug, log << CONID() << "startConnect: -> " << SockaddrToString(serv_addr)
            << (m_bSynRecving ? " (SYNCHRONOUS)" : " (ASYNCHRONOUS)") << "...");

    if (!m_bOpened)
        throw CUDTException(MJ_NOTSUP, MN_NONE, 0);

    if (m_bListening)
        throw CUDTException(MJ_NOTSUP, MN_ISCONNECTED, 0);

    if (m_bConnecting || m_bConnected)
        throw CUDTException(MJ_NOTSUP, MN_ISCONNECTED, 0);

    // record peer/server address
    m_PeerAddr = serv_addr;

    // register this socket in the rendezvous queue
    // RendezevousQueue is used to temporarily store incoming handshake, non-rendezvous connections also require this
    // function
#ifdef SRT_ENABLE_CONNTIMEO
    steady_clock::duration ttl = m_tdConnTimeOut;
#else
    steady_clock::duration ttl = seconds_from(3);
#endif

    if (m_bRendezvous)
        ttl *= 10;

    const steady_clock::time_point ttl_time = steady_clock::now() + ttl;
    m_pRcvQueue->registerConnector(m_SocketID, this, serv_addr, ttl_time);

    // The m_iType is used in the INDUCTION for nothing. This value is only regarded
    // in CONCLUSION handshake, however this must be created after the handshake version
    // is already known. UDT_DGRAM is the value that was the only valid in the old SRT
    // with HSv4 (it supported only live transmission), for HSv5 it will be changed to
    // handle handshake extension flags.
    m_ConnReq.m_iType = UDT_DGRAM;

    // This is my current configuration
    if (m_bRendezvous)
    {
        // For rendezvous, use version 5 in the waveahand and the cookie.
        // In case when you get the version 4 waveahand, simply switch to
        // the legacy HSv4 rendezvous and this time send version 4 CONCLUSION.

        // The HSv4 client simply won't check the version nor the cookie and it
        // will be sending its waveahands with version 4. Only when the party
        // has sent version 5 waveahand should the agent continue with HSv5
        // rendezvous.
        m_ConnReq.m_iVersion = HS_VERSION_SRT1;
        // m_ConnReq.m_iVersion = HS_VERSION_UDT4; // <--- Change in order to do regression test.
        m_ConnReq.m_iReqType = URQ_WAVEAHAND;
        m_ConnReq.m_iCookie  = bake(serv_addr);

        // This will be also passed to a HSv4 rendezvous, but fortunately the old
        // SRT didn't read this field from URQ_WAVEAHAND message, only URQ_CONCLUSION.
        m_ConnReq.m_iType           = SrtHSRequest::wrapFlags(false /* no MAGIC here */, m_iSndCryptoKeyLen);
        bool whether SRT_ATR_UNUSED = m_iSndCryptoKeyLen != 0;
        HLOGC(mglog.Debug,
              log << "startConnect (rnd): " << (whether ? "" : "NOT ")
                  << " Advertising PBKEYLEN - value = " << m_iSndCryptoKeyLen);
        m_RdvState  = CHandShake::RDV_WAVING;
        m_SrtHsSide = HSD_DRAW; // initially not resolved.
    }
    else
    {
        // For caller-listener configuration, set the version 4 for INDUCTION
        // due to a serious problem in UDT code being also in the older SRT versions:
        // the listener peer simply sents the EXACT COPY of the caller's induction
        // handshake, except the cookie, which means that when the caller sents version 5,
        // the listener will respond with version 5, which is a false information. Therefore
        // HSv5 clients MUST send HS_VERSION_UDT4 from the caller, regardless of currently
        // supported handshake version.
        //
        // The HSv5 listener should only respond with INDUCTION with m_iVersion == HS_VERSION_SRT1.
        m_ConnReq.m_iVersion = HS_VERSION_UDT4;
        m_ConnReq.m_iReqType = URQ_INDUCTION;
        m_ConnReq.m_iCookie  = 0;
        m_RdvState           = CHandShake::RDV_INVALID;
    }

    m_ConnReq.m_iMSS            = m_iMSS;
    m_ConnReq.m_iFlightFlagSize = (m_iRcvBufSize < m_iFlightFlagSize) ? m_iRcvBufSize : m_iFlightFlagSize;
    m_ConnReq.m_iID             = m_SocketID;
    CIPAddress::ntop(serv_addr, (m_ConnReq.m_piPeerIP));

    if (forced_isn == -1)
    {
        // Random Initial Sequence Number (normal mode)
        srand(count_microseconds(steady_clock::now()));
        m_iISN = m_ConnReq.m_iISN = (int32_t)(CSeqNo::m_iMaxSeqNo * (double(rand()) / RAND_MAX));
    }
    else
    {
        // Predefined ISN (for debug purposes)
        m_iISN = m_ConnReq.m_iISN = forced_isn;
    }

    setInitialSndSeq(m_iISN);
    m_SndLastAck2Time = steady_clock::now();

    // Inform the server my configurations.
    CPacket reqpkt;
    reqpkt.setControl(UMSG_HANDSHAKE);
    reqpkt.allocate(m_iMaxSRTPayloadSize);
    // XXX NOTE: Now the memory for the payload part is allocated automatically,
    // and such allocated memory is also automatically deallocated in the
    // destructor. If you use CPacket::allocate, remember that you must not:
    // - delete this memory
    // - assign to m_pcData.
    // If you use only manual assignment to m_pCData, this is then manual
    // allocation and so it won't be deallocated in the destructor.
    //
    // (Desired would be to disallow modification of m_pcData outside the
    // control of methods.)

    // ID = 0, connection request
    reqpkt.m_iID = 0;

    size_t hs_size = m_iMaxSRTPayloadSize;
    m_ConnReq.store_to((reqpkt.m_pcData), (hs_size));

    // Note that CPacket::allocate() sets also the size
    // to the size of the allocated buffer, which not
    // necessarily is to be the size of the data.
    reqpkt.setLength(hs_size);

    steady_clock::time_point now = steady_clock::now();
    setPacketTS(reqpkt, now);

    HLOGC(mglog.Debug,
          log << CONID() << "CUDT::startConnect: REQ-TIME set HIGH (TimeStamp: " << reqpkt.m_iTimeStamp << "). SENDING HS: " << m_ConnReq.show());

    /*
     * Race condition if non-block connect response thread scheduled before we set m_bConnecting to true?
     * Connect response will be ignored and connecting will wait until timeout.
     * Maybe m_ConnectionLock handling problem? Not used in CUDT::connect(const CPacket& response)
     */
    m_tsLastReqTime = now;
    m_bConnecting = true;
    m_pSndQueue->sendto(serv_addr, reqpkt);

    //
    ///
    ////  ---> CONTINUE TO: <PEER>.CUDT::processConnectRequest()
    ///        (Take the part under condition: hs.m_iReqType == URQ_INDUCTION)
    ////  <--- RETURN WHEN: m_pSndQueue->sendto() is called.
    ////  .... SKIP UNTIL m_pRcvQueue->recvfrom() HERE....
    ////       (the first "sendto" will not be called due to being too early)
    ///
    //

    //////////////////////////////////////////////////////
    // SYNCHRO BAR
    //////////////////////////////////////////////////////
    if (!m_bSynRecving)
    {
        HLOGC(mglog.Debug, log << CONID() << "startConnect: ASYNC MODE DETECTED. Deferring the process to RcvQ:worker");
        return;
    }

    // Below this bar, rest of function maintains only and exclusively
    // the SYNCHRONOUS (blocking) connection process. 

    // Wait for the negotiated configurations from the peer side.

    // This packet only prepares the storage where we will read the
    // next incoming packet.
    CPacket response;
    response.setControl(UMSG_HANDSHAKE);
    response.allocate(m_iMaxSRTPayloadSize);

    CUDTException  e;
    EConnectStatus cst = CONN_CONTINUE;

    while (!m_bClosing)
    {
        const steady_clock::duration tdiff = steady_clock::now() - m_tsLastReqTime;
        // avoid sending too many requests, at most 1 request per 250ms

        // SHORT VERSION:
        // The immediate first run of this loop WILL SKIP THIS PART, so
        // the processing really begins AFTER THIS CONDITION.
        //
        // Note that some procedures inside may set m_tsLastReqTime to 0,
        // which will result of this condition to trigger immediately in
        // the next iteration.
        if (count_milliseconds(tdiff) > 250)
        {
            HLOGC(mglog.Debug,
                  log << "startConnect: LOOP: time to send (" << count_milliseconds(tdiff) << " > 250 ms). size=" << reqpkt.getLength());

            if (m_bRendezvous)
                reqpkt.m_iID = m_ConnRes.m_iID;

            now = steady_clock::now();
#if ENABLE_HEAVY_LOGGING
            {
                CHandShake debughs;
                debughs.load_from(reqpkt.m_pcData, reqpkt.getLength());
                HLOGC(mglog.Debug,
                      log << CONID() << "startConnect: REQ-TIME HIGH."
                          << " cont/sending HS to peer: " << debughs.show());
            }
#endif

            m_tsLastReqTime       = now;
            setPacketTS(reqpkt, now);
            m_pSndQueue->sendto(serv_addr, reqpkt);
        }
        else
        {
            HLOGC(mglog.Debug, log << "startConnect: LOOP: too early to send - " << count_milliseconds(tdiff) << " < 250ms");
        }

        cst = CONN_CONTINUE;
        response.setLength(m_iMaxSRTPayloadSize);
        if (m_pRcvQueue->recvfrom(m_SocketID, (response)) > 0)
        {
            HLOGC(mglog.Debug, log << CONID() << "startConnect: got response for connect request");
            cst = processConnectResponse(response, &e, COM_SYNCHRO);

            HLOGC(mglog.Debug, log << CONID() << "startConnect: response processing result: " << ConnectStatusStr(cst));

            // Expected is that:
            // - the peer responded with URQ_INDUCTION + cookie. This above function
            //   should check that and craft the URQ_CONCLUSION handshake, in which
            //   case this function returns CONN_CONTINUE. As an extra action taken
            //   for that case, we set the SECURING mode if encryption requested,
            //   and serialize again the handshake, possibly together with HS extension
            //   blocks, if HSv5 peer responded. The serialized handshake will be then
            //   sent again, as the loop is repeated.
            // - the peer responded with URQ_CONCLUSION. This handshake was accepted
            //   as a connection, and for >= HSv5 the HS extension blocks have been
            //   also read and interpreted. In this case this function returns:
            //   - CONN_ACCEPT, if everything was correct - break this loop and return normally
            //   - CONN_REJECT in case of any problems with the delivered handshake
            //     (incorrect data or data conflict) - throw error exception
            // - the peer responded with any of URQ_ERROR_*.  - throw error exception
            //
            // The error exception should make the API connect() function fail, if blocking
            // or mark the failure for that socket in epoll, if non-blocking.

            if (cst == CONN_RENDEZVOUS)
            {
                // When this function returned CONN_RENDEZVOUS, this requires
                // very special processing for the Rendezvous-v5 algorithm. This MAY
                // involve also preparing a new handshake form, also interpreting the
                // SRT handshake extension and crafting SRT handshake extension for the
                // peer, which should be next sent. When this function returns CONN_CONTINUE,
                // it means that it has done all that was required, however none of the below
                // things has to be done (this function will do it by itself if needed).
                // Otherwise the handshake rolling can be interrupted and considered complete.
                cst = processRendezvous(response, serv_addr, true /*synchro*/, RST_OK, (reqpkt));
                if (cst == CONN_CONTINUE)
                    continue;
                break;
            }

            if (cst == CONN_REJECT)
                sendCtrl(UMSG_SHUTDOWN);

            if (cst != CONN_CONTINUE && cst != CONN_CONFUSED)
                break; // --> OUTSIDE-LOOP

            // IMPORTANT
            // [[using assert(m_pCryptoControl != nullptr)]];

            // new request/response should be sent out immediately on receving a response
            HLOGC(mglog.Debug,
                  log << "startConnect: SYNC CONNECTION STATUS:" << ConnectStatusStr(cst) << ", REQ-TIME: LOW.");
            m_tsLastReqTime = steady_clock::time_point();

            // Now serialize the handshake again to the existing buffer so that it's
            // then sent later in this loop.

            // First, set the size back to the original size, m_iMaxSRTPayloadSize because
            // this is the size of the originally allocated space. It might have been
            // shrunk by serializing the INDUCTION handshake (which was required before
            // sending this packet to the output queue) and therefore be too
            // small to store the CONCLUSION handshake (with HSv5 extensions).
            reqpkt.setLength(m_iMaxSRTPayloadSize);

            HLOGC(mglog.Debug, log << "startConnect: creating HS CONCLUSION: buffer size=" << reqpkt.getLength());

            // NOTE: BUGFIX: SERIALIZE AGAIN.
            // The original UDT code didn't do it, so it was theoretically
            // turned into conclusion, but was sending still the original
            // induction handshake challenge message. It was working only
            // thanks to that simultaneously there were being sent handshake
            // messages from a separate thread (CSndQueue::worker) from
            // RendezvousQueue, this time serialized properly, which caused
            // that with blocking mode there was a kinda initial "drunk
            // passenger with taxi driver talk" until the RendezvousQueue sends
            // (when "the time comes") the right CONCLUSION handshake
            // challenge message.
            //
            // Now that this is fixed, the handshake messages from RendezvousQueue
            // are sent only when there is a rendezvous mode or non-blocking mode.
            if (!createSrtHandshake(SRT_CMD_HSREQ, SRT_CMD_KMREQ, 0, 0, (reqpkt), (m_ConnReq)))
            {
                LOGC(mglog.Error, log << "createSrtHandshake failed - REJECTING.");
                cst = CONN_REJECT;
                break;
            }
            // These last 2 parameters designate the buffer, which is in use only for SRT_CMD_KMRSP.
            // If m_ConnReq.m_iVersion == HS_VERSION_UDT4, this function will do nothing,
            // except just serializing the UDT handshake.
            // The trick is that the HS challenge is with version HS_VERSION_UDT4, but the
            // listener should respond with HS_VERSION_SRT1, if it is HSv5 capable.
        }

        HLOGC(mglog.Debug,
              log << "startConnect: timeout from Q:recvfrom, looping again; cst=" << ConnectStatusStr(cst));

#if ENABLE_HEAVY_LOGGING
        // Non-fatal assertion
        if (cst == CONN_REJECT) // Might be returned by processRendezvous
        {
            LOGC(mglog.Error,
                 log << "startConnect: IPE: cst=REJECT NOT EXPECTED HERE, the loop should've been interrupted!");
            break;
        }
#endif

        if (steady_clock::now() > ttl_time)
        {
            // timeout
            e = CUDTException(MJ_SETUP, MN_TIMEOUT, 0);
            break;
        }
    }

    // <--- OUTSIDE-LOOP
    // Here will fall the break when not CONN_CONTINUE.
    // CONN_RENDEZVOUS is handled by processRendezvous.
    // CONN_ACCEPT will skip this and pass on.
    if (cst == CONN_REJECT)
    {
        e = CUDTException(MJ_SETUP, MN_REJECTED, 0);
    }

    if (e.getErrorCode() == 0)
    {
        if (m_bClosing)                                    // if the socket is closed before connection...
            e = CUDTException(MJ_SETUP);                   // XXX NO MN ?
        else if (m_ConnRes.m_iReqType > URQ_FAILURE_TYPES) // connection request rejected
        {
            m_RejectReason = RejectReasonForURQ(m_ConnRes.m_iReqType);
            e              = CUDTException(MJ_SETUP, MN_REJECTED, 0);
        }
        else if ((!m_bRendezvous) && (m_ConnRes.m_iISN != m_iISN)) // secuity check
            e = CUDTException(MJ_SETUP, MN_SECURITY, 0);
    }

    if (e.getErrorCode() != 0)
    {
        m_bConnecting = false;
        // The process is to be abnormally terminated, remove the connector
        // now because most likely no other processing part has done anything with it.
        m_pRcvQueue->removeConnector(m_SocketID);
        throw e;
    }

    HLOGC(mglog.Debug,
          log << CONID() << "startConnect: handshake exchange succeeded.");

    // Parameters at the end.
    HLOGC(mglog.Debug,
          log << "startConnect: END. Parameters:"
                 " mss="
              << m_iMSS << " max-cwnd-size=" << m_CongCtl->cgWindowMaxSize()
              << " cwnd-size=" << m_CongCtl->cgWindowSize() << " rtt=" << m_iRTT << " bw=" << m_iBandwidth);
}

// Asynchronous connection
EConnectStatus CUDT::processAsyncConnectResponse(const CPacket &pkt) ATR_NOEXCEPT
{
    EConnectStatus cst = CONN_CONTINUE;
    CUDTException  e;

    CGuard cg(m_ConnectionLock); // FIX
    HLOGC(mglog.Debug, log << CONID() << "processAsyncConnectResponse: got response for connect request, processing");
    cst = processConnectResponse(pkt, &e, COM_ASYNCHRO);

    HLOGC(mglog.Debug,
          log << CONID() << "processAsyncConnectResponse: response processing result: " << ConnectStatusStr(cst)
              << "REQ-TIME LOW to enforce immediate response");
    m_tsLastReqTime = steady_clock::time_point();

    return cst;
}

bool CUDT::processAsyncConnectRequest(EReadStatus         rst,
                                      EConnectStatus      cst,
                                      const CPacket&      response,
                                      const sockaddr_any& serv_addr)
{
    // IMPORTANT!

    // This function is called, still asynchronously, but in the order
    // of call just after the call to the above processAsyncConnectResponse.
    // This should have got the original value returned from
    // processConnectResponse through processAsyncConnectResponse.

    CPacket request;
    request.setControl(UMSG_HANDSHAKE);
    request.allocate(m_iMaxSRTPayloadSize);
    const steady_clock::time_point now = steady_clock::now();
    setPacketTS(request, now);

    HLOGC(mglog.Debug,
          log << "processAsyncConnectRequest: REQ-TIME: HIGH. Should prevent too quick responses.");
    m_tsLastReqTime = now;
    // ID = 0, connection request
    request.m_iID = !m_bRendezvous ? 0 : m_ConnRes.m_iID;

    bool status = true;

    if (cst == CONN_RENDEZVOUS)
    {
        HLOGC(mglog.Debug, log << "processAsyncConnectRequest: passing to processRendezvous");
        cst = processRendezvous(response, serv_addr, false /*asynchro*/, rst, (request));
        if (cst == CONN_ACCEPT)
        {
            HLOGC(mglog.Debug,
                  log << "processAsyncConnectRequest: processRendezvous completed the process and responded by itself. "
                         "Done.");
            return true;
        }

        if (cst != CONN_CONTINUE)
        {
            // processRendezvous already set the reject reason
            LOGC(mglog.Error,
                 log << "processAsyncConnectRequest: REJECT reported from processRendezvous, not processing further.");
            status = false;
        }
    }
    else if (cst == CONN_REJECT)
    {
        // m_RejectReason already set at worker_ProcessAddressedPacket.
        LOGC(mglog.Error,
             log << "processAsyncConnectRequest: REJECT reported from HS processing, not processing further.");
        return false;
    }
    else
    {
        // (this procedure will be also run for HSv4 rendezvous)
        HLOGC(mglog.Debug, log << "processAsyncConnectRequest: serializing HS: buffer size=" << request.getLength());
        if (!createSrtHandshake(SRT_CMD_HSREQ, SRT_CMD_KMREQ, 0, 0, (request), (m_ConnReq)))
        {
            // All 'false' returns from here are IPE-type, mostly "invalid argument" plus "all keys expired".
            LOGC(mglog.Error, log << "IPE: processAsyncConnectRequest: createSrtHandshake failed, dismissing.");
            status = false;
        }
        else
        {
            HLOGC(mglog.Debug,
                  log << "processAsyncConnectRequest: sending HS reqtype=" << RequestTypeStr(m_ConnReq.m_iReqType)
                      << " to socket " << request.m_iID << " size=" << request.getLength());
        }
    }

    if (!status)
    {
        return false;
        /* XXX Shouldn't it send a single response packet for the rejection?
        // Set the version to 0 as "handshake rejection" status and serialize it
        CHandShake zhs;
        size_t size = request.getLength();
        zhs.store_to((request.m_pcData), (size));
        request.setLength(size);
        */
    }

    HLOGC(mglog.Debug, log << "processAsyncConnectRequest: setting REQ-TIME HIGH, SENDING HS:" << m_ConnReq.show());
    m_tsLastReqTime = steady_clock::now();
    m_pSndQueue->sendto(serv_addr, request);
    return status;
}

void CUDT::cookieContest()
{
    if (m_SrtHsSide != HSD_DRAW)
        return;

    HLOGC(mglog.Debug, log << "cookieContest: agent=" << m_ConnReq.m_iCookie << " peer=" << m_ConnRes.m_iCookie);

    if (m_ConnReq.m_iCookie == 0 || m_ConnRes.m_iCookie == 0)
    {
        // Note that it's virtually impossible that Agent's cookie is not ready, this
        // shall be considered IPE.
        // Not all cookies are ready, don't start the contest.
        return;
    }

    // INITIATOR/RESPONDER role is resolved by COOKIE CONTEST.
    //
    // The cookie contest must be repeated every time because it
    // may change the state at some point.
    int better_cookie = m_ConnReq.m_iCookie - m_ConnRes.m_iCookie;

    if (better_cookie > 0)
    {
        m_SrtHsSide = HSD_INITIATOR;
        return;
    }

    if (better_cookie < 0)
    {
        m_SrtHsSide = HSD_RESPONDER;
        return;
    }

    // DRAW! The only way to continue would be to force the
    // cookies to be regenerated and to start over. But it's
    // not worth a shot - this is an extremely rare case.
    // This can simply do reject so that it can be started again.

    // Pretend then that the cookie contest wasn't done so that
    // it's done again. Cookies are baked every time anew, however
    // the successful initial contest remains valid no matter how
    // cookies will change.

    m_SrtHsSide = HSD_DRAW;
}

EConnectStatus CUDT::processRendezvous(
    const CPacket& response, const sockaddr_any& serv_addr,
    bool synchro, EReadStatus rst, CPacket& w_reqpkt)
{
    if (m_RdvState == CHandShake::RDV_CONNECTED)
    {
        HLOGC(mglog.Debug, log << "processRendezvous: already in CONNECTED state.");
        return CONN_ACCEPT;
    }

    uint32_t kmdata[SRTDATA_MAXSIZE];
    size_t   kmdatasize = SRTDATA_MAXSIZE;

    cookieContest();

    // We know that the other side was contacted and the other side has sent
    // the handshake message - we know then both cookies. If it's a draw, it's
    // a very rare case of creating identical cookies.
    if (m_SrtHsSide == HSD_DRAW)
    {
        m_RejectReason = SRT_REJ_RDVCOOKIE;
        LOGC(mglog.Error,
             log << "COOKIE CONTEST UNRESOLVED: can't assign connection roles, please wait another minute.");
        return CONN_REJECT;
    }

    UDTRequestType rsp_type = URQ_FAILURE_TYPES; // just to track uninitialized errors

    // We can assume that the Handshake packet received here as 'response'
    // is already serialized in m_ConnRes. Check extra flags that are meaningful
    // for further processing here.

    int  ext_flags       = SrtHSRequest::SRT_HSTYPE_HSFLAGS::unwrap(m_ConnRes.m_iType);
    bool needs_extension = ext_flags != 0; // Initial value: received HS has extensions.
    bool needs_hsrsp;
    rendezvousSwitchState((rsp_type), (needs_extension), (needs_hsrsp));
    if (rsp_type > URQ_FAILURE_TYPES)
    {
        m_RejectReason = RejectReasonForURQ(rsp_type);
        HLOGC(mglog.Debug,
              log << "processRendezvous: rejecting due to switch-state response: " << RequestTypeStr(rsp_type));
        return CONN_REJECT;
    }
    checkUpdateCryptoKeyLen("processRendezvous", m_ConnRes.m_iType);

    // We have three possibilities here as it comes to HSREQ extensions:

    // 1. The agent is loser in attention state, it sends EMPTY conclusion (without extensions)
    // 2. The agent is loser in initiated state, it interprets incoming HSREQ and creates HSRSP
    // 3. The agent is winner in attention or fine state, it sends HSREQ extension
    m_ConnReq.m_iReqType  = rsp_type;
    m_ConnReq.m_extension = needs_extension;

    // This must be done before prepareConnectionObjects().
    applyResponseSettings();

    // This must be done before interpreting and creating HSv5 extensions.
    if (!prepareConnectionObjects(m_ConnRes, m_SrtHsSide, 0))
    {
        // m_RejectReason already handled
        HLOGC(mglog.Debug, log << "processRendezvous: rejecting due to problems in prepareConnectionObjects.");
        return CONN_REJECT;
    }

    // Case 2.
    if (needs_hsrsp)
    {
        // This means that we have received HSREQ extension with the handshake, so we need to interpret
        // it and craft the response.
        if (rst == RST_OK)
        {
            // We have JUST RECEIVED packet in this session (not that this is called as periodic update).
            // Sanity check
            m_tsLastReqTime = steady_clock::time_point();
            if (response.getLength() == size_t(-1))
            {
                m_RejectReason = SRT_REJ_IPE;
                LOGC(mglog.Fatal,
                     log << "IPE: rst=RST_OK, but the packet has set -1 length - REJECTING (REQ-TIME: LOW)");
                return CONN_REJECT;
            }

            if (!interpretSrtHandshake(m_ConnRes, response, kmdata, &kmdatasize))
            {
                HLOGC(mglog.Debug,
                      log << "processRendezvous: rejecting due to problems in interpretSrtHandshake REQ-TIME: LOW.");
                return CONN_REJECT;
            }

            updateAfterSrtHandshake(HS_VERSION_SRT1);

            // Pass on, inform about the shortened response-waiting period.
            HLOGC(mglog.Debug, log << "processRendezvous: setting REQ-TIME: LOW. Forced to respond immediately.");
        }
        else
        {
            // If the last CONCLUSION message didn't contain the KMX extension, there's
            // no key recorded yet, so it can't be extracted. Mark this kmdatasize empty though.
            int hs_flags = SrtHSRequest::SRT_HSTYPE_HSFLAGS::unwrap(m_ConnRes.m_iType);
            if (IsSet(hs_flags, CHandShake::HS_EXT_KMREQ))
            {
                // This is a periodic handshake update, so you need to extract the KM data from the
                // first message, provided that it is there.
                size_t msgsize = m_pCryptoControl->getKmMsg_size(0);
                if (msgsize == 0)
                {
                    switch (m_pCryptoControl->m_RcvKmState)
                    {
                        // If the KMX process ended up with a failure, the KMX is not recorded.
                        // In this case as the KMRSP answer the "failure status" should be crafted.
                    case SRT_KM_S_NOSECRET:
                    case SRT_KM_S_BADSECRET:
                    {
                        HLOGC(mglog.Debug,
                              log << "processRendezvous: No KMX recorded, status = NOSECRET. Respond with NOSECRET.");

                        // Just do the same thing as in CCryptoControl::processSrtMsg_KMREQ for that case,
                        // that is, copy the NOSECRET code into KMX message.
                        memcpy((kmdata), &m_pCryptoControl->m_RcvKmState, sizeof(int32_t));
                        kmdatasize = 1;
                    }
                    break;

                    default:
                        // Remaining values:
                        // UNSECURED: should not fall here at alll
                        // SECURING: should not happen in HSv5
                        // SECURED: should have received the recorded KMX correctly (getKmMsg_size(0) > 0)
                        {
                            m_RejectReason = SRT_REJ_IPE;
                            // Remaining situations:
                            // - password only on this site: shouldn't be considered to be sent to a no-password site
                            LOGC(mglog.Error,
                                 log << "processRendezvous: IPE: PERIODIC HS: NO KMREQ RECORDED KMSTATE: RCV="
                                     << KmStateStr(m_pCryptoControl->m_RcvKmState)
                                     << " SND=" << KmStateStr(m_pCryptoControl->m_SndKmState));
                            return CONN_REJECT;
                        }
                        break;
                    }
                }
                else
                {
                    kmdatasize = msgsize / 4;
                    if (msgsize > kmdatasize * 4)
                    {
                        // Sanity check
                        LOGC(mglog.Error, log << "IPE: KMX data not aligned to 4 bytes! size=" << msgsize);
                        memset((kmdata + (kmdatasize * 4)), 0, msgsize - (kmdatasize * 4));
                        ++kmdatasize;
                    }

                    HLOGC(mglog.Debug,
                          log << "processRendezvous: getting KM DATA from the fore-recorded KMX from KMREQ, size="
                              << kmdatasize);
                    memcpy((kmdata), m_pCryptoControl->getKmMsg_data(0), msgsize);
                }
            }
            else
            {
                HLOGC(mglog.Debug, log << "processRendezvous: no KMX flag - not extracting KM data for KMRSP");
                kmdatasize = 0;
            }
        }

        // No matter the value of needs_extension, the extension is always needed
        // when HSREQ was interpreted (to store HSRSP extension).
        m_ConnReq.m_extension = true;

        HLOGC(mglog.Debug,
              log << "processRendezvous: HSREQ extension ok, creating HSRSP response. kmdatasize=" << kmdatasize);

        w_reqpkt.setLength(m_iMaxSRTPayloadSize);
        if (!createSrtHandshake(SRT_CMD_HSRSP, SRT_CMD_KMRSP,
                    kmdata, kmdatasize,
                    (w_reqpkt), (m_ConnReq)))
        {
            HLOGC(mglog.Debug,
                  log << "processRendezvous: rejecting due to problems in createSrtHandshake. REQ-TIME: LOW");
            m_tsLastReqTime = steady_clock::time_point();
            return CONN_REJECT;
        }

        // This means that it has received URQ_CONCLUSION with HSREQ, agent is then in RDV_FINE
        // state, it sends here URQ_CONCLUSION with HSREQ/KMREQ extensions and it awaits URQ_AGREEMENT.
        return CONN_CONTINUE;
    }

    // Special case: if URQ_AGREEMENT is to be sent, when this side is INITIATOR,
    // then it must have received HSRSP, so it must interpret it. Otherwise it would
    // end up with URQ_DONE, which means that it is the other side to interpret HSRSP.
    if (m_SrtHsSide == HSD_INITIATOR && m_ConnReq.m_iReqType == URQ_AGREEMENT)
    {
        // The same is done in CUDT::postConnect(), however this section will
        // not be done in case of rendezvous. The section in postConnect() is
        // predicted to run only in regular CALLER handling.

        if (rst != RST_OK || response.getLength() == size_t(-1))
        {
            // Actually the -1 length would be an IPE, but it's likely that this was reported already.
            HLOGC(
                mglog.Debug,
                log << "processRendezvous: no INCOMING packet, NOT interpreting extensions (relying on exising data)");
        }
        else
        {
            HLOGC(mglog.Debug,
                  log << "processRendezvous: INITIATOR, will send AGREEMENT - interpreting HSRSP extension");
            if (!interpretSrtHandshake(m_ConnRes, response, 0, 0))
            {
                // m_RejectReason is already set, so set the reqtype accordingly
                m_ConnReq.m_iReqType = URQFailure(m_RejectReason);
            }
        }
        // This should be false, make a kinda assert here.
        if (needs_extension)
        {
            LOGC(mglog.Fatal, log << "IPE: INITIATOR responding AGREEMENT should declare no extensions to HS");
            m_ConnReq.m_extension = false;
        }
        updateAfterSrtHandshake(HS_VERSION_SRT1);
    }

    HLOGC(mglog.Debug,
          log << CONID() << "processRendezvous: COOKIES Agent/Peer: " << m_ConnReq.m_iCookie << "/"
              << m_ConnRes.m_iCookie << " HSD:" << (m_SrtHsSide == HSD_INITIATOR ? "initiator" : "responder")
              << " STATE:" << CHandShake::RdvStateStr(m_RdvState) << " ...");

    if (rsp_type == URQ_DONE)
    {
        HLOGC(mglog.Debug, log << "... WON'T SEND any response, both sides considered connected");
    }
    else
    {
        HLOGC(mglog.Debug,
              log << "... WILL SEND " << RequestTypeStr(rsp_type) << " " << (m_ConnReq.m_extension ? "with" : "without")
                  << " SRT HS extensions");
    }

    // This marks the information for the serializer that
    // the SRT handshake extension is required.
    // Rest of the data will be filled together with
    // serialization.
    m_ConnReq.m_extension = needs_extension;

    w_reqpkt.setLength(m_iMaxSRTPayloadSize);
    if (m_RdvState == CHandShake::RDV_CONNECTED)
    {
        // When synchro=false, don't lock a mutex for rendezvous queue.
        // This is required when this function is called in the
        // receive queue worker thread - it would lock itself.
        int cst = postConnect(response, true, 0, synchro);
        if (cst == CONN_REJECT)
        {
            // m_RejectReason already set
            HLOGC(mglog.Debug, log << "processRendezvous: rejecting due to problems in postConnect.");
            return CONN_REJECT;
        }
    }

    // URQ_DONE or URQ_AGREEMENT can be the result if the state is RDV_CONNECTED.
    // If URQ_DONE, then there's nothing to be done, when URQ_AGREEMENT then return
    // CONN_CONTINUE to make the caller send again the contents if the packet buffer,
    // this time with URQ_AGREEMENT message, but still consider yourself connected.
    if (rsp_type == URQ_DONE)
    {
        HLOGC(mglog.Debug, log << "processRendezvous: rsp=DONE, reporting ACCEPT (nothing to respond)");
        return CONN_ACCEPT;
    }

    // createSrtHandshake moved here because if the above conditions are satisfied,
    // no response is going to be send, so nothing needs to be "created".

    // needs_extension here distinguishes between cases 1 and 3.
    // NOTE: in case when interpretSrtHandshake was run under the conditions above (to interpret HSRSP),
    // then createSrtHandshake below will create only empty AGREEMENT message.
    if (!createSrtHandshake(SRT_CMD_HSREQ, SRT_CMD_KMREQ, 0, 0,
                (w_reqpkt), (m_ConnReq)))
    {
        // m_RejectReason already set
        LOGC(mglog.Error, log << "createSrtHandshake failed (IPE?), connection rejected. REQ-TIME: LOW");
        m_tsLastReqTime = steady_clock::time_point();
        return CONN_REJECT;
    }

    if (rsp_type == URQ_AGREEMENT && m_RdvState == CHandShake::RDV_CONNECTED)
    {
        // We are using our own serialization method (not the one called after
        // processConnectResponse, this is skipped in case when this function
        // is called), so we can also send this immediately. Agreement must be
        // sent just once and the party must switch into CONNECTED state - in
        // contrast to CONCLUSION messages, which should be sent in loop repeatedly.
        //
        // Even though in theory the AGREEMENT message sent just once may miss
        // the target (as normal thing in UDP), this is little probable to happen,
        // and this doesn't matter much because even if the other party doesn't
        // get AGREEMENT, but will get payload or KEEPALIVE messages, it will
        // turn into connected state as well. The AGREEMENT is rather kinda
        // catalyzer here and may turn the entity on the right track faster. When
        // AGREEMENT is missed, it may have kinda initial tearing.

        const steady_clock::time_point now = steady_clock::now();
        m_tsLastReqTime                    = now;
        setPacketTS(w_reqpkt, now);
        HLOGC(mglog.Debug,
              log << "processRendezvous: rsp=AGREEMENT, reporting ACCEPT and sending just this one, REQ-TIME HIGH.");

        m_pSndQueue->sendto(serv_addr, w_reqpkt);

        return CONN_ACCEPT;
    }

    if (rst == RST_OK)
    {
        // the request time must be updated so that the next handshake can be sent out immediately
        HLOGC(mglog.Debug,
              log << "processRendezvous: rsp=" << RequestTypeStr(m_ConnReq.m_iReqType)
                  << " REQ-TIME: LOW to send immediately, consider yourself conencted");
        m_tsLastReqTime = steady_clock::time_point();
    }
    else
    {
        HLOGC(mglog.Debug, log << "processRendezvous: REQ-TIME: remains previous value, consider yourself connected");
    }
    return CONN_CONTINUE;
}

EConnectStatus CUDT::processConnectResponse(const CPacket& response, CUDTException* eout, EConnectMethod synchro) ATR_NOEXCEPT
{
    // NOTE: ASSUMED LOCK ON: m_ConnectionLock.

    // this is the 2nd half of a connection request. If the connection is setup successfully this returns 0.
    // Returned values:
    // - CONN_REJECT: there was some error when processing the response, connection should be rejected
    // - CONN_ACCEPT: the handshake is done and finished correctly
    // - CONN_CONTINUE: the induction handshake has been processed correctly, and expects CONCLUSION handshake

    if (!m_bConnecting)
        return CONN_REJECT;

    // This is required in HSv5 rendezvous, in which it should send the URQ_AGREEMENT message to
    // the peer, however switch to connected state.
    HLOGC(mglog.Debug,
          log << "processConnectResponse: TYPE:"
              << (response.isControl() ? MessageTypeStr(response.getType(), response.getExtendedType())
                                       : string("DATA")));
    // ConnectStatus res = CONN_REJECT; // used later for status - must be declared here due to goto POST_CONNECT.

    // For HSv4, the data sender is INITIATOR, and the data receiver is RESPONDER,
    // regardless of the connecting side affiliation. This will be changed for HSv5.
    bool          bidirectional = false;
    HandshakeSide hsd           = m_bDataSender ? HSD_INITIATOR : HSD_RESPONDER;
    // (defined here due to 'goto' below).

    // SRT peer may send the SRT handshake private message (type 0x7fff) before a keep-alive.

    // This condition is checked when the current agent is trying to do connect() in rendezvous mode,
    // but the peer was faster to send a handshake packet earlier. This makes it continue with connecting
    // process if the peer is already behaving as if the connection was already established.

    // This value will check either the initial value, which is less than SRT1, or
    // the value previously loaded to m_ConnReq during the previous handshake response.
    // For the initial form this value should not be checked.
    bool hsv5 = m_ConnRes.m_iVersion >= HS_VERSION_SRT1;

    if (m_bRendezvous &&
        (m_RdvState == CHandShake::RDV_CONNECTED   // somehow Rendezvous-v5 switched it to CONNECTED.
         || !response.isControl()                  // WAS A PAYLOAD PACKET.
         || (response.getType() == UMSG_KEEPALIVE) // OR WAS A UMSG_KEEPALIVE message.
         || (response.getType() == UMSG_EXT) // OR WAS a CONTROL packet of some extended type (i.e. any SRT specific)
         )
        // This may happen if this is an initial state in which the socket type was not yet set.
        // If this is a field that holds the response handshake record from the peer, this means that it wasn't received
        // yet. HSv5: added version check because in HSv5 the m_iType field has different meaning and it may be 0 in
        // case when the handshake does not carry SRT extensions.
        && (hsv5 || m_ConnRes.m_iType != UDT_UNDEFINED))
    {
        // a data packet or a keep-alive packet comes, which means the peer side is already connected
        // in this situation, the previously recorded response will be used
        // In HSv5 this situation is theoretically possible if this party has missed the URQ_AGREEMENT message.
        HLOGC(mglog.Debug, log << CONID() << "processConnectResponse: already connected - pinning in");
        if (hsv5)
        {
            m_RdvState = CHandShake::RDV_CONNECTED;
        }

        return postConnect(response, hsv5, eout, synchro);
    }

    if (!response.isControl(UMSG_HANDSHAKE))
    {
        m_RejectReason = SRT_REJ_ROGUE;
        if (!response.isControl())
        {
            LOGC(mglog.Error, log << CONID() << "processConnectResponse: received DATA while HANDSHAKE expected");
        }
        else
        {
            LOGC(mglog.Error,
                 log << CONID()
                     << "processConnectResponse: CONFUSED: expected UMSG_HANDSHAKE as connection not yet established, "
                        "got: "
                     << MessageTypeStr(response.getType(), response.getExtendedType()));
        }
        return CONN_CONFUSED;
    }

    if (m_ConnRes.load_from(response.m_pcData, response.getLength()) == -1)
    {
        m_RejectReason = SRT_REJ_ROGUE;
        // Handshake data were too small to reach the Handshake structure. Reject.
        LOGC(mglog.Error,
             log << CONID()
                 << "processConnectResponse: HANDSHAKE data buffer too small - possible blueboxing. Rejecting.");
        return CONN_REJECT;
    }

    HLOGC(mglog.Debug, log << CONID() << "processConnectResponse: HS RECEIVED: " << m_ConnRes.show());
    if (m_ConnRes.m_iReqType > URQ_FAILURE_TYPES)
    {
        m_RejectReason = RejectReasonForURQ(m_ConnRes.m_iReqType);
        return CONN_REJECT;
    }

    if (size_t(m_ConnRes.m_iMSS) > CPacket::ETH_MAX_MTU_SIZE)
    {
        // Yes, we do abort to prevent buffer overrun. Set your MSS correctly
        // and you'll avoid problems.
        m_RejectReason = SRT_REJ_ROGUE;
        LOGC(mglog.Fatal, log << "MSS size " << m_iMSS << "exceeds MTU size!");
        return CONN_REJECT;
    }

    // (see createCrypter() call below)
    //
    // The CCryptoControl attached object must be created early
    // because it will be required to create a conclusion handshake in HSv5
    //
    if (m_bRendezvous)
    {
        // SANITY CHECK: A rendezvous socket should reject any caller requests (it's not a listener)
        if (m_ConnRes.m_iReqType == URQ_INDUCTION)
        {
            m_RejectReason = SRT_REJ_ROGUE;
            LOGC(mglog.Error,
                 log << CONID()
                     << "processConnectResponse: Rendezvous-point received INDUCTION handshake (expected WAVEAHAND). "
                        "Rejecting.");
            return CONN_REJECT;
        }

        // The procedure for version 5 is completely different and changes the states
        // differently, so the old code will still maintain HSv4 the old way.

        if (m_ConnRes.m_iVersion > HS_VERSION_UDT4)
        {
            HLOGC(mglog.Debug, log << CONID() << "processConnectResponse: Rendezvous HSv5 DETECTED.");
            return CONN_RENDEZVOUS; // --> will continue in CUDT::processRendezvous().
        }

        HLOGC(mglog.Debug, log << CONID() << "processConnectResponse: Rendsezvous HSv4 DETECTED.");
        // So, here it has either received URQ_WAVEAHAND handshake message (while it should be in URQ_WAVEAHAND itself)
        // or it has received URQ_CONCLUSION/URQ_AGREEMENT message while this box has already sent URQ_WAVEAHAND to the
        // peer, and DID NOT send the URQ_CONCLUSION yet.

        if (m_ConnReq.m_iReqType == URQ_WAVEAHAND || m_ConnRes.m_iReqType == URQ_WAVEAHAND)
        {
            HLOGC(mglog.Debug,
                  log << CONID() << "processConnectResponse: REQ-TIME LOW. got HS RDV. Agent state:"
                      << RequestTypeStr(m_ConnReq.m_iReqType) << " Peer HS:" << m_ConnRes.show());

            // Here we could have received WAVEAHAND or CONCLUSION.
            // For HSv4 simply switch to CONCLUSION for the sake of further handshake rolling.
            // For HSv5, make the cookie contest and basing on this decide, which party
            // should provide the HSREQ/KMREQ attachment.

           if (!createCrypter(hsd, false /* unidirectional */))
           {
               m_RejectReason = SRT_REJ_RESOURCE;
               m_ConnReq.m_iReqType = URQFailure(SRT_REJ_RESOURCE);
               // the request time must be updated so that the next handshake can be sent out immediately.
               m_tsLastReqTime = steady_clock::time_point();
               return CONN_REJECT;
           }

            m_ConnReq.m_iReqType = URQ_CONCLUSION;
            // the request time must be updated so that the next handshake can be sent out immediately.
            m_tsLastReqTime = steady_clock::time_point();
            return CONN_CONTINUE;
        }
        else
        {
            HLOGC(mglog.Debug, log << CONID() << "processConnectResponse: Rendezvous HSv4 PAST waveahand");
        }
    }
    else
    {
        // set cookie
        if (m_ConnRes.m_iReqType == URQ_INDUCTION)
        {
            HLOGC(mglog.Debug,
                  log << CONID() << "processConnectResponse: REQ-TIME LOW; got INDUCTION HS response (cookie:" << hex
                      << m_ConnRes.m_iCookie << " version:" << dec << m_ConnRes.m_iVersion
                      << "), sending CONCLUSION HS with this cookie");

            m_ConnReq.m_iCookie  = m_ConnRes.m_iCookie;
            m_ConnReq.m_iReqType = URQ_CONCLUSION;

            // Here test if the LISTENER has responded with version HS_VERSION_SRT1,
            // it means that it is HSv5 capable. It can still accept the HSv4 handshake.
            if (m_ConnRes.m_iVersion > HS_VERSION_UDT4)
            {
                int hs_flags = SrtHSRequest::SRT_HSTYPE_HSFLAGS::unwrap(m_ConnRes.m_iType);

                if (hs_flags != SrtHSRequest::SRT_MAGIC_CODE)
                {
                    LOGC(mglog.Warn, log << "processConnectResponse: Listener HSv5 did not set the SRT_MAGIC_CODE");
                }

                checkUpdateCryptoKeyLen("processConnectResponse", m_ConnRes.m_iType);

                // This will catch HS_VERSION_SRT1 and any newer.
                // Set your highest version.
                m_ConnReq.m_iVersion = HS_VERSION_SRT1;
                // CONTROVERSIAL: use 0 as m_iType according to the meaning in HSv5.
                // The HSv4 client might not understand it, which means that agent
                // must switch itself to HSv4 rendezvous, and this time iType sould
                // be set to UDT_DGRAM value.
                m_ConnReq.m_iType = 0;

                // This marks the information for the serializer that
                // the SRT handshake extension is required.
                // Rest of the data will be filled together with
                // serialization.
                m_ConnReq.m_extension = true;

                // For HSv5, the caller is INITIATOR and the listener is RESPONDER.
                // The m_bDataSender value should be completely ignored and the
                // connection is always bidirectional.
                bidirectional = true;
                hsd           = HSD_INITIATOR;
                m_SrtHsSide   = hsd;
            }

            m_tsLastReqTime = steady_clock::time_point();
            if (!createCrypter(hsd, bidirectional))
            {
                m_RejectReason = SRT_REJ_RESOURCE;
                return CONN_REJECT;
            }
            // NOTE: This setup sets URQ_CONCLUSION and appropriate data in the handshake structure.
            // The full handshake to be sent will be filled back in the caller function -- CUDT::startConnect().
            return CONN_CONTINUE;
        }
    }

    return postConnect(response, false, eout, synchro);
}

void CUDT::applyResponseSettings()
{
    // Re-configure according to the negotiated values.
    m_iMSS               = m_ConnRes.m_iMSS;
    m_iFlowWindowSize    = m_ConnRes.m_iFlightFlagSize;
    int udpsize          = m_iMSS - CPacket::UDP_HDR_SIZE;
    m_iMaxSRTPayloadSize = udpsize - CPacket::HDR_SIZE;
    m_iPeerISN           = m_ConnRes.m_iISN;

    setInitialRcvSeq(m_iPeerISN);

    m_iRcvCurrPhySeqNo = m_ConnRes.m_iISN - 1;
    m_PeerID           = m_ConnRes.m_iID;
    memcpy((m_piSelfIP), m_ConnRes.m_piPeerIP, sizeof m_piSelfIP);

    HLOGC(mglog.Debug,
          log << CONID() << "applyResponseSettings: HANSHAKE CONCLUDED. SETTING: payload-size=" << m_iMaxSRTPayloadSize
              << " mss=" << m_ConnRes.m_iMSS << " flw=" << m_ConnRes.m_iFlightFlagSize << " isn=" << m_ConnRes.m_iISN
              << " peerID=" << m_ConnRes.m_iID);
}

EConnectStatus CUDT::postConnect(const CPacket &response, bool rendezvous, CUDTException *eout, bool synchro)
{
    if (m_ConnRes.m_iVersion < HS_VERSION_SRT1)
        m_tsRcvPeerStartTime = steady_clock::time_point(); // will be set correctly in SRT HS.

    // This procedure isn't being executed in rendezvous because
    // in rendezvous it's completed before calling this function.
    if (!rendezvous)
    {
        // NOTE: THIS function must be called before calling prepareConnectionObjects.
        // The reason why it's not part of prepareConnectionObjects is that the activities
        // done there are done SIMILAR way in acceptAndRespond, which also calls this
        // function. In fact, prepareConnectionObjects() represents the code that was
        // done separately in processConnectResponse() and acceptAndRespond(), so this way
        // this code is now common. Now acceptAndRespond() does "manually" something similar
        // to applyResponseSettings(), just a little bit differently. This SHOULD be made
        // common as a part of refactoring job, just needs a bit more time.
        //
        // Currently just this function must be called always BEFORE prepareConnectionObjects
        // everywhere except acceptAndRespond().
        applyResponseSettings();

        // This will actually be done also in rendezvous HSv4,
        // however in this case the HSREQ extension will not be attached,
        // so it will simply go the "old way".
        bool ok = prepareConnectionObjects(m_ConnRes, m_SrtHsSide, eout);
        // May happen that 'response' contains a data packet that was sent in rendezvous mode.
        // In this situation the interpretation of handshake was already done earlier.
        if (ok && response.isControl())
        {
            ok = interpretSrtHandshake(m_ConnRes, response, 0, 0);
            if (!ok && eout)
            {
                *eout = CUDTException(MJ_SETUP, MN_REJECTED, 0);
            }
        }
        if (!ok) // m_RejectReason already set
            return CONN_REJECT;
    }

    updateAfterSrtHandshake(m_ConnRes.m_iVersion);
    CInfoBlock ib;
    ib.m_iIPversion = m_PeerAddr.family();
    CInfoBlock::convert(m_PeerAddr, ib.m_piIP);
    if (m_pCache->lookup(&ib) >= 0)
    {
        m_iRTT       = ib.m_iRTT;
        m_iBandwidth = ib.m_iBandwidth;
    }

    SRT_REJECT_REASON rr = setupCC();
    if (rr != SRT_REJ_UNKNOWN)
    {
        m_RejectReason = rr;
        return CONN_REJECT;
    }

    // And, I am connected too.
    m_bConnecting = false;
    m_bConnected  = true;

    // register this socket for receiving data packets
    m_pRNode->m_bOnList = true;
    m_pRcvQueue->setNewEntry(this);

    // XXX Problem around CONN_CONFUSED!
    // If some too-eager packets were received from a listener
    // that thinks it's connected, but his last handshake was missed,
    // they are collected by CRcvQueue::storePkt. The removeConnector
    // function will want to delete them all, so it would be nice
    // if these packets can be re-delivered. Of course the listener
    // should be prepared to resend them (as every packet can be lost
    // on UDP), but it's kinda overkill when we have them already and
    // can dispatch them.

    // Remove from rendezvous queue (in this particular case it's
    // actually removing the socket that undergoes asynchronous HS processing).
    // Removing at THIS point because since when setNewEntry is called,
    // the next iteration in the CRcvQueue::worker loop will be dispatching
    // packets normally, as within-connection, so the "connector" won't
    // play any role since this time.
    // The connector, however, must stay alive until the setNewEntry is called
    // because otherwise the packets that are coming for this socket before the
    // connection process is complete will be rejected as "attack", instead of
    // being enqueued for later pickup from the queue.
    m_pRcvQueue->removeConnector(m_SocketID, synchro);

    // acknowledge the management module.
    CUDTSocket* s = s_UDTUnited.locateSocket(m_SocketID);
    if (!s)
    {
        if (eout)
        {
            *eout = CUDTException(MJ_NOTSUP, MN_SIDINVAL, 0);
        }

        m_RejectReason = SRT_REJ_CLOSE;
        return CONN_REJECT;
    }

    // copy address information of local node
    // the local port must be correctly assigned BEFORE CUDT::startConnect(),
    // otherwise if startConnect() fails, the multiplexer cannot be located
    // by garbage collection and will cause leak
    s->m_pUDT->m_pSndQueue->m_pChannel->getSockAddr((s->m_SelfAddr));
    CIPAddress::pton((s->m_SelfAddr), s->m_pUDT->m_piSelfIP, s->m_SelfAddr.family());

    s->m_Status = SRTS_CONNECTED;

    // acknowledde any waiting epolls to write
    s_UDTUnited.m_EPoll.update_events(m_SocketID, m_sPollID, SRT_EPOLL_OUT, true);

    LOGC(mglog.Note, log << CONID() << "Connection established to: " << SockaddrToString(m_PeerAddr));

    return CONN_ACCEPT;
}

void CUDT::checkUpdateCryptoKeyLen(const char *loghdr SRT_ATR_UNUSED, int32_t typefield)
{
    int enc_flags = SrtHSRequest::SRT_HSTYPE_ENCFLAGS::unwrap(typefield);

    // potentially 0-7 values are possible.
    // When 0, don't change anything - it should rely on the value 0.
    // When 1, 5, 6, 7, this is kinda internal error - ignore.
    if (enc_flags >= 2 && enc_flags <= 4) // 2 = 128, 3 = 192, 4 = 256
    {
        int rcv_pbkeylen = SrtHSRequest::SRT_PBKEYLEN_BITS::wrap(enc_flags);
        if (m_iSndCryptoKeyLen == 0)
        {
            m_iSndCryptoKeyLen = rcv_pbkeylen;
            HLOGC(mglog.Debug, log << loghdr << ": PBKEYLEN adopted from advertised value: " << m_iSndCryptoKeyLen);
        }
        else if (m_iSndCryptoKeyLen != rcv_pbkeylen)
        {
            // Conflict. Use SRTO_SENDER flag to check if this side should accept
            // the enforcement, otherwise simply let it win.
            if (!m_bDataSender)
            {
                LOGC(mglog.Warn,
                     log << loghdr << ": PBKEYLEN conflict - OVERRIDDEN " << m_iSndCryptoKeyLen << " by "
                         << rcv_pbkeylen << " from PEER (as AGENT is not SRTO_SENDER)");
                m_iSndCryptoKeyLen = rcv_pbkeylen;
            }
            else
            {
                LOGC(mglog.Warn,
                     log << loghdr << ": PBKEYLEN conflict - keep " << m_iSndCryptoKeyLen
                         << "; peer-advertised PBKEYLEN " << rcv_pbkeylen << " rejected because Agent is SRTO_SENDER");
            }
        }
    }
    else if (enc_flags != 0)
    {
        LOGC(mglog.Error, log << loghdr << ": IPE: enc_flags outside allowed 2, 3, 4: " << enc_flags);
    }
    else
    {
        HLOGC(mglog.Debug, log << loghdr << ": No encryption flags found in type field: " << typefield);
    }
}

// Rendezvous
void CUDT::rendezvousSwitchState(UDTRequestType& w_rsptype, bool& w_needs_extension, bool& w_needs_hsrsp)
{
    UDTRequestType req           = m_ConnRes.m_iReqType;
    int            hs_flags      = SrtHSRequest::SRT_HSTYPE_HSFLAGS::unwrap(m_ConnRes.m_iType);
    bool           has_extension = !!hs_flags; // it holds flags, if no flags, there are no extensions.

    const HandshakeSide &hsd = m_SrtHsSide;
    // Note important possibilities that are considered here:

    // 1. The serial arrangement. This happens when one party has missed the
    // URQ_WAVEAHAND message, it sent its own URQ_WAVEAHAND message, and then the
    // firstmost message it received from the peer is URQ_CONCLUSION, as a response
    // for agent's URQ_WAVEAHAND.
    //
    // In this case, Agent switches to RDV_FINE state and Peer switches to RDV_ATTENTION state.
    //
    // 2. The parallel arrangement. This happens when the URQ_WAVEAHAND message sent
    // by both parties are almost in a perfect synch (a rare, but possible case). In this
    // case, both parties receive one another's URQ_WAVEAHAND message and both switch to
    // RDV_ATTENTION state.
    //
    // It's not possible to predict neither which arrangement will happen, or which
    // party will be RDV_FINE in case when the serial arrangement has happened. What
    // will actually happen will depend on random conditions.
    //
    // No matter this randomity, we have a limited number of possible conditions:
    //
    // Stating that "agent" is the party that has received the URQ_WAVEAHAND in whatever
    // arrangement, we are certain, that "agent" switched to RDV_ATTENTION, and peer:
    //
    // - switched to RDV_ATTENTION state (so, both are in the same state independently)
    // - switched to RDV_FINE state (so, the message interchange is actually more-less sequenced)
    //
    // In particular, there's no possibility of a situation that both are in RDV_FINE state
    // because the agent can switch to RDV_FINE state only if it received URQ_CONCLUSION from
    // the peer, while the peer could not send URQ_CONCLUSION without switching off RDV_WAVING
    // (actually to RDV_ATTENTION). There's also no exit to RDV_FINE from RDV_ATTENTION.

    // DEFAULT STATEMENT: don't attach extensions to URQ_CONCLUSION, neither HSREQ nor HSRSP.
    w_needs_extension = false;
    w_needs_hsrsp     = false;

    string reason;

#if ENABLE_HEAVY_LOGGING

    HLOGC(mglog.Debug, log << "rendezvousSwitchState: HS: " << m_ConnRes.show());

    struct LogAtTheEnd
    {
        CHandShake::RendezvousState        ost;
        UDTRequestType                     orq;
        const CHandShake::RendezvousState &nst;
        const UDTRequestType &             nrq;
        bool &                             needext;
        bool &                             needrsp;
        string &                           reason;

        ~LogAtTheEnd()
        {
            HLOGC(mglog.Debug,
                  log << "rendezvousSwitchState: STATE[" << CHandShake::RdvStateStr(ost) << "->"
                      << CHandShake::RdvStateStr(nst) << "] REQTYPE[" << RequestTypeStr(orq) << "->"
                      << RequestTypeStr(nrq) << "] "
                      << "ext:" << (needext ? (needrsp ? "HSRSP" : "HSREQ") : "NONE")
                      << (reason == "" ? string() : "reason:" + reason));
        }
    } l_logend = {m_RdvState, req, m_RdvState, w_rsptype, w_needs_extension, w_needs_hsrsp, reason};

#endif

    switch (m_RdvState)
    {
    case CHandShake::RDV_INVALID:
        return;

    case CHandShake::RDV_WAVING:
    {
        if (req == URQ_WAVEAHAND)
        {
            m_RdvState = CHandShake::RDV_ATTENTION;

            // NOTE: if this->isWinner(), attach HSREQ
            w_rsptype = URQ_CONCLUSION;
            if (hsd == HSD_INITIATOR)
                w_needs_extension = true;
            return;
        }

        if (req == URQ_CONCLUSION)
        {
            m_RdvState = CHandShake::RDV_FINE;
            w_rsptype   = URQ_CONCLUSION;

            w_needs_extension = true; // (see below - this needs to craft either HSREQ or HSRSP)
            // if this->isWinner(), then craft HSREQ for that response.
            // if this->isLoser(), then this packet should bring HSREQ, so craft HSRSP for the response.
            if (hsd == HSD_RESPONDER)
                w_needs_hsrsp = true;
            return;
        }
    }
        reason = "WAVING -> WAVEAHAND or CONCLUSION";
        break;

    case CHandShake::RDV_ATTENTION:
    {
        if (req == URQ_WAVEAHAND)
        {
            // This is only possible if the URQ_CONCLUSION sent to the peer
            // was lost on track. The peer is then simply unaware that the
            // agent has switched to ATTENTION state and continues sending
            // waveahands. In this case, just remain in ATTENTION state and
            // retry with URQ_CONCLUSION, as normally.
            w_rsptype = URQ_CONCLUSION;
            if (hsd == HSD_INITIATOR)
                w_needs_extension = true;
            return;
        }

        if (req == URQ_CONCLUSION)
        {
            // We have two possibilities here:
            //
            // WINNER (HSD_INITIATOR): send URQ_AGREEMENT
            if (hsd == HSD_INITIATOR)
            {
                // WINNER should get a response with HSRSP, otherwise this is kinda empty conclusion.
                // If no HSRSP attached, stay in this state.
                if (hs_flags == 0)
                {
                    HLOGC(
                        mglog.Debug,
                        log << "rendezvousSwitchState: "
                               "{INITIATOR}[ATTENTION] awaits CONCLUSION+HSRSP, got CONCLUSION, remain in [ATTENTION]");
                    w_rsptype         = URQ_CONCLUSION;
                    w_needs_extension = true; // If you expect to receive HSRSP, continue sending HSREQ
                    return;
                }
                m_RdvState = CHandShake::RDV_CONNECTED;
                w_rsptype   = URQ_AGREEMENT;
                return;
            }

            // LOSER (HSD_RESPONDER): send URQ_CONCLUSION and attach HSRSP extension, then expect URQ_AGREEMENT
            if (hsd == HSD_RESPONDER)
            {
                // If no HSREQ attached, stay in this state.
                // (Although this seems completely impossible).
                if (hs_flags == 0)
                {
                    LOGC(
                        mglog.Warn,
                        log << "rendezvousSwitchState: (IPE!)"
                               "{RESPONDER}[ATTENTION] awaits CONCLUSION+HSREQ, got CONCLUSION, remain in [ATTENTION]");
                    w_rsptype         = URQ_CONCLUSION;
                    w_needs_extension = false; // If you received WITHOUT extensions, respond WITHOUT extensions (wait
                                               // for the right message)
                    return;
                }
                m_RdvState       = CHandShake::RDV_INITIATED;
                w_rsptype         = URQ_CONCLUSION;
                w_needs_extension = true;
                w_needs_hsrsp     = true;
                return;
            }

            LOGC(mglog.Error, log << "RENDEZVOUS COOKIE DRAW! Cannot resolve to a valid state.");
            // Fallback for cookie draw
            m_RdvState = CHandShake::RDV_INVALID;
            w_rsptype   = URQFailure(SRT_REJ_RDVCOOKIE);
            return;
        }

        if (req == URQ_AGREEMENT)
        {
            // This means that the peer has received our URQ_CONCLUSION, but
            // the agent missed the peer's URQ_CONCLUSION (received only initial
            // URQ_WAVEAHAND).
            if (hsd == HSD_INITIATOR)
            {
                // In this case the missed URQ_CONCLUSION was sent without extensions,
                // whereas the peer received our URQ_CONCLUSION with HSREQ, and therefore
                // it sent URQ_AGREEMENT already with HSRSP. This isn't a problem for
                // us, we can go on with it, especially that the peer is already switched
                // into CHandShake::RDV_CONNECTED state.
                m_RdvState = CHandShake::RDV_CONNECTED;

                // Both sides are connected, no need to send anything anymore.
                w_rsptype = URQ_DONE;
                return;
            }

            if (hsd == HSD_RESPONDER)
            {
                // In this case the missed URQ_CONCLUSION was sent with extensions, so
                // we have to request this once again. Send URQ_CONCLUSION in order to
                // inform the other party that we need the conclusion message once again.
                // The ATTENTION state should be maintained.
                w_rsptype         = URQ_CONCLUSION;
                w_needs_extension = true;
                w_needs_hsrsp     = true;
                return;
            }
        }
    }
    reason = "ATTENTION -> WAVEAHAND(conclusion), CONCLUSION(agreement/conclusion), AGREEMENT (done/conclusion)";
    break;

    case CHandShake::RDV_FINE:
    {
        // In FINE state we can't receive URQ_WAVEAHAND because if the peer has already
        // sent URQ_CONCLUSION, it's already in CHandShake::RDV_ATTENTION, and in this state it can
        // only send URQ_CONCLUSION, whereas when it isn't in CHandShake::RDV_ATTENTION, it couldn't
        // have sent URQ_CONCLUSION, and if it didn't, the agent wouldn't be in CHandShake::RDV_FINE state.

        if (req == URQ_CONCLUSION)
        {
            // There's only one case when it should receive CONCLUSION in FINE state:
            // When it's the winner. If so, it should then contain HSREQ extension.
            // In case of loser, it shouldn't receive CONCLUSION at all - it should
            // receive AGREEMENT.

            // The winner case, received CONCLUSION + HSRSP - switch to CONNECTED and send AGREEMENT.
            // So, check first if HAS EXTENSION

            bool correct_switch = false;
            if (hsd == HSD_INITIATOR && !has_extension)
            {
                // Received REPEATED empty conclusion that has initially switched it into FINE state.
                // To exit FINE state we need the CONCLUSION message with HSRSP.
                HLOGC(mglog.Debug,
                      log << "rendezvousSwitchState: {INITIATOR}[FINE] <CONCLUSION without HSRSP. Stay in [FINE], "
                             "await CONCLUSION+HSRSP");
            }
            else if (hsd == HSD_RESPONDER)
            {
                // In FINE state the RESPONDER expects only to be sent AGREEMENT.
                // It has previously received CONCLUSION in WAVING state and this has switched
                // it to FINE state. That CONCLUSION message should have contained extension,
                // so if this is a repeated CONCLUSION+HSREQ, it should be responded with
                // CONCLUSION+HSRSP.
                HLOGC(mglog.Debug,
                      log << "rendezvousSwitchState: {RESPONDER}[FINE] <CONCLUSION. Stay in [FINE], await AGREEMENT");
            }
            else
            {
                correct_switch = true;
            }

            if (!correct_switch)
            {
                w_rsptype = URQ_CONCLUSION;
                // initiator should send HSREQ, responder HSRSP,
                // in both cases extension is needed
                w_needs_extension = true;
                w_needs_hsrsp     = hsd == HSD_RESPONDER;
                return;
            }

            m_RdvState = CHandShake::RDV_CONNECTED;
            w_rsptype   = URQ_AGREEMENT;
            return;
        }

        if (req == URQ_AGREEMENT)
        {
            // The loser case, the agreement was sent in response to conclusion that
            // already carried over the HSRSP extension.

            // There's a theoretical case when URQ_AGREEMENT can be received in case of
            // parallel arrangement, while the agent is already in CHandShake::RDV_CONNECTED state.
            // This will be dispatched in the main loop and discarded.

            m_RdvState = CHandShake::RDV_CONNECTED;
            w_rsptype   = URQ_DONE;
            return;
        }
    }

        reason = "FINE -> CONCLUSION(agreement), AGREEMENT(done)";
        break;
    case CHandShake::RDV_INITIATED:
    {
        // In this state we just wait for URQ_AGREEMENT, which should cause it to
        // switch to CONNECTED. No response required.
        if (req == URQ_AGREEMENT)
        {
            // No matter in which state we'd be, just switch to connected.
            if (m_RdvState == CHandShake::RDV_CONNECTED)
            {
                HLOGC(mglog.Debug, log << "<-- AGREEMENT: already connected");
            }
            else
            {
                HLOGC(mglog.Debug, log << "<-- AGREEMENT: switched to connected");
            }
            m_RdvState = CHandShake::RDV_CONNECTED;
            w_rsptype   = URQ_DONE;
            return;
        }

        if (req == URQ_CONCLUSION)
        {
            // Receiving conclusion in this state means that the other party
            // didn't get our conclusion, so send it again, the same as when
            // exiting the ATTENTION state.
            w_rsptype = URQ_CONCLUSION;
            if (hsd == HSD_RESPONDER)
            {
                HLOGC(mglog.Debug,
                      log << "rendezvousSwitchState: "
                             "{RESPONDER}[INITIATED] awaits AGREEMENT, "
                             "got CONCLUSION, sending CONCLUSION+HSRSP");
                w_needs_extension = true;
                w_needs_hsrsp     = true;
                return;
            }

            // Loser, initiated? This may only happen in parallel arrangement, where
            // the agent exchanges empty conclusion messages with the peer, simultaneously
            // exchanging HSREQ-HSRSP conclusion messages. Check if THIS message contained
            // HSREQ, and set responding HSRSP in that case.
            if (hs_flags == 0)
            {
                HLOGC(mglog.Debug,
                      log << "rendezvousSwitchState: "
                             "{INITIATOR}[INITIATED] awaits AGREEMENT, "
                             "got empty CONCLUSION, STILL RESPONDING CONCLUSION+HSRSP");
            }
            else
            {

                HLOGC(mglog.Debug,
                      log << "rendezvousSwitchState: "
                             "{INITIATOR}[INITIATED] awaits AGREEMENT, "
                             "got CONCLUSION+HSREQ, responding CONCLUSION+HSRSP");
            }
            w_needs_extension = true;
            w_needs_hsrsp     = true;
            return;
        }
    }

        reason = "INITIATED -> AGREEMENT(done)";
        break;

    case CHandShake::RDV_CONNECTED:
        // Do nothing. This theoretically should never happen.
        w_rsptype = URQ_DONE;
        return;
    }

    HLOGC(mglog.Debug, log << "rendezvousSwitchState: INVALID STATE TRANSITION, result: INVALID");
    // All others are treated as errors
    m_RdvState = CHandShake::RDV_WAVING;
    w_rsptype   = URQFailure(SRT_REJ_ROGUE);
}

/*
 * Timestamp-based Packet Delivery (TsbPd) thread
 * This thread runs only if TsbPd mode is enabled
 * Hold received packets until its time to 'play' them, at PktTimeStamp + TsbPdDelay.
 */
void *CUDT::tsbpd(void *param)
{
    CUDT *self = (CUDT *)param;

    THREAD_STATE_INIT("SRT:TsbPd");

    CGuard recv_lock  (self->m_RecvLock);
    CSync recvdata_cc (self->m_RecvDataCond, recv_lock);
    CSync tsbpd_cc    (self->m_RcvTsbPdCond, recv_lock);

    self->m_bTsbPdAckWakeup = true;
    while (!self->m_bClosing)
    {
        int32_t                  current_pkt_seq = 0;
        steady_clock::time_point tsbpdtime;
        bool                     rxready = false;

        enterCS(self->m_RcvBufferLock);

#ifdef SRT_ENABLE_RCVBUFSZ_MAVG
        self->m_pRcvBuffer->updRcvAvgDataSize(steady_clock::now());
#endif

        if (self->m_bTLPktDrop)
        {
            int32_t skiptoseqno = -1;
            bool passack = true; // Get next packet to wait for even if not acked

            rxready = self->m_pRcvBuffer->getRcvFirstMsg((tsbpdtime), (passack), (skiptoseqno), (current_pkt_seq));

            HLOGC(tslog.Debug,
                  log << boolalpha << "NEXT PKT CHECK: rdy=" << rxready << " passack=" << passack << " skipto=%"
                      << skiptoseqno << " current=%" << current_pkt_seq << " buf-base=%" << self->m_iRcvLastSkipAck);
            /*
             * VALUES RETURNED:
             *
             * rxready:     if true, packet at head of queue ready to play
             * tsbpdtime:   timestamp of packet at head of queue, ready or not. 0 if none.
             * passack:     if true, ready head of queue not yet acknowledged
             * skiptoseqno: sequence number of packet at head of queue if ready to play but
             *              some preceeding packets are missing (need to be skipped). -1 if none.
             */
            if (rxready)
            {
                /* Packet ready to play according to time stamp but... */
                int seqlen = CSeqNo::seqoff(self->m_iRcvLastSkipAck, skiptoseqno);

                if (skiptoseqno != -1 && seqlen > 0)
                {
                    /*
                     * skiptoseqno != -1,
                     * packet ready to play but preceeded by missing packets (hole).
                     */

                    self->updateForgotten(seqlen, self->m_iRcvLastSkipAck, skiptoseqno);
                    self->m_pRcvBuffer->skipData(seqlen);

                    self->m_iRcvLastSkipAck = skiptoseqno;

#if ENABLE_LOGGING
                    int64_t timediff_us = 0;
                    if (!is_zero(tsbpdtime))
                        timediff_us = count_microseconds(steady_clock::now() - tsbpdtime);
#if ENABLE_HEAVY_LOGGING
                    HLOGC(tslog.Debug,
                          log << self->CONID() << "tsbpd: DROPSEQ: up to seq=" << CSeqNo::decseq(skiptoseqno) << " ("
                              << seqlen << " packets) playable at " << FormatTime(tsbpdtime) << " delayed "
                              << (timediff_us / 1000) << "." << (timediff_us % 1000) << " ms");
#endif
                    LOGC(dlog.Warn, log << "RCV-DROPPED packet delay=" << (timediff_us/1000) << "ms");
#endif

                    tsbpdtime = steady_clock::time_point(); //Next sent ack will unblock
                    rxready   = false;
                }
                else if (passack)
                {
                    /* Packets ready to play but not yet acknowledged (should happen within 10ms) */
                    rxready   = false;
                    tsbpdtime = steady_clock::time_point(); // Next sent ack will unblock
                }                  /* else packet ready to play */
            }                      /* else packets not ready to play */
        }
        else
        {
            rxready = self->m_pRcvBuffer->isRcvDataReady((tsbpdtime), (current_pkt_seq), -1);
        }
        leaveCS(self->m_RcvBufferLock);

        if (rxready)
        {
            HLOGC(tslog.Debug,
                  log << self->CONID() << "tsbpd: PLAYING PACKET seq=" << current_pkt_seq << " (belated "
                      << (count_milliseconds(steady_clock::now() - tsbpdtime)) << "ms)");
            /*
             * There are packets ready to be delivered
             * signal a waiting "recv" call if there is any data available
             */
            if (self->m_bSynRecving)
            {
                recvdata_cc.signal_locked(recv_lock);
            }
            /*
             * Set EPOLL_IN to wakeup any thread waiting on epoll
             */
            self->s_UDTUnited.m_EPoll.update_events(self->m_SocketID, self->m_sPollID, SRT_EPOLL_IN, true);
            CTimer::triggerEvent();
            tsbpdtime = steady_clock::time_point();
        }

        if (!is_zero(tsbpdtime))
        {
            const steady_clock::duration timediff = tsbpdtime - steady_clock::now();
            /*
             * Buffer at head of queue is not ready to play.
             * Schedule wakeup when it will be.
             */
            self->m_bTsbPdAckWakeup = false;
            HLOGC(tslog.Debug,
                  log << self->CONID() << "tsbpd: FUTURE PACKET seq=" << current_pkt_seq
                      << " T=" << FormatTime(tsbpdtime) << " - waiting " << count_milliseconds(timediff) << "ms");
            tsbpd_cc.wait_for(timediff);
        }
        else
        {
            /*
             * We have just signaled epoll; or
             * receive queue is empty; or
             * next buffer to deliver is not in receive queue (missing packet in sequence).
             *
             * Block until woken up by one of the following event:
             * - All ready-to-play packets have been pulled and EPOLL_IN cleared (then loop to block until next pkt time
             * if any)
             * - New buffers ACKed
             * - Closing the connection
             */
            HLOGC(tslog.Debug, log << self->CONID() << "tsbpd: no data, scheduling wakeup at ack");
            self->m_bTsbPdAckWakeup = true;
            tsbpd_cc.wait();
        }

        HLOGC(tslog.Debug, log << self->CONID() << "tsbpd: WAKE UP!!!");
    }
    THREAD_EXIT();
    HLOGC(tslog.Debug, log << self->CONID() << "tsbpd: EXITING");
    return NULL;
}

void CUDT::updateForgotten(int seqlen, int32_t lastack, int32_t skiptoseqno)
{
    /* Update drop/skip stats */
    enterCS(m_StatsLock);
    m_stats.rcvDropTotal += seqlen;
    m_stats.traceRcvDrop += seqlen;
    /* Estimate dropped/skipped bytes from average payload */
    int avgpayloadsz = m_pRcvBuffer->getRcvAvgPayloadSize();
    m_stats.rcvBytesDropTotal += seqlen * avgpayloadsz;
    m_stats.traceRcvBytesDrop += seqlen * avgpayloadsz;
    leaveCS(m_StatsLock);

    dropFromLossLists(lastack, CSeqNo::decseq(skiptoseqno)); //remove(from,to-inclusive)
}

bool CUDT::prepareConnectionObjects(const CHandShake &hs, HandshakeSide hsd, CUDTException *eout)
{
    // This will be lazily created due to being the common
    // code with HSv5 rendezvous, in which this will be run
    // in a little bit "randomly selected" moment, but must
    // be run once in the whole connection process.
    if (m_pSndBuffer)
    {
        HLOGC(mglog.Debug, log << "prepareConnectionObjects: (lazy) already created.");
        return true;
    }

    bool bidirectional = false;
    if (hs.m_iVersion > HS_VERSION_UDT4)
    {
        bidirectional = true; // HSv5 is always bidirectional
    }

    // HSD_DRAW is received only if this side is listener.
    // If this side is caller with HSv5, HSD_INITIATOR should be passed.
    // If this is a rendezvous connection with HSv5, the handshake role
    // is taken from m_SrtHsSide field.
    if (hsd == HSD_DRAW)
    {
        if (bidirectional)
        {
            hsd = HSD_RESPONDER; // In HSv5, listener is always RESPONDER and caller always INITIATOR.
        }
        else
        {
            hsd = m_bDataSender ? HSD_INITIATOR : HSD_RESPONDER;
        }
    }

    try
    {
        m_pSndBuffer = new CSndBuffer(32, m_iMaxSRTPayloadSize);
        m_pRcvBuffer = new CRcvBuffer(&(m_pRcvQueue->m_UnitQueue), m_iRcvBufSize);
        // after introducing lite ACK, the sndlosslist may not be cleared in time, so it requires twice space.
        m_pSndLossList = new CSndLossList(m_iFlowWindowSize * 2);
        m_pRcvLossList = new CRcvLossList(m_iFlightFlagSize);
    }
    catch (...)
    {
        // Simply reject.
        if (eout)
        {
            *eout = CUDTException(MJ_SYSTEMRES, MN_MEMORY, 0);
        }
        m_RejectReason = SRT_REJ_RESOURCE;
        return false;
    }

    if (!createCrypter(hsd, bidirectional)) // Make sure CC is created (lazy)
    {
        m_RejectReason = SRT_REJ_RESOURCE;
        return false;
    }

    return true;
}

void CUDT::acceptAndRespond(const sockaddr_any& peer, const CPacket& hspkt, CHandShake& w_hs)
{
    HLOGC(mglog.Debug, log << "acceptAndRespond: setting up data according to handshake");

    CGuard cg(m_ConnectionLock);

    m_tsRcvPeerStartTime = steady_clock::time_point(); // will be set correctly at SRT HS

    // Uses the smaller MSS between the peers
    if (w_hs.m_iMSS > m_iMSS)
        w_hs.m_iMSS = m_iMSS;
    else
        m_iMSS = w_hs.m_iMSS;

    // exchange info for maximum flow window size
    m_iFlowWindowSize     = w_hs.m_iFlightFlagSize;
    w_hs.m_iFlightFlagSize = (m_iRcvBufSize < m_iFlightFlagSize) ? m_iRcvBufSize : m_iFlightFlagSize;

    m_iPeerISN = w_hs.m_iISN;

   setInitialRcvSeq(m_iPeerISN);
    m_iRcvCurrPhySeqNo = w_hs.m_iISN - 1;

    m_PeerID  = w_hs.m_iID;
    w_hs.m_iID = m_SocketID;

    // use peer's ISN and send it back for security check
    m_iISN = w_hs.m_iISN;

   setInitialSndSeq(m_iISN);
    m_SndLastAck2Time = steady_clock::now();

    // this is a reponse handshake
    w_hs.m_iReqType = URQ_CONCLUSION;

    if (w_hs.m_iVersion > HS_VERSION_UDT4)
    {
        // The version is agreed; this code is executed only in case
        // when AGENT is listener. In this case, conclusion response
        // must always contain HSv5 handshake extensions.
        w_hs.m_extension = true;
    }

    // get local IP address and send the peer its IP address (because UDP cannot get local IP address)
    memcpy((m_piSelfIP), w_hs.m_piPeerIP, sizeof m_piSelfIP);
    CIPAddress::ntop(peer, (w_hs.m_piPeerIP));

    int udpsize          = m_iMSS - CPacket::UDP_HDR_SIZE;
    m_iMaxSRTPayloadSize = udpsize - CPacket::HDR_SIZE;
    HLOGC(mglog.Debug, log << "acceptAndRespond: PAYLOAD SIZE: " << m_iMaxSRTPayloadSize);

    // Prepare all structures
    if (!prepareConnectionObjects(w_hs, HSD_DRAW, 0))
    {
        HLOGC(mglog.Debug, log << "acceptAndRespond: prepareConnectionObjects failed - responding with REJECT.");
        // If the SRT Handshake extension was provided and wasn't interpreted
        // correctly, the connection should be rejected.
        //
        // Respond with the rejection message and exit with exception
        // so that the caller will know that this new socket should be deleted.
        w_hs.m_iReqType = URQFailure(m_RejectReason);
        throw CUDTException(MJ_SETUP, MN_REJECTED, 0);
    }
    // Since now you can use m_pCryptoControl

    CInfoBlock ib;
    ib.m_iIPversion = peer.family();
    CInfoBlock::convert(peer, ib.m_piIP);
    if (m_pCache->lookup(&ib) >= 0)
    {
        m_iRTT       = ib.m_iRTT;
        m_iBandwidth = ib.m_iBandwidth;
    }

    // This should extract the HSREQ and KMREQ portion in the handshake packet.
    // This could still be a HSv4 packet and contain no such parts, which will leave
    // this entity as "non-SRT-handshaken", and await further HSREQ and KMREQ sent
    // as UMSG_EXT.
    uint32_t kmdata[SRTDATA_MAXSIZE];
    size_t   kmdatasize = SRTDATA_MAXSIZE;
    if (!interpretSrtHandshake(w_hs, hspkt, (kmdata), (&kmdatasize)))
    {
        HLOGC(mglog.Debug, log << "acceptAndRespond: interpretSrtHandshake failed - responding with REJECT.");
        // If the SRT Handshake extension was provided and wasn't interpreted
        // correctly, the connection should be rejected.
        //
        // Respond with the rejection message and return false from
        // this function so that the caller will know that this new
        // socket should be deleted.
        w_hs.m_iReqType = URQFailure(m_RejectReason);
        throw CUDTException(MJ_SETUP, MN_REJECTED, 0);
    }

    updateAfterSrtHandshake(w_hs.m_iVersion);
    SRT_REJECT_REASON rr = setupCC();
    // UNKNOWN used as a "no error" value
    if (rr != SRT_REJ_UNKNOWN)
    {
        w_hs.m_iReqType = URQFailure(rr);
        m_RejectReason = rr;
        throw CUDTException(MJ_SETUP, MN_REJECTED, 0);
    }

    m_PeerAddr = peer;

    // And of course, it is connected.
    m_bConnected = true;

    // register this socket for receiving data packets
    m_pRNode->m_bOnList = true;
    m_pRcvQueue->setNewEntry(this);

    // send the response to the peer, see listen() for more discussions about this
    // XXX Here create CONCLUSION RESPONSE with:
    // - just the UDT handshake, if HS_VERSION_UDT4,
    // - if higher, the UDT handshake, the SRT HSRSP, the SRT KMRSP
    size_t size = m_iMaxSRTPayloadSize;
    // Allocate the maximum possible memory for an SRT payload.
    // This is a maximum you can send once.
    CPacket response;
    response.setControl(UMSG_HANDSHAKE);
    response.allocate(size);

    // This will serialize the handshake according to its current form.
    HLOGC(mglog.Debug,
          log << "acceptAndRespond: creating CONCLUSION response (HSv5: with HSRSP/KMRSP) buffer size=" << size);
    if (!createSrtHandshake(SRT_CMD_HSRSP, SRT_CMD_KMRSP, kmdata, kmdatasize, (response), (w_hs)))
    {
        LOGC(mglog.Error, log << "acceptAndRespond: error creating handshake response");
        throw CUDTException(MJ_SETUP, MN_REJECTED, 0);
    }

    // Set target socket ID to the value from received handshake's source ID.
    response.m_iID = m_PeerID;

#if ENABLE_HEAVY_LOGGING
    {
        // To make sure what REALLY is being sent, parse back the handshake
        // data that have been just written into the buffer.
        CHandShake debughs;
        debughs.load_from(response.m_pcData, response.getLength());
        HLOGC(mglog.Debug,
              log << CONID() << "acceptAndRespond: sending HS from agent @"
                << debughs.m_iID << " to peer @" << response.m_iID
                << "HS:" << debughs.show());
    }
#endif

    // NOTE: BLOCK THIS instruction in order to cause the final
    // handshake to be missed and cause the problem solved in PR #417.
    // When missed this message, the caller should not accept packets
    // coming as connected, but continue repeated handshake until finally
    // received the listener's handshake.
    m_pSndQueue->sendto(peer, response);
}

// This function is required to be called when a caller receives an INDUCTION
// response from the listener and would like to create a CONCLUSION that includes
// the SRT handshake extension. This extension requires that the crypter object
// be created, but it's still too early for it to be completely configured.
// This function then precreates the object so that the handshake extension can
// be created, as this happens before the completion of the connection (and
// therefore configuration of the crypter object), which can only take place upon
// reception of CONCLUSION response from the listener.
bool CUDT::createCrypter(HandshakeSide side, bool bidirectional)
{
    // Lazy initialization
    if (m_pCryptoControl)
        return true;

    // Write back this value, when it was just determined.
    m_SrtHsSide = side;

    m_pCryptoControl.reset(new CCryptoControl(this, m_SocketID));

    // XXX These below are a little bit controversial.
    // These data should probably be filled only upon
    // reception of the conclusion handshake - otherwise
    // they have outdated values.
    m_pCryptoControl->setCryptoSecret(m_CryptoSecret);

    if (bidirectional || m_bDataSender)
    {
        HLOGC(mglog.Debug, log << "createCrypter: setting RCV/SND KeyLen=" << m_iSndCryptoKeyLen);
        m_pCryptoControl->setCryptoKeylen(m_iSndCryptoKeyLen);
    }

    return m_pCryptoControl->init(side, bidirectional);
}

SRT_REJECT_REASON CUDT::setupCC()
{
    // Prepare configuration object,
    // Create the CCC object and configure it.

    // UDT also sets back the congestion window: ???
    // m_dCongestionWindow = m_pCC->m_dCWndSize;

    // XXX Not sure about that. May happen that AGENT wants
    // tsbpd mode, but PEER doesn't, even in bidirectional mode.
    // This way, the reception side should get precedense.
    // if (bidirectional || m_bDataSender || m_bTwoWayData)
    //    m_bPeerTsbPd = m_bOPT_TsbPd;

    // SrtCongestion will retrieve whatever parameters it needs
    // from *this.
    if (!m_CongCtl.configure(this))
    {
        return SRT_REJ_CONGESTION;
    }

    // Configure filter module
    if (m_OPT_PktFilterConfigString != "")
    {
        // This string, when nonempty, defines that the corrector shall be
        // configured. Otherwise it's left uninitialized.

        // At this point we state everything is checked and the appropriate
        // corrector type is already selected, so now create it.
        HLOGC(mglog.Debug, log << "filter: Configuring Corrector: " << m_OPT_PktFilterConfigString);
        if (!m_PacketFilter.configure(this, m_pRcvBuffer->getUnitQueue(), m_OPT_PktFilterConfigString))
        {
            return SRT_REJ_FILTER;
        }

        m_PktFilterRexmitLevel = m_PacketFilter.arqLevel();
    }
    else
    {
        // When we have no filter, ARQ should work in ALWAYS mode.
        m_PktFilterRexmitLevel = SRT_ARQ_ALWAYS;
    }

    // Override the value of minimum NAK interval, per SrtCongestion's wish.
    // When default 0 value is returned, the current value set by CUDT
    // is preserved.
    const steady_clock::duration min_nak = microseconds_from(m_CongCtl->minNAKInterval());
    if (min_nak != steady_clock::duration::zero())
        m_tdMinNakInterval = min_nak;

    // Update timers
    const steady_clock::time_point currtime = steady_clock::now();
    m_tsLastRspTime          = currtime;
    m_tsNextACKTime          = currtime + m_tdACKInterval;
    m_tsNextNAKTime          = currtime + m_tdNAKInterval;
    m_tsLastRspAckTime       = currtime;
    m_tsLastSndTime          = currtime;

    HLOGC(mglog.Debug,
          log << "setupCC: setting parameters: mss=" << m_iMSS << " maxCWNDSize/FlowWindowSize=" << m_iFlowWindowSize
              << " rcvrate=" << m_iDeliveryRate << "p/s (" << m_iByteDeliveryRate << "B/S)"
              << " rtt=" << m_iRTT << " bw=" << m_iBandwidth);

    if (!updateCC(TEV_INIT, TEV_INIT_RESET))
    {
        LOGC(mglog.Error, log << "setupCC: IPE: resrouces not yet initialized!");
        return SRT_REJ_IPE;
    }
    return SRT_REJ_UNKNOWN;
}

void CUDT::considerLegacySrtHandshake(const steady_clock::time_point &timebase)
{
    // Do a fast pre-check first - this simply declares that agent uses HSv5
    // and the legacy SRT Handshake is not to be done. Second check is whether
    // agent is sender (=initiator in HSv4).
    if (!isOPT_TsbPd() || !m_bDataSender)
        return;

    if (m_iSndHsRetryCnt <= 0)
    {
        HLOGC(mglog.Debug, log << "Legacy HSREQ: not needed, expire counter=" << m_iSndHsRetryCnt);
        return;
    }

    const steady_clock::time_point now = steady_clock::now();
    if (!is_zero(timebase))
    {
        // Then this should be done only if it's the right time,
        // the TSBPD mode is on, and when the counter is "still rolling".
        /*
         * SRT Handshake with peer:
         * If...
         * - we want TsbPd mode; and
         * - we have not tried more than CSRTCC_MAXRETRY times (peer may not be SRT); and
         * - and did not get answer back from peer
         * - last sent handshake req should have been replied (RTT*1.5 elapsed); and
         * then (re-)send handshake request.
         */
        if (timebase > now) // too early
        {
            HLOGC(mglog.Debug, log << "Legacy HSREQ: TOO EARLY, will still retry " << m_iSndHsRetryCnt << " times");
            return;
        }
    }
    // If 0 timebase, it means that this is the initial sending with the very first
    // payload packet sent. Send only if this is still set to maximum+1 value.
    else if (m_iSndHsRetryCnt < SRT_MAX_HSRETRY + 1)
    {
        HLOGC(mglog.Debug,
              log << "Legacy HSREQ: INITIAL, REPEATED, so not to be done. Will repeat on sending " << m_iSndHsRetryCnt
                  << " times");
        return;
    }

    HLOGC(mglog.Debug, log << "Legacy HSREQ: SENDING, will repeat " << m_iSndHsRetryCnt << " times if no response");
    m_iSndHsRetryCnt--;
    m_tsSndHsLastTime = now;
    sendSrtMsg(SRT_CMD_HSREQ);
}

void CUDT::checkSndTimers(Whether2RegenKm regen)
{
    if (m_SrtHsSide == HSD_INITIATOR)
    {
        HLOGC(mglog.Debug, log << "checkSndTimers: HS SIDE: INITIATOR, considering legacy handshake with timebase");
        // Legacy method for HSREQ, only if initiator.
        considerLegacySrtHandshake(m_tsSndHsLastTime + microseconds_from(m_iRTT * 3 / 2));
    }
    else
    {
        HLOGC(mglog.Debug,
              log << "checkSndTimers: HS SIDE: " << (m_SrtHsSide == HSD_RESPONDER ? "RESPONDER" : "DRAW (IPE?)")
                  << " - not considering legacy handshake");
    }

    // This must be done always on sender, regardless of HS side.
    // When regen == DONT_REGEN_KM, it's a handshake call, so do
    // it only for initiator.
    if (regen || m_SrtHsSide == HSD_INITIATOR)
    {
        // Don't call this function in "non-regen mode" (sending only),
        // if this side is RESPONDER. This shall be called only with
        // regeneration request, which is required by the sender.
        if (m_pCryptoControl)
            m_pCryptoControl->sendKeysToPeer(regen);
    }
}

void CUDT::addressAndSend(CPacket& w_pkt)
{
    w_pkt.m_iID        = m_PeerID;
    setPacketTS(w_pkt, steady_clock::now());

    // NOTE: w_pkt isn't modified in this call,
    // just in CChannel::sendto it's modified in place
    // before sending for performance purposes,
    // and then modification is undone. Logically then
    // there's no modification here.
    m_pSndQueue->sendto(m_PeerAddr, w_pkt);
}

bool CUDT::close()
{
    // NOTE: this function is called from within the garbage collector thread.

    if (!m_bOpened)
    {
        return false;
    }

    HLOGC(mglog.Debug, log << CONID() << " - closing socket:");

    if (m_Linger.l_onoff != 0)
    {
        const steady_clock::time_point entertime = steady_clock::now();

        HLOGC(mglog.Debug, log << CONID() << " ... (linger)");
        while (!m_bBroken && m_bConnected && (m_pSndBuffer->getCurrBufSize() > 0) &&
               (steady_clock::now() - entertime < seconds_from(m_Linger.l_linger)))
        {
            // linger has been checked by previous close() call and has expired
            if (m_tsLingerExpiration >= entertime)
                break;

            if (!m_bSynSending)
            {
                // if this socket enables asynchronous sending, return immediately and let GC to close it later
                if (is_zero(m_tsLingerExpiration))
                    m_tsLingerExpiration = entertime + seconds_from(m_Linger.l_linger);

                HLOGC(mglog.Debug,
                      log << "CUDT::close: linger-nonblocking, setting expire time T="
                          << FormatTime(m_tsLingerExpiration));

                return false;
            }

#ifndef _WIN32
            timespec ts;
            ts.tv_sec  = 0;
            ts.tv_nsec = 1000000;
            nanosleep(&ts, NULL);
#else
            Sleep(1);
#endif
        }
    }

    // remove this socket from the snd queue
    if (m_bConnected)
        m_pSndQueue->m_pSndUList->remove(this);

    /*
     * update_events below useless
     * removing usock for EPolls right after (remove_usocks) clears it (in other HAI patch).
     *
     * What is in EPoll shall be the responsibility of the application, if it want local close event,
     * it would remove the socket from the EPoll after close.
     */
    // trigger any pending IO events.
    s_UDTUnited.m_EPoll.update_events(m_SocketID, m_sPollID, SRT_EPOLL_ERR, true);
    // then remove itself from all epoll monitoring
    try
    {
        for (set<int>::iterator i = m_sPollID.begin(); i != m_sPollID.end(); ++i)
            s_UDTUnited.m_EPoll.remove_usock(*i, m_SocketID);
    }
    catch (...)
    {
    }

    // XXX What's this, could any of the above actions make it !m_bOpened?
    if (!m_bOpened)
    {
        return true;
    }

    // Inform the threads handler to stop.
    m_bClosing = true;

    HLOGC(mglog.Debug, log << CONID() << "CLOSING STATE. Acquiring connection lock");

    CGuard connectguard(m_ConnectionLock);

    // Signal the sender and recver if they are waiting for data.
    releaseSynch();

    HLOGC(mglog.Debug, log << CONID() << "CLOSING, removing from listener/connector");

    if (m_bListening)
    {
        m_bListening = false;
        m_pRcvQueue->removeListener(this);
    }
    else if (m_bConnecting)
    {
        m_pRcvQueue->removeConnector(m_SocketID);
    }

    if (m_bConnected)
    {
        if (!m_bShutdown)
        {
            HLOGC(mglog.Debug, log << CONID() << "CLOSING - sending SHUTDOWN to the peer");
            sendCtrl(UMSG_SHUTDOWN);
        }

        // Store current connection information.
        CInfoBlock ib;
        ib.m_iIPversion = m_PeerAddr.family();
        CInfoBlock::convert(m_PeerAddr, ib.m_piIP);
        ib.m_iRTT       = m_iRTT;
        ib.m_iBandwidth = m_iBandwidth;
        m_pCache->update(&ib);

        m_bConnected = false;
    }

    if (m_pCryptoControl)
        m_pCryptoControl->close();

    if (isOPT_TsbPd() && !pthread_equal(m_RcvTsbPdThread, pthread_t()))
    {
        HLOGC(mglog.Debug, log << "CLOSING, joining TSBPD thread...");
        void *retval;
        int ret SRT_ATR_UNUSED = pthread_join(m_RcvTsbPdThread, &retval);
        HLOGC(mglog.Debug, log << "... " << (ret == 0 ? "SUCCEEDED" : "FAILED"));
    }

    HLOGC(mglog.Debug, log << "CLOSING, joining send/receive threads");

    // waiting all send and recv calls to stop
    CGuard sendguard(m_SendLock);
    CGuard recvguard(m_RecvLock);

    // Locking m_RcvBufferLock to protect calling to m_pCryptoControl->decrypt((packet))
    // from the processData(...) function while resetting Crypto Control.
    enterCS(m_RcvBufferLock);
    m_pCryptoControl.reset();
    leaveCS(m_RcvBufferLock);

    m_lSrtVersion            = SRT_DEF_VERSION;
    m_lPeerSrtVersion        = SRT_VERSION_UNK;
    m_lMinimumPeerSrtVersion = SRT_VERSION_MAJ1;
    m_tsRcvPeerStartTime     = steady_clock::time_point();

    m_bOpened = false;

    return true;
}

int CUDT::receiveBuffer(char *data, int len)
{
    if (!m_CongCtl->checkTransArgs(SrtCongestion::STA_BUFFER, SrtCongestion::STAD_RECV, data, len, -1, false))
        throw CUDTException(MJ_NOTSUP, MN_INVALBUFFERAPI, 0);

    if (isOPT_TsbPd())
    {
        LOGP(mglog.Error, "recv: This function is not intended to be used in Live mode with TSBPD.");
        throw CUDTException(MJ_NOTSUP, MN_INVALBUFFERAPI, 0);
    }

    CGuard recvguard (m_RecvLock);

    if ((m_bBroken || m_bClosing) && !m_pRcvBuffer->isRcvDataReady())
    {
        if (m_bShutdown)
        {
            // For stream API, return 0 as a sign of EOF for transmission.
            // That's a bit controversial because theoretically the
            // UMSG_SHUTDOWN message may be lost as every UDP packet, although
            // another theory states that this will never happen because this
            // packet has a total size of 42 bytes and such packets are
            // declared as never dropped - but still, this is UDP so there's no
            // guarantee.

            // The most reliable way to inform the party that the transmission
            // has ended would be to send a single empty packet (that is,
            // a data packet that contains only an SRT header in the UDP
            // payload), which is a normal data packet that can undergo
            // normal sequence check and retransmission rules, so it's ensured
            // that this packet will be received. Receiving such a packet should
            // make this function return 0, potentially also without breaking
            // the connection and potentially also with losing no ability to
            // send some larger portion of data next time.
            HLOGC(mglog.Debug, log << "STREAM API, SHUTDOWN: marking as EOF");
            return 0;
        }
        HLOGC(mglog.Debug,
              log << (m_bMessageAPI ? "MESSAGE" : "STREAM") << " API, " << (m_bShutdown ? "" : "no")
                  << " SHUTDOWN. Reporting as BROKEN.");
        throw CUDTException(MJ_CONNECTION, MN_CONNLOST, 0);
    }

    CSync rcond  (m_RecvDataCond, recvguard);
    CSync tscond (m_RcvTsbPdCond, recvguard);
    if (!m_pRcvBuffer->isRcvDataReady())
    {
        if (!m_bSynRecving)
        {
            throw CUDTException(MJ_AGAIN, MN_RDAVAIL, 0);
        }
        else
        {
            /* Kick TsbPd thread to schedule next wakeup (if running) */
            if (m_iRcvTimeOut < 0)
            {
                while (stillConnected() && !m_pRcvBuffer->isRcvDataReady())
                {
                    // Do not block forever, check connection status each 1 sec.
                    rcond.wait_for(seconds_from(1));
                }
            }
            else
            {
                const steady_clock::time_point exptime = steady_clock::now() + milliseconds_from(m_iRcvTimeOut);
                while (stillConnected() && !m_pRcvBuffer->isRcvDataReady())
                {
                    if (!rcond.wait_until(exptime)) // NOT means "not received a signal"
                        break; // timeout
                }
            }
        }
    }

    // throw an exception if not connected
    if (!m_bConnected)
        throw CUDTException(MJ_CONNECTION, MN_NOCONN, 0);

    if ((m_bBroken || m_bClosing) && !m_pRcvBuffer->isRcvDataReady())
    {
        // See at the beginning
        if (!m_bMessageAPI && m_bShutdown)
        {
            HLOGC(mglog.Debug, log << "STREAM API, SHUTDOWN: marking as EOF");
            return 0;
        }
        HLOGC(mglog.Debug,
              log << (m_bMessageAPI ? "MESSAGE" : "STREAM") << " API, " << (m_bShutdown ? "" : "no")
                  << " SHUTDOWN. Reporting as BROKEN.");

        throw CUDTException(MJ_CONNECTION, MN_CONNLOST, 0);
    }

    const int res = m_pRcvBuffer->readBuffer(data, len);

    /* Kick TsbPd thread to schedule next wakeup (if running) */
    if (m_bTsbPd)
    {
        HLOGP(tslog.Debug, "Ping TSBPD thread to schedule wakeup");
        tscond.signal_locked(recvguard);
    }
    else
    {
        HLOGP(tslog.Debug, "NOT pinging TSBPD - not set");
    }

    if (!m_pRcvBuffer->isRcvDataReady())
    {
        // read is not available any more
        s_UDTUnited.m_EPoll.update_events(m_SocketID, m_sPollID, SRT_EPOLL_IN, false);
    }

    if ((res <= 0) && (m_iRcvTimeOut >= 0))
        throw CUDTException(MJ_AGAIN, MN_XMTIMEOUT, 0);

    return res;
}

void CUDT::checkNeedDrop(bool& w_bCongestion)
{
    if (!m_bPeerTLPktDrop)
        return;

    if (!m_bMessageAPI)
    {
        LOGC(dlog.Error, log << "The SRTO_TLPKTDROP flag can only be used with message API.");
        throw CUDTException(MJ_NOTSUP, MN_INVALBUFFERAPI, 0);
    }

    int bytes, timespan_ms;
    // (returns buffer size in buffer units, ignored)
    m_pSndBuffer->getCurrBufSize((bytes), (timespan_ms));

    // high threshold (msec) at tsbpd_delay plus sender/receiver reaction time (2 * 10ms)
    // Minimum value must accomodate an I-Frame (~8 x average frame size)
    // >>need picture rate or app to set min treshold
    // >>using 1 sec for worse case 1 frame using all bit budget.
    // picture rate would be useful in auto SRT setting for min latency
    // XXX Make SRT_TLPKTDROP_MINTHRESHOLD_MS option-configurable
    int threshold_ms = 0;
    if (m_iOPT_SndDropDelay >= 0)
    {
        threshold_ms = std::max(m_iPeerTsbPdDelay_ms + m_iOPT_SndDropDelay, +SRT_TLPKTDROP_MINTHRESHOLD_MS) +
                       (2 * COMM_SYN_INTERVAL_US / 1000);
    }

    if (threshold_ms && timespan_ms > threshold_ms)
    {
        // protect packet retransmission
        enterCS(m_RecvAckLock);
        int dbytes;
        int dpkts = m_pSndBuffer->dropLateData(dbytes, steady_clock::now() - milliseconds_from(threshold_ms));
        if (dpkts > 0)
        {
            enterCS(m_StatsLock);
            m_stats.traceSndDrop += dpkts;
            m_stats.sndDropTotal += dpkts;
            m_stats.traceSndBytesDrop += dbytes;
            m_stats.sndBytesDropTotal += dbytes;
            leaveCS(m_StatsLock);

#if ENABLE_HEAVY_LOGGING
            int32_t realack = m_iSndLastDataAck;
#endif
            int32_t fakeack = CSeqNo::incseq(m_iSndLastDataAck, dpkts);

            m_iSndLastAck     = fakeack;
            m_iSndLastDataAck = fakeack;

            int32_t minlastack = CSeqNo::decseq(m_iSndLastDataAck);
            m_pSndLossList->remove(minlastack);
            /* If we dropped packets not yet sent, advance current position */
            // THIS MEANS: m_iSndCurrSeqNo = MAX(m_iSndCurrSeqNo, m_iSndLastDataAck-1)
            if (CSeqNo::seqcmp(m_iSndCurrSeqNo, minlastack) < 0)
            {
                m_iSndCurrSeqNo = minlastack;
            }
            LOGC(dlog.Error, log << "SND-DROPPED " << dpkts << " packets - lost delaying for " << timespan_ms << "ms");

            HLOGC(dlog.Debug,
                  log << "drop " << realack << "-" << m_iSndCurrSeqNo << " seqs,"
                      << dpkts << " pkts," << dbytes << " bytes," << timespan_ms << " ms");
        }
        w_bCongestion = true;
        leaveCS(m_RecvAckLock);
    }
    else if (timespan_ms > (m_iPeerTsbPdDelay_ms / 2))
    {
        HLOGC(mglog.Debug,
              log << "cong, BYTES " << bytes << ", TMSPAN " << timespan_ms << "ms");

        w_bCongestion = true;
    }
}

int CUDT::sendmsg(const char *data, int len, int msttl, bool inorder, uint64_t srctime)
{
    SRT_MSGCTRL mctrl = srt_msgctrl_default;
    mctrl.msgttl      = msttl;
    mctrl.inorder     = inorder;
    mctrl.srctime     = srctime;
    return this->sendmsg2(data, len, (mctrl));
}

int CUDT::sendmsg2(const char *data, int len, SRT_MSGCTRL& w_mctrl)
{
    bool         bCongestion = false;

    // throw an exception if not connected
    if (m_bBroken || m_bClosing)
        throw CUDTException(MJ_CONNECTION, MN_CONNLOST, 0);
    else if (!m_bConnected || !m_CongCtl.ready())
        throw CUDTException(MJ_CONNECTION, MN_NOCONN, 0);

    if (len <= 0)
    {
        LOGC(dlog.Error, log << "INVALID: Data size for sending declared with length: " << len);
        return 0;
    }

    int  msttl   = w_mctrl.msgttl;
    bool inorder = w_mctrl.inorder;

    // Sendmsg isn't restricted to the congctl type, however the congctl
    // may want to have something to say here.
    // NOTE: SrtCongestion is also allowed to throw CUDTException() by itself!
    {
        SrtCongestion::TransAPI api = SrtCongestion::STA_MESSAGE;
        CodeMinor               mn  = MN_INVALMSGAPI;
        if (!m_bMessageAPI)
        {
            api = SrtCongestion::STA_BUFFER;
            mn  = MN_INVALBUFFERAPI;
        }

        if (!m_CongCtl->checkTransArgs(api, SrtCongestion::STAD_SEND, data, len, msttl, inorder))
            throw CUDTException(MJ_NOTSUP, mn, 0);
    }

    // NOTE: the length restrictions differ in STREAM API and in MESSAGE API:

    // - STREAM API:
    //   At least 1 byte free sending buffer space is needed
    //   (in practice, one unit buffer of 1456 bytes).
    //   This function will send as much as possible, and return
    //   how much was actually sent.

    // - MESSAGE API:
    //   At least so many bytes free in the sending buffer is needed,
    //   as the length of the data, otherwise this function will block
    //   or return MJ_AGAIN until this condition is satisfied. The EXACTLY
    //   such number of data will be then written out, and this function
    //   will effectively return either -1 (error) or the value of 'len'.
    //   This call will be also rejected from upside when trying to send
    //   out a message of a length that exceeds the total size of the sending
    //   buffer (configurable by SRTO_SNDBUF).

    if (m_bMessageAPI && len > int(m_iSndBufSize * m_iMaxSRTPayloadSize))
    {
        LOGC(dlog.Error,
             log << "Message length (" << len << ") exceeds the size of sending buffer: "
                 << (m_iSndBufSize * m_iMaxSRTPayloadSize) << ". Use SRTO_SNDBUF if needed.");
        throw CUDTException(MJ_NOTSUP, MN_XSIZE, 0);
    }

    /* XXX
       This might be worth preserving for several occasions, but it
       must be at least conditional because it breaks backward compat.
    if (!m_pCryptoControl || !m_pCryptoControl->isSndEncryptionOK())
    {
        LOGC(dlog.Error, log << "Encryption is required, but the peer did not supply correct credentials. Sending
    rejected."); throw CUDTException(MJ_SETUP, MN_SECURITY, 0);
    }
    */

    CGuard sendguard(m_SendLock);

    if (m_pSndBuffer->getCurrBufSize() == 0)
    {
        // delay the EXP timer to avoid mis-fired timeout
        CGuard ack_lock(m_RecvAckLock);
        m_tsLastRspAckTime = steady_clock::now();
        m_iReXmitCount   = 1;
    }

    // checkNeedDrop(...) may lock m_RecvAckLock
    // to modify m_pSndBuffer and m_pSndLossList
    checkNeedDrop((bCongestion));

    int minlen = 1; // Minimum sender buffer space required for STREAM API
    if (m_bMessageAPI)
    {
        // For MESSAGE API the minimum outgoing buffer space required is
        // the size that can carry over the whole message as passed here.
        minlen = (len + m_iMaxSRTPayloadSize - 1) / m_iMaxSRTPayloadSize;
    }

    if (sndBuffersLeft() < minlen)
    {
        //>>We should not get here if SRT_ENABLE_TLPKTDROP
        // XXX Check if this needs to be removed, or put to an 'else' condition for m_bTLPktDrop.
        if (!m_bSynSending)
            throw CUDTException(MJ_AGAIN, MN_WRAVAIL, 0);

        {
            // wait here during a blocking sending
            CGuard sendblock_lock (m_SendBlockLock);

            if (m_iSndTimeOut < 0)
            {
                while (stillConnected() && sndBuffersLeft() < minlen && m_bPeerHealth)
                    m_SendBlockCond.wait(sendblock_lock);
            }
            else
            {
                const steady_clock::time_point exptime = steady_clock::now() + milliseconds_from(m_iSndTimeOut);

                while (stillConnected() && sndBuffersLeft() < minlen && m_bPeerHealth)
                {
                    if (!m_SendBlockCond.wait_until(sendblock_lock, exptime))
                        break;
                }
            }
        }

        // check the connection status
        if (m_bBroken || m_bClosing)
            throw CUDTException(MJ_CONNECTION, MN_CONNLOST, 0);
        else if (!m_bConnected)
            throw CUDTException(MJ_CONNECTION, MN_NOCONN, 0);
        else if (!m_bPeerHealth)
        {
            m_bPeerHealth = true;
            throw CUDTException(MJ_PEERERROR);
        }

        /*
         * The code below is to return ETIMEOUT when blocking mode could not get free buffer in time.
         * If no free buffer available in non-blocking mode, we alredy returned. If buffer availaible,
         * we test twice if this code is outside the else section.
         * This fix move it in the else (blocking-mode) section
         */
        if (sndBuffersLeft() < minlen)
        {
            if (m_iSndTimeOut >= 0)
                throw CUDTException(MJ_AGAIN, MN_XMTIMEOUT, 0);

            // XXX This looks very weird here, however most likely
            // this will happen only in the following case, when
            // the above loop has been interrupted, which happens when:
            // 1. The buffers left gets enough for minlen - but this is excluded
            //    in the first condition here.
            // 2. In the case of sending timeout, the above loop was interrupted
            //    due to reaching timeout, but this is excluded by the second
            //    condition here
            // 3. The 'stillConnected()' or m_bPeerHealth condition is false, of which:
            //    - broken/closing status is checked and responded with CONNECTION/CONNLOST
            //    - not connected status is checked and responded with CONNECTION/NOCONN
            //    - m_bPeerHealth condition is checked and responded with PEERERROR
            //
            // ERGO: never happens?
            LOGC(mglog.Fatal,
                 log << "IPE: sendmsg: the loop exited, while not enough size, still connected, peer healthy. "
                        "Impossible.");

            return 0;
        }
    }

    // If the sender's buffer is empty,
    // record total time used for sending
    if (m_pSndBuffer->getCurrBufSize() == 0)
    {
        CGuard lock(m_StatsLock);
        m_stats.sndDurationCounter = steady_clock::now();
    }

    int size = len;
    if (!m_bMessageAPI)
    {
        // For STREAM API it's allowed to send less bytes than the given buffer.
        // Just return how many bytes were actually scheduled for writing.
        // XXX May be reasonable to add a flag that requires that the function
        // not return until the buffer is sent completely.
        size = min(len, sndBuffersLeft() * m_iMaxSRTPayloadSize);
    }

    {
        CGuard recvAckLock(m_RecvAckLock);
        // insert the user buffer into the sending list

        int32_t seqno = m_iSndNextSeqNo;
        IF_HEAVY_LOGGING(int32_t orig_seqno = seqno);
        IF_HEAVY_LOGGING(steady_clock::time_point ts_srctime = steady_clock::time_point(w_mctrl.srctime));

        // Set this predicted next sequence to the control information.
        // It's the sequence of the FIRST (!) packet from all packets used to send
        // this buffer. Values from this field will be monotonic only if you always
        // have one packet per buffer (as it's in live mode).
        w_mctrl.pktseq = seqno;

        // XXX Conversion from w_mctrl.srctime -> steady_clock::time_point need not be accurrate.
        HLOGC(dlog.Debug, log << CONID() << "sock:SENDING (BEFORE) srctime:" << FormatTime(ts_srctime)
                << " DATA SIZE: " << size << " sched-SEQUENCE: " << seqno
                << " STAMP: " << BufferStamp(data, size));

        // seqno is INPUT-OUTPUT value:
        // - INPUT: the current sequence number to be placed for the next scheduled packet
        // - OUTPUT: value of the sequence number to be put on the first packet at the next sendmsg2 call.
        // We need to supply to the output the value that was STAMPED ON THE PACKET,
        // which is seqno. In the output we'll get the next sequence number.
        m_pSndBuffer->addBuffer(data, size, (w_mctrl));
        m_iSndNextSeqNo = w_mctrl.pktseq;
        w_mctrl.pktseq = seqno;

        HLOGC(dlog.Debug, log << CONID() << "sock:SENDING srctime:" << FormatTime(ts_srctime)
                << " DATA SIZE: " << size << " sched-SEQUENCE: " << orig_seqno << "(>>" << seqno << ")"
                << " STAMP: " << BufferStamp(data, size));

        if (sndBuffersLeft() < 1) // XXX Not sure if it should test if any space in the buffer, or as requried.
        {
            // write is not available any more
            s_UDTUnited.m_EPoll.update_events(m_SocketID, m_sPollID, SRT_EPOLL_OUT, false);
        }
    }

    // insert this socket to the snd list if it is not on the list yet
    // m_pSndUList->pop may lock CSndUList::m_ListLock and then m_RecvAckLock
    m_pSndQueue->m_pSndUList->update(this, CSndUList::rescheduleIf(bCongestion));

#ifdef SRT_ENABLE_ECN
    if (bCongestion)
    {
        LOGC(dlog.Error, log << "sendmsg2: CONGESTION; reporting error");
        throw CUDTException(MJ_AGAIN, MN_CONGESTION, 0);
    }
#endif /* SRT_ENABLE_ECN */

    HLOGC(dlog.Debug, log << CONID() << "sock:SENDING (END): success, size=" << size);
    return size;
}

int CUDT::recv(char* data, int len)
{
    SRT_MSGCTRL mctrl = srt_msgctrl_default;
    return recvmsg2(data, len, (mctrl));
}

int CUDT::recvmsg(char* data, int len, uint64_t& srctime)
{
    SRT_MSGCTRL mctrl = srt_msgctrl_default;
    int res = recvmsg2(data, len, (mctrl));
    srctime = mctrl.srctime;
    return res;
}

int CUDT::recvmsg2(char* data, int len, SRT_MSGCTRL& w_mctrl)
{
    if (!m_bConnected || !m_CongCtl.ready())
        throw CUDTException(MJ_CONNECTION, MN_NOCONN, 0);

    if (len <= 0)
    {
        LOGC(dlog.Error, log << "Length of '" << len << "' supplied to srt_recvmsg.");
        throw CUDTException(MJ_NOTSUP, MN_INVAL, 0);
    }

    if (m_bMessageAPI)
        return receiveMessage(data, len, (w_mctrl));

    return receiveBuffer(data, len);
}

int CUDT::receiveMessage(char *data, int len, SRT_MSGCTRL& w_mctrl)
{
    // Recvmsg isn't restricted to the congctl type, it's the most
    // basic method of passing the data. You can retrieve data as
    // they come in, however you need to match the size of the buffer.
    if (!m_CongCtl->checkTransArgs(SrtCongestion::STA_MESSAGE, SrtCongestion::STAD_RECV, data, len, -1, false))
        throw CUDTException(MJ_NOTSUP, MN_INVALMSGAPI, 0);

    CGuard recvguard (m_RecvLock);
    CSync tscond     (m_RcvTsbPdCond,  recvguard);

    /* XXX DEBUG STUFF - enable when required
       char charbool[2] = {'0', '1'};
       char ptrn [] = "RECVMSG/BEGIN BROKEN 1 CONN 1 CLOSING 1 SYNCR 1 NMSG                                ";
       int pos [] = {21, 28, 38, 46, 53};
       ptrn[pos[0]] = charbool[m_bBroken];
       ptrn[pos[1]] = charbool[m_bConnected];
       ptrn[pos[2]] = charbool[m_bClosing];
       ptrn[pos[3]] = charbool[m_bSynRecving];
       int wrtlen = sprintf(ptrn + pos[4], "%d", m_pRcvBuffer->getRcvMsgNum());
       strcpy(ptrn + pos[4] + wrtlen, "\n");
       fputs(ptrn, stderr);
    // */

    if (m_bBroken || m_bClosing)
    {
        HLOGC(mglog.Debug, log << CONID() << "receiveMessage: CONNECTION BROKEN - reading from recv buffer just for formality");
        int res       = m_pRcvBuffer->readMsg(data, len);
        w_mctrl.srctime = 0;

        // Kick TsbPd thread to schedule next wakeup (if running)
        if (m_bTsbPd)
        {
            HLOGP(tslog.Debug, "Ping TSBPD thread to schedule wakeup");
            tscond.signal_locked(recvguard);
        }
        else
        {
            HLOGP(tslog.Debug, "NOT pinging TSBPD - not set");
        }

        if (!m_pRcvBuffer->isRcvDataReady())
        {
            // read is not available any more
            s_UDTUnited.m_EPoll.update_events(m_SocketID, m_sPollID, SRT_EPOLL_IN, false);
        }

        if (res == 0)
        {
            if (!m_bMessageAPI && m_bShutdown)
                return 0;
            throw CUDTException(MJ_CONNECTION, MN_CONNLOST, 0);
        }
        else
            return res;
    }

    const int seqdistance = -1;

    if (!m_bSynRecving)
    {
        HLOGC(dlog.Debug, log << CONID() << "receiveMessage: BEGIN ASYNC MODE. Going to extract payload size=" << len);

        int res = m_pRcvBuffer->readMsg(data, len, (w_mctrl), seqdistance);
        HLOGC(dlog.Debug, log << CONID() << "AFTER readMsg: (NON-BLOCKING) result=" << res);

        if (res == 0)
        {
            // read is not available any more

            // Kick TsbPd thread to schedule next wakeup (if running)
            if (m_bTsbPd)
            {
                HLOGP(dlog.Debug, "receiveMessage: nothing to read, kicking TSBPD, return AGAIN");
                tscond.signal_locked(recvguard);
            }
            else
            {
                HLOGP(dlog.Debug, "receiveMessage: nothing to read, return AGAIN");
            }

            // Shut up EPoll if no more messages in non-blocking mode
            s_UDTUnited.m_EPoll.update_events(m_SocketID, m_sPollID, SRT_EPOLL_IN, false);
            throw CUDTException(MJ_AGAIN, MN_RDAVAIL, 0);
        }

        if (!m_pRcvBuffer->isRcvDataReady())
        {
            // Kick TsbPd thread to schedule next wakeup (if running)
            if (m_bTsbPd)
            {
                HLOGP(dlog.Debug, "receiveMessage: DATA READ, but nothing more - kicking TSBPD.");
                tscond.signal_locked(recvguard);
            }
            else
            {
                HLOGP(dlog.Debug, "receiveMessage: DATA READ, but nothing more");
            }

            // Shut up EPoll if no more messages in non-blocking mode
            s_UDTUnited.m_EPoll.update_events(m_SocketID, m_sPollID, SRT_EPOLL_IN, false);

            // After signaling the tsbpd for ready data, report the bandwidth.
#if ENABLE_HEAVY_LOGGING
            double bw = Bps2Mbps( m_iBandwidth * m_iMaxSRTPayloadSize );
            HLOGC(mglog.Debug, log << CONID() << "CURRENT BANDWIDTH: " << bw << "Mbps (" << m_iBandwidth << " buffers per second)");
#endif
        }
        return res;
    }

    HLOGC(dlog.Debug, log << CONID() << "receiveMessage: BEGIN SYNC MODE. Going to extract payload size max=" << len);

    int  res     = 0;
    bool timeout = false;
    // Do not block forever, check connection status each 1 sec.
    const steady_clock::duration recv_timeout = m_iRcvTimeOut < 0 ? seconds_from(1) : milliseconds_from(m_iRcvTimeOut);

    CSync recv_cond (m_RecvDataCond, recvguard);

    do
    {
        steady_clock::time_point tstime SRT_ATR_UNUSED;
        int32_t seqno;
        if (stillConnected() && !timeout && (!m_pRcvBuffer->isRcvDataReady((tstime), (seqno), seqdistance)))
        {
            /* Kick TsbPd thread to schedule next wakeup (if running) */
            if (m_bTsbPd)
            {
                // XXX Experimental, so just inform:
                // Check if the last check of isRcvDataReady has returned any "next time for a packet".
                // If so, then it means that TSBPD has fallen asleep only up to this time, so waking it up
                // would be "spurious". If a new packet comes ahead of the packet which's time is returned
                // in tstime (as TSBPD sleeps up to then), the procedure that receives it is responsible
                // of kicking TSBPD.
                // bool spurious = (tstime != 0);

                HLOGC(tslog.Debug, log << CONID() << "receiveMessage: KICK tsbpd" << (is_zero(tstime) ? " (SPURIOUS!)" : ""));
                tscond.signal_locked(recvguard);
            }

            do
            {
                // `wait_for(recv_timeout)` wouldn't be correct here. Waiting should be
                // only until the time that is now + timeout since the first moment
                // when this started, or sliced-waiting for 1 second, if timtout is
                // higher than this.
                const steady_clock::time_point exptime = steady_clock::now() + recv_timeout;

                HLOGC(tslog.Debug,
                      log << CONID() << "receiveMessage: fall asleep up to TS=" << FormatTime(exptime) << " lock=" << (&m_RecvLock)
                          << " cond=" << (&m_RecvDataCond));

                if (!recv_cond.wait_until(exptime))
                {
                    if (m_iRcvTimeOut >= 0) // otherwise it's "no timeout set"
                        timeout = true;
                    HLOGP(tslog.Debug,
                          "receiveMessage: DATA COND: EXPIRED -- checking connection conditions and rolling again");
                }
                else
                {
                    HLOGP(tslog.Debug, "receiveMessage: DATA COND: KICKED.");
                }
            } while (stillConnected() && !timeout && (!m_pRcvBuffer->isRcvDataReady()));

            HLOGC(tslog.Debug,
                  log << CONID() << "receiveMessage: lock-waiting loop exited: stillConntected=" << stillConnected()
                      << " timeout=" << timeout << " data-ready=" << m_pRcvBuffer->isRcvDataReady());
        }

        /* XXX DEBUG STUFF - enable when required
        LOGC(dlog.Debug, "RECVMSG/GO-ON BROKEN " << m_bBroken << " CONN " << m_bConnected
                << " CLOSING " << m_bClosing << " TMOUT " << timeout
                << " NMSG " << m_pRcvBuffer->getRcvMsgNum());
                */

        res = m_pRcvBuffer->readMsg((data), len, (w_mctrl), seqdistance);
        HLOGC(dlog.Debug, log << CONID() << "AFTER readMsg: (BLOCKING) result=" << res);

        if (m_bBroken || m_bClosing)
        {
            if (!m_bMessageAPI && m_bShutdown)
                return 0;
            throw CUDTException(MJ_CONNECTION, MN_CONNLOST, 0);
        }
        else if (!m_bConnected)
            throw CUDTException(MJ_CONNECTION, MN_NOCONN, 0);
    } while ((res == 0) && !timeout);

    if (!m_pRcvBuffer->isRcvDataReady())
    {
        // Falling here means usually that res == 0 && timeout == true.
        // res == 0 would repeat the above loop, unless there was also a timeout.
        // timeout has interrupted the above loop, but with res > 0 this condition
        // wouldn't be satisfied.

        // read is not available any more

        // Kick TsbPd thread to schedule next wakeup (if running)
        if (m_bTsbPd)
        {
            HLOGP(tslog.Debug, "recvmsg: KICK tsbpd() (buffer empty)");
            tscond.signal_locked(recvguard);
        }

        // Shut up EPoll if no more messages in non-blocking mode
        s_UDTUnited.m_EPoll.update_events(m_SocketID, m_sPollID, SRT_EPOLL_IN, false);
    }

    // Unblock when required
    // LOGC(tslog.Debug, "RECVMSG/EXIT RES " << res << " RCVTIMEOUT");

    if ((res <= 0) && (m_iRcvTimeOut >= 0))
        throw CUDTException(MJ_AGAIN, MN_XMTIMEOUT, 0);

    return res;
}

int64_t CUDT::sendfile(fstream &ifs, int64_t &offset, int64_t size, int block)
{
    if (m_bBroken || m_bClosing)
        throw CUDTException(MJ_CONNECTION, MN_CONNLOST, 0);
    else if (!m_bConnected || !m_CongCtl.ready())
        throw CUDTException(MJ_CONNECTION, MN_NOCONN, 0);

    if (size <= 0 && size != -1)
        return 0;

    if (!m_CongCtl->checkTransArgs(SrtCongestion::STA_FILE, SrtCongestion::STAD_SEND, 0, size, -1, false))
        throw CUDTException(MJ_NOTSUP, MN_INVALBUFFERAPI, 0);

    if (!m_pCryptoControl || !m_pCryptoControl->isSndEncryptionOK())
    {
        LOGC(dlog.Error,
             log << "Encryption is required, but the peer did not supply correct credentials. Sending rejected.");
        throw CUDTException(MJ_SETUP, MN_SECURITY, 0);
    }

    CGuard sendguard (m_SendLock);

    if (m_pSndBuffer->getCurrBufSize() == 0)
    {
        // delay the EXP timer to avoid mis-fired timeout
        m_tsLastRspAckTime = steady_clock::now();
        m_iReXmitCount   = 1;
    }

    // positioning...
    try
    {
        if (size == -1)
        {
            ifs.seekg(0, std::ios::end);
            size = ifs.tellg();
            if (offset > size)
                throw 0; // let it be caught below
        }

        // This will also set the position back to the beginning
        // in case when it was moved to the end for measuring the size.
        // This will also fail if the offset exceeds size, so measuring
        // the size can be skipped if not needed.
        ifs.seekg((streamoff)offset);
        if (!ifs.good())
            throw 0;
    }
    catch (...)
    {
        // XXX It would be nice to note that this is reported
        // by exception only if explicitly requested by setting
        // the exception flags in the stream. Here it's fixed so
        // that when this isn't set, the exception is "thrown manually".
        throw CUDTException(MJ_FILESYSTEM, MN_SEEKGFAIL);
    }

    int64_t tosend = size;
    int     unitsize;

    // sending block by block
    while (tosend > 0)
    {
        if (ifs.fail())
            throw CUDTException(MJ_FILESYSTEM, MN_WRITEFAIL);

        if (ifs.eof())
            break;

        unitsize = int((tosend >= block) ? block : tosend);

        {
            CGuard lock(m_SendBlockLock);

            while (stillConnected() && (sndBuffersLeft() <= 0) && m_bPeerHealth)
                m_SendBlockCond.wait(lock);
        }

        if (m_bBroken || m_bClosing)
            throw CUDTException(MJ_CONNECTION, MN_CONNLOST, 0);
        else if (!m_bConnected)
            throw CUDTException(MJ_CONNECTION, MN_NOCONN, 0);
        else if (!m_bPeerHealth)
        {
            // reset peer health status, once this error returns, the app should handle the situation at the peer side
            m_bPeerHealth = true;
            throw CUDTException(MJ_PEERERROR);
        }

        // record total time used for sending
        if (m_pSndBuffer->getCurrBufSize() == 0)
        {
            CGuard lock(m_StatsLock);
            m_stats.sndDurationCounter = steady_clock::now();
        }

        {
            CGuard        recvAckLock(m_RecvAckLock);
            const int64_t sentsize = m_pSndBuffer->addBufferFromFile(ifs, unitsize);

            if (sentsize > 0)
            {
                tosend -= sentsize;
                offset += sentsize;
            }

            if (sndBuffersLeft() <= 0)
            {
                // write is not available any more
                s_UDTUnited.m_EPoll.update_events(m_SocketID, m_sPollID, SRT_EPOLL_OUT, false);
            }
        }

        // insert this socket to snd list if it is not on the list yet
        m_pSndQueue->m_pSndUList->update(this, CSndUList::DONT_RESCHEDULE);
    }

    return size - tosend;
}

int64_t CUDT::recvfile(fstream &ofs, int64_t &offset, int64_t size, int block)
{
    if (!m_bConnected || !m_CongCtl.ready())
        throw CUDTException(MJ_CONNECTION, MN_NOCONN, 0);
    else if ((m_bBroken || m_bClosing) && !m_pRcvBuffer->isRcvDataReady())
    {
        if (!m_bMessageAPI && m_bShutdown)
            return 0;
        throw CUDTException(MJ_CONNECTION, MN_CONNLOST, 0);
    }

    if (size <= 0)
        return 0;

    if (!m_CongCtl->checkTransArgs(SrtCongestion::STA_FILE, SrtCongestion::STAD_RECV, 0, size, -1, false))
        throw CUDTException(MJ_NOTSUP, MN_INVALBUFFERAPI, 0);

    if (isOPT_TsbPd())
    {
        LOGC(dlog.Error, log << "Reading from file is incompatible with TSBPD mode and would cause a deadlock\n");
        throw CUDTException(MJ_NOTSUP, MN_INVALBUFFERAPI, 0);
    }

    CGuard recvguard(m_RecvLock);

    // Well, actually as this works over a FILE (fstream), not just a stream,
    // the size can be measured anyway and predicted if setting the offset might
    // have a chance to work or not.

    // positioning...
    try
    {
        if (offset > 0)
        {
            // Don't do anything around here if the offset == 0, as this
            // is the default offset after opening. Whether this operation
            // is performed correctly, it highly depends on how the file
            // has been open. For example, if you want to overwrite parts
            // of an existing file, the file must exist, and the ios::trunc
            // flag must not be set. If the file is open for only ios::out,
            // then the file will be truncated since the offset position on
            // at the time when first written; if ios::in|ios::out, then
            // it won't be truncated, just overwritten.

            // What is required here is that if offset is 0, don't try to
            // change the offset because this might be impossible with
            // the current flag set anyway.

            // Also check the status and CAUSE exception manually because
            // you don't know, as well, whether the user has set exception
            // flags.

            ofs.seekp((streamoff)offset);
            if (!ofs.good())
                throw 0; // just to get caught :)
        }
    }
    catch (...)
    {
        // XXX It would be nice to note that this is reported
        // by exception only if explicitly requested by setting
        // the exception flags in the stream. For a case, when it's not,
        // an additional explicit throwing happens when failbit is set.
        throw CUDTException(MJ_FILESYSTEM, MN_SEEKPFAIL);
    }

    int64_t torecv   = size;
    int     unitsize = block;
    int     recvsize;

    // receiving... "recvfile" is always blocking
    while (torecv > 0)
    {
        if (ofs.fail())
        {
            // send the sender a signal so it will not be blocked forever
            int32_t err_code = CUDTException::EFILE;
            sendCtrl(UMSG_PEERERROR, &err_code);

            throw CUDTException(MJ_FILESYSTEM, MN_WRITEFAIL);
        }

        {
            CGuard gl   (m_RecvDataLock);
            CSync rcond (m_RecvDataCond,  gl);

            while (stillConnected() && !m_pRcvBuffer->isRcvDataReady())
                rcond.wait();
        }

        if (!m_bConnected)
            throw CUDTException(MJ_CONNECTION, MN_NOCONN, 0);
        else if ((m_bBroken || m_bClosing) && !m_pRcvBuffer->isRcvDataReady())
        {

            if (!m_bMessageAPI && m_bShutdown)
                return 0;
            throw CUDTException(MJ_CONNECTION, MN_CONNLOST, 0);
        }

        unitsize = int((torecv == -1 || torecv >= block) ? block : torecv);
        recvsize = m_pRcvBuffer->readBufferToFile(ofs, unitsize);

        if (recvsize > 0)
        {
            torecv -= recvsize;
            offset += recvsize;
        }
    }

    if (!m_pRcvBuffer->isRcvDataReady())
    {
        // read is not available any more
        s_UDTUnited.m_EPoll.update_events(m_SocketID, m_sPollID, SRT_EPOLL_IN, false);
    }

    return size - torecv;
}

void CUDT::bstats(CBytePerfMon *perf, bool clear, bool instantaneous)
{
    if (!m_bConnected)
        throw CUDTException(MJ_CONNECTION, MN_NOCONN, 0);
    if (m_bBroken || m_bClosing)
        throw CUDTException(MJ_CONNECTION, MN_CONNLOST, 0);

    CGuard statsguard(m_StatsLock);

    const steady_clock::time_point currtime = steady_clock::now();

    perf->msTimeStamp          = count_milliseconds(currtime - m_stats.tsStartTime);
    perf->pktSent              = m_stats.traceSent;
    perf->pktRecv              = m_stats.traceRecv;
    perf->pktSndLoss           = m_stats.traceSndLoss;
    perf->pktRcvLoss           = m_stats.traceRcvLoss;
    perf->pktRetrans           = m_stats.traceRetrans;
    perf->pktRcvRetrans        = m_stats.traceRcvRetrans;
    perf->pktSentACK           = m_stats.sentACK;
    perf->pktRecvACK           = m_stats.recvACK;
    perf->pktSentNAK           = m_stats.sentNAK;
    perf->pktRecvNAK           = m_stats.recvNAK;
    perf->usSndDuration        = m_stats.sndDuration;
    perf->pktReorderDistance   = m_stats.traceReorderDistance;
    perf->pktReorderTolerance  = m_iReorderTolerance;
    perf->pktRcvAvgBelatedTime = m_stats.traceBelatedTime;
    perf->pktRcvBelated        = m_stats.traceRcvBelated;

    perf->pktSndFilterExtra  = m_stats.sndFilterExtra;
    perf->pktRcvFilterExtra  = m_stats.rcvFilterExtra;
    perf->pktRcvFilterSupply = m_stats.rcvFilterSupply;
    perf->pktRcvFilterLoss   = m_stats.rcvFilterLoss;

    /* perf byte counters include all headers (SRT+UDP+IP) */
    const int pktHdrSize = CPacket::HDR_SIZE + CPacket::UDP_HDR_SIZE;
    perf->byteSent       = m_stats.traceBytesSent + (m_stats.traceSent * pktHdrSize);
    perf->byteRecv       = m_stats.traceBytesRecv + (m_stats.traceRecv * pktHdrSize);
    perf->byteRetrans    = m_stats.traceBytesRetrans + (m_stats.traceRetrans * pktHdrSize);
#ifdef SRT_ENABLE_LOSTBYTESCOUNT
    perf->byteRcvLoss = m_stats.traceRcvBytesLoss + (m_stats.traceRcvLoss * pktHdrSize);
#endif

    perf->pktSndDrop  = m_stats.traceSndDrop;
    perf->pktRcvDrop  = m_stats.traceRcvDrop + m_stats.traceRcvUndecrypt;
    perf->byteSndDrop = m_stats.traceSndBytesDrop + (m_stats.traceSndDrop * pktHdrSize);
    perf->byteRcvDrop =
        m_stats.traceRcvBytesDrop + (m_stats.traceRcvDrop * pktHdrSize) + m_stats.traceRcvBytesUndecrypt;
    perf->pktRcvUndecrypt  = m_stats.traceRcvUndecrypt;
    perf->byteRcvUndecrypt = m_stats.traceRcvBytesUndecrypt;

    perf->pktSentTotal       = m_stats.sentTotal;
    perf->pktRecvTotal       = m_stats.recvTotal;
    perf->pktSndLossTotal    = m_stats.sndLossTotal;
    perf->pktRcvLossTotal    = m_stats.rcvLossTotal;
    perf->pktRetransTotal    = m_stats.retransTotal;
    perf->pktSentACKTotal    = m_stats.sentACKTotal;
    perf->pktRecvACKTotal    = m_stats.recvACKTotal;
    perf->pktSentNAKTotal    = m_stats.sentNAKTotal;
    perf->pktRecvNAKTotal    = m_stats.recvNAKTotal;
    perf->usSndDurationTotal = m_stats.m_sndDurationTotal;

    perf->byteSentTotal           = m_stats.bytesSentTotal + (m_stats.sentTotal * pktHdrSize);
    perf->byteRecvTotal           = m_stats.bytesRecvTotal + (m_stats.recvTotal * pktHdrSize);
    perf->byteRetransTotal        = m_stats.bytesRetransTotal + (m_stats.retransTotal * pktHdrSize);
    perf->pktSndFilterExtraTotal  = m_stats.sndFilterExtraTotal;
    perf->pktRcvFilterExtraTotal  = m_stats.rcvFilterExtraTotal;
    perf->pktRcvFilterSupplyTotal = m_stats.rcvFilterSupplyTotal;
    perf->pktRcvFilterLossTotal   = m_stats.rcvFilterLossTotal;

#ifdef SRT_ENABLE_LOSTBYTESCOUNT
    perf->byteRcvLossTotal = m_stats.rcvBytesLossTotal + (m_stats.rcvLossTotal * pktHdrSize);
#endif
    perf->pktSndDropTotal  = m_stats.sndDropTotal;
    perf->pktRcvDropTotal  = m_stats.rcvDropTotal + m_stats.m_rcvUndecryptTotal;
    perf->byteSndDropTotal = m_stats.sndBytesDropTotal + (m_stats.sndDropTotal * pktHdrSize);
    perf->byteRcvDropTotal =
        m_stats.rcvBytesDropTotal + (m_stats.rcvDropTotal * pktHdrSize) + m_stats.m_rcvBytesUndecryptTotal;
    perf->pktRcvUndecryptTotal  = m_stats.m_rcvUndecryptTotal;
    perf->byteRcvUndecryptTotal = m_stats.m_rcvBytesUndecryptTotal;
    //<

    double interval = count_microseconds(currtime - m_stats.tsLastSampleTime);

    //>mod
    perf->mbpsSendRate = double(perf->byteSent) * 8.0 / interval;
    perf->mbpsRecvRate = double(perf->byteRecv) * 8.0 / interval;
    //<

    perf->usPktSndPeriod      = count_microseconds(m_tdSendInterval);
    perf->pktFlowWindow       = m_iFlowWindowSize;
    perf->pktCongestionWindow = (int)m_dCongestionWindow;
    perf->pktFlightSize       = CSeqNo::seqlen(m_iSndLastAck, CSeqNo::incseq(m_iSndCurrSeqNo)) - 1;
    perf->msRTT               = (double)m_iRTT / 1000.0;
    //>new
    perf->msSndTsbPdDelay = m_bPeerTsbPd ? m_iPeerTsbPdDelay_ms : 0;
    perf->msRcvTsbPdDelay = isOPT_TsbPd() ? m_iTsbPdDelay_ms : 0;
    perf->byteMSS         = m_iMSS;

    perf->mbpsMaxBW = m_llMaxBW > 0 ? Bps2Mbps(m_llMaxBW) : m_CongCtl.ready() ? Bps2Mbps(m_CongCtl->sndBandwidth()) : 0;

    //<
    uint32_t availbw = (uint64_t)(m_iBandwidth == 1 ? m_RcvTimeWindow.getBandwidth() : m_iBandwidth);

    perf->mbpsBandwidth = Bps2Mbps(availbw * (m_iMaxSRTPayloadSize + pktHdrSize));

    if (maybeEnterCS(m_ConnectionLock))
    {
        if (m_pSndBuffer)
        {
#ifdef SRT_ENABLE_SNDBUFSZ_MAVG
            if (instantaneous)
            {
                /* Get instant SndBuf instead of moving average for application-based Algorithm
                    (such as NAE) in need of fast reaction to network condition changes. */
                perf->pktSndBuf = m_pSndBuffer->getCurrBufSize((perf->byteSndBuf), (perf->msSndBuf));
            }
            else
            {
                perf->pktSndBuf = m_pSndBuffer->getAvgBufSize((perf->byteSndBuf), (perf->msSndBuf));
            }
#else
            perf->pktSndBuf = m_pSndBuffer->getCurrBufSize((perf->byteSndBuf), (perf->msSndBuf));
#endif
            perf->byteSndBuf += (perf->pktSndBuf * pktHdrSize);
            //<
            perf->byteAvailSndBuf = (m_iSndBufSize - perf->pktSndBuf) * m_iMSS;
        }
        else
        {
            perf->byteAvailSndBuf = 0;
            // new>
            perf->pktSndBuf  = 0;
            perf->byteSndBuf = 0;
            perf->msSndBuf   = 0;
            //<
        }

        if (m_pRcvBuffer)
        {
            perf->byteAvailRcvBuf = m_pRcvBuffer->getAvailBufSize() * m_iMSS;
            // new>
#ifdef SRT_ENABLE_RCVBUFSZ_MAVG
            if (instantaneous) // no need for historical API for Rcv side
            {
                perf->pktRcvBuf = m_pRcvBuffer->getRcvDataSize(perf->byteRcvBuf, perf->msRcvBuf);
            }
            else
            {
                perf->pktRcvBuf = m_pRcvBuffer->getRcvAvgDataSize(perf->byteRcvBuf, perf->msRcvBuf);
            }
#else
            perf->pktRcvBuf = m_pRcvBuffer->getRcvDataSize(perf->byteRcvBuf, perf->msRcvBuf);
#endif
            //<
        }
        else
        {
            perf->byteAvailRcvBuf = 0;
            // new>
            perf->pktRcvBuf  = 0;
            perf->byteRcvBuf = 0;
            perf->msRcvBuf   = 0;
            //<
        }

        leaveCS(m_ConnectionLock);
    }
    else
    {
        perf->byteAvailSndBuf = 0;
        perf->byteAvailRcvBuf = 0;
        // new>
        perf->pktSndBuf  = 0;
        perf->byteSndBuf = 0;
        perf->msSndBuf   = 0;

        perf->byteRcvBuf = 0;
        perf->msRcvBuf   = 0;
        //<
    }

    if (clear)
    {
        m_stats.traceSndDrop           = 0;
        m_stats.traceRcvDrop           = 0;
        m_stats.traceSndBytesDrop      = 0;
        m_stats.traceRcvBytesDrop      = 0;
        m_stats.traceRcvUndecrypt      = 0;
        m_stats.traceRcvBytesUndecrypt = 0;
        // new>
        m_stats.traceBytesSent = m_stats.traceBytesRecv = m_stats.traceBytesRetrans = 0;
        //<
        m_stats.traceSent = m_stats.traceRecv = m_stats.traceSndLoss = m_stats.traceRcvLoss = m_stats.traceRetrans =
            m_stats.sentACK = m_stats.recvACK = m_stats.sentNAK = m_stats.recvNAK = 0;
        m_stats.sndDuration                                                       = 0;
        m_stats.traceRcvRetrans                                                   = 0;
        m_stats.traceRcvBelated                                                   = 0;
#ifdef SRT_ENABLE_LOSTBYTESCOUNT
        m_stats.traceRcvBytesLoss = 0;
#endif

        m_stats.sndFilterExtra = 0;
        m_stats.rcvFilterExtra = 0;

        m_stats.rcvFilterSupply = 0;
        m_stats.rcvFilterLoss   = 0;

        m_stats.tsLastSampleTime = currtime;
    }
}

bool CUDT::updateCC(ETransmissionEvent evt, EventVariant arg)
{
    // Special things that must be done HERE, not in SrtCongestion,
    // because it involves the input buffer in CUDT. It would be
    // slightly dangerous to give SrtCongestion access to it.

    // According to the rules, the congctl should be ready at the same
    // time when the sending buffer. For sanity check, check both first.
    if (!m_CongCtl.ready() || !m_pSndBuffer)
    {
        LOGC(mglog.Error,
             log << CONID() << "updateCC: CAN'T DO UPDATE - congctl " << (m_CongCtl.ready() ? "ready" : "NOT READY")
            << "; sending buffer " << (m_pSndBuffer ? "NOT CREATED" : "created"));

        return false;
    }

    HLOGC(mglog.Debug, log << "updateCC: EVENT:" << TransmissionEventStr(evt));

    if (evt == TEV_INIT)
    {
        // only_input uses:
        // 0: in the beginning and when SRTO_MAXBW was changed
        // 1: SRTO_INPUTBW was changed
        // 2: SRTO_OHEADBW was changed
        EInitEvent only_input = arg.get<EventVariant::INIT>();
        // false = TEV_INIT_RESET: in the beginning, or when MAXBW was changed.

        if (only_input && m_llMaxBW)
        {
            HLOGC(mglog.Debug, log << CONID() << "updateCC/TEV_INIT: non-RESET stage and m_llMaxBW already set to " << m_llMaxBW);
            // Don't change
        }
        else // either m_llMaxBW == 0 or only_input == TEV_INIT_RESET
        {
            // Use the values:
            // - if SRTO_MAXBW is >0, use it.
            // - if SRTO_MAXBW == 0, use SRTO_INPUTBW + SRTO_OHEADBW
            // - if SRTO_INPUTBW == 0, pass 0 to requst in-buffer sampling
            // Bytes/s
            int bw = m_llMaxBW != 0 ? m_llMaxBW :                       // When used SRTO_MAXBW
                         m_llInputBW != 0 ? withOverhead(m_llInputBW) : // SRTO_INPUTBW + SRT_OHEADBW
                             0; // When both MAXBW and INPUTBW are 0, request in-buffer sampling

            // Note: setting bw == 0 uses BW_INFINITE value in LiveCC
            m_CongCtl->updateBandwidth(m_llMaxBW, bw);

            if (only_input == TEV_INIT_OHEADBW)
            {
                // On updated SRTO_OHEADBW don't change input rate.
                // This only influences the call to withOverhead().
            }
            else
            {
                // No need to calculate input reate if the bandwidth is set
                const bool disable_in_rate_calc = (bw != 0);
                m_pSndBuffer->resetInputRateSmpPeriod(disable_in_rate_calc);
            }

            HLOGC(mglog.Debug,
                  log << CONID() << "updateCC/TEV_INIT: updating BW=" << m_llMaxBW
                      << (only_input == TEV_INIT_RESET
                              ? " (UNCHANGED)"
                              : only_input == TEV_INIT_OHEADBW ? " (only Overhead)" : " (updated sampling rate)"));
        }
    }

    // This part is also required only by LiveCC, however not
    // moved there due to that it needs access to CSndBuffer.
    if (evt == TEV_ACK || evt == TEV_LOSSREPORT || evt == TEV_CHECKTIMER)
    {
        // Specific part done when MaxBW is set to 0 (auto) and InputBW is 0.
        // This requests internal input rate sampling.
        if (m_llMaxBW == 0 && m_llInputBW == 0)
        {
            // Get auto-calculated input rate, Bytes per second
            const int64_t inputbw = m_pSndBuffer->getInputRate();

            /*
             * On blocked transmitter (tx full) and until connection closes,
             * auto input rate falls to 0 but there may be still lot of packet to retransmit
             * Calling updateBandwidth with 0 sets maxBW to default BW_INFINITE (1 Gbps)
             * and sendrate skyrockets for retransmission.
             * Keep previously set maximum in that case (inputbw == 0).
             */
            if (inputbw != 0)
                m_CongCtl->updateBandwidth(0, withOverhead(inputbw)); // Bytes/sec
        }
    }

    HLOGC(mglog.Debug, log << CONID() << "updateCC: emitting signal for EVENT:" << TransmissionEventStr(evt));

    // Now execute a congctl-defined action for that event.
    EmitSignal(evt, arg);

    // This should be done with every event except ACKACK and SEND/RECEIVE
    // After any action was done by the congctl, update the congestion window and sending interval.
    if (evt != TEV_ACKACK && evt != TEV_SEND && evt != TEV_RECEIVE)
    {
        // This part comes from original UDT.
        // NOTE: THESE things come from CCC class:
        // - m_dPktSndPeriod
        // - m_dCWndSize
        m_tdSendInterval    = microseconds_from((int64_t)m_CongCtl->pktSndPeriod_us());
        m_dCongestionWindow = m_CongCtl->cgWindowSize();
#if ENABLE_HEAVY_LOGGING
        HLOGC(mglog.Debug,
              log << CONID() << "updateCC: updated values from congctl: interval=" << count_microseconds(m_tdSendInterval) << " us ("
                  << "tk (" << m_CongCtl->pktSndPeriod_us() << "us) cgwindow="
                  << std::setprecision(3) << m_dCongestionWindow);
#endif
    }

    HLOGC(mglog.Debug, log << "udpateCC: finished handling for EVENT:" << TransmissionEventStr(evt));

    return true;
}

void CUDT::initSynch()
{
    setupMutex(m_SendBlockLock, "SendBlock");
    setupCond(m_SendBlockCond, "SendBlock");
    setupMutex(m_RecvDataLock, "RecvData");
    setupCond(m_RecvDataCond, "RecvData");
    setupMutex(m_SendLock, "Send");
    setupMutex(m_RecvLock, "Recv");
    setupMutex(m_RcvLossLock, "RcvLoss");
    setupMutex(m_RecvAckLock, "RecvAck");
    setupMutex(m_RcvBufferLock, "RcvBuffer");
    setupMutex(m_ConnectionLock, "Connection");
    setupMutex(m_StatsLock, "Stats");

    memset(&m_RcvTsbPdThread, 0, sizeof m_RcvTsbPdThread);
    setupCond(m_RcvTsbPdCond, "RcvTsbPd");
}

void CUDT::destroySynch()
{
    releaseMutex(m_SendBlockLock);
    releaseCond(m_SendBlockCond);
    releaseMutex(m_RecvDataLock);
    releaseCond(m_RecvDataCond);
    releaseMutex(m_SendLock);
    releaseMutex(m_RecvLock);
    releaseMutex(m_RcvLossLock);
    releaseMutex(m_RecvAckLock);
    releaseMutex(m_RcvBufferLock);
    releaseMutex(m_ConnectionLock);
    releaseMutex(m_StatsLock);
    releaseCond(m_RcvTsbPdCond);
}

void CUDT::releaseSynch()
{
    // wake up user calls
    CSync::lock_signal(m_SendBlockCond, m_SendBlockLock);

    enterCS(m_SendLock);
    leaveCS(m_SendLock);

    CSync::lock_signal(m_RecvDataCond, m_RecvDataLock);
    CSync::lock_signal(m_RcvTsbPdCond, m_RecvLock);

    enterCS(m_RecvDataLock);
    if (!pthread_equal(m_RcvTsbPdThread, pthread_t()))
    {
        pthread_join(m_RcvTsbPdThread, NULL);
        m_RcvTsbPdThread = pthread_t();
    }
    leaveCS(m_RecvDataLock);

    enterCS(m_RecvLock);
    leaveCS(m_RecvLock);
}

int32_t CUDT::ackDataUpTo(int32_t ack)
{
    int acksize = CSeqNo::seqoff(m_iRcvLastSkipAck, ack);

    HLOGC(mglog.Debug, log << "ackDataUpTo: %" << ack << " vs. current %" << m_iRcvLastSkipAck
            << " (signing off " << acksize << " packets)");

    m_iRcvLastAck = ack;
    m_iRcvLastSkipAck = ack;

    // NOTE: This is new towards UDT and prevents spurious
    // wakeup of select/epoll functions when no new packets
    // were signed off for extraction.
    if (acksize > 0)
    {
        int distance = m_pRcvBuffer->ackData(acksize);

        // Signal threads waiting in CTimer::waitForEvent(),
        // which are select(), selectEx() and epoll_wait().
        CTimer::triggerEvent();

        return CSeqNo::decseq(ack, distance);
    }

    // If nothing was confirmed, then use the current buffer span
    int distance = m_pRcvBuffer->getRcvDataSize();
    if (distance > 0)
        return CSeqNo::decseq(ack, distance);
    return ack;
}

#if ENABLE_HEAVY_LOGGING
static void DebugAck(string hdr, int prev, int ack)
{
    if (!prev)
    {
        HLOGC(mglog.Debug, log << hdr << "ACK " << ack);
        return;
    }

    prev     = CSeqNo::incseq(prev);
    int diff = CSeqNo::seqoff(prev, ack);
    if (diff < 0)
    {
        HLOGC(mglog.Debug, log << hdr << "ACK ERROR: " << prev << "-" << ack << "(diff " << diff << ")");
        return;
    }

    bool shorted = diff > 100; // sanity
    if (shorted)
        ack = CSeqNo::incseq(prev, 100);

    ostringstream ackv;
    for (; prev != ack; prev = CSeqNo::incseq(prev))
        ackv << prev << " ";
    if (shorted)
        ackv << "...";
    HLOGC(mglog.Debug, log << hdr << "ACK (" << (diff + 1) << "): " << ackv.str() << ack);
}
#else
static inline void DebugAck(string, int, int) {}
#endif

void CUDT::sendCtrl(UDTMessageType pkttype, const int32_t* lparam, void* rparam, int size)
{
    CPacket ctrlpkt;
    setPacketTS(ctrlpkt, steady_clock::now());

    int nbsent        = 0;
    int local_prevack = 0;

#if ENABLE_HEAVY_LOGGING
    struct SaveBack
    {
        int &      target;
        const int &source;

        ~SaveBack() { target = source; }
    } l_saveback = {m_iDebugPrevLastAck, m_iRcvLastAck};
    (void)l_saveback; // kill compiler warning: unused variable `l_saveback` [-Wunused-variable]

    local_prevack = m_iDebugPrevLastAck;

    string reason; // just for "a reason" of giving particular % for ACK
#endif

    switch (pkttype)
    {
    case UMSG_ACK: // 010 - Acknowledgement
    {
        int32_t ack;

        // If there is no loss, the ACK is the current largest sequence number plus 1;
        // Otherwise it is the smallest sequence number in the receiver loss list.
        if (m_pRcvLossList->getLossLength() == 0)
        {
            ack = CSeqNo::incseq(m_iRcvCurrSeqNo);
#if ENABLE_HEAVY_LOGGING
            reason = "expected next";
#endif
        }
        else
        {
            ack = m_pRcvLossList->getFirstLostSeq();
#if ENABLE_HEAVY_LOGGING
            reason = "first lost";
#endif
        }

        if (m_iRcvLastAckAck == ack)
        {
            HLOGC(mglog.Debug, log << "sendCtrl(UMSG_ACK): last ACK %" << ack << " == last ACKACK (" << reason << ")");
            break;
        }

        // send out a lite ACK
        // to save time on buffer processing and bandwidth/AS measurement, a lite ACK only feeds back an ACK number
        if (size == SEND_LITE_ACK)
        {
            ctrlpkt.pack(pkttype, NULL, &ack, size);
            ctrlpkt.m_iID = m_PeerID;
            nbsent        = m_pSndQueue->sendto(m_PeerAddr, ctrlpkt);
            DebugAck("sendCtrl(lite):" + CONID(), local_prevack, ack);
            break;
        }

        // There are new received packets to acknowledge, update related information.
        /* tsbpd thread may also call ackData when skipping packet so protect code */
        enterCS(m_RcvBufferLock);

        // IF ack %> m_iRcvLastAck
        if (CSeqNo::seqcmp(ack, m_iRcvLastAck) > 0)
        {
            ackDataUpTo(ack);
            leaveCS(m_RcvBufferLock);
            IF_HEAVY_LOGGING(int32_t oldack = m_iRcvLastSkipAck);

            // If TSBPD is enabled, then INSTEAD OF signaling m_RecvDataCond,
            // signal m_RcvTsbPdCond. This will kick in the tsbpd thread, which
            // will signal m_RecvDataCond when there's time to play for particular
            // data packet.
            HLOGC(dlog.Debug, log << "ACK: clip %" << oldack << "-%" << ack
                    << ", REVOKED " << CSeqNo::seqoff(ack, m_iRcvLastAck) << " from RCV buffer");

            if (m_bTsbPd)
            {
                /* Newly acknowledged data, signal TsbPD thread */
                CGuard rcvlock (m_RecvLock);
                CSync tscond   (m_RcvTsbPdCond, rcvlock);
                if (m_bTsbPdAckWakeup)
                    tscond.signal_locked(rcvlock);
            }
            else
            {
                if (m_bSynRecving)
                {
                    // signal a waiting "recv" call if there is any data available
                    CSync::lock_signal(m_RecvDataCond, m_RecvDataLock);
                }
                // acknowledge any waiting epolls to read
                s_UDTUnited.m_EPoll.update_events(m_SocketID, m_sPollID, SRT_EPOLL_IN, true);
                CTimer::triggerEvent();
            }
            enterCS(m_RcvBufferLock);
        }
        else if (ack == m_iRcvLastAck)
        {
            // If the ACK was just sent already AND elapsed time did not exceed RTT,
            if ((steady_clock::now() - m_tsLastAckTime) <
                (microseconds_from(m_iRTT + 4 * m_iRTTVar)))
            {
                HLOGC(mglog.Debug, log << "sendCtrl(UMSG_ACK): ACK %" << ack << " just sent - too early to repeat");
                leaveCS(m_RcvBufferLock);
                break;
            }
        }
        else
        {
            // Not possible (m_iRcvCurrSeqNo+1 <% m_iRcvLastAck ?)
            LOGC(mglog.Error, log << "sendCtrl(UMSG_ACK): IPE: curr %" << m_iRcvLastAck
                  << " <% last %" << m_iRcvLastAck);
            leaveCS(m_RcvBufferLock);
            break;
        }

        // [[using assert( ack >= m_iRcvLastAck && is_periodic_ack ) ]]

        // Send out the ACK only if has not been received by the sender before
        if (CSeqNo::seqcmp(m_iRcvLastAck, m_iRcvLastAckAck) > 0)
        {
            // NOTE: The BSTATS feature turns on extra fields above size 6
            // also known as ACKD_TOTAL_SIZE_VER100.
            int32_t data[ACKD_TOTAL_SIZE];

            // Case you care, CAckNo::incack does exactly the same thing as
            // CSeqNo::incseq. Logically the ACK number is a different thing
            // than sequence number (it's a "journal" for ACK request-response,
            // and starts from 0, unlike sequence, which starts from a random
            // number), but still the numbers are from exactly the same domain.
            m_iAckSeqNo           = CAckNo::incack(m_iAckSeqNo);
            data[ACKD_RCVLASTACK] = m_iRcvLastAck;
            data[ACKD_RTT]        = m_iRTT;
            data[ACKD_RTTVAR]     = m_iRTTVar;
            data[ACKD_BUFFERLEFT] = m_pRcvBuffer->getAvailBufSize();
            // a minimum flow window of 2 is used, even if buffer is full, to break potential deadlock
            if (data[ACKD_BUFFERLEFT] < 2)
                data[ACKD_BUFFERLEFT] = 2;

            if (steady_clock::now() - m_tsLastAckTime > m_tdACKInterval)
            {
                int rcvRate;
                int ctrlsz = ACKD_TOTAL_SIZE_UDTBASE * ACKD_FIELD_SIZE; // Minimum required size

                data[ACKD_RCVSPEED]  = m_RcvTimeWindow.getPktRcvSpeed((rcvRate));
                data[ACKD_BANDWIDTH] = m_RcvTimeWindow.getBandwidth();

                //>>Patch while incompatible (1.0.2) receiver floating around
                if (m_lPeerSrtVersion == SrtVersion(1, 0, 2))
                {
                    data[ACKD_RCVRATE] = rcvRate;                                     // bytes/sec
                    data[ACKD_XMRATE]  = data[ACKD_BANDWIDTH] * m_iMaxSRTPayloadSize; // bytes/sec
                    ctrlsz             = ACKD_FIELD_SIZE * ACKD_TOTAL_SIZE_VER102;
                }
                else if (m_lPeerSrtVersion >= SrtVersion(1, 0, 3))
                {
                    // Normal, currently expected version.
                    data[ACKD_RCVRATE] = rcvRate; // bytes/sec
                    ctrlsz             = ACKD_FIELD_SIZE * ACKD_TOTAL_SIZE_VER101;
                }
                // ELSE: leave the buffer with ...UDTBASE size.

                ctrlpkt.pack(pkttype, &m_iAckSeqNo, data, ctrlsz);
                m_tsLastAckTime = steady_clock::now();
            }
            else
            {
                ctrlpkt.pack(pkttype, &m_iAckSeqNo, data, ACKD_FIELD_SIZE * ACKD_TOTAL_SIZE_SMALL);
            }

            ctrlpkt.m_iID        = m_PeerID;
            setPacketTS(ctrlpkt, steady_clock::now());
            nbsent               = m_pSndQueue->sendto(m_PeerAddr, ctrlpkt);
            DebugAck("sendCtrl(UMSG_ACK): " + CONID(), local_prevack, ack);

            m_ACKWindow.store(m_iAckSeqNo, m_iRcvLastAck);

            enterCS(m_StatsLock);
            ++m_stats.sentACK;
            ++m_stats.sentACKTotal;
            leaveCS(m_StatsLock);
        }
        else
        {
            HLOGC(mglog.Debug, log << "sendCtrl(UMSG_ACK): " << CONID() << "ACK %" << m_iRcvLastAck
                    << " <=%  ACKACK %" << m_iRcvLastAckAck << " - NOT SENDING ACK");
        }
        leaveCS(m_RcvBufferLock);
        break;
    }

    case UMSG_ACKACK: // 110 - Acknowledgement of Acknowledgement
        ctrlpkt.pack(pkttype, lparam);
        ctrlpkt.m_iID = m_PeerID;
        nbsent        = m_pSndQueue->sendto(m_PeerAddr, ctrlpkt);

        break;

    case UMSG_LOSSREPORT: // 011 - Loss Report
    {
        // Explicitly defined lost sequences
        if (rparam)
        {
            int32_t *lossdata = (int32_t *)rparam;

            size_t bytes = sizeof(*lossdata) * size;
            ctrlpkt.pack(pkttype, NULL, lossdata, bytes);

            ctrlpkt.m_iID = m_PeerID;
            nbsent        = m_pSndQueue->sendto(m_PeerAddr, ctrlpkt);

            enterCS(m_StatsLock);
            ++m_stats.sentNAK;
            ++m_stats.sentNAKTotal;
            leaveCS(m_StatsLock);
        }
        // Call with no arguments - get loss list from internal data.
        else if (m_pRcvLossList->getLossLength() > 0)
        {
            // this is periodically NAK report; make sure NAK cannot be sent back too often

            // read loss list from the local receiver loss list
            int32_t *data = new int32_t[m_iMaxSRTPayloadSize / 4];
            int      losslen;
            m_pRcvLossList->getLossArray(data, losslen, m_iMaxSRTPayloadSize / 4);

            if (0 < losslen)
            {
                ctrlpkt.pack(pkttype, NULL, data, losslen * 4);
                ctrlpkt.m_iID = m_PeerID;
                nbsent        = m_pSndQueue->sendto(m_PeerAddr, ctrlpkt);

                enterCS(m_StatsLock);
                ++m_stats.sentNAK;
                ++m_stats.sentNAKTotal;
                leaveCS(m_StatsLock);
            }

            delete[] data;
        }

        // update next NAK time, which should wait enough time for the retansmission, but not too long
        m_tdNAKInterval = microseconds_from(m_iRTT + 4 * m_iRTTVar);

        // Fix the NAKreport period according to the congctl
        m_tdNAKInterval =
            microseconds_from(m_CongCtl->updateNAKInterval(count_microseconds(m_tdNAKInterval),
                                                                      m_RcvTimeWindow.getPktRcvSpeed(),
                                                                      m_pRcvLossList->getLossLength()));

        // This is necessary because a congctl need not wish to define
        // its own minimum interval, in which case the default one is used.
        if (m_tdNAKInterval < m_tdMinNakInterval)
            m_tdNAKInterval = m_tdMinNakInterval;

        break;
    }

    case UMSG_CGWARNING: // 100 - Congestion Warning
        ctrlpkt.pack(pkttype);
        ctrlpkt.m_iID = m_PeerID;
        nbsent        = m_pSndQueue->sendto(m_PeerAddr, ctrlpkt);

        m_tsLastWarningTime = steady_clock::now();

        break;

    case UMSG_KEEPALIVE: // 001 - Keep-alive
        ctrlpkt.pack(pkttype);
        ctrlpkt.m_iID = m_PeerID;
        nbsent        = m_pSndQueue->sendto(m_PeerAddr, ctrlpkt);

        break;

    case UMSG_HANDSHAKE: // 000 - Handshake
        ctrlpkt.pack(pkttype, NULL, rparam, sizeof(CHandShake));
        ctrlpkt.m_iID = m_PeerID;
        nbsent        = m_pSndQueue->sendto(m_PeerAddr, ctrlpkt);

        break;

    case UMSG_SHUTDOWN: // 101 - Shutdown
        ctrlpkt.pack(pkttype);
        ctrlpkt.m_iID = m_PeerID;
        nbsent        = m_pSndQueue->sendto(m_PeerAddr, ctrlpkt);

        break;

    case UMSG_DROPREQ: // 111 - Msg drop request
        ctrlpkt.pack(pkttype, lparam, rparam, 8);
        ctrlpkt.m_iID = m_PeerID;
        nbsent        = m_pSndQueue->sendto(m_PeerAddr, ctrlpkt);

        break;

    case UMSG_PEERERROR: // 1000 - acknowledge the peer side a special error
        ctrlpkt.pack(pkttype, lparam);
        ctrlpkt.m_iID = m_PeerID;
        nbsent        = m_pSndQueue->sendto(m_PeerAddr, ctrlpkt);

        break;

    case UMSG_EXT: // 0x7FFF - Resevered for future use
        break;

    default:
        break;
    }

    // Fix keepalive
    if (nbsent)
        m_tsLastSndTime = steady_clock::now();
}

void CUDT::updateSndLossListOnACK(int32_t ackdata_seqno)
{
    // Update sender's loss list and acknowledge packets in the sender's buffer
    {
        // m_RecvAckLock protects sender's loss list and epoll
        CGuard ack_lock(m_RecvAckLock);

        const int offset = CSeqNo::seqoff(m_iSndLastDataAck, ackdata_seqno);
        // IF distance between m_iSndLastDataAck and ack is nonempty...
        if (offset <= 0)
            return;

        // update sending variables
        m_iSndLastDataAck = ackdata_seqno;

        // remove any loss that predates 'ack' (not to be considered loss anymore)
        m_pSndLossList->remove(CSeqNo::decseq(m_iSndLastDataAck));

        // acknowledge the sending buffer (remove data that predate 'ack')
        m_pSndBuffer->ackData(offset);

        // acknowledde any waiting epolls to write
        s_UDTUnited.m_EPoll.update_events(m_SocketID, m_sPollID, SRT_EPOLL_OUT, true);
    }

    // insert this socket to snd list if it is not on the list yet
    m_pSndQueue->m_pSndUList->update(this, CSndUList::DONT_RESCHEDULE);

    if (m_bSynSending)
    {
        CSync::lock_signal(m_SendBlockCond, m_SendBlockLock);
    }

    const steady_clock::time_point currtime = steady_clock::now();
    // record total time used for sending
    enterCS(m_StatsLock);
    m_stats.sndDuration += count_microseconds(currtime - m_stats.sndDurationCounter);
    m_stats.m_sndDurationTotal += count_microseconds(currtime - m_stats.sndDurationCounter);
    m_stats.sndDurationCounter = currtime;
    leaveCS(m_StatsLock);
}

void CUDT::processCtrlAck(const CPacket &ctrlpkt, const steady_clock::time_point& currtime)
{
    const int32_t* ackdata       = (const int32_t*)ctrlpkt.m_pcData;
    const int32_t  ackdata_seqno = ackdata[ACKD_RCVLASTACK];

    const bool isLiteAck = ctrlpkt.getLength() == (size_t)SEND_LITE_ACK;
    HLOGC(mglog.Debug,
          log << CONID() << "ACK covers: " << m_iSndLastDataAck << " - " << ackdata_seqno << " [ACK=" << m_iSndLastAck
              << "]" << (isLiteAck ? "[LITE]" : "[FULL]"));

    updateSndLossListOnACK(ackdata_seqno);

    // Process a lite ACK
    if (isLiteAck)
    {
        if (CSeqNo::seqcmp(ackdata_seqno, m_iSndLastAck) >= 0)
        {
            CGuard ack_lock(m_RecvAckLock);
            m_iFlowWindowSize -= CSeqNo::seqoff(m_iSndLastAck, ackdata_seqno);
            m_iSndLastAck = ackdata_seqno;

            // TODO: m_ullLastRspAckTime_tk should be protected with m_RecvAckLock
            // because the sendmsg2 may want to change it at the same time.
            m_tsLastRspAckTime = currtime;
            m_iReXmitCount         = 1; // Reset re-transmit count since last ACK
        }

        return;
    }

    // Decide to send ACKACK or not
    {
        // Sequence number of the ACK packet
        const int32_t ack_seqno = ctrlpkt.getAckSeqNo();

        // Send ACK acknowledgement (UMSG_ACKACK).
        // There can be less ACKACK packets in the stream, than the number of ACK packets.
        // Only send ACKACK every syn interval or if ACK packet with the sequence number
        // already acknowledged (with ACKACK) has come again, which probably means ACKACK was lost.
        if ((currtime - m_SndLastAck2Time > microseconds_from(COMM_SYN_INTERVAL_US)) || (ack_seqno == m_iSndLastAck2))
        {
            sendCtrl(UMSG_ACKACK, &ack_seqno);
            m_iSndLastAck2       = ack_seqno;
            m_SndLastAck2Time = currtime;
        }
    }

    //
    // Begin of the new code with TLPKTDROP.
    //

    // Protect packet retransmission
    enterCS(m_RecvAckLock);

    // Check the validation of the ack
    if (CSeqNo::seqcmp(ackdata_seqno, CSeqNo::incseq(m_iSndCurrSeqNo)) > 0)
    {
        leaveCS(m_RecvAckLock);
        // this should not happen: attack or bug
        LOGC(glog.Error,
                log << CONID() << "ATTACK/IPE: incoming ack seq " << ackdata_seqno << " exceeds current "
                    << m_iSndCurrSeqNo << " by " << (CSeqNo::seqoff(m_iSndCurrSeqNo, ackdata_seqno) - 1) << "!");
        m_bBroken        = true;
        m_iBrokenCounter = 0;
        return;
    }

    if (CSeqNo::seqcmp(ackdata_seqno, m_iSndLastAck) >= 0)
    {
        // Update Flow Window Size, must update before and together with m_iSndLastAck
        m_iFlowWindowSize = ackdata[ACKD_BUFFERLEFT];
        m_iSndLastAck     = ackdata_seqno;
        m_tsLastRspAckTime  = currtime;
        m_iReXmitCount    = 1; // Reset re-transmit count since last ACK
    }

    /*
     * We must not ignore full ack received by peer
     * if data has been artificially acked by late packet drop.
     * Therefore, a distinct ack state is used for received Ack (iSndLastFullAck)
     * and ack position in send buffer (m_iSndLastDataAck).
     * Otherwise, when severe congestion causing packet drops (and m_iSndLastDataAck update)
     * occures, we drop received acks (as duplicates) and do not update stats like RTT,
     * which may go crazy and stay there, preventing proper stream recovery.
     */

    if (CSeqNo::seqoff(m_iSndLastFullAck, ackdata_seqno) <= 0)
    {
        // discard it if it is a repeated ACK
        leaveCS(m_RecvAckLock);
        return;
    }
    m_iSndLastFullAck = ackdata_seqno;

    //
    // END of the new code with TLPKTDROP
    //
    leaveCS(m_RecvAckLock);

    size_t acksize   = ctrlpkt.getLength(); // TEMPORARY VALUE FOR CHECKING
    bool   wrongsize = 0 != (acksize % ACKD_FIELD_SIZE);
    acksize          = acksize / ACKD_FIELD_SIZE; // ACTUAL VALUE

    if (wrongsize)
    {
        // Issue a log, but don't do anything but skipping the "odd" bytes from the payload.
        LOGC(mglog.Error,
             log << CONID() << "Received UMSG_ACK payload is not evened up to 4-byte based field size - cutting to "
                 << acksize << " fields");
    }

    // Start with checking the base size.
    if (acksize < ACKD_TOTAL_SIZE_SMALL)
    {
        LOGC(mglog.Error, log << CONID() << "Invalid ACK size " << acksize << " fields - less than minimum required!");
        // Ack is already interpreted, just skip further parts.
        return;
    }
    // This check covers fields up to ACKD_BUFFERLEFT.

    // Update RTT
    // m_iRTT = ackdata[ACKD_RTT];
    // m_iRTTVar = ackdata[ACKD_RTTVAR];
    // XXX These ^^^ commented-out were blocked in UDT;
    // the current RTT calculations are exactly the same as in UDT4.
    const int rtt = ackdata[ACKD_RTT];

    m_iRTTVar = avg_iir<4>(m_iRTTVar, abs(rtt - m_iRTT));
    m_iRTT    = avg_iir<8>(m_iRTT, rtt);

    /* Version-dependent fields:
     * Original UDT (total size: ACKD_TOTAL_SIZE_SMALL):
     *   ACKD_RCVLASTACK
     *   ACKD_RTT
     *   ACKD_RTTVAR
     *   ACKD_BUFFERLEFT
     * Additional UDT fields, not always attached:
     *   ACKD_RCVSPEED
     *   ACKD_BANDWIDTH
     * SRT extension version 1.0.2 (bstats):
     *   ACKD_RCVRATE
     * SRT extension version 1.0.4:
     *   ACKD_XMRATE
     */

    if (acksize > ACKD_TOTAL_SIZE_SMALL)
    {
        // This means that ACKD_RCVSPEED and ACKD_BANDWIDTH fields are available.
        int pktps     = ackdata[ACKD_RCVSPEED];
        int bandwidth = ackdata[ACKD_BANDWIDTH];
        int bytesps;

        /* SRT v1.0.2 Bytes-based stats: bandwidth (pcData[ACKD_XMRATE]) and delivery rate (pcData[ACKD_RCVRATE]) in
         * bytes/sec instead of pkts/sec */
        /* SRT v1.0.3 Bytes-based stats: only delivery rate (pcData[ACKD_RCVRATE]) in bytes/sec instead of pkts/sec */
        if (acksize > ACKD_TOTAL_SIZE_UDTBASE)
            bytesps = ackdata[ACKD_RCVRATE];
        else
            bytesps = pktps * m_iMaxSRTPayloadSize;

        m_iBandwidth        = avg_iir<8>(m_iBandwidth, bandwidth);
        m_iDeliveryRate     = avg_iir<8>(m_iDeliveryRate, pktps);
        m_iByteDeliveryRate = avg_iir<8>(m_iByteDeliveryRate, bytesps);
        // XXX not sure if ACKD_XMRATE is of any use. This is simply
        // calculated as ACKD_BANDWIDTH * m_iMaxSRTPayloadSize.

        // Update Estimated Bandwidth and packet delivery rate
        // m_iRcvRate = m_iDeliveryRate;
        // ^^ This has been removed because with the SrtCongestion class
        // instead of reading the m_iRcvRate local field this will read
        // cudt->deliveryRate() instead.
    }

    checkSndTimers(REGEN_KM);
    updateCC(TEV_ACK, ackdata_seqno);

    enterCS(m_StatsLock);
    ++m_stats.recvACK;
    ++m_stats.recvACKTotal;
    leaveCS(m_StatsLock);
}

void CUDT::processCtrl(const CPacket &ctrlpkt)
{
    // Just heard from the peer, reset the expiration count.
    m_iEXPCount = 1;
    const steady_clock::time_point currtime = steady_clock::now();
    m_tsLastRspTime = currtime;
    bool using_rexmit_flag = m_bPeerRexmitFlag;

    HLOGC(mglog.Debug,
          log << CONID() << "incoming UMSG:" << ctrlpkt.getType() << " ("
              << MessageTypeStr(ctrlpkt.getType(), ctrlpkt.getExtendedType()) << ") socket=%" << ctrlpkt.m_iID);

    switch (ctrlpkt.getType())
    {
    case UMSG_ACK: // 010 - Acknowledgement
        processCtrlAck(ctrlpkt, currtime);
        break;

    case UMSG_ACKACK: // 110 - Acknowledgement of Acknowledgement
    {
        int32_t ack = 0;
        int     rtt = -1;

        // update RTT
        rtt = m_ACKWindow.acknowledge(ctrlpkt.getAckSeqNo(), ack);
        if (rtt <= 0)
        {
            LOGC(mglog.Error,
                 log << CONID() << "IPE: ACK node overwritten when acknowledging " << ctrlpkt.getAckSeqNo()
                     << " (ack extracted: " << ack << ")");
            break;
        }

        // if increasing delay detected...
        //   sendCtrl(UMSG_CGWARNING);

        // RTT EWMA
        m_iRTTVar = avg_iir<4>(m_iRTTVar, abs(rtt - m_iRTT));
        m_iRTT = avg_iir<8>(m_iRTT, rtt);

        updateCC(TEV_ACKACK, ack);

        // This function will put a lock on m_RecvLock by itself, as needed.
        // It must be done inside because this function reads the current time
        // and if waiting for the lock has caused a delay, the time will be
        // inaccurate. Additionally it won't lock if TSBPD mode is off, and
        // won't update anything. Note that if you set TSBPD mode and use
        // srt_recvfile (which doesn't make any sense), you'll have a deadlock.
        m_pRcvBuffer->addRcvTsbPdDriftSample(ctrlpkt.getMsgTimeStamp(), m_RecvLock);

        // update last ACK that has been received by the sender
        if (CSeqNo::seqcmp(ack, m_iRcvLastAckAck) > 0)
            m_iRcvLastAckAck = ack;

        break;
    }

    case UMSG_LOSSREPORT: // 011 - Loss Report
    {
        int32_t *losslist     = (int32_t *)(ctrlpkt.m_pcData);
        size_t   losslist_len = ctrlpkt.getLength() / 4;

        bool secure = true;

        // This variable is used in "normal" logs, so it may cause a warning
        // when logging is forcefully off.
        int32_t wrong_loss SRT_ATR_UNUSED = CSeqNo::m_iMaxSeqNo;

        // protect packet retransmission
        {
            CGuard ack_lock (m_RecvAckLock);

            // decode loss list message and insert loss into the sender loss list
            for (int i = 0, n = (int)(ctrlpkt.getLength() / 4); i < n; ++i)
            {
                if (IsSet(losslist[i], LOSSDATA_SEQNO_RANGE_FIRST))
                {
                    // Then it's this is a <lo, hi> specification with HI in a consecutive cell.
                    int32_t losslist_lo = SEQNO_VALUE::unwrap(losslist[i]);
                    int32_t losslist_hi = losslist[i + 1];
                    // <lo, hi> specification means that the consecutive cell has been already interpreted.
                    ++i;

                    HLOGF(mglog.Debug,
                            "%sreceived UMSG_LOSSREPORT: %d-%d (%d packets)...", CONID().c_str(),
                            losslist_lo,
                            losslist_hi,
                            CSeqNo::seqoff(losslist_lo, losslist_hi) + 1);

                    if ((CSeqNo::seqcmp(losslist_lo, losslist_hi) > 0) ||
                            (CSeqNo::seqcmp(losslist_hi, m_iSndCurrSeqNo) > 0))
                    {
                        LOGC(mglog.Error, log << CONID() << "rcv LOSSREPORT rng " << losslist_lo << " - " << losslist_hi
                                << " with last sent " << m_iSndCurrSeqNo << " - DISCARDING");
                        // seq_a must not be greater than seq_b; seq_b must not be greater than the most recent sent seq
                        secure     = false;
                        wrong_loss = losslist_hi;
                        break;
                    }

                    int num = 0;
                    //   IF losslist_lo %>= m_iSndLastAck
                    if (CSeqNo::seqcmp(losslist_lo, m_iSndLastAck) >= 0)
                    {
                        HLOGC(mglog.Debug, log << CONID() << "LOSSREPORT: adding "
                                << losslist_lo << " - " << losslist_hi << " to loss list");
                        num = m_pSndLossList->insert(losslist_lo, losslist_hi);
                    }
                    // ELSE IF losslist_hi %>= m_iSndLastAck
                    else if (CSeqNo::seqcmp(losslist_hi, m_iSndLastAck) >= 0)
                    {
                        // This should be theoretically impossible because this would mean
                        // that the received packet loss report informs about the loss that predates
                        // the ACK sequence.
                        // However, this can happen if the packet reordering has caused the earlier sent
                        // LOSSREPORT will be delivered after later sent ACK. Whatever, ACK should be
                        // more important, so simply drop the part that predates ACK.
                        HLOGC(mglog.Debug, log << CONID() << "LOSSREPORT: adding "
                                << m_iSndLastAck << "[ACK] - " << losslist_hi << " to loss list");
                        num = m_pSndLossList->insert(m_iSndLastAck, losslist_hi);
                    }
                    else
                    {
                        // This should be treated as IPE, but this may happen in one situtation:
                        // - redundancy second link (ISN was screwed up initially, but late towards last sent)
                        // - initial DROPREQ was lost
                        // This just causes repeating DROPREQ, as when the receiver continues sending
                        // LOSSREPORT, it's probably UNAWARE OF THE SITUATION.
                        //
                        // When this DROPREQ gets lost in UDP again, the receiver will do one of these:
                        // - repeatedly send LOSSREPORT (as per NAKREPORT), so this will happen again
                        // - finally give up rexmit request as per TLPKTDROP (DROPREQ should make
                        //   TSBPD wake up should it still wait for new packets to get ACK-ed)

                        HLOGC(mglog.Debug, log << CONID() << "LOSSREPORT: IGNORED with SndLastAck=%"
                                << m_iSndLastAck << ": %" << losslist_lo << "-" << losslist_hi
                                << " - sending DROPREQ (IPE or DROPREQ lost with ISN screw)");

                        // This means that the loss touches upon a range that wasn't ever sent.
                        // Normally this should never happen, but this might be a case when the
                        // ISN FIX for redundant connection was missed.

                        // In distinction to losslist, DROPREQ has always a range
                        // always just one range, and the data are <LO, HI>, with no range bit.
                        int32_t seqpair[2] = {losslist_lo, losslist_hi};
                        const int32_t no_msgno = 0; // We don't know - this wasn't ever sent

                        sendCtrl(UMSG_DROPREQ, &no_msgno, seqpair, sizeof(seqpair));
                    }

                    enterCS(m_StatsLock);
                    m_stats.traceSndLoss += num;
                    m_stats.sndLossTotal += num;
                    leaveCS(m_StatsLock);
                }
                else if (CSeqNo::seqcmp(losslist[i], m_iSndLastAck) >= 0)
                {
                    if (CSeqNo::seqcmp(losslist[i], m_iSndCurrSeqNo) > 0)
                    {
                        LOGC(mglog.Error, log << CONID() << "rcv LOSSREPORT pkt %" << losslist[i]
                                << " with last sent %" << m_iSndCurrSeqNo << " - DISCARDING");
                        // seq_a must not be greater than the most recent sent seq
                        secure     = false;
                        wrong_loss = losslist[i];
                        break;
                    }

                    HLOGC(mglog.Debug, log << CONID() << "rcv LOSSREPORT: %"
                            << losslist[i] << " (1 packet)");
                    int num = m_pSndLossList->insert(losslist[i], losslist[i]);

                    enterCS(m_StatsLock);
                    m_stats.traceSndLoss += num;
                    m_stats.sndLossTotal += num;
                    leaveCS(m_StatsLock);
                }
            }
        }

        updateCC(TEV_LOSSREPORT, EventVariant(losslist, losslist_len));

        if (!secure)
        {
            LOGC(mglog.Warn,
                 log << CONID() << "out-of-band LOSSREPORT received; BUG or ATTACK - last sent %" << m_iSndCurrSeqNo
                     << " vs loss %" << wrong_loss);
            // this should not happen: attack or bug
            m_bBroken        = true;
            m_iBrokenCounter = 0;
            break;
        }

        // the lost packet (retransmission) should be sent out immediately
        m_pSndQueue->m_pSndUList->update(this, CSndUList::DO_RESCHEDULE);

        enterCS(m_StatsLock);
        ++m_stats.recvNAK;
        ++m_stats.recvNAKTotal;
        leaveCS(m_StatsLock);

        break;
    }

    case UMSG_CGWARNING: // 100 - Delay Warning
        // One way packet delay is increasing, so decrease the sending rate
        m_tdSendInterval *= 1.125;
        // XXX Note as interesting fact: this is only prepared for handling,
        // but nothing in the code is sending this message. Probably predicted
        // for a custom congctl. There's a predicted place to call it under
        // UMSG_ACKACK handling, but it's commented out.

        break;

    case UMSG_KEEPALIVE: // 001 - Keep-alive
        // The only purpose of keep-alive packet is to tell that the peer is still alive
        // nothing needs to be done.

        break;

    case UMSG_HANDSHAKE: // 000 - Handshake
    {
        CHandShake req;
        req.load_from(ctrlpkt.m_pcData, ctrlpkt.getLength());

      HLOGC(mglog.Debug, log << CONID() << "processCtrl: got HS: " << req.show());

        if ((req.m_iReqType > URQ_INDUCTION_TYPES) // acually it catches URQ_INDUCTION and URQ_ERROR_* symbols...???
            || (m_bRendezvous && (req.m_iReqType != URQ_AGREEMENT))) // rnd sends AGREEMENT in rsp to CONCLUSION
        {
            // The peer side has not received the handshake message, so it keeps querying
            // resend the handshake packet

            // This condition embraces cases when:
            // - this is normal accept() and URQ_INDUCTION was received
            // - this is rendezvous accept() and there's coming any kind of URQ except AGREEMENT (should be RENDEZVOUS
            // or CONCLUSION)
            // - this is any of URQ_ERROR_* - well...
            CHandShake initdata;
            initdata.m_iISN            = m_iISN;
            initdata.m_iMSS            = m_iMSS;
            initdata.m_iFlightFlagSize = m_iFlightFlagSize;

            // For rendezvous we do URQ_WAVEAHAND/URQ_CONCLUSION --> URQ_AGREEMENT.
            // For client-server we do URQ_INDUCTION --> URQ_CONCLUSION.
            initdata.m_iReqType = (!m_bRendezvous) ? URQ_CONCLUSION : URQ_AGREEMENT;
            initdata.m_iID      = m_SocketID;

            uint32_t kmdata[SRTDATA_MAXSIZE];
            size_t   kmdatasize = SRTDATA_MAXSIZE;
            bool     have_hsreq = false;
            if (req.m_iVersion > HS_VERSION_UDT4)
            {
                initdata.m_iVersion = HS_VERSION_SRT1; // if I remember correctly, this is induction/listener...
                int hs_flags        = SrtHSRequest::SRT_HSTYPE_HSFLAGS::unwrap(m_ConnRes.m_iType);
                if (hs_flags != 0) // has SRT extensions
                {
                    HLOGC(mglog.Debug,
                          log << CONID() << "processCtrl/HS: got HS reqtype=" << RequestTypeStr(req.m_iReqType)
                              << " WITH SRT ext");
                    have_hsreq = interpretSrtHandshake(req, ctrlpkt, kmdata, &kmdatasize);
                    if (!have_hsreq)
                    {
                        initdata.m_iVersion = 0;
                        m_RejectReason      = SRT_REJ_ROGUE;
                        initdata.m_iReqType = URQFailure(m_RejectReason);
                    }
                    else
                    {
                        // Extensions are added only in case of CONCLUSION (not AGREEMENT).
                        // Actually what is expected here is that this may either process the
                        // belated-repeated handshake from a caller (and then it's CONCLUSION,
                        // and should be added with HSRSP/KMRSP), or it's a belated handshake
                        // of Rendezvous when it has already considered itself connected.
                        // Sanity check - according to the rules, there should be no such situation
                        if (m_bRendezvous && m_SrtHsSide == HSD_RESPONDER)
                        {
                            LOGC(mglog.Error,
                                 log << CONID() << "processCtrl/HS: IPE???: RESPONDER should receive all its handshakes in "
                                        "handshake phase.");
                        }

                        // The 'extension' flag will be set from this variable; set it to false
                        // in case when the AGREEMENT response is to be sent.
                        have_hsreq = initdata.m_iReqType == URQ_CONCLUSION;
                        HLOGC(mglog.Debug,
                              log << CONID() << "processCtrl/HS: processing ok, reqtype=" << RequestTypeStr(initdata.m_iReqType)
                                  << " kmdatasize=" << kmdatasize);
                    }
                }
                else
                {
                    HLOGC(mglog.Debug, log << CONID() << "processCtrl/HS: got HS reqtype=" << RequestTypeStr(req.m_iReqType));
                }
            }
            else
            {
                initdata.m_iVersion = HS_VERSION_UDT4;
            }

            initdata.m_extension = have_hsreq;

            HLOGC(mglog.Debug,
                  log << CONID() << "processCtrl: responding HS reqtype=" << RequestTypeStr(initdata.m_iReqType)
                      << (have_hsreq ? " WITH SRT HS response extensions" : ""));

            // XXX here interpret SRT handshake extension
            CPacket response;
            response.setControl(UMSG_HANDSHAKE);
            response.allocate(m_iMaxSRTPayloadSize);

            // If createSrtHandshake failed, don't send anything. Actually it can only fail on IPE.
            // There is also no possible IPE condition in case of HSv4 - for this version it will always return true.
            if (createSrtHandshake(SRT_CMD_HSRSP, SRT_CMD_KMRSP, kmdata, kmdatasize,
                        (response), (initdata)))
            {
                response.m_iID        = m_PeerID;
                setPacketTS(response, steady_clock::now());
                const int nbsent      = m_pSndQueue->sendto(m_PeerAddr, response);
                if (nbsent)
                {
                    m_tsLastSndTime = steady_clock::now();
                }
            }
        }
        else
        {
            HLOGC(mglog.Debug, log << CONID() << "processCtrl: ... not INDUCTION, not ERROR, not rendezvous - IGNORED.");
        }

        break;
    }

    case UMSG_SHUTDOWN: // 101 - Shutdown
        m_bShutdown      = true;
        m_bClosing       = true;
        m_bBroken        = true;
        m_iBrokenCounter = 60;

        // Signal the sender and recver if they are waiting for data.
        releaseSynch();
        // Unblock any call so they learn the connection_broken error
        s_UDTUnited.m_EPoll.update_events(m_SocketID, m_sPollID, SRT_EPOLL_ERR, true);

        CTimer::triggerEvent();

        break;

    case UMSG_DROPREQ: // 111 - Msg drop request
        {
            CGuard rlock(m_RecvLock);
            m_pRcvBuffer->dropMsg(ctrlpkt.getMsgSeq(using_rexmit_flag), using_rexmit_flag);
            // When the drop request was received, it means that there are
            // packets for which there will never be ACK sent; if the TSBPD thread
            // is currently in the ACK-waiting state, it may never exit.
            if (m_bTsbPd)
            {
                HLOGP(mglog.Debug, "DROPREQ: signal TSBPD");
                CSync cc(m_RcvTsbPdCond, rlock);
                cc.signal_locked(rlock);
            }
        }

        {
            int32_t* dropdata = (int32_t*)ctrlpkt.m_pcData;

            dropFromLossLists(dropdata[0], dropdata[1]);

            // move forward with current recv seq no.
            // SYMBOLIC:
            // if (dropdata[0]  <=%  1 +% m_iRcvCurrSeqNo
            //   && dropdata[1] >% m_iRcvCurrSeqNo )
            if ((CSeqNo::seqcmp(dropdata[0], CSeqNo::incseq(m_iRcvCurrSeqNo)) <= 0)
                    && (CSeqNo::seqcmp(dropdata[1], m_iRcvCurrSeqNo) > 0))
            {
                HLOGC(mglog.Debug, log << CONID() << "DROPREQ: dropping %"
                        << dropdata[0] << "-" << dropdata[1] << " <-- set as current seq");
                m_iRcvCurrSeqNo = dropdata[1];
            }
            else
            {
                HLOGC(mglog.Debug, log << CONID() << "DROPREQ: dropping %"
                        << dropdata[0] << "-" << dropdata[1] << " current %" << m_iRcvCurrSeqNo);
            }

        }

        break;

    case UMSG_PEERERROR: // 1000 - An error has happened to the peer side
        // int err_type = packet.getAddInfo();

        // currently only this error is signalled from the peer side
        // if recvfile() failes (e.g., due to disk fail), blcoked sendfile/send should return immediately
        // giving the app a chance to fix the issue

        m_bPeerHealth = false;

        break;

    case UMSG_EXT: // 0x7FFF - reserved and user defined messages
        HLOGC(mglog.Debug, log << CONID() << "CONTROL EXT MSG RECEIVED:"
                << MessageTypeStr(ctrlpkt.getType(), ctrlpkt.getExtendedType())
                << ", value=" << ctrlpkt.getExtendedType());
        {
            // This has currently two roles in SRT:
            // - HSv4 (legacy) handshake
            // - refreshed KMX (initial KMX is done still in the HS process in HSv5)
            bool understood = processSrtMsg(&ctrlpkt);
            // CAREFUL HERE! This only means that this update comes from the UMSG_EXT
            // message received, REGARDLESS OF WHAT IT IS. This version doesn't mean
            // the handshake version, but the reason of calling this function.
            //
            // Fortunately, the only messages taken into account in this function
            // are HSREQ and HSRSP, which should *never* be interchanged when both
            // parties are HSv5.
            if (understood)
            {
                if (ctrlpkt.getExtendedType() == SRT_CMD_HSREQ || ctrlpkt.getExtendedType() == SRT_CMD_HSRSP)
                {
                    updateAfterSrtHandshake(HS_VERSION_UDT4);
                }
            }
            else
            {
                updateCC(TEV_CUSTOM, &ctrlpkt);
            }
        }
        break;

    default:
        break;
    }
}

void CUDT::updateSrtRcvSettings()
{
    if (m_bTsbPd)
    {
        /* We are TsbPd receiver */
        enterCS(m_RecvLock);
        m_pRcvBuffer->setRcvTsbPdMode(m_tsRcvPeerStartTime, milliseconds_from(m_iTsbPdDelay_ms));
        leaveCS(m_RecvLock);

        HLOGF(mglog.Debug,
              "AFTER HS: Set Rcv TsbPd mode: delay=%u.%03us RCV START: %s",
              m_iTsbPdDelay_ms/1000, // XXX use FormatDuration ?
              m_iTsbPdDelay_ms%1000,
              FormatTime(m_tsRcvPeerStartTime).c_str());
    }
    else
    {
        HLOGC(mglog.Debug, log << "AFTER HS: Rcv TsbPd mode not set");
    }
}

void CUDT::updateSrtSndSettings()
{
    if (m_bPeerTsbPd)
    {
        /* We are TsbPd sender */
        // XXX Check what happened here.
        // m_iPeerTsbPdDelay_ms = m_CongCtl->getSndPeerTsbPdDelay();// + ((m_iRTT + (4 * m_iRTTVar)) / 1000);
        /*
         * For sender to apply Too-Late Packet Drop
         * option (m_bTLPktDrop) must be enabled and receiving peer shall support it
         */
        HLOGF(mglog.Debug,
              "AFTER HS: Set Snd TsbPd mode %s TLPktDrop: delay=%d.%03ds START TIME: %s",
              m_bPeerTLPktDrop ? "with" : "without",
              m_iPeerTsbPdDelay_ms/1000, m_iPeerTsbPdDelay_ms%1000,
              FormatTime(m_stats.tsStartTime).c_str());
    }
    else
    {
        HLOGC(mglog.Debug, log << "AFTER HS: Snd TsbPd mode not set");
    }
}

void CUDT::updateAfterSrtHandshake(int hsv)
{
    HLOGC(mglog.Debug, log << "updateAfterSrtHandshake: HS version " << hsv);
    // This is blocked from being run in the "app reader" version because here
    // every socket does its TsbPd independently, just the sequence screwup is
    // done and the application reader sorts out packets by sequence numbers,
    // but only when they are signed off by TsbPd.

    // The only possibility here is one of these two:
    // - Agent is RESPONDER and it receives HSREQ.
    // - Agent is INITIATOR and it receives HSRSP.
    //
    // In HSv4, INITIATOR is sender and RESPONDER is receiver.
    // In HSv5, both are sender AND receiver.
    //
    // This function will be called only ONCE in this
    // instance, through either HSREQ or HSRSP.
#if ENABLE_HEAVY_LOGGING
    const char* hs_side[] = { "DRAW", "INITIATOR", "RESPONDER" };
    HLOGC(mglog.Debug, log << "updateAfterSrtHandshake: version="
            << m_ConnRes.m_iVersion << " side=" << hs_side[m_SrtHsSide]);
#endif

    if (hsv > HS_VERSION_UDT4)
    {
        updateSrtRcvSettings();
        updateSrtSndSettings();
    }
    else if (m_SrtHsSide == HSD_INITIATOR)
    {
        // HSv4 INITIATOR is sender
        updateSrtSndSettings();
    }
    else
    {
        // HSv4 RESPONDER is receiver
        updateSrtRcvSettings();
    }
}

int CUDT::packLostData(CPacket& w_packet, steady_clock::time_point& w_origintime)
{
    // protect m_iSndLastDataAck from updating by ACK processing
    CGuard ackguard(m_RecvAckLock);

    while ((w_packet.m_iSeqNo = m_pSndLossList->popLostSeq()) >= 0)
    {
<<<<<<< HEAD
        // XXX See comment at m_iSndLastDataAck field.
=======
        // XXX See the note above the m_iSndLastDataAck declaration in core.h
        // This is the place where the important sequence numbers for
        // sender buffer are actually managed by this field here.
>>>>>>> 55940c65
        const int offset = CSeqNo::seqoff(m_iSndLastDataAck, w_packet.m_iSeqNo);
        if (offset < 0)
        {
            // XXX Likely that this will never be executed because if the upper
            // sequence is not in the sender buffer, then most likely the loss 
            // was completely ignored.
            LOGC(dlog.Error, log << "IPE/EPE: packLostData: LOST packet negative offset: seqoff(m_iSeqNo "
                << w_packet.m_iSeqNo << ", m_iSndLastDataAck " << m_iSndLastDataAck
                << ")=" << offset << ". Continue");

            // No matter whether this is right or not (maybe the attack case should be
            // considered, and some LOSSREPORT flood prevention), send the drop request
            // to the peer.
            int32_t seqpair[2];
            seqpair[0] = w_packet.m_iSeqNo;
            seqpair[1] = m_iSndLastDataAck;

            HLOGC(mglog.Debug, log << "PEER reported LOSS not from the sending buffer - requesting DROP: "
                    << "msg=" << MSGNO_SEQ::unwrap(w_packet.m_iMsgNo) << " SEQ:"
                    << seqpair[0] << " - " << seqpair[1] << "(" << (-offset) << " packets)");

            sendCtrl(UMSG_DROPREQ, &w_packet.m_iMsgNo, seqpair, sizeof(seqpair));
            continue;
        }

        int msglen;

        const int payload = m_pSndBuffer->readData(offset, (w_packet), (w_origintime), (msglen));
        SRT_ASSERT(payload != 0);
        if (payload == -1)
        {
            int32_t seqpair[2];
            seqpair[0] = w_packet.m_iSeqNo;
            seqpair[1] = CSeqNo::incseq(seqpair[0], msglen);

            HLOGC(mglog.Debug, log << "IPE: loss-reported packets not found in SndBuf - requesting DROP: "
                    << "msg=" << MSGNO_SEQ::unwrap(w_packet.m_iMsgNo) << " SEQ:"
                    << seqpair[0] << " - " << seqpair[1] << "(" << (-offset) << " packets)");
            sendCtrl(UMSG_DROPREQ, &w_packet.m_iMsgNo, seqpair, sizeof(seqpair));

            // only one msg drop request is necessary
            m_pSndLossList->remove(seqpair[1]);

            // skip all dropped packets
            m_iSndCurrSeqNo = CSeqNo::maxseq(m_iSndCurrSeqNo, CSeqNo::incseq(seqpair[1]));

            continue;
        }
        // NOTE: This is just a sanity check. Returning 0 is impossible to happen
        // in case of retransmission. If the offset was a positive value, then the
        // block must exist in the old blocks because it wasn't yet cut off by ACK
        // and has been already recorded as sent (otherwise the peer wouldn't send
        // back the loss report). May something happen here in case when the send
        // loss record has been updated by the FASTREXMIT.
        else if (payload == 0)
            continue;

        // At this point we no longer need the ACK lock,
        // because we are going to return from the function.
        // Therefore unlocking in order not to block other threads.
        ackguard.unlock();

        enterCS(m_StatsLock);
        ++m_stats.traceRetrans;
        ++m_stats.retransTotal;
        m_stats.traceBytesRetrans += payload;
        m_stats.bytesRetransTotal += payload;
        leaveCS(m_StatsLock);

        // Despite the contextual interpretation of packet.m_iMsgNo around
        // CSndBuffer::readData version 2 (version 1 doesn't return -1), in this particular
        // case we can be sure that this is exactly the value of PH_MSGNO as a bitset.
        // So, set here the rexmit flag if the peer understands it.
        if (m_bPeerRexmitFlag)
        {
            w_packet.m_iMsgNo |= PACKET_SND_REXMIT;
        }

        return payload;
    }

    return 0;
}

std::pair<int, steady_clock::time_point> CUDT::packData(CPacket& w_packet)
{
    int payload = 0;
    bool probe = false;
    steady_clock::time_point origintime;
    bool new_packet_packed = false;
    bool filter_ctl_pkt = false;

    int kflg = EK_NOENC;

    const steady_clock::time_point enter_time = steady_clock::now();

    if (!is_zero(m_tsNextSendTime) && enter_time > m_tsNextSendTime)
        m_tdSendTimeDiff += enter_time - m_tsNextSendTime;

    string reason = "reXmit";

    payload = packLostData((w_packet), (origintime));
    if (payload > 0)
    {
        reason = "reXmit";
    }
    else if (m_PacketFilter &&
             m_PacketFilter.packControlPacket(m_iSndCurrSeqNo, m_pCryptoControl->getSndCryptoFlags(), (w_packet)))
    {
        HLOGC(mglog.Debug, log << "filter: filter/CTL packet ready - packing instead of data.");
        payload        = w_packet.getLength();
        reason         = "filter";
        filter_ctl_pkt = true; // Mark that this packet ALREADY HAS timestamp field and it should not be set

        // Stats
        {
            CGuard lg(m_StatsLock);
            ++m_stats.sndFilterExtra;
            ++m_stats.sndFilterExtraTotal;
        }
    }
    else
    {
        // If no loss, and no packetfilter control packet, pack a new packet.

        // check congestion/flow window limit
        int cwnd    = std::min(int(m_iFlowWindowSize), int(m_dCongestionWindow));
        int seqdiff = CSeqNo::seqlen(m_iSndLastAck, CSeqNo::incseq(m_iSndCurrSeqNo));
        if (cwnd >= seqdiff)
        {
            // XXX Here it's needed to set kflg to msgno_bitset in the block stored in the
            // send buffer. This should be somehow avoided, the crypto flags should be set
            // together with encrypting, and the packet should be sent as is, when rexmitting.
            // It would be nice to research as to whether CSndBuffer::Block::m_iMsgNoBitset field
            // isn't a useless redundant state copy. If it is, then taking the flags here can be removed.
            kflg    = m_pCryptoControl->getSndCryptoFlags();
            payload = m_pSndBuffer->readData((w_packet), (origintime), kflg);
            if (payload)
            {
                m_iSndCurrSeqNo = CSeqNo::incseq(m_iSndCurrSeqNo);
                // m_pCryptoControl->m_iSndCurrSeqNo = m_iSndCurrSeqNo;

                w_packet.m_iSeqNo = m_iSndCurrSeqNo;

                // every 16 (0xF) packets, a packet pair is sent
                if ((w_packet.m_iSeqNo & PUMASK_SEQNO_PROBE) == 0)
                    probe = true;

                new_packet_packed = true;
            }
            else
            {
                m_tsNextSendTime = steady_clock::time_point();
                m_tdSendTimeDiff = m_tdSendTimeDiff.zero();
                return std::make_pair(0, enter_time);
            }
        }
        else
        {
            HLOGC(dlog.Debug, log << "packData: CONGESTED: cwnd=min(" << m_iFlowWindowSize << "," << m_dCongestionWindow
                << ")=" << cwnd << " seqlen=(" << m_iSndLastAck << "-" << m_iSndCurrSeqNo << ")=" << seqdiff);
            m_tsNextSendTime = steady_clock::time_point();
            m_tdSendTimeDiff = m_tdSendTimeDiff.zero();
            return std::make_pair(0, enter_time);
        }

        reason = "normal";
    }

    // Normally packet.m_iTimeStamp field is set exactly here,
    // usually as taken from m_StartTime and current time, unless live
    // mode in which case it is based on 'origintime' as set during scheduling.
    // In case when this is a filter control packet, the m_iTimeStamp field already
    // contains the exactly needed value, and it's a timestamp clip, not a real
    // timestamp.
    if (!filter_ctl_pkt)
    {
        if (m_bPeerTsbPd)
        {
            /*
             * When timestamp is carried over in this sending stream from a received stream,
             * it may be older than the session start time causing a negative packet time
             * that may block the receiver's Timestamp-based Packet Delivery.
             * XXX Isn't it then better to not decrease it by m_stats.tsStartTime? As long as it
             * doesn't screw up the start time on the other side.
             */
            if (origintime >= m_stats.tsStartTime)
            {
                setPacketTS(w_packet, origintime);
            }
            else
            {
                setPacketTS(w_packet, steady_clock::now());
                LOGC(dlog.Error, log << "packData: reference time=" << FormatTime(origintime)
                        << " is in the past towards start time=" << FormatTime(m_stats.tsStartTime)
                        << " - setting NOW as reference time for the data packet");
            }
        }
        else
        {
            setPacketTS(w_packet, steady_clock::now());
        }
    }

    w_packet.m_iID = m_PeerID;

   // Redundant. This is now properly set in both rexmit and normal
   // cases just after setting the m_pcData field.
   //w_packet.setLength(payload);

    /* Encrypt if 1st time this packet is sent and crypto is enabled */
    if (kflg)
    {
        // XXX Encryption flags are already set on the packet before calling this.
        // See readData() above.
        if (m_pCryptoControl->encrypt((w_packet)))
        {
            // Encryption failed
            //>>Add stats for crypto failure
            LOGC(dlog.Error, log << "ENCRYPT FAILED - packet won't be sent, size=" << payload);
            // Encryption failed
            return std::make_pair(-1, enter_time);
        }
        payload = w_packet.getLength(); /* Cipher may change length */
        reason += " (encrypted)";
    }

    if (new_packet_packed && m_PacketFilter)
    {
        HLOGC(mglog.Debug, log << "filter: Feeding packet for source clip");
        m_PacketFilter.feedSource((w_packet));
    }

#if ENABLE_HEAVY_LOGGING // Required because of referring to MessageFlagStr()
    HLOGC(mglog.Debug,
          log << CONID() << "packData: " << reason << " packet seq=" << w_packet.m_iSeqNo << " (ACK=" << m_iSndLastAck
              << " ACKDATA=" << m_iSndLastDataAck << " MSG/FLAGS: " << w_packet.MessageFlagStr() << ")");
#endif

    // Fix keepalive
    m_tsLastSndTime = enter_time;

    considerLegacySrtHandshake(steady_clock::time_point());

    // WARNING: TEV_SEND is the only event that is reported from
    // the CSndQueue::worker thread. All others are reported from
    // CRcvQueue::worker. If you connect to this signal, make sure
    // that you are aware of prospective simultaneous access.
    updateCC(TEV_SEND, &w_packet);

    // XXX This was a blocked code also originally in UDT. Probably not required.
    // Left untouched for historical reasons.
    // Might be possible that it was because of that this is send from
    // different thread than the rest of the signals.
    // m_pSndTimeWindow->onPktSent(w_packet.m_iTimeStamp);

    enterCS(m_StatsLock);
    m_stats.traceBytesSent += payload;
    m_stats.bytesSentTotal += payload;
    ++m_stats.traceSent;
    ++m_stats.sentTotal;
    leaveCS(m_StatsLock);

    if (probe)
    {
        // sends out probing packet pair
        m_tsNextSendTime = enter_time;
        probe          = false;
    }
    else
    {
#if USE_BUSY_WAITING
        m_tsNextSendTime = enter_time + m_tdSendInterval;
#else
        if (m_tdSendTimeDiff >= m_tdSendInterval)
        {
            // Send immidiately
            m_tsNextSendTime = enter_time;
            m_tdSendTimeDiff -= m_tdSendInterval;
        }
        else
        {
            m_tsNextSendTime = enter_time + (m_tdSendInterval - m_tdSendTimeDiff);
            m_tdSendTimeDiff = m_tdSendTimeDiff.zero();
        }
#endif
    }

    return std::make_pair(payload, m_tsNextSendTime);
}

// This is a close request, but called from the
void CUDT::processClose()
{
    sendCtrl(UMSG_SHUTDOWN);

    m_bShutdown      = true;
    m_bClosing       = true;
    m_bBroken        = true;
    m_iBrokenCounter = 60;

    HLOGP(mglog.Debug, "processClose: sent message and set flags");

    if (m_bTsbPd)
    {
        HLOGP(mglog.Debug, "processClose: lock-and-signal TSBPD");
        CSync::lock_signal(m_RcvTsbPdCond, m_RecvLock);
    }

    // Signal the sender and recver if they are waiting for data.
    releaseSynch();
    // Unblock any call so they learn the connection_broken error
    s_UDTUnited.m_EPoll.update_events(m_SocketID, m_sPollID, SRT_EPOLL_ERR, true);

    HLOGP(mglog.Debug, "processClose: triggering timer event to spread the bad news");
    CTimer::triggerEvent();
}

void CUDT::sendLossReport(const std::vector<std::pair<int32_t, int32_t> > &loss_seqs)
{
    typedef vector<pair<int32_t, int32_t> > loss_seqs_t;

    vector<int32_t> seqbuffer;
    seqbuffer.reserve(2 * loss_seqs.size()); // pessimistic
    for (loss_seqs_t::const_iterator i = loss_seqs.begin(); i != loss_seqs.end(); ++i)
    {
        if (i->first == i->second)
        {
            seqbuffer.push_back(i->first);
            HLOGF(mglog.Debug, "lost packet %d: sending LOSSREPORT", i->first);
        }
        else
        {
            seqbuffer.push_back(i->first | LOSSDATA_SEQNO_RANGE_FIRST);
            seqbuffer.push_back(i->second);
            HLOGF(mglog.Debug,
                  "lost packets %d-%d (%d packets): sending LOSSREPORT",
                  i->first,
                  i->second,
                  1 + CSeqNo::seqcmp(i->second, i->first));
        }
    }

    if (!seqbuffer.empty())
    {
        sendCtrl(UMSG_LOSSREPORT, NULL, &seqbuffer[0], seqbuffer.size());
    }
}

int CUDT::processData(CUnit* in_unit)
{
    if (m_bClosing)
        return -1;

    CPacket &packet = in_unit->m_Packet;

   // XXX This should be called (exclusively) here:
   // m_pRcvBuffer->addLocalTsbPdDriftSample(packet.getMsgTimeStamp());
   // Just heard from the peer, reset the expiration count.
   m_iEXPCount = 1;
   m_tsLastRspTime = steady_clock::now();

    // We are receiving data, start tsbpd thread if TsbPd is enabled
    if (m_bTsbPd && pthread_equal(m_RcvTsbPdThread, pthread_t()))
    {
        HLOGP(mglog.Debug, "Spawning TSBPD thread");
        int st = 0;
        {
#if ENABLE_HEAVY_LOGGING
            std::ostringstream tns1, tns2;
            // Take the last 2 ciphers from the socket ID.
            tns1 << m_SocketID;
            std::string s = tns1.str();
            tns2 << "SRT:TsbPd:@" << s.substr(s.size()-2, 2);

            ThreadName tn(tns2.str().c_str());
#else
            ThreadName tn("SRT:TsbPd");
#endif
            st = pthread_create(&m_RcvTsbPdThread, NULL, CUDT::tsbpd, this);
        }
        if (st != 0)
        {
            LOGC(mglog.Error, log << "processData: PROBLEM SPAWNING TSBPD thread: " << st);
            return -1;
        }
    }

    const int pktrexmitflag = m_bPeerRexmitFlag ? (packet.getRexmitFlag() ? 1 : 0) : 2;
#if ENABLE_HEAVY_LOGGING
    static const char *const rexmitstat[] = {"ORIGINAL", "REXMITTED", "RXS-UNKNOWN"};
    string                   rexmit_reason;
#endif

    if (pktrexmitflag == 1)
    {
        // This packet was retransmitted
        enterCS(m_StatsLock);
        m_stats.traceRcvRetrans++;
        leaveCS(m_StatsLock);

#if ENABLE_HEAVY_LOGGING
        // Check if packet was retransmitted on request or on ack timeout
        // Search the sequence in the loss record.
        rexmit_reason = " by ";
        if (!m_pRcvLossList->find(packet.m_iSeqNo, packet.m_iSeqNo))
            rexmit_reason += "BLIND";
        else
            rexmit_reason += "NAKREPORT";
#endif
    }

#if ENABLE_HEAVY_LOGGING
   {
       steady_clock::duration tsbpddelay = milliseconds_from(m_iTsbPdDelay_ms); // (value passed to CRcvBuffer::setRcvTsbPdMode)

       // It's easier to remove the latency factor from this value than to add a function
       // that exposes the details basing on which this value is calculated.
       steady_clock::time_point pts = m_pRcvBuffer->getPktTsbPdTime(packet.getMsgTimeStamp());
       steady_clock::time_point ets = pts - tsbpddelay;

       HLOGC(dlog.Debug, log << CONID() << "processData: RECEIVED DATA: size=" << packet.getLength()
           << " seq=" << packet.getSeqNo()
           // XXX FIX IT. OTS should represent the original sending time, but it's relative.
           //<< " OTS=" << FormatTime(packet.getMsgTimeStamp())
           << " ETS=" << FormatTime(ets)
           << " PTS=" << FormatTime(pts));
   }
#endif

    updateCC(TEV_RECEIVE, &packet);
    ++m_iPktCount;

    const int pktsz = packet.getLength();
    // Update time information
    // XXX Note that this adds the byte size of a packet
    // of which we don't yet know as to whether this has
    // carried out some useful data or some excessive data
    // that will be later discarded.
    // FIXME: before adding this on the rcv time window,
    // make sure that this packet isn't going to be
    // effectively discarded, as repeated retransmission,
    // for example, burdens the link, but doesn't better the speed.
    m_RcvTimeWindow.onPktArrival(pktsz);

    // Probe the packet pair if needed.
    // Conditions and any extra data required for the packet
    // this function will extract and test as needed.

    const bool unordered = CSeqNo::seqcmp(packet.m_iSeqNo, m_iRcvCurrSeqNo) <= 0;
    const bool retransmitted = m_bPeerRexmitFlag && packet.getRexmitFlag();

    // Retransmitted and unordered packets do not provide expected measurement.
    // We expect the 16th and 17th packet to be sent regularly,
    // otherwise measurement must be rejected.
    m_RcvTimeWindow.probeArrival(packet, unordered || retransmitted);

    enterCS(m_StatsLock);
    m_stats.traceBytesRecv += pktsz;
    m_stats.bytesRecvTotal += pktsz;
    ++m_stats.traceRecv;
    ++m_stats.recvTotal;
    leaveCS(m_StatsLock);

    loss_seqs_t                             filter_loss_seqs;
    loss_seqs_t                             srt_loss_seqs;
    vector<CUnit *>                         incoming;
    bool                                    was_sent_in_order          = true;
    bool                                    reorder_prevent_lossreport = false;

    // If the peer doesn't understand REXMIT flag, send rexmit request
    // always immediately.
    int initial_loss_ttl = 0;
    if (m_bPeerRexmitFlag)
        initial_loss_ttl = m_iReorderTolerance;

    // After introduction of packet filtering, the "recordable loss detection"
    // does not exactly match the true loss detection. When a FEC filter is
    // working, for example, then getting one group filled with all packet but
    // the last one and the FEC control packet, in this special case this packet
    // won't be notified at all as lost because it will be recovered by the
    // filter immediately before anyone notices what happened (and the loss
    // detection for the further functionality is checked only afterwards,
    // and in this case the immediate recovery makes the loss to not be noticed
    // at all).
    //
    // Because of that the check for losses must happen BEFORE passing the packet
    // to the filter and before the filter could recover the packet before anyone
    // notices :)

    if (packet.getMsgSeq() != 0) // disregard filter-control packets, their seq may mean nothing
    {
        int diff = CSeqNo::seqoff(m_iRcvCurrPhySeqNo, packet.m_iSeqNo);
       // Difference between these two sequence numbers is expected to be:
       // 0 - duplicated last packet (theory only)
       // 1 - subsequent packet (alright)
       // <0 - belated or recovered packet
       // >1 - jump over a packet loss (loss = seqdiff-1)
        if (diff > 1)
        {
            CGuard lg(m_StatsLock);
            int    loss = diff - 1; // loss is all that is above diff == 1
            m_stats.traceRcvLoss += loss;
            m_stats.rcvLossTotal += loss;
            uint64_t lossbytes = loss * m_pRcvBuffer->getRcvAvgPayloadSize();
            m_stats.traceRcvBytesLoss += lossbytes;
            m_stats.rcvBytesLossTotal += lossbytes;
            HLOGC(mglog.Debug,
                  log << "LOSS STATS: n=" << loss << " SEQ: [" << CSeqNo::incseq(m_iRcvCurrPhySeqNo) << " "
                      << CSeqNo::decseq(packet.m_iSeqNo) << "]");
        }

        if (diff > 0)
        {
            // Record if it was further than latest
            m_iRcvCurrPhySeqNo = packet.m_iSeqNo;
        }
    }

    {
        // Start of offset protected section
        // Prevent TsbPd thread from modifying Ack position while adding data
        // offset from RcvLastAck in RcvBuffer must remain valid between seqoff() and addData()
        CGuard recvbuf_acklock(m_RcvBufferLock);

        // vector<CUnit*> undec_units;
        if (m_PacketFilter)
        {
            // Stuff this data into the filter
            m_PacketFilter.receive(in_unit, (incoming), (filter_loss_seqs));
            HLOGC(mglog.Debug,
                  log << "(FILTER) fed data, received " << incoming.size() << " pkts, " << Printable(filter_loss_seqs)
                      << " loss to report, "
                      << (m_PktFilterRexmitLevel == SRT_ARQ_ALWAYS ? "FIND & REPORT LOSSES YOURSELF"
                                                                   : "REPORT ONLY THOSE"));
        }
        else
        {
            // Stuff in just one packet that has come in.
            incoming.push_back(in_unit);
        }

        bool excessive = true; // stays true unless it was successfully added

        // Needed for possibly check for needsQuickACK.
        bool incoming_belated = (CSeqNo::seqcmp(in_unit->m_Packet.m_iSeqNo, m_iRcvLastSkipAck) < 0);

        // Loop over all incoming packets that were filtered out.
        // In case when there is no filter, there's just one packet in 'incoming',
        // the one that came in the input of this function.
        for (vector<CUnit *>::iterator i = incoming.begin(); i != incoming.end(); ++i)
        {
            CUnit *  u    = *i;
            CPacket &rpkt = u->m_Packet;

            // m_iRcvLastSkipAck is the base sequence number for the receiver buffer.
            // This is the offset in the buffer; if this is negative, it means that
            // this sequence is already in the past and the buffer is not interested.
            // Meaning, this packet will be rejected, even if it could potentially be
            // one of missing packets in the transmission.
            int32_t offset = CSeqNo::seqoff(m_iRcvLastSkipAck, rpkt.m_iSeqNo);

            IF_HEAVY_LOGGING(const char *exc_type = "EXPECTED");

            if (offset < 0)
            {
                IF_HEAVY_LOGGING(exc_type = "BELATED");
                steady_clock::time_point tsbpdtime = m_pRcvBuffer->getPktTsbPdTime(rpkt.getMsgTimeStamp());
                long bltime = CountIIR<uint64_t>(
                        uint64_t(m_stats.traceBelatedTime) * 1000,
                        count_microseconds(steady_clock::now() - tsbpdtime), 0.2);

                enterCS(m_StatsLock);
                m_stats.traceBelatedTime = double(bltime) / 1000.0;
                m_stats.traceRcvBelated++;
                leaveCS(m_StatsLock);
                HLOGC(mglog.Debug,
                      log << CONID() << "RECEIVED: seq=" << packet.m_iSeqNo << " offset=" << offset << " (BELATED/"
                          << rexmitstat[pktrexmitflag] << rexmit_reason << ") FLAGS: " << packet.MessageFlagStr());
                continue;
            }

            const int avail_bufsize = m_pRcvBuffer->getAvailBufSize();
            if (offset >= avail_bufsize)
            {
                // This is already a sequence discrepancy. Probably there could be found
                // some way to make it continue reception by overriding the sequence and
                // make a kinda TLKPTDROP, but there has been found no reliable way to do this.
                if (m_bTsbPd && m_bTLPktDrop && m_pRcvBuffer->empty())
                {
                    // Only in live mode. In File mode this shall not be possible
                    // because the sender should stop sending in this situation.
                    // In Live mode this means that there is a gap between the
                    // lowest sequence in the empty buffer and the incoming sequence
                    // that exceeds the buffer size. Receiving data in this situation
                    // is no longer possible and this is a point of no return.

                    LOGC(mglog.Error, log << CONID() <<
                            "SEQUENCE DISCREPANCY. BREAKING CONNECTION."
                            " seq=" << rpkt.m_iSeqNo
                            << " buffer=(" << m_iRcvLastSkipAck
                            << ":" << m_iRcvCurrSeqNo                   // -1 = size to last index
                            << "+" << CSeqNo::incseq(m_iRcvLastSkipAck, m_pRcvBuffer->capacity()-1)
                            << "), " << (offset-avail_bufsize+1)
                            << " past max. Reception no longer possible. REQUESTING TO CLOSE.");

                    // This is a scoped lock with AckLock, but for the moment
                    // when processClose() is called this lock must be taken out,
                    // otherwise this will cause a deadlock. We don't need this
                    // lock anymore, and at 'return' it will be unlocked anyway.
                    recvbuf_acklock.unlock();
                    processClose();
                    return -1;
                }
                else
                {
                    LOGC(mglog.Error, log << CONID() << "No room to store incoming packet: offset="
                            << offset << " avail=" << avail_bufsize
                            << " ack.seq=" << m_iRcvLastSkipAck << " pkt.seq=" << rpkt.m_iSeqNo
                            << " rcv-remain=" << m_pRcvBuffer->debugGetSize()
                        );
                    return -1;
                }
            }

            bool adding_successful = true;
            if (m_pRcvBuffer->addData(*i, offset) < 0)
            {
                // addData returns -1 if at the m_iLastAckPos+offset position there already is a packet.
                // So this packet is "redundant".
                IF_HEAVY_LOGGING(exc_type = "UNACKED");
                adding_successful = false;
            }
            else
            {
                IF_HEAVY_LOGGING(exc_type = "ACCEPTED");
                excessive = false;
                if (u->m_Packet.getMsgCryptoFlags())
                {
                    EncryptionStatus rc = m_pCryptoControl ? m_pCryptoControl->decrypt((u->m_Packet)) : ENCS_NOTSUP;
                    if (rc != ENCS_CLEAR)
                    {
                        // Could not decrypt
                        // Keep packet in received buffer
                        // Crypto flags are still set
                        // It will be acknowledged
                        {
                            CGuard lg(m_StatsLock);
                            m_stats.traceRcvUndecrypt += 1;
                            m_stats.traceRcvBytesUndecrypt += pktsz;
                            m_stats.m_rcvUndecryptTotal += 1;
                            m_stats.m_rcvBytesUndecryptTotal += pktsz;
                        }

                        // Log message degraded to debug because it may happen very often
                        HLOGC(dlog.Debug, log << CONID() << "ERROR: packet not decrypted, dropping data.");
                        adding_successful = false;
                        IF_HEAVY_LOGGING(exc_type = "UNDECRYPTED");
                    }
                }
            }
#if ENABLE_HEAVY_LOGGING
            std::ostringstream timebufspec;
            if (m_bTsbPd)
            {
                int dsize = m_pRcvBuffer->getRcvDataSize();
                timebufspec << "(" << FormatTime(m_pRcvBuffer->debugGetDeliveryTime(0))
                    << "-" << FormatTime(m_pRcvBuffer->debugGetDeliveryTime(dsize-1)) << ")";
            }

            std::ostringstream expectspec;
            if (excessive)
                expectspec << "EXCESSIVE(" << exc_type << rexmit_reason << ")";
            else
                expectspec << "ACCEPTED";

            LOGC(mglog.Debug, log << CONID() << "RECEIVED: seq=" << rpkt.m_iSeqNo
                    << " offset=" << offset
                    << " BUFr=" << avail_bufsize
                    << " avail=" << m_pRcvBuffer->getAvailBufSize()
                    << " buffer=(" << m_iRcvLastSkipAck
                    << ":" << m_iRcvCurrSeqNo                   // -1 = size to last index
                    << "+" << CSeqNo::incseq(m_iRcvLastSkipAck, m_pRcvBuffer->capacity()-1)
                    << ") "
                    << " RSL=" << expectspec.str()
                    << " SN=" << rexmitstat[pktrexmitflag]
                    << " DLVTM=" << timebufspec.str()
                    << " FLAGS: "
                    << rpkt.MessageFlagStr());
#endif

            // Decryption should have made the crypto flags EK_NOENC.
            // Otherwise it's an error.
            if (adding_successful)
            {
                HLOGC(dlog.Debug,
                      log << "CONTIGUITY CHECK: sequence distance: " << CSeqNo::seqoff(m_iRcvCurrSeqNo, rpkt.m_iSeqNo));
                if (CSeqNo::seqcmp(rpkt.m_iSeqNo, CSeqNo::incseq(m_iRcvCurrSeqNo)) > 0) // Loss detection.
                {
                    int32_t seqlo = CSeqNo::incseq(m_iRcvCurrSeqNo);
                    int32_t seqhi = CSeqNo::decseq(rpkt.m_iSeqNo);

                    srt_loss_seqs.push_back(make_pair(seqlo, seqhi));

                    if (initial_loss_ttl)
                    {
                        // pack loss list for (possibly belated) NAK
                        // The LOSSREPORT will be sent in a while.

                        for (loss_seqs_t::iterator i = srt_loss_seqs.begin(); i != srt_loss_seqs.end(); ++i)
                        {
                            m_FreshLoss.push_back(CRcvFreshLoss(i->first, i->second, initial_loss_ttl));
                        }
                        HLOGC(mglog.Debug,
                              log << "FreshLoss: added sequences: " << Printable(srt_loss_seqs)
                                  << " tolerance: " << initial_loss_ttl);
                        reorder_prevent_lossreport = true;
                    }
                }
            }

            // Update the current largest sequence number that has been received.
            // Or it is a retransmitted packet, remove it from receiver loss list.
            if (CSeqNo::seqcmp(rpkt.m_iSeqNo, m_iRcvCurrSeqNo) > 0)
            {
                m_iRcvCurrSeqNo = rpkt.m_iSeqNo; // Latest possible received
            }
            else
            {
                unlose(rpkt); // was BELATED or RETRANSMITTED
                was_sent_in_order &= 0 != pktrexmitflag;
            }
        }

        // This is moved earlier after introducing filter because it shouldn't
        // be executed in case when the packet was rejected by the receiver buffer.
        // However now the 'excessive' condition may be true also in case when
        // a truly non-excessive packet has been received, just it has been temporarily
        // stored for better times by the filter module. This way 'excessive' is also true,
        // although the old condition that a packet with a newer sequence number has arrived
        // or arrived out of order may still be satisfied.
        if (!incoming_belated && was_sent_in_order)
        {
            // Basing on some special case in the packet, it might be required
            // to enforce sending ACK immediately (earlier than normally after
            // a given period).
            if (m_CongCtl->needsQuickACK(packet))
            {
                m_tsNextACKTime = steady_clock::now();
            }
        }

        if (excessive)
        {
            return -1;
        }

    } // End of recvbuf_acklock

    if (m_bClosing)
    {
        // RcvQueue worker thread can call processData while closing (or close while processData)
        // This race condition exists in the UDT design but the protection against TsbPd thread
        // (with AckLock) and decryption enlarged the probability window.
        // Application can crash deep in decrypt stack since crypto context is deleted in close.
        // RcvQueue worker thread will not necessarily be deleted with this connection as it can be
        // used by others (socket multiplexer).
        return -1;
    }

    if (incoming.empty())
    {
        // Treat as excessive. This is when a filter cumulates packets
        // until the loss is rebuilt, or eats up a filter control packet
        return -1;
    }

    if (!srt_loss_seqs.empty())
    {
        // A loss is detected
        {
            // TODO: Can unlock rcvloss after m_pRcvLossList->insert(...)?
            // And probably protect m_FreshLoss as well.

            HLOGC(mglog.Debug, log << "processData: LOSS DETECTED, %: " << Printable(srt_loss_seqs) << " - RECORDING.");
            // if record_loss == false, nothing will be contained here
            // Insert lost sequence numbers to the receiver loss list
            CGuard lg(m_RcvLossLock);
            for (loss_seqs_t::iterator i = srt_loss_seqs.begin(); i != srt_loss_seqs.end(); ++i)
            {
                // If loss found, insert them to the receiver loss list
                m_pRcvLossList->insert(i->first, i->second);
            }
        }

        const bool report_recorded_loss = !m_PacketFilter || m_PktFilterRexmitLevel == SRT_ARQ_ALWAYS;
        if (!reorder_prevent_lossreport && report_recorded_loss)
        {
            HLOGC(mglog.Debug, log << "WILL REPORT LOSSES (SRT): " << Printable(srt_loss_seqs));
            sendLossReport(srt_loss_seqs);
        }

        if (m_bTsbPd)
        {
            HLOGC(mglog.Debug, log << "loss: signaling TSBPD cond");
            CSync::lock_signal(m_RcvTsbPdCond, m_RecvLock);
        }
        else
        {
            HLOGC(mglog.Debug, log << "loss: socket is not TSBPD, not signaling");
        }
    }

    // Separately report loss records of those reported by a filter.
    // ALWAYS report whatever has been reported back by a filter. Note that
    // the filter never reports anything when rexmit fallback level is ALWAYS or NEVER.
    // With ALWAYS only those are reported that were recorded here by SRT.
    // With NEVER, nothing is to be reported.
    if (!filter_loss_seqs.empty())
    {
        HLOGC(mglog.Debug, log << "WILL REPORT LOSSES (filter): " << Printable(filter_loss_seqs));
        sendLossReport(filter_loss_seqs);

        if (m_bTsbPd)
        {
            HLOGC(mglog.Debug, log << "loss: signaling TSBPD cond");
            CSync::lock_signal(m_RcvTsbPdCond, m_RecvLock);
        }
    }

    // Now review the list of FreshLoss to see if there's any "old enough" to send UMSG_LOSSREPORT to it.

    // PERFORMANCE CONSIDERATIONS:
    // This list is quite inefficient as a data type and finding the candidate to send UMSG_LOSSREPORT
    // is linear time. On the other hand, there are some special cases that are important for performance:
    // - only the first (plus some following) could have had TTL drown to 0
    // - the only (little likely) possibility that the next-to-first record has TTL=0 is when there was
    //   a loss range split (due to dropFromLossLists() of one sequence)
    // - first found record with TTL>0 means end of "ready to LOSSREPORT" records
    // So:
    // All you have to do is:
    //  - start with first element and continue with next elements, as long as they have TTL=0
    //    If so, send the loss report and remove this element.
    //  - Since the first element that has TTL>0, iterate until the end of container and decrease TTL.
    //
    // This will be efficient becase the loop to increment one field (without any condition check)
    // can be quite well optimized.

    vector<int32_t> lossdata;
    {
        CGuard lg(m_RcvLossLock);

        // XXX There was a mysterious crash around m_FreshLoss. When the initial_loss_ttl is 0
        // (that is, "belated loss report" feature is off), don't even touch m_FreshLoss.
        if (initial_loss_ttl && !m_FreshLoss.empty())
        {
            deque<CRcvFreshLoss>::iterator i = m_FreshLoss.begin();

            // Phase 1: take while TTL <= 0.
            // There can be more than one record with the same TTL, if it has happened before
            // that there was an 'unlost' (@c dropFromLossLists) sequence that has split one detected loss
            // into two records.
            for (; i != m_FreshLoss.end() && i->ttl <= 0; ++i)
            {
                HLOGF(mglog.Debug,
                      "Packet seq %d-%d (%d packets) considered lost - sending LOSSREPORT",
                      i->seq[0],
                      i->seq[1],
                      CSeqNo::seqoff(i->seq[0], i->seq[1]) + 1);
                addLossRecord(lossdata, i->seq[0], i->seq[1]);
            }

            // Remove elements that have been processed and prepared for lossreport.
            if (i != m_FreshLoss.begin())
            {
                m_FreshLoss.erase(m_FreshLoss.begin(), i);
                i = m_FreshLoss.begin();
            }

            if (m_FreshLoss.empty())
            {
                HLOGP(mglog.Debug, "NO MORE FRESH LOSS RECORDS.");
            }
            else
            {
                HLOGF(mglog.Debug,
                      "STILL %" PRIzu " FRESH LOSS RECORDS, FIRST: %d-%d (%d) TTL: %d",
                      m_FreshLoss.size(),
                      i->seq[0],
                      i->seq[1],
                      1 + CSeqNo::seqoff(i->seq[0], i->seq[1]),
                      i->ttl);
            }

            // Phase 2: rest of the records should have TTL decreased.
            for (; i != m_FreshLoss.end(); ++i)
                --i->ttl;
        }
    }
    if (!lossdata.empty())
    {
        sendCtrl(UMSG_LOSSREPORT, NULL, &lossdata[0], lossdata.size());
    }

    // was_sent_in_order means either of:
    // - packet was sent in order (first if branch above)
    // - packet was sent as old, but was a retransmitted packet

    if (m_bPeerRexmitFlag && was_sent_in_order)
    {
        ++m_iConsecOrderedDelivery;
        if (m_iConsecOrderedDelivery >= 50)
        {
            m_iConsecOrderedDelivery = 0;
            if (m_iReorderTolerance > 0)
            {
                m_iReorderTolerance--;
                enterCS(m_StatsLock);
                m_stats.traceReorderDistance--;
                leaveCS(m_StatsLock);
                HLOGF(mglog.Debug,
                      "ORDERED DELIVERY of 50 packets in a row - decreasing tolerance to %d",
                      m_iReorderTolerance);
            }
        }
    }

    return 0;
}

/// This function is called when a packet has arrived, which was behind the current
/// received sequence - that is, belated or retransmitted. Try to remove the packet
/// from both loss records: the general loss record and the fresh loss record.
///
/// Additionally, check - if supported by the peer - whether the "latecoming" packet
/// has been sent due to retransmission or due to reordering, by checking the rexmit
/// support flag and rexmit flag itself. If this packet was surely ORIGINALLY SENT
/// it means that the current network connection suffers of packet reordering. This
/// way try to introduce a dynamic tolerance by calculating the difference between
/// the current packet reception sequence and this packet's sequence. This value
/// will be set to the tolerance value, which means that later packet retransmission
/// will not be required immediately, but only after receiving N next packets that
/// do not include the lacking packet.
/// The tolerance is not increased infinitely - it's bordered by m_iMaxReorderTolerance.
/// This value can be set in options - SRT_LOSSMAXTTL.
void CUDT::unlose(const CPacket &packet)
{
    CGuard lg(m_RcvLossLock);
    int32_t sequence = packet.m_iSeqNo;
    m_pRcvLossList->remove(sequence);

    // Rest of this code concerns only the "belated lossreport" feature.

    bool has_increased_tolerance = false;
    bool was_reordered           = false;

    if (m_bPeerRexmitFlag)
    {
        // If the peer understands the REXMIT flag, it means that the REXMIT flag is contained
        // in the PH_MSGNO field.

        // The packet is considered coming originally (just possibly out of order), if REXMIT
        // flag is NOT set.
        was_reordered = !packet.getRexmitFlag();
        if (was_reordered)
        {
            HLOGF(mglog.Debug, "received out-of-band packet seq %d", sequence);

            const int seqdiff = abs(CSeqNo::seqcmp(m_iRcvCurrSeqNo, packet.m_iSeqNo));
            enterCS(m_StatsLock);
            m_stats.traceReorderDistance = max(seqdiff, m_stats.traceReorderDistance);
            leaveCS(m_StatsLock);
            if (seqdiff > m_iReorderTolerance)
            {
                const int new_tolerance = min(seqdiff, m_iMaxReorderTolerance);
                HLOGF(mglog.Debug,
                      "Belated by %d seqs - Reorder tolerance %s %d",
                      seqdiff,
                      (new_tolerance == m_iReorderTolerance) ? "REMAINS with" : "increased to",
                      new_tolerance);
                m_iReorderTolerance = new_tolerance;
                has_increased_tolerance =
                    true; // Yes, even if reorder tolerance is already at maximum - this prevents decreasing tolerance.
            }
        }
        else
        {
            HLOGC(mglog.Debug, log << CONID() << "received reXmitted packet seq=" << sequence);
        }
    }
    else
    {
        HLOGF(mglog.Debug, "received reXmitted or belated packet seq %d (distinction not supported by peer)", sequence);
    }

    // Don't do anything if "belated loss report" feature is not used.
    // In that case the FreshLoss list isn't being filled in at all, the
    // loss report is sent directly.
    // Note that this condition blocks two things being done in this function:
    // - remove given sequence from the fresh loss record
    //   (in this case it's empty anyway)
    // - decrease current reorder tolerance based on whether packets come in order
    //   (current reorder tolerance is 0 anyway)
    if (m_bPeerRexmitFlag == 0 || m_iReorderTolerance == 0)
        return;

    size_t i       = 0;
    int    had_ttl = 0;
    for (i = 0; i < m_FreshLoss.size(); ++i)
    {
        had_ttl = m_FreshLoss[i].ttl;
        switch (m_FreshLoss[i].revoke(sequence))
        {
        case CRcvFreshLoss::NONE:
            continue; // Not found. Search again.

        case CRcvFreshLoss::STRIPPED:
            goto breakbreak; // Found and the modification is applied. We're done here.

        case CRcvFreshLoss::DELETE:
            // No more elements. Kill it.
            m_FreshLoss.erase(m_FreshLoss.begin() + i);
            // Every loss is unique. We're done here.
            goto breakbreak;

        case CRcvFreshLoss::SPLIT:
            // Oh, this will be more complicated. This means that it was in between.
            {
                // So create a new element that will hold the upper part of the range,
                // and this one modify to be the lower part of the range.

                // Keep the current end-of-sequence value for the second element
                int32_t next_end = m_FreshLoss[i].seq[1];

                // seq-1 set to the end of this element
                m_FreshLoss[i].seq[1] = CSeqNo::decseq(sequence);
                // seq+1 set to the begin of the next element
                int32_t next_begin = CSeqNo::incseq(sequence);

                // Use position of the NEXT element because insertion happens BEFORE pointed element.
                // Use the same TTL (will stay the same in the other one).
                m_FreshLoss.insert(m_FreshLoss.begin() + i + 1,
                                   CRcvFreshLoss(next_begin, next_end, m_FreshLoss[i].ttl));
            }
            goto breakbreak;
        }
    }

    // Could have made the "return" instruction instead of goto, but maybe there will be something
    // to add in future, so keeping that.
breakbreak:;

    if (i != m_FreshLoss.size())
    {
        HLOGF(mglog.Debug, "sequence %d removed from belated lossreport record", sequence);
    }

    if (was_reordered)
    {
        m_iConsecOrderedDelivery = 0;
        if (has_increased_tolerance)
        {
            m_iConsecEarlyDelivery = 0; // reset counter
        }
        else if (had_ttl > 2)
        {
            ++m_iConsecEarlyDelivery; // otherwise, and if it arrived quite earlier, increase counter
            HLOGF(mglog.Debug, "... arrived at TTL %d case %d", had_ttl, m_iConsecEarlyDelivery);

            // After 10 consecutive
            if (m_iConsecEarlyDelivery >= 10)
            {
                m_iConsecEarlyDelivery = 0;
                if (m_iReorderTolerance > 0)
                {
                    m_iReorderTolerance--;
                    enterCS(m_StatsLock);
                    m_stats.traceReorderDistance--;
                    leaveCS(m_StatsLock);
                    HLOGF(mglog.Debug,
                          "... reached %d times - decreasing tolerance to %d",
                          m_iConsecEarlyDelivery,
                          m_iReorderTolerance);
                }
            }
        }
        // If hasn't increased tolerance, but the packet appeared at TTL less than 2, do nothing.
    }
}

void CUDT::dropFromLossLists(int32_t from, int32_t to)
{
    CGuard lg(m_RcvLossLock);
    m_pRcvLossList->remove(from, to);

    HLOGF(mglog.Debug, "%sTLPKTDROP seq %d-%d (%d packets)", CONID().c_str(), from, to, CSeqNo::seqoff(from, to));

    if (m_bPeerRexmitFlag == 0 || m_iReorderTolerance == 0)
        return;

    // All code below concerns only "belated lossreport" feature.

    // It's highly unlikely that this is waiting to send a belated UMSG_LOSSREPORT,
    // so treat it rather as a sanity check.

    // It's enough to check if the first element of the list starts with a sequence older than 'to'.
    // If not, just do nothing.

    size_t delete_index = 0;
    for (size_t i = 0; i < m_FreshLoss.size(); ++i)
    {
        CRcvFreshLoss::Emod result = m_FreshLoss[i].revoke(from, to);
        switch (result)
        {
        case CRcvFreshLoss::DELETE:
            delete_index = i + 1; // PAST THE END
            continue;             // There may be further ranges that are included in this one, so check on.

        case CRcvFreshLoss::NONE:
        case CRcvFreshLoss::STRIPPED:
            break; // THIS BREAKS ONLY 'switch', not 'for'!

        case CRcvFreshLoss::SPLIT:; // This function never returns it. It's only a compiler shut-up.
        }

        break; // Now this breaks also FOR.
    }

    m_FreshLoss.erase(m_FreshLoss.begin(),
                      m_FreshLoss.begin() + delete_index); // with delete_index == 0 will do nothing
}

// This function, as the name states, should bake a new cookie.
int32_t CUDT::bake(const sockaddr_any& addr, int32_t current_cookie, int correction)
{
    static unsigned int distractor = 0;
    unsigned int        rollover   = distractor + 10;

    for (;;)
    {
        // SYN cookie
        char clienthost[NI_MAXHOST];
        char clientport[NI_MAXSERV];
        getnameinfo(addr.get(),
                    addr.size(),
                    clienthost,
                    sizeof(clienthost),
                    clientport,
                    sizeof(clientport),
                    NI_NUMERICHOST | NI_NUMERICSERV);
        int64_t timestamp = (count_microseconds(steady_clock::now() - m_stats.tsStartTime) / 60000000) + distractor -
                            correction; // secret changes every one minute
        stringstream cookiestr;
        cookiestr << clienthost << ":" << clientport << ":" << timestamp;
        union {
            unsigned char cookie[16];
            int32_t       cookie_val;
        };
        CMD5::compute(cookiestr.str().c_str(), cookie);

        if (cookie_val != current_cookie)
            return cookie_val;

        ++distractor;

        // This is just to make the loop formally breakable,
        // but this is virtually impossible to happen.
        if (distractor == rollover)
            return cookie_val;
    }
}

// XXX This is quite a mystery, why this function has a return value
// and what the purpose for it was. There's just one call of this
// function in the whole code and in that call the return value is
// ignored. Actually this call happens in the CRcvQueue::worker thread,
// where it makes a response for incoming UDP packet that might be
// a connection request. Should any error occur in this process, there
// is no way to "report error" that happened here. Basing on that
// these values in original UDT code were quite like the values
// for m_iReqType, they have been changed to URQ_* symbols, which
// may mean that the intent for the return value was to send this
// value back as a control packet back to the connector.
//
// This function is run when the CRcvQueue object is reading packets
// from the multiplexer (@c CRcvQueue::worker_RetrieveUnit) and the
// target socket ID is 0.
//
// XXX Make this function return EConnectStatus enum type (extend if needed),
// and this will be directly passed to the caller.
SRT_REJECT_REASON CUDT::processConnectRequest(const sockaddr_any& addr, CPacket& packet)
{
    // XXX ASSUMPTIONS:
    // [[using assert(packet.m_iID == 0)]]

    HLOGC(mglog.Debug, log << "processConnectRequest: received a connection request");

    if (m_bClosing)
    {
        m_RejectReason = SRT_REJ_CLOSE;
        HLOGC(mglog.Debug, log << "processConnectRequest: ... NOT. Rejecting because closing.");
        return m_RejectReason;
    }

    /*
     * Closing a listening socket only set bBroken
     * If a connect packet is received while closing it gets through
     * processing and crashes later.
     */
    if (m_bBroken)
    {
        m_RejectReason = SRT_REJ_CLOSE;
        HLOGC(mglog.Debug, log << "processConnectRequest: ... NOT. Rejecting because broken.");
        return m_RejectReason;
    }
    size_t exp_len =
        CHandShake::m_iContentSize; // When CHandShake::m_iContentSize is used in log, the file fails to link!

    // NOTE!!! Old version of SRT code checks if the size of the HS packet
    // is EQUAL to the above CHandShake::m_iContentSize.

    // Changed to < exp_len because we actually need that the packet
    // be at least of a size for handshake, although it may contain
    // more data, depending on what's inside.
    if (packet.getLength() < exp_len)
    {
        m_RejectReason = SRT_REJ_ROGUE;
        HLOGC(mglog.Debug,
              log << "processConnectRequest: ... NOT. Wrong size: " << packet.getLength() << " (expected: " << exp_len
                  << ")");
        return m_RejectReason;
    }

    // Dunno why the original UDT4 code only MUCH LATER was checking if the packet was UMSG_HANDSHAKE.
    // It doesn't seem to make sense to deserialize it into the handshake structure if we are not
    // sure that the packet contains the handshake at all!
    if (!packet.isControl(UMSG_HANDSHAKE))
    {
        m_RejectReason = SRT_REJ_ROGUE;
        LOGC(mglog.Error, log << "processConnectRequest: the packet received as handshake is not a handshake message");
        return m_RejectReason;
    }

    CHandShake hs;
    hs.load_from(packet.m_pcData, packet.getLength());

    // XXX MOST LIKELY this hs should be now copied into m_ConnRes field, which holds
    // the handshake structure sent from the peer (no matter the role or mode).
    // This should simplify the createSrtHandshake() function which can this time
    // simply write the crafted handshake structure into m_ConnReq, which needs no
    // participation of the local handshake and passing it as a parameter through
    // newConnection() -> acceptAndRespond() -> createSrtHandshake(). This is also
    // required as a source of the peer's information used in processing in other
    // structures.

    int32_t cookie_val = bake(addr);

    HLOGC(mglog.Debug, log << "processConnectRequest: new cookie: " << hex << cookie_val);

    // REQUEST:INDUCTION.
    // Set a cookie, a target ID, and send back the same as
    // RESPONSE:INDUCTION.
    if (hs.m_iReqType == URQ_INDUCTION)
    {
        HLOGC(mglog.Debug, log << "processConnectRequest: received type=induction, sending back with cookie+socket");

        // XXX That looks weird - the calculated md5 sum out of the given host/port/timestamp
        // is 16 bytes long, but CHandShake::m_iCookie has 4 bytes. This then effectively copies
        // only the first 4 bytes. Moreover, it's dangerous on some platforms because the char
        // array need not be aligned to int32_t - changed to union in a hope that using int32_t
        // inside a union will enforce whole union to be aligned to int32_t.
        hs.m_iCookie = cookie_val;
        packet.m_iID = hs.m_iID;

        // Ok, now's the time. The listener sets here the version 5 handshake,
        // even though the request was 4. This is because the old client would
        // simply return THE SAME version, not even looking into it, giving the
        // listener false impression as if it supported version 5.
        //
        // If the caller was really HSv4, it will simply ignore the version 5 in INDUCTION;
        // it will respond with CONCLUSION, but with its own set version, which is version 4.
        //
        // If the caller was really HSv5, it will RECOGNIZE this version 5 in INDUCTION, so
        // it will respond with version 5 when sending CONCLUSION.

        hs.m_iVersion = HS_VERSION_SRT1;

        // Additionally, set this field to a MAGIC value. This field isn't used during INDUCTION
        // by HSv4 client, HSv5 client can use it to additionally verify that this is a HSv5 listener.
        // In this field we also advertise the PBKEYLEN value. When 0, it's considered not advertised.
        hs.m_iType = SrtHSRequest::wrapFlags(true /*put SRT_MAGIC_CODE in HSFLAGS*/, m_iSndCryptoKeyLen);
        bool whether SRT_ATR_UNUSED = m_iSndCryptoKeyLen != 0;
        HLOGC(mglog.Debug,
              log << "processConnectRequest: " << (whether ? "" : "NOT ")
                  << " Advertising PBKEYLEN - value = " << m_iSndCryptoKeyLen);

        size_t size = packet.getLength();
        hs.store_to((packet.m_pcData), (size));
        setPacketTS(packet, steady_clock::now());

        // Display the HS before sending it to peer
        HLOGC(mglog.Debug, log << "processConnectRequest: SENDING HS (i): " << hs.show());

        m_pSndQueue->sendto(addr, packet);
        return SRT_REJ_UNKNOWN; // EXCEPTION: this is a "no-error" code.
    }

    // Otherwise this should be REQUEST:CONCLUSION.
    // Should then come with the correct cookie that was
    // set in the above INDUCTION, in the HS_VERSION_SRT1
    // should also contain extra data.

    HLOGC(mglog.Debug,
          log << "processConnectRequest: received type=" << RequestTypeStr(hs.m_iReqType) << " - checking cookie...");
    if (hs.m_iCookie != cookie_val)
    {
        cookie_val = bake(addr, cookie_val, -1); // SHOULD generate an earlier, distracted cookie

        if (hs.m_iCookie != cookie_val)
        {
            m_RejectReason = SRT_REJ_RDVCOOKIE;
            HLOGC(mglog.Debug, log << "processConnectRequest: ...wrong cookie " << hex << cookie_val << ". Ignoring.");
            return m_RejectReason;
        }

        HLOGC(mglog.Debug, log << "processConnectRequest: ... correct (FIXED) cookie. Proceeding.");
    }
    else
    {
        HLOGC(mglog.Debug, log << "processConnectRequest: ... correct (ORIGINAL) cookie. Proceeding.");
    }

    int32_t id = hs.m_iID;

    // HANDSHAKE: The old client sees the version that does not match HS_VERSION_UDT4 (5).
    // In this case it will respond with URQ_ERROR_REJECT. Rest of the data are the same
    // as in the handshake request. When this message is received, the connector side should
    // switch itself to the version number HS_VERSION_UDT4 and continue the old way (that is,
    // continue sending URQ_INDUCTION, but this time with HS_VERSION_UDT4).

    bool accepted_hs = true;

    if (hs.m_iVersion == HS_VERSION_SRT1)
    {
        // No further check required.
        // The m_iType contains handshake extension flags.
    }
    else if (hs.m_iVersion == HS_VERSION_UDT4)
    {
        // In UDT, and so in older SRT version, the hs.m_iType field should contain
        // the socket type, although SRT only allowed this field to be UDT_DGRAM.
        // Older SRT version contained that value in a field, but now that this can
        // only contain UDT_DGRAM the field itself has been abandoned.
        // For the sake of any old client that reports version 4 handshake, interpret
        // this hs.m_iType field as a socket type and check if it's UDT_DGRAM.

        // Note that in HSv5 hs.m_iType contains extension flags.
        if (hs.m_iType != UDT_DGRAM)
        {
            m_RejectReason = SRT_REJ_ROGUE;
            accepted_hs    = false;
        }
    }
    else
    {
        // Unsupported version
        // (NOTE: This includes "version=0" which is a rejection flag).
        m_RejectReason = SRT_REJ_VERSION;
        accepted_hs    = false;
    }

    if (!accepted_hs)
    {
        HLOGC(mglog.Debug,
              log << "processConnectRequest: version/type mismatch. Sending REJECT code:" << m_RejectReason
              << " MSG: " << srt_rejectreason_str(m_RejectReason));
        // mismatch, reject the request
        hs.m_iReqType = URQFailure(m_RejectReason);
        size_t size   = CHandShake::m_iContentSize;
        hs.store_to((packet.m_pcData), (size));
        packet.m_iID        = id;
        setPacketTS(packet, steady_clock::now());
        HLOGC(mglog.Debug, log << "processConnectRequest: SENDING HS (e): " << hs.show());
        m_pSndQueue->sendto(addr, packet);
    }
    else
    {
        SRT_REJECT_REASON error  = SRT_REJ_UNKNOWN;
        int               result = s_UDTUnited.newConnection(m_SocketID, addr, packet, (hs), (error));

        // This is listener - m_RejectReason need not be set
        // because listener has no functionality of giving the app
        // insight into rejected callers.

        // --->
        //        (global.) CUDTUnited::updateListenerMux
        //        (new Socket.) CUDT::acceptAndRespond
        if (result == -1)
        {
            hs.m_iReqType = URQFailure(error);
            LOGF(mglog.Error, "UU:newConnection: rsp(REJECT): %d - %s", hs.m_iReqType, srt_rejectreason_str(error));
        }

        // CONFUSION WARNING!
        //
        // The newConnection() will call acceptAndRespond() if the processing
        // was successful - IN WHICH CASE THIS PROCEDURE SHOULD DO NOTHING.
        // Ok, almost nothing - see update_events below.
        //
        // If newConnection() failed, acceptAndRespond() will not be called.
        // Ok, more precisely, the thing that acceptAndRespond() is expected to do
        // will not be done (this includes sending any response to the peer).
        //
        // Now read CAREFULLY. The newConnection() will return:
        //
        // - -1: The connection processing failed due to errors like:
        //       - memory alloation error
        //       - listen backlog exceeded
        //       - any error propagated from CUDT::open and CUDT::acceptAndRespond
        // - 0: The connection already exists
        // - 1: Connection accepted.
        //
        // So, update_events is called only if the connection is established.
        // Both 0 (repeated) and -1 (error) require that a response be sent.
        // The CPacket object that has arrived as a connection request is here
        // reused for the connection rejection response (see URQ_ERROR_REJECT set
        // as m_iReqType).

        // send back a response if connection failed or connection already existed
        // new connection response should be sent in acceptAndRespond()
        if (result != 1)
        {
            HLOGC(mglog.Debug,
                  log << CONID() << "processConnectRequest: sending ABNORMAL handshake info req="
                      << RequestTypeStr(hs.m_iReqType));
            size_t size = CHandShake::m_iContentSize;
            hs.store_to((packet.m_pcData), (size));
            packet.m_iID        = id;
            setPacketTS(packet, steady_clock::now());
            HLOGC(mglog.Debug, log << "processConnectRequest: SENDING HS (a): " << hs.show());
            m_pSndQueue->sendto(addr, packet);
        }
        else
        {
            // a new connection has been created, enable epoll for write
           HLOGC(mglog.Debug, log << "processConnectRequest: @" << m_SocketID
                   << " connected, setting epoll to connect:");
<<<<<<< HEAD
           s_UDTUnited.m_EPoll.update_events(m_SocketID, m_sPollID, SRT_EPOLL_CONNECT, true);
=======
            s_UDTUnited.m_EPoll.update_events(m_SocketID, m_sPollID, SRT_EPOLL_OUT, true);
>>>>>>> 55940c65
        }
    }
    LOGC(mglog.Note, log << "listen ret: " << hs.m_iReqType << " - " << RequestTypeStr(hs.m_iReqType));

    return RejectReasonForURQ(hs.m_iReqType);
}

void CUDT::addLossRecord(std::vector<int32_t> &lr, int32_t lo, int32_t hi)
{
    if (lo == hi)
        lr.push_back(lo);
    else
    {
        lr.push_back(lo | LOSSDATA_SEQNO_RANGE_FIRST);
        lr.push_back(hi);
    }
}

void CUDT::checkACKTimer(const steady_clock::time_point &currtime, char debug_decision[10])
{
    if (currtime > m_tsNextACKTime  // ACK time has come
                                  // OR the number of sent packets since last ACK has reached
                                  // the congctl-defined value of ACK Interval
                                  // (note that none of the builtin congctls defines ACK Interval)
        || (m_CongCtl->ACKMaxPackets() > 0 && m_iPktCount >= m_CongCtl->ACKMaxPackets()))
    {
        // ACK timer expired or ACK interval is reached
        sendCtrl(UMSG_ACK);

        const steady_clock::duration ack_interval = m_CongCtl->ACKTimeout_us() > 0
            ? microseconds_from(m_CongCtl->ACKTimeout_us())
            : m_tdACKInterval;
        m_tsNextACKTime = currtime + ack_interval;

        m_iPktCount      = 0;
        m_iLightACKCount = 1;
        strcpy(debug_decision, "ACK ");
    }

    // Or the transfer rate is so high that the number of packets
    // have reached the value of SelfClockInterval * LightACKCount before
    // the time has come according to m_ullNextACKTime_tk. In this case a "lite ACK"
    // is sent, which doesn't contain statistical data and nothing more
    // than just the ACK number. The "fat ACK" packets will be still sent
    // normally according to the timely rules.
    else if (m_iPktCount >= SELF_CLOCK_INTERVAL * m_iLightACKCount)
    {
        // send a "light" ACK
        sendCtrl(UMSG_ACK, NULL, NULL, SEND_LITE_ACK);
        ++m_iLightACKCount;
        strcpy(debug_decision, "LITE-ACK ");
    }
}

void CUDT::checkNAKTimer(const steady_clock::time_point& currtime, char debug_decision[10])
{
    // XXX The problem with working NAKREPORT with SRT_ARQ_ONREQ
    // is not that it would be inappropriate, but because it's not
    // implemented. The reason for it is that the structure of the
    // loss list container (m_pRcvLossList) is such that it is expected
    // that the loss records are ordered by sequence numbers (so
    // that two ranges sticking together are merged in place).
    // Unfortunately in case of SRT_ARQ_ONREQ losses must be recorded
    // as before, but they should not be reported, until confirmed
    // by the filter. By this reason they appear often out of order
    // and for adding them properly the loss list container wasn't
    // prepared. This then requires some more effort to implement.
    if (!m_bRcvNakReport || m_PktFilterRexmitLevel != SRT_ARQ_ALWAYS)
        return;

    /*
     * m_bRcvNakReport enables NAK reports for SRT.
     * Retransmission based on timeout is bandwidth consuming,
     * not knowing what to retransmit when the only NAK sent by receiver is lost,
     * all packets past last ACK are retransmitted (rexmitMethod() == SRM_FASTREXMIT).
     */
    const int loss_len = m_pRcvLossList->getLossLength();
    SRT_ASSERT(loss_len >= 0);

    if (loss_len > 0)
    {
        if (currtime <= m_tsNextNAKTime)
            return; // wait for next NAK time

        sendCtrl(UMSG_LOSSREPORT);
        strcpy(debug_decision, "NAKREPORT");
    }

    m_tsNextNAKTime = currtime + m_tdNAKInterval;
}

bool CUDT::checkExpTimer(const steady_clock::time_point& currtime, const char* debug_decision ATR_UNUSED)
{
    // VERY HEAVY LOGGING
#if ENABLE_HEAVY_LOGGING & 1
    string decision = *debug_decision ? debug_decision : "NOTHING";
    HLOGC(mglog.Debug, log << CONID() << "checkTimer: ACTIVITIES PERFORMED: " << decision);
#endif

    // In UDT the m_bUserDefinedRTO and m_iRTO were in CCC class.
    // There's nothing in the original code that alters these values.

    steady_clock::time_point next_exp_time;
    if (m_CongCtl->RTO())
    {
        next_exp_time = m_tsLastRspTime + microseconds_from(m_CongCtl->RTO());
    }
    else
    {
        steady_clock::duration exp_timeout =
            microseconds_from(m_iEXPCount * (m_iRTT + 4 * m_iRTTVar) + COMM_SYN_INTERVAL_US);
        if (exp_timeout < (m_iEXPCount * m_tdMinExpInterval))
            exp_timeout = m_iEXPCount * m_tdMinExpInterval;
        next_exp_time = m_tsLastRspTime + exp_timeout;
    }

    if (currtime <= next_exp_time)
        return false;

    // ms -> us
    const int PEER_IDLE_TMO_US = m_iOPT_PeerIdleTimeout * 1000;
    // Haven't received any information from the peer, is it dead?!
    // timeout: at least 16 expirations and must be greater than 5 seconds
    if ((m_iEXPCount > COMM_RESPONSE_MAX_EXP) &&
        (currtime - m_tsLastRspTime > microseconds_from(PEER_IDLE_TMO_US)))
    {
        //
        // Connection is broken.
        // UDT does not signal any information about this instead of to stop quietly.
        // Application will detect this when it calls any UDT methods next time.
        //
        HLOGC(mglog.Debug,
              log << "CONNECTION EXPIRED after " << count_milliseconds(currtime - m_tsLastRspTime) << "ms");
        m_bClosing       = true;
        m_bBroken        = true;
        m_iBrokenCounter = 30;

        // update snd U list to remove this socket
        m_pSndQueue->m_pSndUList->update(this, CSndUList::DO_RESCHEDULE);

        releaseSynch();

        // app can call any UDT API to learn the connection_broken error
        s_UDTUnited.m_EPoll.update_events(m_SocketID, m_sPollID, SRT_EPOLL_IN | SRT_EPOLL_OUT | SRT_EPOLL_ERR, true);

        CTimer::triggerEvent();

        return true;
    }

    HLOGC(mglog.Debug,
          log << "EXP TIMER: count=" << m_iEXPCount << "/" << (+COMM_RESPONSE_MAX_EXP) << " elapsed="
              << (count_microseconds(currtime - m_tsLastRspTime)) << "/" << (+PEER_IDLE_TMO_US) << "us");

    ++m_iEXPCount;

    /*
     * (keepalive fix)
     * duB:
     * It seems there is confusion of the direction of the Response here.
     * LastRspTime is supposed to be when receiving (data/ctrl) from peer
     * as shown in processCtrl and processData,
     * Here we set because we sent something?
     *
     * Disabling this code that prevent quick reconnection when peer disappear
     */
    // Reset last response time since we've just sent a heart-beat.
    // (fixed) m_tsLastRspTime = currtime_tk;

    return false;
}

void CUDT::checkRexmitTimer(const steady_clock::time_point& currtime)
{
    /* There are two algorithms of blind packet retransmission: LATEREXMIT and FASTREXMIT.
     *
     * LATEREXMIT is only used with FileCC.
     * The mode is triggered when some time has passed since the last ACK from
     * the receiver, while there is still some unacknowledged data in the sender's buffer,
     * and the loss list is empty.
     *
     * FASTREXMIT is only used with LiveCC.
     * The mode is triggered if the receiver does not send periodic NAK reports,
     * when some time has passed since the last ACK from the receiver,
     * while there is still some unacknowledged data in the sender's buffer.
     *
     * In case the above conditions are met, the unacknowledged packets
     * in the sender's buffer will be added to loss list and retransmitted.
     */

    const uint64_t rtt_syn = (m_iRTT + 4 * m_iRTTVar + 2 * COMM_SYN_INTERVAL_US);
    const uint64_t exp_int_us = (m_iReXmitCount * rtt_syn + COMM_SYN_INTERVAL_US);

    if (currtime <= (m_tsLastRspAckTime + microseconds_from(exp_int_us)))
        return;

    // If there is no unacknowledged data in the sending buffer,
    // then there is nothing to retransmit.
    if (m_pSndBuffer->getCurrBufSize() <= 0)
        return;

    const bool is_laterexmit = m_CongCtl->rexmitMethod() == SrtCongestion::SRM_LATEREXMIT;
    const bool is_fastrexmit = m_CongCtl->rexmitMethod() == SrtCongestion::SRM_FASTREXMIT;

    // If the receiver will send periodic NAK reports, then FASTREXMIT is inactive.
    // MIND that probably some method of "blind rexmit" MUST BE DONE, when TLPKTDROP is off.
    if (is_fastrexmit && m_bPeerNakReport)
        return;

    // We need to retransmit only when the data in the sender's buffer was already sent.
    // Otherwise it might still be sent regulary.
    bool retransmit = false;
    // - the sender loss list is empty (the receiver didn't send any LOSSREPORT, or LOSSREPORT was lost on track)
    if (is_laterexmit && (CSeqNo::incseq(m_iSndCurrSeqNo) != m_iSndLastAck) && m_pSndLossList->getLossLength() == 0)
        retransmit = true;

    if (is_fastrexmit && (CSeqNo::seqoff(m_iSndLastAck, CSeqNo::incseq(m_iSndCurrSeqNo)) > 0))
        retransmit = true;

    if (retransmit)
    {
        // Sender: Insert all the packets sent after last received acknowledgement into the sender loss list.
        CGuard acklock(m_RecvAckLock); // Protect packet retransmission
        // Resend all unacknowledged packets on timeout, but only if there is no packet in the loss list
        const int32_t csn = m_iSndCurrSeqNo;
        const int     num = m_pSndLossList->insert(m_iSndLastAck, csn);
        if (num > 0)
        {
            enterCS(m_StatsLock);
            m_stats.traceSndLoss += num;
            m_stats.sndLossTotal += num;
            leaveCS(m_StatsLock);

            HLOGC(mglog.Debug,
                  log << CONID() << "ENFORCED " << (is_laterexmit ? "LATEREXMIT" : "FASTREXMIT")
                      << " by ACK-TMOUT (scheduling): " << CSeqNo::incseq(m_iSndLastAck) << "-" << csn << " ("
                      << CSeqNo::seqoff(m_iSndLastAck, csn) << " packets)");
        }
    }

    ++m_iReXmitCount;

    checkSndTimers(DONT_REGEN_KM);
    const ECheckTimerStage stage = is_fastrexmit ? TEV_CHT_FASTREXMIT : TEV_CHT_REXMIT;
    updateCC(TEV_CHECKTIMER, stage);

    // immediately restart transmission
    m_pSndQueue->m_pSndUList->update(this, CSndUList::DO_RESCHEDULE);
}

void CUDT::checkTimers()
{
    // update CC parameters
    updateCC(TEV_CHECKTIMER, TEV_CHT_INIT);

    const steady_clock::time_point currtime = steady_clock::now();

    // This is a very heavy log, unblock only for temporary debugging!
#if 0
    HLOGC(mglog.Debug, log << CONID() << "checkTimers: nextacktime=" << FormatTime(m_ullNextACKTime_tk)
        << " AckInterval=" << m_iACKInterval
        << " pkt-count=" << m_iPktCount << " liteack-count=" << m_iLightACKCount);
#endif

    char debug_decision[25] = "";
    char* pdd = debug_decision;

    // Check if it is time to send ACK
    checkACKTimer(currtime, pdd);
#if ENABLE_HEAVY_LOGGING
    if (*pdd)
        pdd += strlen(pdd);
#endif

    // Check if it is time to send a loss report
    checkNAKTimer(currtime, pdd);

    // Check if the connection is expired
    if (checkExpTimer(currtime, debug_decision))
        return;

    // Check if FAST or LATE packet retransmission is required
    checkRexmitTimer(currtime);

    if (currtime > m_tsLastSndTime + microseconds_from(COMM_KEEPALIVE_PERIOD_US))
    {
        sendCtrl(UMSG_KEEPALIVE);
        HLOGP(mglog.Debug, "KEEPALIVE");
    }
}

void CUDT::addEPoll(const int eid)
{
    enterCS(s_UDTUnited.m_EPoll.m_EPollLock);
    m_sPollID.insert(eid);
    leaveCS(s_UDTUnited.m_EPoll.m_EPollLock);

    if (!stillConnected())
        return;

    enterCS(m_RecvLock);
    if (m_pRcvBuffer->isRcvDataReady())
    {
        s_UDTUnited.m_EPoll.update_events(m_SocketID, m_sPollID, SRT_EPOLL_IN, true);
    }
    leaveCS(m_RecvLock);

    if (m_iSndBufSize > m_pSndBuffer->getCurrBufSize())
    {
        s_UDTUnited.m_EPoll.update_events(m_SocketID, m_sPollID, SRT_EPOLL_OUT, true);
    }
}

void CUDT::removeEPoll(const int eid)
{
    // clear IO events notifications;
    // since this happens after the epoll ID has been removed, they cannot be set again
    set<int> remove;
    remove.insert(eid);
    s_UDTUnited.m_EPoll.update_events(m_SocketID, remove, SRT_EPOLL_IN | SRT_EPOLL_OUT, false);

    enterCS(s_UDTUnited.m_EPoll.m_EPollLock);
    m_sPollID.erase(eid);
    leaveCS(s_UDTUnited.m_EPoll.m_EPollLock);
}

void CUDTGroup::addEPoll(int eid)
{
   enterCS(m_pGlobal->m_EPoll.m_EPollLock);
   m_sPollID.insert(eid);
   leaveCS(m_pGlobal->m_EPoll.m_EPollLock);

   bool any_read = false;
   bool any_write = false;
   bool any_broken = false;
   bool any_pending = false;

   {
       // Check all member sockets
       CGuard gl (m_GroupLock);

       // We only need to know if there is any socket that is
       // ready to get a payload and ready to receive from.

       for (gli_t i = m_Group.begin(); i != m_Group.end(); ++i)
       {
           if (i->sndstate == GST_IDLE || i->sndstate == GST_RUNNING)
           {
               any_write |= i->ps->writeReady();
           }

           if (i->rcvstate == GST_IDLE || i->rcvstate == GST_RUNNING)
           {
               any_read |= i->ps->readReady();
           }

           if (i->ps->broken())
               any_broken |= true;
           else
               any_pending |= true;
       }
   }

   // This is stupid, but we don't have any other interface to epoll
   // internals. Actually we don't have to check if id() is in m_sPollID
   // because we know it is, as we just added it. But it's not performance
   // critical, sockets are not being often added during transmission.
   if (any_read)
       m_pGlobal->m_EPoll.update_events(id(), m_sPollID, SRT_EPOLL_IN, true);

   if (any_write)
       m_pGlobal->m_EPoll.update_events(id(), m_sPollID, SRT_EPOLL_OUT, true);

   // Set broken if none is non-broken (pending, read-ready or write-ready)
   if (any_broken && !any_pending)
       m_pGlobal->m_EPoll.update_events(id(), m_sPollID, SRT_EPOLL_ERR, true);
}

void CUDTGroup::removeEPoll(const int eid)
{
   // clear IO events notifications;
   // since this happens after the epoll ID has been removed, they cannot be set again
   set<int> remove;
   remove.insert(eid);
   m_pGlobal->m_EPoll.update_events(id(), remove, SRT_EPOLL_IN | SRT_EPOLL_OUT, false);

   enterCS(m_pGlobal->m_EPoll.m_EPollLock);
   m_sPollID.erase(eid);
   leaveCS(m_pGlobal->m_EPoll.m_EPollLock);
}

void CUDT::ConnectSignal(ETransmissionEvent evt, EventSlot sl)
{
    if (evt >= TEV__SIZE)
        return; // sanity check

    m_Slots[evt].push_back(sl);
}

void CUDT::DisconnectSignal(ETransmissionEvent evt)
{
    if (evt >= TEV__SIZE)
        return; // sanity check

    m_Slots[evt].clear();
}

void CUDT::EmitSignal(ETransmissionEvent tev, EventVariant var)
{
    for (std::vector<EventSlot>::iterator i = m_Slots[tev].begin(); i != m_Slots[tev].end(); ++i)
    {
        i->emit(tev, var);
    }
}

int CUDT::getsndbuffer(SRTSOCKET u, size_t *blocks, size_t *bytes)
{
    CUDTSocket *s = s_UDTUnited.locateSocket(u);
    if (!s || !s->m_pUDT)
        return -1;

    CSndBuffer *b = s->m_pUDT->m_pSndBuffer;

    if (!b)
        return -1;

    int bytecount, timespan;
    int count = b->getCurrBufSize((bytecount), (timespan));

    if (blocks)
        *blocks = count;

    if (bytes)
        *bytes = bytecount;

    return std::abs(timespan);
}

SRT_REJECT_REASON CUDT::rejectReason(SRTSOCKET u)
{
    CUDTSocket* s = s_UDTUnited.locateSocket(u);
    if (!s || !s->m_pUDT)
        return SRT_REJ_UNKNOWN;

    return s->m_pUDT->m_RejectReason;
}

bool CUDT::runAcceptHook(CUDT *acore, const sockaddr* peer, const CHandShake& hs, const CPacket& hspkt)
{
    // Prepare the information for the hook.

    // We need streamid.
    char target[MAX_SID_LENGTH + 1];
    memset((target), 0, MAX_SID_LENGTH + 1);

    // Just for a case, check the length.
    // This wasn't done before, and we could risk memory crash.
    // In case of error, this will remain unset and the empty
    // string will be passed as streamid.

    int ext_flags = SrtHSRequest::SRT_HSTYPE_HSFLAGS::unwrap(hs.m_iType);

    // This tests if there are any extensions.
    if (hspkt.getLength() > CHandShake::m_iContentSize + 4 && IsSet(ext_flags, CHandShake::HS_EXT_CONFIG))
    {
        uint32_t *begin = reinterpret_cast<uint32_t *>(hspkt.m_pcData + CHandShake::m_iContentSize);
        size_t    size  = hspkt.getLength() - CHandShake::m_iContentSize; // Due to previous cond check we grant it's >0
        uint32_t *next  = 0;
        size_t    length   = size / sizeof(uint32_t);
        size_t    blocklen = 0;

        for (;;) // ONE SHOT, but continuable loop
        {
            int cmd = FindExtensionBlock(begin, length, (blocklen), (next));

            const size_t bytelen = blocklen * sizeof(uint32_t);

            if (cmd == SRT_CMD_SID)
            {
                if (!bytelen || bytelen > MAX_SID_LENGTH)
                {
                    LOGC(mglog.Error,
                         log << "interpretSrtHandshake: STREAMID length " << bytelen << " is 0 or > " << +MAX_SID_LENGTH
                             << " - PROTOCOL ERROR, REJECTING");
                    return false;
                }
                // See comment at CUDT::interpretSrtHandshake().
                memcpy((target), begin + 1, bytelen);

                // Un-swap on big endian machines
                ItoHLA(((uint32_t *)target), (uint32_t *)target, blocklen);

                // Nothing more expected from connection block.
                break;
            }
            else if (cmd == SRT_CMD_NONE)
            {
                // End of blocks
                break;
            }
            else
            {
                // Any other kind of message extracted. Search on.
                length -= (next - begin);
                begin = next;
                if (begin)
                    continue;
            }

            break;
        }
    }

    try
    {
        int result = CALLBACK_CALL(m_cbAcceptHook, acore->m_SocketID, hs.m_iVersion, peer, target);
        if (result == -1)
            return false;
    }
    catch (...)
    {
        LOGP(mglog.Error, "runAcceptHook: hook interrupted by exception");
        return false;
    }

    return true;
}


// GROUP


std::list<CUDTGroup::SocketData> CUDTGroup::s_NoGroup;


CUDTGroup::gli_t CUDTGroup::add(SocketData data)
{
    CGuard g (m_GroupLock);

    // Change the snd/rcv state of the group member to PENDING.
    // Default for SocketData after creation is BROKEN, which just
    // after releasing the m_GroupLock could be read and interpreted
    // as broken connection and removed before the handshake process
    // is done.
    data.sndstate = GST_PENDING;
    data.rcvstate = GST_PENDING;

    m_Group.push_back(data);
    gli_t end = m_Group.end();
    if (m_iMaxPayloadSize == -1)
    {
        int plsize = data.ps->m_pUDT->OPT_PayloadSize();
        HLOGC(mglog.Debug, log << "CUDTGroup::add: taking MAX payload size from socket @" << data.ps->m_SocketID << ": " << plsize
            << " " << (plsize ? "(explicit)" : "(unspecified = fallback to 1456)"));
        if (plsize == 0)
            plsize = SRT_LIVE_MAX_PLSIZE;
        // It is stated that the payload size
        // is taken from first, and every next one
        // will get the same.
        m_iMaxPayloadSize = plsize;
    }

    return --end;
}

CUDTGroup::SocketData CUDTGroup::prepareData(CUDTSocket* s)
{
    // This uses default GST_BROKEN because when the group operation is done,
    // then the GST_IDLE state automatically turns into GST_RUNNING. This is
    // recognized as an initial state of the fresh added socket to the group,
    // so some "initial configuration" must be done on it, after which it's
    // turned into GST_RUNNING, that is, it's treated as all others. When
    // set to GST_BROKEN, this socket is disregarded. This socket isn't cleaned
    // up, however, unless the status is simultaneously SRTS_BROKEN.

    // The order of operations is then:
    // - add the socket to the group in this "broken" initial state
    // - connect the socket (or get it extracted from accept)
    // - update the socket state (should be SRTS_CONNECTED)
    // - once the connection is established (may take time with connect), set GST_IDLE
    // - the next operation of send/recv will automatically turn it into GST_RUNNING
    SocketData sd = {s->m_SocketID, s,
        SRTS_INIT, GST_BROKEN, GST_BROKEN,
        -1, -1,
        sockaddr_any(), sockaddr_any(),
        false, false, false
    };
    return sd;
}

CUDTGroup::CUDTGroup()
    : m_pGlobal(&CUDT::s_UDTUnited)
    , m_GroupID(-1)
    , m_PeerGroupID(-1)
    , m_selfManaged(true)
    , m_type(SRT_GTYPE_UNDEFINED)
    , m_listener()
    , m_iMaxPayloadSize(-1)
    , // This is "undefined"; will become defined when adding the first socket
    m_bSynRecving(true)
    , m_bSynSending(true)
    , m_bTsbPd(true)
    , m_bTLPktDrop(true)
    , m_iTsbPdDelay_us(0)
    , m_iSndTimeOut(-1)
    , m_iRcvTimeOut(-1)
    , m_tsStartTime(0)
    , m_tsRcvPeerStartTime(0)
    , m_bOpened(false)
    , m_bConnected(false)
    , m_bClosing(false)
    , m_iLastSchedSeqNo(0)
{
    setupMutex(m_GroupLock, "Group");
    setupMutex(m_RcvDataLock, "RcvData");
    setupCond(m_RcvDataCond, "RcvData");
    m_RcvEID = m_pGlobal->m_EPoll.create(&m_RcvEpolld);
    m_SndEID = m_pGlobal->m_EPoll.create(&m_SndEpolld);
}

CUDTGroup::~CUDTGroup()
{
    srt_epoll_release(m_RcvEID);
    srt_epoll_release(m_SndEID);
    releaseMutex(m_GroupLock);
    releaseMutex(m_RcvDataLock);
    releaseCond(m_RcvDataCond);
}

void CUDTGroup::setOpt(SRT_SOCKOPT optName, const void* optval, int optlen)
{

    HLOGC(mglog.Debug, log << "GROUP $" << id() << " OPTION: #" << optName
            << " value:" << FormatBinaryString((uint8_t*)optval, optlen));
    switch (optName)
    {
    case SRTO_RCVSYN:
        m_bSynRecving = bool_int_value(optval, optlen);
        return;

    case SRTO_SNDSYN:
        m_bSynSending = bool_int_value(optval, optlen);
        return;

    case SRTO_SNDTIMEO:
        m_iSndTimeOut = *(int*)optval;
        break;

    case SRTO_RCVTIMEO:
        m_iRcvTimeOut = *(int*)optval;
        break;


        // XXX Currently no socket groups allow any other
        // congestion control mode other than live.
    case SRTO_CONGESTION:
        {
            LOGP(mglog.Error, "group option: SRTO_CONGESTION is only allowed as 'live' and cannot be changed");
            throw CUDTException(MJ_NOTSUP, MN_INVAL, 0);
        }

    // Other options to be specifically interpreted by group may follow.

    default:
        ;
    }

    // All others must be simply stored for setting on a socket.
    // If the group is already open and any post-option is about
    // to be modified, it must be allowed and applied on all sockets.

    if (m_bOpened)
    {
        // There's at least one socket in the group, so only
        // post-options are allowed.
        if (!std::binary_search(srt_post_opt_list, srt_post_opt_list + SRT_SOCKOPT_NPOST, optName))
        {
            LOGC(mglog.Error, log << "setsockopt(group): Group is connected, this option can't be altered");
            throw CUDTException(MJ_NOTSUP, MN_ISCONNECTED, 0);
        }

        HLOGC(mglog.Debug, log << "... SPREADING to existing sockets.");
        // This means that there are sockets already, so apply
        // this option on them.
        CGuard gg (m_GroupLock);
        for (gli_t gi = m_Group.begin(); gi != m_Group.end(); ++gi)
        {
            gi->ps->core().setOpt(optName, optval, optlen);
        }
    }

    // Store the option regardless if pre or post. This will apply
    m_config.push_back(ConfigItem(optName, optval, optlen));
}

static bool getOptDefault(SRT_SOCKOPT optname, void* optval, int& w_optlen);

// unfortunately this is required to properly handle th 'default_opt != opt'
// operation in the below importOption. Not required simultaneously operator==.
static bool operator !=(const struct linger& l1, const struct linger& l2)
{
    return l1.l_onoff != l2.l_onoff || l1.l_linger != l2.l_linger;
}

template <class ValueType> static
void importOption(vector<CUDTGroup::ConfigItem>& storage, SRT_SOCKOPT optname, const ValueType& field)
{
    ValueType default_opt;
    int default_opt_size = sizeof(ValueType);
    ValueType opt = field;
    if (!getOptDefault(optname, &default_opt, (default_opt_size)) || default_opt != opt)
    {
        // Store the option when:
        // - no default for this option is found
        // - the option value retrieved from the field is different than default
        storage.push_back(CUDTGroup::ConfigItem(optname, &opt, default_opt_size));
    }
}

// This function is called by the same premises as the CUDT::CUDT(const CUDT&) (copy constructor).
// The intention is to rewrite the part that comprises settings from the socket
// into the group. Note that some of the settings concern group, some others concern
// only target socket, and there are also options that can't be set on a socket.
void CUDTGroup::deriveSettings(CUDT* u)
{
    // !!! IMPORTANT !!!
    //
    // This function shall ONLY be called on a newly created group
    // for the sake of the newly accepted socket from the group-enabled listener,
    // which is lazy-created for the first ever accepted socket.
    // Once the group is created, it should stay with the options
    // state as initialized here, and be changeable only in case when
    // the option is altered on the group.

    // SRTO_RCVSYN
    m_bSynRecving = u->m_bSynRecving;

    // SRTO_SNDSYN
    m_bSynSending = u->m_bSynSending;

    // SRTO_RCVTIMEO
    m_iRcvTimeOut = u->m_iRcvTimeOut;

    // SRTO_SNDTIMEO
    m_iSndTimeOut = u->m_iSndTimeOut;


    // Ok, this really is disgusting, but there's only one way
    // to properly do it. Would be nice to have some more universal
    // connection between an option symbolic name and the internals
    // in CUDT class, but until this is done, since now every new
    // option will have to be handled both in the CUDT::setOpt/getOpt
    // functions, and here as well.

    // This is about moving options from listener to the group,
    // to be potentially replicated on the socket. So both pre
    // and post options apply.

#define IM(option, field) importOption(m_config, option, u-> field)

    IM(SRTO_MSS, m_iMSS);
    IM(SRTO_FC, m_iFlightFlagSize);

    // Nonstandard
    importOption(m_config, SRTO_SNDBUF, u->m_iSndBufSize * (u->m_iMSS - CPacket::UDP_HDR_SIZE));
    importOption(m_config, SRTO_RCVBUF, u->m_iRcvBufSize * (u->m_iMSS - CPacket::UDP_HDR_SIZE));

    IM(SRTO_LINGER, m_Linger);
    IM(SRTO_UDP_SNDBUF, m_iUDPSndBufSize);
    IM(SRTO_UDP_RCVBUF, m_iUDPRcvBufSize);
    // SRTO_RENDEZVOUS: impossible to have it set on a listener socket.
    // SRTO_SNDTIMEO/RCVTIMEO: groupwise setting
    IM(SRTO_CONNTIMEO, m_tdConnTimeOut);
    // Reuseaddr: true by default and should only be true.
    IM(SRTO_MAXBW, m_llMaxBW);
    IM(SRTO_INPUTBW, m_llInputBW);
    IM(SRTO_OHEADBW, m_iOverheadBW);
    IM(SRTO_IPTOS, m_iIpToS);
    IM(SRTO_IPTTL, m_iIpTTL);
    IM(SRTO_TSBPDMODE, m_bOPT_TsbPd);
    IM(SRTO_RCVLATENCY, m_iOPT_TsbPdDelay);
    IM(SRTO_PEERLATENCY, m_iOPT_PeerTsbPdDelay);
    IM(SRTO_SNDDROPDELAY, m_iOPT_SndDropDelay);
    IM(SRTO_PAYLOADSIZE, m_zOPT_ExpPayloadSize);
    IM(SRTO_TLPKTDROP, m_bTLPktDrop);
    IM(SRTO_MESSAGEAPI, m_bMessageAPI);
    IM(SRTO_NAKREPORT, m_bRcvNakReport);

    importOption(m_config, SRTO_PBKEYLEN, u->m_pCryptoControl->KeyLen());

    // Passphrase is empty by default. Decipher the passphrase and
    // store as passphrase option
    if (u->m_CryptoSecret.len)
    {
        string password ((const char*)u->m_CryptoSecret.str, u->m_CryptoSecret.len);
        m_config.push_back(ConfigItem(SRTO_PASSPHRASE, password.c_str(), password.size()));
    }

    IM(SRTO_KMREFRESHRATE, m_uKmRefreshRatePkt);
    IM(SRTO_KMPREANNOUNCE, m_uKmPreAnnouncePkt);

    string cc = u->m_CongCtl.selected_name();
    if (cc != "live")
    {
        m_config.push_back(ConfigItem(SRTO_CONGESTION, cc.c_str(), cc.size()));
    }

    // NOTE: This is based on information extracted from the "semi-copy-constructor" of CUDT class.
    // Here should be handled all things that are options that modify the socket, but not all options
    // are assigned to configurable items.

#undef IM
}

template <class Type>
struct Value
{
    static int fill(void* optval, int, Type value)
    {
        // XXX assert size >= sizeof(Type) ?
        *(Type*)optval = value;
        return sizeof(Type);
    }
};

template<> inline
int Value<std::string>::fill(void* optval, int len, std::string value)
{
    if (size_t(len) < value.size())
        return 0;
    memcpy(optval, value.c_str(), value.size());
    return value.size();
}

template <class V> inline
int fillValue(void* optval, int len, V value)
{
    return Value<V>::fill(optval, len, value);
}


static bool getOptDefault(SRT_SOCKOPT optname, void* pw_optval, int& w_optlen)
{
    static const linger def_linger = {1, CUDT::DEF_LINGER_S };
    switch (optname)
    {
    default: return false;

#define RD(value) w_optlen = fillValue((pw_optval), w_optlen, value); break

    case SRTO_KMSTATE:
    case SRTO_SNDKMSTATE:
    case SRTO_RCVKMSTATE: RD(SRT_KM_S_UNSECURED);
    case SRTO_PBKEYLEN:   RD(16);

    case SRTO_MSS: RD(CUDT::DEF_MSS);

    case SRTO_SNDSYN: RD(true);
    case SRTO_RCVSYN: RD(true);
    case SRTO_ISN: RD(-1);
    case SRTO_FC: RD(CUDT::DEF_FLIGHT_SIZE);

    case SRTO_SNDBUF:
    case SRTO_RCVBUF:
                  w_optlen = fillValue((pw_optval), w_optlen,
                          CUDT::DEF_BUFFER_SIZE * (CUDT::DEF_MSS - CPacket::UDP_HDR_SIZE));
                  break;

    case SRTO_LINGER: RD(def_linger);
    case SRTO_UDP_SNDBUF:
    case SRTO_UDP_RCVBUF:  RD(CUDT::DEF_UDP_BUFFER_SIZE);
    case SRTO_RENDEZVOUS: RD(false);
    case SRTO_SNDTIMEO: RD(-1);
    case SRTO_RCVTIMEO: RD(-1);
    case SRTO_REUSEADDR: RD(true);
    case SRTO_MAXBW: RD(int64_t(-1));
    case SRTO_INPUTBW: RD(int64_t(-1));
    case SRTO_OHEADBW: RD(0);
    case SRTO_STATE: RD(SRTS_INIT);
    case SRTO_EVENT: RD(0);
    case SRTO_SNDDATA: RD(0);
    case SRTO_RCVDATA: RD(0);

#ifdef SRT_ENABLE_IPOPTS
    case SRTO_IPTTL: RD(0);
    case SRTO_IPTOS: RD(0);
#endif

    case SRTO_SENDER: RD(false);
    case SRTO_TSBPDMODE: RD(false);
    case SRTO_TSBPDDELAY:
    case SRTO_RCVLATENCY:
    case SRTO_PEERLATENCY: RD(SRT_LIVE_DEF_LATENCY_MS);
    case SRTO_TLPKTDROP: RD(true);
    case SRTO_SNDDROPDELAY: RD(-1);
    case SRTO_NAKREPORT: RD(true);
    case SRTO_VERSION: RD(SRT_DEF_VERSION);
    case SRTO_PEERVERSION: RD(0);

#ifdef SRT_ENABLE_CONNTIMEO
    case SRTO_CONNTIMEO: RD(-1);
#endif

    case SRTO_MINVERSION: RD(0);
    case SRTO_STREAMID: RD(std::string());
    case SRTO_CONGESTION: RD(std::string());
    case SRTO_MESSAGEAPI: RD(true);
    case SRTO_PAYLOADSIZE: RD(0);
    }

#undef RD
    return true;
}

void CUDTGroup::getOpt(SRT_SOCKOPT optname, void* pw_optval, int& w_optlen)
{
    // Options handled in group
    switch (optname)
    {
    case SRTO_RCVSYN:
        *(bool*)pw_optval = m_bSynRecving;
        w_optlen = sizeof(bool);
        return;

    case SRTO_SNDSYN:
        *(bool*)pw_optval = m_bSynSending;
        w_optlen = sizeof(bool);
        return;

    default: ;// pass on
    }

    CUDTSocket* ps = 0;

    {
        // In sockets. All sockets should have all options
        // set the same and should represent the group state
        // well enough. If there are no sockets, just use default.

        // Group lock to protect the container itself.
        // Once a socket is extracted, we state it cannot be
        // closed without the group send/recv function or closing
        // being involved.
        CGuard lg (m_GroupLock);
        if (m_Group.empty())
        {
            if (!getOptDefault(optname, (pw_optval), (w_optlen)))
                throw CUDTException(MJ_NOTSUP, MN_INVAL, 0);

            return;
        }

        ps = m_Group.begin()->ps;

        // Release the lock on the group, as it's not necessary,
        // as well as it might cause a deadlock when combined
        // with the others.
    }

    if (!ps)
        throw CUDTException(MJ_NOTSUP, MN_INVAL, 0);

    return ps->core().getOpt(optname, (pw_optval), (w_optlen));
}


struct HaveState: public unary_function< pair<SRTSOCKET, SRT_SOCKSTATUS>, bool >
{
    SRT_SOCKSTATUS s;
    HaveState(SRT_SOCKSTATUS ss):s(ss){}
    bool operator()(pair<SRTSOCKET, SRT_SOCKSTATUS> i) const { return i.second == s; }
};

SRT_SOCKSTATUS CUDTGroup::getStatus()
{
    typedef vector< pair<SRTSOCKET, SRT_SOCKSTATUS> > states_t;
    states_t states;

    {
        CGuard cg (m_GroupLock);
        for (gli_t gi = m_Group.begin(); gi != m_Group.end(); ++gi)
        {
            switch (gi->sndstate)
            {
                // Check only sndstate. If this machine is ONLY receiving,
                // then rcvstate will turn into GST_RUNNING, while
                // sndstate will remain GST_IDLE, but still this may only
                // happen if the socket is connected.
            case GST_IDLE:
            case GST_RUNNING:
                states.push_back(make_pair(gi->id, SRTS_CONNECTED));
                break;

            case GST_BROKEN:
                states.push_back(make_pair(gi->id, SRTS_BROKEN));
                break;

            default: // (pending, or whatever will be added in future)
                {
                    SRT_SOCKSTATUS st = m_pGlobal->getStatus(gi->id);
                    states.push_back(make_pair(gi->id, st));
                }
            }
        }
    }

    // If at least one socket is connected, the state is connected.
    if (find_if(states.begin(), states.end(), HaveState(SRTS_CONNECTED)) != states.end())
        return SRTS_CONNECTED;

    // Otherwise find at least one socket, which's state isn't broken.
    // If none found, return SRTS_BROKEN.
    states_t::iterator p = find_if(states.begin(), states.end(), not1(HaveState(SRTS_BROKEN)));
    if (p != states.end())
    {
        // Return that state as group state
        return p->second;
    }

    return SRTS_BROKEN;
}

void CUDTGroup::syncWithSocket(const CUDT& core)
{
    // [[using locked(m_GroupLock)]];

    currentSchedSequence(core.ISN());
    setInitialRxSequence(core.m_iPeerISN);

    // Get the latency (possibly fixed against the opposite side)
    // from the first socket.
    latency(core.m_iTsbPdDelay_ms*int64_t(1000));
}

void CUDTGroup::close()
{
    // Close all descriptors, then delete the group.

    vector<SRTSOCKET> ids;

    {
        CGuard g (m_GroupLock);

        // A non-managed group may only be closed if there are no
        // sockets in the group.
        if (!m_selfManaged && !m_Group.empty())
            throw CUDTException(MJ_NOTSUP, MN_BUSY, 0);

        // Copy the list of IDs into the array.
        for (gli_t ig = m_Group.begin(); ig != m_Group.end(); ++ig)
            ids.push_back(ig->id);
    }

    // Close all sockets with unlocked GroupLock
    for (vector<SRTSOCKET>::iterator i = ids.begin(); i != ids.end(); ++i)
        m_pGlobal->close(*i);

    // Lock the group again to clear the group data
    {
        CGuard g (m_GroupLock);

        m_Group.clear();
        m_PeerGroupID = -1;
        // This takes care of the internal part.
        // The external part will be done in Global (CUDTUnited)
    }

    // Release blocked clients
    CSync::lock_signal(m_RcvDataCond, m_RcvDataLock);
}

int CUDTGroup::send(const char* buf, int len, SRT_MSGCTRL& w_mc)
{
    switch (m_type)
    {
    default:
        LOGC(dlog.Error, log << "CUDTGroup::send: not implemented for type #" << m_type);
        throw CUDTException(MJ_SETUP, MN_INVAL, 0);

        /* to be implemented
    case SRT_GTYPE_BROADCAST:
        return sendBroadcast(buf, len, (w_mc));

    case SRT_GTYPE_BACKUP:
        return sendBackup(buf, len, (w_mc));


    case SRT_GTYPE_BALANCING:
        return sendBalancing(buf, len, (w_mc));

    case SRT_GTYPE_MULTICAST:
        return sendMulticast(buf, len, (w_mc));
        */
    }
}

int CUDTGroup::getGroupData(SRT_SOCKGROUPDATA* pdata, size_t* psize)
{
    CGuard gl (m_GroupLock);

    size_t size = *psize;
    // Rewrite correct size
    *psize = m_Group.size();

    if (m_Group.size() > size)
    {
        // Not enough space to retrieve the data.
        return SRT_ERROR;
    }

    size_t i = 0;
    for (gli_t d = m_Group.begin(); d != m_Group.end(); ++d, ++i)
    {
        pdata[i].id = d->id;
        pdata[i].status = d->laststatus;

        if (d->sndstate == GST_RUNNING)
            pdata[i].result = 0; // Just "success", no operation was performed
        else if (d->sndstate == GST_IDLE)
            pdata[i].result = 0;
        else
            pdata[i].result = -1;

        memcpy(&pdata[i].peeraddr, &d->peer, d->peer.size());
    }

    return 0;
}

void CUDTGroup::getGroupCount(size_t& w_size, bool& w_still_alive)
{
    CGuard gg (m_GroupLock);

    // Note: linear time, but no way to avoid it.
    // Fortunately the size of the redundancy group is even
    // in the craziest possible implementation at worst 4 members long.
    size_t group_list_size = 0;

    // In managed group, if all sockets made a failure, all
    // were removed, so the loop won't even run once. In
    // non-managed, simply no socket found here would have a
    // connected status.
    bool still_alive = false;

    for (gli_t gi = m_Group.begin(); gi != m_Group.end(); ++gi)
    {
        if (gi->laststatus == SRTS_CONNECTED)
        {
            still_alive = true;
        }
        ++group_list_size;
    }

    // If no socket is found connected, don't update any status.
    w_size = group_list_size;
    w_still_alive = still_alive;
}

void CUDTGroup::getMemberStatus(std::vector<SRT_SOCKGROUPDATA>& w_gd, SRTSOCKET wasread, int result, bool again)
{
    CGuard gg (m_GroupLock);

    for (gli_t ig = m_Group.begin(); ig != m_Group.end(); ++ig)
    {
        SRT_SOCKGROUPDATA grpdata;

        grpdata.id = ig->id;
        grpdata.status = ig->ps->getStatus();
        const sockaddr_any& padr = ig->ps->core().peerAddr();
        memcpy(&grpdata.peeraddr, &padr, padr.size());

        if (!again && ig->id == wasread)
        {
            grpdata.result = result;
        }
        else if (ig->ready_error)
        {
            grpdata.result = -1;
            ig->ready_error = false;
        }
        else
        {
            // 0 simply means "nothing was done, but no error occurred"
            grpdata.result = 0;
        }
        w_gd.push_back(grpdata);
    }
}


void CUDTGroup::fillGroupData(
        SRT_MSGCTRL& w_out, // MSGCTRL to be written
        const SRT_MSGCTRL& in, // MSGCTRL read from the data-providing socket
        SRT_SOCKGROUPDATA* out_grpdata, // grpdata as passed in MSGCTRL
        size_t out_grpdata_size) // grpdata_size as passed in MSGCTRL
{
    w_out = in;

    // User did not wish to read the group data at all.
    if (!out_grpdata)
    {
        w_out.grpdata = NULL;
        w_out.grpdata_size = 0;
        return;
    }

    int st = getGroupData((out_grpdata), (&out_grpdata_size));
    w_out.grpdata_size = out_grpdata_size;
    // On error, rewrite NULL.
    w_out.grpdata = st == 0 ? out_grpdata : NULL;
}

struct FLookupSocketWithEvent
{
    CUDTUnited* glob;
    int evtype;
    FLookupSocketWithEvent(CUDTUnited* g, int event_type): glob(g), evtype(event_type) {}

    typedef CUDTSocket* result_type;

    pair<CUDTSocket*, bool> operator()(const pair<SRTSOCKET, int>& es)
    {
        CUDTSocket* so = NULL;
        if ( (es.second & evtype) == 0)
            return make_pair(so, false);

        so = glob->locateSocket(es.first, glob->ERH_RETURN);
        return make_pair(so, !!so);
    }
};

void CUDTGroup::updateReadState(SRTSOCKET /* not sure if needed */, int32_t sequence)
{
    bool ready = false;
    CGuard lg (m_GroupLock);
    int seqdiff = 0;

    if (m_RcvBaseSeqNo == -1)
    {
        // One socket reported readiness, while no reading operation
        // has ever been done. Whatever the sequence number is, it will
        // be taken as a good deal and reading will be accepted.
        ready = true;
    }
    else if ( (seqdiff = CSeqNo::seqcmp(sequence, m_RcvBaseSeqNo)) > 0 )
    {
        // Case diff == 1: The very next. Surely read-ready.

        // Case diff > 1:
        // We have an ahead packet. There's one strict condition in which
        // we may believe it needs to be delivered - when KANGAROO->HORSE
        // transition is allowed. Stating that the time calculation is done
        // exactly the same way on every link in the redundancy group, when
        // it came to a situation that a packet from one link is ready for
        // extraction while it has jumped over some packet, it has surely
        // happened due to TLPKTDROP, and if it happened on at least one link,
        // we surely don't have this packet ready on any other link.

        // This might prove not exactly true, especially when at the moment
        // when this happens another link may surprisinly receive this lacking
        // packet, so the situation gets suddenly repaired after this function
        // is called, the only result of it would be that it will really get
        // the very next sequence, even though this function doesn't know it
        // yet, but surely in both cases the situation is the same: the medium
        // is ready for reading, no matter what packet will turn out to be
        // returned when reading is done.

        ready = true;
    }

    // When the sequence number is behind the current one,
    // stating that the readines wasn't checked otherwise, the reading
    // function will not retrieve anything ready to read just by this premise.
    // Even though this packet would have to be eventually extracted (and discarded).

    if (ready)
    {
         m_pGlobal->m_EPoll.update_events(id(), m_sPollID, SRT_EPOLL_IN, true);
    }
}

void CUDTGroup::updateWriteState()
{
    CGuard lg (m_GroupLock);
    m_pGlobal->m_EPoll.update_events(id(), m_sPollID, SRT_EPOLL_OUT, true);
}

// The "app reader" version of the reading function.
// This reads the packets from every socket treating them as independent
// and prepared to work with the application. Then packets are sorted out
// by getting the sequence number.
int CUDTGroup::recv(char* buf, int len, SRT_MSGCTRL& w_mc)
{
    //// TEMPORARY STUB.
    LOGC(dlog.Error, log << "CUDTGroup::recv: not implemented for type #" << m_type);
    throw CUDTException(MJ_SETUP, MN_INVAL, 0);
}

CUDTGroup::ReadPos* CUDTGroup::checkPacketAhead()
{
    typedef map<SRTSOCKET, ReadPos>::iterator pit_t;
    ReadPos* out = 0;

    // This map no longer maps only ahead links.
    // Here are all links, and whether ahead, it's defined by the sequence.
    for (pit_t i = m_Positions.begin(); i != m_Positions.end(); ++i)
    {
        // i->first: socket ID
        // i->second: ReadPos { sequence, packet }
        // We are not interested with the socket ID because we
        // aren't going to read from it - we have the packet already.
        ReadPos& a = i->second;

        int seqdiff = CSeqNo::seqcmp(a.sequence, m_RcvBaseSeqNo);
        if ( seqdiff == 1)
        {
            // The very next packet. Return it.
            m_RcvBaseSeqNo = a.sequence;
            HLOGC(dlog.Debug, log << "group/recv: ahead delivery %"
                    << a.sequence << "#" << a.mctrl.msgno << " from @" << i->first << ")");
            out = &a;
        }
        else if (seqdiff < 1 && !a.packet.empty())
        {
            HLOGC(dlog.Debug, log << "group/recv: @" << i->first << " dropping collected ahead %"
                    << a.sequence << "#" << a.mctrl.msgno << ")");
            a.packet.clear();
        }
        // In case when it's >1, keep it in ahead
    }

    return out;
}

string CUDTGroup::StateStr(CUDTGroup::GroupState st)
{
    static string states [] = { "PENDING", "IDLE", "RUNNING", "BROKEN" };
    if (int(st) < 5)
        return states[st];
    return string("UNKNOWN");
}
<|MERGE_RESOLUTION|>--- conflicted
+++ resolved
@@ -8038,13 +8038,9 @@
 
     while ((w_packet.m_iSeqNo = m_pSndLossList->popLostSeq()) >= 0)
     {
-<<<<<<< HEAD
-        // XXX See comment at m_iSndLastDataAck field.
-=======
         // XXX See the note above the m_iSndLastDataAck declaration in core.h
         // This is the place where the important sequence numbers for
         // sender buffer are actually managed by this field here.
->>>>>>> 55940c65
         const int offset = CSeqNo::seqoff(m_iSndLastDataAck, w_packet.m_iSeqNo);
         if (offset < 0)
         {
@@ -9492,11 +9488,7 @@
             // a new connection has been created, enable epoll for write
            HLOGC(mglog.Debug, log << "processConnectRequest: @" << m_SocketID
                    << " connected, setting epoll to connect:");
-<<<<<<< HEAD
            s_UDTUnited.m_EPoll.update_events(m_SocketID, m_sPollID, SRT_EPOLL_CONNECT, true);
-=======
-            s_UDTUnited.m_EPoll.update_events(m_SocketID, m_sPollID, SRT_EPOLL_OUT, true);
->>>>>>> 55940c65
         }
     }
     LOGC(mglog.Note, log << "listen ret: " << hs.m_iReqType << " - " << RequestTypeStr(hs.m_iReqType));
