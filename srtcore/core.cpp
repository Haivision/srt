/*
 * SRT - Secure, Reliable, Transport
 * Copyright (c) 2018 Haivision Systems Inc.
 *
 * This Source Code Form is subject to the terms of the Mozilla Public
 * License, v. 2.0. If a copy of the MPL was not distributed with this
 * file, You can obtain one at http://mozilla.org/MPL/2.0/.
 *
 */

/*****************************************************************************
Copyright (c) 2001 - 2011, The Board of Trustees of the University of Illinois.
All rights reserved.

Redistribution and use in source and binary forms, with or without
modification, are permitted provided that the following conditions are
met:

* Redistributions of source code must retain the above
  copyright notice, this list of conditions and the
  following disclaimer.

* Redistributions in binary form must reproduce the
  above copyright notice, this list of conditions
  and the following disclaimer in the documentation
  and/or other materials provided with the distribution.

* Neither the name of the University of Illinois
  nor the names of its contributors may be used to
  endorse or promote products derived from this
  software without specific prior written permission.

THIS SOFTWARE IS PROVIDED BY THE COPYRIGHT HOLDERS AND CONTRIBUTORS "AS
IS" AND ANY EXPRESS OR IMPLIED WARRANTIES, INCLUDING, BUT NOT LIMITED TO,
THE IMPLIED WARRANTIES OF MERCHANTABILITY AND FITNESS FOR A PARTICULAR
PURPOSE ARE DISCLAIMED. IN NO EVENT SHALL THE COPYRIGHT OWNER OR
CONTRIBUTORS BE LIABLE FOR ANY DIRECT, INDIRECT, INCIDENTAL, SPECIAL,
EXEMPLARY, OR CONSEQUENTIAL DAMAGES (INCLUDING, BUT NOT LIMITED TO,
PROCUREMENT OF SUBSTITUTE GOODS OR SERVICES; LOSS OF USE, DATA, OR
PROFITS; OR BUSINESS INTERRUPTION) HOWEVER CAUSED AND ON ANY THEORY OF
LIABILITY, WHETHER IN CONTRACT, STRICT LIABILITY, OR TORT (INCLUDING
NEGLIGENCE OR OTHERWISE) ARISING IN ANY WAY OUT OF THE USE OF THIS
SOFTWARE, EVEN IF ADVISED OF THE POSSIBILITY OF SUCH DAMAGE.
*****************************************************************************/

/*****************************************************************************
written by
   Yunhong Gu, last updated 02/28/2012
modified by
   Haivision Systems Inc.
*****************************************************************************/

#include "platform_sys.h"

// Linux specific
#ifdef SRT_ENABLE_BINDTODEVICE
#include <linux/if.h>
#endif

#include <cmath>
#include <sstream>
#include <algorithm>
#include <iterator>
#include "srt.h"
#include "queue.h"
#include "api.h"
#include "core.h"
#include "logging.h"
#include "crypto.h"
#include "logging_api.h" // Required due to containing extern srt_logger_config
#include "logger_defs.h"

// Again, just in case when some "smart guy" provided such a global macro
#ifdef min
#undef min
#endif
#ifdef max
#undef max
#endif

using namespace std;
using namespace srt::sync;
using namespace srt_logging;

CUDTUnited CUDT::s_UDTUnited;

const SRTSOCKET UDT::INVALID_SOCK = CUDT::INVALID_SOCK;
const int       UDT::ERROR        = CUDT::ERROR;

// SRT Version constants
#define SRT_VERSION_UNK     0
#define SRT_VERSION_MAJ1    0x010000            /* Version 1 major */
#define SRT_VERSION_MAJ(v) (0xFF0000 & (v))     /* Major number ensuring backward compatibility */
#define SRT_VERSION_MIN(v) (0x00FF00 & (v))
#define SRT_VERSION_PCH(v) (0x0000FF & (v))

// NOTE: SRT_VERSION is primarily defined in the build file.
extern const int32_t SRT_DEF_VERSION = SrtParseVersion(SRT_VERSION);

//#define SRT_CMD_HSREQ       1           /* SRT Handshake Request (sender) */
#define SRT_CMD_HSREQ_MINSZ 8 /* Minumum Compatible (1.x.x) packet size (bytes) */
#define SRT_CMD_HSREQ_SZ 12   /* Current version packet size */
#if SRT_CMD_HSREQ_SZ > SRT_CMD_MAXSZ
#error SRT_CMD_MAXSZ too small
#endif
/*      Handshake Request (Network Order)
        0[31..0]:   SRT version     SRT_DEF_VERSION
        1[31..0]:   Options         0 [ | SRT_OPT_TSBPDSND ][ | SRT_OPT_HAICRYPT ]
        2[31..16]:  TsbPD resv      0
        2[15..0]:   TsbPD delay     [0..60000] msec
*/

//#define SRT_CMD_HSRSP       2           /* SRT Handshake Response (receiver) */
#define SRT_CMD_HSRSP_MINSZ 8 /* Minumum Compatible (1.x.x) packet size (bytes) */
#define SRT_CMD_HSRSP_SZ 12   /* Current version packet size */
#if SRT_CMD_HSRSP_SZ > SRT_CMD_MAXSZ
#error SRT_CMD_MAXSZ too small
#endif
/*      Handshake Response (Network Order)
        0[31..0]:   SRT version     SRT_DEF_VERSION
        1[31..0]:   Options         0 [ | SRT_OPT_TSBPDRCV [| SRT_OPT_TLPKTDROP ]][ | SRT_OPT_HAICRYPT]
                                      [ | SRT_OPT_NAKREPORT ] [ | SRT_OPT_REXMITFLG ]
        2[31..16]:  TsbPD resv      0
        2[15..0]:   TsbPD delay     [0..60000] msec
*/

void CUDT::construct()
{
    m_pSndBuffer           = NULL;
    m_pRcvBuffer           = NULL;
    m_pSndLossList         = NULL;
    m_pRcvLossList         = NULL;
    m_iReorderTolerance    = 0;
    m_iMaxReorderTolerance = 0; // Sensible optimal value is 10, 0 preserves old behavior
    m_iConsecEarlyDelivery = 0; // how many times so far the packet considered lost has been received before TTL expires
    m_iConsecOrderedDelivery = 0;

    m_pSndQueue = NULL;
    m_pRcvQueue = NULL;
    m_pSNode    = NULL;
    m_pRNode    = NULL;

    m_iSndHsRetryCnt      = SRT_MAX_HSRETRY + 1; // Will be reset to 0 for HSv5, this value is important for HSv4

    // Initial status
    m_bOpened             = false;
    m_bListening          = false;
    m_bConnecting         = false;
    m_bConnected          = false;
    m_bClosing            = false;
    m_bShutdown           = false;
    m_bBroken             = false;
    // XXX m_iBrokenCounter should be still set to some default!
    m_bPeerHealth         = true;
    m_RejectReason        = SRT_REJ_UNKNOWN;
    m_tsLastReqTime       = steady_clock::time_point();
    m_SrtHsSide           = HSD_DRAW;

    m_lSrtVersion            = SRT_DEF_VERSION;
    m_lPeerSrtVersion        = 0; // not defined until connected.
    m_lMinimumPeerSrtVersion = SRT_VERSION_MAJ1;

    m_iTsbPdDelay_ms     = 0;
    m_iPeerTsbPdDelay_ms = 0;

    m_bPeerTsbPd         = false;
    m_iPeerTsbPdDelay_ms = 0;
    m_bTsbPd             = false;
    m_bTsbPdAckWakeup    = false;
    m_bGroupTsbPd = false;
    m_bPeerTLPktDrop     = false;

    m_uKmRefreshRatePkt = 0;
    m_uKmPreAnnouncePkt = 0;

    // Initilize mutex and condition variables
    initSynch();

    // XXX: Unblock, when the callback is implemented
    // m_cbPacketArrival.set(this, &CUDT::defaultPacketArrival);
}

CUDT::CUDT(CUDTSocket* parent): m_parent(parent)
{
    construct();

    (void)SRT_DEF_VERSION;

    // Default UDT configurations
    m_iMSS            = DEF_MSS;
    m_bSynSending     = true;
    m_bSynRecving     = true;
    m_iFlightFlagSize = DEF_FLIGHT_SIZE;
    m_iSndBufSize     = DEF_BUFFER_SIZE;
    m_iRcvBufSize     = DEF_BUFFER_SIZE;
    m_iUDPSndBufSize  = DEF_UDP_BUFFER_SIZE;
    m_iUDPRcvBufSize  = m_iRcvBufSize * m_iMSS;

    // Linger: LIVE mode defaults, please refer to `SRTO_TRANSTYPE` option
    // for other modes.
    m_Linger.l_onoff  = 0;
    m_Linger.l_linger = 0;
    m_bRendezvous     = false;
    m_tdConnTimeOut = seconds_from(DEF_CONNTIMEO_S);
    m_bDriftTracer = true;
    m_iSndTimeOut = -1;
    m_iRcvTimeOut = -1;
    m_bReuseAddr  = true;
    m_llMaxBW     = -1;
    m_iIpTTL = -1;
    m_iIpToS = -1;
    m_CryptoSecret.len = 0;
    m_iSndCryptoKeyLen = 0;
    // Cfg
    m_bDataSender           = false; // Sender only if true: does not recv data
    m_bOPT_TsbPd            = true;  // Enable TsbPd on sender
    m_iOPT_TsbPdDelay       = SRT_LIVE_DEF_LATENCY_MS;
    m_iOPT_PeerTsbPdDelay   = 0; // Peer's TsbPd delay as receiver (here is its minimum value, if used)
    m_bOPT_TLPktDrop        = true;
    m_iOPT_SndDropDelay     = 0;
    m_bOPT_StrictEncryption = true;
    m_iOPT_PeerIdleTimeout  = COMM_RESPONSE_TIMEOUT_MS;
    m_uOPT_StabilityTimeout = CUDT::COMM_DEF_STABILITY_TIMEOUT_US;
    m_OPT_GroupConnect      = 0;
#if ENABLE_EXPERIMENTAL_BONDING
    m_HSGroupType           = SRT_GTYPE_UNDEFINED;
#endif
    m_iOPT_RetransmitAlgo       = 0;
    m_bTLPktDrop            = true; // Too-late Packet Drop
    m_bMessageAPI           = true;
    m_zOPT_ExpPayloadSize   = SRT_LIVE_DEF_PLSIZE;
    m_iIpV6Only             = -1;
    // Runtime
    m_bRcvNakReport             = true; // Receiver's Periodic NAK Reports
    m_llInputBW                 = 0;    // Application provided input bandwidth (0: internal input rate sampling)
    m_iOverheadBW               = 25;   // Percent above input stream rate (applies if m_llMaxBW == 0)
    m_OPT_PktFilterConfigString = "";

    m_pCache = NULL;

    // Default congctl is "live".
    // Available builtin congctl: "file".
    // Other congctls can be registerred.

    // Note that 'select' returns false if there's no such congctl.
    // If so, congctl becomes unselected. Calling 'configure' on an
    // unselected congctl results in exception.
    m_CongCtl.select("live");
}

CUDT::CUDT(CUDTSocket* parent, const CUDT& ancestor): m_parent(parent)
{
    construct();

    // XXX Consider all below fields (except m_bReuseAddr) to be put
    // into a separate class for easier copying.

    // Default UDT configurations
    m_iMSS            = ancestor.m_iMSS;
    m_bSynSending     = ancestor.m_bSynSending;
    m_bSynRecving     = ancestor.m_bSynRecving;
    m_iFlightFlagSize = ancestor.m_iFlightFlagSize;
    m_iSndBufSize     = ancestor.m_iSndBufSize;
    m_iRcvBufSize     = ancestor.m_iRcvBufSize;
    m_Linger          = ancestor.m_Linger;
    m_bDriftTracer    = ancestor.m_bDriftTracer;
    m_iUDPSndBufSize  = ancestor.m_iUDPSndBufSize;
    m_iUDPRcvBufSize  = ancestor.m_iUDPRcvBufSize;
    m_bRendezvous     = ancestor.m_bRendezvous;
    m_SrtHsSide = ancestor.m_SrtHsSide; // actually it sets it to HSD_RESPONDER
    m_tdConnTimeOut = ancestor.m_tdConnTimeOut;
    m_iSndTimeOut = ancestor.m_iSndTimeOut;
    m_iRcvTimeOut = ancestor.m_iRcvTimeOut;
    m_bReuseAddr  = true; // this must be true, because all accepted sockets share the same port with the listener
    m_llMaxBW     = ancestor.m_llMaxBW;
    m_iIpTTL = ancestor.m_iIpTTL;
    m_iIpToS = ancestor.m_iIpToS;
    m_llInputBW             = ancestor.m_llInputBW;
    m_iOverheadBW           = ancestor.m_iOverheadBW;
    m_bDataSender           = ancestor.m_bDataSender;
    m_bOPT_TsbPd            = ancestor.m_bOPT_TsbPd;
    m_iOPT_TsbPdDelay       = ancestor.m_iOPT_TsbPdDelay;
    m_iOPT_PeerTsbPdDelay   = ancestor.m_iOPT_PeerTsbPdDelay;
    m_bOPT_TLPktDrop        = ancestor.m_bOPT_TLPktDrop;
    m_iOPT_SndDropDelay     = ancestor.m_iOPT_SndDropDelay;
    m_bOPT_StrictEncryption = ancestor.m_bOPT_StrictEncryption;
    m_iOPT_RetransmitAlgo   = ancestor.m_iOPT_RetransmitAlgo;
    m_iOPT_PeerIdleTimeout  = ancestor.m_iOPT_PeerIdleTimeout;
    m_uOPT_StabilityTimeout = ancestor.m_uOPT_StabilityTimeout;
    m_OPT_GroupConnect      = ancestor.m_OPT_GroupConnect; // NOTE: on single accept set back to 0
    m_zOPT_ExpPayloadSize   = ancestor.m_zOPT_ExpPayloadSize;
    m_bTLPktDrop            = ancestor.m_bTLPktDrop;
    m_bMessageAPI           = ancestor.m_bMessageAPI;
    m_iIpV6Only             = ancestor.m_iIpV6Only;
    m_iReorderTolerance     = ancestor.m_iMaxReorderTolerance;  // Initialize with maximum value
    m_iMaxReorderTolerance  = ancestor.m_iMaxReorderTolerance;
    // Runtime
    m_bRcvNakReport             = ancestor.m_bRcvNakReport;
    m_OPT_PktFilterConfigString = ancestor.m_OPT_PktFilterConfigString;

    m_CryptoSecret     = ancestor.m_CryptoSecret;
    m_iSndCryptoKeyLen = ancestor.m_iSndCryptoKeyLen;

    m_uKmRefreshRatePkt = ancestor.m_uKmRefreshRatePkt;
    m_uKmPreAnnouncePkt = ancestor.m_uKmPreAnnouncePkt;

    m_pCache = ancestor.m_pCache;

    // SrtCongestion's copy constructor copies the selection,
    // but not the underlying congctl object. After
    // copy-constructed, the 'configure' must be called on it again.
    m_CongCtl = ancestor.m_CongCtl;

    m_lSrtVersion = ancestor.m_lSrtVersion;
    m_lMinimumPeerSrtVersion = ancestor.m_lMinimumPeerSrtVersion;
}

CUDT::~CUDT()
{
    // release mutex/condtion variables
    destroySynch();

    // Wipeout critical data
    memset(&m_CryptoSecret, 0, sizeof(m_CryptoSecret));

    // destroy the data structures
    delete m_pSndBuffer;
    delete m_pRcvBuffer;
    delete m_pSndLossList;
    delete m_pRcvLossList;
    delete m_pSNode;
    delete m_pRNode;
}

extern const SRT_SOCKOPT srt_post_opt_list [SRT_SOCKOPT_NPOST] = {
    SRTO_SNDSYN,
    SRTO_RCVSYN,
    SRTO_LINGER,
    SRTO_SNDTIMEO,
    SRTO_RCVTIMEO,
    SRTO_MAXBW,
    SRTO_INPUTBW,
    SRTO_OHEADBW,
    SRTO_SNDDROPDELAY,
    SRTO_CONNTIMEO,
    SRTO_DRIFTTRACER,
    SRTO_LOSSMAXTTL
};

void CUDT::setOpt(SRT_SOCKOPT optName, const void* optval, int optlen)
{
    if (m_bBroken || m_bClosing)
        throw CUDTException(MJ_CONNECTION, MN_CONNLOST, 0);

    ScopedLock cg (m_ConnectionLock);
    ScopedLock sendguard (m_SendLock);
    ScopedLock recvguard (m_RecvLock);

    HLOGC(aclog.Debug,
          log << CONID() << "OPTION: #" << optName << " value:" << FormatBinaryString((uint8_t*)optval, optlen));

    switch (optName)
    {
    case SRTO_MSS:
        if (m_bOpened)
            throw CUDTException(MJ_NOTSUP, MN_ISBOUND, 0);

        if (cast_optval<int>(optval, optlen) < int(CPacket::UDP_HDR_SIZE + CHandShake::m_iContentSize))
            throw CUDTException(MJ_NOTSUP, MN_INVAL, 0);

        m_iMSS = cast_optval<int>(optval);

        // Packet size cannot be greater than UDP buffer size
        if (m_iMSS > m_iUDPSndBufSize)
            m_iMSS = m_iUDPSndBufSize;
        if (m_iMSS > m_iUDPRcvBufSize)
            m_iMSS = m_iUDPRcvBufSize;

        break;

    case SRTO_SNDSYN:
        m_bSynSending = cast_optval<bool>(optval, optlen);
        break;

    case SRTO_RCVSYN:
        m_bSynRecving = cast_optval<bool>(optval, optlen);
        break;

    case SRTO_FC:
        if (m_bConnecting || m_bConnected)
            throw CUDTException(MJ_NOTSUP, MN_ISCONNECTED, 0);

        if (cast_optval<int>(optval, optlen) < 1)
            throw CUDTException(MJ_NOTSUP, MN_INVAL);

        // Mimimum recv flight flag size is 32 packets
        if (cast_optval<int>(optval) > 32)
            m_iFlightFlagSize = *(int *)optval;
        else
            m_iFlightFlagSize = 32;

        break;

    case SRTO_SNDBUF:
        if (m_bOpened)
            throw CUDTException(MJ_NOTSUP, MN_ISBOUND, 0);

        if (cast_optval<int>(optval, optlen) <= 0)
            throw CUDTException(MJ_NOTSUP, MN_INVAL, 0);

        m_iSndBufSize = cast_optval<int>(optval) / (m_iMSS - CPacket::UDP_HDR_SIZE);

        break;

    case SRTO_RCVBUF:
        if (m_bOpened)
            throw CUDTException(MJ_NOTSUP, MN_ISBOUND, 0);

        {
            const int val = cast_optval<int>(optval, optlen);
            if (val <= 0)
                throw CUDTException(MJ_NOTSUP, MN_INVAL, 0);

            // Mimimum recv buffer size is 32 packets
            const int mssin_size = m_iMSS - CPacket::UDP_HDR_SIZE;

            // XXX This magic 32 deserves some constant
            if (val > mssin_size * 32)
                m_iRcvBufSize = val / mssin_size;
            else
                m_iRcvBufSize = 32;

            // recv buffer MUST not be greater than FC size
            if (m_iRcvBufSize > m_iFlightFlagSize)
                m_iRcvBufSize = m_iFlightFlagSize;
        }

        break;

    case SRTO_LINGER:
        m_Linger = cast_optval<linger>(optval, optlen);
        break;

    case SRTO_UDP_SNDBUF:
        if (m_bOpened)
            throw CUDTException(MJ_NOTSUP, MN_ISBOUND, 0);

        m_iUDPSndBufSize = cast_optval<int>(optval, optlen);

        if (m_iUDPSndBufSize < m_iMSS)
            m_iUDPSndBufSize = m_iMSS;

        break;

    case SRTO_UDP_RCVBUF:
        if (m_bOpened)
            throw CUDTException(MJ_NOTSUP, MN_ISBOUND, 0);

        m_iUDPRcvBufSize = cast_optval<int>(optval, optlen);

        if (m_iUDPRcvBufSize < m_iMSS)
            m_iUDPRcvBufSize = m_iMSS;

        break;

    case SRTO_RENDEZVOUS:
        if (m_bConnecting || m_bConnected)
            throw CUDTException(MJ_NOTSUP, MN_ISBOUND, 0);
        m_bRendezvous = cast_optval<bool>(optval, optlen);
        break;

    case SRTO_SNDTIMEO:
        m_iSndTimeOut = cast_optval<int>(optval, optlen);
        break;

    case SRTO_RCVTIMEO:
        m_iRcvTimeOut = cast_optval<int>(optval, optlen);
        break;

    case SRTO_REUSEADDR:
        if (m_bOpened)
            throw CUDTException(MJ_NOTSUP, MN_ISBOUND, 0);
        m_bReuseAddr = cast_optval<bool>(optval, optlen);
        break;

    case SRTO_MAXBW:
        m_llMaxBW = cast_optval<int64_t>(optval, optlen);

        // This can be done on both connected and unconnected socket.
        // When not connected, this will do nothing, however this
        // event will be repeated just after connecting anyway.
        if (m_bConnected)
            updateCC(TEV_INIT, EventVariant(TEV_INIT_RESET));
        break;

    case SRTO_IPTTL:
        if (m_bOpened)
            throw CUDTException(MJ_NOTSUP, MN_ISBOUND, 0);
        if (!(cast_optval<int>(optval, optlen) == -1) && !((cast_optval<int>(optval) >= 1) && (cast_optval<int>(optval) <= 255)))
            throw CUDTException(MJ_NOTSUP, MN_INVAL, 0);
        m_iIpTTL = cast_optval<int>(optval);
        break;

    case SRTO_IPTOS:
        if (m_bOpened)
            throw CUDTException(MJ_NOTSUP, MN_ISBOUND, 0);
        m_iIpToS = cast_optval<int>(optval, optlen);
        break;

    case SRTO_BINDTODEVICE:
#ifdef SRT_ENABLE_BINDTODEVICE
        {
            string val;
            if (optlen == -1)
                val = (const char *)optval;
            else
                val.assign((const char *)optval, optlen);
            if (val.size() >= IFNAMSIZ)
            {
                LOGC(kmlog.Error, log << "SRTO_BINDTODEVICE: device name too long (max: IFNAMSIZ=" << IFNAMSIZ << ")");
                throw CUDTException(MJ_NOTSUP, MN_INVAL, 0);
            }

            m_BindToDevice = val;
        }
#else
        LOGC(kmlog.Error, log << "SRTO_BINDTODEVICE is not supported on that platform");
        throw CUDTException(MJ_NOTSUP, MN_INVAL, 0);
#endif
        break;

    case SRTO_INPUTBW:
        m_llInputBW = cast_optval<int64_t>(optval, optlen);
        // (only if connected; if not, then the value
        // from m_iOverheadBW will be used initially)
        if (m_bConnected)
            updateCC(TEV_INIT, EventVariant(TEV_INIT_INPUTBW));
        break;

    case SRTO_OHEADBW:
        if ((cast_optval<int32_t>(optval, optlen) < 5) || (cast_optval<int32_t>(optval) > 100))
            throw CUDTException(MJ_NOTSUP, MN_INVAL, 0);
        m_iOverheadBW = cast_optval<int32_t>(optval);

        // Changed overhead BW, so spread the change
        // (only if connected; if not, then the value
        // from m_iOverheadBW will be used initially)
        if (m_bConnected)
            updateCC(TEV_INIT, EventVariant(TEV_INIT_OHEADBW));
        break;

    case SRTO_SENDER:
        if (m_bConnected)
            throw CUDTException(MJ_NOTSUP, MN_ISCONNECTED, 0);
        m_bDataSender = cast_optval<bool>(optval, optlen);
        break;

    case SRTO_TSBPDMODE:
        if (m_bOpened)
            throw CUDTException(MJ_NOTSUP, MN_ISBOUND, 0);

        m_bOPT_TsbPd = cast_optval<bool>(optval, optlen);
        break;

    case SRTO_LATENCY:
        if (m_bOpened)
            throw CUDTException(MJ_NOTSUP, MN_ISBOUND, 0);

        m_iOPT_TsbPdDelay     = cast_optval<int>(optval, optlen);
        m_iOPT_PeerTsbPdDelay = cast_optval<int>(optval);
        break;

    case SRTO_RCVLATENCY:
        if (m_bOpened)
            throw CUDTException(MJ_NOTSUP, MN_ISBOUND, 0);

        m_iOPT_TsbPdDelay = cast_optval<int>(optval, optlen);
        break;

    case SRTO_PEERLATENCY:
        if (m_bOpened)
            throw CUDTException(MJ_NOTSUP, MN_ISBOUND, 0);

        m_iOPT_PeerTsbPdDelay = cast_optval<int>(optval, optlen);
        break;

    case SRTO_TLPKTDROP:
        if (m_bOpened)
            throw CUDTException(MJ_NOTSUP, MN_ISBOUND, 0);

        m_bOPT_TLPktDrop = cast_optval<bool>(optval, optlen);
        break;

    case SRTO_SNDDROPDELAY:
        // Surprise: you may be connected to alter this option.
        // The application may manipulate this option on sender while transmitting.
        m_iOPT_SndDropDelay = cast_optval<int>(optval, optlen);
        break;

    case SRTO_PASSPHRASE:
        // For consistency, throw exception when connected,
        // no matter if otherwise the password can be set.
        if (m_bConnected)
            throw CUDTException(MJ_NOTSUP, MN_ISCONNECTED, 0);

#ifdef SRT_ENABLE_ENCRYPTION
        // Password must be 10-80 characters.
        // Or it can be empty to clear the password.
        if ((optlen != 0) && (optlen < 10 || optlen > HAICRYPT_SECRET_MAX_SZ))
            throw CUDTException(MJ_NOTSUP, MN_INVAL, 0);

        memset(&m_CryptoSecret, 0, sizeof(m_CryptoSecret));
        m_CryptoSecret.typ = HAICRYPT_SECTYP_PASSPHRASE;
        m_CryptoSecret.len = (optlen <= (int)sizeof(m_CryptoSecret.str) ? optlen : (int)sizeof(m_CryptoSecret.str));
        memcpy((m_CryptoSecret.str), optval, m_CryptoSecret.len);
#else
        if (optlen == 0)
            break;

        LOGC(aclog.Error, log << "SRTO_PASSPHRASE: encryption not enabled at compile time");
        throw CUDTException(MJ_NOTSUP, MN_INVAL, 0);
#endif
        break;

    case SRTO_PBKEYLEN:
        if (m_bConnected)
            throw CUDTException(MJ_NOTSUP, MN_ISCONNECTED, 0);
#ifdef SRT_ENABLE_ENCRYPTION
        {
            const int v    = cast_optval<int>(optval, optlen);
            int allowed[4] = {
                0,  // Default value, if this results for initiator, defaults to 16. See below.
                16, // AES-128
                24, // AES-192
                32  // AES-256
            };
            int *allowed_end = allowed + 4;
            if (find(allowed, allowed_end, v) == allowed_end)
            {
                LOGC(aclog.Error,
                     log << "Invalid value for option SRTO_PBKEYLEN: " << v << "; allowed are: 0, 16, 24, 32");
                throw CUDTException(MJ_NOTSUP, MN_INVAL, 0);
            }

            // Note: This works a little different in HSv4 and HSv5.

            // HSv4:
            // The party that is set SRTO_SENDER will send KMREQ, and it will
            // use default value 16, if SRTO_PBKEYLEN is the default value 0.
            // The responder that receives KMRSP has nothing to say about
            // PBKEYLEN anyway and it will take the length of the key from
            // the initiator (sender) as a good deal.
            //
            // HSv5:
            // The initiator (independently on the sender) will send KMREQ,
            // and as it should be the sender to decide about the PBKEYLEN.
            // Your application should do the following then:
            // 1. The sender should set PBKEYLEN to the required value.
            // 2. If the sender is initiator, it will create the key using
            //    its preset PBKEYLEN (or default 16, if not set) and the
            //    receiver-responder will take it as a good deal.
            // 3. Leave the PBKEYLEN value on the receiver as default 0.
            // 4. If sender is responder, it should then advertise the PBKEYLEN
            //    value in the initial handshake messages (URQ_INDUCTION if
            //    listener, and both URQ_WAVEAHAND and URQ_CONCLUSION in case
            //    of rendezvous, as it is the matter of luck who of them will
            //    eventually become the initiator). This way the receiver
            //    being an initiator will set m_iSndCryptoKeyLen before setting
            //    up KMREQ for sending to the sender-responder.
            //
            // Note that in HSv5 if both sides set PBKEYLEN, the responder
            // wins, unless the initiator is a sender (the effective PBKEYLEN
            // will be the one advertised by the responder). If none sets,
            // PBKEYLEN will default to 16.

            m_iSndCryptoKeyLen = v;
        }
#else
        LOGC(aclog.Error, log << "SRTO_PBKEYLEN: encryption not enabled at compile time");
        throw CUDTException(MJ_NOTSUP, MN_INVAL, 0);
#endif
        break;

    case SRTO_NAKREPORT:
        if (m_bOpened)
            throw CUDTException(MJ_NOTSUP, MN_ISBOUND, 0);

        m_bRcvNakReport = cast_optval<bool>(optval, optlen);
        break;

    case SRTO_CONNTIMEO:
        m_tdConnTimeOut = milliseconds_from(cast_optval<int>(optval, optlen));
        break;

    case SRTO_DRIFTTRACER:
        m_bDriftTracer = cast_optval<bool>(optval, optlen);
        break;

    case SRTO_LOSSMAXTTL:
        m_iMaxReorderTolerance = cast_optval<int>(optval, optlen);
        if (!m_bConnected)
            m_iReorderTolerance = m_iMaxReorderTolerance;
        break;

    case SRTO_VERSION:
        if (m_bConnected)
            throw CUDTException(MJ_NOTSUP, MN_ISCONNECTED, 0);
        m_lSrtVersion = cast_optval<uint32_t>(optval, optlen);
        break;

    case SRTO_MINVERSION:
        if (m_bConnected)
            throw CUDTException(MJ_NOTSUP, MN_ISCONNECTED, 0);
        m_lMinimumPeerSrtVersion = cast_optval<uint32_t>(optval, optlen);
        break;

    case SRTO_STREAMID:
        if (m_bConnected)
            throw CUDTException(MJ_NOTSUP, MN_ISCONNECTED, 0);

        if (size_t(optlen) > MAX_SID_LENGTH)
            throw CUDTException(MJ_NOTSUP, MN_INVAL, 0);

        m_sStreamName.assign((const char*)optval, optlen);
        break;

    case SRTO_CONGESTION:
        if (m_bConnected)
            throw CUDTException(MJ_NOTSUP, MN_ISCONNECTED, 0);

        {
            string val;
            if (optlen == -1)
                val = (const char*)optval;
            else
                val.assign((const char*)optval, optlen);

            // Translate alias
            if (val == "vod")
                val = "file";

            bool res = m_CongCtl.select(val);
            if (!res)
                throw CUDTException(MJ_NOTSUP, MN_INVAL, 0);
        }
        break;

    case SRTO_MESSAGEAPI:
        if (m_bConnected)
            throw CUDTException(MJ_NOTSUP, MN_ISCONNECTED, 0);

        m_bMessageAPI = cast_optval<bool>(optval, optlen);
        break;

    case SRTO_PAYLOADSIZE:
        if (m_bConnected)
            throw CUDTException(MJ_NOTSUP, MN_ISCONNECTED, 0);

        if (*(int *)optval > SRT_LIVE_MAX_PLSIZE)
        {
            LOGC(aclog.Error, log << "SRTO_PAYLOADSIZE: value exceeds SRT_LIVE_MAX_PLSIZE, maximum payload per MTU.");
            throw CUDTException(MJ_NOTSUP, MN_INVAL, 0);
        }

        if (m_OPT_PktFilterConfigString != "")
        {
            // This means that the filter might have been installed before,
            // and the fix to the maximum payload size was already applied.
            // This needs to be checked now.
            SrtFilterConfig fc;
            if (!ParseFilterConfig(m_OPT_PktFilterConfigString, fc))
            {
                // Break silently. This should not happen
                LOGC(aclog.Error, log << "SRTO_PAYLOADSIZE: IPE: failing filter configuration installed");
                throw CUDTException(MJ_NOTSUP, MN_INVAL, 0);
            }

            size_t efc_max_payload_size = SRT_LIVE_MAX_PLSIZE - fc.extra_size;
            if (m_zOPT_ExpPayloadSize > efc_max_payload_size)
            {
                LOGC(aclog.Error,
                     log << "SRTO_PAYLOADSIZE: value exceeds SRT_LIVE_MAX_PLSIZE decreased by " << fc.extra_size
                         << " required for packet filter header");
                throw CUDTException(MJ_NOTSUP, MN_INVAL, 0);
            }
        }

        m_zOPT_ExpPayloadSize = cast_optval<int>(optval, optlen);
        break;

    case SRTO_TRANSTYPE:
        if (m_bOpened)
            throw CUDTException(MJ_NOTSUP, MN_ISBOUND, 0);

        // XXX Note that here the configuration for SRTT_LIVE
        // is the same as DEFAULT VALUES for these fields set
        // in CUDT::CUDT.
        switch (cast_optval<SRT_TRANSTYPE>(optval, optlen))
        {
        case SRTT_LIVE:
            // Default live options:
            // - tsbpd: on
            // - latency: 120ms
            // - linger: off
            // - congctl: live
            // - extraction method: message (reading call extracts one message)
            m_bOPT_TsbPd          = true;
            m_iOPT_TsbPdDelay     = SRT_LIVE_DEF_LATENCY_MS;
            m_iOPT_PeerTsbPdDelay = 0;
            m_bOPT_TLPktDrop      = true;
            m_iOPT_SndDropDelay   = 0;
            m_bMessageAPI         = true;
            m_bRcvNakReport       = true;
            m_zOPT_ExpPayloadSize = SRT_LIVE_DEF_PLSIZE;
            m_Linger.l_onoff      = 0;
            m_Linger.l_linger     = 0;
            m_CongCtl.select("live");
            break;

        case SRTT_FILE:
            // File transfer mode:
            // - tsbpd: off
            // - latency: 0
            // - linger: 2 minutes (180s)
            // - congctl: file (original UDT congestion control)
            // - extraction method: stream (reading call extracts as many bytes as available and fits in buffer)
            m_bOPT_TsbPd          = false;
            m_iOPT_TsbPdDelay     = 0;
            m_iOPT_PeerTsbPdDelay = 0;
            m_bOPT_TLPktDrop      = false;
            m_iOPT_SndDropDelay   = -1;
            m_bMessageAPI         = false;
            m_bRcvNakReport       = false;
            m_zOPT_ExpPayloadSize = 0; // use maximum
            m_Linger.l_onoff      = 1;
            m_Linger.l_linger     = DEF_LINGER_S;
            m_CongCtl.select("file");
            break;

        default:
            throw CUDTException(MJ_NOTSUP, MN_INVAL, 0);
        }
        break;

#if ENABLE_EXPERIMENTAL_BONDING
    case SRTO_GROUPCONNECT:
        if (m_bConnected)
            throw CUDTException(MJ_NOTSUP, MN_ISCONNECTED, 0);
        m_OPT_GroupConnect = cast_optval<int>(optval, optlen);
        break;
#endif

    case SRTO_KMREFRESHRATE:
        if (m_bConnected)
            throw CUDTException(MJ_NOTSUP, MN_ISCONNECTED, 0);

        // If you first change the KMREFRESHRATE, KMPREANNOUNCE
        // will be set to the maximum allowed value
        m_uKmRefreshRatePkt = cast_optval<int>(optval, optlen);
        if (m_uKmPreAnnouncePkt == 0 || m_uKmPreAnnouncePkt > (m_uKmRefreshRatePkt - 1) / 2)
        {
            m_uKmPreAnnouncePkt = (m_uKmRefreshRatePkt - 1) / 2;
            LOGC(aclog.Warn,
                 log << "SRTO_KMREFRESHRATE=0x" << hex << m_uKmRefreshRatePkt << ": setting SRTO_KMPREANNOUNCE=0x"
                     << hex << m_uKmPreAnnouncePkt);
        }
        break;

    case SRTO_KMPREANNOUNCE:
        if (m_bConnected)
            throw CUDTException(MJ_NOTSUP, MN_ISCONNECTED, 0);
        {
            const int val = cast_optval<int>(optval, optlen);
            const int kmref = m_uKmRefreshRatePkt == 0 ? HAICRYPT_DEF_KM_REFRESH_RATE : m_uKmRefreshRatePkt;
            if (val > (kmref - 1) / 2)
            {
                LOGC(aclog.Error,
                     log << "SRTO_KMPREANNOUNCE=0x" << hex << val << " exceeds KmRefresh/2, 0x" << ((kmref - 1) / 2)
                         << " - OPTION REJECTED.");
                throw CUDTException(MJ_NOTSUP, MN_INVAL, 0);
            }

            m_uKmPreAnnouncePkt = val;
        }
        break;

    case SRTO_ENFORCEDENCRYPTION:
        if (m_bConnected)
            throw CUDTException(MJ_NOTSUP, MN_ISCONNECTED, 0);

        m_bOPT_StrictEncryption = cast_optval<bool>(optval, optlen);
        break;

    case SRTO_PEERIDLETIMEO:

        if (m_bConnected)
            throw CUDTException(MJ_NOTSUP, MN_ISCONNECTED, 0);
        m_iOPT_PeerIdleTimeout = cast_optval<int>(optval, optlen);
        break;

    case SRTO_IPV6ONLY:
        if (m_bConnected)
            throw CUDTException(MJ_NOTSUP, MN_ISCONNECTED, 0);

        m_iIpV6Only = cast_optval<int>(optval, optlen);
        break;

    case SRTO_PACKETFILTER:
        if (m_bConnected)
            throw CUDTException(MJ_NOTSUP, MN_ISCONNECTED, 0);

        {
            string arg((const char*)optval, optlen);
            // Parse the configuration string prematurely
            SrtFilterConfig fc;
            if (!ParseFilterConfig(arg, fc))
            {
                LOGC(aclog.Error,
                     log << "SRTO_FILTER: Incorrect syntax. Use: FILTERTYPE[,KEY:VALUE...]. "
                            "FILTERTYPE ("
                         << fc.type << ") must be installed (or builtin)");
                throw CUDTException(MJ_NOTSUP, MN_INVAL, 0);
            }

            size_t efc_max_payload_size = SRT_LIVE_MAX_PLSIZE - fc.extra_size;
            if (m_zOPT_ExpPayloadSize > efc_max_payload_size)
            {
                LOGC(aclog.Warn,
                     log << "Due to filter-required extra " << fc.extra_size << " bytes, SRTO_PAYLOADSIZE fixed to "
                         << efc_max_payload_size << " bytes");
                m_zOPT_ExpPayloadSize = efc_max_payload_size;
            }

            m_OPT_PktFilterConfigString = arg;
        }
        break;

#if ENABLE_EXPERIMENTAL_BONDING
    case SRTO_GROUPSTABTIMEO:
        {
            // This option is meaningless for the socket itself.
            // It's set here just for the sake of setting it on a listener
            // socket so that it is then applied on the group when a
            // group connection is configuired.
            const int val = cast_optval<int>(optval, optlen);

            // Search if you already have SRTO_PEERIDLETIMEO set

            const int idletmo = m_iOPT_PeerIdleTimeout;

            // Both are in milliseconds.
            // This option is RECORDED in microseconds, while
            // idletmp is recorded in milliseconds, only translated to
            // microseconds directly before use.
            if (val >= idletmo)
            {
                LOGC(aclog.Error, log << "group option: SRTO_GROUPSTABTIMEO(" << val
                        << ") exceeds SRTO_PEERIDLETIMEO(" << idletmo << ")");
                throw CUDTException(MJ_NOTSUP, MN_INVAL, 0);
            }

            m_uOPT_StabilityTimeout = val * 1000;
        }
        break;
#endif

    case SRTO_RETRANSMITALGO:
        if (m_bConnected)
            throw CUDTException(MJ_NOTSUP, MN_ISCONNECTED, 0);

        m_iOPT_RetransmitAlgo = cast_optval<int32_t>(optval, optlen);
        break;

    default:
        throw CUDTException(MJ_NOTSUP, MN_INVAL, 0);
    }
}

void CUDT::getOpt(SRT_SOCKOPT optName, void *optval, int &optlen)
{
    ScopedLock cg(m_ConnectionLock);

    switch (optName)
    {
    case SRTO_MSS:
        *(int *)optval = m_iMSS;
        optlen         = sizeof(int);
        break;

    case SRTO_SNDSYN:
        *(bool *)optval = m_bSynSending;
        optlen          = sizeof(bool);
        break;

    case SRTO_RCVSYN:
        *(bool *)optval = m_bSynRecving;
        optlen          = sizeof(bool);
        break;

    case SRTO_ISN:
        *(int *)optval = m_iISN;
        optlen         = sizeof(int);
        break;

    case SRTO_FC:
        *(int *)optval = m_iFlightFlagSize;
        optlen         = sizeof(int);
        break;

    case SRTO_SNDBUF:
        *(int *)optval = m_iSndBufSize * (m_iMSS - CPacket::UDP_HDR_SIZE);
        optlen         = sizeof(int);
        break;

    case SRTO_RCVBUF:
        *(int *)optval = m_iRcvBufSize * (m_iMSS - CPacket::UDP_HDR_SIZE);
        optlen         = sizeof(int);
        break;

    case SRTO_LINGER:
        if (optlen < (int)(sizeof(linger)))
            throw CUDTException(MJ_NOTSUP, MN_INVAL, 0);

        *(linger *)optval = m_Linger;
        optlen            = sizeof(linger);
        break;

    case SRTO_UDP_SNDBUF:
        *(int *)optval = m_iUDPSndBufSize;
        optlen         = sizeof(int);
        break;

    case SRTO_UDP_RCVBUF:
        *(int *)optval = m_iUDPRcvBufSize;
        optlen         = sizeof(int);
        break;

    case SRTO_RENDEZVOUS:
        *(bool *)optval = m_bRendezvous;
        optlen          = sizeof(bool);
        break;

    case SRTO_SNDTIMEO:
        *(int *)optval = m_iSndTimeOut;
        optlen         = sizeof(int);
        break;

    case SRTO_RCVTIMEO:
        *(int *)optval = m_iRcvTimeOut;
        optlen         = sizeof(int);
        break;

    case SRTO_REUSEADDR:
        *(bool *)optval = m_bReuseAddr;
        optlen          = sizeof(bool);
        break;

    case SRTO_MAXBW:
        *(int64_t *)optval = m_llMaxBW;
        optlen             = sizeof(int64_t);
        break;

    case SRTO_INPUTBW:
       *(int64_t*)optval = m_llInputBW;
       optlen             = sizeof(int64_t);
       break;

    case SRTO_OHEADBW:
        *(int32_t *)optval = m_iOverheadBW;
        optlen = sizeof(int32_t);
        break;

    case SRTO_STATE:
        *(int32_t *)optval = s_UDTUnited.getStatus(m_SocketID);
        optlen             = sizeof(int32_t);
        break;

    case SRTO_EVENT:
    {
        int32_t event = 0;
        if (m_bBroken)
            event |= SRT_EPOLL_ERR;
        else
        {
            enterCS(m_RecvLock);
            if (m_pRcvBuffer && m_pRcvBuffer->isRcvDataReady())
                event |= SRT_EPOLL_IN;
            leaveCS(m_RecvLock);
            if (m_pSndBuffer && (m_iSndBufSize > m_pSndBuffer->getCurrBufSize()))
                event |= SRT_EPOLL_OUT;
        }
        *(int32_t *)optval = event;
        optlen             = sizeof(int32_t);
        break;
    }

    case SRTO_SNDDATA:
        if (m_pSndBuffer)
            *(int32_t *)optval = m_pSndBuffer->getCurrBufSize();
        else
            *(int32_t *)optval = 0;
        optlen = sizeof(int32_t);
        break;

    case SRTO_RCVDATA:
        if (m_pRcvBuffer)
        {
            enterCS(m_RecvLock);
            *(int32_t *)optval = m_pRcvBuffer->getRcvDataSize();
            leaveCS(m_RecvLock);
        }
        else
            *(int32_t *)optval = 0;
        optlen = sizeof(int32_t);
        break;

    case SRTO_IPTTL:
        if (m_bOpened)
            *(int32_t *)optval = m_pSndQueue->getIpTTL();
        else
            *(int32_t *)optval = m_iIpTTL;
        optlen = sizeof(int32_t);
        break;

    case SRTO_IPTOS:
        if (m_bOpened)
            *(int32_t *)optval = m_pSndQueue->getIpToS();
        else
            *(int32_t *)optval = m_iIpToS;
        optlen = sizeof(int32_t);
        break;

    case SRTO_BINDTODEVICE:
#ifdef SRT_ENABLE_BINDTODEVICE
        if (optlen < IFNAMSIZ)
            throw CUDTException(MJ_NOTSUP, MN_INVAL, 0);

        if (m_bOpened && m_pSndQueue->getBind(((char*)optval), optlen))
        {
            optlen = strlen((char*)optval);
            break;
        }

        // Fallback: return from internal data
        strcpy(((char*)optval), m_BindToDevice.c_str());
        optlen = m_BindToDevice.size();
#else
        LOGC(smlog.Error, log << "SRTO_BINDTODEVICE is not supported on that platform");
        throw CUDTException(MJ_NOTSUP, MN_INVAL, 0);
#endif
        break;

    case SRTO_SENDER:
        *(int32_t *)optval = m_bDataSender;
        optlen             = sizeof(int32_t);
        break;

    case SRTO_TSBPDMODE:
        *(int32_t *)optval = m_bOPT_TsbPd;
        optlen             = sizeof(int32_t);
        break;

    case SRTO_LATENCY:
    case SRTO_RCVLATENCY:
        *(int32_t *)optval = m_iTsbPdDelay_ms;
        optlen             = sizeof(int32_t);
        break;

    case SRTO_PEERLATENCY:
        *(int32_t *)optval = m_iPeerTsbPdDelay_ms;
        optlen             = sizeof(int32_t);
        break;

    case SRTO_TLPKTDROP:
        *(int32_t *)optval = m_bTLPktDrop;
        optlen             = sizeof(int32_t);
        break;

    case SRTO_SNDDROPDELAY:
        *(int32_t *)optval = m_iOPT_SndDropDelay;
        optlen             = sizeof(int32_t);
        break;

    case SRTO_PBKEYLEN:
        if (m_pCryptoControl)
            *(int32_t *)optval = (int32_t) m_pCryptoControl->KeyLen(); // Running Key length.
        else
            *(int32_t *)optval = m_iSndCryptoKeyLen; // May be 0.
        optlen = sizeof(int32_t);
        break;

    case SRTO_KMSTATE:
        if (!m_pCryptoControl)
            *(int32_t *)optval = SRT_KM_S_UNSECURED;
        else if (m_bDataSender)
            *(int32_t *)optval = m_pCryptoControl->m_SndKmState;
        else
            *(int32_t *)optval = m_pCryptoControl->m_RcvKmState;
        optlen = sizeof(int32_t);
        break;

    case SRTO_SNDKMSTATE: // State imposed by Agent depending on PW and KMX
        if (m_pCryptoControl)
            *(int32_t *)optval = m_pCryptoControl->m_SndKmState;
        else
            *(int32_t *)optval = SRT_KM_S_UNSECURED;
        optlen = sizeof(int32_t);
        break;

    case SRTO_RCVKMSTATE: // State returned by Peer as informed during KMX
        if (m_pCryptoControl)
            *(int32_t *)optval = m_pCryptoControl->m_RcvKmState;
        else
            *(int32_t *)optval = SRT_KM_S_UNSECURED;
        optlen = sizeof(int32_t);
        break;

    case SRTO_LOSSMAXTTL:
        *(int32_t*)optval = m_iMaxReorderTolerance;
        optlen = sizeof(int32_t);
        break;

    case SRTO_NAKREPORT:
        *(bool *)optval = m_bRcvNakReport;
        optlen          = sizeof(bool);
        break;

    case SRTO_VERSION:
        *(int32_t *)optval = m_lSrtVersion;
        optlen             = sizeof(int32_t);
        break;

    case SRTO_PEERVERSION:
        *(int32_t *)optval = m_lPeerSrtVersion;
        optlen             = sizeof(int32_t);
        break;

    case SRTO_CONNTIMEO:
        *(int*)optval = count_milliseconds(m_tdConnTimeOut);
        optlen        = sizeof(int);
        break;

    case SRTO_DRIFTTRACER:
        *(int*)optval = m_bDriftTracer;
        optlen        = sizeof(int);
        break;

    case SRTO_MINVERSION:
        *(uint32_t *)optval = m_lMinimumPeerSrtVersion;
        optlen              = sizeof(uint32_t);
        break;

    case SRTO_STREAMID:
        if (size_t(optlen) < m_sStreamName.size() + 1)
            throw CUDTException(MJ_NOTSUP, MN_INVAL, 0);

        strcpy((char *)optval, m_sStreamName.c_str());
        optlen = (int) m_sStreamName.size();
        break;

    case SRTO_CONGESTION:
    {
        string tt = m_CongCtl.selected_name();
        strcpy((char *)optval, tt.c_str());
        optlen = (int) tt.size();
    }
    break;

    case SRTO_MESSAGEAPI:
        optlen          = sizeof(bool);
        *(bool *)optval = m_bMessageAPI;
        break;

    case SRTO_PAYLOADSIZE:
        optlen         = sizeof(int);
        *(int *)optval = (int) m_zOPT_ExpPayloadSize;
        break;

#if ENABLE_EXPERIMENTAL_BONDING
    case SRTO_GROUPCONNECT:
        optlen         = sizeof (int);
        *(int*)optval = m_OPT_GroupConnect;
        break;

    case SRTO_GROUPTYPE:
        optlen         = sizeof (int);
        *(int*)optval = m_HSGroupType;
        break;
#endif

    case SRTO_ENFORCEDENCRYPTION:
        optlen             = sizeof(int32_t); // also with TSBPDMODE and SENDER
        *(int32_t *)optval = m_bOPT_StrictEncryption;
        break;

    case SRTO_IPV6ONLY:
        optlen         = sizeof(int);
        *(int *)optval = m_iIpV6Only;
        break;

    case SRTO_PEERIDLETIMEO:
        *(int *)optval = m_iOPT_PeerIdleTimeout;
        optlen         = sizeof(int);
        break;

    case SRTO_PACKETFILTER:
        if (size_t(optlen) < m_OPT_PktFilterConfigString.size() + 1)
            throw CUDTException(MJ_NOTSUP, MN_INVAL, 0);

        strcpy((char *)optval, m_OPT_PktFilterConfigString.c_str());
        optlen = (int) m_OPT_PktFilterConfigString.size();
        break;

    case SRTO_RETRANSMITALGO:
        *(int32_t *)optval = m_iOPT_RetransmitAlgo;
        optlen         = sizeof(int32_t);
        break;

    default:
        throw CUDTException(MJ_NOTSUP, MN_NONE, 0);
    }
}

#if ENABLE_EXPERIMENTAL_BONDING
bool SRT_SocketOptionObject::add(SRT_SOCKOPT optname, const void* optval, size_t optlen)
{
    // Check first if this option is allowed to be set
    // as on a member socket.

    switch (optname)
    {
    case SRTO_BINDTODEVICE:
    case SRTO_CONNTIMEO:
    case SRTO_DRIFTTRACER:
        //SRTO_FC - not allowed to be different among group members
    case SRTO_GROUPSTABTIMEO:
        //SRTO_INPUTBW - per transmission setting
    case SRTO_IPTOS:
    case SRTO_IPTTL:
    case SRTO_KMREFRESHRATE:
    case SRTO_KMPREANNOUNCE:
        //SRTO_LATENCY - per transmission setting
        //SRTO_LINGER - not for managed sockets
    case SRTO_LOSSMAXTTL:
        //SRTO_MAXBW - per transmission setting
        //SRTO_MESSAGEAPI - groups are live mode only
        //SRTO_MINVERSION - per group connection setting
    case SRTO_NAKREPORT:
        //SRTO_OHEADBW - per transmission setting
        //SRTO_PACKETFILTER - per transmission setting
        //SRTO_PASSPHRASE - per group connection setting
        //SRTO_PASSPHRASE - per transmission setting
        //SRTO_PBKEYLEN - per group connection setting
    case SRTO_PEERIDLETIMEO:
    case SRTO_RCVBUF:
        //SRTO_RCVSYN - must be always false in groups
        //SRTO_RCVTIMEO - must be alwyas -1 in groups
    case SRTO_SNDBUF:
    case SRTO_SNDDROPDELAY:
        //SRTO_TLPKTDROP - per transmission setting
        //SRTO_TSBPDMODE - per transmission setting
    case SRTO_UDP_RCVBUF:
    case SRTO_UDP_SNDBUF:
        break;

    default:
        // Other options are not allowed
        return false;

    }

    // Header size will get the size likely aligned, but it won't
    // hurt if the memory size will be up to 4 bytes more than
    // needed - and it's better to not risk that alighment rules
    // will make these calculations result in less space than needed.
    const size_t headersize = sizeof(SingleOption);
    const size_t payload = min(sizeof(uint32_t), optlen);
    unsigned char* mem = new unsigned char[headersize + payload];
    SingleOption* option = reinterpret_cast<SingleOption*>(mem);
    option->option = optname;
    option->length = (uint16_t) optlen;
    memcpy(option->storage, optval, optlen);

    options.push_back(option);

    return true;
}

SRT_ERRNO CUDT::applyMemberConfigObject(const SRT_SocketOptionObject& opt)
{
    SRT_SOCKOPT this_opt = SRTO_VERSION;
    for (size_t i = 0; i < opt.options.size(); ++i)
    {
        SRT_SocketOptionObject::SingleOption* o = opt.options[i];
        HLOGC(smlog.Debug, log << "applyMemberConfigObject: OPTION @" << m_SocketID << " #" << o->option);
        this_opt = SRT_SOCKOPT(o->option);
        setOpt(this_opt, o->storage, o->length);
    }
    return SRT_SUCCESS;
}
#endif

bool CUDT::setstreamid(SRTSOCKET u, const std::string &sid)
{
    CUDT *that = getUDTHandle(u);
    if (!that)
        return false;

    if (sid.size() > MAX_SID_LENGTH)
        return false;

    if (that->m_bConnected)
        return false;

    that->m_sStreamName = sid;
    return true;
}

std::string CUDT::getstreamid(SRTSOCKET u)
{
    CUDT *that = getUDTHandle(u);
    if (!that)
        return "";

    return that->m_sStreamName;
}

// XXX REFACTOR: Make common code for CUDT constructor and clearData,
// possibly using CUDT::construct.
void CUDT::clearData()
{
    // Initial sequence number, loss, acknowledgement, etc.
    int udpsize = m_iMSS - CPacket::UDP_HDR_SIZE;

    m_iMaxSRTPayloadSize = udpsize - CPacket::HDR_SIZE;

    HLOGC(cnlog.Debug, log << "clearData: PAYLOAD SIZE: " << m_iMaxSRTPayloadSize);

    m_iEXPCount  = 1;
    m_iBandwidth = 1; // pkts/sec
    // XXX use some constant for this 16
    m_iDeliveryRate     = 16;
    m_iByteDeliveryRate = 16 * m_iMaxSRTPayloadSize;
    m_iAckSeqNo         = 0;
    m_tsLastAckTime     = steady_clock::now();

    // trace information
    {
        ScopedLock stat_lock(m_StatsLock);

        m_stats.tsStartTime = steady_clock::now();
        m_stats.sentTotal = m_stats.sentUniqTotal = m_stats.recvTotal = m_stats.recvUniqTotal
            = m_stats.sndLossTotal = m_stats.rcvLossTotal = m_stats.retransTotal
            = m_stats.sentACKTotal = m_stats.recvACKTotal = m_stats.sentNAKTotal = m_stats.recvNAKTotal = 0;
        m_stats.tsLastSampleTime = steady_clock::now();
        m_stats.traceSent = m_stats.traceSentUniq = m_stats.traceRecv = m_stats.traceRecvUniq
            = m_stats.traceSndLoss = m_stats.traceRcvLoss = m_stats.traceRetrans
            = m_stats.sentACK = m_stats.recvACK = m_stats.sentNAK = m_stats.recvNAK = 0;
        m_stats.traceRcvRetrans                                                   = 0;
        m_stats.traceReorderDistance                                              = 0;
        m_stats.traceBelatedTime                                                  = 0.0;
        m_stats.traceRcvBelated                                                   = 0;

        m_stats.sndDropTotal = 0;
        m_stats.traceSndDrop = 0;
        m_stats.rcvDropTotal = 0;
        m_stats.traceRcvDrop = 0;

        m_stats.m_rcvUndecryptTotal = 0;
        m_stats.traceRcvUndecrypt   = 0;

        m_stats.bytesSentTotal    = 0;
        m_stats.bytesSentUniqTotal    = 0;
        m_stats.bytesRecvTotal    = 0;
        m_stats.bytesRecvUniqTotal    = 0;
        m_stats.bytesRetransTotal = 0;
        m_stats.traceBytesSent    = 0;
        m_stats.traceBytesSentUniq    = 0;
        m_stats.traceBytesRecv    = 0;
        m_stats.traceBytesRecvUniq    = 0;
        m_stats.sndFilterExtra    = 0;
        m_stats.rcvFilterExtra    = 0;
        m_stats.rcvFilterSupply   = 0;
        m_stats.rcvFilterLoss     = 0;

        m_stats.traceBytesRetrans = 0;
        m_stats.traceRcvBytesLoss = 0;
        m_stats.sndBytesDropTotal        = 0;
        m_stats.rcvBytesDropTotal        = 0;
        m_stats.traceSndBytesDrop        = 0;
        m_stats.traceRcvBytesDrop        = 0;
        m_stats.m_rcvBytesUndecryptTotal = 0;
        m_stats.traceRcvBytesUndecrypt   = 0;

        m_stats.sndDuration = m_stats.m_sndDurationTotal = 0;
    }

    // Resetting these data because this happens when agent isn't connected.
    m_bPeerTsbPd         = false;
    m_iPeerTsbPdDelay_ms = 0;

    // TSBPD as state should be set to FALSE here.
    // Only when the HSREQ handshake is exchanged,
    // should they be set to possibly true.
    m_bTsbPd = false;
    m_bGroupTsbPd = false;
    m_iTsbPdDelay_ms = m_iOPT_TsbPdDelay;
    m_bTLPktDrop     = m_bOPT_TLPktDrop;
    m_bPeerTLPktDrop = false;

    m_bPeerNakReport = false;

    m_bPeerRexmitFlag = false;

    m_RdvState         = CHandShake::RDV_INVALID;
    m_tsRcvPeerStartTime = steady_clock::time_point();
}

void CUDT::open()
{
    ScopedLock cg(m_ConnectionLock);

    clearData();

    // structures for queue
    if (m_pSNode == NULL)
        m_pSNode = new CSNode;
    m_pSNode->m_pUDT      = this;
    m_pSNode->m_tsTimeStamp = steady_clock::now();
    m_pSNode->m_iHeapLoc  = -1;

    if (m_pRNode == NULL)
        m_pRNode = new CRNode;
    m_pRNode->m_pUDT      = this;
    m_pRNode->m_tsTimeStamp = steady_clock::now();
    m_pRNode->m_pPrev = m_pRNode->m_pNext = NULL;
    m_pRNode->m_bOnList                   = false;

    m_iRTT    = 10 * COMM_SYN_INTERVAL_US;
    m_iRTTVar = m_iRTT >> 1;


    // set minimum NAK and EXP timeout to 300ms
    m_tdMinNakInterval = milliseconds_from(300);
    m_tdMinExpInterval = milliseconds_from(300);

    m_tdACKInterval = microseconds_from(COMM_SYN_INTERVAL_US);
    m_tdNAKInterval = m_tdMinNakInterval;

    const steady_clock::time_point currtime = steady_clock::now();
    m_tsLastRspTime                        = currtime;
    m_tsNextACKTime                        = currtime + m_tdACKInterval;
    m_tsNextNAKTime                        = currtime + m_tdNAKInterval;
    m_tsLastRspAckTime                     = currtime;
    m_tsLastSndTime                        = currtime;

    m_iReXmitCount   = 1;
    m_tsUnstableSince = steady_clock::time_point();
    m_tsTmpActiveSince = steady_clock::time_point();
    m_iPktCount      = 0;
    m_iLightACKCount = 1;

    m_tsNextSendTime = steady_clock::time_point();
    m_tdSendTimeDiff = microseconds_from(0);

    // Now UDT is opened.
    m_bOpened = true;
}

void CUDT::setListenState()
{
    ScopedLock cg(m_ConnectionLock);

    if (!m_bOpened)
        throw CUDTException(MJ_NOTSUP, MN_NONE, 0);

    if (m_bConnecting || m_bConnected)
        throw CUDTException(MJ_NOTSUP, MN_ISCONNECTED, 0);

    // listen can be called more than once
    if (m_bListening)
        return;

    // if there is already another socket listening on the same port
    if (m_pRcvQueue->setListener(this) < 0)
        throw CUDTException(MJ_NOTSUP, MN_BUSY, 0);

    m_bListening = true;
}

size_t CUDT::fillSrtHandshake(uint32_t *aw_srtdata, size_t srtlen, int msgtype, int hs_version)
{
    if (srtlen < SRT_HS_E_SIZE)
    {
        LOGC(cnlog.Fatal,
             log << "IPE: fillSrtHandshake: buffer too small: " << srtlen << " (expected: " << SRT_HS_E_SIZE << ")");
        return 0;
    }

    srtlen = SRT_HS_E_SIZE; // We use only that much space.

    memset((aw_srtdata), 0, sizeof(uint32_t) * srtlen);
    /* Current version (1.x.x) SRT handshake */
    aw_srtdata[SRT_HS_VERSION] = m_lSrtVersion; /* Required version */
    aw_srtdata[SRT_HS_FLAGS] |= SrtVersionCapabilities();

    switch (msgtype)
    {
    case SRT_CMD_HSREQ:
        return fillSrtHandshake_HSREQ((aw_srtdata), srtlen, hs_version);
    case SRT_CMD_HSRSP:
        return fillSrtHandshake_HSRSP((aw_srtdata), srtlen, hs_version);
    default:
        LOGC(cnlog.Fatal, log << "IPE: fillSrtHandshake/sendSrtMsg called with value " << msgtype);
        return 0;
    }
}

size_t CUDT::fillSrtHandshake_HSREQ(uint32_t *aw_srtdata, size_t /* srtlen - unused */, int hs_version)
{
    // INITIATOR sends HSREQ.

    // The TSBPD(SND|RCV) options are being set only if the TSBPD is set in the current agent.
    // The agent has a decisive power only in the range of RECEIVING the data, however it can
    // also influence the peer's latency. If agent doesn't set TSBPD mode, it doesn't send any
    // latency flags, although the peer might still want to do Rx with TSBPD. When agent sets
    // TsbPd mode, it defines latency values for Rx (itself) and Tx (peer's Rx). If peer does
    // not set TsbPd mode, it will simply ignore the proposed latency (PeerTsbPdDelay), although
    // if it has received the Rx latency as well, it must honor it and respond accordingly
    // (the latter is only in case of HSv5 and bidirectional connection).
    if (m_bOPT_TsbPd)
    {
        m_iTsbPdDelay_ms     = m_iOPT_TsbPdDelay;
        m_iPeerTsbPdDelay_ms = m_iOPT_PeerTsbPdDelay;
        /*
         * Sent data is real-time, use Time-based Packet Delivery,
         * set option bit and configured delay
         */
        aw_srtdata[SRT_HS_FLAGS] |= SRT_OPT_TSBPDSND;

        if (hs_version < CUDT::HS_VERSION_SRT1)
        {
            // HSv4 - this uses only one value.
            aw_srtdata[SRT_HS_LATENCY] = SRT_HS_LATENCY_LEG::wrap(m_iPeerTsbPdDelay_ms);
        }
        else
        {
            // HSv5 - this will be understood only since this version when this exists.
            aw_srtdata[SRT_HS_LATENCY] = SRT_HS_LATENCY_SND::wrap(m_iPeerTsbPdDelay_ms);

            // And in the reverse direction.
            aw_srtdata[SRT_HS_FLAGS] |= SRT_OPT_TSBPDRCV;
            aw_srtdata[SRT_HS_LATENCY] |= SRT_HS_LATENCY_RCV::wrap(m_iTsbPdDelay_ms);

            // This wasn't there for HSv4, this setting is only for the receiver.
            // HSv5 is bidirectional, so every party is a receiver.

            if (m_bTLPktDrop)
                aw_srtdata[SRT_HS_FLAGS] |= SRT_OPT_TLPKTDROP;
        }
    }

    if (m_bRcvNakReport)
        aw_srtdata[SRT_HS_FLAGS] |= SRT_OPT_NAKREPORT;

    // I support SRT_OPT_REXMITFLG. Do you?
    aw_srtdata[SRT_HS_FLAGS] |= SRT_OPT_REXMITFLG;

    // Declare the API used. The flag is set for "stream" API because
    // the older versions will never set this flag, but all old SRT versions use message API.
    if (!m_bMessageAPI)
        aw_srtdata[SRT_HS_FLAGS] |= SRT_OPT_STREAM;

    HLOGC(cnlog.Debug,
          log << "HSREQ/snd: LATENCY[SND:" << SRT_HS_LATENCY_SND::unwrap(aw_srtdata[SRT_HS_LATENCY])
              << " RCV:" << SRT_HS_LATENCY_RCV::unwrap(aw_srtdata[SRT_HS_LATENCY]) << "] FLAGS["
              << SrtFlagString(aw_srtdata[SRT_HS_FLAGS]) << "]");

    return 3;
}

size_t CUDT::fillSrtHandshake_HSRSP(uint32_t *aw_srtdata, size_t /* srtlen - unused */, int hs_version)
{
    // Setting m_tsRcvPeerStartTime is done in processSrtMsg_HSREQ(), so
    // this condition will be skipped only if this function is called without
    // getting first received HSREQ. Doesn't look possible in both HSv4 and HSv5.
    if (is_zero(m_tsRcvPeerStartTime))
    {
        LOGC(cnlog.Fatal, log << "IPE: fillSrtHandshake_HSRSP: m_tsRcvPeerStartTime NOT SET!");
        return 0;
    }

    // If Agent doesn't set TSBPD, it will not set the TSBPD flag back to the Peer.
    // The peer doesn't have be disturbed by it anyway.
    if (isOPT_TsbPd())
    {
        /*
         * We got and transposed peer start time (HandShake request timestamp),
         * we can support Timestamp-based Packet Delivery
         */
        aw_srtdata[SRT_HS_FLAGS] |= SRT_OPT_TSBPDRCV;

        if (hs_version < HS_VERSION_SRT1)
        {
            // HSv4 - this uses only one value
            aw_srtdata[SRT_HS_LATENCY] = SRT_HS_LATENCY_LEG::wrap(m_iTsbPdDelay_ms);
        }
        else
        {
            // HSv5 - this puts "agent's" latency into RCV field and "peer's" -
            // into SND field.
            aw_srtdata[SRT_HS_LATENCY] = SRT_HS_LATENCY_RCV::wrap(m_iTsbPdDelay_ms);
        }
    }
    else
    {
        HLOGC(cnlog.Debug, log << "HSRSP/snd: TSBPD off, NOT responding TSBPDRCV flag.");
    }

    // Hsv5, only when peer has declared TSBPD mode.
    // The flag was already set, and the value already "maximized" in processSrtMsg_HSREQ().
    if (m_bPeerTsbPd && hs_version >= HS_VERSION_SRT1)
    {
        // HSv5 is bidirectional - so send the TSBPDSND flag, and place also the
        // peer's latency into SND field.
        aw_srtdata[SRT_HS_FLAGS] |= SRT_OPT_TSBPDSND;
        aw_srtdata[SRT_HS_LATENCY] |= SRT_HS_LATENCY_SND::wrap(m_iPeerTsbPdDelay_ms);

        HLOGC(cnlog.Debug,
              log << "HSRSP/snd: HSv5 peer uses TSBPD, responding TSBPDSND latency=" << m_iPeerTsbPdDelay_ms);
    }
    else
    {
        HLOGC(cnlog.Debug,
              log << "HSRSP/snd: HSv" << (hs_version == CUDT::HS_VERSION_UDT4 ? 4 : 5)
                  << " with peer TSBPD=" << (m_bPeerTsbPd ? "on" : "off") << " - NOT responding TSBPDSND");
    }

    if (m_bTLPktDrop)
        aw_srtdata[SRT_HS_FLAGS] |= SRT_OPT_TLPKTDROP;

    if (m_bRcvNakReport)
    {
        // HSv5: Note that this setting is independent on the value of
        // m_bPeerNakReport, which represent this setting in the peer.

        aw_srtdata[SRT_HS_FLAGS] |= SRT_OPT_NAKREPORT;
        /*
         * NAK Report is so efficient at controlling bandwidth that sender TLPktDrop
         * is not needed. SRT 1.0.5 to 1.0.7 sender TLPktDrop combined with SRT 1.0
         * Timestamp-Based Packet Delivery was not well implemented and could drop
         * big I-Frame tail before sending once on low latency setups.
         * Disabling TLPktDrop in the receiver SRT Handshake Reply prevents the sender
         * from enabling Too-Late Packet Drop.
         */
        if (m_lPeerSrtVersion <= SrtVersion(1, 0, 7))
            aw_srtdata[SRT_HS_FLAGS] &= ~SRT_OPT_TLPKTDROP;
    }

    if (m_lSrtVersion >= SrtVersion(1, 2, 0))
    {
        if (!m_bPeerRexmitFlag)
        {
            // Peer does not request to use rexmit flag, if so,
            // we won't use as well.
            HLOGC(cnlog.Debug, log << "HSRSP/snd: AGENT understands REXMIT flag, but PEER DOES NOT. NOT setting.");
        }
        else
        {
            // Request that the rexmit bit be used as a part of msgno.
            aw_srtdata[SRT_HS_FLAGS] |= SRT_OPT_REXMITFLG;
            HLOGF(cnlog.Debug, "HSRSP/snd: AGENT UNDERSTANDS REXMIT flag and PEER reported that it does, too.");
        }
    }
    else
    {
        // Since this is now in the code, it can occur only in case when you change the
        // version specification in the build configuration.
        HLOGF(cnlog.Debug, "HSRSP/snd: AGENT DOES NOT UNDERSTAND REXMIT flag");
    }

    HLOGC(cnlog.Debug,
          log << "HSRSP/snd: LATENCY[SND:" << SRT_HS_LATENCY_SND::unwrap(aw_srtdata[SRT_HS_LATENCY])
              << " RCV:" << SRT_HS_LATENCY_RCV::unwrap(aw_srtdata[SRT_HS_LATENCY]) << "] FLAGS["
              << SrtFlagString(aw_srtdata[SRT_HS_FLAGS]) << "]");

    return 3;
}

size_t CUDT::prepareSrtHsMsg(int cmd, uint32_t *srtdata, size_t size)
{
    size_t srtlen = fillSrtHandshake(srtdata, size, cmd, handshakeVersion());
    HLOGF(cnlog.Debug,
          "CMD:%s(%d) Len:%d Version: %s Flags: %08X (%s) sdelay:%d",
          MessageTypeStr(UMSG_EXT, cmd).c_str(),
          cmd,
          (int)(srtlen * sizeof(int32_t)),
          SrtVersionString(srtdata[SRT_HS_VERSION]).c_str(),
          srtdata[SRT_HS_FLAGS],
          SrtFlagString(srtdata[SRT_HS_FLAGS]).c_str(),
          srtdata[SRT_HS_LATENCY]);

    return srtlen;
}

void CUDT::sendSrtMsg(int cmd, uint32_t *srtdata_in, size_t srtlen_in)
{
    CPacket srtpkt;
    int32_t srtcmd = (int32_t)cmd;

    static const size_t SRTDATA_MAXSIZE = SRT_CMD_MAXSZ / sizeof(int32_t);

    // This is in order to issue a compile error if the SRT_CMD_MAXSZ is
    // too small to keep all the data. As this is "static const", declaring
    // an array of such specified size in C++ isn't considered VLA.
    static const int SRTDATA_SIZE = SRTDATA_MAXSIZE >= SRT_HS_E_SIZE ? SRTDATA_MAXSIZE : -1;

    // This will be effectively larger than SRT_HS_E_SIZE, but it will be also used
    // for incoming data. We have a guarantee that it won't be larger than SRTDATA_MAXSIZE.
    uint32_t srtdata[SRTDATA_SIZE];

    size_t srtlen = 0;

    if (cmd == SRT_CMD_REJECT)
    {
        // This is a value returned by processSrtMsg underlying layer, potentially
        // to be reported here. Should this happen, just send a rejection message.
        cmd                     = SRT_CMD_HSRSP;
        srtdata[SRT_HS_VERSION] = 0;
    }

    switch (cmd)
    {
    case SRT_CMD_HSREQ:
    case SRT_CMD_HSRSP:
        srtlen = prepareSrtHsMsg(cmd, srtdata, SRTDATA_SIZE);
        break;

    case SRT_CMD_KMREQ: // Sender
    case SRT_CMD_KMRSP: // Receiver
        srtlen = srtlen_in;
        /* Msg already in network order
         * But CChannel:sendto will swap again (assuming 32-bit fields)
         * Pre-swap to cancel it.
         */
        HtoNLA(srtdata, srtdata_in, srtlen);
        m_pCryptoControl->updateKmState(cmd, srtlen); // <-- THIS function can't be moved to CUDT

        break;

    default:
        LOGF(cnlog.Error, "sndSrtMsg: IPE: cmd=%d unsupported", cmd);
        break;
    }

    if (srtlen > 0)
    {
        /* srtpkt.pack will set message data in network order */
        srtpkt.pack(UMSG_EXT, &srtcmd, srtdata, srtlen * sizeof(int32_t));
        addressAndSend(srtpkt);
    }
}

size_t CUDT::fillHsExtConfigString(uint32_t* pcmdspec, int cmd, const string& str)
{
    uint32_t* space = pcmdspec + 1;
    size_t wordsize         = (str.size() + 3) / 4;
    size_t aligned_bytesize = wordsize * 4;

    memset((space), 0, aligned_bytesize);
    memcpy((space), str.data(), str.size());
    // Preswap to little endian (in place due to possible padding zeros)
    HtoILA((space), space, wordsize);

    *pcmdspec = HS_CMDSPEC_CMD::wrap(cmd) | HS_CMDSPEC_SIZE::wrap((uint32_t) wordsize);

    return wordsize;
}

#if ENABLE_EXPERIMENTAL_BONDING
// [[using locked(m_parent->m_ControlLock)]]
// [[using locked(s_UDTUnited.m_GlobControlLock)]]
size_t CUDT::fillHsExtGroup(uint32_t* pcmdspec)
{
    SRT_ASSERT(m_parent->m_GroupOf != NULL);
    uint32_t* space = pcmdspec + 1;

    SRTSOCKET id = m_parent->m_GroupOf->id();
    SRT_GROUP_TYPE tp = m_parent->m_GroupOf->type();
    uint32_t flags = 0;

    // Note: if agent is a listener, and the current version supports
    // both sync methods, this flag might have been changed according to
    // the wish of the caller.
    if (m_parent->m_GroupOf->synconmsgno())
        flags |= SRT_GFLAG_SYNCONMSG;

    // NOTE: this code remains as is for historical reasons.
    // The initial implementation stated that the peer id be
    // extracted so that it can be reported and possibly the
    // start time somehow encoded and written into the group
    // extension, but it was later seen not necessary. Therefore
    // this code remains, but now it's informational only.
#if ENABLE_HEAVY_LOGGING
    m_parent->m_GroupOf->debugMasterData(m_SocketID);
#endif

    // See CUDT::interpretGroup()

    uint32_t dataword = 0
        | SrtHSRequest::HS_GROUP_TYPE::wrap(tp)
        | SrtHSRequest::HS_GROUP_FLAGS::wrap(flags)
        | SrtHSRequest::HS_GROUP_WEIGHT::wrap(m_parent->m_GroupMemberData->weight);

    const uint32_t storedata [GRPD_E_SIZE] = { uint32_t(id), dataword };
    memcpy((space), storedata, sizeof storedata);

    const size_t ra_size = Size(storedata);
    *pcmdspec = HS_CMDSPEC_CMD::wrap(SRT_CMD_GROUP) | HS_CMDSPEC_SIZE::wrap(ra_size);

    return ra_size;
}
#endif

size_t CUDT::fillHsExtKMREQ(uint32_t* pcmdspec, size_t ki)
{
    uint32_t* space = pcmdspec + 1;

    size_t msglen = m_pCryptoControl->getKmMsg_size(ki);
    // Make ra_size back in element unit
    // Add one extra word if the size isn't aligned to 32-bit.
    size_t ra_size = (msglen / sizeof(uint32_t)) + (msglen % sizeof(uint32_t) ? 1 : 0);

    // Store the CMD + SIZE in the next field
    *pcmdspec = HS_CMDSPEC_CMD::wrap(SRT_CMD_KMREQ) | HS_CMDSPEC_SIZE::wrap((uint32_t) ra_size);

    // Copy the key - do the endian inversion because another endian inversion
    // will be done for every control message before sending, and this KM message
    // is ALREADY in network order.
    const uint32_t* keydata = reinterpret_cast<const uint32_t*>(m_pCryptoControl->getKmMsg_data(ki));

    HLOGC(cnlog.Debug,
            log << "createSrtHandshake: KMREQ: adding key #" << ki << " length=" << ra_size
            << " words (KmMsg_size=" << msglen << ")");
    // XXX INSECURE ": [" << FormatBinaryString((uint8_t*)keydata, msglen) << "]";

    // Yes, I know HtoNLA and NtoHLA do exactly the same operation, but I want
    // to be clear about the true intention.
    NtoHLA((space), keydata, ra_size);

    return ra_size;
}

size_t CUDT::fillHsExtKMRSP(uint32_t* pcmdspec, const uint32_t* kmdata, size_t kmdata_wordsize)
{
    uint32_t* space = pcmdspec + 1;
    const uint32_t failure_kmrsp[] = {SRT_KM_S_UNSECURED};
    const uint32_t* keydata = 0;

    // Shift the starting point with the value of previously added block,
    // to start with the new one.

    size_t ra_size;

    if (kmdata_wordsize == 0)
    {
        LOGC(cnlog.Warn, log << "createSrtHandshake: Agent has PW, but Peer sent no KMREQ. Sending error KMRSP response");
        ra_size = 1;
        keydata = failure_kmrsp;

        // Update the KM state as well
        m_pCryptoControl->m_SndKmState = SRT_KM_S_NOSECRET;  // Agent has PW, but Peer won't decrypt
        m_pCryptoControl->m_RcvKmState = SRT_KM_S_UNSECURED; // Peer won't encrypt as well.
    }
    else
    {
        if (!kmdata)
        {
            m_RejectReason = SRT_REJ_IPE;
            LOGC(cnlog.Fatal, log << "createSrtHandshake: IPE: srtkm_cmd=SRT_CMD_KMRSP and no kmdata!");
            return false;
        }
        ra_size = kmdata_wordsize;
        keydata = reinterpret_cast<const uint32_t *>(kmdata);
    }

    *pcmdspec = HS_CMDSPEC_CMD::wrap(SRT_CMD_KMRSP) | HS_CMDSPEC_SIZE::wrap((uint32_t) ra_size);
    HLOGC(cnlog.Debug,
            log << "createSrtHandshake: KMRSP: applying returned key length="
            << ra_size); // XXX INSECURE << " words: [" << FormatBinaryString((uint8_t*)kmdata,
            // kmdata_wordsize*sizeof(uint32_t)) << "]";

    NtoHLA((space), keydata, ra_size);
    return ra_size;
}


// PREREQUISITE:
// pkt must be set the buffer and configured for UMSG_HANDSHAKE.
// Note that this function replaces also serialization for the HSv4.
bool CUDT::createSrtHandshake(
        int             srths_cmd,
        int             srtkm_cmd,
        const uint32_t* kmdata,
        size_t          kmdata_wordsize, // IN WORDS, NOT BYTES!!!
        CPacket&        w_pkt,
        CHandShake&     w_hs)
{
    // This function might be called before the opposite version was recognized.
    // Check if the version is exactly 4 because this means that the peer has already
    // sent something - asynchronously, and usually in rendezvous - and we already know
    // that the peer is version 4. In this case, agent must behave as HSv4, til the end.
    if (m_ConnRes.m_iVersion == HS_VERSION_UDT4)
    {
        w_hs.m_iVersion = HS_VERSION_UDT4;
        w_hs.m_iType    = UDT_DGRAM;
        if (w_hs.m_extension)
        {
            // Should be impossible
            LOGC(cnlog.Error, log << "createSrtHandshake: IPE: EXTENSION SET WHEN peer reports version 4 - fixing...");
            w_hs.m_extension = false;
        }
    }
    else
    {
        w_hs.m_iType = 0; // Prepare it for flags
    }

    HLOGC(cnlog.Debug,
          log << "createSrtHandshake: buf size=" << w_pkt.getLength() << " hsx=" << MessageTypeStr(UMSG_EXT, srths_cmd)
              << " kmx=" << MessageTypeStr(UMSG_EXT, srtkm_cmd) << " kmdata_wordsize=" << kmdata_wordsize
              << " version=" << w_hs.m_iVersion);

    // Once you are certain that the version is HSv5, set the enc type flags
    // to advertise pbkeylen. Otherwise make sure that the old interpretation
    // will correctly pick up the type field. PBKEYLEN should be advertized
    // regardless of what URQ stage the handshake is (note that in case of rendezvous
    // CONCLUSION might be the FIRST MESSAGE EVER RECEIVED by a party).
    if (w_hs.m_iVersion > HS_VERSION_UDT4)
    {
        // Check if there was a failure to receie HSREQ before trying to craft HSRSP.
        // If fillSrtHandshake_HSRSP catches the condition of m_tsRcvPeerStartTime == steady_clock::zero(),
        // it will return size 0, which will mess up with further extension procedures;
        // PREVENT THIS HERE.
        if (w_hs.m_iReqType == URQ_CONCLUSION && srths_cmd == SRT_CMD_HSRSP && is_zero(m_tsRcvPeerStartTime))
        {
            LOGC(cnlog.Error,
                 log << "createSrtHandshake: IPE (non-fatal): Attempting to craft HSRSP without received HSREQ. "
                        "BLOCKING extensions.");
            w_hs.m_extension = false;
        }

        // The situation when this function is called without requested extensions
        // is URQ_CONCLUSION in rendezvous mode in some of the transitions.
        // In this case for version 5 just clear the m_iType field, as it has
        // different meaning in HSv5 and contains extension flags.
        //
        // Keep 0 in the SRT_HSTYPE_HSFLAGS field, but still advertise PBKEYLEN
        // in the SRT_HSTYPE_ENCFLAGS field.
        w_hs.m_iType                  = SrtHSRequest::wrapFlags(false /*no magic in HSFLAGS*/, m_iSndCryptoKeyLen);

        IF_HEAVY_LOGGING(bool whether = m_iSndCryptoKeyLen != 0);
        HLOGC(cnlog.Debug,
              log << "createSrtHandshake: " << (whether ? "" : "NOT ")
                  << " Advertising PBKEYLEN - value = " << m_iSndCryptoKeyLen);

        // Note: This is required only when sending a HS message without SRT extensions.
        // When this is to be sent with SRT extensions, then KMREQ will be attached here
        // and the PBKEYLEN will be extracted from it. If this is going to attach KMRSP
        // here, it's already too late (it should've been advertised before getting the first
        // handshake message with KMREQ).
    }
    else
    {
        w_hs.m_iType = UDT_DGRAM;
    }

    // values > URQ_CONCLUSION include also error types
    // if (w_hs.m_iVersion == HS_VERSION_UDT4 || w_hs.m_iReqType > URQ_CONCLUSION) <--- This condition was checked b4 and
    // it's only valid for caller-listener mode
    if (!w_hs.m_extension)
    {
        // Serialize only the basic handshake, if this is predicted for
        // Hsv4 peer or this is URQ_INDUCTION or URQ_WAVEAHAND.
        size_t hs_size = w_pkt.getLength();
        w_hs.store_to((w_pkt.m_pcData), (hs_size));
        w_pkt.setLength(hs_size);
        HLOGC(cnlog.Debug, log << "createSrtHandshake: (no ext) size=" << hs_size << " data: " << w_hs.show());
        return true;
    }

    // Sanity check, applies to HSv5 only cases.
    if (srths_cmd == SRT_CMD_HSREQ && m_SrtHsSide == HSD_RESPONDER)
    {
        m_RejectReason = SRT_REJ_IPE;
        LOGC(cnlog.Fatal, log << "IPE: SRT_CMD_HSREQ was requested to be sent in HSv5 by an INITIATOR side!");
        return false; // should cause rejection
    }

    ostringstream logext;
    logext << "HSX";

    // Install the SRT extensions
    w_hs.m_iType |= CHandShake::HS_EXT_HSREQ;

    bool have_sid = false;
    if (srths_cmd == SRT_CMD_HSREQ)
    {
        if (m_sStreamName != "")
        {
            have_sid = true;
            w_hs.m_iType |= CHandShake::HS_EXT_CONFIG;
            logext << ",SID";
        }
    }

    // If this is a response, we have also information
    // on the peer. If Peer is NOT filter capable, don't
    // put filter config, even if agent is capable.
    bool peer_filter_capable = true;
    if (srths_cmd == SRT_CMD_HSRSP)
    {
        if (m_sPeerPktFilterConfigString != "")
        {
            peer_filter_capable = true;
        }
        else if (IsSet(m_lPeerSrtFlags, SRT_OPT_FILTERCAP))
        {
            peer_filter_capable = true;
        }
        else
        {
            peer_filter_capable = false;
        }
    }

    // Now, if this is INITIATOR, then it has its
    // filter config already set, if configured, otherwise
    // it should not attach the filter config extension.

    // If this is a RESPONDER, then it has already received
    // the filter config string from the peer and therefore
    // possibly confronted with the contents of m_OPT_FECConfigString,
    // and if it decided to go with filter, it will be nonempty.
    bool have_filter  = false;
    if (peer_filter_capable && m_OPT_PktFilterConfigString != "")
    {
        have_filter = true;
        w_hs.m_iType |= CHandShake::HS_EXT_CONFIG;
        logext << ",filter";
    }

    bool have_congctl = false;
    const string& sm = m_CongCtl.selected_name();
    if (sm != "" && sm != "live")
    {
        have_congctl = true;
        w_hs.m_iType |= CHandShake::HS_EXT_CONFIG;
        logext << ",CONGCTL";
    }

    bool have_kmreq   = false;
    // Prevent adding KMRSP only in case when BOTH:
    // - Agent has set no password
    // - no KMREQ has arrived from Peer
    // KMRSP must be always sent when:
    // - Agent set a password, Peer did not send KMREQ: Agent sets snd=NOSECRET.
    // - Agent set no password, but Peer sent KMREQ: Ageng sets rcv=NOSECRET.
    if (m_CryptoSecret.len > 0 || kmdata_wordsize > 0)
    {
        have_kmreq = true;
        w_hs.m_iType |= CHandShake::HS_EXT_KMREQ;
        logext << ",KMX";
    }

#if ENABLE_EXPERIMENTAL_BONDING
    bool have_group = false;

    // Note: this is done without locking because we have the following possibilities:
    //
    // 1. Most positive: the group will be the same all the time up to the moment when we use it.
    // 2. The group will disappear when next time we try to use it having now have_group set true.
    //
    // Not possible that a group is NULL now but would appear later: the group must be either empty
    // or already set as valid at this time.
    //
    // If the 2nd possibility happens, then simply it means that the group has been closed during
    // the operation and the socket got this information updated in the meantime. This means that
    // it was an abnormal interrupt during the processing so the handshake process should be aborted
    // anyway, and that's what will be done.

    // LOCKING INFORMATION: accesing this field just for NULL check doesn't
    // hurt, even if this field could be dangling in the moment. This will be
    // followed by an additional check, done this time under lock, and there will
    // be no dangling pointers at this time.
    if (m_parent->m_GroupOf)
    {
        // Whatever group this socket belongs to, the information about
        // the group is always sent the same way with the handshake.
        have_group = true;
        w_hs.m_iType |= CHandShake::HS_EXT_CONFIG;
        logext << ",GROUP";
    }
#endif

    HLOGC(cnlog.Debug, log << "createSrtHandshake: (ext: " << logext.str() << ") data: " << w_hs.show());

    // NOTE: The HSREQ is practically always required, although may happen
    // in future that CONCLUSION can be sent multiple times for a separate
    // stream encryption support, and this way it won't enclose HSREQ.
    // Also, KMREQ may occur multiple times.

    // So, initially store the UDT legacy handshake.
    size_t hs_size = w_pkt.getLength(), total_ra_size = (hs_size / sizeof(uint32_t)); // Maximum size of data
    w_hs.store_to((w_pkt.m_pcData), (hs_size));                                        // hs_size is updated

    size_t ra_size = hs_size / sizeof(int32_t);

    // Now attach the SRT handshake for HSREQ
    size_t    offset = ra_size;
    uint32_t *p      = reinterpret_cast<uint32_t *>(w_pkt.m_pcData);
    // NOTE: since this point, ra_size has a size in int32_t elements, NOT BYTES.

    // The first 4-byte item is the CMD/LENGTH spec.
    uint32_t *pcmdspec = p + offset; // Remember the location to be filled later, when we know the length
    ++offset;

    // Now use the original function to store the actual SRT_HS data
    // ra_size after that
    // NOTE: so far, ra_size is m_iMaxSRTPayloadSize expressed in number of elements.
    // WILL BE CHANGED HERE.
    ra_size   = fillSrtHandshake((p + offset), total_ra_size - offset, srths_cmd, HS_VERSION_SRT1);
    *pcmdspec = HS_CMDSPEC_CMD::wrap(srths_cmd) | HS_CMDSPEC_SIZE::wrap((uint32_t) ra_size);

    HLOGC(cnlog.Debug,
          log << "createSrtHandshake: after HSREQ: offset=" << offset << " HSREQ size=" << ra_size
              << " space left: " << (total_ra_size - offset));

    // Use only in REQ phase and only if stream name is set
    if (have_sid)
    {
        // Now prepare the string with 4-byte alignment. The string size is limited
        // to half the payload size. Just a sanity check to not pack too much into
        // the conclusion packet.
        size_t size_limit = m_iMaxSRTPayloadSize / 2;

        if (m_sStreamName.size() >= size_limit)
        {
            m_RejectReason = SRT_REJ_ROGUE;
            LOGC(cnlog.Warn,
                 log << "createSrtHandshake: stream id too long, limited to " << (size_limit - 1) << " bytes");
            return false;
        }

        offset += ra_size + 1;
        ra_size = fillHsExtConfigString(p + offset - 1, SRT_CMD_SID, m_sStreamName);

        HLOGC(cnlog.Debug,
              log << "createSrtHandshake: after SID [" << m_sStreamName << "] length=" << m_sStreamName.size()
                  << " alignedln=" << (4*ra_size) << ": offset=" << offset << " SID size=" << ra_size
                  << " space left: " << (total_ra_size - offset));
    }

    if (have_congctl)
    {
        // Pass the congctl to the other side as informational.
        // The other side should reject connection if it uses a different congctl.
        // The other side should also respond with the congctl it uses, if its non-default (for backward compatibility).

        offset += ra_size + 1;
        ra_size = fillHsExtConfigString(p + offset - 1, SRT_CMD_CONGESTION, sm);

        HLOGC(cnlog.Debug,
              log << "createSrtHandshake: after CONGCTL [" << sm << "] length=" << sm.size()
                  << " alignedln=" << (4*ra_size) << ": offset=" << offset << " CONGCTL size=" << ra_size
                  << " space left: " << (total_ra_size - offset));
    }

    if (have_filter)
    {
        offset += ra_size + 1;
        ra_size = fillHsExtConfigString(p + offset - 1, SRT_CMD_FILTER, m_OPT_PktFilterConfigString);

        HLOGC(cnlog.Debug,
              log << "createSrtHandshake: after filter [" << m_OPT_PktFilterConfigString << "] length="
                  << m_OPT_PktFilterConfigString.size() << " alignedln=" << (4*ra_size) << ": offset=" << offset
                  << " filter size=" << ra_size << " space left: " << (total_ra_size - offset));
    }

#if ENABLE_EXPERIMENTAL_BONDING
    // Note that this will fire in both cases:
    // - When the group has been set by the user on a socket (or socket was created as a part of the group),
    //   and the handshake request is to be sent with informing the peer that this conenction belongs to a group
    // - When the agent received a HS request with a group, has created its mirror group on its side, and
    //   now sends the HS response to the peer, with ITS OWN group id (the mirror one).
    //
    // XXX Probably a condition should be checked here around the group type.
    // The time synchronization should be done only on any kind of parallel sending group.
    // Currently all groups are such groups (broadcast, backup, balancing), but it may
    // need to be changed for some other types.
    if (have_group)
    {
        // NOTE: See information about mutex ordering in api.h
        ScopedLock grd (m_parent->m_ControlLock); // Required to make sure 
        ScopedLock gdrg (s_UDTUnited.m_GlobControlLock);
        if (!m_parent->m_GroupOf)
        {
            // This may only happen if since last check of m_GroupOf pointer the socket was removed
            // from the group in the meantime, which can only happen due to that the group was closed.
            // In such a case it simply means that the handshake process was requested to be interrupted.
            LOGC(cnlog.Fatal, log << "GROUP DISAPPEARED. Socket not capable of continuing HS");
            return false;
        }
        else
        {
            if (m_parent->m_GroupOf->closing())
            {
                m_RejectReason = SRT_REJ_IPE;
                LOGC(cnlog.Error, log << "createSrtHandshake: group is closing during the process, rejecting.");
                return false;

            }
            offset += ra_size + 1;
            ra_size = fillHsExtGroup(p + offset - 1);

            HLOGC(cnlog.Debug, log << "createSrtHandshake: after GROUP [" << sm << "] length=" << sm.size()
                    << ": offset=" << offset << " GROUP size=" << ra_size << " space left: " << (total_ra_size - offset));
        }
    }
#endif

    // When encryption turned on
    if (have_kmreq)
    {
        HLOGC(cnlog.Debug,
              log << "createSrtHandshake: "
                  << (m_CryptoSecret.len > 0 ? "Agent uses ENCRYPTION" : "Peer requires ENCRYPTION"));
        if (srtkm_cmd == SRT_CMD_KMREQ)
        {
            bool have_any_keys = false;
            for (size_t ki = 0; ki < 2; ++ki)
            {
                // Skip those that have expired
                if (!m_pCryptoControl->getKmMsg_needSend(ki, false))
                    continue;

                m_pCryptoControl->getKmMsg_markSent(ki, false);

                offset += ra_size + 1;
                ra_size = fillHsExtKMREQ(p + offset - 1, ki);

                have_any_keys = true;
            }

            if (!have_any_keys)
            {
                m_RejectReason = SRT_REJ_IPE;
                LOGC(cnlog.Error, log << "createSrtHandshake: IPE: all keys have expired, no KM to send.");
                return false;
            }
        }
        else if (srtkm_cmd == SRT_CMD_KMRSP)
        {
            offset += ra_size + 1;
            ra_size = fillHsExtKMRSP(p + offset - 1, kmdata, kmdata_wordsize);

        }
        else
        {
            m_RejectReason = SRT_REJ_IPE;
            LOGC(cnlog.Fatal, log << "createSrtHandshake: IPE: wrong value of srtkm_cmd: " << srtkm_cmd);
            return false;
        }
    }

    // ra_size + offset has a value in element unit.
    // Switch it again to byte unit.
    w_pkt.setLength((ra_size + offset) * sizeof(int32_t));

    HLOGC(cnlog.Debug,
          log << "createSrtHandshake: filled HSv5 handshake flags: " << CHandShake::ExtensionFlagStr(w_hs.m_iType)
              << " length: " << w_pkt.getLength() << " bytes");

    return true;
}

template <class Integer>
static inline int FindExtensionBlock(Integer* begin, size_t total_length,
        size_t& w_out_len, Integer*& w_next_block)
{
    // Check if there's anything to process
    if (total_length == 0)
    {
        w_next_block = NULL;
        w_out_len    = 0;
        return SRT_CMD_NONE;
    }

    // This function extracts the block command from the block and its length.
    // The command value is returned as a function result.
    // The size of that command block is stored into w_out_len.
    // The beginning of the prospective next block is stored in w_next_block.

    // The caller must be aware that:
    // - exactly one element holds the block header (cmd+size), so the actual data are after this one.
    // - the returned size is the number of uint32_t elements since that first data element
    // - the remaining size should be manually calculated as total_length - 1 - w_out_len, or
    // simply, as w_next_block - begin.

    // Note that if the total_length is too short to extract the whole block, it will return
    // SRT_CMD_NONE. Note that total_length includes this first CMDSPEC word.
    //
    // When SRT_CMD_NONE is returned, it means that nothing has been extracted and nothing else
    // can be further extracted from this block.

    int    cmd  = HS_CMDSPEC_CMD::unwrap(*begin);
    size_t size = HS_CMDSPEC_SIZE::unwrap(*begin);

    if (size + 1 > total_length)
        return SRT_CMD_NONE;

    w_out_len = size;

    if (total_length == size + 1)
        w_next_block = NULL;
    else
        w_next_block = begin + 1 + size;

    return cmd;
}

// NOTE: the rule of order of arguments is broken here because this order
// serves better the logics and readability.
template <class Integer>
static inline bool NextExtensionBlock(Integer*& w_begin, Integer* next, size_t& w_length)
{
    if (!next)
        return false;

    w_length = w_length - (next - w_begin);
    w_begin  = next;
    return true;
}

void SrtExtractHandshakeExtensions(const char* bufbegin, size_t buflength,
        vector<SrtHandshakeExtension>& w_output)
{
    const uint32_t *begin = reinterpret_cast<const uint32_t *>(bufbegin + CHandShake::m_iContentSize);
    size_t    size  = buflength - CHandShake::m_iContentSize; // Due to previous cond check we grant it's >0
    const uint32_t *next  = 0;
    size_t    length   = size / sizeof(uint32_t);
    size_t    blocklen = 0;

    for (;;) // ONE SHOT, but continuable loop
    {
        const int cmd = FindExtensionBlock(begin, length, (blocklen), (next));

        if (cmd == SRT_CMD_NONE)
        {
            // End of blocks
            break;
        }

        w_output.push_back(SrtHandshakeExtension(cmd));

        SrtHandshakeExtension& ext = w_output.back();

        std::copy(begin+1, begin+blocklen+1, back_inserter(ext.contents));

        // Any other kind of message extracted. Search on.
        if (!NextExtensionBlock((begin), next, (length)))
            break;
    }
}


bool CUDT::processSrtMsg(const CPacket *ctrlpkt)
{
    uint32_t *srtdata = (uint32_t *)ctrlpkt->m_pcData;
    size_t    len     = ctrlpkt->getLength();
    int       etype   = ctrlpkt->getExtendedType();
    uint32_t  ts      = ctrlpkt->m_iTimeStamp;

    int res = SRT_CMD_NONE;

    HLOGC(cnlog.Debug, log << "Dispatching message type=" << etype << " data length=" << (len / sizeof(int32_t)));
    switch (etype)
    {
    case SRT_CMD_HSREQ:
    {
        res = processSrtMsg_HSREQ(srtdata, len, ts, CUDT::HS_VERSION_UDT4);
        break;
    }
    case SRT_CMD_HSRSP:
    {
        res = processSrtMsg_HSRSP(srtdata, len, ts, CUDT::HS_VERSION_UDT4);
        break;
    }
    case SRT_CMD_KMREQ:
        // Special case when the data need to be processed here
        // and the appropriate message must be constructed for sending.
        // No further processing required
        {
            uint32_t srtdata_out[SRTDATA_MAXSIZE];
            size_t   len_out = 0;
            res = m_pCryptoControl->processSrtMsg_KMREQ(srtdata, len, CUDT::HS_VERSION_UDT4,
                    (srtdata_out), (len_out));
            if (res == SRT_CMD_KMRSP)
            {
                if (len_out == 1)
                {
                    if (m_bOPT_StrictEncryption)
                    {
                        LOGC(cnlog.Warn,
                             log << "KMREQ FAILURE: " << KmStateStr(SRT_KM_STATE(srtdata_out[0]))
                                 << " - rejecting per enforced encryption");
                        res = SRT_CMD_NONE;
                        break;
                    }
                    HLOGC(cnlog.Debug,
                          log << "MKREQ -> KMRSP FAILURE state: " << KmStateStr(SRT_KM_STATE(srtdata_out[0])));
                }
                else
                {
                    HLOGC(cnlog.Debug, log << "KMREQ -> requested to send KMRSP length=" << len_out);
                }
                sendSrtMsg(SRT_CMD_KMRSP, srtdata_out, len_out);
            }
            // XXX Dead code. processSrtMsg_KMREQ now doesn't return any other value now.
            // Please review later.
            else
            {
                LOGC(cnlog.Warn, log << "KMREQ failed to process the request - ignoring");
            }

            return true; // already done what's necessary
        }

    case SRT_CMD_KMRSP:
    {
        // KMRSP doesn't expect any following action
        m_pCryptoControl->processSrtMsg_KMRSP(srtdata, len, CUDT::HS_VERSION_UDT4);
        return true; // nothing to do
    }

    default:
        return false;
    }

    if (res == SRT_CMD_NONE)
        return true;

    // Send the message that the message handler requested.
    sendSrtMsg(res);

    return true;
}

int CUDT::processSrtMsg_HSREQ(const uint32_t *srtdata, size_t bytelen, uint32_t ts, int hsv)
{
    // Set this start time in the beginning, regardless as to whether TSBPD is being
    // used or not. This must be done in the Initiator as well as Responder.

    /*
     * Compute peer StartTime in our time reference
     * This takes time zone, time drift into account.
     * Also includes current packet transit time (rtt/2)
     */
    m_tsRcvPeerStartTime = steady_clock::now() - microseconds_from(ts);
    // (in case of bonding group, this value will be OVERWRITTEN
    // later in CUDT::interpretGroup).

    // Prepare the initial runtime values of latency basing on the option values.
    // They are going to get the value fixed HERE.
    m_iTsbPdDelay_ms     = m_iOPT_TsbPdDelay;
    m_iPeerTsbPdDelay_ms = m_iOPT_PeerTsbPdDelay;

    if (bytelen < SRT_CMD_HSREQ_MINSZ)
    {
        m_RejectReason = SRT_REJ_ROGUE;
        /* Packet smaller than minimum compatible packet size */
        LOGF(cnlog.Error, "HSREQ/rcv: cmd=%d(HSREQ) len=%" PRIzu " invalid", SRT_CMD_HSREQ, bytelen);
        return SRT_CMD_NONE;
    }

    LOGF(cnlog.Note,
         "HSREQ/rcv: cmd=%d(HSREQ) len=%" PRIzu " vers=0x%x opts=0x%x delay=%d",
         SRT_CMD_HSREQ,
         bytelen,
         srtdata[SRT_HS_VERSION],
         srtdata[SRT_HS_FLAGS],
         SRT_HS_LATENCY_RCV::unwrap(srtdata[SRT_HS_LATENCY]));

    m_lPeerSrtVersion = srtdata[SRT_HS_VERSION];
    m_lPeerSrtFlags   = srtdata[SRT_HS_FLAGS];

    if (hsv == CUDT::HS_VERSION_UDT4)
    {
        if (m_lPeerSrtVersion >= SRT_VERSION_FEAT_HSv5)
        {
            m_RejectReason = SRT_REJ_ROGUE;
            LOGC(cnlog.Error,
                 log << "HSREQ/rcv: With HSv4 version >= " << SrtVersionString(SRT_VERSION_FEAT_HSv5)
                     << " is not acceptable.");
            return SRT_CMD_REJECT;
        }
    }
    else
    {
        if (m_lPeerSrtVersion < SRT_VERSION_FEAT_HSv5)
        {
            m_RejectReason = SRT_REJ_ROGUE;
            LOGC(cnlog.Error,
                 log << "HSREQ/rcv: With HSv5 version must be >= " << SrtVersionString(SRT_VERSION_FEAT_HSv5) << " .");
            return SRT_CMD_REJECT;
        }
    }

    // Check also if the version satisfies the minimum required version
    if (m_lPeerSrtVersion < m_lMinimumPeerSrtVersion)
    {
        m_RejectReason = SRT_REJ_VERSION;
        LOGC(cnlog.Error,
             log << "HSREQ/rcv: Peer version: " << SrtVersionString(m_lPeerSrtVersion)
                 << " is too old for requested: " << SrtVersionString(m_lMinimumPeerSrtVersion) << " - REJECTING");
        return SRT_CMD_REJECT;
    }

    HLOGC(cnlog.Debug,
          log << "HSREQ/rcv: PEER Version: " << SrtVersionString(m_lPeerSrtVersion) << " Flags: " << m_lPeerSrtFlags
              << "(" << SrtFlagString(m_lPeerSrtFlags) << ") Min req version:" << SrtVersionString(m_lMinimumPeerSrtVersion));

    m_bPeerRexmitFlag = IsSet(m_lPeerSrtFlags, SRT_OPT_REXMITFLG);
    HLOGF(cnlog.Debug, "HSREQ/rcv: peer %s REXMIT flag", m_bPeerRexmitFlag ? "UNDERSTANDS" : "DOES NOT UNDERSTAND");

    // Check if both use the same API type. Reject if not.
    bool peer_message_api = !IsSet(m_lPeerSrtFlags, SRT_OPT_STREAM);
    if (peer_message_api != m_bMessageAPI)
    {
        m_RejectReason = SRT_REJ_MESSAGEAPI;
        LOGC(cnlog.Error,
             log << "HSREQ/rcv: Agent uses " << (m_bMessageAPI ? "MESSAGE" : "STREAM") << " API, but the Peer declares "
                 << (peer_message_api ? "MESSAGE" : "STREAM") << " API. Not compatible transmission type, rejecting.");
        return SRT_CMD_REJECT;
    }

#if HAVE_CXX11
    static_assert(SRT_HS_E_SIZE == SRT_HS_LATENCY + 1, "Assuming latency is the last field");
#endif
    if (bytelen < (SRT_HS_E_SIZE * sizeof(uint32_t)))
    {
        // Handshake extension message includes VERSION, FLAGS and LATENCY
        // (3 x 32 bits). SRT v1.2.0 and earlier might supply shorter extension message,
        // without LATENCY fields.
        // It is acceptable, as long as the latency flags are not set on our side.
        //
        //  0 1 2 3 4 5 6 7 8 9 0 1 2 3 4 5 6 7 8 9 0 1 2 3 4 5 6 7 8 9 0 1
        // +-+-+-+-+-+-+-+-+-+-+-+-+-+-+-+-+-+-+-+-+-+-+-+-+-+-+-+-+-+-+-+-+
        // |                          SRT Version                          |
        // +-+-+-+-+-+-+-+-+-+-+-+-+-+-+-+-+-+-+-+-+-+-+-+-+-+-+-+-+-+-+-+-+
        // |                           SRT Flags                           |
        // +-+-+-+-+-+-+-+-+-+-+-+-+-+-+-+-+-+-+-+-+-+-+-+-+-+-+-+-+-+-+-+-+
        // |      Receiver TSBPD Delay     |       Sender TSBPD Delay      |
        // +-+-+-+-+-+-+-+-+-+-+-+-+-+-+-+-+-+-+-+-+-+-+-+-+-+-+-+-+-+-+-+-+
        if (IsSet(m_lPeerSrtFlags, SRT_OPT_TSBPDSND) || IsSet(m_lPeerSrtFlags, SRT_OPT_TSBPDRCV))
        {
            m_RejectReason = SRT_REJ_ROGUE;
            LOGC(cnlog.Error,
                 log << "HSREQ/rcv: Peer sent only VERSION + FLAGS HSREQ, but TSBPD flags are set. Rejecting.");
            return SRT_CMD_REJECT;
        }

        LOGC(cnlog.Warn, log << "HSREQ/rcv: Peer sent only VERSION + FLAGS HSREQ, not getting any TSBPD settings.");
        // Don't process any further settings in this case. Turn off TSBPD, just for a case.
        m_bTsbPd     = false;
        m_bPeerTsbPd = false;
        return SRT_CMD_HSRSP;
    }

    const uint32_t latencystr = srtdata[SRT_HS_LATENCY];

    if (IsSet(m_lPeerSrtFlags, SRT_OPT_TSBPDSND))
    {
        // TimeStamp-based Packet Delivery feature enabled
        if (!isOPT_TsbPd())
        {
            LOGC(cnlog.Warn, log << "HSREQ/rcv: Agent did not set rcv-TSBPD - ignoring proposed latency from peer");

            // Note: also don't set the peer TSBPD flag HERE because
            // - in HSv4 it will be a sender, so it doesn't matter anyway
            // - in HSv5 if it's going to receive, the TSBPDRCV flag will define it.
        }
        else
        {
            int peer_decl_latency;
            if (hsv < CUDT::HS_VERSION_SRT1)
            {
                // In HSv4 there is only one value and this is the latency
                // that the sender peer proposes for the agent.
                peer_decl_latency = SRT_HS_LATENCY_LEG::unwrap(latencystr);
            }
            else
            {
                // In HSv5 there are latency declared for sending and receiving separately.

                // SRT_HS_LATENCY_SND is the value that the peer proposes to be the
                // value used by agent when receiving data. We take this as a local latency value.
                peer_decl_latency = SRT_HS_LATENCY_SND::unwrap(srtdata[SRT_HS_LATENCY]);
            }

            // Use the maximum latency out of latency from our settings and the latency
            // "proposed" by the peer.
            int maxdelay = std::max(m_iTsbPdDelay_ms, peer_decl_latency);
            HLOGC(cnlog.Debug,
                  log << "HSREQ/rcv: LOCAL/RCV LATENCY: Agent:" << m_iTsbPdDelay_ms << " Peer:" << peer_decl_latency
                      << "  Selecting:" << maxdelay);
            m_iTsbPdDelay_ms = maxdelay;
            m_bTsbPd = true;
        }
    }
    else
    {
        std::string how_about_agent = isOPT_TsbPd() ? "BUT AGENT DOES" : "and nor does Agent";
        HLOGC(cnlog.Debug, log << "HSREQ/rcv: Peer DOES NOT USE latency for sending - " << how_about_agent);
    }

    // This happens when the HSv5 RESPONDER receives the HSREQ message; it declares
    // that the peer INITIATOR will receive the data and informs about its predefined
    // latency. We need to maximize this with our setting of the peer's latency and
    // record as peer's latency, which will be then sent back with HSRSP.
    if (hsv > CUDT::HS_VERSION_UDT4 && IsSet(m_lPeerSrtFlags, SRT_OPT_TSBPDRCV))
    {
        // So, PEER uses TSBPD, set the flag.
        // NOTE: it doesn't matter, if AGENT uses TSBPD.
        m_bPeerTsbPd = true;

        // SRT_HS_LATENCY_RCV is the value that the peer declares as to be
        // used by it when receiving data. We take this as a peer's value,
        // and select the maximum of this one and our proposed latency for the peer.
        int peer_decl_latency = SRT_HS_LATENCY_RCV::unwrap(latencystr);
        int maxdelay          = std::max(m_iPeerTsbPdDelay_ms, peer_decl_latency);
        HLOGC(cnlog.Debug,
              log << "HSREQ/rcv: PEER/RCV LATENCY: Agent:" << m_iPeerTsbPdDelay_ms << " Peer:" << peer_decl_latency
                  << " Selecting:" << maxdelay);
        m_iPeerTsbPdDelay_ms = maxdelay;
    }
    else
    {
        std::string how_about_agent = isOPT_TsbPd() ? "BUT AGENT DOES" : "and nor does Agent";
        HLOGC(cnlog.Debug, log << "HSREQ/rcv: Peer DOES NOT USE latency for receiving - " << how_about_agent);
    }

    if (hsv > CUDT::HS_VERSION_UDT4)
    {
        // This is HSv5, do the same things as required for the sending party in HSv4,
        // as in HSv5 this can also be a sender.
        if (IsSet(m_lPeerSrtFlags, SRT_OPT_TLPKTDROP))
        {
            // Too late packets dropping feature supported
            m_bPeerTLPktDrop = true;
        }
        if (IsSet(m_lPeerSrtFlags, SRT_OPT_NAKREPORT))
        {
            // Peer will send Periodic NAK Reports
            m_bPeerNakReport = true;
        }
    }

    return SRT_CMD_HSRSP;
}

int CUDT::processSrtMsg_HSRSP(const uint32_t *srtdata, size_t bytelen, uint32_t ts, int hsv)
{
    // XXX Check for mis-version
    // With HSv4 we accept only version less than 1.3.0
    if (hsv == CUDT::HS_VERSION_UDT4 && srtdata[SRT_HS_VERSION] >= SRT_VERSION_FEAT_HSv5)
    {
        LOGC(cnlog.Error, log << "HSRSP/rcv: With HSv4 version >= 1.2.0 is not acceptable.");
        return SRT_CMD_NONE;
    }

    if (bytelen < SRT_CMD_HSRSP_MINSZ)
    {
        /* Packet smaller than minimum compatible packet size */
        LOGF(cnlog.Error, "HSRSP/rcv: cmd=%d(HSRSP) len=%" PRIzu " invalid", SRT_CMD_HSRSP, bytelen);
        return SRT_CMD_NONE;
    }

    // Set this start time in the beginning, regardless as to whether TSBPD is being
    // used or not. This must be done in the Initiator as well as Responder. In case when
    // agent is sender only (HSv4) this value simply won't be used.

    /*
     * Compute peer StartTime in our time reference
     * This takes time zone, time drift into account.
     * Also includes current packet transit time (rtt/2)
     */

    if (is_zero(m_tsRcvPeerStartTime))
    {
        // Do not set this time when it's already set, which may be the case
        // if the agent has this value already "borrowed" from a master socket
        // that was in the group at the time when it was added.
        m_tsRcvPeerStartTime = steady_clock::now() - microseconds_from(ts);
        HLOGC(cnlog.Debug, log << "HSRSP/rcv: PEER START TIME not yet defined, setting: " << FormatTime(m_tsRcvPeerStartTime));
    }
    else
    {
        HLOGC(cnlog.Debug, log << "HSRSP/rcv: PEER START TIME already set (derived): " << FormatTime(m_tsRcvPeerStartTime));
    }

    m_lPeerSrtVersion = srtdata[SRT_HS_VERSION];
    m_lPeerSrtFlags   = srtdata[SRT_HS_FLAGS];

    HLOGF(cnlog.Debug,
          "HSRSP/rcv: Version: %s Flags: SND:%08X (%s)",
          SrtVersionString(m_lPeerSrtVersion).c_str(),
          m_lPeerSrtFlags,
          SrtFlagString(m_lPeerSrtFlags).c_str());

    // Basic version check
    if (m_lPeerSrtVersion < m_lMinimumPeerSrtVersion)
    {
        m_RejectReason = SRT_REJ_VERSION;
        LOGC(cnlog.Error,
             log << "HSRSP/rcv: Peer version: " << SrtVersionString(m_lPeerSrtVersion)
                 << " is too old for requested: " << SrtVersionString(m_lMinimumPeerSrtVersion) << " - REJECTING");
        return SRT_CMD_REJECT;
    }

    if (hsv == CUDT::HS_VERSION_UDT4)
    {
        // The old HSv4 way: extract just one value and put it under peer.
        if (IsSet(m_lPeerSrtFlags, SRT_OPT_TSBPDRCV))
        {
            // TsbPd feature enabled
            m_bPeerTsbPd         = true;
            m_iPeerTsbPdDelay_ms = SRT_HS_LATENCY_LEG::unwrap(srtdata[SRT_HS_LATENCY]);
            HLOGC(cnlog.Debug,
                  log << "HSRSP/rcv: LATENCY: Peer/snd:" << m_iPeerTsbPdDelay_ms
                      << " (Agent: declared:" << m_iTsbPdDelay_ms << " rcv:" << m_iTsbPdDelay_ms << ")");
        }
        // TSBPDSND isn't set in HSv4 by the RESPONDER, because HSv4 RESPONDER is always RECEIVER.
    }
    else
    {
        // HSv5 way: extract the receiver latency and sender latency, if used.

        // PEER WILL RECEIVE TSBPD == AGENT SHALL SEND TSBPD.
        if (IsSet(m_lPeerSrtFlags, SRT_OPT_TSBPDRCV))
        {
            // TsbPd feature enabled
            m_bPeerTsbPd         = true;
            m_iPeerTsbPdDelay_ms = SRT_HS_LATENCY_RCV::unwrap(srtdata[SRT_HS_LATENCY]);
            HLOGC(cnlog.Debug, log << "HSRSP/rcv: LATENCY: Peer/snd:" << m_iPeerTsbPdDelay_ms << "ms");
        }
        else
        {
            HLOGC(cnlog.Debug, log << "HSRSP/rcv: Peer (responder) DOES NOT USE latency");
        }

        // PEER WILL SEND TSBPD == AGENT SHALL RECEIVE TSBPD.
        if (IsSet(m_lPeerSrtFlags, SRT_OPT_TSBPDSND))
        {
            if (!isOPT_TsbPd())
            {
                LOGC(cnlog.Warn,
                     log << "HSRSP/rcv: BUG? Peer (responder) declares sending latency, but Agent turned off TSBPD.");
            }
            else
            {
                m_bTsbPd = true; // NOTE: in case of Group TSBPD receiving, this field will be SWITCHED TO m_bGroupTsbPd.
                // Take this value as a good deal. In case when the Peer did not "correct" the latency
                // because it has TSBPD turned off, just stay with the present value defined in options.
                m_iTsbPdDelay_ms = SRT_HS_LATENCY_SND::unwrap(srtdata[SRT_HS_LATENCY]);
                HLOGC(cnlog.Debug, log << "HSRSP/rcv: LATENCY Agent/rcv: " << m_iTsbPdDelay_ms << "ms");
            }
        }
    }

    if ((m_lSrtVersion >= SrtVersion(1, 0, 5)) && IsSet(m_lPeerSrtFlags, SRT_OPT_TLPKTDROP))
    {
        // Too late packets dropping feature supported
        m_bPeerTLPktDrop = true;
    }

    if ((m_lSrtVersion >= SrtVersion(1, 1, 0)) && IsSet(m_lPeerSrtFlags, SRT_OPT_NAKREPORT))
    {
        // Peer will send Periodic NAK Reports
        m_bPeerNakReport = true;
    }

    if (m_lSrtVersion >= SrtVersion(1, 2, 0))
    {
        if (IsSet(m_lPeerSrtFlags, SRT_OPT_REXMITFLG))
        {
            // Peer will use REXMIT flag in packet retransmission.
            m_bPeerRexmitFlag = true;
            HLOGP(cnlog.Debug, "HSRSP/rcv: 1.2.0+ Agent understands REXMIT flag and so does peer.");
        }
        else
        {
            HLOGP(cnlog.Debug, "HSRSP/rcv: Agent understands REXMIT flag, but PEER DOES NOT");
        }
    }
    else
    {
        HLOGF(cnlog.Debug, "HSRSP/rcv: <1.2.0 Agent DOESN'T understand REXMIT flag");
    }

    handshakeDone();

    return SRT_CMD_NONE;
}

// This function is called only when the URQ_CONCLUSION handshake has been received from the peer.
bool CUDT::interpretSrtHandshake(const CHandShake& hs,
                                 const CPacket&    hspkt,
                                 uint32_t*         out_data,
                                 size_t*           pw_len)
{
    // Initialize pw_len to 0 to handle the unencrypted case
    if (pw_len)
        *pw_len = 0;

    // The version=0 statement as rejection is used only since HSv5.
    // The HSv4 sends the AGREEMENT handshake message with version=0, do not misinterpret it.
    if (m_ConnRes.m_iVersion > HS_VERSION_UDT4 && hs.m_iVersion == 0)
    {
        m_RejectReason = SRT_REJ_PEER;
        LOGC(cnlog.Error, log << "HS VERSION = 0, meaning the handshake has been rejected.");
        return false;
    }

    if (hs.m_iVersion < HS_VERSION_SRT1)
        return true; // do nothing

    // Anyway, check if the handshake contains any extra data.
    if (hspkt.getLength() <= CHandShake::m_iContentSize)
    {
        m_RejectReason = SRT_REJ_ROGUE;
        // This would mean that the handshake was at least HSv5, but somehow no extras were added.
        // Dismiss it then, however this has to be logged.
        LOGC(cnlog.Error, log << "HS VERSION=" << hs.m_iVersion << " but no handshake extension found!");
        return false;
    }

    // We still believe it should work, let's check the flags.
    int ext_flags = SrtHSRequest::SRT_HSTYPE_HSFLAGS::unwrap(hs.m_iType);
    if (ext_flags == 0)
    {
        m_RejectReason = SRT_REJ_ROGUE;
        LOGC(cnlog.Error, log << "HS VERSION=" << hs.m_iVersion << " but no handshake extension flags are set!");
        return false;
    }

    HLOGC(cnlog.Debug,
          log << "HS VERSION=" << hs.m_iVersion << " EXTENSIONS: " << CHandShake::ExtensionFlagStr(ext_flags));

    // Ok, now find the beginning of an int32_t array that follows the UDT handshake.
    uint32_t* p    = reinterpret_cast<uint32_t*>(hspkt.m_pcData + CHandShake::m_iContentSize);
    size_t    size = hspkt.getLength() - CHandShake::m_iContentSize; // Due to previous cond check we grant it's >0

    int hsreq_type_cmd ATR_UNUSED = SRT_CMD_NONE;

    if (IsSet(ext_flags, CHandShake::HS_EXT_HSREQ))
    {
        HLOGC(cnlog.Debug, log << "interpretSrtHandshake: extracting HSREQ/RSP type extension");
        uint32_t *begin    = p;
        uint32_t *next     = 0;
        size_t    length   = size / sizeof(uint32_t);
        size_t    blocklen = 0;

        for (;;) // this is ONE SHOT LOOP
        {
            int cmd = FindExtensionBlock(begin, length, (blocklen), (next));

            size_t bytelen = blocklen * sizeof(uint32_t);

            if (cmd == SRT_CMD_HSREQ)
            {
                hsreq_type_cmd = cmd;
                // Set is the size as it should, then give it for interpretation for
                // the proper function.
                if (blocklen < SRT_HS_E_SIZE)
                {
                    m_RejectReason = SRT_REJ_ROGUE;
                    LOGC(cnlog.Error,
                         log << "HS-ext HSREQ found but invalid size: " << bytelen << " (expected: " << SRT_HS_E_SIZE
                             << ")");
                    return false; // don't interpret
                }

                int rescmd = processSrtMsg_HSREQ(begin + 1, bytelen, hspkt.m_iTimeStamp, HS_VERSION_SRT1);
                // Interpreted? Then it should be responded with SRT_CMD_HSRSP.
                if (rescmd != SRT_CMD_HSRSP)
                {
                    // m_RejectReason already set
                    LOGC(cnlog.Error,
                         log << "interpretSrtHandshake: process HSREQ returned unexpected value " << rescmd);
                    return false;
                }
                handshakeDone();
                // updateAfterSrtHandshake -> moved to postConnect and processRendezvous
            }
            else if (cmd == SRT_CMD_HSRSP)
            {
                hsreq_type_cmd = cmd;
                // Set is the size as it should, then give it for interpretation for
                // the proper function.
                if (blocklen < SRT_HS_E_SIZE)
                {
                    m_RejectReason = SRT_REJ_ROGUE;
                    LOGC(cnlog.Error,
                         log << "HS-ext HSRSP found but invalid size: " << bytelen << " (expected: " << SRT_HS_E_SIZE
                             << ")");

                    return false; // don't interpret
                }

                int rescmd = processSrtMsg_HSRSP(begin + 1, bytelen, hspkt.m_iTimeStamp, HS_VERSION_SRT1);
                // Interpreted? Then it should be responded with SRT_CMD_NONE.
                // (nothing to be responded for HSRSP, unless there was some kinda problem)
                if (rescmd != SRT_CMD_NONE)
                {
                    // Just formally; the current code doesn't seem to return anything else
                    // (unless it's already set)
                    if (m_RejectReason == SRT_REJ_UNKNOWN)
                        m_RejectReason = SRT_REJ_ROGUE;
                    LOGC(cnlog.Error,
                         log << "interpretSrtHandshake: process HSRSP returned unexpected value " << rescmd);
                    return false;
                }
                handshakeDone();
                // updateAfterSrtHandshake -> moved to postConnect and processRendezvous
            }
            else if (cmd == SRT_CMD_NONE)
            {
                m_RejectReason = SRT_REJ_ROGUE;
                LOGC(cnlog.Warn, log << "interpretSrtHandshake: no HSREQ/HSRSP block found in the handshake msg!");
                // This means that there can be no more processing done by FindExtensionBlock().
                // And we haven't found what we need - otherwise one of the above cases would pass
                // and lead to exit this loop immediately.
                return false;
            }
            else
            {
                // Any other kind of message extracted. Search on.
                length -= (next - begin);
                begin = next;
                if (begin)
                    continue;
            }

            break;
        }
    }

    HLOGC(cnlog.Debug, log << "interpretSrtHandshake: HSREQ done, checking KMREQ");

    // Now check the encrypted

    bool encrypted = false;

    if (IsSet(ext_flags, CHandShake::HS_EXT_KMREQ))
    {
        HLOGC(cnlog.Debug, log << "interpretSrtHandshake: extracting KMREQ/RSP type extension");

#ifdef SRT_ENABLE_ENCRYPTION
        if (!m_pCryptoControl->hasPassphrase())
        {
            if (m_bOPT_StrictEncryption)
            {
                m_RejectReason = SRT_REJ_UNSECURE;
                LOGC(cnlog.Error,
                    log << "HS KMREQ: Peer declares encryption, but agent does not - rejecting per enforced encryption");
                return false;
            }

            LOGC(cnlog.Warn,
                 log << "HS KMREQ: Peer declares encryption, but agent does not - still allowing connection.");

            // Still allow for connection, and allow Agent to send unencrypted stream to the peer.
            // Also normally allow the key to be processed; worst case it will send the failure response.
        }

        uint32_t *begin    = p;
        uint32_t *next     = 0;
        size_t    length   = size / sizeof(uint32_t);
        size_t    blocklen = 0;

        for (;;) // This is one shot loop, unless REPEATED by 'continue'.
        {
            int cmd = FindExtensionBlock(begin, length, (blocklen), (next));

            HLOGC(cnlog.Debug,
                  log << "interpretSrtHandshake: found extension: (" << cmd << ") " << MessageTypeStr(UMSG_EXT, cmd));

            size_t bytelen = blocklen * sizeof(uint32_t);
            if (cmd == SRT_CMD_KMREQ)
            {
                if (!out_data || !pw_len)
                {
                    m_RejectReason = SRT_REJ_IPE;
                    LOGC(cnlog.Fatal, log << "IPE: HS/KMREQ extracted without passing target buffer!");
                    return false;
                }

                int res = m_pCryptoControl->processSrtMsg_KMREQ(begin + 1, bytelen, HS_VERSION_SRT1,
                            (out_data), (*pw_len));
                if (res != SRT_CMD_KMRSP)
                {
                    m_RejectReason = SRT_REJ_IPE;
                    // Something went wrong.
                    HLOGC(cnlog.Debug,
                          log << "interpretSrtHandshake: IPE/EPE KMREQ processing failed - returned " << res);
                    return false;
                }
                if (*pw_len == 1)
                {
                    // This means that there was an abnormal encryption situation occurred.
                    // This is inacceptable in case of strict encryption.
                    if (m_bOPT_StrictEncryption)
                    {
                        if (m_pCryptoControl->m_RcvKmState == SRT_KM_S_BADSECRET)
                        {
                            m_RejectReason = SRT_REJ_BADSECRET;
                        }
                        else
                        {
                            m_RejectReason = SRT_REJ_UNSECURE;
                        }
                        LOGC(cnlog.Error,
                             log << "interpretSrtHandshake: KMREQ result abnornal - rejecting per enforced encryption");
                        return false;
                    }
                }
                encrypted = true;
            }
            else if (cmd == SRT_CMD_KMRSP)
            {
                int res = m_pCryptoControl->processSrtMsg_KMRSP(begin + 1, bytelen, HS_VERSION_SRT1);
                if (m_bOPT_StrictEncryption && res == -1)
                {
                    m_RejectReason = SRT_REJ_UNSECURE;
                    LOGC(cnlog.Error, log << "KMRSP failed - rejecting connection as per enforced encryption.");
                    return false;
                }
                encrypted = true;
            }
            else if (cmd == SRT_CMD_NONE)
            {
                m_RejectReason = SRT_REJ_ROGUE;
                LOGC(cnlog.Error, log << "HS KMREQ expected - none found!");
                return false;
            }
            else
            {
                HLOGC(cnlog.Debug, log << "interpretSrtHandshake: ... skipping " << MessageTypeStr(UMSG_EXT, cmd));
                if (NextExtensionBlock((begin), next, (length)))
                    continue;
            }

            break;
        }
#else
        // When encryption is not enabled at compile time, behave as if encryption wasn't set,
        // so accordingly to StrictEncryption flag.

        if (m_bOPT_StrictEncryption)
        {
            m_RejectReason = SRT_REJ_UNSECURE;
            LOGC(cnlog.Error,
                 log << "HS KMREQ: Peer declares encryption, but agent didn't enable it at compile time - rejecting "
                        "per enforced encryption");
            return false;
        }

        LOGC(cnlog.Warn,
             log << "HS KMREQ: Peer declares encryption, but agent didn't enable it at compile time - still allowing "
                    "connection.");
        encrypted = true;
#endif
    }

    bool   have_congctl = false;
    bool   have_filter  = false;
    string agsm         = m_CongCtl.selected_name();
    if (agsm == "")
    {
        agsm = "live";
        m_CongCtl.select("live");
    }

    bool have_group ATR_UNUSED = false;

    if (IsSet(ext_flags, CHandShake::HS_EXT_CONFIG))
    {
        HLOGC(cnlog.Debug, log << "interpretSrtHandshake: extracting various CONFIG extensions");

        uint32_t *begin    = p;
        uint32_t *next     = 0;
        size_t    length   = size / sizeof(uint32_t);
        size_t    blocklen = 0;

        for (;;) // This is one shot loop, unless REPEATED by 'continue'.
        {
            int cmd = FindExtensionBlock(begin, length, (blocklen), (next));

            HLOGC(cnlog.Debug,
                  log << "interpretSrtHandshake: found extension: (" << cmd << ") " << MessageTypeStr(UMSG_EXT, cmd));

            const size_t bytelen = blocklen * sizeof(uint32_t);
            if (cmd == SRT_CMD_SID)
            {
                if (!bytelen || bytelen > MAX_SID_LENGTH)
                {
                    LOGC(cnlog.Error,
                         log << "interpretSrtHandshake: STREAMID length " << bytelen << " is 0 or > " << +MAX_SID_LENGTH
                             << " - PROTOCOL ERROR, REJECTING");
                    return false;
                }
                // Copied through a cleared array. This is because the length is aligned to 4
                // where the padding is filled by zero bytes. For the case when the string is
                // exactly of a 4-divisible length, we make a big array with maximum allowed size
                // filled with zeros. Copying to this array should then copy either only the valid
                // characters of the string (if the lenght is divisible by 4), or the string with
                // padding zeros. In all these cases in the resulting array we should have all
                // subsequent characters of the string plus at least one '\0' at the end. This will
                // make it a perfect NUL-terminated string, to be used to initialize a string.
                char target[MAX_SID_LENGTH + 1];
                memset((target), 0, MAX_SID_LENGTH + 1);
                memcpy((target), begin + 1, bytelen);

                // Un-swap on big endian machines
                ItoHLA((uint32_t *)target, (uint32_t *)target, blocklen);

                m_sStreamName = target;
                HLOGC(cnlog.Debug,
                      log << "CONNECTOR'S REQUESTED SID [" << m_sStreamName << "] (bytelen=" << bytelen
                          << " blocklen=" << blocklen << ")");
            }
            else if (cmd == SRT_CMD_CONGESTION)
            {
                if (have_congctl)
                {
                    m_RejectReason = SRT_REJ_ROGUE;
                    LOGC(cnlog.Error, log << "CONGCTL BLOCK REPEATED!");
                    return false;
                }

                if (!bytelen || bytelen > MAX_SID_LENGTH)
                {
                    LOGC(cnlog.Error,
                         log << "interpretSrtHandshake: CONGESTION-control type length " << bytelen << " is 0 or > "
                             << +MAX_SID_LENGTH << " - PROTOCOL ERROR, REJECTING");
                    return false;
                }
                // Declare that congctl has been received
                have_congctl = true;

                char target[MAX_SID_LENGTH + 1];
                memset((target), 0, MAX_SID_LENGTH + 1);
                memcpy((target), begin + 1, bytelen);
                // Un-swap on big endian machines
                ItoHLA((uint32_t *)target, (uint32_t *)target, blocklen);

                string sm = target;

                // As the congctl has been declared by the peer,
                // check if your congctl is compatible.
                // sm cannot be empty, but the agent's sm can be empty meaning live.
                if (sm != agsm)
                {
                    m_RejectReason = SRT_REJ_CONGESTION;
                    LOGC(cnlog.Error,
                         log << "PEER'S CONGCTL '" << sm << "' does not match AGENT'S CONGCTL '" << agsm << "'");
                    return false;
                }

                HLOGC(cnlog.Debug,
                      log << "CONNECTOR'S CONGCTL [" << sm << "] (bytelen=" << bytelen << " blocklen=" << blocklen
                          << ")");
            }
            else if (cmd == SRT_CMD_FILTER)
            {
                if (have_filter)
                {
                    m_RejectReason = SRT_REJ_FILTER;
                    LOGC(cnlog.Error, log << "FILTER BLOCK REPEATED!");
                    return false;
                }
                // Declare that filter has been received
                have_filter = true;

                // XXX This is the maximum string, but filter config
                // shall be normally limited somehow, especially if used
                // together with SID!
                char target[MAX_SID_LENGTH + 1];
                memset((target), 0, MAX_SID_LENGTH + 1);
                memcpy((target), begin + 1, bytelen);
                string fltcfg = target;

                HLOGC(cnlog.Debug,
                      log << "PEER'S FILTER CONFIG [" << fltcfg << "] (bytelen=" << bytelen << " blocklen=" << blocklen
                          << ")");

                if (!checkApplyFilterConfig(fltcfg))
                {
                    LOGC(cnlog.Error, log << "PEER'S FILTER CONFIG [" << fltcfg << "] has been rejected");
                    return false;
                }
            }
#if ENABLE_EXPERIMENTAL_BONDING
            else if ( cmd == SRT_CMD_GROUP )
            {
                // Note that this will fire in both cases:
                // - When receiving HS request from the Initiator, which belongs to a group, and agent must
                //   create the mirror group on his side (or join the existing one, if there's already
                //   a mirror group for that group ID).
                // - When receiving HS response from the Responder, with its mirror group ID, so the agent
                //   must put the group into his peer group data
                int32_t groupdata[GRPD_E_SIZE] = {};
                if (bytelen < GRPD_MIN_SIZE * GRPD_FIELD_SIZE || bytelen % GRPD_FIELD_SIZE || blocklen > GRPD_E_SIZE)
                {
                    m_RejectReason = SRT_REJ_ROGUE;
                    LOGC(cnlog.Error, log << "PEER'S GROUP wrong size: " << (bytelen/GRPD_FIELD_SIZE));
                    return false;
                }
                size_t groupdata_size = bytelen / GRPD_FIELD_SIZE;

                memcpy(groupdata, begin+1, bytelen);
                if (!interpretGroup(groupdata, groupdata_size, hsreq_type_cmd) )
                {
                    // m_RejectReason handled inside interpretGroup().
                    return false;
                }

                have_group = true;
                HLOGC(cnlog.Debug, log << "CONNECTOR'S PEER GROUP [" << groupdata[0] << "] (bytelen=" << bytelen << " blocklen=" << blocklen << ")");
            }
#endif
            else if (cmd == SRT_CMD_NONE)
            {
                break;
            }
            else
            {
                // Found some block that is not interesting here. Skip this and get the next one.
                HLOGC(cnlog.Debug, log << "interpretSrtHandshake: ... skipping " << MessageTypeStr(UMSG_EXT, cmd));
            }

            if (!NextExtensionBlock((begin), next, (length)))
                break;
        }
    }

    // Post-checks
    // Check if peer declared encryption
    if (!encrypted && m_CryptoSecret.len > 0)
    {
        if (m_bOPT_StrictEncryption)
        {
            m_RejectReason = SRT_REJ_UNSECURE;
            LOGC(cnlog.Error,
                 log << "HS EXT: Agent declares encryption, but Peer does not - rejecting connection per "
                        "enforced encryption.");
            return false;
        }

        LOGC(cnlog.Warn,
             log << "HS EXT: Agent declares encryption, but Peer does not (Agent can still receive unencrypted packets "
                    "from Peer).");

        // This is required so that the sender is still allowed to send data, when encryption is required,
        // just this will be for waste because the receiver won't decrypt them anyway.
        m_pCryptoControl->createFakeSndContext();
        m_pCryptoControl->m_SndKmState = SRT_KM_S_NOSECRET;  // Because Peer did not send KMX, though Agent has pw
        m_pCryptoControl->m_RcvKmState = SRT_KM_S_UNSECURED; // Because Peer has no PW, as has sent no KMREQ.
        return true;
    }

    // If agent has set some nondefault congctl, then congctl is expected from the peer.
    if (agsm != "live" && !have_congctl)
    {
        m_RejectReason = SRT_REJ_CONGESTION;
        LOGC(cnlog.Error,
             log << "HS EXT: Agent uses '" << agsm << "' congctl, but peer DID NOT DECLARE congctl (assuming 'live').");
        return false;
    }

#if ENABLE_EXPERIMENTAL_BONDING
    // m_GroupOf and locking info: NULL check won't hurt here. If the group
    // was deleted in the meantime, it will be found out later anyway and result with error.
    if (m_SrtHsSide == HSD_INITIATOR && m_parent->m_GroupOf)
    {
        // XXX Later probably needs to check if this group REQUIRES the group
        // response. Currently this implements the bonding-category group, and this
        // always requires that the listener respond with the group id, otherwise
        // it probably DID NOT UNDERSTAND THE GROUP, so the connection should be rejected.
        if (!have_group)
        {
            m_RejectReason = SRT_REJ_GROUP;
            LOGC(cnlog.Error, log << "HS EXT: agent is a group member, but the listener did not respond with group ID. Rejecting.");
            return false;
        }
    }
#endif

    // Ok, finished, for now.
    return true;
}

bool CUDT::checkApplyFilterConfig(const std::string &confstr)
{
    SrtFilterConfig cfg;
    if (!ParseFilterConfig(confstr, cfg))
        return false;

    // Now extract the type, if present, and
    // check if you have this type of corrector available.
    if (!PacketFilter::correctConfig(cfg))
        return false;

    // Now parse your own string, if you have it.
    if (m_OPT_PktFilterConfigString != "")
    {
        // - for rendezvous, both must be exactly the same, or only one side specified.
        if (m_bRendezvous && m_OPT_PktFilterConfigString != confstr)
        {
            return false;
        }

        SrtFilterConfig mycfg;
        if (!ParseFilterConfig(m_OPT_PktFilterConfigString, mycfg))
            return false;

        // Check only if both have set a filter of the same type.
        if (mycfg.type != cfg.type)
            return false;

        // If so, then:
        // - for caller-listener configuration, accept the listener version.
        if (m_SrtHsSide == HSD_INITIATOR)
        {
            // This is a caller, this should apply all parameters received
            // from the listener, forcefully.
            for (map<string, string>::iterator x = cfg.parameters.begin(); x != cfg.parameters.end(); ++x)
            {
                mycfg.parameters[x->first] = x->second;
            }
        }
        else
        {
            // On a listener, only apply those that you haven't set
            for (map<string, string>::iterator x = cfg.parameters.begin(); x != cfg.parameters.end(); ++x)
            {
                if (!mycfg.parameters.count(x->first))
                    mycfg.parameters[x->first] = x->second;
            }
        }

        HLOGC(cnlog.Debug,
              log << "checkApplyFilterConfig: param: LOCAL: " << Printable(mycfg.parameters)
                  << " FORGN: " << Printable(cfg.parameters));

        ostringstream myos;
        myos << mycfg.type;
        for (map<string, string>::iterator x = mycfg.parameters.begin(); x != mycfg.parameters.end(); ++x)
        {
            myos << "," << x->first << ":" << x->second;
        }

        m_OPT_PktFilterConfigString = myos.str();

        HLOGC(cnlog.Debug, log << "checkApplyFilterConfig: Effective config: " << m_OPT_PktFilterConfigString);
    }
    else
    {
        // Take the foreign configuration as a good deal.
        HLOGC(cnlog.Debug, log << "checkApplyFilterConfig: Good deal config: " << m_OPT_PktFilterConfigString);
        m_OPT_PktFilterConfigString = confstr;
    }

    size_t efc_max_payload_size = SRT_LIVE_MAX_PLSIZE - cfg.extra_size;
    if (m_zOPT_ExpPayloadSize > efc_max_payload_size)
    {
        LOGC(cnlog.Warn,
             log << "Due to filter-required extra " << cfg.extra_size << " bytes, SRTO_PAYLOADSIZE fixed to "
                 << efc_max_payload_size << " bytes");
        m_zOPT_ExpPayloadSize = efc_max_payload_size;
    }

    return true;
}

#if ENABLE_EXPERIMENTAL_BONDING
bool CUDT::interpretGroup(const int32_t groupdata[], size_t data_size SRT_ATR_UNUSED, int hsreq_type_cmd SRT_ATR_UNUSED)
{
    // `data_size` isn't checked because we believe it's checked earlier.
    // Also this code doesn't predict to get any other format than the official one,
    // so there are only data in two fields. Passing this argument is only left
    // for consistency and possibly changes in future.

    // We are granted these two fields do exist
    SRTSOCKET grpid = groupdata[GRPD_GROUPID];
    uint32_t gd = groupdata[GRPD_GROUPDATA];

    SRT_GROUP_TYPE gtp = SRT_GROUP_TYPE(SrtHSRequest::HS_GROUP_TYPE::unwrap(gd));
    int link_weight = SrtHSRequest::HS_GROUP_WEIGHT::unwrap(gd);
    uint32_t link_flags = SrtHSRequest::HS_GROUP_FLAGS::unwrap(gd);

    if (m_OPT_GroupConnect == 0)
    {
        m_RejectReason = SRT_REJ_GROUP;
        LOGC(cnlog.Error, log << "HS/GROUP: this socket is not allowed for group connect.");
        return false;
    }

    // This is called when the group type has come in the handshake is invalid.
    if (gtp >= SRT_GTYPE_E_END)
    {
        m_RejectReason = SRT_REJ_GROUP;
        LOGC(cnlog.Error, log << "HS/GROUP: incorrect group type value " << gtp << " (max is " << SRT_GTYPE_E_END << ")");
        return false;
    }

    if ((grpid & SRTGROUP_MASK) == 0)
    {
        m_RejectReason = SRT_REJ_ROGUE;
        LOGC(cnlog.Error, log << "HS/GROUP: socket ID passed as a group ID is not a group ID");
        return false;
    }

    // We have the group, now take appropriate action.
    // The redundancy group requires to make a mirror group
    // on this side, and the newly created socket should
    // be made belong to it.

#if ENABLE_HEAVY_LOGGING
    static const char* hs_side_name[] = {"draw", "initiator", "responder"};
    HLOGC(cnlog.Debug, log << "interpretGroup: STATE: HsSide=" << hs_side_name[m_SrtHsSide] << " HS MSG: " << MessageTypeStr(UMSG_EXT, hsreq_type_cmd)
            << " $" << grpid << " type=" << gtp << " weight=" << link_weight << " flags=0x" << std::hex << link_flags);
#endif

    // XXX Here are two separate possibilities:
    //
    // 1. This is a HS request and this is a newly created socket not yet part of any group.
    // 2. This is a HS response and the group is the mirror group for the group to which the agent belongs; we need to pin the mirror group as peer group
    //
    // These two situations can be only distinguished by the HS side.
    if (m_SrtHsSide == HSD_DRAW)
    {
        m_RejectReason = SRT_REJ_IPE;
        LOGC(cnlog.Error, log << "IPE: interpretGroup: The HS side should have been already decided; it's still DRAW. Grouping rejected.");
        return false;
    }

    ScopedLock guard_group_existence (s_UDTUnited.m_GlobControlLock);

    if (m_SrtHsSide == HSD_INITIATOR)
    {
        // This is a connection initiator that has requested the peer to make a
        // mirror group and join it, then respond its mirror group id. The
        // `grpid` variable contains this group ID; map this as your peer
        // group. If your group already has a peer group set, check if this is
        // the same id, otherwise the connection should be rejected.

        // So, first check the group of the current socket and see if a peer is set.
        CUDTGroup* pg = m_parent->m_GroupOf;
        if (!pg)
        {
            // This means that the responder has responded with a group membership,
            // but the initiator did not request any group membership presence.
            // Currently impossible situation.
            m_RejectReason = SRT_REJ_IPE;
            LOGC(cnlog.Error, log << "IPE: HS/RSP: group membership responded, while not requested.");
            return false;
        }

        // Now we know the group exists, but it might still be closed
        if (pg->closing())
        {
            LOGC(cnlog.Error, log << "HS/RSP: group was closed in the process, can't continue connecting");
            m_RejectReason = SRT_REJ_IPE;
            return false;
        }

        SRTSOCKET peer = pg->peerid();
        if (peer == -1)
        {
            // This is the first connection within this group, so this group
            // has just been informed about the peer membership. Accept it.
            pg->set_peerid(grpid);
            HLOGC(cnlog.Debug, log << "HS/RSP: group $" << pg->id() << " mapped to peer mirror $" << pg->peerid());
        }
        // Otherwise the peer id must be the same as existing, otherwise
        // this group is considered already bound to another peer group.
        // (Note that the peer group is peer-specific, and peer id numbers
        // may repeat among sockets connected to groups established on
        // different peers).
        else if (pg->peerid() != grpid)
        {
            LOGC(cnlog.Error, log << "IPE: HS/RSP: group membership responded for peer $" << grpid
                    << " but the current socket's group $" << pg->id() << " has already a peer $" << peer);
            m_RejectReason = SRT_REJ_GROUP;
            return false;
        }
        else
        {
            HLOGC(cnlog.Debug, log << "HS/RSP: group $" << pg->id() << " ALREADY MAPPED to peer mirror $" << pg->peerid());
        }
    }
    else
    {
        // This is a connection responder that has been requested to make a
        // mirror group and join it. Later on, the HS response will be sent
        // and its group ID will be added to the HS extensions as mirror group
        // ID to the peer.

        SRTSOCKET lgid = makeMePeerOf(grpid, gtp, link_flags);
        if (!lgid)
            return true; // already done

        if (lgid == -1)
        {
            // NOTE: This error currently isn't reported by makeMePeerOf,
            // so this is left to handle a possible error introduced in future.
            m_RejectReason = SRT_REJ_GROUP;
            return false; // error occurred
        }

        if (!m_parent->m_GroupOf)
        {
            // Strange, we just added it...
            m_RejectReason = SRT_REJ_IPE;
            LOGC(cnlog.Fatal, log << "IPE: socket not in group after adding to it");
            return false;
        }

        CUDTGroup::SocketData* f = m_parent->m_GroupMemberData;

        f->weight = link_weight;
        f->agent = m_parent->m_SelfAddr;
        f->peer = m_PeerAddr;
    }

    m_parent->m_GroupOf->debugGroup();

    // That's all. For specific things concerning group
    // types, this will be later.
    return true;
}
#endif

#if ENABLE_EXPERIMENTAL_BONDING
// NOTE: This function is called only in one place and it's done
// exclusively on the listener side (HSD_RESPONDER, HSv5+).

// [[using locked(s_UDTUnited.m_GlobControlLock)]]
SRTSOCKET CUDT::makeMePeerOf(SRTSOCKET peergroup, SRT_GROUP_TYPE gtp, uint32_t link_flags)
{
    // Note: This function will lock pg->m_GroupLock!

    CUDTSocket* s = m_parent;

    // Note that the socket being worked out here is about to be returned
    // from `srt_accept` call, and until this moment it will be inaccessible
    // for any other thread. It is then assumed that no other thread is accessing
    // it right now so there's no need to lock s->m_ControlLock.

    // Check if there exists a group that this one is a peer of.
    CUDTGroup* gp = s_UDTUnited.findPeerGroup_LOCKED(peergroup);
    bool was_empty = true;
    if (gp)
    {
        if (gp->type() != gtp)
        {
            LOGC(gmlog.Error, log << "HS: GROUP TYPE COLLISION: peer group=$" << peergroup << " type " << gtp
                << " agent group=$" << gp->id() << " type" << gp->type());
            return -1;
        }

        HLOGC(gmlog.Debug, log << "makeMePeerOf: group for peer=$" << peergroup << " found: $" << gp->id());

        if (!gp->groupEmpty())
            was_empty = false;
    }
    else
    {
        try
        {
            gp = &newGroup(gtp);
        }
        catch (...)
        {
            // Expected exceptions are only those referring to system resources
            return -1;
        }

        if (!gp->applyFlags(link_flags, m_SrtHsSide))
        {
            // Wrong settings. Must reject. Delete group.
            s_UDTUnited.deleteGroup(gp);
            return -1;
        }

        gp->set_peerid(peergroup);
        gp->deriveSettings(this);

        // This can only happen on a listener (it's only called on a site that is
        // HSD_RESPONDER), so it was a response for a groupwise connection.
        // Therefore such a group shall always be considered opened.
        gp->setOpen();

        HLOGC(gmlog.Debug, log << "makeMePeerOf: no group has peer=$" << peergroup << " - creating new mirror group $" << gp->id());
    }


    {
        ScopedLock glock (*gp->exp_groupLock());
        if (gp->closing())
        {
            HLOGC(gmlog.Debug, log << CONID() << "makeMePeerOf: group $" << gp->id() << " is being closed, can't process");
        }

        if (was_empty)
        {
            gp->syncWithSocket(s->core(), HSD_RESPONDER);
        }
    }

    // Setting non-blocking reading for group socket.
    s->core().m_bSynRecving = false;
    s->core().m_bSynSending = false;

    // Copy of addSocketToGroup. No idea how many parts could be common, not much.

    // Check if the socket already is in the group
    CUDTGroup::SocketData* f;
    if (gp->contains(m_SocketID, (f)))
    {
        // XXX This is internal error. Report it, but continue
        // (A newly created socket from acceptAndRespond should not have any group membership yet)
        LOGC(gmlog.Error, log << "IPE (non-fatal): the socket is in the group, but has no clue about it!");
        s->m_GroupOf = gp;
        s->m_GroupMemberData = f;
        return 0;
    }

    s->m_GroupMemberData = gp->add(gp->prepareData(s));
    s->m_GroupOf = gp;

    // Record the remote address in the group data.

    return gp->id();
}

void CUDT::synchronizeWithGroup(CUDTGroup* gp)
{
    ScopedLock gl (*gp->exp_groupLock());

    // We have blocked here the process of connecting a new
    // socket and adding anything new to the group, so no such
    // thing may happen in the meantime.
    steady_clock::time_point start_time, peer_start_time;

    start_time = m_stats.tsStartTime;
    peer_start_time = m_tsRcvPeerStartTime;

    if (!gp->applyGroupTime((start_time), (peer_start_time)))
    {
        HLOGC(gmlog.Debug, log << "synchronizeWithGroup: @" << m_SocketID
                << " DERIVED: ST="
                << FormatTime(m_stats.tsStartTime) << " -> "
                << FormatTime(start_time) << " PST="
                << FormatTime(m_tsRcvPeerStartTime) << " -> "
                << FormatTime(peer_start_time));
        m_stats.tsStartTime = start_time;
        m_tsRcvPeerStartTime = peer_start_time;
    }
    else
    {
        // This was the first connected socket and it defined start time.
        HLOGC(gmlog.Debug, log << "synchronizeWithGroup: @" << m_SocketID
                << " DEFINED: ST="
                << FormatTime(m_stats.tsStartTime)
                << " PST=" << FormatTime(m_tsRcvPeerStartTime));
    }

    steady_clock::time_point rcv_buffer_time_base;
    bool rcv_buffer_wrap_period = false;
    steady_clock::duration rcv_buffer_udrift(0);
    if (m_bTsbPd && gp->getBufferTimeBase(this, (rcv_buffer_time_base), (rcv_buffer_wrap_period), (rcv_buffer_udrift)))
    {
        // We have at least one socket in the group, each socket should have
        // the value of the timebase set exactly THE SAME.

        // In case when we have the following situation:

        // - the existing link is before [LAST30] (so wrap period is off)
        // - the new link gets the timestamp from [LAST30] range
        // --> this will be recognized as entering the wrap period, next
        //     timebase will get added a segment to this value
        //
        // The only dangerous situations could be when one link gets
        // timestamps from the [FOLLOWING30] and the other in [FIRST30],
        // but between them there's a 30s distance, considered large enough
        // time to not fill a network window.
        enterCS(m_RecvLock);
        m_pRcvBuffer->applyGroupTime(rcv_buffer_time_base, rcv_buffer_wrap_period, m_iTsbPdDelay_ms * 1000, rcv_buffer_udrift);
        leaveCS(m_RecvLock);

        HLOGF(gmlog.Debug,  "AFTER HS: Set Rcv TsbPd mode: delay=%u.%03us GROUP TIME BASE: %s%s",
                m_iTsbPdDelay_ms/1000,
                m_iTsbPdDelay_ms%1000,
                FormatTime(rcv_buffer_time_base).c_str(),
                rcv_buffer_wrap_period ? " (WRAP PERIOD)" : " (NOT WRAP PERIOD)");
    }
    else
    {
        HLOGC(gmlog.Debug, log << "AFTER HS: (GROUP, but " << (m_bTsbPd ? "FIRST SOCKET is initialized normally)" : "no TSBPD set)"));
        updateSrtRcvSettings();
    }

    // This function currently does nothing, just left for consistency
    // with updateAfterSrtHandshake().
    updateSrtSndSettings();

    if (gp->synconmsgno())
    {
        HLOGC(gmlog.Debug, log << "synchronizeWithGroup: @" << m_SocketID << ": NOT synchronizing sequence numbers.");
    }
    else
    {
        // These are the values that are normally set initially by setters.
        int32_t snd_isn = m_iSndLastAck, rcv_isn = m_iRcvLastAck;
        if (!gp->applyGroupSequences(m_SocketID, (snd_isn), (rcv_isn)))
        {
            HLOGC(gmlog.Debug, log << "synchronizeWithGroup: @" << m_SocketID
                    << " DERIVED ISN: RCV=%" << m_iRcvLastAck << " -> %" << rcv_isn
                    << " (shift by " << CSeqNo::seqcmp(rcv_isn, m_iRcvLastAck)
                    << ") SND=%" << m_iSndLastAck << " -> %" << snd_isn
                    << " (shift by " << CSeqNo::seqcmp(snd_isn, m_iSndLastAck) << ")");
            setInitialRcvSeq(rcv_isn);
            setInitialSndSeq(snd_isn);
        }
        else
        {
            HLOGC(gmlog.Debug, log << "synchronizeWithGroup: @" << m_SocketID
                    << " DEFINED ISN: RCV=%" << m_iRcvLastAck
                    << " SND=%" << m_iSndLastAck);
        }
    }
}

#endif
void CUDT::startConnect(const sockaddr_any& serv_addr, int32_t forced_isn)
{
    ScopedLock cg (m_ConnectionLock);

    HLOGC(aclog.Debug, log << CONID() << "startConnect: -> " << serv_addr.str()
            << (m_bSynRecving ? " (SYNCHRONOUS)" : " (ASYNCHRONOUS)") << "...");

    if (!m_bOpened)
        throw CUDTException(MJ_NOTSUP, MN_NONE, 0);

    if (m_bListening)
        throw CUDTException(MJ_NOTSUP, MN_ISCONNECTED, 0);

    if (m_bConnecting || m_bConnected)
        throw CUDTException(MJ_NOTSUP, MN_ISCONNECTED, 0);

    // record peer/server address
    m_PeerAddr = serv_addr;

    // register this socket in the rendezvous queue
    // RendezevousQueue is used to temporarily store incoming handshake, non-rendezvous connections also require this
    // function
    steady_clock::duration ttl = m_tdConnTimeOut;

    if (m_bRendezvous)
        ttl *= 10;

    const steady_clock::time_point ttl_time = steady_clock::now() + ttl;
    m_pRcvQueue->registerConnector(m_SocketID, this, serv_addr, ttl_time);

    // The m_iType is used in the INDUCTION for nothing. This value is only regarded
    // in CONCLUSION handshake, however this must be created after the handshake version
    // is already known. UDT_DGRAM is the value that was the only valid in the old SRT
    // with HSv4 (it supported only live transmission), for HSv5 it will be changed to
    // handle handshake extension flags.
    m_ConnReq.m_iType = UDT_DGRAM;

    // This is my current configuration
    if (m_bRendezvous)
    {
        // For rendezvous, use version 5 in the waveahand and the cookie.
        // In case when you get the version 4 waveahand, simply switch to
        // the legacy HSv4 rendezvous and this time send version 4 CONCLUSION.

        // The HSv4 client simply won't check the version nor the cookie and it
        // will be sending its waveahands with version 4. Only when the party
        // has sent version 5 waveahand should the agent continue with HSv5
        // rendezvous.
        m_ConnReq.m_iVersion = HS_VERSION_SRT1;
        // m_ConnReq.m_iVersion = HS_VERSION_UDT4; // <--- Change in order to do regression test.
        m_ConnReq.m_iReqType = URQ_WAVEAHAND;
        m_ConnReq.m_iCookie  = bake(serv_addr);

        // This will be also passed to a HSv4 rendezvous, but fortunately the old
        // SRT didn't read this field from URQ_WAVEAHAND message, only URQ_CONCLUSION.
        m_ConnReq.m_iType           = SrtHSRequest::wrapFlags(false /* no MAGIC here */, m_iSndCryptoKeyLen);
        bool whether SRT_ATR_UNUSED = m_iSndCryptoKeyLen != 0;
        HLOGC(aclog.Debug,
              log << "startConnect (rnd): " << (whether ? "" : "NOT ")
                  << " Advertising PBKEYLEN - value = " << m_iSndCryptoKeyLen);
        m_RdvState  = CHandShake::RDV_WAVING;
        m_SrtHsSide = HSD_DRAW; // initially not resolved.
    }
    else
    {
        // For caller-listener configuration, set the version 4 for INDUCTION
        // due to a serious problem in UDT code being also in the older SRT versions:
        // the listener peer simply sents the EXACT COPY of the caller's induction
        // handshake, except the cookie, which means that when the caller sents version 5,
        // the listener will respond with version 5, which is a false information. Therefore
        // HSv5 clients MUST send HS_VERSION_UDT4 from the caller, regardless of currently
        // supported handshake version.
        //
        // The HSv5 listener should only respond with INDUCTION with m_iVersion == HS_VERSION_SRT1.
        m_ConnReq.m_iVersion = HS_VERSION_UDT4;
        m_ConnReq.m_iReqType = URQ_INDUCTION;
        m_ConnReq.m_iCookie  = 0;
        m_RdvState           = CHandShake::RDV_INVALID;
    }

    m_ConnReq.m_iMSS            = m_iMSS;
    m_ConnReq.m_iFlightFlagSize = (m_iRcvBufSize < m_iFlightFlagSize) ? m_iRcvBufSize : m_iFlightFlagSize;
    m_ConnReq.m_iID             = m_SocketID;
    CIPAddress::ntop(serv_addr, (m_ConnReq.m_piPeerIP));

    if (forced_isn == SRT_SEQNO_NONE)
    {
        forced_isn = generateISN();
        HLOGC(aclog.Debug, log << "startConnect: ISN generated = " << forced_isn);
    }
    else
    {
        HLOGC(aclog.Debug, log << "startConnect: ISN forced = " << forced_isn);
    }

    m_iISN = m_ConnReq.m_iISN = forced_isn;

    setInitialSndSeq(m_iISN);
    m_SndLastAck2Time = steady_clock::now();

    // Inform the server my configurations.
    CPacket reqpkt;
    reqpkt.setControl(UMSG_HANDSHAKE);
    reqpkt.allocate(m_iMaxSRTPayloadSize);
    // XXX NOTE: Now the memory for the payload part is allocated automatically,
    // and such allocated memory is also automatically deallocated in the
    // destructor. If you use CPacket::allocate, remember that you must not:
    // - delete this memory
    // - assign to m_pcData.
    // If you use only manual assignment to m_pCData, this is then manual
    // allocation and so it won't be deallocated in the destructor.
    //
    // (Desired would be to disallow modification of m_pcData outside the
    // control of methods.)

    // ID = 0, connection request
    reqpkt.m_iID = 0;

    size_t hs_size = m_iMaxSRTPayloadSize;
    m_ConnReq.store_to((reqpkt.m_pcData), (hs_size));

    // Note that CPacket::allocate() sets also the size
    // to the size of the allocated buffer, which not
    // necessarily is to be the size of the data.
    reqpkt.setLength(hs_size);

    steady_clock::time_point now = steady_clock::now();
    setPacketTS(reqpkt, now);

    HLOGC(cnlog.Debug,
          log << CONID() << "CUDT::startConnect: REQ-TIME set HIGH (TimeStamp: " << reqpkt.m_iTimeStamp << "). SENDING HS: " << m_ConnReq.show());

    /*
     * Race condition if non-block connect response thread scheduled before we set m_bConnecting to true?
     * Connect response will be ignored and connecting will wait until timeout.
     * Maybe m_ConnectionLock handling problem? Not used in CUDT::connect(const CPacket& response)
     */
    m_tsLastReqTime = now;
    m_bConnecting = true;
    m_pSndQueue->sendto(serv_addr, reqpkt);

    //
    ///
    ////  ---> CONTINUE TO: <PEER>.CUDT::processConnectRequest()
    ///        (Take the part under condition: hs.m_iReqType == URQ_INDUCTION)
    ////  <--- RETURN WHEN: m_pSndQueue->sendto() is called.
    ////  .... SKIP UNTIL m_pRcvQueue->recvfrom() HERE....
    ////       (the first "sendto" will not be called due to being too early)
    ///
    //

    //////////////////////////////////////////////////////
    // SYNCHRO BAR
    //////////////////////////////////////////////////////
    if (!m_bSynRecving)
    {
        HLOGC(cnlog.Debug, log << CONID() << "startConnect: ASYNC MODE DETECTED. Deferring the process to RcvQ:worker");
        return;
    }

    // Below this bar, rest of function maintains only and exclusively
    // the SYNCHRONOUS (blocking) connection process. 

    // Wait for the negotiated configurations from the peer side.

    // This packet only prepares the storage where we will read the
    // next incoming packet.
    CPacket response;
    response.setControl(UMSG_HANDSHAKE);
    response.allocate(m_iMaxSRTPayloadSize);

    CUDTException  e;
    EConnectStatus cst = CONN_CONTINUE;

    while (!m_bClosing)
    {
        const steady_clock::duration tdiff = steady_clock::now() - m_tsLastReqTime;
        // avoid sending too many requests, at most 1 request per 250ms

        // SHORT VERSION:
        // The immediate first run of this loop WILL SKIP THIS PART, so
        // the processing really begins AFTER THIS CONDITION.
        //
        // Note that some procedures inside may set m_tsLastReqTime to 0,
        // which will result of this condition to trigger immediately in
        // the next iteration.
        if (count_milliseconds(tdiff) > 250)
        {
            HLOGC(cnlog.Debug,
                  log << "startConnect: LOOP: time to send (" << count_milliseconds(tdiff) << " > 250 ms). size=" << reqpkt.getLength());

            if (m_bRendezvous)
                reqpkt.m_iID = m_ConnRes.m_iID;

            now = steady_clock::now();
#if ENABLE_HEAVY_LOGGING
            {
                CHandShake debughs;
                debughs.load_from(reqpkt.m_pcData, reqpkt.getLength());
                HLOGC(cnlog.Debug,
                      log << CONID() << "startConnect: REQ-TIME HIGH."
                          << " cont/sending HS to peer: " << debughs.show());
            }
#endif

            m_tsLastReqTime       = now;
            setPacketTS(reqpkt, now);
            m_pSndQueue->sendto(serv_addr, reqpkt);
        }
        else
        {
            HLOGC(cnlog.Debug, log << "startConnect: LOOP: too early to send - " << count_milliseconds(tdiff) << " < 250ms");
        }

        cst = CONN_CONTINUE;
        response.setLength(m_iMaxSRTPayloadSize);
        if (m_pRcvQueue->recvfrom(m_SocketID, (response)) > 0)
        {
            HLOGC(cnlog.Debug, log << CONID() << "startConnect: got response for connect request");
            cst = processConnectResponse(response, &e);

            HLOGC(cnlog.Debug, log << CONID() << "startConnect: response processing result: " << ConnectStatusStr(cst));

            // Expected is that:
            // - the peer responded with URQ_INDUCTION + cookie. This above function
            //   should check that and craft the URQ_CONCLUSION handshake, in which
            //   case this function returns CONN_CONTINUE. As an extra action taken
            //   for that case, we set the SECURING mode if encryption requested,
            //   and serialize again the handshake, possibly together with HS extension
            //   blocks, if HSv5 peer responded. The serialized handshake will be then
            //   sent again, as the loop is repeated.
            // - the peer responded with URQ_CONCLUSION. This handshake was accepted
            //   as a connection, and for >= HSv5 the HS extension blocks have been
            //   also read and interpreted. In this case this function returns:
            //   - CONN_ACCEPT, if everything was correct - break this loop and return normally
            //   - CONN_REJECT in case of any problems with the delivered handshake
            //     (incorrect data or data conflict) - throw error exception
            // - the peer responded with any of URQ_ERROR_*.  - throw error exception
            //
            // The error exception should make the API connect() function fail, if blocking
            // or mark the failure for that socket in epoll, if non-blocking.

            if (cst == CONN_RENDEZVOUS)
            {
                // When this function returned CONN_RENDEZVOUS, this requires
                // very special processing for the Rendezvous-v5 algorithm. This MAY
                // involve also preparing a new handshake form, also interpreting the
                // SRT handshake extension and crafting SRT handshake extension for the
                // peer, which should be next sent. When this function returns CONN_CONTINUE,
                // it means that it has done all that was required, however none of the below
                // things has to be done (this function will do it by itself if needed).
                // Otherwise the handshake rolling can be interrupted and considered complete.
                cst = processRendezvous(response, serv_addr, RST_OK, (reqpkt));
                if (cst == CONN_CONTINUE)
                    continue;
                break;
            }

            if (cst == CONN_REJECT)
                sendCtrl(UMSG_SHUTDOWN);

            if (cst != CONN_CONTINUE && cst != CONN_CONFUSED)
                break; // --> OUTSIDE-LOOP

            // IMPORTANT
            // [[using assert(m_pCryptoControl != nullptr)]];

            // new request/response should be sent out immediately on receving a response
            HLOGC(cnlog.Debug,
                  log << "startConnect: SYNC CONNECTION STATUS:" << ConnectStatusStr(cst) << ", REQ-TIME: LOW.");
            m_tsLastReqTime = steady_clock::time_point();

            // Now serialize the handshake again to the existing buffer so that it's
            // then sent later in this loop.

            // First, set the size back to the original size, m_iMaxSRTPayloadSize because
            // this is the size of the originally allocated space. It might have been
            // shrunk by serializing the INDUCTION handshake (which was required before
            // sending this packet to the output queue) and therefore be too
            // small to store the CONCLUSION handshake (with HSv5 extensions).
            reqpkt.setLength(m_iMaxSRTPayloadSize);

            HLOGC(cnlog.Debug, log << "startConnect: creating HS CONCLUSION: buffer size=" << reqpkt.getLength());

            // NOTE: BUGFIX: SERIALIZE AGAIN.
            // The original UDT code didn't do it, so it was theoretically
            // turned into conclusion, but was sending still the original
            // induction handshake challenge message. It was working only
            // thanks to that simultaneously there were being sent handshake
            // messages from a separate thread (CSndQueue::worker) from
            // RendezvousQueue, this time serialized properly, which caused
            // that with blocking mode there was a kinda initial "drunk
            // passenger with taxi driver talk" until the RendezvousQueue sends
            // (when "the time comes") the right CONCLUSION handshake
            // challenge message.
            //
            // Now that this is fixed, the handshake messages from RendezvousQueue
            // are sent only when there is a rendezvous mode or non-blocking mode.
            if (!createSrtHandshake(SRT_CMD_HSREQ, SRT_CMD_KMREQ, 0, 0, (reqpkt), (m_ConnReq)))
            {
                LOGC(cnlog.Warn, log << "createSrtHandshake failed - REJECTING.");
                cst = CONN_REJECT;
                break;
            }
            // These last 2 parameters designate the buffer, which is in use only for SRT_CMD_KMRSP.
            // If m_ConnReq.m_iVersion == HS_VERSION_UDT4, this function will do nothing,
            // except just serializing the UDT handshake.
            // The trick is that the HS challenge is with version HS_VERSION_UDT4, but the
            // listener should respond with HS_VERSION_SRT1, if it is HSv5 capable.
        }

        HLOGC(cnlog.Debug,
              log << "startConnect: timeout from Q:recvfrom, looping again; cst=" << ConnectStatusStr(cst));

#if ENABLE_HEAVY_LOGGING
        // Non-fatal assertion
        if (cst == CONN_REJECT) // Might be returned by processRendezvous
        {
            LOGC(cnlog.Error,
                 log << "startConnect: IPE: cst=REJECT NOT EXPECTED HERE, the loop should've been interrupted!");
            break;
        }
#endif

        if (steady_clock::now() > ttl_time)
        {
            // timeout
            e = CUDTException(MJ_SETUP, MN_TIMEOUT, 0);
            m_RejectReason = SRT_REJ_TIMEOUT;
            HLOGC(cnlog.Debug, log << "startConnect: TTL time " << FormatTime(ttl_time) << " exceeded, TIMEOUT.");
            break;
        }
    }

    // <--- OUTSIDE-LOOP
    // Here will fall the break when not CONN_CONTINUE.
    // CONN_RENDEZVOUS is handled by processRendezvous.
    // CONN_ACCEPT will skip this and pass on.
    if (cst == CONN_REJECT)
    {
        e = CUDTException(MJ_SETUP, MN_REJECTED, 0);
    }

    if (e.getErrorCode() == 0)
    {
        if (m_bClosing)                                    // if the socket is closed before connection...
            e = CUDTException(MJ_SETUP, MN_CLOSED, 0);
        else if (m_ConnRes.m_iReqType > URQ_FAILURE_TYPES) // connection request rejected
        {
            m_RejectReason = RejectReasonForURQ(m_ConnRes.m_iReqType);
            e              = CUDTException(MJ_SETUP, MN_REJECTED, 0);
        }
        else if ((!m_bRendezvous) && (m_ConnRes.m_iISN != m_iISN)) // secuity check
            e = CUDTException(MJ_SETUP, MN_SECURITY, 0);
    }

    if (e.getErrorCode() != 0)
    {
        m_bConnecting = false;
        // The process is to be abnormally terminated, remove the connector
        // now because most likely no other processing part has done anything with it.
        m_pRcvQueue->removeConnector(m_SocketID);
        throw e;
    }

    HLOGC(cnlog.Debug,
          log << CONID() << "startConnect: handshake exchange succeeded.");

    // Parameters at the end.
    HLOGC(cnlog.Debug,
          log << "startConnect: END. Parameters:"
                 " mss="
              << m_iMSS << " max-cwnd-size=" << m_CongCtl->cgWindowMaxSize()
              << " cwnd-size=" << m_CongCtl->cgWindowSize() << " rtt=" << m_iRTT << " bw=" << m_iBandwidth);
}

// Asynchronous connection
EConnectStatus CUDT::processAsyncConnectResponse(const CPacket &pkt) ATR_NOEXCEPT
{
    EConnectStatus cst = CONN_CONTINUE;
    CUDTException  e;

    ScopedLock cg(m_ConnectionLock);
    HLOGC(cnlog.Debug, log << CONID() << "processAsyncConnectResponse: got response for connect request, processing");
    cst = processConnectResponse(pkt, &e);

    HLOGC(cnlog.Debug,
          log << CONID() << "processAsyncConnectResponse: response processing result: " << ConnectStatusStr(cst)
              << "; REQ-TIME LOW to enforce immediate response");
    m_tsLastReqTime = steady_clock::time_point();

    return cst;
}

bool CUDT::processAsyncConnectRequest(EReadStatus         rst,
                                      EConnectStatus      cst,
                                      const CPacket&      response,
                                      const sockaddr_any& serv_addr)
{
    // IMPORTANT!

    // This function is called, still asynchronously, but in the order
    // of call just after the call to the above processAsyncConnectResponse.
    // This should have got the original value returned from
    // processConnectResponse through processAsyncConnectResponse.

    CPacket request;
    request.setControl(UMSG_HANDSHAKE);
    request.allocate(m_iMaxSRTPayloadSize);
    const steady_clock::time_point now = steady_clock::now();
    setPacketTS(request, now);

    HLOGC(cnlog.Debug,
          log << "processAsyncConnectRequest: REQ-TIME: HIGH. Should prevent too quick responses.");
    m_tsLastReqTime = now;
    // ID = 0, connection request
    request.m_iID = !m_bRendezvous ? 0 : m_ConnRes.m_iID;

    bool status = true;

    ScopedLock cg(m_ConnectionLock);

    if (cst == CONN_RENDEZVOUS)
    {
        HLOGC(cnlog.Debug, log << "processAsyncConnectRequest: passing to processRendezvous");
        cst = processRendezvous(response, serv_addr, rst, (request));
        if (cst == CONN_ACCEPT)
        {
            HLOGC(cnlog.Debug,
                  log << "processAsyncConnectRequest: processRendezvous completed the process and responded by itself. "
                         "Done.");
            return true;
        }

        if (cst != CONN_CONTINUE)
        {
            // processRendezvous already set the reject reason
            LOGC(cnlog.Warn,
                 log << "processAsyncConnectRequest: REJECT reported from processRendezvous, not processing further.");
            status = false;
        }
    }
    else if (cst == CONN_REJECT)
    {
        // m_RejectReason already set at worker_ProcessAddressedPacket.
        LOGC(cnlog.Warn,
             log << "processAsyncConnectRequest: REJECT reported from HS processing:"
             << srt_rejectreason_str(m_RejectReason)
             << "- not processing further"); //; REQ-TIME LOW"); XXX ?
        // m_tsLastReqTime = steady_clock::time_point(); XXX ?
        return false;
    }
    else
    {
        // (this procedure will be also run for HSv4 rendezvous)
        HLOGC(cnlog.Debug, log << "processAsyncConnectRequest: serializing HS: buffer size=" << request.getLength());
        if (!createSrtHandshake(SRT_CMD_HSREQ, SRT_CMD_KMREQ, 0, 0, (request), (m_ConnReq)))
        {
            // All 'false' returns from here are IPE-type, mostly "invalid argument" plus "all keys expired".
            LOGC(cnlog.Error, log << "IPE: processAsyncConnectRequest: createSrtHandshake failed, dismissing.");
            status = false;
        }
        else
        {
            HLOGC(cnlog.Debug,
                  log << "processAsyncConnectRequest: sending HS reqtype=" << RequestTypeStr(m_ConnReq.m_iReqType)
                      << " to socket " << request.m_iID << " size=" << request.getLength());
        }
    }

    if (!status)
    {
        return false;
        /* XXX Shouldn't it send a single response packet for the rejection?
        // Set the version to 0 as "handshake rejection" status and serialize it
        CHandShake zhs;
        size_t size = request.getLength();
        zhs.store_to((request.m_pcData), (size));
        request.setLength(size);
        */
    }

    HLOGC(cnlog.Debug, log << "processAsyncConnectRequest: setting REQ-TIME HIGH, SENDING HS:" << m_ConnReq.show());
    m_tsLastReqTime = steady_clock::now();
    m_pSndQueue->sendto(serv_addr, request);
    return status;
}

void CUDT::cookieContest()
{
    if (m_SrtHsSide != HSD_DRAW)
        return;

    HLOGC(cnlog.Debug, log << "cookieContest: agent=" << m_ConnReq.m_iCookie << " peer=" << m_ConnRes.m_iCookie);

    if (m_ConnReq.m_iCookie == 0 || m_ConnRes.m_iCookie == 0)
    {
        // Note that it's virtually impossible that Agent's cookie is not ready, this
        // shall be considered IPE.
        // Not all cookies are ready, don't start the contest.
        return;
    }

    // INITIATOR/RESPONDER role is resolved by COOKIE CONTEST.
    //
    // The cookie contest must be repeated every time because it
    // may change the state at some point.
    int better_cookie = m_ConnReq.m_iCookie - m_ConnRes.m_iCookie;

    if (better_cookie > 0)
    {
        m_SrtHsSide = HSD_INITIATOR;
        return;
    }

    if (better_cookie < 0)
    {
        m_SrtHsSide = HSD_RESPONDER;
        return;
    }

    // DRAW! The only way to continue would be to force the
    // cookies to be regenerated and to start over. But it's
    // not worth a shot - this is an extremely rare case.
    // This can simply do reject so that it can be started again.

    // Pretend then that the cookie contest wasn't done so that
    // it's done again. Cookies are baked every time anew, however
    // the successful initial contest remains valid no matter how
    // cookies will change.

    m_SrtHsSide = HSD_DRAW;
}

// This function should complete the data for KMX needed for an out-of-band
// handshake response. Possibilities are:
// - There's no KMX (including first responder's handshake in rendezvous). This writes 0 to w_kmdatasize.
// - The encryption status is failure. Respond with fail code and w_kmdatasize = 1.
// - The last KMX was successful. Respond with the original kmdata and their size in w_kmdatasize.
EConnectStatus CUDT::craftKmResponse(uint32_t* aw_kmdata, size_t& w_kmdatasize)
{
    // If the last CONCLUSION message didn't contain the KMX extension, there's
    // no key recorded yet, so it can't be extracted. Mark this w_kmdatasize empty though.
    int hs_flags = SrtHSRequest::SRT_HSTYPE_HSFLAGS::unwrap(m_ConnRes.m_iType);
    if (IsSet(hs_flags, CHandShake::HS_EXT_KMREQ))
    {
        // This is a periodic handshake update, so you need to extract the KM data from the
        // first message, provided that it is there.
        size_t msgsize = m_pCryptoControl->getKmMsg_size(0);
        if (msgsize == 0)
        {
            switch (m_pCryptoControl->m_RcvKmState)
            {
                // If the KMX process ended up with a failure, the KMX is not recorded.
                // In this case as the KMRSP answer the "failure status" should be crafted.
            case SRT_KM_S_NOSECRET:
            case SRT_KM_S_BADSECRET:
                {
                    HLOGC(cnlog.Debug,
                            log << "craftKmResponse: No KMX recorded, status = "
                            << KmStateStr(m_pCryptoControl->m_RcvKmState) << ". Respond it.");

                    // Just do the same thing as in CCryptoControl::processSrtMsg_KMREQ for that case,
                    // that is, copy the NOSECRET code into KMX message.
                    memcpy((aw_kmdata), &m_pCryptoControl->m_RcvKmState, sizeof(int32_t));
                    w_kmdatasize = 1;
                }
                break; // Treat as ACCEPT in general; might change to REJECT on enforced-encryption

            default:
                // Remaining values:
                // UNSECURED: should not fall here at all
                // SECURING: should not happen in HSv5
                // SECURED: should have received the recorded KMX correctly (getKmMsg_size(0) > 0)
                {
                    m_RejectReason = SRT_REJ_IPE;
                    // Remaining situations:
                    // - password only on this site: shouldn't be considered to be sent to a no-password site
                    LOGC(cnlog.Error,
                            log << "craftKmResponse: IPE: PERIODIC HS: NO KMREQ RECORDED KMSTATE: RCV="
                            << KmStateStr(m_pCryptoControl->m_RcvKmState)
                            << " SND=" << KmStateStr(m_pCryptoControl->m_SndKmState));
                    return CONN_REJECT;
                }
                break;
            }
        }
        else
        {
            w_kmdatasize = msgsize / 4;
            if (msgsize > w_kmdatasize * 4)
            {
                // Sanity check
                LOGC(cnlog.Error, log << "IPE: KMX data not aligned to 4 bytes! size=" << msgsize);
                memset((aw_kmdata + (w_kmdatasize * 4)), 0, msgsize - (w_kmdatasize * 4));
                ++w_kmdatasize;
            }

            HLOGC(cnlog.Debug,
                    log << "craftKmResponse: getting KM DATA from the fore-recorded KMX from KMREQ, size="
                    << w_kmdatasize);
            memcpy((aw_kmdata), m_pCryptoControl->getKmMsg_data(0), msgsize);
        }
    }
    else
    {
        HLOGC(cnlog.Debug, log << "craftKmResponse: no KMX flag - not extracting KM data for KMRSP");
        w_kmdatasize = 0;
    }

    return CONN_ACCEPT;
}

EConnectStatus CUDT::processRendezvous(
    const CPacket& response, const sockaddr_any& serv_addr,
    EReadStatus rst, CPacket& w_reqpkt)
{
    if (m_RdvState == CHandShake::RDV_CONNECTED)
    {
        HLOGC(cnlog.Debug, log << "processRendezvous: already in CONNECTED state.");
        return CONN_ACCEPT;
    }

    uint32_t kmdata[SRTDATA_MAXSIZE];
    size_t   kmdatasize = SRTDATA_MAXSIZE;

    cookieContest();

    // We know that the other side was contacted and the other side has sent
    // the handshake message - we know then both cookies. If it's a draw, it's
    // a very rare case of creating identical cookies.
    if (m_SrtHsSide == HSD_DRAW)
    {
        m_RejectReason = SRT_REJ_RDVCOOKIE;
        LOGC(cnlog.Error,
             log << "COOKIE CONTEST UNRESOLVED: can't assign connection roles, please wait another minute.");
        return CONN_REJECT;
    }

    UDTRequestType rsp_type = URQ_FAILURE_TYPES; // just to track uninitialized errors

    // We can assume that the Handshake packet received here as 'response'
    // is already serialized in m_ConnRes. Check extra flags that are meaningful
    // for further processing here.

    int  ext_flags       = SrtHSRequest::SRT_HSTYPE_HSFLAGS::unwrap(m_ConnRes.m_iType);
    bool needs_extension = ext_flags != 0; // Initial value: received HS has extensions.
    bool needs_hsrsp;
    rendezvousSwitchState((rsp_type), (needs_extension), (needs_hsrsp));
    if (rsp_type > URQ_FAILURE_TYPES)
    {
        m_RejectReason = RejectReasonForURQ(rsp_type);
        HLOGC(cnlog.Debug,
              log << "processRendezvous: rejecting due to switch-state response: " << RequestTypeStr(rsp_type));
        return CONN_REJECT;
    }
    checkUpdateCryptoKeyLen("processRendezvous", m_ConnRes.m_iType);

    // We have three possibilities here as it comes to HSREQ extensions:

    // 1. The agent is loser in attention state, it sends EMPTY conclusion (without extensions)
    // 2. The agent is loser in initiated state, it interprets incoming HSREQ and creates HSRSP
    // 3. The agent is winner in attention or fine state, it sends HSREQ extension
    m_ConnReq.m_iReqType  = rsp_type;
    m_ConnReq.m_extension = needs_extension;

    // This must be done before prepareConnectionObjects().
    applyResponseSettings();

    // This must be done before interpreting and creating HSv5 extensions.
    if (!prepareConnectionObjects(m_ConnRes, m_SrtHsSide, 0))
    {
        // m_RejectReason already handled
        HLOGC(cnlog.Debug, log << "processRendezvous: rejecting due to problems in prepareConnectionObjects.");
        return CONN_REJECT;
    }

    // Case 2.
    if (needs_hsrsp)
    {
        // This means that we have received HSREQ extension with the handshake, so we need to interpret
        // it and craft the response.
        if (rst == RST_OK)
        {
            // We have JUST RECEIVED packet in this session (not that this is called as periodic update).
            // Sanity check
            m_tsLastReqTime = steady_clock::time_point();
            if (response.getLength() == size_t(-1))
            {
                m_RejectReason = SRT_REJ_IPE;
                LOGC(cnlog.Fatal,
                     log << "IPE: rst=RST_OK, but the packet has set -1 length - REJECTING (REQ-TIME: LOW)");
                return CONN_REJECT;
            }

            if (!interpretSrtHandshake(m_ConnRes, response, kmdata, &kmdatasize))
            {
                HLOGC(cnlog.Debug,
                      log << "processRendezvous: rejecting due to problems in interpretSrtHandshake REQ-TIME: LOW.");
                return CONN_REJECT;
            }

            updateAfterSrtHandshake(HS_VERSION_SRT1);

            // Pass on, inform about the shortened response-waiting period.
            HLOGC(cnlog.Debug, log << "processRendezvous: setting REQ-TIME: LOW. Forced to respond immediately.");
        }
        else
        {
            // This is a repeated handshake, so you can't use the incoming data to
            // prepare data for createSrtHandshake. They have to be extracted from inside.
            EConnectStatus conn = craftKmResponse((kmdata), (kmdatasize));
            if (conn != CONN_ACCEPT)
                return conn;
        }

        // No matter the value of needs_extension, the extension is always needed
        // when HSREQ was interpreted (to store HSRSP extension).
        m_ConnReq.m_extension = true;

        HLOGC(cnlog.Debug,
              log << "processRendezvous: HSREQ extension ok, creating HSRSP response. kmdatasize=" << kmdatasize);

        w_reqpkt.setLength(m_iMaxSRTPayloadSize);
        if (!createSrtHandshake(SRT_CMD_HSRSP, SRT_CMD_KMRSP,
                    kmdata, kmdatasize,
                    (w_reqpkt), (m_ConnReq)))
        {
            HLOGC(cnlog.Debug,
                  log << "processRendezvous: rejecting due to problems in createSrtHandshake. REQ-TIME: LOW");
            m_tsLastReqTime = steady_clock::time_point();
            return CONN_REJECT;
        }

        // This means that it has received URQ_CONCLUSION with HSREQ, agent is then in RDV_FINE
        // state, it sends here URQ_CONCLUSION with HSREQ/KMREQ extensions and it awaits URQ_AGREEMENT.
        return CONN_CONTINUE;
    }

    // Special case: if URQ_AGREEMENT is to be sent, when this side is INITIATOR,
    // then it must have received HSRSP, so it must interpret it. Otherwise it would
    // end up with URQ_DONE, which means that it is the other side to interpret HSRSP.
    if (m_SrtHsSide == HSD_INITIATOR && m_ConnReq.m_iReqType == URQ_AGREEMENT)
    {
        // The same is done in CUDT::postConnect(), however this section will
        // not be done in case of rendezvous. The section in postConnect() is
        // predicted to run only in regular CALLER handling.

        if (rst != RST_OK || response.getLength() == size_t(-1))
        {
            // Actually the -1 length would be an IPE, but it's likely that this was reported already.
            HLOGC(
                cnlog.Debug,
                log << "processRendezvous: no INCOMING packet, NOT interpreting extensions (relying on exising data)");
        }
        else
        {
            HLOGC(cnlog.Debug,
                  log << "processRendezvous: INITIATOR, will send AGREEMENT - interpreting HSRSP extension");
            if (!interpretSrtHandshake(m_ConnRes, response, 0, 0))
            {
                // m_RejectReason is already set, so set the reqtype accordingly
                m_ConnReq.m_iReqType = URQFailure(m_RejectReason);
            }
        }
        // This should be false, make a kinda assert here.
        if (needs_extension)
        {
            LOGC(cnlog.Fatal, log << "IPE: INITIATOR responding AGREEMENT should declare no extensions to HS");
            m_ConnReq.m_extension = false;
        }
        updateAfterSrtHandshake(HS_VERSION_SRT1);
    }

    HLOGC(cnlog.Debug,
          log << CONID() << "processRendezvous: COOKIES Agent/Peer: " << m_ConnReq.m_iCookie << "/"
              << m_ConnRes.m_iCookie << " HSD:" << (m_SrtHsSide == HSD_INITIATOR ? "initiator" : "responder")
              << " STATE:" << CHandShake::RdvStateStr(m_RdvState) << " ...");

    if (rsp_type == URQ_DONE)
    {
        HLOGC(cnlog.Debug, log << "... WON'T SEND any response, both sides considered connected");
    }
    else
    {
        HLOGC(cnlog.Debug,
              log << "... WILL SEND " << RequestTypeStr(rsp_type) << " " << (m_ConnReq.m_extension ? "with" : "without")
                  << " SRT HS extensions");
    }

    // This marks the information for the serializer that
    // the SRT handshake extension is required.
    // Rest of the data will be filled together with
    // serialization.
    m_ConnReq.m_extension = needs_extension;

    w_reqpkt.setLength(m_iMaxSRTPayloadSize);
    if (m_RdvState == CHandShake::RDV_CONNECTED)
    {
        // When synchro=false, don't lock a mutex for rendezvous queue.
        // This is required when this function is called in the
        // receive queue worker thread - it would lock itself.
        int cst = postConnect(response, true, 0);
        if (cst == CONN_REJECT)
        {
            // m_RejectReason already set
            HLOGC(cnlog.Debug, log << "processRendezvous: rejecting due to problems in postConnect.");
            return CONN_REJECT;
        }
    }

    // URQ_DONE or URQ_AGREEMENT can be the result if the state is RDV_CONNECTED.
    // If URQ_DONE, then there's nothing to be done, when URQ_AGREEMENT then return
    // CONN_CONTINUE to make the caller send again the contents if the packet buffer,
    // this time with URQ_AGREEMENT message, but still consider yourself connected.
    if (rsp_type == URQ_DONE)
    {
        HLOGC(cnlog.Debug, log << "processRendezvous: rsp=DONE, reporting ACCEPT (nothing to respond)");
        return CONN_ACCEPT;
    }

    // createSrtHandshake moved here because if the above conditions are satisfied,
    // no response is going to be send, so nothing needs to be "created".

    // needs_extension here distinguishes between cases 1 and 3.
    // NOTE: in case when interpretSrtHandshake was run under the conditions above (to interpret HSRSP),
    // then createSrtHandshake below will create only empty AGREEMENT message.
    if (!createSrtHandshake(SRT_CMD_HSREQ, SRT_CMD_KMREQ, 0, 0,
                (w_reqpkt), (m_ConnReq)))
    {
        // m_RejectReason already set
        LOGC(cnlog.Warn, log << "createSrtHandshake failed (IPE?), connection rejected. REQ-TIME: LOW");
        m_tsLastReqTime = steady_clock::time_point();
        return CONN_REJECT;
    }

    if (rsp_type == URQ_AGREEMENT && m_RdvState == CHandShake::RDV_CONNECTED)
    {
        // We are using our own serialization method (not the one called after
        // processConnectResponse, this is skipped in case when this function
        // is called), so we can also send this immediately. Agreement must be
        // sent just once and the party must switch into CONNECTED state - in
        // contrast to CONCLUSION messages, which should be sent in loop repeatedly.
        //
        // Even though in theory the AGREEMENT message sent just once may miss
        // the target (as normal thing in UDP), this is little probable to happen,
        // and this doesn't matter much because even if the other party doesn't
        // get AGREEMENT, but will get payload or KEEPALIVE messages, it will
        // turn into connected state as well. The AGREEMENT is rather kinda
        // catalyzer here and may turn the entity on the right track faster. When
        // AGREEMENT is missed, it may have kinda initial tearing.

        const steady_clock::time_point now = steady_clock::now();
        m_tsLastReqTime                    = now;
        setPacketTS(w_reqpkt, now);
        HLOGC(cnlog.Debug,
              log << "processRendezvous: rsp=AGREEMENT, reporting ACCEPT and sending just this one, REQ-TIME HIGH.");

        m_pSndQueue->sendto(serv_addr, w_reqpkt);

        return CONN_ACCEPT;
    }

    if (rst == RST_OK)
    {
        // the request time must be updated so that the next handshake can be sent out immediately
        HLOGC(cnlog.Debug,
              log << "processRendezvous: rsp=" << RequestTypeStr(m_ConnReq.m_iReqType)
                  << " REQ-TIME: LOW to send immediately, consider yourself conencted");
        m_tsLastReqTime = steady_clock::time_point();
    }
    else
    {
        HLOGC(cnlog.Debug, log << "processRendezvous: REQ-TIME: remains previous value, consider yourself connected");
    }
    return CONN_CONTINUE;
}

// [[using locked(m_ConnectionLock)]];
EConnectStatus CUDT::processConnectResponse(const CPacket& response, CUDTException* eout) ATR_NOEXCEPT
{
    // NOTE: ASSUMED LOCK ON: m_ConnectionLock.

    // this is the 2nd half of a connection request. If the connection is setup successfully this returns 0.
    // Returned values:
    // - CONN_REJECT: there was some error when processing the response, connection should be rejected
    // - CONN_ACCEPT: the handshake is done and finished correctly
    // - CONN_CONTINUE: the induction handshake has been processed correctly, and expects CONCLUSION handshake

    if (!m_bConnecting)
        return CONN_REJECT;

    // This is required in HSv5 rendezvous, in which it should send the URQ_AGREEMENT message to
    // the peer, however switch to connected state.
    HLOGC(cnlog.Debug,
          log << "processConnectResponse: TYPE:"
              << (response.isControl() ? MessageTypeStr(response.getType(), response.getExtendedType())
                                       : string("DATA")));
    // ConnectStatus res = CONN_REJECT; // used later for status - must be declared here due to goto POST_CONNECT.

    // For HSv4, the data sender is INITIATOR, and the data receiver is RESPONDER,
    // regardless of the connecting side affiliation. This will be changed for HSv5.
    bool          bidirectional = false;
    HandshakeSide hsd           = m_bDataSender ? HSD_INITIATOR : HSD_RESPONDER;
    // (defined here due to 'goto' below).

    // SRT peer may send the SRT handshake private message (type 0x7fff) before a keep-alive.

    // This condition is checked when the current agent is trying to do connect() in rendezvous mode,
    // but the peer was faster to send a handshake packet earlier. This makes it continue with connecting
    // process if the peer is already behaving as if the connection was already established.

    // This value will check either the initial value, which is less than SRT1, or
    // the value previously loaded to m_ConnReq during the previous handshake response.
    // For the initial form this value should not be checked.
    bool hsv5 = m_ConnRes.m_iVersion >= HS_VERSION_SRT1;

    if (m_bRendezvous &&
        (m_RdvState == CHandShake::RDV_CONNECTED   // somehow Rendezvous-v5 switched it to CONNECTED.
         || !response.isControl()                  // WAS A PAYLOAD PACKET.
         || (response.getType() == UMSG_KEEPALIVE) // OR WAS A UMSG_KEEPALIVE message.
         || (response.getType() == UMSG_EXT) // OR WAS a CONTROL packet of some extended type (i.e. any SRT specific)
         )
        // This may happen if this is an initial state in which the socket type was not yet set.
        // If this is a field that holds the response handshake record from the peer, this means that it wasn't received
        // yet. HSv5: added version check because in HSv5 the m_iType field has different meaning and it may be 0 in
        // case when the handshake does not carry SRT extensions.
        && (hsv5 || m_ConnRes.m_iType != UDT_UNDEFINED))
    {
        // a data packet or a keep-alive packet comes, which means the peer side is already connected
        // in this situation, the previously recorded response will be used
        // In HSv5 this situation is theoretically possible if this party has missed the URQ_AGREEMENT message.
        HLOGC(cnlog.Debug, log << CONID() << "processConnectResponse: already connected - pinning in");
        if (hsv5)
        {
            m_RdvState = CHandShake::RDV_CONNECTED;
        }

        return postConnect(response, hsv5, eout);
    }

    if (!response.isControl(UMSG_HANDSHAKE))
    {
        m_RejectReason = SRT_REJ_ROGUE;
        if (!response.isControl())
        {
            LOGC(cnlog.Warn, log << CONID() << "processConnectResponse: received DATA while HANDSHAKE expected");
        }
        else
        {
            LOGC(cnlog.Error,
                 log << CONID()
                     << "processConnectResponse: CONFUSED: expected UMSG_HANDSHAKE as connection not yet established, "
                        "got: "
                     << MessageTypeStr(response.getType(), response.getExtendedType()));
        }
        return CONN_CONFUSED;
    }

    if (m_ConnRes.load_from(response.m_pcData, response.getLength()) == -1)
    {
        m_RejectReason = SRT_REJ_ROGUE;
        // Handshake data were too small to reach the Handshake structure. Reject.
        LOGC(cnlog.Error,
             log << CONID()
                 << "processConnectResponse: HANDSHAKE data buffer too small - possible blueboxing. Rejecting.");
        return CONN_REJECT;
    }

    HLOGC(cnlog.Debug, log << CONID() << "processConnectResponse: HS RECEIVED: " << m_ConnRes.show());
    if (m_ConnRes.m_iReqType > URQ_FAILURE_TYPES)
    {
        m_RejectReason = RejectReasonForURQ(m_ConnRes.m_iReqType);
        return CONN_REJECT;
    }

    if (size_t(m_ConnRes.m_iMSS) > CPacket::ETH_MAX_MTU_SIZE)
    {
        // Yes, we do abort to prevent buffer overrun. Set your MSS correctly
        // and you'll avoid problems.
        m_RejectReason = SRT_REJ_ROGUE;
        LOGC(cnlog.Fatal, log << "MSS size " << m_iMSS << "exceeds MTU size!");
        return CONN_REJECT;
    }

    // (see createCrypter() call below)
    //
    // The CCryptoControl attached object must be created early
    // because it will be required to create a conclusion handshake in HSv5
    //
    if (m_bRendezvous)
    {
        // SANITY CHECK: A rendezvous socket should reject any caller requests (it's not a listener)
        if (m_ConnRes.m_iReqType == URQ_INDUCTION)
        {
            m_RejectReason = SRT_REJ_ROGUE;
            LOGC(cnlog.Error,
                 log << CONID()
                     << "processConnectResponse: Rendezvous-point received INDUCTION handshake (expected WAVEAHAND). "
                        "Rejecting.");
            return CONN_REJECT;
        }

        // The procedure for version 5 is completely different and changes the states
        // differently, so the old code will still maintain HSv4 the old way.

        if (m_ConnRes.m_iVersion > HS_VERSION_UDT4)
        {
            HLOGC(cnlog.Debug, log << CONID() << "processConnectResponse: Rendezvous HSv5 DETECTED.");
            return CONN_RENDEZVOUS; // --> will continue in CUDT::processRendezvous().
        }

        HLOGC(cnlog.Debug, log << CONID() << "processConnectResponse: Rendsezvous HSv4 DETECTED.");
        // So, here it has either received URQ_WAVEAHAND handshake message (while it should be in URQ_WAVEAHAND itself)
        // or it has received URQ_CONCLUSION/URQ_AGREEMENT message while this box has already sent URQ_WAVEAHAND to the
        // peer, and DID NOT send the URQ_CONCLUSION yet.

        if (m_ConnReq.m_iReqType == URQ_WAVEAHAND || m_ConnRes.m_iReqType == URQ_WAVEAHAND)
        {
            HLOGC(cnlog.Debug,
                  log << CONID() << "processConnectResponse: REQ-TIME LOW. got HS RDV. Agent state:"
                      << RequestTypeStr(m_ConnReq.m_iReqType) << " Peer HS:" << m_ConnRes.show());

            // Here we could have received WAVEAHAND or CONCLUSION.
            // For HSv4 simply switch to CONCLUSION for the sake of further handshake rolling.
            // For HSv5, make the cookie contest and basing on this decide, which party
            // should provide the HSREQ/KMREQ attachment.

           if (!createCrypter(hsd, false /* unidirectional */))
           {
               m_RejectReason = SRT_REJ_RESOURCE;
               m_ConnReq.m_iReqType = URQFailure(SRT_REJ_RESOURCE);
               // the request time must be updated so that the next handshake can be sent out immediately.
               m_tsLastReqTime = steady_clock::time_point();
               return CONN_REJECT;
           }

            m_ConnReq.m_iReqType = URQ_CONCLUSION;
            // the request time must be updated so that the next handshake can be sent out immediately.
            m_tsLastReqTime = steady_clock::time_point();
            return CONN_CONTINUE;
        }
        else
        {
            HLOGC(cnlog.Debug, log << CONID() << "processConnectResponse: Rendezvous HSv4 PAST waveahand");
        }
    }
    else
    {
        // set cookie
        if (m_ConnRes.m_iReqType == URQ_INDUCTION)
        {
            HLOGC(cnlog.Debug,
                  log << CONID() << "processConnectResponse: REQ-TIME LOW; got INDUCTION HS response (cookie:" << hex
                      << m_ConnRes.m_iCookie << " version:" << dec << m_ConnRes.m_iVersion
                      << "), sending CONCLUSION HS with this cookie");

            m_ConnReq.m_iCookie  = m_ConnRes.m_iCookie;
            m_ConnReq.m_iReqType = URQ_CONCLUSION;

            // Here test if the LISTENER has responded with version HS_VERSION_SRT1,
            // it means that it is HSv5 capable. It can still accept the HSv4 handshake.
            if (m_ConnRes.m_iVersion > HS_VERSION_UDT4)
            {
                int hs_flags = SrtHSRequest::SRT_HSTYPE_HSFLAGS::unwrap(m_ConnRes.m_iType);

                if (hs_flags != SrtHSRequest::SRT_MAGIC_CODE)
                {
                    LOGC(cnlog.Warn, log << "processConnectResponse: Listener HSv5 did not set the SRT_MAGIC_CODE");
                }

                checkUpdateCryptoKeyLen("processConnectResponse", m_ConnRes.m_iType);

                // This will catch HS_VERSION_SRT1 and any newer.
                // Set your highest version.
                m_ConnReq.m_iVersion = HS_VERSION_SRT1;
                // CONTROVERSIAL: use 0 as m_iType according to the meaning in HSv5.
                // The HSv4 client might not understand it, which means that agent
                // must switch itself to HSv4 rendezvous, and this time iType sould
                // be set to UDT_DGRAM value.
                m_ConnReq.m_iType = 0;

                // This marks the information for the serializer that
                // the SRT handshake extension is required.
                // Rest of the data will be filled together with
                // serialization.
                m_ConnReq.m_extension = true;

                // For HSv5, the caller is INITIATOR and the listener is RESPONDER.
                // The m_bDataSender value should be completely ignored and the
                // connection is always bidirectional.
                bidirectional = true;
                hsd           = HSD_INITIATOR;
                m_SrtHsSide   = hsd;
            }

            m_tsLastReqTime = steady_clock::time_point();
            if (!createCrypter(hsd, bidirectional))
            {
                m_RejectReason = SRT_REJ_RESOURCE;
                return CONN_REJECT;
            }
            // NOTE: This setup sets URQ_CONCLUSION and appropriate data in the handshake structure.
            // The full handshake to be sent will be filled back in the caller function -- CUDT::startConnect().
            return CONN_CONTINUE;
        }
    }

    return postConnect(response, false, eout);
}

void CUDT::applyResponseSettings() ATR_NOEXCEPT
{
    // Re-configure according to the negotiated values.
    m_iMSS               = m_ConnRes.m_iMSS;
    m_iFlowWindowSize    = m_ConnRes.m_iFlightFlagSize;
    int udpsize          = m_iMSS - CPacket::UDP_HDR_SIZE;
    m_iMaxSRTPayloadSize = udpsize - CPacket::HDR_SIZE;
    m_iPeerISN           = m_ConnRes.m_iISN;

    setInitialRcvSeq(m_iPeerISN);

    m_iRcvCurrPhySeqNo = m_ConnRes.m_iISN - 1;
    m_PeerID           = m_ConnRes.m_iID;
    memcpy((m_piSelfIP), m_ConnRes.m_piPeerIP, sizeof m_piSelfIP);

    HLOGC(cnlog.Debug,
          log << CONID() << "applyResponseSettings: HANSHAKE CONCLUDED. SETTING: payload-size=" << m_iMaxSRTPayloadSize
              << " mss=" << m_ConnRes.m_iMSS << " flw=" << m_ConnRes.m_iFlightFlagSize << " isn=" << m_ConnRes.m_iISN
              << " peerID=" << m_ConnRes.m_iID);
}

EConnectStatus CUDT::postConnect(const CPacket &response, bool rendezvous, CUDTException *eout) ATR_NOEXCEPT
{
    if (m_ConnRes.m_iVersion < HS_VERSION_SRT1)
        m_tsRcvPeerStartTime = steady_clock::time_point(); // will be set correctly in SRT HS.

    // This procedure isn't being executed in rendezvous because
    // in rendezvous it's completed before calling this function.
    if (!rendezvous)
    {
        // NOTE: THIS function must be called before calling prepareConnectionObjects.
        // The reason why it's not part of prepareConnectionObjects is that the activities
        // done there are done SIMILAR way in acceptAndRespond, which also calls this
        // function. In fact, prepareConnectionObjects() represents the code that was
        // done separately in processConnectResponse() and acceptAndRespond(), so this way
        // this code is now common. Now acceptAndRespond() does "manually" something similar
        // to applyResponseSettings(), just a little bit differently. This SHOULD be made
        // common as a part of refactoring job, just needs a bit more time.
        //
        // Currently just this function must be called always BEFORE prepareConnectionObjects
        // everywhere except acceptAndRespond().
        applyResponseSettings();

        // This will actually be done also in rendezvous HSv4,
        // however in this case the HSREQ extension will not be attached,
        // so it will simply go the "old way".
        bool ok = prepareConnectionObjects(m_ConnRes, m_SrtHsSide, eout);
        // May happen that 'response' contains a data packet that was sent in rendezvous mode.
        // In this situation the interpretation of handshake was already done earlier.
        if (ok && response.isControl())
        {
            ok = interpretSrtHandshake(m_ConnRes, response, 0, 0);
            if (!ok && eout)
            {
                *eout = CUDTException(MJ_SETUP, MN_REJECTED, 0);
            }
        }
        if (!ok) // m_RejectReason already set
            return CONN_REJECT;
    }

    bool have_group = false;

    {
#if ENABLE_EXPERIMENTAL_BONDING
        ScopedLock cl (s_UDTUnited.m_GlobControlLock);
        CUDTGroup* g = m_parent->m_GroupOf;
        if (g)
        {
            // This is the last moment when this can be done.
            // The updateAfterSrtHandshake call will copy the receiver
            // start time to the receiver buffer data, so the correct
            // value must be set before this happens.
            synchronizeWithGroup(g);
            have_group = true;
        }
#endif
    }

    if (!have_group)
    {
        // This function will be called internally inside
        // synchronizeWithGroup(). This is just more complicated.
        updateAfterSrtHandshake(m_ConnRes.m_iVersion);
    }

    CInfoBlock ib;
    ib.m_iIPversion = m_PeerAddr.family();
    CInfoBlock::convert(m_PeerAddr, ib.m_piIP);
    if (m_pCache->lookup(&ib) >= 0)
    {
        m_iRTT       = ib.m_iRTT;
        m_iBandwidth = ib.m_iBandwidth;
    }

    SRT_REJECT_REASON rr = setupCC();
    if (rr != SRT_REJ_UNKNOWN)
    {
        m_RejectReason = rr;
        return CONN_REJECT;
    }

    // And, I am connected too.
    m_bConnecting = false;

    // The lock on m_ConnectionLock should still be applied, but
    // the socket could have been started removal before this function
    // has started. Do a sanity check before you continue with the
    // connection process.
    CUDTSocket* s = s_UDTUnited.locateSocket(m_SocketID);
    if (s)
    {
        // The socket could be closed at this very moment.
        // Continue with removing the socket from the pending structures,
        // but prevent it from setting it as connected.
        m_bConnected  = true;

        // register this socket for receiving data packets
        m_pRNode->m_bOnList = true;
        m_pRcvQueue->setNewEntry(this);
    }

    // XXX Problem around CONN_CONFUSED!
    // If some too-eager packets were received from a listener
    // that thinks it's connected, but his last handshake was missed,
    // they are collected by CRcvQueue::storePkt. The removeConnector
    // function will want to delete them all, so it would be nice
    // if these packets can be re-delivered. Of course the listener
    // should be prepared to resend them (as every packet can be lost
    // on UDP), but it's kinda overkill when we have them already and
    // can dispatch them.

    // Remove from rendezvous queue (in this particular case it's
    // actually removing the socket that undergoes asynchronous HS processing).
    // Removing at THIS point because since when setNewEntry is called,
    // the next iteration in the CRcvQueue::worker loop will be dispatching
    // packets normally, as within-connection, so the "connector" won't
    // play any role since this time.
    // The connector, however, must stay alive until the setNewEntry is called
    // because otherwise the packets that are coming for this socket before the
    // connection process is complete will be rejected as "attack", instead of
    // being enqueued for later pickup from the queue.
    m_pRcvQueue->removeConnector(m_SocketID);

    // Ok, no more things to be done as per "clear connecting state"
    if (!s)
    {
        LOGC(cnlog.Error, log << "Connection broken in the process - socket @" << m_SocketID << " closed");
        m_RejectReason = SRT_REJ_CLOSE;
        if (eout)
        {
            *eout = CUDTException(MJ_CONNECTION, MN_CONNLOST, 0);
        }
        return CONN_REJECT;
    }

    // copy address information of local node
    // the local port must be correctly assigned BEFORE CUDT::startConnect(),
    // otherwise if startConnect() fails, the multiplexer cannot be located
    // by garbage collection and will cause leak
    s->m_pUDT->m_pSndQueue->m_pChannel->getSockAddr((s->m_SelfAddr));
    CIPAddress::pton((s->m_SelfAddr), s->m_pUDT->m_piSelfIP, m_PeerAddr);

    //int token = -1;
#if ENABLE_EXPERIMENTAL_BONDING
    {
        ScopedLock cl (s_UDTUnited.m_GlobControlLock);
        CUDTGroup* g = m_parent->m_GroupOf;
        if (g)
        {
            // XXX this might require another check of group type.
            // For redundancy group, at least, update the status in the group.

            // LEAVING as comment for historical reasons. Locking is here most
            // likely not necessary because the socket cannot be removed from the
            // group until the socket isn't removed, and this requires locking of
            // m_GlobControlLock. This should ensure that when m_GroupOf is
            // not NULL, m_GroupMemberData is also valid.
            // ScopedLock glock(g->m_GroupLock);

            HLOGC(cnlog.Debug, log << "group: Socket @" << m_parent->m_SocketID << " fresh connected, setting IDLE");

            CUDTGroup::SocketData* gi       = m_parent->m_GroupMemberData;
            gi->sndstate   = SRT_GST_IDLE;
            gi->rcvstate   = SRT_GST_IDLE;
            gi->laststatus = SRTS_CONNECTED;
            //token = gi->token;
            g->setGroupConnected();
        }
    }
#endif

    s->m_Status = SRTS_CONNECTED;

    // acknowledde any waiting epolls to write
    s_UDTUnited.m_EPoll.update_events(m_SocketID, m_sPollID, SRT_EPOLL_CONNECT, true);

    CGlobEvent::triggerEvent();

/* XXX Likely it should NOT be called here for two reasons:

  - likely lots of mutexes are locked here so any
    API call from here might cause a deadlock
  - if called from an asynchronous connection process, it was
    already called from inside updateConnStatus
  - if called from startConnect (synchronous mode), it is even wrong.

    if (m_cbConnectHook)
    {
        CALLBACK_CALL(m_cbConnectHook, m_SocketID, SRT_SUCCESS, m_PeerAddr.get(), token);
    }

    */

    LOGC(cnlog.Note, log << CONID() << "Connection established to: " << m_PeerAddr.str());

    return CONN_ACCEPT;
}

void CUDT::checkUpdateCryptoKeyLen(const char *loghdr SRT_ATR_UNUSED, int32_t typefield)
{
    int enc_flags = SrtHSRequest::SRT_HSTYPE_ENCFLAGS::unwrap(typefield);

    // potentially 0-7 values are possible.
    // When 0, don't change anything - it should rely on the value 0.
    // When 1, 5, 6, 7, this is kinda internal error - ignore.
    if (enc_flags >= 2 && enc_flags <= 4) // 2 = 128, 3 = 192, 4 = 256
    {
        int rcv_pbkeylen = SrtHSRequest::SRT_PBKEYLEN_BITS::wrap(enc_flags);
        if (m_iSndCryptoKeyLen == 0)
        {
            m_iSndCryptoKeyLen = rcv_pbkeylen;
            HLOGC(cnlog.Debug, log << loghdr << ": PBKEYLEN adopted from advertised value: " << m_iSndCryptoKeyLen);
        }
        else if (m_iSndCryptoKeyLen != rcv_pbkeylen)
        {
            // Conflict. Use SRTO_SENDER flag to check if this side should accept
            // the enforcement, otherwise simply let it win.
            if (!m_bDataSender)
            {
                LOGC(cnlog.Warn,
                     log << loghdr << ": PBKEYLEN conflict - OVERRIDDEN " << m_iSndCryptoKeyLen << " by "
                         << rcv_pbkeylen << " from PEER (as AGENT is not SRTO_SENDER)");
                m_iSndCryptoKeyLen = rcv_pbkeylen;
            }
            else
            {
                LOGC(cnlog.Warn,
                     log << loghdr << ": PBKEYLEN conflict - keep " << m_iSndCryptoKeyLen
                         << "; peer-advertised PBKEYLEN " << rcv_pbkeylen << " rejected because Agent is SRTO_SENDER");
            }
        }
    }
    else if (enc_flags != 0)
    {
        LOGC(cnlog.Error, log << loghdr << ": IPE: enc_flags outside allowed 2, 3, 4: " << enc_flags);
    }
    else
    {
        HLOGC(cnlog.Debug, log << loghdr << ": No encryption flags found in type field: " << typefield);
    }
}

// Rendezvous
void CUDT::rendezvousSwitchState(UDTRequestType& w_rsptype, bool& w_needs_extension, bool& w_needs_hsrsp)
{
    UDTRequestType req           = m_ConnRes.m_iReqType;
    int            hs_flags      = SrtHSRequest::SRT_HSTYPE_HSFLAGS::unwrap(m_ConnRes.m_iType);
    bool           has_extension = !!hs_flags; // it holds flags, if no flags, there are no extensions.

    const HandshakeSide &hsd = m_SrtHsSide;
    // Note important possibilities that are considered here:

    // 1. The serial arrangement. This happens when one party has missed the
    // URQ_WAVEAHAND message, it sent its own URQ_WAVEAHAND message, and then the
    // firstmost message it received from the peer is URQ_CONCLUSION, as a response
    // for agent's URQ_WAVEAHAND.
    //
    // In this case, Agent switches to RDV_FINE state and Peer switches to RDV_ATTENTION state.
    //
    // 2. The parallel arrangement. This happens when the URQ_WAVEAHAND message sent
    // by both parties are almost in a perfect synch (a rare, but possible case). In this
    // case, both parties receive one another's URQ_WAVEAHAND message and both switch to
    // RDV_ATTENTION state.
    //
    // It's not possible to predict neither which arrangement will happen, or which
    // party will be RDV_FINE in case when the serial arrangement has happened. What
    // will actually happen will depend on random conditions.
    //
    // No matter this randomity, we have a limited number of possible conditions:
    //
    // Stating that "agent" is the party that has received the URQ_WAVEAHAND in whatever
    // arrangement, we are certain, that "agent" switched to RDV_ATTENTION, and peer:
    //
    // - switched to RDV_ATTENTION state (so, both are in the same state independently)
    // - switched to RDV_FINE state (so, the message interchange is actually more-less sequenced)
    //
    // In particular, there's no possibility of a situation that both are in RDV_FINE state
    // because the agent can switch to RDV_FINE state only if it received URQ_CONCLUSION from
    // the peer, while the peer could not send URQ_CONCLUSION without switching off RDV_WAVING
    // (actually to RDV_ATTENTION). There's also no exit to RDV_FINE from RDV_ATTENTION.

    // DEFAULT STATEMENT: don't attach extensions to URQ_CONCLUSION, neither HSREQ nor HSRSP.
    w_needs_extension = false;
    w_needs_hsrsp     = false;

    string reason;

#if ENABLE_HEAVY_LOGGING

    HLOGC(cnlog.Debug, log << "rendezvousSwitchState: HS: " << m_ConnRes.show());

    struct LogAtTheEnd
    {
        CHandShake::RendezvousState        ost;
        UDTRequestType                     orq;
        const CHandShake::RendezvousState &nst;
        const UDTRequestType &             nrq;
        bool &                             needext;
        bool &                             needrsp;
        string &                           reason;

        ~LogAtTheEnd()
        {
            HLOGC(cnlog.Debug,
                  log << "rendezvousSwitchState: STATE[" << CHandShake::RdvStateStr(ost) << "->"
                      << CHandShake::RdvStateStr(nst) << "] REQTYPE[" << RequestTypeStr(orq) << "->"
                      << RequestTypeStr(nrq) << "] "
                      << "ext:" << (needext ? (needrsp ? "HSRSP" : "HSREQ") : "NONE")
                      << (reason == "" ? string() : "reason:" + reason));
        }
    } l_logend = {m_RdvState, req, m_RdvState, w_rsptype, w_needs_extension, w_needs_hsrsp, reason};

#endif

    switch (m_RdvState)
    {
    case CHandShake::RDV_INVALID:
        return;

    case CHandShake::RDV_WAVING:
    {
        if (req == URQ_WAVEAHAND)
        {
            m_RdvState = CHandShake::RDV_ATTENTION;

            // NOTE: if this->isWinner(), attach HSREQ
            w_rsptype = URQ_CONCLUSION;
            if (hsd == HSD_INITIATOR)
                w_needs_extension = true;
            return;
        }

        if (req == URQ_CONCLUSION)
        {
            m_RdvState = CHandShake::RDV_FINE;
            w_rsptype   = URQ_CONCLUSION;

            w_needs_extension = true; // (see below - this needs to craft either HSREQ or HSRSP)
            // if this->isWinner(), then craft HSREQ for that response.
            // if this->isLoser(), then this packet should bring HSREQ, so craft HSRSP for the response.
            if (hsd == HSD_RESPONDER)
                w_needs_hsrsp = true;
            return;
        }
    }
        reason = "WAVING -> WAVEAHAND or CONCLUSION";
        break;

    case CHandShake::RDV_ATTENTION:
    {
        if (req == URQ_WAVEAHAND)
        {
            // This is only possible if the URQ_CONCLUSION sent to the peer
            // was lost on track. The peer is then simply unaware that the
            // agent has switched to ATTENTION state and continues sending
            // waveahands. In this case, just remain in ATTENTION state and
            // retry with URQ_CONCLUSION, as normally.
            w_rsptype = URQ_CONCLUSION;
            if (hsd == HSD_INITIATOR)
                w_needs_extension = true;
            return;
        }

        if (req == URQ_CONCLUSION)
        {
            // We have two possibilities here:
            //
            // WINNER (HSD_INITIATOR): send URQ_AGREEMENT
            if (hsd == HSD_INITIATOR)
            {
                // WINNER should get a response with HSRSP, otherwise this is kinda empty conclusion.
                // If no HSRSP attached, stay in this state.
                if (hs_flags == 0)
                {
                    HLOGC(
                        cnlog.Debug,
                        log << "rendezvousSwitchState: "
                               "{INITIATOR}[ATTENTION] awaits CONCLUSION+HSRSP, got CONCLUSION, remain in [ATTENTION]");
                    w_rsptype         = URQ_CONCLUSION;
                    w_needs_extension = true; // If you expect to receive HSRSP, continue sending HSREQ
                    return;
                }
                m_RdvState = CHandShake::RDV_CONNECTED;
                w_rsptype   = URQ_AGREEMENT;
                return;
            }

            // LOSER (HSD_RESPONDER): send URQ_CONCLUSION and attach HSRSP extension, then expect URQ_AGREEMENT
            if (hsd == HSD_RESPONDER)
            {
                // If no HSREQ attached, stay in this state.
                // (Although this seems completely impossible).
                if (hs_flags == 0)
                {
                    LOGC(
                        cnlog.Warn,
                        log << "rendezvousSwitchState: (IPE!)"
                               "{RESPONDER}[ATTENTION] awaits CONCLUSION+HSREQ, got CONCLUSION, remain in [ATTENTION]");
                    w_rsptype         = URQ_CONCLUSION;
                    w_needs_extension = false; // If you received WITHOUT extensions, respond WITHOUT extensions (wait
                                               // for the right message)
                    return;
                }
                m_RdvState       = CHandShake::RDV_INITIATED;
                w_rsptype         = URQ_CONCLUSION;
                w_needs_extension = true;
                w_needs_hsrsp     = true;
                return;
            }

            LOGC(cnlog.Error, log << "RENDEZVOUS COOKIE DRAW! Cannot resolve to a valid state.");
            // Fallback for cookie draw
            m_RdvState = CHandShake::RDV_INVALID;
            w_rsptype   = URQFailure(SRT_REJ_RDVCOOKIE);
            return;
        }

        if (req == URQ_AGREEMENT)
        {
            // This means that the peer has received our URQ_CONCLUSION, but
            // the agent missed the peer's URQ_CONCLUSION (received only initial
            // URQ_WAVEAHAND).
            if (hsd == HSD_INITIATOR)
            {
                // In this case the missed URQ_CONCLUSION was sent without extensions,
                // whereas the peer received our URQ_CONCLUSION with HSREQ, and therefore
                // it sent URQ_AGREEMENT already with HSRSP. This isn't a problem for
                // us, we can go on with it, especially that the peer is already switched
                // into CHandShake::RDV_CONNECTED state.
                m_RdvState = CHandShake::RDV_CONNECTED;

                // Both sides are connected, no need to send anything anymore.
                w_rsptype = URQ_DONE;
                return;
            }

            if (hsd == HSD_RESPONDER)
            {
                // In this case the missed URQ_CONCLUSION was sent with extensions, so
                // we have to request this once again. Send URQ_CONCLUSION in order to
                // inform the other party that we need the conclusion message once again.
                // The ATTENTION state should be maintained.
                w_rsptype         = URQ_CONCLUSION;
                w_needs_extension = true;
                w_needs_hsrsp     = true;
                return;
            }
        }
    }
    reason = "ATTENTION -> WAVEAHAND(conclusion), CONCLUSION(agreement/conclusion), AGREEMENT (done/conclusion)";
    break;

    case CHandShake::RDV_FINE:
    {
        // In FINE state we can't receive URQ_WAVEAHAND because if the peer has already
        // sent URQ_CONCLUSION, it's already in CHandShake::RDV_ATTENTION, and in this state it can
        // only send URQ_CONCLUSION, whereas when it isn't in CHandShake::RDV_ATTENTION, it couldn't
        // have sent URQ_CONCLUSION, and if it didn't, the agent wouldn't be in CHandShake::RDV_FINE state.

        if (req == URQ_CONCLUSION)
        {
            // There's only one case when it should receive CONCLUSION in FINE state:
            // When it's the winner. If so, it should then contain HSREQ extension.
            // In case of loser, it shouldn't receive CONCLUSION at all - it should
            // receive AGREEMENT.

            // The winner case, received CONCLUSION + HSRSP - switch to CONNECTED and send AGREEMENT.
            // So, check first if HAS EXTENSION

            bool correct_switch = false;
            if (hsd == HSD_INITIATOR && !has_extension)
            {
                // Received REPEATED empty conclusion that has initially switched it into FINE state.
                // To exit FINE state we need the CONCLUSION message with HSRSP.
                HLOGC(cnlog.Debug,
                      log << "rendezvousSwitchState: {INITIATOR}[FINE] <CONCLUSION without HSRSP. Stay in [FINE], "
                             "await CONCLUSION+HSRSP");
            }
            else if (hsd == HSD_RESPONDER)
            {
                // In FINE state the RESPONDER expects only to be sent AGREEMENT.
                // It has previously received CONCLUSION in WAVING state and this has switched
                // it to FINE state. That CONCLUSION message should have contained extension,
                // so if this is a repeated CONCLUSION+HSREQ, it should be responded with
                // CONCLUSION+HSRSP.
                HLOGC(cnlog.Debug,
                      log << "rendezvousSwitchState: {RESPONDER}[FINE] <CONCLUSION. Stay in [FINE], await AGREEMENT");
            }
            else
            {
                correct_switch = true;
            }

            if (!correct_switch)
            {
                w_rsptype = URQ_CONCLUSION;
                // initiator should send HSREQ, responder HSRSP,
                // in both cases extension is needed
                w_needs_extension = true;
                w_needs_hsrsp     = hsd == HSD_RESPONDER;
                return;
            }

            m_RdvState = CHandShake::RDV_CONNECTED;
            w_rsptype   = URQ_AGREEMENT;
            return;
        }

        if (req == URQ_AGREEMENT)
        {
            // The loser case, the agreement was sent in response to conclusion that
            // already carried over the HSRSP extension.

            // There's a theoretical case when URQ_AGREEMENT can be received in case of
            // parallel arrangement, while the agent is already in CHandShake::RDV_CONNECTED state.
            // This will be dispatched in the main loop and discarded.

            m_RdvState = CHandShake::RDV_CONNECTED;
            w_rsptype   = URQ_DONE;
            return;
        }
    }

        reason = "FINE -> CONCLUSION(agreement), AGREEMENT(done)";
        break;
    case CHandShake::RDV_INITIATED:
    {
        // In this state we just wait for URQ_AGREEMENT, which should cause it to
        // switch to CONNECTED. No response required.
        if (req == URQ_AGREEMENT)
        {
            // No matter in which state we'd be, just switch to connected.
            if (m_RdvState == CHandShake::RDV_CONNECTED)
            {
                HLOGC(cnlog.Debug, log << "<-- AGREEMENT: already connected");
            }
            else
            {
                HLOGC(cnlog.Debug, log << "<-- AGREEMENT: switched to connected");
            }
            m_RdvState = CHandShake::RDV_CONNECTED;
            w_rsptype   = URQ_DONE;
            return;
        }

        if (req == URQ_CONCLUSION)
        {
            // Receiving conclusion in this state means that the other party
            // didn't get our conclusion, so send it again, the same as when
            // exiting the ATTENTION state.
            w_rsptype = URQ_CONCLUSION;
            if (hsd == HSD_RESPONDER)
            {
                HLOGC(cnlog.Debug,
                      log << "rendezvousSwitchState: "
                             "{RESPONDER}[INITIATED] awaits AGREEMENT, "
                             "got CONCLUSION, sending CONCLUSION+HSRSP");
                w_needs_extension = true;
                w_needs_hsrsp     = true;
                return;
            }

            // Loser, initiated? This may only happen in parallel arrangement, where
            // the agent exchanges empty conclusion messages with the peer, simultaneously
            // exchanging HSREQ-HSRSP conclusion messages. Check if THIS message contained
            // HSREQ, and set responding HSRSP in that case.
            if (hs_flags == 0)
            {
                HLOGC(cnlog.Debug,
                      log << "rendezvousSwitchState: "
                             "{INITIATOR}[INITIATED] awaits AGREEMENT, "
                             "got empty CONCLUSION, STILL RESPONDING CONCLUSION+HSRSP");
            }
            else
            {

                HLOGC(cnlog.Debug,
                      log << "rendezvousSwitchState: "
                             "{INITIATOR}[INITIATED] awaits AGREEMENT, "
                             "got CONCLUSION+HSREQ, responding CONCLUSION+HSRSP");
            }
            w_needs_extension = true;
            w_needs_hsrsp     = true;
            return;
        }
    }

        reason = "INITIATED -> AGREEMENT(done)";
        break;

    case CHandShake::RDV_CONNECTED:
        // Do nothing. This theoretically should never happen.
        w_rsptype = URQ_DONE;
        return;
    }

    HLOGC(cnlog.Debug, log << "rendezvousSwitchState: INVALID STATE TRANSITION, result: INVALID");
    // All others are treated as errors
    m_RdvState = CHandShake::RDV_WAVING;
    w_rsptype   = URQFailure(SRT_REJ_ROGUE);
}

/*
 * Timestamp-based Packet Delivery (TsbPd) thread
 * This thread runs only if TsbPd mode is enabled
 * Hold received packets until its time to 'play' them, at PktTimeStamp + TsbPdDelay.
 */
void *CUDT::tsbpd(void *param)
{
    CUDT *self = (CUDT *)param;

    THREAD_STATE_INIT("SRT:TsbPd");

#if ENABLE_EXPERIMENTAL_BONDING
    // Make the TSBPD thread a "client" of the group,
    // which will ensure that the group will not be physically
    // deleted until this thread exits.
    // NOTE: DO NOT LEAD TO EVER CANCEL THE THREAD!!!
    CUDTUnited::GroupKeeper gkeeper (self->s_UDTUnited, self->m_parent);
#endif

    UniqueLock recv_lock  (self->m_RecvLock);
    CSync recvdata_cc (self->m_RecvDataCond, recv_lock);
    CSync tsbpd_cc    (self->m_RcvTsbPdCond, recv_lock);

    self->m_bTsbPdAckWakeup = true;
    while (!self->m_bClosing)
    {
        int32_t                  current_pkt_seq = 0;
        steady_clock::time_point tsbpdtime;
        bool                     rxready = false;
#if ENABLE_EXPERIMENTAL_BONDING
        bool shall_update_group = false;
#endif

        enterCS(self->m_RcvBufferLock);

        self->m_pRcvBuffer->updRcvAvgDataSize(steady_clock::now());

        if (self->m_bTLPktDrop)
        {
            int32_t skiptoseqno = SRT_SEQNO_NONE;
            bool    passack     = true; // Get next packet to wait for even if not acked

            rxready = self->m_pRcvBuffer->getRcvFirstMsg((tsbpdtime), (passack), (skiptoseqno), (current_pkt_seq));

            HLOGC(tslog.Debug,
                  log << boolalpha << "NEXT PKT CHECK: rdy=" << rxready << " passack=" << passack << " skipto=%"
                      << skiptoseqno << " current=%" << current_pkt_seq << " buf-base=%" << self->m_iRcvLastSkipAck);
            /*
             * VALUES RETURNED:
             *
             * rxready:     if true, packet at head of queue ready to play
             * tsbpdtime:   timestamp of packet at head of queue, ready or not. 0 if none.
             * passack:     if true, ready head of queue not yet acknowledged
             * skiptoseqno: sequence number of packet at head of queue if ready to play but
             *              some preceeding packets are missing (need to be skipped). -1 if none.
             */
            if (rxready)
            {
                /* Packet ready to play according to time stamp but... */
                int seqlen = CSeqNo::seqoff(self->m_iRcvLastSkipAck, skiptoseqno);

                if (skiptoseqno != SRT_SEQNO_NONE && seqlen > 0)
                {
                    /*
                     * skiptoseqno != SRT_SEQNO_NONE,
                     * packet ready to play but preceeded by missing packets (hole).
                     */

                    self->updateForgotten(seqlen, self->m_iRcvLastSkipAck, skiptoseqno);
                    self->m_pRcvBuffer->skipData(seqlen);

                    self->m_iRcvLastSkipAck = skiptoseqno;
#if ENABLE_EXPERIMENTAL_BONDING
                    shall_update_group = true;
#endif

#if ENABLE_LOGGING
                    int64_t timediff_us = 0;
                    if (!is_zero(tsbpdtime))
                        timediff_us = count_microseconds(steady_clock::now() - tsbpdtime);
#if ENABLE_HEAVY_LOGGING
                    HLOGC(tslog.Debug,
                          log << self->CONID() << "tsbpd: DROPSEQ: up to seqno %" << CSeqNo::decseq(skiptoseqno) << " ("
                              << seqlen << " packets) playable at " << FormatTime(tsbpdtime) << " delayed "
                              << (timediff_us / 1000) << "." << std::setw(3) << std::setfill('0') << (timediff_us % 1000) << " ms");
#endif
                    LOGC(brlog.Warn,
                         log << "RCV-DROPPED " << seqlen << " packet(s), packet seqno %" << skiptoseqno
                             << " delayed for " << (timediff_us / 1000) << "." << std::setw(3) << std::setfill('0')
                             << (timediff_us % 1000) << " ms");
#endif

                    tsbpdtime = steady_clock::time_point(); //Next sent ack will unblock
                    rxready   = false;
                }
                else if (passack)
                {
                    /* Packets ready to play but not yet acknowledged (should happen within 10ms) */
                    rxready   = false;
                    tsbpdtime = steady_clock::time_point(); // Next sent ack will unblock
                }                  /* else packet ready to play */
            }                      /* else packets not ready to play */
        }
        else
        {
            rxready = self->m_pRcvBuffer->isRcvDataReady((tsbpdtime), (current_pkt_seq), -1 /*get first ready*/);
        }
        leaveCS(self->m_RcvBufferLock);

        if (rxready)
        {
            HLOGC(tslog.Debug,
                  log << self->CONID() << "tsbpd: PLAYING PACKET seq=" << current_pkt_seq << " (belated "
                      << (count_milliseconds(steady_clock::now() - tsbpdtime)) << "ms)");
            /*
             * There are packets ready to be delivered
             * signal a waiting "recv" call if there is any data available
             */
            if (self->m_bSynRecving)
            {
                recvdata_cc.signal_locked(recv_lock);
            }
            /*
             * Set EPOLL_IN to wakeup any thread waiting on epoll
             */
            self->s_UDTUnited.m_EPoll.update_events(self->m_SocketID, self->m_sPollID, SRT_EPOLL_IN, true);
#if ENABLE_EXPERIMENTAL_BONDING
            // If this is NULL, it means:
            // - the socket never was a group member
            // - the socket was a group member, but:
            //    - was just removed as a part of closure
            //    - and will never be member of the group anymore

            // If this is not NULL, it means:
            // - This socket is currently member of the group
            // - This socket WAS a member of the group, though possibly removed from it already, BUT:
            //   - the group that this socket IS OR WAS member of is in the GroupKeeper
            //   - the GroupKeeper prevents the group from being deleted
            //   - it is then completely safe to access the group here,
            //     EVEN IF THE SOCKET THAT WAS ITS MEMBER IS BEING DELETED.

            // It is ensured that the group object exists here because GroupKeeper
            // keeps it busy, even if you just closed the socket, remove it as a member
            // or even the group is empty and was explicitly closed.
            if (gkeeper.group)
            {
                // Functions called below will lock m_GroupLock, which in hierarchy
                // lies after m_RecvLock. Must unlock m_RecvLock to be able to lock
                // m_GroupLock inside the calls.
                InvertedLock unrecv(self->m_RecvLock);
                // The current "APP reader" needs to simply decide as to whether
                // the next CUDTGroup::recv() call should return with no blocking or not.
                // When the group is read-ready, it should update its pollers as it sees fit.

                // NOTE: this call will set lock to m_GroupOf->m_GroupLock
                HLOGC(tslog.Debug, log << self->CONID() << "tsbpd: GROUP: checking if %" << current_pkt_seq << " makes group readable");
                gkeeper.group->updateReadState(self->m_SocketID, current_pkt_seq);

                if (shall_update_group)
                {
                    // A group may need to update the parallelly used idle links,
                    // should it have any. Pass the current socket position in order
                    // to skip it from the group loop.
                    // NOTE: SELF LOCKING.
                    gkeeper.group->updateLatestRcv(self->m_parent);
                }
            }

            // After re-acquisition of the m_RecvLock, re-check the closing flag
            if (self->m_bClosing)
            {
                break;
            }
#endif
            CGlobEvent::triggerEvent();
            tsbpdtime = steady_clock::time_point();
        }

        if (self->m_bClosing)
        {
            HLOGC(tslog.Debug, log << "tsbpd: IPE? Closing flag set in the meantime of checking. Exiting");
            break;
        }

        if (!is_zero(tsbpdtime))
        {
            const steady_clock::duration timediff = tsbpdtime - steady_clock::now();
            /*
             * Buffer at head of queue is not ready to play.
             * Schedule wakeup when it will be.
             */
            self->m_bTsbPdAckWakeup = false;
            HLOGC(tslog.Debug,
                  log << self->CONID() << "tsbpd: FUTURE PACKET seq=" << current_pkt_seq
                      << " T=" << FormatTime(tsbpdtime) << " - waiting " << count_milliseconds(timediff) << "ms");
            THREAD_PAUSED();
            const bool ATR_UNUSED signaled = tsbpd_cc.wait_until(tsbpdtime);
            THREAD_RESUMED();
            HLOGC(tslog.Debug, log << self->CONID() << "tsbpd: WAKE UP on " << (signaled? "SIGNAL" : "TIMEOUIT") << "!!!");
        }
        else
        {
            /*
             * We have just signaled epoll; or
             * receive queue is empty; or
             * next buffer to deliver is not in receive queue (missing packet in sequence).
             *
             * Block until woken up by one of the following event:
             * - All ready-to-play packets have been pulled and EPOLL_IN cleared (then loop to block until next pkt time
             * if any)
             * - New buffers ACKed
             * - Closing the connection
             */
            HLOGC(tslog.Debug, log << self->CONID() << "tsbpd: no data, scheduling wakeup at ack");
            self->m_bTsbPdAckWakeup = true;

            bool signaled = false;
            while (!signaled)
            {
                // For safety reasons, do wakeup once per 1/8s and re-check the flag.
                // This should be enough long time that during a normal transmission
                // the TSBPD thread would be woken up much earlier when required by
                // ACK per ACK timer (at most 10ms since the last check) and in case
                // when this might result in a deadlock, it would only hold up to 125ms,
                // which should be little harmful for the application. NOTE THAT THIS
                // IS A SANITY CHECK FOR A SITUATION THAT SHALL NEVER HAPPEN.
                THREAD_PAUSED();
                signaled = tsbpd_cc.wait_for(milliseconds_from(125));
                THREAD_RESUMED();
                if (self->m_bClosing && !signaled)
                {
                    HLOGC(tslog.Debug, log << "tsbpd: IPE: Closing flag set in the meantime of waiting. Continue to EXIT");

                    // This break doesn't have to be done in case when signaled
                    // because if so this current loop will be interrupted anyway,
                    // and the outer loop will be terminated at the check of self->m_bClosing.
                    // This is only a sanity check.
                    break;
                }
            }
            HLOGC(tslog.Debug, log << self->CONID() << "tsbpd: WAKE UP on " << (signaled? "SIGNAL" : "TIMEOUIT") << "!!!");
        }
    }

    THREAD_EXIT();
    HLOGC(tslog.Debug, log << self->CONID() << "tsbpd: EXITING");
    return NULL;
}

void CUDT::updateForgotten(int seqlen, int32_t lastack, int32_t skiptoseqno)
{
    /* Update drop/skip stats */
    enterCS(m_StatsLock);
    m_stats.rcvDropTotal += seqlen;
    m_stats.traceRcvDrop += seqlen;
    /* Estimate dropped/skipped bytes from average payload */
    const uint64_t avgpayloadsz = m_pRcvBuffer->getRcvAvgPayloadSize();
    m_stats.rcvBytesDropTotal += seqlen * avgpayloadsz;
    m_stats.traceRcvBytesDrop += seqlen * avgpayloadsz;
    leaveCS(m_StatsLock);

    dropFromLossLists(lastack, CSeqNo::decseq(skiptoseqno)); //remove(from,to-inclusive)
}

bool CUDT::prepareConnectionObjects(const CHandShake &hs, HandshakeSide hsd, CUDTException *eout)
{
    // This will be lazily created due to being the common
    // code with HSv5 rendezvous, in which this will be run
    // in a little bit "randomly selected" moment, but must
    // be run once in the whole connection process.
    if (m_pSndBuffer)
    {
        HLOGC(rslog.Debug, log << "prepareConnectionObjects: (lazy) already created.");
        return true;
    }

    bool bidirectional = false;
    if (hs.m_iVersion > HS_VERSION_UDT4)
    {
        bidirectional = true; // HSv5 is always bidirectional
    }

    // HSD_DRAW is received only if this side is listener.
    // If this side is caller with HSv5, HSD_INITIATOR should be passed.
    // If this is a rendezvous connection with HSv5, the handshake role
    // is taken from m_SrtHsSide field.
    if (hsd == HSD_DRAW)
    {
        if (bidirectional)
        {
            hsd = HSD_RESPONDER; // In HSv5, listener is always RESPONDER and caller always INITIATOR.
        }
        else
        {
            hsd = m_bDataSender ? HSD_INITIATOR : HSD_RESPONDER;
        }
    }

    try
    {
        m_pSndBuffer = new CSndBuffer(32, m_iMaxSRTPayloadSize);
        m_pRcvBuffer = new CRcvBuffer(&(m_pRcvQueue->m_UnitQueue), m_iRcvBufSize);
        // after introducing lite ACK, the sndlosslist may not be cleared in time, so it requires twice space.
        m_pSndLossList = new CSndLossList(m_iFlowWindowSize * 2);
        m_pRcvLossList = new CRcvLossList(m_iFlightFlagSize);
    }
    catch (...)
    {
        // Simply reject.
        if (eout)
        {
            *eout = CUDTException(MJ_SYSTEMRES, MN_MEMORY, 0);
        }
        m_RejectReason = SRT_REJ_RESOURCE;
        return false;
    }

    if (!createCrypter(hsd, bidirectional)) // Make sure CC is created (lazy)
    {
        m_RejectReason = SRT_REJ_RESOURCE;
        return false;
    }

    return true;
}

void CUDT::rewriteHandshakeData(const sockaddr_any& peer, CHandShake& w_hs)
{
    // this is a reponse handshake
    w_hs.m_iReqType = URQ_CONCLUSION;
    w_hs.m_iMSS = m_iMSS;
    w_hs.m_iFlightFlagSize = (m_iRcvBufSize < m_iFlightFlagSize) ? m_iRcvBufSize : m_iFlightFlagSize;
    w_hs.m_iID = m_SocketID;

    if (w_hs.m_iVersion > HS_VERSION_UDT4)
    {
        // The version is agreed; this code is executed only in case
        // when AGENT is listener. In this case, conclusion response
        // must always contain HSv5 handshake extensions.
        w_hs.m_extension = true;
    }

    CIPAddress::ntop(peer, (w_hs.m_piPeerIP));
}

void CUDT::acceptAndRespond(const sockaddr_any& agent, const sockaddr_any& peer, const CPacket& hspkt, CHandShake& w_hs)
{
    HLOGC(cnlog.Debug, log << "acceptAndRespond: setting up data according to handshake");

    ScopedLock cg(m_ConnectionLock);

    m_tsRcvPeerStartTime = steady_clock::time_point(); // will be set correctly at SRT HS

    // Uses the smaller MSS between the peers
    m_iMSS = std::min(m_iMSS, w_hs.m_iMSS);

    // exchange info for maximum flow window size
    m_iFlowWindowSize = w_hs.m_iFlightFlagSize;
    m_iPeerISN = w_hs.m_iISN;
    setInitialRcvSeq(m_iPeerISN);
    m_iRcvCurrPhySeqNo = CSeqNo::decseq(w_hs.m_iISN);

    m_PeerID  = w_hs.m_iID;

    // use peer's ISN and send it back for security check
    m_iISN = w_hs.m_iISN;

    setInitialSndSeq(m_iISN);
    m_SndLastAck2Time = steady_clock::now();

    // get local IP address and send the peer its IP address (because UDP cannot get local IP address)
    memcpy((m_piSelfIP), w_hs.m_piPeerIP, sizeof m_piSelfIP);
    m_parent->m_SelfAddr = agent;
    CIPAddress::pton((m_parent->m_SelfAddr), m_piSelfIP, peer);

    rewriteHandshakeData(peer, (w_hs));

    int udpsize          = m_iMSS - CPacket::UDP_HDR_SIZE;
    m_iMaxSRTPayloadSize = udpsize - CPacket::HDR_SIZE;
    HLOGC(cnlog.Debug, log << "acceptAndRespond: PAYLOAD SIZE: " << m_iMaxSRTPayloadSize);

    // Prepare all structures
    if (!prepareConnectionObjects(w_hs, HSD_DRAW, 0))
    {
        HLOGC(cnlog.Debug, log << "acceptAndRespond: prepareConnectionObjects failed - responding with REJECT.");
        // If the SRT Handshake extension was provided and wasn't interpreted
        // correctly, the connection should be rejected.
        //
        // Respond with the rejection message and exit with exception
        // so that the caller will know that this new socket should be deleted.
        w_hs.m_iReqType = URQFailure(m_RejectReason);
        throw CUDTException(MJ_SETUP, MN_REJECTED, 0);
    }
    // Since now you can use m_pCryptoControl

    CInfoBlock ib;
    ib.m_iIPversion = peer.family();
    CInfoBlock::convert(peer, ib.m_piIP);
    if (m_pCache->lookup(&ib) >= 0)
    {
        m_iRTT       = ib.m_iRTT;
        m_iBandwidth = ib.m_iBandwidth;
    }

    m_PeerAddr = peer;

    // This should extract the HSREQ and KMREQ portion in the handshake packet.
    // This could still be a HSv4 packet and contain no such parts, which will leave
    // this entity as "non-SRT-handshaken", and await further HSREQ and KMREQ sent
    // as UMSG_EXT.
    uint32_t kmdata[SRTDATA_MAXSIZE];
    size_t   kmdatasize = SRTDATA_MAXSIZE;
    if (!interpretSrtHandshake(w_hs, hspkt, (kmdata), (&kmdatasize)))
    {
        HLOGC(cnlog.Debug, log << "acceptAndRespond: interpretSrtHandshake failed - responding with REJECT.");
        // If the SRT Handshake extension was provided and wasn't interpreted
        // correctly, the connection should be rejected.
        //
        // Respond with the rejection message and return false from
        // this function so that the caller will know that this new
        // socket should be deleted.
        w_hs.m_iReqType = URQFailure(m_RejectReason);
        throw CUDTException(MJ_SETUP, MN_REJECTED, 0);
    }

   // Synchronize the time NOW because the following function is about
   // to use the start time to pass it to the receiver buffer data.
    bool have_group = false;

    {
#if ENABLE_EXPERIMENTAL_BONDING
        ScopedLock cl (s_UDTUnited.m_GlobControlLock);
        CUDTGroup* g = m_parent->m_GroupOf;
        if (g)
        {
            // This is the last moment when this can be done.
            // The updateAfterSrtHandshake call will copy the receiver
            // start time to the receiver buffer data, so the correct
            // value must be set before this happens.
            synchronizeWithGroup(g);
            have_group = true;
        }
#endif
    }

    if (!have_group)
    {
        // This function will be called internally inside
        // synchronizeWithGroup(). This is just more complicated.
        updateAfterSrtHandshake(w_hs.m_iVersion);
    }

    SRT_REJECT_REASON rr = setupCC();
    // UNKNOWN used as a "no error" value
    if (rr != SRT_REJ_UNKNOWN)
    {
        w_hs.m_iReqType = URQFailure(rr);
        m_RejectReason = rr;
        throw CUDTException(MJ_SETUP, MN_REJECTED, 0);
    }

    // And of course, it is connected.
    m_bConnected = true;

    // register this socket for receiving data packets
    m_pRNode->m_bOnList = true;
    m_pRcvQueue->setNewEntry(this);

    // Save the handshake in m_ConnRes in case when needs repeating.
    m_ConnRes = w_hs;

    // send the response to the peer, see listen() for more discussions about this
    // XXX Here create CONCLUSION RESPONSE with:
    // - just the UDT handshake, if HS_VERSION_UDT4,
    // - if higher, the UDT handshake, the SRT HSRSP, the SRT KMRSP
    size_t size = m_iMaxSRTPayloadSize;
    // Allocate the maximum possible memory for an SRT payload.
    // This is a maximum you can send once.
    CPacket response;
    response.setControl(UMSG_HANDSHAKE);
    response.allocate(size);

    // This will serialize the handshake according to its current form.
    HLOGC(cnlog.Debug,
          log << "acceptAndRespond: creating CONCLUSION response (HSv5: with HSRSP/KMRSP) buffer size=" << size);
    if (!createSrtHandshake(SRT_CMD_HSRSP, SRT_CMD_KMRSP, kmdata, kmdatasize, (response), (w_hs)))
    {
        LOGC(cnlog.Error, log << "acceptAndRespond: error creating handshake response");
        throw CUDTException(MJ_SETUP, MN_REJECTED, 0);
    }

#if ENABLE_HEAVY_LOGGING
    {
        // To make sure what REALLY is being sent, parse back the handshake
        // data that have been just written into the buffer.
        CHandShake debughs;
        debughs.load_from(response.m_pcData, response.getLength());
        HLOGC(cnlog.Debug,
              log << CONID() << "acceptAndRespond: sending HS from agent @"
                << debughs.m_iID << " to peer @" << response.m_iID
                << "HS:" << debughs.show());
    }
#endif

    // NOTE: BLOCK THIS instruction in order to cause the final
    // handshake to be missed and cause the problem solved in PR #417.
    // When missed this message, the caller should not accept packets
    // coming as connected, but continue repeated handshake until finally
    // received the listener's handshake.
    addressAndSend((response));
}

// This function is required to be called when a caller receives an INDUCTION
// response from the listener and would like to create a CONCLUSION that includes
// the SRT handshake extension. This extension requires that the crypter object
// be created, but it's still too early for it to be completely configured.
// This function then precreates the object so that the handshake extension can
// be created, as this happens before the completion of the connection (and
// therefore configuration of the crypter object), which can only take place upon
// reception of CONCLUSION response from the listener.
bool CUDT::createCrypter(HandshakeSide side, bool bidirectional)
{
    // Lazy initialization
    if (m_pCryptoControl)
        return true;

    // Write back this value, when it was just determined.
    m_SrtHsSide = side;

    m_pCryptoControl.reset(new CCryptoControl(this, m_SocketID));

    // XXX These below are a little bit controversial.
    // These data should probably be filled only upon
    // reception of the conclusion handshake - otherwise
    // they have outdated values.
    m_pCryptoControl->setCryptoSecret(m_CryptoSecret);

    if (bidirectional || m_bDataSender)
    {
        HLOGC(rslog.Debug, log << "createCrypter: setting RCV/SND KeyLen=" << m_iSndCryptoKeyLen);
        m_pCryptoControl->setCryptoKeylen(m_iSndCryptoKeyLen);
    }

    return m_pCryptoControl->init(side, bidirectional);
}

SRT_REJECT_REASON CUDT::setupCC()
{
    // Prepare configuration object,
    // Create the CCC object and configure it.

    // UDT also sets back the congestion window: ???
    // m_dCongestionWindow = m_pCC->m_dCWndSize;

    // XXX Not sure about that. May happen that AGENT wants
    // tsbpd mode, but PEER doesn't, even in bidirectional mode.
    // This way, the reception side should get precedense.
    // if (bidirectional || m_bDataSender || m_bTwoWayData)
    //    m_bPeerTsbPd = m_bOPT_TsbPd;

    // SrtCongestion will retrieve whatever parameters it needs
    // from *this.
    if (!m_CongCtl.configure(this))
    {
        return SRT_REJ_CONGESTION;
    }

    // Configure filter module
    if (m_OPT_PktFilterConfigString != "")
    {
        // This string, when nonempty, defines that the corrector shall be
        // configured. Otherwise it's left uninitialized.

        // At this point we state everything is checked and the appropriate
        // corrector type is already selected, so now create it.
        HLOGC(pflog.Debug, log << "filter: Configuring: " << m_OPT_PktFilterConfigString);
        if (!m_PacketFilter.configure(this, &(m_pRcvQueue->m_UnitQueue), m_OPT_PktFilterConfigString))
        {
            return SRT_REJ_FILTER;
        }

        m_PktFilterRexmitLevel = m_PacketFilter.arqLevel();
    }
    else
    {
        // When we have no filter, ARQ should work in ALWAYS mode.
        m_PktFilterRexmitLevel = SRT_ARQ_ALWAYS;
    }

    // Override the value of minimum NAK interval, per SrtCongestion's wish.
    // When default 0 value is returned, the current value set by CUDT
    // is preserved.
    const steady_clock::duration min_nak = microseconds_from(m_CongCtl->minNAKInterval());
    if (min_nak != steady_clock::duration::zero())
        m_tdMinNakInterval = min_nak;

    // Update timers
    const steady_clock::time_point currtime = steady_clock::now();
    m_tsLastRspTime          = currtime;
    m_tsNextACKTime          = currtime + m_tdACKInterval;
    m_tsNextNAKTime          = currtime + m_tdNAKInterval;
    m_tsLastRspAckTime       = currtime;
    m_tsLastSndTime          = currtime;

    HLOGC(rslog.Debug,
          log << "setupCC: setting parameters: mss=" << m_iMSS << " maxCWNDSize/FlowWindowSize=" << m_iFlowWindowSize
              << " rcvrate=" << m_iDeliveryRate << "p/s (" << m_iByteDeliveryRate << "B/S)"
              << " rtt=" << m_iRTT << " bw=" << m_iBandwidth);

    if (!updateCC(TEV_INIT, EventVariant(TEV_INIT_RESET)))
    {
        LOGC(rslog.Error, log << "setupCC: IPE: resrouces not yet initialized!");
        return SRT_REJ_IPE;
    }
    return SRT_REJ_UNKNOWN;
}

void CUDT::considerLegacySrtHandshake(const steady_clock::time_point &timebase)
{
    // Do a fast pre-check first - this simply declares that agent uses HSv5
    // and the legacy SRT Handshake is not to be done. Second check is whether
    // agent is sender (=initiator in HSv4).
    if (!isOPT_TsbPd() || !m_bDataSender)
        return;

    if (m_iSndHsRetryCnt <= 0)
    {
        HLOGC(cnlog.Debug, log << "Legacy HSREQ: not needed, expire counter=" << m_iSndHsRetryCnt);
        return;
    }

    const steady_clock::time_point now = steady_clock::now();
    if (!is_zero(timebase))
    {
        // Then this should be done only if it's the right time,
        // the TSBPD mode is on, and when the counter is "still rolling".
        /*
         * SRT Handshake with peer:
         * If...
         * - we want TsbPd mode; and
         * - we have not tried more than CSRTCC_MAXRETRY times (peer may not be SRT); and
         * - and did not get answer back from peer
         * - last sent handshake req should have been replied (RTT*1.5 elapsed); and
         * then (re-)send handshake request.
         */
        if (timebase > now) // too early
        {
            HLOGC(cnlog.Debug, log << "Legacy HSREQ: TOO EARLY, will still retry " << m_iSndHsRetryCnt << " times");
            return;
        }
    }
    // If 0 timebase, it means that this is the initial sending with the very first
    // payload packet sent. Send only if this is still set to maximum+1 value.
    else if (m_iSndHsRetryCnt < SRT_MAX_HSRETRY + 1)
    {
        HLOGC(cnlog.Debug,
              log << "Legacy HSREQ: INITIAL, REPEATED, so not to be done. Will repeat on sending " << m_iSndHsRetryCnt
                  << " times");
        return;
    }

    HLOGC(cnlog.Debug, log << "Legacy HSREQ: SENDING, will repeat " << m_iSndHsRetryCnt << " times if no response");
    m_iSndHsRetryCnt--;
    m_tsSndHsLastTime = now;
    sendSrtMsg(SRT_CMD_HSREQ);
}

void CUDT::checkSndTimers(Whether2RegenKm regen)
{
    if (m_SrtHsSide == HSD_INITIATOR)
    {
        HLOGC(cnlog.Debug, log << "checkSndTimers: HS SIDE: INITIATOR, considering legacy handshake with timebase");
        // Legacy method for HSREQ, only if initiator.
        considerLegacySrtHandshake(m_tsSndHsLastTime + microseconds_from(m_iRTT * 3 / 2));
    }
    else
    {
        HLOGC(cnlog.Debug,
              log << "checkSndTimers: HS SIDE: " << (m_SrtHsSide == HSD_RESPONDER ? "RESPONDER" : "DRAW (IPE?)")
                  << " - not considering legacy handshake");
    }

    // This must be done always on sender, regardless of HS side.
    // When regen == DONT_REGEN_KM, it's a handshake call, so do
    // it only for initiator.
    if (regen || m_SrtHsSide == HSD_INITIATOR)
    {
        // Don't call this function in "non-regen mode" (sending only),
        // if this side is RESPONDER. This shall be called only with
        // regeneration request, which is required by the sender.
        if (m_pCryptoControl)
            m_pCryptoControl->sendKeysToPeer(regen);
    }
}

void CUDT::addressAndSend(CPacket& w_pkt)
{
    w_pkt.m_iID        = m_PeerID;
    setPacketTS(w_pkt, steady_clock::now());

    // NOTE: w_pkt isn't modified in this call,
    // just in CChannel::sendto it's modified in place
    // before sending for performance purposes,
    // and then modification is undone. Logically then
    // there's no modification here.
    m_pSndQueue->sendto(m_PeerAddr, w_pkt);
}

// [[using maybe_locked(m_GlobControlLock, if called from GC)]]
bool CUDT::closeInternal()
{
    // NOTE: this function is called from within the garbage collector thread.

    if (!m_bOpened)
    {
        return false;
    }

    // IMPORTANT:
    // This function may block indefinitely, if called for a socket
    // that has m_bBroken == false or m_bConnected == true.
    // If it is intended to forcefully close the socket, make sure
    // that it's in response to a broken connection.
    HLOGC(smlog.Debug, log << CONID() << " - closing socket:");

    if (m_Linger.l_onoff != 0)
    {
        const steady_clock::time_point entertime = steady_clock::now();

        HLOGC(smlog.Debug, log << CONID() << " ... (linger)");
        while (!m_bBroken && m_bConnected && (m_pSndBuffer->getCurrBufSize() > 0) &&
               (steady_clock::now() - entertime < seconds_from(m_Linger.l_linger)))
        {
            // linger has been checked by previous close() call and has expired
            if (m_tsLingerExpiration >= entertime)
                break;

            if (!m_bSynSending)
            {
                // if this socket enables asynchronous sending, return immediately and let GC to close it later
                if (is_zero(m_tsLingerExpiration))
                    m_tsLingerExpiration = entertime + seconds_from(m_Linger.l_linger);

                HLOGC(smlog.Debug,
                      log << "CUDT::close: linger-nonblocking, setting expire time T="
                          << FormatTime(m_tsLingerExpiration));

                return false;
            }

#ifndef _WIN32
            timespec ts;
            ts.tv_sec  = 0;
            ts.tv_nsec = 1000000;
            nanosleep(&ts, NULL);
#else
            Sleep(1);
#endif
        }
    }

    // remove this socket from the snd queue
    if (m_bConnected)
        m_pSndQueue->m_pSndUList->remove(this);

    /*
     * update_events below useless
     * removing usock for EPolls right after (update_usocks) clears it (in other HAI patch).
     *
     * What is in EPoll shall be the responsibility of the application, if it want local close event,
     * it would remove the socket from the EPoll after close.
     */

    // Make a copy under a lock because other thread might access it
    // at the same time.
    enterCS(s_UDTUnited.m_EPoll.m_EPollLock);
    set<int> epollid = m_sPollID;
    leaveCS(s_UDTUnited.m_EPoll.m_EPollLock);

    // trigger any pending IO events.
    HLOGC(smlog.Debug, log << "close: SETTING ERR readiness on E" << Printable(epollid) << " of @" << m_SocketID);
    s_UDTUnited.m_EPoll.update_events(m_SocketID, m_sPollID, SRT_EPOLL_ERR, true);
    // then remove itself from all epoll monitoring
    int no_events = 0;
    for (set<int>::iterator i = epollid.begin(); i != epollid.end(); ++i)
    {
        HLOGC(smlog.Debug, log << "close: CLEARING subscription on E" << (*i) << " of @" << m_SocketID);
        try
        {
            s_UDTUnited.m_EPoll.update_usock(*i, m_SocketID, &no_events);
        }
        catch (...)
        {
            // The goal of this loop is to remove all subscriptions in
            // the epoll system to this socket. If it's unsubscribed already,
            // that's even better.
        }
        HLOGC(smlog.Debug, log << "close: removing E" << (*i) << " from back-subscribers of @" << m_SocketID);
    }

    // Not deleting elements from m_sPollID inside the loop because it invalidates
    // the control iterator of the loop. Instead, all will be removed at once.

    // IMPORTANT: there's theoretically little time between setting ERR readiness
    // and unsubscribing, however if there's an application waiting on this event,
    // it should be informed before this below instruction locks the epoll mutex.
    enterCS(s_UDTUnited.m_EPoll.m_EPollLock);
    m_sPollID.clear();
    leaveCS(s_UDTUnited.m_EPoll.m_EPollLock);

    // XXX What's this, could any of the above actions make it !m_bOpened?
    if (!m_bOpened)
    {
        return true;
    }

    // Inform the threads handler to stop.
    m_bClosing = true;

    HLOGC(smlog.Debug, log << CONID() << "CLOSING STATE (closing=true). Acquiring connection lock");

    ScopedLock connectguard(m_ConnectionLock);

    // Signal the sender and recver if they are waiting for data.
    releaseSynch();

    HLOGC(smlog.Debug, log << CONID() << "CLOSING, removing from listener/connector");

    if (m_bListening)
    {
        m_bListening = false;
        m_pRcvQueue->removeListener(this);
    }
    else if (m_bConnecting)
    {
        m_pRcvQueue->removeConnector(m_SocketID);
    }

    if (m_bConnected)
    {
        if (!m_bShutdown)
        {
            HLOGC(smlog.Debug, log << CONID() << "CLOSING - sending SHUTDOWN to the peer");
            sendCtrl(UMSG_SHUTDOWN);
        }

        // Store current connection information.
        CInfoBlock ib;
        ib.m_iIPversion = m_PeerAddr.family();
        CInfoBlock::convert(m_PeerAddr, ib.m_piIP);
        ib.m_iRTT       = m_iRTT;
        ib.m_iBandwidth = m_iBandwidth;
        m_pCache->update(&ib);

        m_bConnected = false;
    }

    HLOGC(smlog.Debug, log << "CLOSING, joining send/receive threads");

    // waiting all send and recv calls to stop
    ScopedLock sendguard(m_SendLock);
    ScopedLock recvguard(m_RecvLock);

    // Locking m_RcvBufferLock to protect calling to m_pCryptoControl->decrypt((packet))
    // from the processData(...) function while resetting Crypto Control.
    enterCS(m_RcvBufferLock);
    if (m_pCryptoControl)
        m_pCryptoControl->close();

    m_pCryptoControl.reset();
    leaveCS(m_RcvBufferLock);

    m_lSrtVersion            = SRT_DEF_VERSION;
    m_lPeerSrtVersion        = SRT_VERSION_UNK;
    m_lMinimumPeerSrtVersion = SRT_VERSION_MAJ1;
    m_tsRcvPeerStartTime     = steady_clock::time_point();

    m_bOpened = false;

    return true;
}

int CUDT::receiveBuffer(char *data, int len)
{
    if (!m_CongCtl->checkTransArgs(SrtCongestion::STA_BUFFER, SrtCongestion::STAD_RECV, data, len, SRT_MSGTTL_INF, false))
        throw CUDTException(MJ_NOTSUP, MN_INVALBUFFERAPI, 0);

    if (isOPT_TsbPd())
    {
        LOGP(arlog.Error, "recv: This function is not intended to be used in Live mode with TSBPD.");
        throw CUDTException(MJ_NOTSUP, MN_INVALBUFFERAPI, 0);
    }

    UniqueLock recvguard(m_RecvLock);

    if ((m_bBroken || m_bClosing) && !m_pRcvBuffer->isRcvDataReady())
    {
        if (m_bShutdown)
        {
            // For stream API, return 0 as a sign of EOF for transmission.
            // That's a bit controversial because theoretically the
            // UMSG_SHUTDOWN message may be lost as every UDP packet, although
            // another theory states that this will never happen because this
            // packet has a total size of 42 bytes and such packets are
            // declared as never dropped - but still, this is UDP so there's no
            // guarantee.

            // The most reliable way to inform the party that the transmission
            // has ended would be to send a single empty packet (that is,
            // a data packet that contains only an SRT header in the UDP
            // payload), which is a normal data packet that can undergo
            // normal sequence check and retransmission rules, so it's ensured
            // that this packet will be received. Receiving such a packet should
            // make this function return 0, potentially also without breaking
            // the connection and potentially also with losing no ability to
            // send some larger portion of data next time.
            HLOGC(arlog.Debug, log << "STREAM API, SHUTDOWN: marking as EOF");
            return 0;
        }
        HLOGC(arlog.Debug,
              log << (m_bMessageAPI ? "MESSAGE" : "STREAM") << " API, " << (m_bShutdown ? "" : "no")
                  << " SHUTDOWN. Reporting as BROKEN.");
        throw CUDTException(MJ_CONNECTION, MN_CONNLOST, 0);
    }

    CSync rcond  (m_RecvDataCond, recvguard);
    CSync tscond (m_RcvTsbPdCond, recvguard);
    if (!m_pRcvBuffer->isRcvDataReady())
    {
        if (!m_bSynRecving)
        {
            throw CUDTException(MJ_AGAIN, MN_RDAVAIL, 0);
        }
        else
        {
            /* Kick TsbPd thread to schedule next wakeup (if running) */
            if (m_iRcvTimeOut < 0)
            {
                THREAD_PAUSED();
                while (stillConnected() && !m_pRcvBuffer->isRcvDataReady())
                {
                    // Do not block forever, check connection status each 1 sec.
                    rcond.wait_for(seconds_from(1));
                }
                THREAD_RESUMED();
            }
            else
            {
                const steady_clock::time_point exptime = steady_clock::now() + milliseconds_from(m_iRcvTimeOut);
                THREAD_PAUSED();
                while (stillConnected() && !m_pRcvBuffer->isRcvDataReady())
                {
                    if (!rcond.wait_until(exptime)) // NOT means "not received a signal"
                        break; // timeout
                }
                THREAD_RESUMED();
            }
        }
    }

    // throw an exception if not connected
    if (!m_bConnected)
        throw CUDTException(MJ_CONNECTION, MN_NOCONN, 0);

    if ((m_bBroken || m_bClosing) && !m_pRcvBuffer->isRcvDataReady())
    {
        // See at the beginning
        if (!m_bMessageAPI && m_bShutdown)
        {
            HLOGC(arlog.Debug, log << "STREAM API, SHUTDOWN: marking as EOF");
            return 0;
        }
        HLOGC(arlog.Debug,
              log << (m_bMessageAPI ? "MESSAGE" : "STREAM") << " API, " << (m_bShutdown ? "" : "no")
                  << " SHUTDOWN. Reporting as BROKEN.");

        throw CUDTException(MJ_CONNECTION, MN_CONNLOST, 0);
    }

    const int res = m_pRcvBuffer->readBuffer(data, len);

    /* Kick TsbPd thread to schedule next wakeup (if running) */
    if (m_bTsbPd)
    {
        HLOGP(tslog.Debug, "Ping TSBPD thread to schedule wakeup");
        tscond.signal_locked(recvguard);
    }
    else
    {
        HLOGP(tslog.Debug, "NOT pinging TSBPD - not set");
    }

    if (!m_pRcvBuffer->isRcvDataReady())
    {
        // read is not available any more
        s_UDTUnited.m_EPoll.update_events(m_SocketID, m_sPollID, SRT_EPOLL_IN, false);
    }

    if ((res <= 0) && (m_iRcvTimeOut >= 0))
        throw CUDTException(MJ_AGAIN, MN_XMTIMEOUT, 0);

    return res;
}

// [[using maybe_locked(CUDTGroup::m_GroupLock, m_parent->m_GroupOf != NULL)]];
// [[using locked(m_SendLock)]];
void CUDT::checkNeedDrop(bool& w_bCongestion)
{
    if (!m_bPeerTLPktDrop)
        return;

    if (!m_bMessageAPI)
    {
        LOGC(aslog.Error, log << "The SRTO_TLPKTDROP flag can only be used with message API.");
        throw CUDTException(MJ_NOTSUP, MN_INVALBUFFERAPI, 0);
    }

    int bytes, timespan_ms;
    // (returns buffer size in buffer units, ignored)
    m_pSndBuffer->getCurrBufSize((bytes), (timespan_ms));

    // high threshold (msec) at tsbpd_delay plus sender/receiver reaction time (2 * 10ms)
    // Minimum value must accomodate an I-Frame (~8 x average frame size)
    // >>need picture rate or app to set min treshold
    // >>using 1 sec for worse case 1 frame using all bit budget.
    // picture rate would be useful in auto SRT setting for min latency
    // XXX Make SRT_TLPKTDROP_MINTHRESHOLD_MS option-configurable
    int threshold_ms = 0;
    if (m_iOPT_SndDropDelay >= 0)
    {
        threshold_ms = std::max(m_iPeerTsbPdDelay_ms + m_iOPT_SndDropDelay, +SRT_TLPKTDROP_MINTHRESHOLD_MS) +
                       (2 * COMM_SYN_INTERVAL_US / 1000);
    }

    if (threshold_ms && timespan_ms > threshold_ms)
    {
        // protect packet retransmission
        enterCS(m_RecvAckLock);
        int dbytes;
        int32_t first_msgno;
        int dpkts = m_pSndBuffer->dropLateData((dbytes), (first_msgno), steady_clock::now() - milliseconds_from(threshold_ms));
        if (dpkts > 0)
        {
            enterCS(m_StatsLock);
            m_stats.traceSndDrop += dpkts;
            m_stats.sndDropTotal += dpkts;
            m_stats.traceSndBytesDrop += dbytes;
            m_stats.sndBytesDropTotal += dbytes;
            leaveCS(m_StatsLock);

            IF_HEAVY_LOGGING(const int32_t realack = m_iSndLastDataAck);
            const int32_t fakeack = CSeqNo::incseq(m_iSndLastDataAck, dpkts);

            m_iSndLastAck     = fakeack;
            m_iSndLastDataAck = fakeack;

            int32_t minlastack = CSeqNo::decseq(m_iSndLastDataAck);
            m_pSndLossList->removeUpTo(minlastack);
            /* If we dropped packets not yet sent, advance current position */
            // THIS MEANS: m_iSndCurrSeqNo = MAX(m_iSndCurrSeqNo, m_iSndLastDataAck-1)
            if (CSeqNo::seqcmp(m_iSndCurrSeqNo, minlastack) < 0)
            {
                m_iSndCurrSeqNo = minlastack;
            }

            HLOGC(aslog.Debug, log << "SND-DROP: %(" << realack << "-" <<  m_iSndCurrSeqNo << ") n="
                    << dpkts << "pkt " <<  dbytes << "B, span=" <<  timespan_ms << " ms, FIRST #" << first_msgno);

#if ENABLE_EXPERIMENTAL_BONDING
            // This is done with a presumption that the group
            // exists and if this is not NULL, it means that this
            // function was called with locked m_GroupLock, as sendmsg2
            // function was called from inside CUDTGroup::send, which
            // locks the whole function.
            //
            // XXX This is true only because all existing groups are managed
            // groups, that is, sockets cannot be added or removed from group
            // manually, nor can send/recv operation be done on a single socket
            // from the API call directly. This should be extra verified, if that
            // changes in the future.
            //
            // What's important is that the lock on GroupLock cannot be applied
            // here, both because it might be applied already, and because the
            // locks on the later lock ordered mutexes are already set.
            if (m_parent->m_GroupOf)
            {
                m_parent->m_GroupOf->ackMessage(first_msgno);
            }
#endif
        }
        w_bCongestion = true;
        leaveCS(m_RecvAckLock);
    }
    else if (timespan_ms > (m_iPeerTsbPdDelay_ms / 2))
    {
        HLOGC(aslog.Debug,
              log << "cong, BYTES " << bytes << ", TMSPAN " << timespan_ms << "ms");

        w_bCongestion = true;
    }
}

int CUDT::sendmsg(const char *data, int len, int msttl, bool inorder, int64_t srctime)
{
    SRT_MSGCTRL mctrl = srt_msgctrl_default;
    mctrl.msgttl      = msttl;
    mctrl.inorder     = inorder;
    mctrl.srctime     = srctime;
    return this->sendmsg2(data, len, (mctrl));
}

// [[using maybe_locked(CUDTGroup::m_GroupLock, m_parent->m_GroupOf != NULL)]]
// GroupLock is applied when this function is called from inside CUDTGroup::send,
// which is the only case when the m_parent->m_GroupOf is not NULL.
int CUDT::sendmsg2(const char *data, int len, SRT_MSGCTRL& w_mctrl)
{
    bool         bCongestion = false;

    // throw an exception if not connected
    if (m_bBroken || m_bClosing)
        throw CUDTException(MJ_CONNECTION, MN_CONNLOST, 0);
    else if (!m_bConnected || !m_CongCtl.ready())
        throw CUDTException(MJ_CONNECTION, MN_NOCONN, 0);

    if (len <= 0)
    {
        LOGC(aslog.Error, log << "INVALID: Data size for sending declared with length: " << len);
        return 0;
    }

    if (w_mctrl.msgno != -1) // most unlikely, unless you use balancing groups
    {
        if (w_mctrl.msgno < 1 || w_mctrl.msgno > MSGNO_SEQ_MAX)
        {
            LOGC(aslog.Error, log << "INVALID forced msgno " << w_mctrl.msgno << ": can be -1 (trap) or <1..." << MSGNO_SEQ_MAX << ">");
            throw CUDTException(MJ_NOTSUP, MN_INVAL);
        }
    }

    int  msttl   = w_mctrl.msgttl;
    bool inorder = w_mctrl.inorder;

    // Sendmsg isn't restricted to the congctl type, however the congctl
    // may want to have something to say here.
    // NOTE: SrtCongestion is also allowed to throw CUDTException() by itself!
    {
        SrtCongestion::TransAPI api = SrtCongestion::STA_MESSAGE;
        CodeMinor               mn  = MN_INVALMSGAPI;
        if (!m_bMessageAPI)
        {
            api = SrtCongestion::STA_BUFFER;
            mn  = MN_INVALBUFFERAPI;
        }

        if (!m_CongCtl->checkTransArgs(api, SrtCongestion::STAD_SEND, data, len, msttl, inorder))
            throw CUDTException(MJ_NOTSUP, mn, 0);
    }

    // NOTE: the length restrictions differ in STREAM API and in MESSAGE API:

    // - STREAM API:
    //   At least 1 byte free sending buffer space is needed
    //   (in practice, one unit buffer of 1456 bytes).
    //   This function will send as much as possible, and return
    //   how much was actually sent.

    // - MESSAGE API:
    //   At least so many bytes free in the sending buffer is needed,
    //   as the length of the data, otherwise this function will block
    //   or return MJ_AGAIN until this condition is satisfied. The EXACTLY
    //   such number of data will be then written out, and this function
    //   will effectively return either -1 (error) or the value of 'len'.
    //   This call will be also rejected from upside when trying to send
    //   out a message of a length that exceeds the total size of the sending
    //   buffer (configurable by SRTO_SNDBUF).

    if (m_bMessageAPI && len > int(m_iSndBufSize * m_iMaxSRTPayloadSize))
    {
        LOGC(aslog.Error,
             log << "Message length (" << len << ") exceeds the size of sending buffer: "
                 << (m_iSndBufSize * m_iMaxSRTPayloadSize) << ". Use SRTO_SNDBUF if needed.");
        throw CUDTException(MJ_NOTSUP, MN_XSIZE, 0);
    }

    /* XXX
       This might be worth preserving for several occasions, but it
       must be at least conditional because it breaks backward compat.
    if (!m_pCryptoControl || !m_pCryptoControl->isSndEncryptionOK())
    {
        LOGC(aslog.Error, log << "Encryption is required, but the peer did not supply correct credentials. Sending
    rejected."); throw CUDTException(MJ_SETUP, MN_SECURITY, 0);
    }
    */

    UniqueLock sendguard(m_SendLock);

    if (m_pSndBuffer->getCurrBufSize() == 0)
    {
        // delay the EXP timer to avoid mis-fired timeout
        ScopedLock ack_lock(m_RecvAckLock);
        m_tsLastRspAckTime = steady_clock::now();
        m_iReXmitCount   = 1;
    }

    // checkNeedDrop(...) may lock m_RecvAckLock
    // to modify m_pSndBuffer and m_pSndLossList
    checkNeedDrop((bCongestion));

    int minlen = 1; // Minimum sender buffer space required for STREAM API
    if (m_bMessageAPI)
    {
        // For MESSAGE API the minimum outgoing buffer space required is
        // the size that can carry over the whole message as passed here.
        minlen = (len + m_iMaxSRTPayloadSize - 1) / m_iMaxSRTPayloadSize;
    }

    if (sndBuffersLeft() < minlen)
    {
        //>>We should not get here if SRT_ENABLE_TLPKTDROP
        // XXX Check if this needs to be removed, or put to an 'else' condition for m_bTLPktDrop.
        if (!m_bSynSending)
            throw CUDTException(MJ_AGAIN, MN_WRAVAIL, 0);

        {
            // wait here during a blocking sending
            UniqueLock sendblock_lock (m_SendBlockLock);

            if (m_iSndTimeOut < 0)
            {
                while (stillConnected() && sndBuffersLeft() < minlen && m_bPeerHealth)
                    m_SendBlockCond.wait(sendblock_lock);
            }
            else
            {
                const steady_clock::time_point exptime = steady_clock::now() + milliseconds_from(m_iSndTimeOut);
                THREAD_PAUSED();
                while (stillConnected() && sndBuffersLeft() < minlen && m_bPeerHealth)
                {
                    if (!m_SendBlockCond.wait_until(sendblock_lock, exptime))
                        break;
                }
                THREAD_RESUMED();
            }
        }

        // check the connection status
        if (m_bBroken || m_bClosing)
            throw CUDTException(MJ_CONNECTION, MN_CONNLOST, 0);
        else if (!m_bConnected)
            throw CUDTException(MJ_CONNECTION, MN_NOCONN, 0);
        else if (!m_bPeerHealth)
        {
            m_bPeerHealth = true;
            throw CUDTException(MJ_PEERERROR);
        }

        /*
         * The code below is to return ETIMEOUT when blocking mode could not get free buffer in time.
         * If no free buffer available in non-blocking mode, we alredy returned. If buffer availaible,
         * we test twice if this code is outside the else section.
         * This fix move it in the else (blocking-mode) section
         */
        if (sndBuffersLeft() < minlen)
        {
            if (m_iSndTimeOut >= 0)
                throw CUDTException(MJ_AGAIN, MN_XMTIMEOUT, 0);

            // XXX This looks very weird here, however most likely
            // this will happen only in the following case, when
            // the above loop has been interrupted, which happens when:
            // 1. The buffers left gets enough for minlen - but this is excluded
            //    in the first condition here.
            // 2. In the case of sending timeout, the above loop was interrupted
            //    due to reaching timeout, but this is excluded by the second
            //    condition here
            // 3. The 'stillConnected()' or m_bPeerHealth condition is false, of which:
            //    - broken/closing status is checked and responded with CONNECTION/CONNLOST
            //    - not connected status is checked and responded with CONNECTION/NOCONN
            //    - m_bPeerHealth condition is checked and responded with PEERERROR
            //
            // ERGO: never happens?
            LOGC(aslog.Fatal,
                 log << "IPE: sendmsg: the loop exited, while not enough size, still connected, peer healthy. "
                        "Impossible.");

            return 0;
        }
    }

    // If the sender's buffer is empty,
    // record total time used for sending
    if (m_pSndBuffer->getCurrBufSize() == 0)
    {
        ScopedLock lock(m_StatsLock);
        m_stats.sndDurationCounter = steady_clock::now();
    }

    int size = len;
    if (!m_bMessageAPI)
    {
        // For STREAM API it's allowed to send less bytes than the given buffer.
        // Just return how many bytes were actually scheduled for writing.
        // XXX May be reasonable to add a flag that requires that the function
        // not return until the buffer is sent completely.
        size = min(len, sndBuffersLeft() * m_iMaxSRTPayloadSize);
    }

    {
        ScopedLock recvAckLock(m_RecvAckLock);
        // insert the user buffer into the sending list

        int32_t seqno = m_iSndNextSeqNo;
        IF_HEAVY_LOGGING(int32_t orig_seqno = seqno);
        IF_HEAVY_LOGGING(steady_clock::time_point ts_srctime = steady_clock::time_point() + microseconds_from(w_mctrl.srctime));

        // Check if seqno has been set, in case when this is a group sender.
        // If the sequence is from the past towards the "next sequence",
        // simply return the size, pretending that it has been sent.
        if (w_mctrl.pktseq != SRT_SEQNO_NONE && m_iSndNextSeqNo != SRT_SEQNO_NONE)
        {
            if (CSeqNo::seqcmp(w_mctrl.pktseq, seqno) < 0)
            {
                HLOGC(aslog.Debug, log << CONID() << "sock:SENDING (NOT): group-req %" << w_mctrl.pktseq
                        << " OLDER THAN next expected %" << seqno << " - FAKE-SENDING.");
                return size;
            }
        }

        // Set this predicted next sequence to the control information.
        // It's the sequence of the FIRST (!) packet from all packets used to send
        // this buffer. Values from this field will be monotonic only if you always
        // have one packet per buffer (as it's in live mode).
        w_mctrl.pktseq = seqno;

        // Now seqno is the sequence to which it was scheduled
        // XXX Conversion from w_mctrl.srctime -> steady_clock::time_point need not be accurrate.
        HLOGC(aslog.Debug, log << CONID() << "buf:SENDING (BEFORE) srctime:"
                << (w_mctrl.srctime ? FormatTime(ts_srctime) : "none")
                << " DATA SIZE: " << size << " sched-SEQUENCE: " << seqno
                << " STAMP: " << BufferStamp(data, size));

        if (w_mctrl.srctime && w_mctrl.srctime < count_microseconds(m_stats.tsStartTime.time_since_epoch()))
        {
            LOGC(aslog.Error,
                log << "Wrong source time was provided. Sending is rejected.");
            throw CUDTException(MJ_NOTSUP, MN_INVALMSGAPI);
        }

        if (w_mctrl.srctime && (!m_bMessageAPI || !m_bTsbPd))
        {
            HLOGC(aslog.Warn,
                log << "Source time can only be used with TSBPD and Message API enabled. Using default time instead.");
            w_mctrl.srctime = 0;
        }

        // w_mctrl.seqno is INPUT-OUTPUT value:
        // - INPUT: the current sequence number to be placed for the next scheduled packet
        // - OUTPUT: value of the sequence number to be put on the first packet at the next sendmsg2 call.
        // We need to supply to the output the value that was STAMPED ON THE PACKET,
        // which is seqno. In the output we'll get the next sequence number.
        m_pSndBuffer->addBuffer(data, size, (w_mctrl));
        m_iSndNextSeqNo = w_mctrl.pktseq;
        w_mctrl.pktseq = seqno;

        HLOGC(aslog.Debug, log << CONID() << "buf:SENDING srctime:" << FormatTime(ts_srctime)
              << " size=" << size << " #" << w_mctrl.msgno << " SCHED %" << orig_seqno
              << "(>> %" << seqno << ") !" << BufferStamp(data, size));

        if (sndBuffersLeft() < 1) // XXX Not sure if it should test if any space in the buffer, or as requried.
        {
            // write is not available any more
            s_UDTUnited.m_EPoll.update_events(m_SocketID, m_sPollID, SRT_EPOLL_OUT, false);
        }
    }

    // insert this socket to the snd list if it is not on the list yet
    // m_pSndUList->pop may lock CSndUList::m_ListLock and then m_RecvAckLock
    m_pSndQueue->m_pSndUList->update(this, CSndUList::rescheduleIf(bCongestion));

#ifdef SRT_ENABLE_ECN
    if (bCongestion)
    {
        LOGC(aslog.Error, log << "sendmsg2: CONGESTION; reporting error");
        throw CUDTException(MJ_AGAIN, MN_CONGESTION, 0);
    }
#endif /* SRT_ENABLE_ECN */

    HLOGC(aslog.Debug, log << CONID() << "sock:SENDING (END): success, size=" << size);
    return size;
}

int CUDT::recv(char* data, int len)
{
    SRT_MSGCTRL mctrl = srt_msgctrl_default;
    return recvmsg2(data, len, (mctrl));
}

int CUDT::recvmsg(char* data, int len, int64_t& srctime)
{
    SRT_MSGCTRL mctrl = srt_msgctrl_default;
    int res = recvmsg2(data, len, (mctrl));
    srctime = mctrl.srctime;
    return res;
}

// [[using maybe_locked(CUDTGroup::m_GroupLock, m_parent->m_GroupOf != NULL)]]
// GroupLock is applied when this function is called from inside CUDTGroup::recv,
// which is the only case when the m_parent->m_GroupOf is not NULL.
int CUDT::recvmsg2(char* data, int len, SRT_MSGCTRL& w_mctrl)
{
    // Check if the socket is a member of a receiver group.
    // If so, then reading by receiveMessage is disallowed.

#if ENABLE_EXPERIMENTAL_BONDING
    if (m_parent->m_GroupOf && m_parent->m_GroupOf->isGroupReceiver())
    {
        LOGP(arlog.Error, "recv*: This socket is a receiver group member. Use group ID, NOT socket ID.");
        throw CUDTException(MJ_NOTSUP, MN_INVALMSGAPI, 0);
    }
#endif

    if (!m_bConnected || !m_CongCtl.ready())
        throw CUDTException(MJ_CONNECTION, MN_NOCONN, 0);

    if (len <= 0)
    {
        LOGC(arlog.Error, log << "Length of '" << len << "' supplied to srt_recvmsg.");
        throw CUDTException(MJ_NOTSUP, MN_INVAL, 0);
    }

    if (m_bMessageAPI)
        return receiveMessage(data, len, (w_mctrl));

    return receiveBuffer(data, len);
}

// int by_exception: accepts values of CUDTUnited::ErrorHandling:
// - 0 - by return value
// - 1 - by exception
// - 2 - by abort (unused)
int CUDT::receiveMessage(char* data, int len, SRT_MSGCTRL& w_mctrl, int by_exception)
{
    // Recvmsg isn't restricted to the congctl type, it's the most
    // basic method of passing the data. You can retrieve data as
    // they come in, however you need to match the size of the buffer.

    // Note: if by_exception = ERH_RETURN, this would still break it
    // by exception. The intention of by_exception isn't to prevent
    // exceptions here, but to intercept the erroneous situation should
    // it be handled by the caller in a less than general way. As this
    // is only used internally, we state that the problem that would be
    // handled by exception here should not happen, and in case if it does,
    // it's a bug to fix, so the exception is nothing wrong.
    if (!m_CongCtl->checkTransArgs(SrtCongestion::STA_MESSAGE, SrtCongestion::STAD_RECV, data, len, SRT_MSGTTL_INF, false))
        throw CUDTException(MJ_NOTSUP, MN_INVALMSGAPI, 0);

    UniqueLock recvguard (m_RecvLock);
    CSync tscond     (m_RcvTsbPdCond,  recvguard);

    /* XXX DEBUG STUFF - enable when required
       char charbool[2] = {'0', '1'};
       char ptrn [] = "RECVMSG/BEGIN BROKEN 1 CONN 1 CLOSING 1 SYNCR 1 NMSG                                ";
       int pos [] = {21, 28, 38, 46, 53};
       ptrn[pos[0]] = charbool[m_bBroken];
       ptrn[pos[1]] = charbool[m_bConnected];
       ptrn[pos[2]] = charbool[m_bClosing];
       ptrn[pos[3]] = charbool[m_bSynRecving];
       int wrtlen = sprintf(ptrn + pos[4], "%d", m_pRcvBuffer->getRcvMsgNum());
       strcpy(ptrn + pos[4] + wrtlen, "\n");
       fputs(ptrn, stderr);
    // */

    if (m_bBroken || m_bClosing)
    {
        HLOGC(arlog.Debug, log << CONID() << "receiveMessage: CONNECTION BROKEN - reading from recv buffer just for formality");
        enterCS(m_RcvBufferLock);
        int res       = m_pRcvBuffer->readMsg(data, len);
        leaveCS(m_RcvBufferLock);
        w_mctrl.srctime = 0;

        // Kick TsbPd thread to schedule next wakeup (if running)
        if (m_bTsbPd)
        {
            HLOGP(tslog.Debug, "Ping TSBPD thread to schedule wakeup");
            tscond.signal_locked(recvguard);
        }
        else
        {
            HLOGP(tslog.Debug, "NOT pinging TSBPD - not set");
        }

        if (!m_pRcvBuffer->isRcvDataReady())
        {
            // read is not available any more
            s_UDTUnited.m_EPoll.update_events(m_SocketID, m_sPollID, SRT_EPOLL_IN, false);
        }

        if (res == 0)
        {
            if (!m_bMessageAPI && m_bShutdown)
                return 0;
            // Forced to return error instead of throwing exception.
            if (!by_exception)
                return APIError(MJ_CONNECTION, MN_CONNLOST, 0);
            throw CUDTException(MJ_CONNECTION, MN_CONNLOST, 0);
        }
        else
            return res;
    }

    const int seqdistance = -1;

    if (!m_bSynRecving)
    {
        HLOGC(arlog.Debug, log << CONID() << "receiveMessage: BEGIN ASYNC MODE. Going to extract payload size=" << len);
        enterCS(m_RcvBufferLock);
        const int res = m_pRcvBuffer->readMsg(data, len, (w_mctrl), seqdistance);
        leaveCS(m_RcvBufferLock);
        HLOGC(arlog.Debug, log << CONID() << "AFTER readMsg: (NON-BLOCKING) result=" << res);

        if (res == 0)
        {
            // read is not available any more
            // Kick TsbPd thread to schedule next wakeup (if running)
            if (m_bTsbPd)
            {
                HLOGP(arlog.Debug, "receiveMessage: nothing to read, kicking TSBPD, return AGAIN");
                tscond.signal_locked(recvguard);
            }
            else
            {
                HLOGP(arlog.Debug, "receiveMessage: nothing to read, return AGAIN");
            }

            // Shut up EPoll if no more messages in non-blocking mode
            s_UDTUnited.m_EPoll.update_events(m_SocketID, m_sPollID, SRT_EPOLL_IN, false);
            // Forced to return 0 instead of throwing exception, in case of AGAIN/READ
            if (!by_exception)
                return 0;
            throw CUDTException(MJ_AGAIN, MN_RDAVAIL, 0);
        }

        if (!m_pRcvBuffer->isRcvDataReady())
        {
            // Kick TsbPd thread to schedule next wakeup (if running)
            if (m_bTsbPd)
            {
                HLOGP(arlog.Debug, "receiveMessage: DATA READ, but nothing more - kicking TSBPD.");
                tscond.signal_locked(recvguard);
            }
            else
            {
                HLOGP(arlog.Debug, "receiveMessage: DATA READ, but nothing more");
            }

            // Shut up EPoll if no more messages in non-blocking mode
            s_UDTUnited.m_EPoll.update_events(m_SocketID, m_sPollID, SRT_EPOLL_IN, false);

            // After signaling the tsbpd for ready data, report the bandwidth.
#if ENABLE_HEAVY_LOGGING
            double bw = Bps2Mbps( m_iBandwidth * m_iMaxSRTPayloadSize );
            HLOGC(arlog.Debug, log << CONID() << "CURRENT BANDWIDTH: " << bw << "Mbps (" << m_iBandwidth << " buffers per second)");
#endif
        }
        return res;
    }

    HLOGC(arlog.Debug, log << CONID() << "receiveMessage: BEGIN SYNC MODE. Going to extract payload size max=" << len);

    int  res     = 0;
    bool timeout = false;
    // Do not block forever, check connection status each 1 sec.
    const steady_clock::duration recv_timeout = m_iRcvTimeOut < 0 ? seconds_from(1) : milliseconds_from(m_iRcvTimeOut);

    CSync recv_cond (m_RecvDataCond, recvguard);

    do
    {
        steady_clock::time_point tstime SRT_ATR_UNUSED;
        int32_t seqno;
        if (stillConnected() && !timeout && !m_pRcvBuffer->isRcvDataReady((tstime), (seqno), seqdistance))
        {
            /* Kick TsbPd thread to schedule next wakeup (if running) */
            if (m_bTsbPd)
            {
                // XXX Experimental, so just inform:
                // Check if the last check of isRcvDataReady has returned any "next time for a packet".
                // If so, then it means that TSBPD has fallen asleep only up to this time, so waking it up
                // would be "spurious". If a new packet comes ahead of the packet which's time is returned
                // in tstime (as TSBPD sleeps up to then), the procedure that receives it is responsible
                // of kicking TSBPD.
                // bool spurious = (tstime != 0);

                HLOGC(tslog.Debug, log << CONID() << "receiveMessage: KICK tsbpd" << (is_zero(tstime) ? " (SPURIOUS!)" : ""));
                tscond.signal_locked(recvguard);
            }

            THREAD_PAUSED();
            do
            {
                // `wait_for(recv_timeout)` wouldn't be correct here. Waiting should be
                // only until the time that is now + timeout since the first moment
                // when this started, or sliced-waiting for 1 second, if timtout is
                // higher than this.
                const steady_clock::time_point exptime = steady_clock::now() + recv_timeout;

                HLOGC(tslog.Debug,
                      log << CONID() << "receiveMessage: fall asleep up to TS=" << FormatTime(exptime) << " lock=" << (&m_RecvLock)
                          << " cond=" << (&m_RecvDataCond));

                if (!recv_cond.wait_until(exptime))
                {
                    if (m_iRcvTimeOut >= 0) // otherwise it's "no timeout set"
                        timeout = true;
                    HLOGP(tslog.Debug,
                          "receiveMessage: DATA COND: EXPIRED -- checking connection conditions and rolling again");
                }
                else
                {
                    HLOGP(tslog.Debug, "receiveMessage: DATA COND: KICKED.");
                }
            } while (stillConnected() && !timeout && (!m_pRcvBuffer->isRcvDataReady()));
            THREAD_RESUMED();

            HLOGC(tslog.Debug,
                  log << CONID() << "receiveMessage: lock-waiting loop exited: stillConntected=" << stillConnected()
                      << " timeout=" << timeout << " data-ready=" << m_pRcvBuffer->isRcvDataReady());
        }

        /* XXX DEBUG STUFF - enable when required
        LOGC(arlog.Debug, "RECVMSG/GO-ON BROKEN " << m_bBroken << " CONN " << m_bConnected
                << " CLOSING " << m_bClosing << " TMOUT " << timeout
                << " NMSG " << m_pRcvBuffer->getRcvMsgNum());
                */

        enterCS(m_RcvBufferLock);
        res = m_pRcvBuffer->readMsg((data), len, (w_mctrl), seqdistance);
        leaveCS(m_RcvBufferLock);
        HLOGC(arlog.Debug, log << CONID() << "AFTER readMsg: (BLOCKING) result=" << res);

        if (m_bBroken || m_bClosing)
        {
            // Forced to return 0 instead of throwing exception.
            if (!by_exception)
                return APIError(MJ_CONNECTION, MN_CONNLOST, 0);
            if (!m_bMessageAPI && m_bShutdown)
                return 0;
            throw CUDTException(MJ_CONNECTION, MN_CONNLOST, 0);
        }
        else if (!m_bConnected)
        {
            // Forced to return -1 instead of throwing exception.
            if (!by_exception)
                return APIError(MJ_CONNECTION, MN_NOCONN, 0);
            throw CUDTException(MJ_CONNECTION, MN_NOCONN, 0);
        }
    } while ((res == 0) && !timeout);

    if (!m_pRcvBuffer->isRcvDataReady())
    {
        // Falling here means usually that res == 0 && timeout == true.
        // res == 0 would repeat the above loop, unless there was also a timeout.
        // timeout has interrupted the above loop, but with res > 0 this condition
        // wouldn't be satisfied.

        // read is not available any more

        // Kick TsbPd thread to schedule next wakeup (if running)
        if (m_bTsbPd)
        {
            HLOGP(tslog.Debug, "recvmsg: KICK tsbpd() (buffer empty)");
            tscond.signal_locked(recvguard);
        }

        // Shut up EPoll if no more messages in non-blocking mode
        s_UDTUnited.m_EPoll.update_events(m_SocketID, m_sPollID, SRT_EPOLL_IN, false);
    }

    // Unblock when required
    // LOGC(tslog.Debug, "RECVMSG/EXIT RES " << res << " RCVTIMEOUT");

    if ((res <= 0) && (m_iRcvTimeOut >= 0))
    {
        // Forced to return -1 instead of throwing exception.
        if (!by_exception)
            return APIError(MJ_AGAIN, MN_XMTIMEOUT, 0);
        throw CUDTException(MJ_AGAIN, MN_XMTIMEOUT, 0);
    }

    return res;
}

int64_t CUDT::sendfile(fstream &ifs, int64_t &offset, int64_t size, int block)
{
    if (m_bBroken || m_bClosing)
        throw CUDTException(MJ_CONNECTION, MN_CONNLOST, 0);
    else if (!m_bConnected || !m_CongCtl.ready())
        throw CUDTException(MJ_CONNECTION, MN_NOCONN, 0);

    if (size <= 0 && size != -1)
        return 0;

    if (!m_CongCtl->checkTransArgs(SrtCongestion::STA_FILE, SrtCongestion::STAD_SEND, 0, size, SRT_MSGTTL_INF, false))
        throw CUDTException(MJ_NOTSUP, MN_INVALBUFFERAPI, 0);

    if (!m_pCryptoControl || !m_pCryptoControl->isSndEncryptionOK())
    {
        LOGC(aslog.Error,
             log << "Encryption is required, but the peer did not supply correct credentials. Sending rejected.");
        throw CUDTException(MJ_SETUP, MN_SECURITY, 0);
    }

    ScopedLock sendguard (m_SendLock);

    if (m_pSndBuffer->getCurrBufSize() == 0)
    {
        // delay the EXP timer to avoid mis-fired timeout
        m_tsLastRspAckTime = steady_clock::now();
        m_iReXmitCount   = 1;
    }

    // positioning...
    try
    {
        if (size == -1)
        {
            ifs.seekg(0, std::ios::end);
            size = ifs.tellg();
            if (offset > size)
                throw 0; // let it be caught below
        }

        // This will also set the position back to the beginning
        // in case when it was moved to the end for measuring the size.
        // This will also fail if the offset exceeds size, so measuring
        // the size can be skipped if not needed.
        ifs.seekg((streamoff)offset);
        if (!ifs.good())
            throw 0;
    }
    catch (...)
    {
        // XXX It would be nice to note that this is reported
        // by exception only if explicitly requested by setting
        // the exception flags in the stream. Here it's fixed so
        // that when this isn't set, the exception is "thrown manually".
        throw CUDTException(MJ_FILESYSTEM, MN_SEEKGFAIL);
    }

    int64_t tosend = size;
    int     unitsize;

    // sending block by block
    while (tosend > 0)
    {
        if (ifs.fail())
            throw CUDTException(MJ_FILESYSTEM, MN_WRITEFAIL);

        if (ifs.eof())
            break;

        unitsize = int((tosend >= block) ? block : tosend);

        {
            UniqueLock lock(m_SendBlockLock);

            THREAD_PAUSED();
            while (stillConnected() && (sndBuffersLeft() <= 0) && m_bPeerHealth)
                m_SendBlockCond.wait(lock);
            THREAD_RESUMED();
        }

        if (m_bBroken || m_bClosing)
            throw CUDTException(MJ_CONNECTION, MN_CONNLOST, 0);
        else if (!m_bConnected)
            throw CUDTException(MJ_CONNECTION, MN_NOCONN, 0);
        else if (!m_bPeerHealth)
        {
            // reset peer health status, once this error returns, the app should handle the situation at the peer side
            m_bPeerHealth = true;
            throw CUDTException(MJ_PEERERROR);
        }

        // record total time used for sending
        if (m_pSndBuffer->getCurrBufSize() == 0)
        {
            ScopedLock lock(m_StatsLock);
            m_stats.sndDurationCounter = steady_clock::now();
        }

        {
            ScopedLock        recvAckLock(m_RecvAckLock);
            const int64_t sentsize = m_pSndBuffer->addBufferFromFile(ifs, unitsize);

            if (sentsize > 0)
            {
                tosend -= sentsize;
                offset += sentsize;
            }

            if (sndBuffersLeft() <= 0)
            {
                // write is not available any more
                s_UDTUnited.m_EPoll.update_events(m_SocketID, m_sPollID, SRT_EPOLL_OUT, false);
            }
        }

        // insert this socket to snd list if it is not on the list yet
        m_pSndQueue->m_pSndUList->update(this, CSndUList::DONT_RESCHEDULE);
    }

    return size - tosend;
}

int64_t CUDT::recvfile(fstream &ofs, int64_t &offset, int64_t size, int block)
{
    if (!m_bConnected || !m_CongCtl.ready())
        throw CUDTException(MJ_CONNECTION, MN_NOCONN, 0);
    else if ((m_bBroken || m_bClosing) && !m_pRcvBuffer->isRcvDataReady())
    {
        if (!m_bMessageAPI && m_bShutdown)
            return 0;
        throw CUDTException(MJ_CONNECTION, MN_CONNLOST, 0);
    }

    if (size <= 0)
        return 0;

    if (!m_CongCtl->checkTransArgs(SrtCongestion::STA_FILE, SrtCongestion::STAD_RECV, 0, size, SRT_MSGTTL_INF, false))
        throw CUDTException(MJ_NOTSUP, MN_INVALBUFFERAPI, 0);

    if (isOPT_TsbPd())
    {
        LOGC(arlog.Error, log << "Reading from file is incompatible with TSBPD mode and would cause a deadlock\n");
        throw CUDTException(MJ_NOTSUP, MN_INVALBUFFERAPI, 0);
    }

    UniqueLock recvguard(m_RecvLock);

    // Well, actually as this works over a FILE (fstream), not just a stream,
    // the size can be measured anyway and predicted if setting the offset might
    // have a chance to work or not.

    // positioning...
    try
    {
        if (offset > 0)
        {
            // Don't do anything around here if the offset == 0, as this
            // is the default offset after opening. Whether this operation
            // is performed correctly, it highly depends on how the file
            // has been open. For example, if you want to overwrite parts
            // of an existing file, the file must exist, and the ios::trunc
            // flag must not be set. If the file is open for only ios::out,
            // then the file will be truncated since the offset position on
            // at the time when first written; if ios::in|ios::out, then
            // it won't be truncated, just overwritten.

            // What is required here is that if offset is 0, don't try to
            // change the offset because this might be impossible with
            // the current flag set anyway.

            // Also check the status and CAUSE exception manually because
            // you don't know, as well, whether the user has set exception
            // flags.

            ofs.seekp((streamoff)offset);
            if (!ofs.good())
                throw 0; // just to get caught :)
        }
    }
    catch (...)
    {
        // XXX It would be nice to note that this is reported
        // by exception only if explicitly requested by setting
        // the exception flags in the stream. For a case, when it's not,
        // an additional explicit throwing happens when failbit is set.
        throw CUDTException(MJ_FILESYSTEM, MN_SEEKPFAIL);
    }

    int64_t torecv   = size;
    int     unitsize = block;
    int     recvsize;

    // receiving... "recvfile" is always blocking
    while (torecv > 0)
    {
        if (ofs.fail())
        {
            // send the sender a signal so it will not be blocked forever
            int32_t err_code = CUDTException::EFILE;
            sendCtrl(UMSG_PEERERROR, &err_code);

            throw CUDTException(MJ_FILESYSTEM, MN_WRITEFAIL);
        }

        {
            CSync rcond (m_RecvDataCond, recvguard);

            THREAD_PAUSED();
            while (stillConnected() && !m_pRcvBuffer->isRcvDataReady())
                rcond.wait();
            THREAD_RESUMED();
        }

        if (!m_bConnected)
            throw CUDTException(MJ_CONNECTION, MN_NOCONN, 0);
        else if ((m_bBroken || m_bClosing) && !m_pRcvBuffer->isRcvDataReady())
        {
            if (!m_bMessageAPI && m_bShutdown)
                return 0;
            throw CUDTException(MJ_CONNECTION, MN_CONNLOST, 0);
        }

        unitsize = int((torecv > block) ? block : torecv);
        recvsize = m_pRcvBuffer->readBufferToFile(ofs, unitsize);

        if (recvsize > 0)
        {
            torecv -= recvsize;
            offset += recvsize;
        }
    }

    if (!m_pRcvBuffer->isRcvDataReady())
    {
        // read is not available any more
        s_UDTUnited.m_EPoll.update_events(m_SocketID, m_sPollID, SRT_EPOLL_IN, false);
    }

    return size - torecv;
}

void CUDT::bstats(CBytePerfMon *perf, bool clear, bool instantaneous)
{
    if (!m_bConnected)
        throw CUDTException(MJ_CONNECTION, MN_NOCONN, 0);
    if (m_bBroken || m_bClosing)
        throw CUDTException(MJ_CONNECTION, MN_CONNLOST, 0);

    ScopedLock statsguard(m_StatsLock);

    const steady_clock::time_point currtime = steady_clock::now();

    perf->msTimeStamp          = count_milliseconds(currtime - m_stats.tsStartTime);
    perf->pktSent              = m_stats.traceSent;
    perf->pktSentUnique        = m_stats.traceSentUniq;
    perf->pktRecv              = m_stats.traceRecv;
    perf->pktRecvUnique        = m_stats.traceRecvUniq;
    perf->pktSndLoss           = m_stats.traceSndLoss;
    perf->pktRcvLoss           = m_stats.traceRcvLoss;
    perf->pktRetrans           = m_stats.traceRetrans;
    perf->pktRcvRetrans        = m_stats.traceRcvRetrans;
    perf->pktSentACK           = m_stats.sentACK;
    perf->pktRecvACK           = m_stats.recvACK;
    perf->pktSentNAK           = m_stats.sentNAK;
    perf->pktRecvNAK           = m_stats.recvNAK;
    perf->usSndDuration        = m_stats.sndDuration;
    perf->pktReorderDistance   = m_stats.traceReorderDistance;
    perf->pktReorderTolerance  = m_iReorderTolerance;
    perf->pktRcvAvgBelatedTime = m_stats.traceBelatedTime;
    perf->pktRcvBelated        = m_stats.traceRcvBelated;

    perf->pktSndFilterExtra  = m_stats.sndFilterExtra;
    perf->pktRcvFilterExtra  = m_stats.rcvFilterExtra;
    perf->pktRcvFilterSupply = m_stats.rcvFilterSupply;
    perf->pktRcvFilterLoss   = m_stats.rcvFilterLoss;

    /* perf byte counters include all headers (SRT+UDP+IP) */
    const int pktHdrSize = CPacket::HDR_SIZE + CPacket::UDP_HDR_SIZE;
    perf->byteSent       = m_stats.traceBytesSent + (m_stats.traceSent * pktHdrSize);
    perf->byteSentUnique = m_stats.traceBytesSentUniq + (m_stats.traceSentUniq * pktHdrSize);
    perf->byteRecv       = m_stats.traceBytesRecv + (m_stats.traceRecv * pktHdrSize);
    perf->byteRecvUnique = m_stats.traceBytesRecvUniq + (m_stats.traceRecvUniq * pktHdrSize);
    perf->byteRetrans    = m_stats.traceBytesRetrans + (m_stats.traceRetrans * pktHdrSize);
    perf->byteRcvLoss = m_stats.traceRcvBytesLoss + (m_stats.traceRcvLoss * pktHdrSize);

    perf->pktSndDrop  = m_stats.traceSndDrop;
    perf->pktRcvDrop  = m_stats.traceRcvDrop + m_stats.traceRcvUndecrypt;
    perf->byteSndDrop = m_stats.traceSndBytesDrop + (m_stats.traceSndDrop * pktHdrSize);
    perf->byteRcvDrop =
        m_stats.traceRcvBytesDrop + (m_stats.traceRcvDrop * pktHdrSize) + m_stats.traceRcvBytesUndecrypt;
    perf->pktRcvUndecrypt  = m_stats.traceRcvUndecrypt;
    perf->byteRcvUndecrypt = m_stats.traceRcvBytesUndecrypt;

    perf->pktSentTotal       = m_stats.sentTotal;
    perf->pktSentUniqueTotal = m_stats.sentUniqTotal;
    perf->pktRecvTotal       = m_stats.recvTotal;
    perf->pktRecvUniqueTotal = m_stats.recvUniqTotal;
    perf->pktSndLossTotal    = m_stats.sndLossTotal;
    perf->pktRcvLossTotal    = m_stats.rcvLossTotal;
    perf->pktRetransTotal    = m_stats.retransTotal;
    perf->pktSentACKTotal    = m_stats.sentACKTotal;
    perf->pktRecvACKTotal    = m_stats.recvACKTotal;
    perf->pktSentNAKTotal    = m_stats.sentNAKTotal;
    perf->pktRecvNAKTotal    = m_stats.recvNAKTotal;
    perf->usSndDurationTotal = m_stats.m_sndDurationTotal;

    perf->byteSentTotal           = m_stats.bytesSentTotal + (m_stats.sentTotal * pktHdrSize);
    perf->byteSentUniqueTotal     = m_stats.bytesSentUniqTotal + (m_stats.sentUniqTotal * pktHdrSize);
    perf->byteRecvTotal           = m_stats.bytesRecvTotal + (m_stats.recvTotal * pktHdrSize);
    perf->byteRecvUniqueTotal     = m_stats.bytesRecvUniqTotal + (m_stats.recvUniqTotal * pktHdrSize);
    perf->byteRetransTotal        = m_stats.bytesRetransTotal + (m_stats.retransTotal * pktHdrSize);
    perf->pktSndFilterExtraTotal  = m_stats.sndFilterExtraTotal;
    perf->pktRcvFilterExtraTotal  = m_stats.rcvFilterExtraTotal;
    perf->pktRcvFilterSupplyTotal = m_stats.rcvFilterSupplyTotal;
    perf->pktRcvFilterLossTotal   = m_stats.rcvFilterLossTotal;

    perf->byteRcvLossTotal = m_stats.rcvBytesLossTotal + (m_stats.rcvLossTotal * pktHdrSize);
    perf->pktSndDropTotal  = m_stats.sndDropTotal;
    perf->pktRcvDropTotal  = m_stats.rcvDropTotal + m_stats.m_rcvUndecryptTotal;
    perf->byteSndDropTotal = m_stats.sndBytesDropTotal + (m_stats.sndDropTotal * pktHdrSize);
    perf->byteRcvDropTotal =
        m_stats.rcvBytesDropTotal + (m_stats.rcvDropTotal * pktHdrSize) + m_stats.m_rcvBytesUndecryptTotal;
    perf->pktRcvUndecryptTotal  = m_stats.m_rcvUndecryptTotal;
    perf->byteRcvUndecryptTotal = m_stats.m_rcvBytesUndecryptTotal;

    double interval = count_microseconds(currtime - m_stats.tsLastSampleTime);
    perf->mbpsSendRate = double(perf->byteSent) * 8.0 / interval;
    perf->mbpsRecvRate = double(perf->byteRecv) * 8.0 / interval;
    perf->usPktSndPeriod      = count_microseconds(m_tdSendInterval);
    perf->pktFlowWindow       = m_iFlowWindowSize;
    perf->pktCongestionWindow = (int)m_dCongestionWindow;
    perf->pktFlightSize       = getFlightSpan();
    perf->msRTT               = (double)m_iRTT / 1000.0;
    perf->msSndTsbPdDelay = m_bPeerTsbPd ? m_iPeerTsbPdDelay_ms : 0;
    perf->msRcvTsbPdDelay = isOPT_TsbPd() ? m_iTsbPdDelay_ms : 0;
    perf->byteMSS         = m_iMSS;

    perf->mbpsMaxBW = m_llMaxBW > 0 ? Bps2Mbps(m_llMaxBW) : m_CongCtl.ready() ? Bps2Mbps(m_CongCtl->sndBandwidth()) : 0;

    const int64_t availbw = m_iBandwidth == 1 ? m_RcvTimeWindow.getBandwidth() : m_iBandwidth;

    perf->mbpsBandwidth = Bps2Mbps(availbw * (m_iMaxSRTPayloadSize + pktHdrSize));

    if (tryEnterCS(m_ConnectionLock))
    {
        if (m_pSndBuffer)
        {
            if (instantaneous)
            {
                /* Get instant SndBuf instead of moving average for application-based Algorithm
                   (such as NAE) in need of fast reaction to network condition changes. */
                perf->pktSndBuf = m_pSndBuffer->getCurrBufSize((perf->byteSndBuf), (perf->msSndBuf));
            }
            else
            {
                perf->pktSndBuf = m_pSndBuffer->getAvgBufSize((perf->byteSndBuf), (perf->msSndBuf));
            }
            perf->byteSndBuf += (perf->pktSndBuf * pktHdrSize);
            //<
            perf->byteAvailSndBuf = (m_iSndBufSize - perf->pktSndBuf) * m_iMSS;
        }
        else
        {
            perf->byteAvailSndBuf = 0;
            perf->pktSndBuf  = 0;
            perf->byteSndBuf = 0;
            perf->msSndBuf   = 0;
        }

        if (m_pRcvBuffer)
        {
            perf->byteAvailRcvBuf = m_pRcvBuffer->getAvailBufSize() * m_iMSS;
            if (instantaneous) // no need for historical API for Rcv side
            {
                perf->pktRcvBuf = m_pRcvBuffer->getRcvDataSize(perf->byteRcvBuf, perf->msRcvBuf);
            }
            else
            {
                perf->pktRcvBuf = m_pRcvBuffer->getRcvAvgDataSize(perf->byteRcvBuf, perf->msRcvBuf);
            }
        }
        else
        {
            perf->byteAvailRcvBuf = 0;
            perf->pktRcvBuf  = 0;
            perf->byteRcvBuf = 0;
            perf->msRcvBuf   = 0;
        }

        leaveCS(m_ConnectionLock);
    }
    else
    {
        perf->byteAvailSndBuf = 0;
        perf->byteAvailRcvBuf = 0;
        perf->pktSndBuf  = 0;
        perf->byteSndBuf = 0;
        perf->msSndBuf   = 0;
        perf->byteRcvBuf = 0;
        perf->msRcvBuf   = 0;
    }

    if (clear)
    {
        m_stats.traceSndDrop           = 0;
        m_stats.traceRcvDrop           = 0;
        m_stats.traceSndBytesDrop      = 0;
        m_stats.traceRcvBytesDrop      = 0;
        m_stats.traceRcvUndecrypt      = 0;
        m_stats.traceRcvBytesUndecrypt = 0;
        m_stats.traceBytesSent = m_stats.traceBytesRecv = m_stats.traceBytesRetrans = 0;
        m_stats.traceBytesSentUniq = m_stats.traceBytesRecvUniq = 0;
        m_stats.traceSent = m_stats.traceRecv
            = m_stats.traceSentUniq = m_stats.traceRecvUniq
            = m_stats.traceSndLoss = m_stats.traceRcvLoss = m_stats.traceRetrans
            = m_stats.sentACK = m_stats.recvACK = m_stats.sentNAK = m_stats.recvNAK = 0;
        m_stats.sndDuration                                                       = 0;
        m_stats.traceRcvRetrans                                                   = 0;
        m_stats.traceRcvBelated                                                   = 0;
        m_stats.traceRcvBytesLoss = 0;

        m_stats.sndFilterExtra = 0;
        m_stats.rcvFilterExtra = 0;

        m_stats.rcvFilterSupply = 0;
        m_stats.rcvFilterLoss   = 0;

        m_stats.tsLastSampleTime = currtime;
    }
}

bool CUDT::updateCC(ETransmissionEvent evt, const EventVariant arg)
{
    // Special things that must be done HERE, not in SrtCongestion,
    // because it involves the input buffer in CUDT. It would be
    // slightly dangerous to give SrtCongestion access to it.

    // According to the rules, the congctl should be ready at the same
    // time when the sending buffer. For sanity check, check both first.
    if (!m_CongCtl.ready() || !m_pSndBuffer)
    {
        LOGC(rslog.Error,
             log << CONID() << "updateCC: CAN'T DO UPDATE - congctl " << (m_CongCtl.ready() ? "ready" : "NOT READY")
            << "; sending buffer " << (m_pSndBuffer ? "NOT CREATED" : "created"));

        return false;
    }

    HLOGC(rslog.Debug, log << "updateCC: EVENT:" << TransmissionEventStr(evt));

    if (evt == TEV_INIT)
    {
        // only_input uses:
        // 0: in the beginning and when SRTO_MAXBW was changed
        // 1: SRTO_INPUTBW was changed
        // 2: SRTO_OHEADBW was changed
        EInitEvent only_input = arg.get<EventVariant::INIT>();
        // false = TEV_INIT_RESET: in the beginning, or when MAXBW was changed.

        if (only_input && m_llMaxBW)
        {
            HLOGC(rslog.Debug, log << CONID() << "updateCC/TEV_INIT: non-RESET stage and m_llMaxBW already set to " << m_llMaxBW);
            // Don't change
        }
        else // either m_llMaxBW == 0 or only_input == TEV_INIT_RESET
        {
            // Use the values:
            // - if SRTO_MAXBW is >0, use it.
            // - if SRTO_MAXBW == 0, use SRTO_INPUTBW + SRTO_OHEADBW
            // - if SRTO_INPUTBW == 0, pass 0 to requst in-buffer sampling
            // Bytes/s
            int bw = m_llMaxBW != 0 ? m_llMaxBW :                       // When used SRTO_MAXBW
                         m_llInputBW != 0 ? withOverhead(m_llInputBW) : // SRTO_INPUTBW + SRT_OHEADBW
                             0; // When both MAXBW and INPUTBW are 0, request in-buffer sampling

            // Note: setting bw == 0 uses BW_INFINITE value in LiveCC
            m_CongCtl->updateBandwidth(m_llMaxBW, bw);

            if (only_input == TEV_INIT_OHEADBW)
            {
                // On updated SRTO_OHEADBW don't change input rate.
                // This only influences the call to withOverhead().
            }
            else
            {
                // No need to calculate input reate if the bandwidth is set
                const bool disable_in_rate_calc = (bw != 0);
                m_pSndBuffer->resetInputRateSmpPeriod(disable_in_rate_calc);
            }

            HLOGC(rslog.Debug,
                  log << CONID() << "updateCC/TEV_INIT: updating BW=" << m_llMaxBW
                      << (only_input == TEV_INIT_RESET
                              ? " (UNCHANGED)"
                              : only_input == TEV_INIT_OHEADBW ? " (only Overhead)" : " (updated sampling rate)"));
        }
    }

    // This part is also required only by LiveCC, however not
    // moved there due to that it needs access to CSndBuffer.
    if (evt == TEV_ACK || evt == TEV_LOSSREPORT || evt == TEV_CHECKTIMER)
    {
        // Specific part done when MaxBW is set to 0 (auto) and InputBW is 0.
        // This requests internal input rate sampling.
        if (m_llMaxBW == 0 && m_llInputBW == 0)
        {
            // Get auto-calculated input rate, Bytes per second
            const int64_t inputbw = m_pSndBuffer->getInputRate();

            /*
             * On blocked transmitter (tx full) and until connection closes,
             * auto input rate falls to 0 but there may be still lot of packet to retransmit
             * Calling updateBandwidth with 0 sets maxBW to default BW_INFINITE (1 Gbps)
             * and sendrate skyrockets for retransmission.
             * Keep previously set maximum in that case (inputbw == 0).
             */
            if (inputbw != 0)
                m_CongCtl->updateBandwidth(0, withOverhead(inputbw)); // Bytes/sec
        }
    }

    HLOGC(rslog.Debug, log << CONID() << "updateCC: emitting signal for EVENT:" << TransmissionEventStr(evt));

    // Now execute a congctl-defined action for that event.
    EmitSignal(evt, arg);

    // This should be done with every event except ACKACK and SEND/RECEIVE
    // After any action was done by the congctl, update the congestion window and sending interval.
    if (evt != TEV_ACKACK && evt != TEV_SEND && evt != TEV_RECEIVE)
    {
        // This part comes from original UDT.
        // NOTE: THESE things come from CCC class:
        // - m_dPktSndPeriod
        // - m_dCWndSize
        m_tdSendInterval    = microseconds_from((int64_t)m_CongCtl->pktSndPeriod_us());
        m_dCongestionWindow = m_CongCtl->cgWindowSize();
#if ENABLE_HEAVY_LOGGING
        HLOGC(rslog.Debug,
              log << CONID() << "updateCC: updated values from congctl: interval=" << count_microseconds(m_tdSendInterval) << " us ("
                  << "tk (" << m_CongCtl->pktSndPeriod_us() << "us) cgwindow="
                  << std::setprecision(3) << m_dCongestionWindow);
#endif
    }

    HLOGC(rslog.Debug, log << "udpateCC: finished handling for EVENT:" << TransmissionEventStr(evt));

    return true;
}

void CUDT::initSynch()
{
    setupMutex(m_SendBlockLock, "SendBlock");
    setupCond(m_SendBlockCond, "SendBlock");
    setupCond(m_RecvDataCond, "RecvData");
    setupMutex(m_SendLock, "Send");
    setupMutex(m_RecvLock, "Recv");
    setupMutex(m_RcvLossLock, "RcvLoss");
    setupMutex(m_RecvAckLock, "RecvAck");
    setupMutex(m_RcvBufferLock, "RcvBuffer");
    setupMutex(m_ConnectionLock, "Connection");
    setupMutex(m_StatsLock, "Stats");
    setupCond(m_RcvTsbPdCond, "RcvTsbPd");
}

void CUDT::destroySynch()
{
    releaseMutex(m_SendBlockLock);

    // Just in case, signal the CV, on which some
    // other thread is possibly waiting, because a
    // process hanging on a pthread_cond_wait would
    // cause the call to destroy a CV hang up.
    m_SendBlockCond.notify_all();
    releaseCond(m_SendBlockCond);

    m_RecvDataCond.notify_all();
    releaseCond(m_RecvDataCond);
    releaseMutex(m_SendLock);
    releaseMutex(m_RecvLock);
    releaseMutex(m_RcvLossLock);
    releaseMutex(m_RecvAckLock);
    releaseMutex(m_RcvBufferLock);
    releaseMutex(m_ConnectionLock);
    releaseMutex(m_StatsLock);

    m_RcvTsbPdCond.notify_all();
    releaseCond(m_RcvTsbPdCond);
}

void CUDT::releaseSynch()
{
    SRT_ASSERT(m_bClosing);
    if (!m_bClosing)
    {
        LOGC(smlog.Error, log << "releaseSynch: IPE: m_bClosing not set to false, TSBPD might hangup!");
        m_bClosing = true;
    }
    // wake up user calls
    CSync::lock_signal(m_SendBlockCond, m_SendBlockLock);

    enterCS(m_SendLock);
    leaveCS(m_SendLock);

    // Awake tsbpd() and srt_recv*(..) threads for them to check m_bClosing.
    CSync::lock_broadcast(m_RecvDataCond, m_RecvLock);
    CSync::lock_broadcast(m_RcvTsbPdCond, m_RecvLock);

    // Azquiring m_RcvTsbPdStartupLock protects race in starting
    // the tsbpd() thread in CUDT::processData().
    // Wait for tsbpd() thread to finish.
    enterCS(m_RcvTsbPdStartupLock);
    if (m_RcvTsbPdThread.joinable())
    {
        m_RcvTsbPdThread.join();
    }
    leaveCS(m_RcvTsbPdStartupLock);

    // Acquiring the m_RecvLock it is assumed that both tsbpd()
    // and srt_recv*(..) threads will be aware about the state of m_bClosing.
    enterCS(m_RecvLock);
    leaveCS(m_RecvLock);
}

// [[using locked(m_RcvBufferLock)]];
int32_t CUDT::ackDataUpTo(int32_t ack)
{
    int acksize = CSeqNo::seqoff(m_iRcvLastSkipAck, ack);

    HLOGC(xtlog.Debug, log << "ackDataUpTo: %" << ack << " vs. current %" << m_iRcvLastSkipAck
            << " (signing off " << acksize << " packets)");

    m_iRcvLastAck = ack;
    m_iRcvLastSkipAck = ack;

    // NOTE: This is new towards UDT and prevents spurious
    // wakeup of select/epoll functions when no new packets
    // were signed off for extraction.
    if (acksize > 0)
    {
        const int distance = m_pRcvBuffer->ackData(acksize);
        return CSeqNo::decseq(ack, distance);
    }

    // If nothing was confirmed, then use the current buffer span
    const int distance = m_pRcvBuffer->getRcvDataSize();
    if (distance > 0)
        return CSeqNo::decseq(ack, distance);
    return ack;
}

#if ENABLE_HEAVY_LOGGING
static void DebugAck(string hdr, int prev, int ack)
{
    if (!prev)
    {
        HLOGC(xtlog.Debug, log << hdr << "ACK " << ack);
        return;
    }

    prev     = CSeqNo::incseq(prev);
    int diff = CSeqNo::seqoff(prev, ack);
    if (diff < 0)
    {
        HLOGC(xtlog.Debug, log << hdr << "ACK ERROR: " << prev << "-" << ack << "(diff " << diff << ")");
        return;
    }

    bool shorted = diff > 100; // sanity
    if (shorted)
        ack = CSeqNo::incseq(prev, 100);

    ostringstream ackv;
    for (; prev != ack; prev = CSeqNo::incseq(prev))
        ackv << prev << " ";
    if (shorted)
        ackv << "...";
    HLOGC(xtlog.Debug, log << hdr << "ACK (" << (diff + 1) << "): " << ackv.str() << ack);
}
#else
static inline void DebugAck(string, int, int) {}
#endif

void CUDT::sendCtrl(UDTMessageType pkttype, const int32_t* lparam, void* rparam, int size)
{
    CPacket ctrlpkt;
    setPacketTS(ctrlpkt, steady_clock::now());

    int nbsent        = 0;

    switch (pkttype)
    {
    case UMSG_ACK: // 010 - Acknowledgement
    {
        nbsent = sendCtrlAck(ctrlpkt, size);
        break;
    }

    case UMSG_ACKACK: // 110 - Acknowledgement of Acknowledgement
        ctrlpkt.pack(pkttype, lparam);
        ctrlpkt.m_iID = m_PeerID;
        nbsent        = m_pSndQueue->sendto(m_PeerAddr, ctrlpkt);

        break;

    case UMSG_LOSSREPORT: // 011 - Loss Report
    {
        // Explicitly defined lost sequences
        if (rparam)
        {
            int32_t *lossdata = (int32_t *)rparam;

            size_t bytes = sizeof(*lossdata) * size;
            ctrlpkt.pack(pkttype, NULL, lossdata, bytes);

            ctrlpkt.m_iID = m_PeerID;
            nbsent        = m_pSndQueue->sendto(m_PeerAddr, ctrlpkt);

            enterCS(m_StatsLock);
            ++m_stats.sentNAK;
            ++m_stats.sentNAKTotal;
            leaveCS(m_StatsLock);
        }
        // Call with no arguments - get loss list from internal data.
        else if (m_pRcvLossList->getLossLength() > 0)
        {
            ScopedLock lock(m_RcvLossLock);
            // this is periodically NAK report; make sure NAK cannot be sent back too often

            // read loss list from the local receiver loss list
            int32_t *data = new int32_t[m_iMaxSRTPayloadSize / 4];
            int      losslen;
            m_pRcvLossList->getLossArray(data, losslen, m_iMaxSRTPayloadSize / 4);

            if (0 < losslen)
            {
                ctrlpkt.pack(pkttype, NULL, data, losslen * 4);
                ctrlpkt.m_iID = m_PeerID;
                nbsent        = m_pSndQueue->sendto(m_PeerAddr, ctrlpkt);

                enterCS(m_StatsLock);
                ++m_stats.sentNAK;
                ++m_stats.sentNAKTotal;
                leaveCS(m_StatsLock);
            }

            delete[] data;
        }

        // update next NAK time, which should wait enough time for the retansmission, but not too long
        m_tdNAKInterval = microseconds_from(m_iRTT + 4 * m_iRTTVar);

        // Fix the NAKreport period according to the congctl
        m_tdNAKInterval =
            microseconds_from(m_CongCtl->updateNAKInterval(count_microseconds(m_tdNAKInterval),
                                                                      m_RcvTimeWindow.getPktRcvSpeed(),
                                                                      m_pRcvLossList->getLossLength()));

        // This is necessary because a congctl need not wish to define
        // its own minimum interval, in which case the default one is used.
        if (m_tdNAKInterval < m_tdMinNakInterval)
            m_tdNAKInterval = m_tdMinNakInterval;

        break;
    }

    case UMSG_CGWARNING: // 100 - Congestion Warning
        ctrlpkt.pack(pkttype);
        ctrlpkt.m_iID = m_PeerID;
        nbsent        = m_pSndQueue->sendto(m_PeerAddr, ctrlpkt);

        m_tsLastWarningTime = steady_clock::now();

        break;

    case UMSG_KEEPALIVE: // 001 - Keep-alive
        ctrlpkt.pack(pkttype);
        ctrlpkt.m_iID = m_PeerID;
        nbsent        = m_pSndQueue->sendto(m_PeerAddr, ctrlpkt);

        break;

    case UMSG_HANDSHAKE: // 000 - Handshake
        ctrlpkt.pack(pkttype, NULL, rparam, sizeof(CHandShake));
        ctrlpkt.m_iID = m_PeerID;
        nbsent        = m_pSndQueue->sendto(m_PeerAddr, ctrlpkt);

        break;

    case UMSG_SHUTDOWN: // 101 - Shutdown
        ctrlpkt.pack(pkttype);
        ctrlpkt.m_iID = m_PeerID;
        nbsent        = m_pSndQueue->sendto(m_PeerAddr, ctrlpkt);

        break;

    case UMSG_DROPREQ: // 111 - Msg drop request
        ctrlpkt.pack(pkttype, lparam, rparam, 8);
        ctrlpkt.m_iID = m_PeerID;
        nbsent        = m_pSndQueue->sendto(m_PeerAddr, ctrlpkt);

        break;

    case UMSG_PEERERROR: // 1000 - acknowledge the peer side a special error
        ctrlpkt.pack(pkttype, lparam);
        ctrlpkt.m_iID = m_PeerID;
        nbsent        = m_pSndQueue->sendto(m_PeerAddr, ctrlpkt);

        break;

    case UMSG_EXT: // 0x7FFF - Resevered for future use
        break;

    default:
        break;
    }

    // Fix keepalive
    if (nbsent)
        m_tsLastSndTime = steady_clock::now();
}

int CUDT::sendCtrlAck(CPacket& ctrlpkt, int size)
{
    SRT_ASSERT(ctrlpkt.getMsgTimeStamp() != 0);
    int32_t ack;
    int nbsent = 0;
    int local_prevack = 0;

#if ENABLE_HEAVY_LOGGING
    struct SaveBack
    {
        int& target;
        const int& source;

        ~SaveBack() { target = source; }
    } l_saveback = { m_iDebugPrevLastAck, m_iRcvLastAck };
    (void)l_saveback; // kill compiler warning: unused variable `l_saveback` [-Wunused-variable]

    local_prevack = m_iDebugPrevLastAck;

    string reason = "first lost"; // just for "a reason" of giving particular % for ACK
#endif

    {
        // If there is no loss, the ACK is the current largest sequence number plus 1;
        // Otherwise it is the smallest sequence number in the receiver loss list.
        ScopedLock lock(m_RcvLossLock);
        ack = m_pRcvLossList->getFirstLostSeq();
    }

    // We don't need to check the length prematurely,
    // if length is 0, this will return SRT_SEQNO_NONE.
    // If so happened, simply use the latest received pkt + 1.
    if (ack == SRT_SEQNO_NONE)
    {
        ack = CSeqNo::incseq(m_iRcvCurrSeqNo);
        IF_HEAVY_LOGGING(reason = "expected next");
    }

    if (m_iRcvLastAckAck == ack)
    {
        HLOGC(xtlog.Debug, log << "sendCtrl(UMSG_ACK): last ACK %" << ack << "(" << reason << ") == last ACKACK");
        return nbsent;
    }

    // send out a lite ACK
    // to save time on buffer processing and bandwidth/AS measurement, a lite ACK only feeds back an ACK number
    if (size == SEND_LITE_ACK)
    {
        ctrlpkt.pack(UMSG_ACK, NULL, &ack, size);
        ctrlpkt.m_iID = m_PeerID;
        nbsent = m_pSndQueue->sendto(m_PeerAddr, ctrlpkt);
        DebugAck("sendCtrl(lite):" + CONID(), local_prevack, ack);
        return nbsent;
    }

    // There are new received packets to acknowledge, update related information.
    /* tsbpd thread may also call ackData when skipping packet so protect code */
    UniqueLock bufflock(m_RcvBufferLock);

    // IF ack %> m_iRcvLastAck
    if (CSeqNo::seqcmp(ack, m_iRcvLastAck) > 0)
    {
        const int32_t first_seq ATR_UNUSED = ackDataUpTo(ack);
        InvertedLock un_bufflock (m_RcvBufferLock);

#if ENABLE_EXPERIMENTAL_BONDING
        // This actually should be done immediately after the ACK pointers were
        // updated in this socket, but it can't be done inside this function due
        // to being run under a lock.

        // At this moment no locks are applied. The only lock used so far
        // was m_RcvBufferLock, but this was lifed above. At this moment
        // it is safe to apply any locks here. This function is affined
        // to CRcvQueue::worker thread, so it is free to apply locks as
        // required in the defined order. At present we only need the lock
        // on m_GlobControlLock to prevent the group from being deleted
        // in the meantime
        if (m_parent->m_GroupOf)
        {
            // Check is first done before locking to avoid unnecessary
            // mutex locking. The condition for this field is that it
            // can be either never set, already reset, or ever set
            // and possibly dangling. The re-check after lock eliminates
            // the dangling case.
            ScopedLock glock (s_UDTUnited.m_GlobControlLock);

            // Note that updateLatestRcv will lock m_GroupOf->m_GroupLock,
            // but this is an intended order.
            if (m_parent->m_GroupOf)
            {
                // A group may need to update the parallelly used idle links,
                // should it have any. Pass the current socket position in order
                // to skip it from the group loop.
                m_parent->m_GroupOf->updateLatestRcv(m_parent);
            }
        }
#endif
        IF_HEAVY_LOGGING(int32_t oldack = m_iRcvLastSkipAck);

        // If TSBPD is enabled, then INSTEAD OF signaling m_RecvDataCond,
        // signal m_RcvTsbPdCond. This will kick in the tsbpd thread, which
        // will signal m_RecvDataCond when there's time to play for particular
        // data packet.
        HLOGC(xtlog.Debug, log << "ACK: clip %" << oldack << "-%" << ack
            << ", REVOKED " << CSeqNo::seqoff(ack, m_iRcvLastAck) << " from RCV buffer");

        if (m_bTsbPd)
        {
            /* Newly acknowledged data, signal TsbPD thread */
            UniqueLock rcvlock(m_RecvLock);
            CSync tscond(m_RcvTsbPdCond, rcvlock);
            // m_bTsbPdAckWakeup is protected by m_RecvLock in the tsbpd() thread
            if (m_bTsbPdAckWakeup)
                tscond.signal_locked(rcvlock);
        }
        else
        {
            if (m_bSynRecving)
            {
                // signal a waiting "recv" call if there is any data available
                CSync::lock_signal(m_RecvDataCond, m_RecvLock);
            }
            // acknowledge any waiting epolls to read
            s_UDTUnited.m_EPoll.update_events(m_SocketID, m_sPollID, SRT_EPOLL_IN, true);
#if ENABLE_EXPERIMENTAL_BONDING
            if (m_parent->m_GroupOf)
            {
                // See above explanation for double-checking
                ScopedLock glock (s_UDTUnited.m_GlobControlLock);

                if (m_parent->m_GroupOf)
                {
                    // The current "APP reader" needs to simply decide as to whether
                    // the next CUDTGroup::recv() call should return with no blocking or not.
                    // When the group is read-ready, it should update its pollers as it sees fit.
                    m_parent->m_GroupOf->updateReadState(m_SocketID, first_seq);
                }
            }
#endif
            CGlobEvent::triggerEvent();
        }
    }
    else if (ack == m_iRcvLastAck)
    {
        // If the ACK was just sent already AND elapsed time did not exceed RTT,
        if ((steady_clock::now() - m_tsLastAckTime) <
            (microseconds_from(m_iRTT + 4 * m_iRTTVar)))
        {
            HLOGC(xtlog.Debug, log << "sendCtrl(UMSG_ACK): ACK %" << ack << " just sent - too early to repeat");
            return nbsent;
        }
    }
    else
    {
        // Not possible (m_iRcvCurrSeqNo+1 <% m_iRcvLastAck ?)
        LOGC(xtlog.Error, log << "sendCtrl(UMSG_ACK): IPE: curr %" << ack
            << " <% last %" << m_iRcvLastAck);
        return nbsent;
    }

    // [[using assert( ack >= m_iRcvLastAck && is_periodic_ack ) ]];
    // [[using locked(m_RcvBufferLock)]];

    // Send out the ACK only if has not been received by the sender before
    if (CSeqNo::seqcmp(m_iRcvLastAck, m_iRcvLastAckAck) > 0)
    {
        // NOTE: The BSTATS feature turns on extra fields above size 6
        // also known as ACKD_TOTAL_SIZE_VER100.
        int32_t data[ACKD_TOTAL_SIZE];

        // Case you care, CAckNo::incack does exactly the same thing as
        // CSeqNo::incseq. Logically the ACK number is a different thing
        // than sequence number (it's a "journal" for ACK request-response,
        // and starts from 0, unlike sequence, which starts from a random
        // number), but still the numbers are from exactly the same domain.
        m_iAckSeqNo = CAckNo::incack(m_iAckSeqNo);
        data[ACKD_RCVLASTACK] = m_iRcvLastAck;
        data[ACKD_RTT] = m_iRTT;
        data[ACKD_RTTVAR] = m_iRTTVar;
        data[ACKD_BUFFERLEFT] = m_pRcvBuffer->getAvailBufSize();
        // a minimum flow window of 2 is used, even if buffer is full, to break potential deadlock
        if (data[ACKD_BUFFERLEFT] < 2)
            data[ACKD_BUFFERLEFT] = 2;

        if (steady_clock::now() - m_tsLastAckTime > m_tdACKInterval)
        {
            int rcvRate;
            int ctrlsz = ACKD_TOTAL_SIZE_UDTBASE * ACKD_FIELD_SIZE; // Minimum required size

            data[ACKD_RCVSPEED] = m_RcvTimeWindow.getPktRcvSpeed((rcvRate));
            data[ACKD_BANDWIDTH] = m_RcvTimeWindow.getBandwidth();

            //>>Patch while incompatible (1.0.2) receiver floating around
            if (m_lPeerSrtVersion == SrtVersion(1, 0, 2))
            {
                data[ACKD_RCVRATE] = rcvRate;                                     // bytes/sec
                data[ACKD_XMRATE] = data[ACKD_BANDWIDTH] * m_iMaxSRTPayloadSize; // bytes/sec
                ctrlsz = ACKD_FIELD_SIZE * ACKD_TOTAL_SIZE_VER102;
            }
            else if (m_lPeerSrtVersion >= SrtVersion(1, 0, 3))
            {
                // Normal, currently expected version.
                data[ACKD_RCVRATE] = rcvRate; // bytes/sec
                ctrlsz = ACKD_FIELD_SIZE * ACKD_TOTAL_SIZE_VER101;
            }
            // ELSE: leave the buffer with ...UDTBASE size.

            ctrlpkt.pack(UMSG_ACK, &m_iAckSeqNo, data, ctrlsz);
            m_tsLastAckTime = steady_clock::now();
        }
        else
        {
            ctrlpkt.pack(UMSG_ACK, &m_iAckSeqNo, data, ACKD_FIELD_SIZE * ACKD_TOTAL_SIZE_SMALL);
        }

        ctrlpkt.m_iID = m_PeerID;
        setPacketTS(ctrlpkt, steady_clock::now());
        nbsent = m_pSndQueue->sendto(m_PeerAddr, ctrlpkt);
        DebugAck("sendCtrl(UMSG_ACK): " + CONID(), local_prevack, ack);

        m_ACKWindow.store(m_iAckSeqNo, m_iRcvLastAck);

        enterCS(m_StatsLock);
        ++m_stats.sentACK;
        ++m_stats.sentACKTotal;
        leaveCS(m_StatsLock);
    }
    else
    {
        HLOGC(xtlog.Debug, log << "sendCtrl(UMSG_ACK): " << CONID() << "ACK %" << m_iRcvLastAck
            << " <=%  ACKACK %" << m_iRcvLastAckAck << " - NOT SENDING ACK");
    }

    return nbsent;
}

void CUDT::updateSndLossListOnACK(int32_t ackdata_seqno)
{
#if ENABLE_EXPERIMENTAL_BONDING
    // This is for the call of CSndBuffer::getMsgNoAt that returns
    // this value as a notfound-trap.
    int32_t msgno_at_last_acked_seq = SRT_MSGNO_CONTROL;
    bool is_group = m_parent->m_GroupOf;
#endif

    // Update sender's loss list and acknowledge packets in the sender's buffer
    {
        // m_RecvAckLock protects sender's loss list and epoll
        ScopedLock ack_lock(m_RecvAckLock);

        const int offset = CSeqNo::seqoff(m_iSndLastDataAck, ackdata_seqno);
        // IF distance between m_iSndLastDataAck and ack is nonempty...
        if (offset <= 0)
            return;

        // update sending variables
        m_iSndLastDataAck = ackdata_seqno;

#if ENABLE_EXPERIMENTAL_BONDING
        if (is_group)
        {
            // Get offset-1 because 'offset' points actually to past-the-end
            // of the sender buffer. We have already checked that offset is
            // at least 1.
            msgno_at_last_acked_seq = m_pSndBuffer->getMsgNoAt(offset-1);
            // Just keep this value prepared; it can't be updated exactly right
            // now because accessing the group needs some locks to be applied
            // with preserved the right locking order.
        }
#endif

        // remove any loss that predates 'ack' (not to be considered loss anymore)
        m_pSndLossList->removeUpTo(CSeqNo::decseq(m_iSndLastDataAck));

        // acknowledge the sending buffer (remove data that predate 'ack')
        m_pSndBuffer->ackData(offset);

        // acknowledde any waiting epolls to write
        s_UDTUnited.m_EPoll.update_events(m_SocketID, m_sPollID, SRT_EPOLL_OUT, true);
        CGlobEvent::triggerEvent();
    }

#if ENABLE_EXPERIMENTAL_BONDING
    if (is_group)
    {
        // m_RecvAckLock is ordered AFTER m_GlobControlLock, so this can only
        // be done now that m_RecvAckLock is unlocked.
        ScopedLock glock (s_UDTUnited.m_GlobControlLock);
        if (m_parent->m_GroupOf)
        {
            HLOGC(xtlog.Debug, log << "ACK: acking group sender buffer for #" << msgno_at_last_acked_seq);
            // NOTE: ackMessage also accepts and ignores the trap representation
            // which is SRT_MSGNO_CONTROL.
            m_parent->m_GroupOf->ackMessage(msgno_at_last_acked_seq);
        }
    }
#endif

    // insert this socket to snd list if it is not on the list yet
    m_pSndQueue->m_pSndUList->update(this, CSndUList::DONT_RESCHEDULE);

    if (m_bSynSending)
    {
        CSync::lock_signal(m_SendBlockCond, m_SendBlockLock);
    }

    const steady_clock::time_point currtime = steady_clock::now();
    // record total time used for sending
    enterCS(m_StatsLock);
    m_stats.sndDuration += count_microseconds(currtime - m_stats.sndDurationCounter);
    m_stats.m_sndDurationTotal += count_microseconds(currtime - m_stats.sndDurationCounter);
    m_stats.sndDurationCounter = currtime;
    leaveCS(m_StatsLock);
}

void CUDT::processCtrlAck(const CPacket &ctrlpkt, const steady_clock::time_point& currtime)
{
    const int32_t* ackdata       = (const int32_t*)ctrlpkt.m_pcData;
    const int32_t  ackdata_seqno = ackdata[ACKD_RCVLASTACK];

    // Check the value of ACK in case when it was some rogue peer
    if (ackdata_seqno < 0)
    {
        // This embraces all cases when the most significant bit is set,
        // as the variable is of a signed type. So, SRT_SEQNO_NONE is
        // included, but it also triggers for any other kind of invalid value.
        // This check MUST BE DONE before making any operation on this number.
        LOGC(inlog.Error, log << CONID() << "ACK: IPE/EPE: received invalid ACK value: " << ackdata_seqno
                << " " << std::hex << ackdata_seqno << " (IGNORED)");
        return;
    }

    const bool isLiteAck = ctrlpkt.getLength() == (size_t)SEND_LITE_ACK;
    HLOGC(inlog.Debug,
          log << CONID() << "ACK covers: " << m_iSndLastDataAck << " - " << ackdata_seqno << " [ACK=" << m_iSndLastAck
              << "]" << (isLiteAck ? "[LITE]" : "[FULL]"));

    updateSndLossListOnACK(ackdata_seqno);

    // Process a lite ACK
    if (isLiteAck)
    {
        if (CSeqNo::seqcmp(ackdata_seqno, m_iSndLastAck) >= 0)
        {
            ScopedLock ack_lock(m_RecvAckLock);
            m_iFlowWindowSize -= CSeqNo::seqoff(m_iSndLastAck, ackdata_seqno);
            m_iSndLastAck = ackdata_seqno;

            // TODO: m_tsLastRspAckTime should be protected with m_RecvAckLock
            // because the sendmsg2 may want to change it at the same time.
            m_tsLastRspAckTime = currtime;
            m_iReXmitCount         = 1; // Reset re-transmit count since last ACK
        }

        return;
    }

    // Decide to send ACKACK or not
    {
        // Sequence number of the ACK packet
        const int32_t ack_seqno = ctrlpkt.getAckSeqNo();

        // Send ACK acknowledgement (UMSG_ACKACK).
        // There can be less ACKACK packets in the stream, than the number of ACK packets.
        // Only send ACKACK every syn interval or if ACK packet with the sequence number
        // already acknowledged (with ACKACK) has come again, which probably means ACKACK was lost.
        if ((currtime - m_SndLastAck2Time > microseconds_from(COMM_SYN_INTERVAL_US)) || (ack_seqno == m_iSndLastAck2))
        {
            sendCtrl(UMSG_ACKACK, &ack_seqno);
            m_iSndLastAck2       = ack_seqno;
            m_SndLastAck2Time = currtime;
        }
    }

    //
    // Begin of the new code with TLPKTDROP.
    //

    // Protect packet retransmission
    enterCS(m_RecvAckLock);

    // Check the validation of the ack
    if (CSeqNo::seqcmp(ackdata_seqno, CSeqNo::incseq(m_iSndCurrSeqNo)) > 0)
    {
        leaveCS(m_RecvAckLock);
        // this should not happen: attack or bug
        LOGC(gglog.Error,
                log << CONID() << "ATTACK/IPE: incoming ack seq " << ackdata_seqno << " exceeds current "
                    << m_iSndCurrSeqNo << " by " << (CSeqNo::seqoff(m_iSndCurrSeqNo, ackdata_seqno) - 1) << "!");
        m_bBroken        = true;
        m_iBrokenCounter = 0;
        return;
    }

    if (CSeqNo::seqcmp(ackdata_seqno, m_iSndLastAck) >= 0)
    {
        // Update Flow Window Size, must update before and together with m_iSndLastAck
        m_iFlowWindowSize = ackdata[ACKD_BUFFERLEFT];
        m_iSndLastAck     = ackdata_seqno;
        m_tsLastRspAckTime  = currtime;
        m_iReXmitCount    = 1; // Reset re-transmit count since last ACK
    }

    /*
     * We must not ignore full ack received by peer
     * if data has been artificially acked by late packet drop.
     * Therefore, a distinct ack state is used for received Ack (iSndLastFullAck)
     * and ack position in send buffer (m_iSndLastDataAck).
     * Otherwise, when severe congestion causing packet drops (and m_iSndLastDataAck update)
     * occures, we drop received acks (as duplicates) and do not update stats like RTT,
     * which may go crazy and stay there, preventing proper stream recovery.
     */

    if (CSeqNo::seqoff(m_iSndLastFullAck, ackdata_seqno) <= 0)
    {
        // discard it if it is a repeated ACK
        leaveCS(m_RecvAckLock);
        return;
    }
    m_iSndLastFullAck = ackdata_seqno;

    //
    // END of the new code with TLPKTDROP
    //
    leaveCS(m_RecvAckLock);
#if ENABLE_EXPERIMENTAL_BONDING
    if (m_parent->m_GroupOf)
    {
        ScopedLock glock (s_UDTUnited.m_GlobControlLock);
        if (m_parent->m_GroupOf)
        {
            // Will apply m_GroupLock, ordered after m_GlobControlLock.
            // m_GlobControlLock is necessary for group existence.
            m_parent->m_GroupOf->updateWriteState();
        }
    }
#endif

    size_t acksize   = ctrlpkt.getLength(); // TEMPORARY VALUE FOR CHECKING
    bool   wrongsize = 0 != (acksize % ACKD_FIELD_SIZE);
    acksize          = acksize / ACKD_FIELD_SIZE; // ACTUAL VALUE

    if (wrongsize)
    {
        // Issue a log, but don't do anything but skipping the "odd" bytes from the payload.
        LOGC(inlog.Warn,
             log << CONID() << "Received UMSG_ACK payload is not evened up to 4-byte based field size - cutting to "
                 << acksize << " fields");
    }

    // Start with checking the base size.
    if (acksize < ACKD_TOTAL_SIZE_SMALL)
    {
        LOGC(inlog.Warn, log << CONID() << "Invalid ACK size " << acksize << " fields - less than minimum required!");
        // Ack is already interpreted, just skip further parts.
        return;
    }
    // This check covers fields up to ACKD_BUFFERLEFT.

    // Update RTT
    // m_iRTT = ackdata[ACKD_RTT];
    // m_iRTTVar = ackdata[ACKD_RTTVAR];
    // XXX These ^^^ commented-out were blocked in UDT;
    // the current RTT calculations are exactly the same as in UDT4.
    const int rtt = ackdata[ACKD_RTT];

    m_iRTTVar = avg_iir<4>(m_iRTTVar, abs(rtt - m_iRTT));
    m_iRTT    = avg_iir<8>(m_iRTT, rtt);

    /* Version-dependent fields:
     * Original UDT (total size: ACKD_TOTAL_SIZE_SMALL):
     *   ACKD_RCVLASTACK
     *   ACKD_RTT
     *   ACKD_RTTVAR
     *   ACKD_BUFFERLEFT
     * Additional UDT fields, not always attached:
     *   ACKD_RCVSPEED
     *   ACKD_BANDWIDTH
     * SRT extension version 1.0.2 (bstats):
     *   ACKD_RCVRATE
     * SRT extension version 1.0.4:
     *   ACKD_XMRATE
     */

    if (acksize > ACKD_TOTAL_SIZE_SMALL)
    {
        // This means that ACKD_RCVSPEED and ACKD_BANDWIDTH fields are available.
        int pktps     = ackdata[ACKD_RCVSPEED];
        int bandwidth = ackdata[ACKD_BANDWIDTH];
        int bytesps;

        /* SRT v1.0.2 Bytes-based stats: bandwidth (pcData[ACKD_XMRATE]) and delivery rate (pcData[ACKD_RCVRATE]) in
         * bytes/sec instead of pkts/sec */
        /* SRT v1.0.3 Bytes-based stats: only delivery rate (pcData[ACKD_RCVRATE]) in bytes/sec instead of pkts/sec */
        if (acksize > ACKD_TOTAL_SIZE_UDTBASE)
            bytesps = ackdata[ACKD_RCVRATE];
        else
            bytesps = pktps * m_iMaxSRTPayloadSize;

        m_iBandwidth        = avg_iir<8>(m_iBandwidth, bandwidth);
        m_iDeliveryRate     = avg_iir<8>(m_iDeliveryRate, pktps);
        m_iByteDeliveryRate = avg_iir<8>(m_iByteDeliveryRate, bytesps);
        // XXX not sure if ACKD_XMRATE is of any use. This is simply
        // calculated as ACKD_BANDWIDTH * m_iMaxSRTPayloadSize.

        // Update Estimated Bandwidth and packet delivery rate
        // m_iRcvRate = m_iDeliveryRate;
        // ^^ This has been removed because with the SrtCongestion class
        // instead of reading the m_iRcvRate local field this will read
        // cudt->deliveryRate() instead.
    }

    checkSndTimers(REGEN_KM);
    updateCC(TEV_ACK, EventVariant(ackdata_seqno));

    enterCS(m_StatsLock);
    ++m_stats.recvACK;
    ++m_stats.recvACKTotal;
    leaveCS(m_StatsLock);
}

void CUDT::processCtrlLossReport(const CPacket& ctrlpkt)
{
    const int32_t* losslist = (int32_t*)(ctrlpkt.m_pcData);
    const size_t   losslist_len = ctrlpkt.getLength() / 4;

    bool secure = true;

    // This variable is used in "normal" logs, so it may cause a warning
    // when logging is forcefully off.
    int32_t wrong_loss SRT_ATR_UNUSED = CSeqNo::m_iMaxSeqNo;

    // protect packet retransmission
    {
        ScopedLock ack_lock(m_RecvAckLock);

        // decode loss list message and insert loss into the sender loss list
        for (int i = 0, n = (int)(ctrlpkt.getLength() / 4); i < n; ++i)
        {
            if (IsSet(losslist[i], LOSSDATA_SEQNO_RANGE_FIRST))
            {
                // Then it's this is a <lo, hi> specification with HI in a consecutive cell.
                const int32_t losslist_lo = SEQNO_VALUE::unwrap(losslist[i]);
                const int32_t losslist_hi = losslist[i + 1];
                // <lo, hi> specification means that the consecutive cell has been already interpreted.
                ++i;

                HLOGF(inlog.Debug,
                    "%sreceived UMSG_LOSSREPORT: %d-%d (%d packets)...", CONID().c_str(),
                    losslist_lo,
                    losslist_hi,
                    CSeqNo::seqoff(losslist_lo, losslist_hi) + 1);

                if ((CSeqNo::seqcmp(losslist_lo, losslist_hi) > 0) ||
                    (CSeqNo::seqcmp(losslist_hi, m_iSndCurrSeqNo) > 0))
                {
                    LOGC(inlog.Warn, log << CONID() << "rcv LOSSREPORT rng " << losslist_lo << " - " << losslist_hi
                        << " with last sent " << m_iSndCurrSeqNo << " - DISCARDING");
                    // seq_a must not be greater than seq_b; seq_b must not be greater than the most recent sent seq
                    secure = false;
                    wrong_loss = losslist_hi;
                    break;
                }

                int num = 0;
                //   IF losslist_lo %>= m_iSndLastAck
                if (CSeqNo::seqcmp(losslist_lo, m_iSndLastAck) >= 0)
                {
                    HLOGC(inlog.Debug, log << CONID() << "LOSSREPORT: adding "
                        << losslist_lo << " - " << losslist_hi << " to loss list");
                    num = m_pSndLossList->insert(losslist_lo, losslist_hi);
                }
                // ELSE IF losslist_hi %>= m_iSndLastAck
                else if (CSeqNo::seqcmp(losslist_hi, m_iSndLastAck) >= 0)
                {
                    // This should be theoretically impossible because this would mean
                    // that the received packet loss report informs about the loss that predates
                    // the ACK sequence.
                    // However, this can happen if the packet reordering has caused the earlier sent
                    // LOSSREPORT will be delivered after later sent ACK. Whatever, ACK should be
                    // more important, so simply drop the part that predates ACK.
                    HLOGC(inlog.Debug, log << CONID() << "LOSSREPORT: adding "
                        << m_iSndLastAck << "[ACK] - " << losslist_hi << " to loss list");
                    num = m_pSndLossList->insert(m_iSndLastAck, losslist_hi);
                }
                else
                {
                    // This should be treated as IPE, but this may happen in one situtation:
                    // - redundancy second link (ISN was screwed up initially, but late towards last sent)
                    // - initial DROPREQ was lost
                    // This just causes repeating DROPREQ, as when the receiver continues sending
                    // LOSSREPORT, it's probably UNAWARE OF THE SITUATION.
                    //
                    // When this DROPREQ gets lost in UDP again, the receiver will do one of these:
                    // - repeatedly send LOSSREPORT (as per NAKREPORT), so this will happen again
                    // - finally give up rexmit request as per TLPKTDROP (DROPREQ should make
                    //   TSBPD wake up should it still wait for new packets to get ACK-ed)

                    HLOGC(inlog.Debug, log << CONID() << "LOSSREPORT: IGNORED with SndLastAck=%"
                        << m_iSndLastAck << ": %" << losslist_lo << "-" << losslist_hi
                        << " - sending DROPREQ (IPE or DROPREQ lost with ISN screw)");

                    // This means that the loss touches upon a range that wasn't ever sent.
                    // Normally this should never happen, but this might be a case when the
                    // ISN FIX for redundant connection was missed.

                    // In distinction to losslist, DROPREQ has always a range
                    // always just one range, and the data are <LO, HI>, with no range bit.
                    int32_t seqpair[2] = { losslist_lo, losslist_hi };
                    const int32_t no_msgno = 0; // We don't know - this wasn't ever sent

                    sendCtrl(UMSG_DROPREQ, &no_msgno, seqpair, sizeof(seqpair));
                }

                enterCS(m_StatsLock);
                m_stats.traceSndLoss += num;
                m_stats.sndLossTotal += num;
                leaveCS(m_StatsLock);
            }
            else if (CSeqNo::seqcmp(losslist[i], m_iSndLastAck) >= 0)
            {
                if (CSeqNo::seqcmp(losslist[i], m_iSndCurrSeqNo) > 0)
                {
                    LOGC(inlog.Warn, log << CONID() << "rcv LOSSREPORT pkt %" << losslist[i]
                        << " with last sent %" << m_iSndCurrSeqNo << " - DISCARDING");
                    // seq_a must not be greater than the most recent sent seq
                    secure = false;
                    wrong_loss = losslist[i];
                    break;
                }

                HLOGC(inlog.Debug, log << CONID() << "rcv LOSSREPORT: %"
                    << losslist[i] << " (1 packet)");
                const int num = m_pSndLossList->insert(losslist[i], losslist[i]);

                enterCS(m_StatsLock);
                m_stats.traceSndLoss += num;
                m_stats.sndLossTotal += num;
                leaveCS(m_StatsLock);
            }
        }
    }

    updateCC(TEV_LOSSREPORT, EventVariant(losslist, losslist_len));

    if (!secure)
    {
        LOGC(inlog.Warn,
            log << CONID() << "out-of-band LOSSREPORT received; BUG or ATTACK - last sent %" << m_iSndCurrSeqNo
            << " vs loss %" << wrong_loss);
        // this should not happen: attack or bug
        m_bBroken = true;
        m_iBrokenCounter = 0;
        return;
    }

    // the lost packet (retransmission) should be sent out immediately
    m_pSndQueue->m_pSndUList->update(this, CSndUList::DO_RESCHEDULE);

    enterCS(m_StatsLock);
    ++m_stats.recvNAK;
    ++m_stats.recvNAKTotal;
    leaveCS(m_StatsLock);
}

void CUDT::processCtrl(const CPacket &ctrlpkt)
{
    // Just heard from the peer, reset the expiration count.
    m_iEXPCount = 1;
    const steady_clock::time_point currtime = steady_clock::now();
    m_tsLastRspTime = currtime;
    bool using_rexmit_flag = m_bPeerRexmitFlag;

    HLOGC(inlog.Debug,
          log << CONID() << "incoming UMSG:" << ctrlpkt.getType() << " ("
              << MessageTypeStr(ctrlpkt.getType(), ctrlpkt.getExtendedType()) << ") socket=%" << ctrlpkt.m_iID);

    switch (ctrlpkt.getType())
    {
    case UMSG_ACK: // 010 - Acknowledgement
        processCtrlAck(ctrlpkt, currtime);
        break;

    case UMSG_ACKACK: // 110 - Acknowledgement of Acknowledgement
    {
        int32_t ack = 0;
        int     rtt = -1;

        // update RTT
        rtt = m_ACKWindow.acknowledge(ctrlpkt.getAckSeqNo(), ack);
        if (rtt <= 0)
        {
            LOGC(inlog.Error,
                 log << CONID() << "IPE: ACK node overwritten when acknowledging " << ctrlpkt.getAckSeqNo()
                     << " (ack extracted: " << ack << ")");
            break;
        }

        // if increasing delay detected...
        //   sendCtrl(UMSG_CGWARNING);

        // RTT EWMA
        m_iRTTVar = avg_iir<4>(m_iRTTVar, abs(rtt - m_iRTT));
        m_iRTT = avg_iir<8>(m_iRTT, rtt);

        updateCC(TEV_ACKACK, EventVariant(ack));

        // This function will put a lock on m_RecvLock by itself, as needed.
        // It must be done inside because this function reads the current time
        // and if waiting for the lock has caused a delay, the time will be
        // inaccurate. Additionally it won't lock if TSBPD mode is off, and
        // won't update anything. Note that if you set TSBPD mode and use
        // srt_recvfile (which doesn't make any sense), you'll have a deadlock.
        if (m_bDriftTracer)
        {
            steady_clock::duration udrift(0);
            steady_clock::time_point newtimebase;
            const bool drift_updated ATR_UNUSED = m_pRcvBuffer->addRcvTsbPdDriftSample(ctrlpkt.getMsgTimeStamp(), m_RecvLock,
                    (udrift), (newtimebase));
#if ENABLE_EXPERIMENTAL_BONDING
            if (drift_updated && m_parent->m_GroupOf)
            {
                ScopedLock glock (s_UDTUnited.m_GlobControlLock);
                if (m_parent->m_GroupOf)
                {
                    m_parent->m_GroupOf->synchronizeDrift(this, udrift, newtimebase);
                }
            }
#endif
        }

        // update last ACK that has been received by the sender
        if (CSeqNo::seqcmp(ack, m_iRcvLastAckAck) > 0)
            m_iRcvLastAckAck = ack;

        break;
    }

    case UMSG_LOSSREPORT: // 011 - Loss Report
        processCtrlLossReport(ctrlpkt);
        break;

    case UMSG_CGWARNING: // 100 - Delay Warning
        // One way packet delay is increasing, so decrease the sending rate
        m_tdSendInterval = (m_tdSendInterval * 1125) / 1000;
        // XXX Note as interesting fact: this is only prepared for handling,
        // but nothing in the code is sending this message. Probably predicted
        // for a custom congctl. There's a predicted place to call it under
        // UMSG_ACKACK handling, but it's commented out.

        break;

    case UMSG_KEEPALIVE: // 001 - Keep-alive

        handleKeepalive(ctrlpkt.m_pcData, ctrlpkt.getLength());

        break;

    case UMSG_HANDSHAKE: // 000 - Handshake
    {
        CHandShake req;
        req.load_from(ctrlpkt.m_pcData, ctrlpkt.getLength());

        HLOGC(inlog.Debug, log << CONID() << "processCtrl: got HS: " << req.show());

        if ((req.m_iReqType > URQ_INDUCTION_TYPES) // acually it catches URQ_INDUCTION and URQ_ERROR_* symbols...???
            || (m_bRendezvous && (req.m_iReqType != URQ_AGREEMENT))) // rnd sends AGREEMENT in rsp to CONCLUSION
        {
            // The peer side has not received the handshake message, so it keeps querying
            // resend the handshake packet

            // This condition embraces cases when:
            // - this is normal accept() and URQ_INDUCTION was received
            // - this is rendezvous accept() and there's coming any kind of URQ except AGREEMENT (should be RENDEZVOUS
            // or CONCLUSION)
            // - this is any of URQ_ERROR_* - well...
            CHandShake initdata;
            initdata.m_iISN            = m_iISN;
            initdata.m_iMSS            = m_iMSS;
            initdata.m_iFlightFlagSize = m_iFlightFlagSize;

            // For rendezvous we do URQ_WAVEAHAND/URQ_CONCLUSION --> URQ_AGREEMENT.
            // For client-server we do URQ_INDUCTION --> URQ_CONCLUSION.
            initdata.m_iReqType = (!m_bRendezvous) ? URQ_CONCLUSION : URQ_AGREEMENT;
            initdata.m_iID      = m_SocketID;

            uint32_t kmdata[SRTDATA_MAXSIZE];
            size_t   kmdatasize = SRTDATA_MAXSIZE;
            bool     have_hsreq = false;
            if (req.m_iVersion > HS_VERSION_UDT4)
            {
                initdata.m_iVersion = HS_VERSION_SRT1; // if I remember correctly, this is induction/listener...
                int hs_flags        = SrtHSRequest::SRT_HSTYPE_HSFLAGS::unwrap(m_ConnRes.m_iType);
                if (hs_flags != 0) // has SRT extensions
                {
                    HLOGC(inlog.Debug,
                          log << CONID() << "processCtrl/HS: got HS reqtype=" << RequestTypeStr(req.m_iReqType)
                              << " WITH SRT ext");
                    have_hsreq = interpretSrtHandshake(req, ctrlpkt, (kmdata), (&kmdatasize));
                    if (!have_hsreq)
                    {
                        initdata.m_iVersion = 0;
                        m_RejectReason      = SRT_REJ_ROGUE;
                        initdata.m_iReqType = URQFailure(m_RejectReason);
                    }
                    else
                    {
                        // Extensions are added only in case of CONCLUSION (not AGREEMENT).
                        // Actually what is expected here is that this may either process the
                        // belated-repeated handshake from a caller (and then it's CONCLUSION,
                        // and should be added with HSRSP/KMRSP), or it's a belated handshake
                        // of Rendezvous when it has already considered itself connected.
                        // Sanity check - according to the rules, there should be no such situation
                        if (m_bRendezvous && m_SrtHsSide == HSD_RESPONDER)
                        {
                            LOGC(inlog.Error,
                                 log << CONID() << "processCtrl/HS: IPE???: RESPONDER should receive all its handshakes in "
                                        "handshake phase.");
                        }

                        // The 'extension' flag will be set from this variable; set it to false
                        // in case when the AGREEMENT response is to be sent.
                        have_hsreq = initdata.m_iReqType == URQ_CONCLUSION;
                        HLOGC(inlog.Debug,
                              log << CONID() << "processCtrl/HS: processing ok, reqtype=" << RequestTypeStr(initdata.m_iReqType)
                                  << " kmdatasize=" << kmdatasize);
                    }
                }
                else
                {
                    HLOGC(inlog.Debug, log << CONID() << "processCtrl/HS: got HS reqtype=" << RequestTypeStr(req.m_iReqType));
                }
            }
            else
            {
                initdata.m_iVersion = HS_VERSION_UDT4;
                kmdatasize = 0; // HSv4 doesn't add any extensions, no KMX
            }

            initdata.m_extension = have_hsreq;

            HLOGC(inlog.Debug,
                  log << CONID() << "processCtrl: responding HS reqtype=" << RequestTypeStr(initdata.m_iReqType)
                      << (have_hsreq ? " WITH SRT HS response extensions" : ""));

            CPacket response;
            response.setControl(UMSG_HANDSHAKE);
            response.allocate(m_iMaxSRTPayloadSize);

            // If createSrtHandshake failed, don't send anything. Actually it can only fail on IPE.
            // There is also no possible IPE condition in case of HSv4 - for this version it will always return true.
            if (createSrtHandshake(SRT_CMD_HSRSP, SRT_CMD_KMRSP, kmdata, kmdatasize,
                        (response), (initdata)))
            {
                response.m_iID        = m_PeerID;
                setPacketTS(response, steady_clock::now());
                const int nbsent      = m_pSndQueue->sendto(m_PeerAddr, response);
                if (nbsent)
                {
                    m_tsLastSndTime = steady_clock::now();
                }
            }
        }
        else
        {
            HLOGC(inlog.Debug, log << CONID() << "processCtrl: ... not INDUCTION, not ERROR, not rendezvous - IGNORED.");
        }

        break;
    }

    case UMSG_SHUTDOWN: // 101 - Shutdown
        m_bShutdown      = true;
        m_bClosing       = true;
        m_bBroken        = true;
        m_iBrokenCounter = 60;

        // This does the same as it would happen on connection timeout,
        // just we know about this state prematurely thanks to this message.
        updateBrokenConnection();
        completeBrokenConnectionDependencies(SRT_ECONNLOST); // LOCKS!
        break;

    case UMSG_DROPREQ: // 111 - Msg drop request
        {
            UniqueLock rlock(m_RecvLock);
            m_pRcvBuffer->dropMsg(ctrlpkt.getMsgSeq(using_rexmit_flag), using_rexmit_flag);
            // When the drop request was received, it means that there are
            // packets for which there will never be ACK sent; if the TSBPD thread
            // is currently in the ACK-waiting state, it may never exit.
            if (m_bTsbPd)
            {
                HLOGP(inlog.Debug, "DROPREQ: signal TSBPD");
                CSync cc(m_RcvTsbPdCond, rlock);
                cc.signal_locked(rlock);
            }
        }

        {
            int32_t* dropdata = (int32_t*)ctrlpkt.m_pcData;

            dropFromLossLists(dropdata[0], dropdata[1]);

            // move forward with current recv seq no.
            // SYMBOLIC:
            // if (dropdata[0]  <=%  1 +% m_iRcvCurrSeqNo
            //   && dropdata[1] >% m_iRcvCurrSeqNo )
            if ((CSeqNo::seqcmp(dropdata[0], CSeqNo::incseq(m_iRcvCurrSeqNo)) <= 0)
                    && (CSeqNo::seqcmp(dropdata[1], m_iRcvCurrSeqNo) > 0))
            {
                HLOGC(inlog.Debug, log << CONID() << "DROPREQ: dropping %"
                        << dropdata[0] << "-" << dropdata[1] << " <-- set as current seq");
                m_iRcvCurrSeqNo = dropdata[1];
            }
            else
            {
                HLOGC(inlog.Debug, log << CONID() << "DROPREQ: dropping %"
                        << dropdata[0] << "-" << dropdata[1] << " current %" << m_iRcvCurrSeqNo);
            }
        }

        break;

    case UMSG_PEERERROR: // 1000 - An error has happened to the peer side
        // int err_type = packet.getAddInfo();

        // currently only this error is signalled from the peer side
        // if recvfile() failes (e.g., due to disk fail), blcoked sendfile/send should return immediately
        // giving the app a chance to fix the issue

        m_bPeerHealth = false;

        break;

    case UMSG_EXT: // 0x7FFF - reserved and user defined messages
        HLOGC(inlog.Debug, log << CONID() << "CONTROL EXT MSG RECEIVED:"
                << MessageTypeStr(ctrlpkt.getType(), ctrlpkt.getExtendedType())
                << ", value=" << ctrlpkt.getExtendedType());
        {
            // This has currently two roles in SRT:
            // - HSv4 (legacy) handshake
            // - refreshed KMX (initial KMX is done still in the HS process in HSv5)
            bool understood = processSrtMsg(&ctrlpkt);
            // CAREFUL HERE! This only means that this update comes from the UMSG_EXT
            // message received, REGARDLESS OF WHAT IT IS. This version doesn't mean
            // the handshake version, but the reason of calling this function.
            //
            // Fortunately, the only messages taken into account in this function
            // are HSREQ and HSRSP, which should *never* be interchanged when both
            // parties are HSv5.
            if (understood)
            {
                if (ctrlpkt.getExtendedType() == SRT_CMD_HSREQ || ctrlpkt.getExtendedType() == SRT_CMD_HSRSP)
                {
                    updateAfterSrtHandshake(HS_VERSION_UDT4);
                }
            }
            else
            {
                updateCC(TEV_CUSTOM, EventVariant(&ctrlpkt));
            }
        }
        break;

    default:
        break;
    }
}

void CUDT::updateSrtRcvSettings()
{
    // CHANGED: we need to apply the tsbpd delay only for socket TSBPD.
    // For Group TSBPD the buffer will have to deliver packets always on request
    // by sequence number, although the buffer will have to solve all the TSBPD
    // things internally anyway. Extracting by sequence number means only that
    // the packet can be retrieved from the buffer before its time to play comes
    // (unlike in normal situation when reading directly from socket), however
    // its time to play shall be properly defined.

    // XXX m_bGroupTsbPd is ignored with SRT_ENABLE_APP_READER
    if (m_bTsbPd || m_bGroupTsbPd)
    {
        /* We are TsbPd receiver */
        enterCS(m_RecvLock);
        m_pRcvBuffer->setRcvTsbPdMode(m_tsRcvPeerStartTime, milliseconds_from(m_iTsbPdDelay_ms));
        leaveCS(m_RecvLock);

        HLOGF(cnlog.Debug,
              "AFTER HS: Set Rcv TsbPd mode%s: delay=%u.%03us RCV START: %s",
              (m_bGroupTsbPd ? " (AS GROUP MEMBER)" : ""),
              m_iTsbPdDelay_ms/1000, // XXX use FormatDuration ?
              m_iTsbPdDelay_ms%1000,
              FormatTime(m_tsRcvPeerStartTime).c_str());
    }
    else
    {
        HLOGC(cnlog.Debug, log << "AFTER HS: Rcv TsbPd mode not set");
    }
}

void CUDT::updateSrtSndSettings()
{
    if (m_bPeerTsbPd)
    {
        /* We are TsbPd sender */
        // XXX Check what happened here.
        // m_iPeerTsbPdDelay_ms = m_CongCtl->getSndPeerTsbPdDelay();// + ((m_iRTT + (4 * m_iRTTVar)) / 1000);
        /*
         * For sender to apply Too-Late Packet Drop
         * option (m_bTLPktDrop) must be enabled and receiving peer shall support it
         */
        HLOGF(cnlog.Debug,
              "AFTER HS: Set Snd TsbPd mode %s TLPktDrop: delay=%d.%03ds START TIME: %s",
              m_bPeerTLPktDrop ? "with" : "without",
              m_iPeerTsbPdDelay_ms/1000, m_iPeerTsbPdDelay_ms%1000,
              FormatTime(m_stats.tsStartTime).c_str());
    }
    else
    {
        HLOGC(cnlog.Debug, log << "AFTER HS: Snd TsbPd mode not set");
    }
}

void CUDT::updateAfterSrtHandshake(int hsv)
{
    HLOGC(cnlog.Debug, log << "updateAfterSrtHandshake: HS version " << hsv);
    // This is blocked from being run in the "app reader" version because here
    // every socket does its TsbPd independently, just the sequence screwup is
    // done and the application reader sorts out packets by sequence numbers,
    // but only when they are signed off by TsbPd.

    // The only possibility here is one of these two:
    // - Agent is RESPONDER and it receives HSREQ.
    // - Agent is INITIATOR and it receives HSRSP.
    //
    // In HSv4, INITIATOR is sender and RESPONDER is receiver.
    // In HSv5, both are sender AND receiver.
    //
    // This function will be called only ONCE in this
    // instance, through either HSREQ or HSRSP.
#if ENABLE_HEAVY_LOGGING
    const char* hs_side[] = { "DRAW", "INITIATOR", "RESPONDER" };
#if ENABLE_EXPERIMENTAL_BONDING
    string grpspec;

    if (m_parent->m_GroupOf)
    {
        ScopedLock glock (s_UDTUnited.m_GlobControlLock);
        grpspec = m_parent->m_GroupOf
            ? " group=$" + Sprint(m_parent->m_GroupOf->id())
            : string();
    }
#else
    const char* grpspec = "";
#endif

    HLOGC(cnlog.Debug, log << "updateAfterSrtHandshake: version="
            << m_ConnRes.m_iVersion << " side=" << hs_side[m_SrtHsSide]
            << grpspec);
#endif

    if (hsv > HS_VERSION_UDT4)
    {
        updateSrtRcvSettings();
        updateSrtSndSettings();
    }
    else if (m_SrtHsSide == HSD_INITIATOR)
    {
        // HSv4 INITIATOR is sender
        updateSrtSndSettings();
    }
    else
    {
        // HSv4 RESPONDER is receiver
        updateSrtRcvSettings();
    }
}

int CUDT::packLostData(CPacket& w_packet, steady_clock::time_point& w_origintime)
{
    // protect m_iSndLastDataAck from updating by ACK processing
    UniqueLock ackguard(m_RecvAckLock);
    const steady_clock::time_point time_now = steady_clock::now();
    const steady_clock::time_point time_nak = time_now - microseconds_from(m_iRTT - 4 * m_iRTTVar);

    while ((w_packet.m_iSeqNo = m_pSndLossList->popLostSeq()) >= 0)
    {
        // XXX See the note above the m_iSndLastDataAck declaration in core.h
        // This is the place where the important sequence numbers for
        // sender buffer are actually managed by this field here.
        const int offset = CSeqNo::seqoff(m_iSndLastDataAck, w_packet.m_iSeqNo);
        if (offset < 0)
        {
            // XXX Likely that this will never be executed because if the upper
            // sequence is not in the sender buffer, then most likely the loss 
            // was completely ignored.
            LOGC(qrlog.Error, log << "IPE/EPE: packLostData: LOST packet negative offset: seqoff(m_iSeqNo "
                << w_packet.m_iSeqNo << ", m_iSndLastDataAck " << m_iSndLastDataAck
                << ")=" << offset << ". Continue");

            // No matter whether this is right or not (maybe the attack case should be
            // considered, and some LOSSREPORT flood prevention), send the drop request
            // to the peer.
            int32_t seqpair[2];
            seqpair[0] = w_packet.m_iSeqNo;
            seqpair[1] = m_iSndLastDataAck;

            HLOGC(qrlog.Debug, log << "PEER reported LOSS not from the sending buffer - requesting DROP: "
                    << "msg=" << MSGNO_SEQ::unwrap(w_packet.m_iMsgNo) << " SEQ:"
                    << seqpair[0] << " - " << seqpair[1] << "(" << (-offset) << " packets)");

            sendCtrl(UMSG_DROPREQ, &w_packet.m_iMsgNo, seqpair, sizeof(seqpair));
            continue;
        }

        if (m_bPeerNakReport && m_iOPT_RetransmitAlgo != 0)
        {
            const steady_clock::time_point tsLastRexmit = m_pSndBuffer->getPacketRexmitTime(offset);
            if (tsLastRexmit >= time_nak)
            {
                HLOGC(qrlog.Debug, log << CONID() << "REXMIT: ignoring seqno "
                    << w_packet.m_iSeqNo << ", last rexmit " << (is_zero(tsLastRexmit) ? "never" : FormatTime(tsLastRexmit))
                    << " RTT=" << m_iRTT << " RTTVar=" << m_iRTTVar
                    << " now=" << FormatTime(time_now));
                continue;
            }
        }

        int msglen;

        const int payload = m_pSndBuffer->readData(offset, (w_packet), (w_origintime), (msglen));
        SRT_ASSERT(payload != 0);
        if (payload == -1)
        {
            int32_t seqpair[2];
            seqpair[0] = w_packet.m_iSeqNo;
            seqpair[1] = CSeqNo::incseq(seqpair[0], msglen);

            HLOGC(qrlog.Debug, log << "IPE: loss-reported packets not found in SndBuf - requesting DROP: "
                    << "msg=" << MSGNO_SEQ::unwrap(w_packet.m_iMsgNo) << " SEQ:"
                    << seqpair[0] << " - " << seqpair[1] << "(" << (-offset) << " packets)");
            sendCtrl(UMSG_DROPREQ, &w_packet.m_iMsgNo, seqpair, sizeof(seqpair));

            // only one msg drop request is necessary
            m_pSndLossList->removeUpTo(seqpair[1]);

            // skip all dropped packets
            m_iSndCurrSeqNo = CSeqNo::maxseq(m_iSndCurrSeqNo, CSeqNo::incseq(seqpair[1]));

            continue;
        }
        // NOTE: This is just a sanity check. Returning 0 is impossible to happen
        // in case of retransmission. If the offset was a positive value, then the
        // block must exist in the old blocks because it wasn't yet cut off by ACK
        // and has been already recorded as sent (otherwise the peer wouldn't send
        // back the loss report). May something happen here in case when the send
        // loss record has been updated by the FASTREXMIT.
        else if (payload == 0)
            continue;

        // At this point we no longer need the ACK lock,
        // because we are going to return from the function.
        // Therefore unlocking in order not to block other threads.
        ackguard.unlock();

        enterCS(m_StatsLock);
        ++m_stats.traceRetrans;
        ++m_stats.retransTotal;
        m_stats.traceBytesRetrans += payload;
        m_stats.bytesRetransTotal += payload;
        leaveCS(m_StatsLock);

        // Despite the contextual interpretation of packet.m_iMsgNo around
        // CSndBuffer::readData version 2 (version 1 doesn't return -1), in this particular
        // case we can be sure that this is exactly the value of PH_MSGNO as a bitset.
        // So, set here the rexmit flag if the peer understands it.
        if (m_bPeerRexmitFlag)
        {
            w_packet.m_iMsgNo |= PACKET_SND_REXMIT;
        }

        return payload;
    }

    return 0;
}

std::pair<int, steady_clock::time_point> CUDT::packData(CPacket& w_packet)
{
    int payload = 0;
    bool probe = false;
    steady_clock::time_point origintime;
    bool new_packet_packed = false;
    bool filter_ctl_pkt = false;

    int kflg = EK_NOENC;

    const steady_clock::time_point enter_time = steady_clock::now();

    if (!is_zero(m_tsNextSendTime) && enter_time > m_tsNextSendTime)
        m_tdSendTimeDiff += enter_time - m_tsNextSendTime;

    string reason = "reXmit";

    ScopedLock connectguard(m_ConnectionLock);
    // If a closing action is done simultaneously, then
    // m_bOpened should already be false, and it's set
    // just before releasing this lock.
    //
    // If this lock is caught BEFORE the closing could
    // start the dissolving process, this process will
    // not be started until this function is finished.
    if (!m_bOpened)
        return std::make_pair(0, enter_time);

    payload = packLostData((w_packet), (origintime));
    if (payload > 0)
    {
        reason = "reXmit";
    }
    else if (m_PacketFilter &&
             m_PacketFilter.packControlPacket(m_iSndCurrSeqNo, m_pCryptoControl->getSndCryptoFlags(), (w_packet)))
    {
        HLOGC(qslog.Debug, log << "filter: filter/CTL packet ready - packing instead of data.");
        payload        = (int) w_packet.getLength();
        reason         = "filter";
        filter_ctl_pkt = true; // Mark that this packet ALREADY HAS timestamp field and it should not be set

        // Stats
        {
            ScopedLock lg(m_StatsLock);
            ++m_stats.sndFilterExtra;
            ++m_stats.sndFilterExtraTotal;
        }
    }
    else
    {
        // If no loss, and no packetfilter control packet, pack a new packet.

        // Check the congestion/flow window limit
        const int cwnd    = std::min(int(m_iFlowWindowSize), int(m_dCongestionWindow));
        const int flightspan = getFlightSpan();
        if (cwnd > flightspan)
        {
            // XXX Here it's needed to set kflg to msgno_bitset in the block stored in the
            // send buffer. This should be somehow avoided, the crypto flags should be set
            // together with encrypting, and the packet should be sent as is, when rexmitting.
            // It would be nice to research as to whether CSndBuffer::Block::m_iMsgNoBitset field
            // isn't a useless redundant state copy. If it is, then taking the flags here can be removed.
            kflg    = m_pCryptoControl->getSndCryptoFlags();
            payload = m_pSndBuffer->readData((w_packet), (origintime), kflg);
            if (payload)
            {
                // A CHANGE. The sequence number is currently added to the packet
                // when scheduling, not when extracting. This is a inter-migration form,
                // so still override the value, but trace it.
                m_iSndCurrSeqNo = CSeqNo::incseq(m_iSndCurrSeqNo);

                // Do this checking only for groups and only at the very first moment,
                // when there's still nothing in the buffer. Otherwise there will be
                // a serious data discrepancy between the agent and the peer.
                // After increasing by 1, but being previously set as ISN-1, this should be == ISN,
                // if this is the very first packet to send.
#if ENABLE_EXPERIMENTAL_BONDING
                // Fortunately here is only the procedure that verifies if the extraction
                // sequence is moved due to the difference between ISN caught during the existing
                // transmission and the first sequence possible to be used at the first sending
                // instruction. The group itself isn't being accessed.
                if (m_parent->m_GroupOf && m_iSndCurrSeqNo != w_packet.m_iSeqNo && m_iSndCurrSeqNo == m_iISN)
                {
                    const int packetspan = CSeqNo::seqcmp(w_packet.m_iSeqNo, m_iSndCurrSeqNo);

                    HLOGC(qslog.Debug, log << CONID() << "packData: Fixing EXTRACTION sequence " << m_iSndCurrSeqNo
                            << " from SCHEDULING sequence " << w_packet.m_iSeqNo
                            << " DIFF: " << packetspan << " STAMP:" << BufferStamp(w_packet.m_pcData, w_packet.getLength()));

                    // This is the very first packet to be sent; so there's nothing in
                    // the sending buffer yet, and therefore we are in a situation as just
                    // after connection. No packets in the buffer, no packets are sent,
                    // no ACK to be awaited. We can screw up all the variables that are
                    // initialized from ISN just after connection.
                    //
                    // Additionally send the drop request to the peer so that it
                    // won't stupidly request the packets to be retransmitted.
                    // Don't do it if the difference isn't positive or exceeds the threshold.
                    if (packetspan > 0)
                    {
                        int32_t seqpair[2];
                        seqpair[0] = m_iSndCurrSeqNo;
                        seqpair[1] = w_packet.m_iSeqNo;
                        HLOGC(qslog.Debug, log << "... sending INITIAL DROP (ISN FIX): "
                                << "msg=" << MSGNO_SEQ::unwrap(w_packet.m_iMsgNo) << " SEQ:"
                                << seqpair[0] << " - " << seqpair[1] << "(" << packetspan << " packets)");
                        sendCtrl(UMSG_DROPREQ, &w_packet.m_iMsgNo, seqpair, sizeof(seqpair));

                        // In case when this message is lost, the peer will still get the
                        // UMSG_DROPREQ message when the agent realizes that the requested
                        // packet are not present in the buffer (preadte the send buffer).
                    }
                }
                else
#endif
                {
                    HLOGC(qslog.Debug, log << CONID() << "packData: Applying EXTRACTION sequence " << m_iSndCurrSeqNo
                            << " over SCHEDULING sequence " << w_packet.m_iSeqNo
                            << " DIFF: " << CSeqNo::seqcmp(m_iSndCurrSeqNo, w_packet.m_iSeqNo)
                            << " STAMP:" << BufferStamp(w_packet.m_pcData, w_packet.getLength()));

#if ENABLE_EXPERIMENTAL_BONDING
                    HLOGC(qslog.Debug, log << "... CONDITION: IN GROUP: " << (m_parent->m_GroupOf ? "yes":"no")
                            << " extraction-seq=" << m_iSndCurrSeqNo << " scheduling-seq=" << w_packet.m_iSeqNo << " ISN=" << m_iISN);
#endif

                    // Do this always when not in a group, 
                    w_packet.m_iSeqNo = m_iSndCurrSeqNo;
                }

                // every 16 (0xF) packets, a packet pair is sent
                if ((w_packet.m_iSeqNo & PUMASK_SEQNO_PROBE) == 0)
                    probe = true;

                new_packet_packed = true;
            }
            else
            {
                m_tsNextSendTime = steady_clock::time_point();
                m_tdSendTimeDiff = m_tdSendTimeDiff.zero();
                return std::make_pair(0, enter_time);
            }
        }
        else
        {
            HLOGC(qslog.Debug, log << "packData: CONGESTED: cwnd=min(" << m_iFlowWindowSize << "," << m_dCongestionWindow
                << ")=" << cwnd << " seqlen=(" << m_iSndLastAck << "-" << m_iSndCurrSeqNo << ")=" << flightspan);
            m_tsNextSendTime = steady_clock::time_point();
            m_tdSendTimeDiff = m_tdSendTimeDiff.zero();
            return std::make_pair(0, enter_time);
        }

        reason = "normal";
    }

    // Normally packet.m_iTimeStamp field is set exactly here,
    // usually as taken from m_stats.tsStartTime and current time, unless live
    // mode in which case it is based on 'origintime' as set during scheduling.
    // In case when this is a filter control packet, the m_iTimeStamp field already
    // contains the exactly needed value, and it's a timestamp clip, not a real
    // timestamp.
    if (!filter_ctl_pkt)
    {
        if (m_bPeerTsbPd)
        {
            /*
             * When timestamp is carried over in this sending stream from a received stream,
             * it may be older than the session start time causing a negative packet time
             * that may block the receiver's Timestamp-based Packet Delivery.
             * XXX Isn't it then better to not decrease it by m_stats.tsStartTime? As long as it
             * doesn't screw up the start time on the other side.
             */
            if (origintime >= m_stats.tsStartTime)
            {
                setPacketTS(w_packet, origintime);
            }
            else
            {
                setPacketTS(w_packet, steady_clock::now());
                LOGC(qslog.Warn, log << "packData: reference time=" << FormatTime(origintime)
                        << " is in the past towards start time=" << FormatTime(m_stats.tsStartTime)
                        << " - setting NOW as reference time for the data packet");
            }
        }
        else
        {
            setPacketTS(w_packet, steady_clock::now());
        }
    }

    w_packet.m_iID = m_PeerID;

    /* Encrypt if 1st time this packet is sent and crypto is enabled */
    if (kflg)
    {
        // XXX Encryption flags are already set on the packet before calling this.
        // See readData() above.
        if (m_pCryptoControl->encrypt((w_packet)))
        {
            // Encryption failed
            //>>Add stats for crypto failure
            LOGC(qslog.Warn, log << "ENCRYPT FAILED - packet won't be sent, size=" << payload);
            // Encryption failed
            return std::make_pair(-1, enter_time);
        }
        payload = (int) w_packet.getLength(); /* Cipher may change length */
        reason += " (encrypted)";
    }

    if (new_packet_packed && m_PacketFilter)
    {
        HLOGC(qslog.Debug, log << "filter: Feeding packet for source clip");
        m_PacketFilter.feedSource((w_packet));
    }

#if ENABLE_HEAVY_LOGGING // Required because of referring to MessageFlagStr()
    HLOGC(qslog.Debug,
          log << CONID() << "packData: " << reason << " packet seq=" << w_packet.m_iSeqNo << " (ACK=" << m_iSndLastAck
              << " ACKDATA=" << m_iSndLastDataAck << " MSG/FLAGS: " << w_packet.MessageFlagStr() << ")");
#endif

    // Fix keepalive
    m_tsLastSndTime = enter_time;

    considerLegacySrtHandshake(steady_clock::time_point());

    // WARNING: TEV_SEND is the only event that is reported from
    // the CSndQueue::worker thread. All others are reported from
    // CRcvQueue::worker. If you connect to this signal, make sure
    // that you are aware of prospective simultaneous access.
    updateCC(TEV_SEND, EventVariant(&w_packet));

    // XXX This was a blocked code also originally in UDT. Probably not required.
    // Left untouched for historical reasons.
    // Might be possible that it was because of that this is send from
    // different thread than the rest of the signals.
    // m_pSndTimeWindow->onPktSent(w_packet.m_iTimeStamp);

    enterCS(m_StatsLock);
    m_stats.traceBytesSent += payload;
    m_stats.bytesSentTotal += payload;
    ++m_stats.traceSent;
    ++m_stats.sentTotal;
    if (new_packet_packed)
    {
        ++m_stats.traceSentUniq;
        ++m_stats.sentUniqTotal;
        m_stats.traceBytesSentUniq += payload;
        m_stats.bytesSentUniqTotal += payload;
    }
    leaveCS(m_StatsLock);

    if (probe)
    {
        // sends out probing packet pair
        m_tsNextSendTime = enter_time;
        probe          = false;
    }
    else
    {
#if USE_BUSY_WAITING
        m_tsNextSendTime = enter_time + m_tdSendInterval;
#else
        if (m_tdSendTimeDiff >= m_tdSendInterval)
        {
            // Send immidiately
            m_tsNextSendTime = enter_time;
            m_tdSendTimeDiff -= m_tdSendInterval;
        }
        else
        {
            m_tsNextSendTime = enter_time + (m_tdSendInterval - m_tdSendTimeDiff);
            m_tdSendTimeDiff = m_tdSendTimeDiff.zero();
        }
#endif
    }

    return std::make_pair(payload, m_tsNextSendTime);
}

// This is a close request, but called from the
void CUDT::processClose()
{
    sendCtrl(UMSG_SHUTDOWN);

    m_bShutdown      = true;
    m_bClosing       = true;
    m_bBroken        = true;
    m_iBrokenCounter = 60;

    HLOGP(smlog.Debug, "processClose: (closing=true) sent message and set flags");

    if (m_bTsbPd)
    {
        HLOGP(smlog.Debug, "processClose: lock-and-signal TSBPD");
        CSync::lock_signal(m_RcvTsbPdCond, m_RecvLock);
    }

    // Signal the sender and recver if they are waiting for data.
    releaseSynch();
    // Unblock any call so they learn the connection_broken error
    s_UDTUnited.m_EPoll.update_events(m_SocketID, m_sPollID, SRT_EPOLL_ERR, true);

    HLOGP(smlog.Debug, "processClose: triggering timer event to spread the bad news");
    CGlobEvent::triggerEvent();
}

void CUDT::sendLossReport(const std::vector<std::pair<int32_t, int32_t> > &loss_seqs)
{
    typedef vector<pair<int32_t, int32_t> > loss_seqs_t;

    vector<int32_t> seqbuffer;
    seqbuffer.reserve(2 * loss_seqs.size()); // pessimistic
    for (loss_seqs_t::const_iterator i = loss_seqs.begin(); i != loss_seqs.end(); ++i)
    {
        if (i->first == i->second)
        {
            seqbuffer.push_back(i->first);
            HLOGF(qrlog.Debug, "lost packet %d: sending LOSSREPORT", i->first);
        }
        else
        {
            seqbuffer.push_back(i->first | LOSSDATA_SEQNO_RANGE_FIRST);
            seqbuffer.push_back(i->second);
            HLOGF(qrlog.Debug,
                  "lost packets %d-%d (%d packets): sending LOSSREPORT",
                  i->first,
                  i->second,
                  1 + CSeqNo::seqcmp(i->second, i->first));
        }
    }

    if (!seqbuffer.empty())
    {
        sendCtrl(UMSG_LOSSREPORT, NULL, &seqbuffer[0], (int) seqbuffer.size());
    }
}


bool CUDT::overrideSndSeqNo(int32_t seq)
{
    // This function is intended to be called from the socket
    // group managmenet functions to synchronize the sequnece in
    // all sockes in the bonding group. THIS sequence given
    // here is the sequence TO BE STAMPED AT THE EXACTLY NEXT
    // sent payload. Therefore, screw up the ISN to exactly this
    // value, and the send sequence to the value one less - because
    // the m_iSndCurrSeqNo is increased by one immediately before
    // stamping it to the packet.

    // This function can only be called:
    // - from the operation on an idle socket in the socket group
    // - IMMEDIATELY after connection established and BEFORE the first payload
    // - The corresponding socket at the peer side must be also
    //   in this idle state!

    ScopedLock cg (m_RecvAckLock);

    // Both the scheduling and sending sequences should be fixed.
    // The new sequence normally should jump over several sequence numbers
    // towards what is currently in m_iSndCurrSeqNo.
    // Therefore it's not allowed that:
    // - the jump go backward: backward packets should be already there
    // - the jump go forward by a value larger than half the period: DISCREPANCY.
    const int diff = CSeqNo(seq) - CSeqNo(m_iSndCurrSeqNo);
    if (diff < 0 || diff > CSeqNo::m_iSeqNoTH)
    {
        LOGC(gslog.Error, log << CONID() << "IPE: Overridding with seq %" << seq << " DISCREPANCY against current %"
                << m_iSndCurrSeqNo << " and next sched %" << m_iSndNextSeqNo << " - diff=" << diff);
        return false;
    }

    //
    // The peer will have to do the same, as a reaction on perceived
    // packet loss. When it recognizes that this initial screwing up
    // has happened, it should simply ignore the loss and go on.
    // ISN isn't being changed here - it doesn't make much sense now.

    setInitialSndSeq(seq);

    // m_iSndCurrSeqNo will be most likely lower than m_iSndNextSeqNo because
    // the latter is ahead with the number of packets already scheduled, but
    // not yet sent.

    HLOGC(gslog.Debug, log << CONID() << "overrideSndSeqNo: sched-seq=" << m_iSndNextSeqNo << " send-seq=" << m_iSndCurrSeqNo
        << " (unchanged)"
        );
    return true;
}

int CUDT::processData(CUnit* in_unit)
{
    if (m_bClosing)
        return -1;

    CPacket &packet = in_unit->m_Packet;

    // Just heard from the peer, reset the expiration count.
    m_iEXPCount = 1;
    m_tsLastRspTime = steady_clock::now();

    const bool need_tsbpd = m_bTsbPd || m_bGroupTsbPd;

    // We are receiving data, start tsbpd thread if TsbPd is enabled
    if (need_tsbpd && !m_RcvTsbPdThread.joinable())
    {
        ScopedLock lock(m_RcvTsbPdStartupLock);

        if (m_bClosing) // Check again to protect join() in CUDT::releaseSync()
            return -1;

        HLOGP(qrlog.Debug, "Spawning Socket TSBPD thread");
#if ENABLE_HEAVY_LOGGING
        std::ostringstream tns1, tns2;
        // Take the last 2 ciphers from the socket ID.
        tns1 << m_SocketID;
        std::string s = tns1.str();
        tns2 << "SRT:TsbPd:@" << s.substr(s.size()-2, 2);

        const string& tn = tns2.str();

        ThreadName tnkeep(tn.c_str());
        const char* thname = tn.c_str();
#else
        const char* thname = "SRT:TsbPd";
#endif
        if (!StartThread(m_RcvTsbPdThread, CUDT::tsbpd, this, thname))
            return -1;
    }

    const int pktrexmitflag = m_bPeerRexmitFlag ? (packet.getRexmitFlag() ? 1 : 0) : 2;
#if ENABLE_HEAVY_LOGGING
    static const char *const rexmitstat[] = {"ORIGINAL", "REXMITTED", "RXS-UNKNOWN"};
    string                   rexmit_reason;
#endif

    if (pktrexmitflag == 1)
    {
        // This packet was retransmitted
        enterCS(m_StatsLock);
        m_stats.traceRcvRetrans++;
        leaveCS(m_StatsLock);

#if ENABLE_HEAVY_LOGGING
        // Check if packet was retransmitted on request or on ack timeout
        // Search the sequence in the loss record.
        rexmit_reason = " by ";
        if (!m_pRcvLossList->find(packet.m_iSeqNo, packet.m_iSeqNo))
            rexmit_reason += "BLIND";
        else
            rexmit_reason += "NAKREPORT";
#endif
    }

#if ENABLE_HEAVY_LOGGING
   {
       steady_clock::duration tsbpddelay = milliseconds_from(m_iTsbPdDelay_ms); // (value passed to CRcvBuffer::setRcvTsbPdMode)

       // It's easier to remove the latency factor from this value than to add a function
       // that exposes the details basing on which this value is calculated.
       steady_clock::time_point pts = m_pRcvBuffer->getPktTsbPdTime(packet.getMsgTimeStamp());
       steady_clock::time_point ets = pts - tsbpddelay;

       HLOGC(qrlog.Debug, log << CONID() << "processData: RECEIVED DATA: size=" << packet.getLength()
           << " seq=" << packet.getSeqNo()
           // XXX FIX IT. OTS should represent the original sending time, but it's relative.
           //<< " OTS=" << FormatTime(packet.getMsgTimeStamp())
           << " ETS=" << FormatTime(ets)
           << " PTS=" << FormatTime(pts));
   }
#endif

    updateCC(TEV_RECEIVE, EventVariant(&packet));
    ++m_iPktCount;

    const int pktsz = (int) packet.getLength();
    // Update time information
    // XXX Note that this adds the byte size of a packet
    // of which we don't yet know as to whether this has
    // carried out some useful data or some excessive data
    // that will be later discarded.
    // FIXME: before adding this on the rcv time window,
    // make sure that this packet isn't going to be
    // effectively discarded, as repeated retransmission,
    // for example, burdens the link, but doesn't better the speed.
    m_RcvTimeWindow.onPktArrival(pktsz);

    // Probe the packet pair if needed.
    // Conditions and any extra data required for the packet
    // this function will extract and test as needed.

    const bool unordered = CSeqNo::seqcmp(packet.m_iSeqNo, m_iRcvCurrSeqNo) <= 0;
    const bool retransmitted = m_bPeerRexmitFlag && packet.getRexmitFlag();

    // Retransmitted and unordered packets do not provide expected measurement.
    // We expect the 16th and 17th packet to be sent regularly,
    // otherwise measurement must be rejected.
    m_RcvTimeWindow.probeArrival(packet, unordered || retransmitted);

    enterCS(m_StatsLock);
    m_stats.traceBytesRecv += pktsz;
    m_stats.bytesRecvTotal += pktsz;
    ++m_stats.traceRecv;
    ++m_stats.recvTotal;
    leaveCS(m_StatsLock);

    loss_seqs_t                             filter_loss_seqs;
    loss_seqs_t                             srt_loss_seqs;
    vector<CUnit *>                         incoming;
    bool                                    was_sent_in_order          = true;
    bool                                    reorder_prevent_lossreport = false;

    // If the peer doesn't understand REXMIT flag, send rexmit request
    // always immediately.
    int initial_loss_ttl = 0;
    if (m_bPeerRexmitFlag)
        initial_loss_ttl = m_iReorderTolerance;

    // After introduction of packet filtering, the "recordable loss detection"
    // does not exactly match the true loss detection. When a FEC filter is
    // working, for example, then getting one group filled with all packet but
    // the last one and the FEC control packet, in this special case this packet
    // won't be notified at all as lost because it will be recovered by the
    // filter immediately before anyone notices what happened (and the loss
    // detection for the further functionality is checked only afterwards,
    // and in this case the immediate recovery makes the loss to not be noticed
    // at all).
    //
    // Because of that the check for losses must happen BEFORE passing the packet
    // to the filter and before the filter could recover the packet before anyone
    // notices :)

    if (packet.getMsgSeq() != SRT_MSGNO_CONTROL) // disregard filter-control packets, their seq may mean nothing
    {
        int diff = CSeqNo::seqoff(m_iRcvCurrPhySeqNo, packet.m_iSeqNo);
       // Difference between these two sequence numbers is expected to be:
       // 0 - duplicated last packet (theory only)
       // 1 - subsequent packet (alright)
       // <0 - belated or recovered packet
       // >1 - jump over a packet loss (loss = seqdiff-1)
        if (diff > 1)
        {
            ScopedLock lg(m_StatsLock);
            int    loss = diff - 1; // loss is all that is above diff == 1
            m_stats.traceRcvLoss += loss;
            m_stats.rcvLossTotal += loss;
            const uint64_t avgpayloadsz = m_pRcvBuffer->getRcvAvgPayloadSize();
            const uint64_t lossbytes = loss * avgpayloadsz;
            m_stats.traceRcvBytesLoss += lossbytes;
            m_stats.rcvBytesLossTotal += lossbytes;
            HLOGC(qrlog.Debug,
                  log << "LOSS STATS: n=" << loss << " SEQ: [" << CSeqNo::incseq(m_iRcvCurrPhySeqNo) << " "
                      << CSeqNo::decseq(packet.m_iSeqNo) << "]");
        }

        if (diff > 0)
        {
            // Record if it was further than latest
            m_iRcvCurrPhySeqNo = packet.m_iSeqNo;
        }
    }

    bool need_notify_loss = true;

    // [[using locked()]];  // (NOTHING locked)

#if ENABLE_EXPERIMENTAL_BONDING
    // Switch to RUNNING even if there was a discrepancy, unless
    // it was long way forward.
    // XXX Important: This code is in the dead function defaultPacketArrival
    // but normally it should be called here regardless if the packet was
    // accepted or rejected because if it was belated it may result in a
    // "runaway train" problem as the IDLE links are being updated the base
    // reception sequence pointer stating that this link is not receiving.
    if (m_parent->m_GroupOf)
    {
        ScopedLock protect_group_existence (s_UDTUnited.m_GlobControlLock);
        CUDTGroup::SocketData* gi = m_parent->m_GroupMemberData;

        // This check is needed as after getting the lock the socket
        // could be potentially removed. It is however granted that as long
        // as gi is non-NULL iterator, the group does exist and it does contain
        // this socket as member (that is, 'gi' cannot be a dangling iterator).
        if (gi != NULL)
        {
            if (gi->rcvstate < SRT_GST_RUNNING) // PENDING or IDLE, tho PENDING is unlikely
            {
                HLOGC(qrlog.Debug, log << "processData: IN-GROUP rcv state transition "
                        << srt_log_grp_state[gi->rcvstate]
                        << " -> RUNNING. NOT checking for loss");
                gi->rcvstate = SRT_GST_RUNNING;

                // The function unfortunately can't return here.
                // We just need to skip loss reporting.
                need_notify_loss = false;
            }
            else
            {
                HLOGC(qrlog.Debug, log << "processData: IN-GROUP rcv state transition NOT DONE - state:"
                        << srt_log_grp_state[gi->rcvstate]);
            }
        }
    }
#endif

    {
        // Start of offset protected section
        // Prevent TsbPd thread from modifying Ack position while adding data
        // offset from RcvLastAck in RcvBuffer must remain valid between seqoff() and addData()
        UniqueLock recvbuf_acklock(m_RcvBufferLock);

        // vector<CUnit*> undec_units;
        if (m_PacketFilter)
        {
            // Stuff this data into the filter
            m_PacketFilter.receive(in_unit, (incoming), (filter_loss_seqs));
            HLOGC(qrlog.Debug,
                  log << "(FILTER) fed data, received " << incoming.size() << " pkts, " << Printable(filter_loss_seqs)
                      << " loss to report, "
                      << (m_PktFilterRexmitLevel == SRT_ARQ_ALWAYS ? "FIND & REPORT LOSSES YOURSELF"
                                                                   : "REPORT ONLY THOSE"));
        }
        else
        {
            // Stuff in just one packet that has come in.
            incoming.push_back(in_unit);
        }

        bool excessive = true; // stays true unless it was successfully added

        // Needed for possibly check for needsQuickACK.
        bool incoming_belated = (CSeqNo::seqcmp(in_unit->m_Packet.m_iSeqNo, m_iRcvLastSkipAck) < 0);

        // Loop over all incoming packets that were filtered out.
        // In case when there is no filter, there's just one packet in 'incoming',
        // the one that came in the input of this function.
        for (vector<CUnit *>::iterator i = incoming.begin(); i != incoming.end(); ++i)
        {
            CUnit *  u    = *i;
            CPacket &rpkt = u->m_Packet;

            // m_iRcvLastSkipAck is the base sequence number for the receiver buffer.
            // This is the offset in the buffer; if this is negative, it means that
            // this sequence is already in the past and the buffer is not interested.
            // Meaning, this packet will be rejected, even if it could potentially be
            // one of missing packets in the transmission.
            int32_t offset = CSeqNo::seqoff(m_iRcvLastSkipAck, rpkt.m_iSeqNo);

            IF_HEAVY_LOGGING(const char *exc_type = "EXPECTED");

            if (offset < 0)
            {
                IF_HEAVY_LOGGING(exc_type = "BELATED");
                steady_clock::time_point tsbpdtime = m_pRcvBuffer->getPktTsbPdTime(rpkt.getMsgTimeStamp());
                long bltime = CountIIR<uint64_t>(
                        uint64_t(m_stats.traceBelatedTime) * 1000,
                        count_microseconds(steady_clock::now() - tsbpdtime), 0.2);

                enterCS(m_StatsLock);
                m_stats.traceBelatedTime = double(bltime) / 1000.0;
                m_stats.traceRcvBelated++;
                leaveCS(m_StatsLock);
                HLOGC(qrlog.Debug,
                      log << CONID() << "RECEIVED: seq=" << packet.m_iSeqNo << " offset=" << offset << " (BELATED/"
                          << rexmitstat[pktrexmitflag] << rexmit_reason << ") FLAGS: " << packet.MessageFlagStr());
                continue;
            }

            const int avail_bufsize = m_pRcvBuffer->getAvailBufSize();
            if (offset >= avail_bufsize)
            {
                // This is already a sequence discrepancy. Probably there could be found
                // some way to make it continue reception by overriding the sequence and
                // make a kinda TLKPTDROP, but there has been found no reliable way to do this.
                if (m_bTsbPd && m_bTLPktDrop && m_pRcvBuffer->empty())
                {
                    // Only in live mode. In File mode this shall not be possible
                    // because the sender should stop sending in this situation.
                    // In Live mode this means that there is a gap between the
                    // lowest sequence in the empty buffer and the incoming sequence
                    // that exceeds the buffer size. Receiving data in this situation
                    // is no longer possible and this is a point of no return.

                    LOGC(qrlog.Error, log << CONID() <<
                            "SEQUENCE DISCREPANCY. BREAKING CONNECTION."
                            " seq=" << rpkt.m_iSeqNo
                            << " buffer=(" << m_iRcvLastSkipAck
                            << ":" << m_iRcvCurrSeqNo                   // -1 = size to last index
                            << "+" << CSeqNo::incseq(m_iRcvLastSkipAck, m_pRcvBuffer->capacity()-1)
                            << "), " << (offset-avail_bufsize+1)
                            << " past max. Reception no longer possible. REQUESTING TO CLOSE.");

                    // This is a scoped lock with AckLock, but for the moment
                    // when processClose() is called this lock must be taken out,
                    // otherwise this will cause a deadlock. We don't need this
                    // lock anymore, and at 'return' it will be unlocked anyway.
                    recvbuf_acklock.unlock();
                    processClose();
                    return -1;
                }
                else
                {
                    LOGC(qrlog.Warn, log << CONID() << "No room to store incoming packet: offset="
                            << offset << " avail=" << avail_bufsize
                            << " ack.seq=" << m_iRcvLastSkipAck << " pkt.seq=" << rpkt.m_iSeqNo
                            << " rcv-remain=" << m_pRcvBuffer->debugGetSize()
                            << " drift=" << m_pRcvBuffer->getDrift()
                        );
                    return -1;
                }
            }

            bool adding_successful = true;
            if (m_pRcvBuffer->addData(*i, offset) < 0)
            {
                // addData returns -1 if at the m_iLastAckPos+offset position there already is a packet.
                // So this packet is "redundant".
                IF_HEAVY_LOGGING(exc_type = "UNACKED");
                adding_successful = false;
            }
            else
            {
                IF_HEAVY_LOGGING(exc_type = "ACCEPTED");
                excessive = false;
                if (u->m_Packet.getMsgCryptoFlags())
                {
                    EncryptionStatus rc = m_pCryptoControl ? m_pCryptoControl->decrypt((u->m_Packet)) : ENCS_NOTSUP;
                    if (rc != ENCS_CLEAR)
                    {
                        // Could not decrypt
                        // Keep packet in received buffer
                        // Crypto flags are still set
                        // It will be acknowledged
                        {
                            ScopedLock lg(m_StatsLock);
                            m_stats.traceRcvUndecrypt += 1;
                            m_stats.traceRcvBytesUndecrypt += pktsz;
                            m_stats.m_rcvUndecryptTotal += 1;
                            m_stats.m_rcvBytesUndecryptTotal += pktsz;
                        }

                        // Log message degraded to debug because it may happen very often
                        HLOGC(qrlog.Debug, log << CONID() << "ERROR: packet not decrypted, dropping data.");
                        adding_successful = false;
                        IF_HEAVY_LOGGING(exc_type = "UNDECRYPTED");
                    }
                }
            }

            if (adding_successful)
            {
                ScopedLock statslock(m_StatsLock);
                ++m_stats.traceRecvUniq;
                ++m_stats.recvUniqTotal;
                m_stats.traceBytesRecvUniq += u->m_Packet.getLength();
                m_stats.bytesRecvUniqTotal += u->m_Packet.getLength();
            }

#if ENABLE_HEAVY_LOGGING
            std::ostringstream timebufspec;
            if (m_bTsbPd)
            {
                int dsize = m_pRcvBuffer->getRcvDataSize();
                timebufspec << "(" << FormatTime(m_pRcvBuffer->debugGetDeliveryTime(0))
                    << "-" << FormatTime(m_pRcvBuffer->debugGetDeliveryTime(dsize-1)) << ")";
            }

            std::ostringstream expectspec;
            if (excessive)
                expectspec << "EXCESSIVE(" << exc_type << rexmit_reason << ")";
            else
                expectspec << "ACCEPTED";

            LOGC(qrlog.Debug, log << CONID() << "RECEIVED: seq=" << rpkt.m_iSeqNo
                    << " offset=" << offset
                    << " BUFr=" << avail_bufsize
                    << " avail=" << m_pRcvBuffer->getAvailBufSize()
                    << " buffer=(" << m_iRcvLastSkipAck
                    << ":" << m_iRcvCurrSeqNo                   // -1 = size to last index
                    << "+" << CSeqNo::incseq(m_iRcvLastSkipAck, m_pRcvBuffer->capacity()-1)
                    << ") "
                    << " RSL=" << expectspec.str()
                    << " SN=" << rexmitstat[pktrexmitflag]
                    << " DLVTM=" << timebufspec.str()
                    << " FLAGS: "
                    << rpkt.MessageFlagStr());
#endif

            // Decryption should have made the crypto flags EK_NOENC.
            // Otherwise it's an error.
            if (adding_successful)
            {
                // XXX move this code do CUDT::defaultPacketArrival and call it from here:
                // srt_loss_seqs = CALLBACK_CALL(m_cbPacketArrival, rpkt);

                HLOGC(qrlog.Debug,
                      log << "CONTIGUITY CHECK: sequence distance: " << CSeqNo::seqoff(m_iRcvCurrSeqNo, rpkt.m_iSeqNo));

                if (need_notify_loss && CSeqNo::seqcmp(rpkt.m_iSeqNo, CSeqNo::incseq(m_iRcvCurrSeqNo)) > 0) // Loss detection.
                {
                    int32_t seqlo = CSeqNo::incseq(m_iRcvCurrSeqNo);
                    int32_t seqhi = CSeqNo::decseq(rpkt.m_iSeqNo);

                    srt_loss_seqs.push_back(make_pair(seqlo, seqhi));

                    if (initial_loss_ttl)
                    {
                        // pack loss list for (possibly belated) NAK
                        // The LOSSREPORT will be sent in a while.

                        for (loss_seqs_t::iterator i = srt_loss_seqs.begin(); i != srt_loss_seqs.end(); ++i)
                        {
                            m_FreshLoss.push_back(CRcvFreshLoss(i->first, i->second, initial_loss_ttl));
                        }
                        HLOGC(qrlog.Debug,
                              log << "FreshLoss: added sequences: " << Printable(srt_loss_seqs)
                                  << " tolerance: " << initial_loss_ttl);
                        reorder_prevent_lossreport = true;
                    }
                }
            }

            // Update the current largest sequence number that has been received.
            // Or it is a retransmitted packet, remove it from receiver loss list.
            if (CSeqNo::seqcmp(rpkt.m_iSeqNo, m_iRcvCurrSeqNo) > 0)
            {
                m_iRcvCurrSeqNo = rpkt.m_iSeqNo; // Latest possible received
            }
            else
            {
                unlose(rpkt); // was BELATED or RETRANSMITTED
                was_sent_in_order &= 0 != pktrexmitflag;
            }
        }

        // This is moved earlier after introducing filter because it shouldn't
        // be executed in case when the packet was rejected by the receiver buffer.
        // However now the 'excessive' condition may be true also in case when
        // a truly non-excessive packet has been received, just it has been temporarily
        // stored for better times by the filter module. This way 'excessive' is also true,
        // although the old condition that a packet with a newer sequence number has arrived
        // or arrived out of order may still be satisfied.
        if (!incoming_belated && was_sent_in_order)
        {
            // Basing on some special case in the packet, it might be required
            // to enforce sending ACK immediately (earlier than normally after
            // a given period).
            if (m_CongCtl->needsQuickACK(packet))
            {
                m_tsNextACKTime = steady_clock::now();
            }
        }

        if (excessive)
        {
            return -1;
        }
    } // End of recvbuf_acklock

    if (m_bClosing)
    {
        // RcvQueue worker thread can call processData while closing (or close while processData)
        // This race condition exists in the UDT design but the protection against TsbPd thread
        // (with AckLock) and decryption enlarged the probability window.
        // Application can crash deep in decrypt stack since crypto context is deleted in close.
        // RcvQueue worker thread will not necessarily be deleted with this connection as it can be
        // used by others (socket multiplexer).
        return -1;
    }

    if (incoming.empty())
    {
        // Treat as excessive. This is when a filter cumulates packets
        // until the loss is rebuilt, or eats up a filter control packet
        return -1;
    }

    if (!srt_loss_seqs.empty())
    {
        // A loss is detected
        {
            // TODO: Can unlock rcvloss after m_pRcvLossList->insert(...)?
            // And probably protect m_FreshLoss as well.

            HLOGC(qrlog.Debug, log << "processData: LOSS DETECTED, %: " << Printable(srt_loss_seqs) << " - RECORDING.");
            // if record_loss == false, nothing will be contained here
            // Insert lost sequence numbers to the receiver loss list
            ScopedLock lg(m_RcvLossLock);
            for (loss_seqs_t::iterator i = srt_loss_seqs.begin(); i != srt_loss_seqs.end(); ++i)
            {
                // If loss found, insert them to the receiver loss list
                m_pRcvLossList->insert(i->first, i->second);
            }
        }

        const bool report_recorded_loss = !m_PacketFilter || m_PktFilterRexmitLevel == SRT_ARQ_ALWAYS;
        if (!reorder_prevent_lossreport && report_recorded_loss)
        {
            HLOGC(qrlog.Debug, log << "WILL REPORT LOSSES (SRT): " << Printable(srt_loss_seqs));
            sendLossReport(srt_loss_seqs);
        }

        if (m_bTsbPd)
        {
            HLOGC(qrlog.Debug, log << "loss: signaling TSBPD cond");
            CSync::lock_signal(m_RcvTsbPdCond, m_RecvLock);
        }
        else
        {
            HLOGC(qrlog.Debug, log << "loss: socket is not TSBPD, not signaling");
        }
    }

    // Separately report loss records of those reported by a filter.
    // ALWAYS report whatever has been reported back by a filter. Note that
    // the filter never reports anything when rexmit fallback level is ALWAYS or NEVER.
    // With ALWAYS only those are reported that were recorded here by SRT.
    // With NEVER, nothing is to be reported.
    if (!filter_loss_seqs.empty())
    {
        HLOGC(qrlog.Debug, log << "WILL REPORT LOSSES (filter): " << Printable(filter_loss_seqs));
        sendLossReport(filter_loss_seqs);

        if (m_bTsbPd)
        {
            HLOGC(qrlog.Debug, log << "loss: signaling TSBPD cond");
            CSync::lock_signal(m_RcvTsbPdCond, m_RecvLock);
        }
    }

    // Now review the list of FreshLoss to see if there's any "old enough" to send UMSG_LOSSREPORT to it.

    // PERFORMANCE CONSIDERATIONS:
    // This list is quite inefficient as a data type and finding the candidate to send UMSG_LOSSREPORT
    // is linear time. On the other hand, there are some special cases that are important for performance:
    // - only the first (plus some following) could have had TTL drown to 0
    // - the only (little likely) possibility that the next-to-first record has TTL=0 is when there was
    //   a loss range split (due to dropFromLossLists() of one sequence)
    // - first found record with TTL>0 means end of "ready to LOSSREPORT" records
    // So:
    // All you have to do is:
    //  - start with first element and continue with next elements, as long as they have TTL=0
    //    If so, send the loss report and remove this element.
    //  - Since the first element that has TTL>0, iterate until the end of container and decrease TTL.
    //
    // This will be efficient becase the loop to increment one field (without any condition check)
    // can be quite well optimized.

    vector<int32_t> lossdata;
    {
        ScopedLock lg(m_RcvLossLock);

        // XXX There was a mysterious crash around m_FreshLoss. When the initial_loss_ttl is 0
        // (that is, "belated loss report" feature is off), don't even touch m_FreshLoss.
        if (initial_loss_ttl && !m_FreshLoss.empty())
        {
            deque<CRcvFreshLoss>::iterator i = m_FreshLoss.begin();

            // Phase 1: take while TTL <= 0.
            // There can be more than one record with the same TTL, if it has happened before
            // that there was an 'unlost' (@c dropFromLossLists) sequence that has split one detected loss
            // into two records.
            for (; i != m_FreshLoss.end() && i->ttl <= 0; ++i)
            {
                HLOGF(qrlog.Debug,
                      "Packet seq %d-%d (%d packets) considered lost - sending LOSSREPORT",
                      i->seq[0],
                      i->seq[1],
                      CSeqNo::seqoff(i->seq[0], i->seq[1]) + 1);
                addLossRecord(lossdata, i->seq[0], i->seq[1]);
            }

            // Remove elements that have been processed and prepared for lossreport.
            if (i != m_FreshLoss.begin())
            {
                m_FreshLoss.erase(m_FreshLoss.begin(), i);
                i = m_FreshLoss.begin();
            }

            if (m_FreshLoss.empty())
            {
                HLOGP(qrlog.Debug, "NO MORE FRESH LOSS RECORDS.");
            }
            else
            {
                HLOGF(qrlog.Debug,
                      "STILL %" PRIzu " FRESH LOSS RECORDS, FIRST: %d-%d (%d) TTL: %d",
                      m_FreshLoss.size(),
                      i->seq[0],
                      i->seq[1],
                      1 + CSeqNo::seqoff(i->seq[0], i->seq[1]),
                      i->ttl);
            }

            // Phase 2: rest of the records should have TTL decreased.
            for (; i != m_FreshLoss.end(); ++i)
                --i->ttl;
        }
    }
    if (!lossdata.empty())
    {
        sendCtrl(UMSG_LOSSREPORT, NULL, &lossdata[0], (int) lossdata.size());
    }

    // was_sent_in_order means either of:
    // - packet was sent in order (first if branch above)
    // - packet was sent as old, but was a retransmitted packet

    if (m_bPeerRexmitFlag && was_sent_in_order)
    {
        ++m_iConsecOrderedDelivery;
        if (m_iConsecOrderedDelivery >= 50)
        {
            m_iConsecOrderedDelivery = 0;
            if (m_iReorderTolerance > 0)
            {
                m_iReorderTolerance--;
                enterCS(m_StatsLock);
                m_stats.traceReorderDistance--;
                leaveCS(m_StatsLock);
                HLOGF(qrlog.Debug,
                      "ORDERED DELIVERY of 50 packets in a row - decreasing tolerance to %d",
                      m_iReorderTolerance);
            }
        }
    }

    return 0;
}

#if ENABLE_EXPERIMENTAL_BONDING
void CUDT::updateIdleLinkFrom(CUDT* source)
{
    ScopedLock lg (m_RecvLock);

    if (!m_pRcvBuffer->empty())
    {
        HLOGC(grlog.Debug, log << "grp: NOT updating rcv-seq in @" << m_SocketID << ": receiver buffer not empty");
        return;
    }

    // XXX Try to optimize this. Note that here happens:
    // - decseq just to have a value to compare directly
    // - seqcmp with that value
    // - if passed, in setInitialRcvSeq there's the same decseq again
    int32_t new_last_rcv = CSeqNo::decseq(source->m_iRcvLastSkipAck);

    // if (new_last_rcv <% m_iRcvCurrSeqNo)
    if (CSeqNo::seqcmp(new_last_rcv, m_iRcvCurrSeqNo) < 0)
    {
        // Reject the change because that would shift the reception pointer backwards.
        HLOGC(grlog.Debug, log << "grp: NOT updating rcv-seq in @" << m_SocketID
                << ": backward setting rejected: %" << m_iRcvCurrSeqNo
                << " -> %" << new_last_rcv);
        return;
    }

    HLOGC(grlog.Debug, log << "grp: updating rcv-seq in @" << m_SocketID
            << " from @" << source->m_SocketID << ": %" << source->m_iRcvLastSkipAck);
    setInitialRcvSeq(source->m_iRcvLastSkipAck);
}

// XXX This function is currently unused. It should be fixed and put into use.
// See the blocked call in CUDT::processData().
// XXX REVIEW LOCKS WHEN REACTIVATING!
CUDT::loss_seqs_t CUDT::defaultPacketArrival(void* vself, CPacket& pkt)
{
// [[using affinity(m_pRcvBuffer->workerThread())]];
    CUDT* self = (CUDT*)vself;
    loss_seqs_t output;

    // XXX When an alternative packet arrival callback is installed
    // in case of groups, move this part to the groupwise version.

    if (self->m_parent->m_GroupOf)
    {
        CUDTGroup::SocketData* gi = self->m_parent->m_GroupMemberData;
        if (gi->rcvstate < SRT_GST_RUNNING) // PENDING or IDLE, tho PENDING is unlikely
        {
            HLOGC(qrlog.Debug, log << "defaultPacketArrival: IN-GROUP rcv state transition to RUNNING. NOT checking for loss");
            gi->rcvstate = SRT_GST_RUNNING;
            return output;
        }
    }

    const int initial_loss_ttl = (self->m_bPeerRexmitFlag) ? self->m_iReorderTolerance : 0;

    int seqdiff = CSeqNo::seqcmp(pkt.m_iSeqNo, self->m_iRcvCurrSeqNo);

    HLOGC(qrlog.Debug, log << "defaultPacketArrival: checking sequence " << pkt.m_iSeqNo
            << " against latest " << self->m_iRcvCurrSeqNo << " (distance: " << seqdiff << ")");

    // Loss detection.
    if (seqdiff > 1) // packet is later than the very subsequent packet
    {
        const int32_t seqlo = CSeqNo::incseq(self->m_iRcvCurrSeqNo);
        const int32_t seqhi = CSeqNo::decseq(pkt.m_iSeqNo);

        {
            // If loss found, insert them to the receiver loss list
            ScopedLock lg (self->m_RcvLossLock);
            self->m_pRcvLossList->insert(seqlo, seqhi);

            if (initial_loss_ttl)
            {
                // pack loss list for (possibly belated) NAK
                // The LOSSREPORT will be sent in a while.
                self->m_FreshLoss.push_back(CRcvFreshLoss(seqlo, seqhi, initial_loss_ttl));
                HLOGF(qrlog.Debug, "defaultPacketArrival: added loss sequence %d-%d (%d) with tolerance %d", seqlo, seqhi,
                        1+CSeqNo::seqcmp(seqhi, seqlo), initial_loss_ttl);
            }
        }

        if (!initial_loss_ttl)
        {
            // old code; run immediately when tolerance = 0
            // or this feature isn't used because of the peer
            output.push_back(make_pair(seqlo, seqhi));
        }
    }

    return output;
}
#endif

/// This function is called when a packet has arrived, which was behind the current
/// received sequence - that is, belated or retransmitted. Try to remove the packet
/// from both loss records: the general loss record and the fresh loss record.
///
/// Additionally, check - if supported by the peer - whether the "latecoming" packet
/// has been sent due to retransmission or due to reordering, by checking the rexmit
/// support flag and rexmit flag itself. If this packet was surely ORIGINALLY SENT
/// it means that the current network connection suffers of packet reordering. This
/// way try to introduce a dynamic tolerance by calculating the difference between
/// the current packet reception sequence and this packet's sequence. This value
/// will be set to the tolerance value, which means that later packet retransmission
/// will not be required immediately, but only after receiving N next packets that
/// do not include the lacking packet.
/// The tolerance is not increased infinitely - it's bordered by m_iMaxReorderTolerance.
/// This value can be set in options - SRT_LOSSMAXTTL.
void CUDT::unlose(const CPacket &packet)
{
    ScopedLock lg(m_RcvLossLock);
    int32_t sequence = packet.m_iSeqNo;
    m_pRcvLossList->remove(sequence);

    // Rest of this code concerns only the "belated lossreport" feature.

    bool has_increased_tolerance = false;
    bool was_reordered           = false;

    if (m_bPeerRexmitFlag)
    {
        // If the peer understands the REXMIT flag, it means that the REXMIT flag is contained
        // in the PH_MSGNO field.

        // The packet is considered coming originally (just possibly out of order), if REXMIT
        // flag is NOT set.
        was_reordered = !packet.getRexmitFlag();
        if (was_reordered)
        {
            HLOGF(qrlog.Debug, "received out-of-band packet seq %d", sequence);

            const int seqdiff = abs(CSeqNo::seqcmp(m_iRcvCurrSeqNo, packet.m_iSeqNo));
            enterCS(m_StatsLock);
            m_stats.traceReorderDistance = max(seqdiff, m_stats.traceReorderDistance);
            leaveCS(m_StatsLock);
            if (seqdiff > m_iReorderTolerance)
            {
                const int new_tolerance = min(seqdiff, m_iMaxReorderTolerance);
                HLOGF(qrlog.Debug,
                      "Belated by %d seqs - Reorder tolerance %s %d",
                      seqdiff,
                      (new_tolerance == m_iReorderTolerance) ? "REMAINS with" : "increased to",
                      new_tolerance);
                m_iReorderTolerance = new_tolerance;
                has_increased_tolerance =
                    true; // Yes, even if reorder tolerance is already at maximum - this prevents decreasing tolerance.
            }
        }
        else
        {
            HLOGC(qrlog.Debug, log << CONID() << "received reXmitted packet seq=" << sequence);
        }
    }
    else
    {
        HLOGF(qrlog.Debug, "received reXmitted or belated packet seq %d (distinction not supported by peer)", sequence);
    }

    // Don't do anything if "belated loss report" feature is not used.
    // In that case the FreshLoss list isn't being filled in at all, the
    // loss report is sent directly.
    // Note that this condition blocks two things being done in this function:
    // - remove given sequence from the fresh loss record
    //   (in this case it's empty anyway)
    // - decrease current reorder tolerance based on whether packets come in order
    //   (current reorder tolerance is 0 anyway)
    if (m_bPeerRexmitFlag == 0 || m_iReorderTolerance == 0)
        return;

    size_t i       = 0;
    int    had_ttl = 0;
    for (i = 0; i < m_FreshLoss.size(); ++i)
    {
        had_ttl = m_FreshLoss[i].ttl;
        switch (m_FreshLoss[i].revoke(sequence))
        {
        case CRcvFreshLoss::NONE:
            continue; // Not found. Search again.

        case CRcvFreshLoss::STRIPPED:
            goto breakbreak; // Found and the modification is applied. We're done here.

        case CRcvFreshLoss::DELETE:
            // No more elements. Kill it.
            m_FreshLoss.erase(m_FreshLoss.begin() + i);
            // Every loss is unique. We're done here.
            goto breakbreak;

        case CRcvFreshLoss::SPLIT:
            // Oh, this will be more complicated. This means that it was in between.
            {
                // So create a new element that will hold the upper part of the range,
                // and this one modify to be the lower part of the range.

                // Keep the current end-of-sequence value for the second element
                int32_t next_end = m_FreshLoss[i].seq[1];

                // seq-1 set to the end of this element
                m_FreshLoss[i].seq[1] = CSeqNo::decseq(sequence);
                // seq+1 set to the begin of the next element
                int32_t next_begin = CSeqNo::incseq(sequence);

                // Use position of the NEXT element because insertion happens BEFORE pointed element.
                // Use the same TTL (will stay the same in the other one).
                m_FreshLoss.insert(m_FreshLoss.begin() + i + 1,
                                   CRcvFreshLoss(next_begin, next_end, m_FreshLoss[i].ttl));
            }
            goto breakbreak;
        }
    }

    // Could have made the "return" instruction instead of goto, but maybe there will be something
    // to add in future, so keeping that.
breakbreak:;

    if (i != m_FreshLoss.size())
    {
        HLOGF(qrlog.Debug, "sequence %d removed from belated lossreport record", sequence);
    }

    if (was_reordered)
    {
        m_iConsecOrderedDelivery = 0;
        if (has_increased_tolerance)
        {
            m_iConsecEarlyDelivery = 0; // reset counter
        }
        else if (had_ttl > 2)
        {
            ++m_iConsecEarlyDelivery; // otherwise, and if it arrived quite earlier, increase counter
            HLOGF(qrlog.Debug, "... arrived at TTL %d case %d", had_ttl, m_iConsecEarlyDelivery);

            // After 10 consecutive
            if (m_iConsecEarlyDelivery >= 10)
            {
                m_iConsecEarlyDelivery = 0;
                if (m_iReorderTolerance > 0)
                {
                    m_iReorderTolerance--;
                    enterCS(m_StatsLock);
                    m_stats.traceReorderDistance--;
                    leaveCS(m_StatsLock);
                    HLOGF(qrlog.Debug,
                          "... reached %d times - decreasing tolerance to %d",
                          m_iConsecEarlyDelivery,
                          m_iReorderTolerance);
                }
            }
        }
        // If hasn't increased tolerance, but the packet appeared at TTL less than 2, do nothing.
    }
}

void CUDT::dropFromLossLists(int32_t from, int32_t to)
{
    ScopedLock lg(m_RcvLossLock);
    m_pRcvLossList->remove(from, to);

    HLOGF(qrlog.Debug, "%sTLPKTDROP seq %d-%d (%d packets)", CONID().c_str(), from, to, CSeqNo::seqoff(from, to));

    if (m_bPeerRexmitFlag == 0 || m_iReorderTolerance == 0)
        return;

    // All code below concerns only "belated lossreport" feature.

    // It's highly unlikely that this is waiting to send a belated UMSG_LOSSREPORT,
    // so treat it rather as a sanity check.

    // It's enough to check if the first element of the list starts with a sequence older than 'to'.
    // If not, just do nothing.

    size_t delete_index = 0;
    for (size_t i = 0; i < m_FreshLoss.size(); ++i)
    {
        CRcvFreshLoss::Emod result = m_FreshLoss[i].revoke(from, to);
        switch (result)
        {
        case CRcvFreshLoss::DELETE:
            delete_index = i + 1; // PAST THE END
            continue;             // There may be further ranges that are included in this one, so check on.

        case CRcvFreshLoss::NONE:
        case CRcvFreshLoss::STRIPPED:
            break; // THIS BREAKS ONLY 'switch', not 'for'!

        case CRcvFreshLoss::SPLIT:; // This function never returns it. It's only a compiler shut-up.
        }

        break; // Now this breaks also FOR.
    }

    m_FreshLoss.erase(m_FreshLoss.begin(),
                      m_FreshLoss.begin() + delete_index); // with delete_index == 0 will do nothing
}

// This function, as the name states, should bake a new cookie.
int32_t CUDT::bake(const sockaddr_any& addr, int32_t current_cookie, int correction)
{
    static unsigned int distractor = 0;
    unsigned int        rollover   = distractor + 10;

    for (;;)
    {
        // SYN cookie
        char clienthost[NI_MAXHOST];
        char clientport[NI_MAXSERV];
        getnameinfo(addr.get(),
                    addr.size(),
                    clienthost,
                    sizeof(clienthost),
                    clientport,
                    sizeof(clientport),
                    NI_NUMERICHOST | NI_NUMERICSERV);
        int64_t timestamp = (count_microseconds(steady_clock::now() - m_stats.tsStartTime) / 60000000) + distractor -
                            correction; // secret changes every one minute
        stringstream cookiestr;
        cookiestr << clienthost << ":" << clientport << ":" << timestamp;
        union {
            unsigned char cookie[16];
            int32_t       cookie_val;
        };
        CMD5::compute(cookiestr.str().c_str(), cookie);

        if (cookie_val != current_cookie)
            return cookie_val;

        ++distractor;

        // This is just to make the loop formally breakable,
        // but this is virtually impossible to happen.
        if (distractor == rollover)
            return cookie_val;
    }
}

// XXX This is quite a mystery, why this function has a return value
// and what the purpose for it was. There's just one call of this
// function in the whole code and in that call the return value is
// ignored. Actually this call happens in the CRcvQueue::worker thread,
// where it makes a response for incoming UDP packet that might be
// a connection request. Should any error occur in this process, there
// is no way to "report error" that happened here. Basing on that
// these values in original UDT code were quite like the values
// for m_iReqType, they have been changed to URQ_* symbols, which
// may mean that the intent for the return value was to send this
// value back as a control packet back to the connector.
//
// This function is run when the CRcvQueue object is reading packets
// from the multiplexer (@c CRcvQueue::worker_RetrieveUnit) and the
// target socket ID is 0.
//
// XXX Make this function return EConnectStatus enum type (extend if needed),
// and this will be directly passed to the caller.

// [[using locked(m_pRcvQueue->m_LSLock)]];
int CUDT::processConnectRequest(const sockaddr_any& addr, CPacket& packet)
{
    // XXX ASSUMPTIONS:
    // [[using assert(packet.m_iID == 0)]]

    HLOGC(cnlog.Debug, log << "processConnectRequest: received a connection request");

    if (m_bClosing)
    {
        m_RejectReason = SRT_REJ_CLOSE;
        HLOGC(cnlog.Debug, log << "processConnectRequest: ... NOT. Rejecting because closing.");
        return m_RejectReason;
    }

    /*
     * Closing a listening socket only set bBroken
     * If a connect packet is received while closing it gets through
     * processing and crashes later.
     */
    if (m_bBroken)
    {
        m_RejectReason = SRT_REJ_CLOSE;
        HLOGC(cnlog.Debug, log << "processConnectRequest: ... NOT. Rejecting because broken.");
        return m_RejectReason;
    }
    size_t exp_len =
        CHandShake::m_iContentSize; // When CHandShake::m_iContentSize is used in log, the file fails to link!

    // NOTE!!! Old version of SRT code checks if the size of the HS packet
    // is EQUAL to the above CHandShake::m_iContentSize.

    // Changed to < exp_len because we actually need that the packet
    // be at least of a size for handshake, although it may contain
    // more data, depending on what's inside.
    if (packet.getLength() < exp_len)
    {
        m_RejectReason = SRT_REJ_ROGUE;
        HLOGC(cnlog.Debug,
              log << "processConnectRequest: ... NOT. Wrong size: " << packet.getLength() << " (expected: " << exp_len
                  << ")");
        return m_RejectReason;
    }

    // Dunno why the original UDT4 code only MUCH LATER was checking if the packet was UMSG_HANDSHAKE.
    // It doesn't seem to make sense to deserialize it into the handshake structure if we are not
    // sure that the packet contains the handshake at all!
    if (!packet.isControl(UMSG_HANDSHAKE))
    {
        m_RejectReason = SRT_REJ_ROGUE;
        LOGC(cnlog.Error, log << "processConnectRequest: the packet received as handshake is not a handshake message");
        return m_RejectReason;
    }

    CHandShake hs;
    hs.load_from(packet.m_pcData, packet.getLength());

    // XXX MOST LIKELY this hs should be now copied into m_ConnRes field, which holds
    // the handshake structure sent from the peer (no matter the role or mode).
    // This should simplify the createSrtHandshake() function which can this time
    // simply write the crafted handshake structure into m_ConnReq, which needs no
    // participation of the local handshake and passing it as a parameter through
    // newConnection() -> acceptAndRespond() -> createSrtHandshake(). This is also
    // required as a source of the peer's information used in processing in other
    // structures.

    int32_t cookie_val = bake(addr);

    HLOGC(cnlog.Debug, log << "processConnectRequest: new cookie: " << hex << cookie_val);

    // REQUEST:INDUCTION.
    // Set a cookie, a target ID, and send back the same as
    // RESPONSE:INDUCTION.
    if (hs.m_iReqType == URQ_INDUCTION)
    {
        HLOGC(cnlog.Debug, log << "processConnectRequest: received type=induction, sending back with cookie+socket");

        // XXX That looks weird - the calculated md5 sum out of the given host/port/timestamp
        // is 16 bytes long, but CHandShake::m_iCookie has 4 bytes. This then effectively copies
        // only the first 4 bytes. Moreover, it's dangerous on some platforms because the char
        // array need not be aligned to int32_t - changed to union in a hope that using int32_t
        // inside a union will enforce whole union to be aligned to int32_t.
        hs.m_iCookie = cookie_val;
        packet.m_iID = hs.m_iID;

        // Ok, now's the time. The listener sets here the version 5 handshake,
        // even though the request was 4. This is because the old client would
        // simply return THE SAME version, not even looking into it, giving the
        // listener false impression as if it supported version 5.
        //
        // If the caller was really HSv4, it will simply ignore the version 5 in INDUCTION;
        // it will respond with CONCLUSION, but with its own set version, which is version 4.
        //
        // If the caller was really HSv5, it will RECOGNIZE this version 5 in INDUCTION, so
        // it will respond with version 5 when sending CONCLUSION.

        hs.m_iVersion = HS_VERSION_SRT1;

        // Additionally, set this field to a MAGIC value. This field isn't used during INDUCTION
        // by HSv4 client, HSv5 client can use it to additionally verify that this is a HSv5 listener.
        // In this field we also advertise the PBKEYLEN value. When 0, it's considered not advertised.
        hs.m_iType = SrtHSRequest::wrapFlags(true /*put SRT_MAGIC_CODE in HSFLAGS*/, m_iSndCryptoKeyLen);
        bool whether SRT_ATR_UNUSED = m_iSndCryptoKeyLen != 0;
        HLOGC(cnlog.Debug,
              log << "processConnectRequest: " << (whether ? "" : "NOT ")
                  << " Advertising PBKEYLEN - value = " << m_iSndCryptoKeyLen);

        size_t size = packet.getLength();
        hs.store_to((packet.m_pcData), (size));
        setPacketTS(packet, steady_clock::now());

        // Display the HS before sending it to peer
        HLOGC(cnlog.Debug, log << "processConnectRequest: SENDING HS (i): " << hs.show());

        m_pSndQueue->sendto(addr, packet);
        return SRT_REJ_UNKNOWN; // EXCEPTION: this is a "no-error" code.
    }

    // Otherwise this should be REQUEST:CONCLUSION.
    // Should then come with the correct cookie that was
    // set in the above INDUCTION, in the HS_VERSION_SRT1
    // should also contain extra data.

    HLOGC(cnlog.Debug,
          log << "processConnectRequest: received type=" << RequestTypeStr(hs.m_iReqType) << " - checking cookie...");
    if (hs.m_iCookie != cookie_val)
    {
        cookie_val = bake(addr, cookie_val, -1); // SHOULD generate an earlier, distracted cookie

        if (hs.m_iCookie != cookie_val)
        {
            m_RejectReason = SRT_REJ_RDVCOOKIE;
            HLOGC(cnlog.Debug, log << "processConnectRequest: ...wrong cookie " << hex << cookie_val << ". Ignoring.");
            return m_RejectReason;
        }

        HLOGC(cnlog.Debug, log << "processConnectRequest: ... correct (FIXED) cookie. Proceeding.");
    }
    else
    {
        HLOGC(cnlog.Debug, log << "processConnectRequest: ... correct (ORIGINAL) cookie. Proceeding.");
    }

    int32_t id = hs.m_iID;

    // HANDSHAKE: The old client sees the version that does not match HS_VERSION_UDT4 (5).
    // In this case it will respond with URQ_ERROR_REJECT. Rest of the data are the same
    // as in the handshake request. When this message is received, the connector side should
    // switch itself to the version number HS_VERSION_UDT4 and continue the old way (that is,
    // continue sending URQ_INDUCTION, but this time with HS_VERSION_UDT4).

    bool accepted_hs = true;

    if (hs.m_iVersion == HS_VERSION_SRT1)
    {
        // No further check required.
        // The m_iType contains handshake extension flags.
    }
    else if (hs.m_iVersion == HS_VERSION_UDT4)
    {
        // In UDT, and so in older SRT version, the hs.m_iType field should contain
        // the socket type, although SRT only allowed this field to be UDT_DGRAM.
        // Older SRT version contained that value in a field, but now that this can
        // only contain UDT_DGRAM the field itself has been abandoned.
        // For the sake of any old client that reports version 4 handshake, interpret
        // this hs.m_iType field as a socket type and check if it's UDT_DGRAM.

        // Note that in HSv5 hs.m_iType contains extension flags.
        if (hs.m_iType != UDT_DGRAM)
        {
            m_RejectReason = SRT_REJ_ROGUE;
            accepted_hs    = false;
        }
    }
    else
    {
        // Unsupported version
        // (NOTE: This includes "version=0" which is a rejection flag).
        m_RejectReason = SRT_REJ_VERSION;
        accepted_hs    = false;
    }

    if (!accepted_hs)
    {
        HLOGC(cnlog.Debug,
              log << "processConnectRequest: version/type mismatch. Sending REJECT code:" << m_RejectReason
              << " MSG: " << srt_rejectreason_str(m_RejectReason));
        // mismatch, reject the request
        hs.m_iReqType = URQFailure(m_RejectReason);
        size_t size   = CHandShake::m_iContentSize;
        hs.store_to((packet.m_pcData), (size));
        packet.m_iID        = id;
        setPacketTS(packet, steady_clock::now());
        HLOGC(cnlog.Debug, log << "processConnectRequest: SENDING HS (e): " << hs.show());
        m_pSndQueue->sendto(addr, packet);
    }
    else
    {
        int error  = SRT_REJ_UNKNOWN;
        CUDT* acpu = NULL;
        int result = s_UDTUnited.newConnection(m_SocketID, addr, packet, (hs), (error), (acpu));

        // This is listener - m_RejectReason need not be set
        // because listener has no functionality of giving the app
        // insight into rejected callers.

        // --->
        //        (global.) CUDTUnited::updateListenerMux
        //        (new Socket.) CUDT::acceptAndRespond
        if (result == -1)
        {
            hs.m_iReqType = URQFailure(error);
            LOGF(cnlog.Warn, "processConnectRequest: rsp(REJECT): %d - %s", hs.m_iReqType, srt_rejectreason_str(error));
        }

        // CONFUSION WARNING!
        //
        // The newConnection() will call acceptAndRespond() if the processing
        // was successful - IN WHICH CASE THIS PROCEDURE SHOULD DO NOTHING.
        // Ok, almost nothing - see update_events below.
        //
        // If newConnection() failed, acceptAndRespond() will not be called.
        // Ok, more precisely, the thing that acceptAndRespond() is expected to do
        // will not be done (this includes sending any response to the peer).
        //
        // Now read CAREFULLY. The newConnection() will return:
        //
        // - -1: The connection processing failed due to errors like:
        //       - memory alloation error
        //       - listen backlog exceeded
        //       - any error propagated from CUDT::open and CUDT::acceptAndRespond
        // - 0: The connection already exists
        // - 1: Connection accepted.
        //
        // So, update_events is called only if the connection is established.
        // Both 0 (repeated) and -1 (error) require that a response be sent.
        // The CPacket object that has arrived as a connection request is here
        // reused for the connection rejection response (see URQ_ERROR_REJECT set
        // as m_iReqType).

        // The 'acpu' should be set to a new socket, if found;
        // this means simultaneously that result == 0, but it's safest to
        // check this condition only. This means that 'newConnection' found
        // that the connection attempt has already been accepted, just the
        // caller side somehow didn't get the answer. The rule is that every
        // connection request HS must be completed with a symmetric HS response,
        // so craft one here.

        // Note that this function runs in the listener socket context, while 'acpu'
        // is the CUDT entity for the accepted socket.
        if (acpu)
        {
            // This is an existing connection, so the handshake is only needed
            // because of the rule that every handshake request must be covered
            // by the handshake response. It wouldn't be good to call interpretSrtHandshake
            // here because the data from the handshake have been already interpreted
            // and recorded. We just need to craft a response.
            HLOGC(cnlog.Debug,
                  log << CONID() << "processConnectRequest: sending REPEATED handshake response req="
                      << RequestTypeStr(hs.m_iReqType));

            // Rewrite already updated previously data in acceptAndRespond
            acpu->rewriteHandshakeData(acpu->m_PeerAddr, (hs));

            uint32_t kmdata[SRTDATA_MAXSIZE];
            size_t   kmdatasize = SRTDATA_MAXSIZE;
            EConnectStatus conn = CONN_ACCEPT;

            if (hs.m_iVersion >= HS_VERSION_SRT1)
            {
                // Always attach extension.
                hs.m_extension = true;
                conn = acpu->craftKmResponse((kmdata), (kmdatasize));
            }
            else
            {
                kmdatasize = 0;
            }

            if (conn != CONN_ACCEPT)
                return conn;

            packet.setLength(m_iMaxSRTPayloadSize);
            if (!acpu->createSrtHandshake(SRT_CMD_HSRSP, SRT_CMD_KMRSP,
                        kmdata, kmdatasize,
                        (packet), (hs)))
            {
                HLOGC(cnlog.Debug,
                        log << "processConnectRequest: rejecting due to problems in createSrtHandshake.");
                result = -1; // enforce fallthrough for the below condition!
                hs.m_iReqType = URQFailure(m_RejectReason == SRT_REJ_UNKNOWN ? SRT_REJ_IPE : m_RejectReason);
            }
            else
            {
                // Send the crafted handshake
                HLOGC(cnlog.Debug, log << "processConnectRequest: SENDING (repeated) HS (a): " << hs.show());
                acpu->addressAndSend((packet));
            }
        }

        // send back a response if connection failed or connection already existed
        // (or the above procedure failed)
        if (result == -1)
        {
            HLOGC(cnlog.Debug,
                  log << CONID() << "processConnectRequest: sending ABNORMAL handshake info req="
                      << RequestTypeStr(hs.m_iReqType));
            size_t size = CHandShake::m_iContentSize;
            hs.store_to((packet.m_pcData), (size));
            packet.setLength(size);
            packet.m_iID        = id;
            setPacketTS(packet, steady_clock::now());
            HLOGC(cnlog.Debug, log << "processConnectRequest: SENDING HS (a): " << hs.show());
            m_pSndQueue->sendto(addr, packet);
        }
        // new connection response should be sent in acceptAndRespond()
        // turn the socket writable if this is the first time when this was found out.
        else
        {
            // a new connection has been created, enable epoll for write
           HLOGC(cnlog.Debug, log << "processConnectRequest: @" << m_SocketID
                   << " connected, setting epoll to connect:");

           // Note: not using SRT_EPOLL_CONNECT symbol because this is a procedure
           // executed for the accepted socket.
           s_UDTUnited.m_EPoll.update_events(m_SocketID, m_sPollID, SRT_EPOLL_OUT, true);
        }
    }
    LOGC(cnlog.Note, log << "listen ret: " << hs.m_iReqType << " - " << RequestTypeStr(hs.m_iReqType));

    return RejectReasonForURQ(hs.m_iReqType);
}

void CUDT::addLossRecord(std::vector<int32_t> &lr, int32_t lo, int32_t hi)
{
    if (lo == hi)
        lr.push_back(lo);
    else
    {
        lr.push_back(lo | LOSSDATA_SEQNO_RANGE_FIRST);
        lr.push_back(hi);
    }
}

int CUDT::checkACKTimer(const steady_clock::time_point &currtime)
{
    int because_decision = BECAUSE_NO_REASON;
    if (currtime > m_tsNextACKTime  // ACK time has come
                                  // OR the number of sent packets since last ACK has reached
                                  // the congctl-defined value of ACK Interval
                                  // (note that none of the builtin congctls defines ACK Interval)
        || (m_CongCtl->ACKMaxPackets() > 0 && m_iPktCount >= m_CongCtl->ACKMaxPackets()))
    {
        // ACK timer expired or ACK interval is reached
        sendCtrl(UMSG_ACK);

        const steady_clock::duration ack_interval = m_CongCtl->ACKTimeout_us() > 0
            ? microseconds_from(m_CongCtl->ACKTimeout_us())
            : m_tdACKInterval;
        m_tsNextACKTime = currtime + ack_interval;

        m_iPktCount      = 0;
        m_iLightACKCount = 1;
        because_decision = BECAUSE_ACK;
    }

    // Or the transfer rate is so high that the number of packets
    // have reached the value of SelfClockInterval * LightACKCount before
    // the time has come according to m_tsNextACKTime. In this case a "lite ACK"
    // is sent, which doesn't contain statistical data and nothing more
    // than just the ACK number. The "fat ACK" packets will be still sent
    // normally according to the timely rules.
    else if (m_iPktCount >= SELF_CLOCK_INTERVAL * m_iLightACKCount)
    {
        // send a "light" ACK
        sendCtrl(UMSG_ACK, NULL, NULL, SEND_LITE_ACK);
        ++m_iLightACKCount;
        because_decision = BECAUSE_LITEACK;
    }

    return because_decision;
}

int CUDT::checkNAKTimer(const steady_clock::time_point& currtime)
{
    // XXX The problem with working NAKREPORT with SRT_ARQ_ONREQ
    // is not that it would be inappropriate, but because it's not
    // implemented. The reason for it is that the structure of the
    // loss list container (m_pRcvLossList) is such that it is expected
    // that the loss records are ordered by sequence numbers (so
    // that two ranges sticking together are merged in place).
    // Unfortunately in case of SRT_ARQ_ONREQ losses must be recorded
    // as before, but they should not be reported, until confirmed
    // by the filter. By this reason they appear often out of order
    // and for adding them properly the loss list container wasn't
    // prepared. This then requires some more effort to implement.
    if (!m_bRcvNakReport || m_PktFilterRexmitLevel != SRT_ARQ_ALWAYS)
        return BECAUSE_NO_REASON;

    /*
     * m_bRcvNakReport enables NAK reports for SRT.
     * Retransmission based on timeout is bandwidth consuming,
     * not knowing what to retransmit when the only NAK sent by receiver is lost,
     * all packets past last ACK are retransmitted (rexmitMethod() == SRM_FASTREXMIT).
     */
    const int loss_len = m_pRcvLossList->getLossLength();
    SRT_ASSERT(loss_len >= 0);
    int debug_decision = BECAUSE_NO_REASON;

    if (loss_len > 0)
    {
        if (currtime <= m_tsNextNAKTime)
            return BECAUSE_NO_REASON; // wait for next NAK time

        sendCtrl(UMSG_LOSSREPORT);
        debug_decision = BECAUSE_NAKREPORT;
    }

    m_tsNextNAKTime = currtime + m_tdNAKInterval;
    return debug_decision;
}

bool CUDT::checkExpTimer(const steady_clock::time_point& currtime, int check_reason ATR_UNUSED)
{
    // VERY HEAVY LOGGING
#if ENABLE_HEAVY_LOGGING & 1
    static const char* const decisions [] = {
        "ACK",
        "LITE-ACK",
        "NAKREPORT"
    };

    string decision = "NOTHING";
    if (check_reason)
    {
        ostringstream decd;
        decision = "";
        for (int i = 0; i < LAST_BECAUSE_BIT; ++i)
        {
            int flag = 1 << i;
            if (check_reason & flag)
                decd << decisions[i] << " ";
        }
        decision = decd.str();
    }
    HLOGC(xtlog.Debug, log << CONID() << "checkTimer: ACTIVITIES PERFORMED: " << decision);
#endif

    // In UDT the m_bUserDefinedRTO and m_iRTO were in CCC class.
    // There's nothing in the original code that alters these values.

    steady_clock::time_point next_exp_time;
    if (m_CongCtl->RTO())
    {
        next_exp_time = m_tsLastRspTime + microseconds_from(m_CongCtl->RTO());
    }
    else
    {
        steady_clock::duration exp_timeout =
            microseconds_from(m_iEXPCount * (m_iRTT + 4 * m_iRTTVar) + COMM_SYN_INTERVAL_US);
        if (exp_timeout < (m_iEXPCount * m_tdMinExpInterval))
            exp_timeout = m_iEXPCount * m_tdMinExpInterval;
        next_exp_time = m_tsLastRspTime + exp_timeout;
    }

    if (currtime <= next_exp_time)
        return false;

    // ms -> us
    const int PEER_IDLE_TMO_US = m_iOPT_PeerIdleTimeout * 1000;
    // Haven't received any information from the peer, is it dead?!
    // timeout: at least 16 expirations and must be greater than 5 seconds
    if ((m_iEXPCount > COMM_RESPONSE_MAX_EXP) &&
        (currtime - m_tsLastRspTime > microseconds_from(PEER_IDLE_TMO_US)))
    {
        //
        // Connection is broken.
        // UDT does not signal any information about this instead of to stop quietly.
        // Application will detect this when it calls any UDT methods next time.
        //
        HLOGC(xtlog.Debug,
              log << "CONNECTION EXPIRED after " << count_milliseconds(currtime - m_tsLastRspTime)
              << "ms (closing=true)");
        m_bClosing       = true;
        m_bBroken        = true;
        m_iBrokenCounter = 30;

        // update snd U list to remove this socket
        m_pSndQueue->m_pSndUList->update(this, CSndUList::DO_RESCHEDULE);

        updateBrokenConnection();
        completeBrokenConnectionDependencies(SRT_ECONNLOST); // LOCKS!

        return true;
    }

    HLOGC(xtlog.Debug,
          log << "EXP TIMER: count=" << m_iEXPCount << "/" << (+COMM_RESPONSE_MAX_EXP) << " elapsed="
              << (count_microseconds(currtime - m_tsLastRspTime)) << "/" << (+PEER_IDLE_TMO_US) << "us");

    ++m_iEXPCount;

    /*
     * (keepalive fix)
     * duB:
     * It seems there is confusion of the direction of the Response here.
     * LastRspTime is supposed to be when receiving (data/ctrl) from peer
     * as shown in processCtrl and processData,
     * Here we set because we sent something?
     *
     * Disabling this code that prevent quick reconnection when peer disappear
     */
    // Reset last response time since we've just sent a heart-beat.
    // (fixed) m_tsLastRspTime = currtime_tk;

    return false;
}

void CUDT::checkRexmitTimer(const steady_clock::time_point& currtime)
{
    /* There are two algorithms of blind packet retransmission: LATEREXMIT and FASTREXMIT.
     *
     * LATEREXMIT is only used with FileCC.
     * The mode is triggered when some time has passed since the last ACK from
     * the receiver, while there is still some unacknowledged data in the sender's buffer,
     * and the loss list is empty.
     *
     * FASTREXMIT is only used with LiveCC.
     * The mode is triggered if the receiver does not send periodic NAK reports,
     * when some time has passed since the last ACK from the receiver,
     * while there is still some unacknowledged data in the sender's buffer.
     *
     * In case the above conditions are met, the unacknowledged packets
     * in the sender's buffer will be added to loss list and retransmitted.
     */

    const uint64_t rtt_syn = (m_iRTT + 4 * m_iRTTVar + 2 * COMM_SYN_INTERVAL_US);
    const uint64_t exp_int_us = (m_iReXmitCount * rtt_syn + COMM_SYN_INTERVAL_US);

    if (currtime <= (m_tsLastRspAckTime + microseconds_from(exp_int_us)))
        return;

    // If there is no unacknowledged data in the sending buffer,
    // then there is nothing to retransmit.
    if (m_pSndBuffer->getCurrBufSize() <= 0)
        return;

    const bool is_laterexmit = m_CongCtl->rexmitMethod() == SrtCongestion::SRM_LATEREXMIT;
    const bool is_fastrexmit = m_CongCtl->rexmitMethod() == SrtCongestion::SRM_FASTREXMIT;

    // If the receiver will send periodic NAK reports, then FASTREXMIT (live) is inactive.
    // TODO: Probably some method of "blind rexmit" MUST BE DONE, when TLPKTDROP is off.
    if (is_fastrexmit && m_bPeerNakReport)
        return;

    // Schedule for retransmission IF:
    // - there are packets in flight (getFlightSpan() > 0);
    // - in case of LATEREXMIT (File Mode): the sender loss list is empty
    //   (the receiver didn't send any LOSSREPORT, or LOSSREPORT was lost on track).
    // - in case of FASTREXMIT (Live Mode): there is the latency constraint, therefore
    //   schedule unacknowledged packets for retransmission regardless of the loss list emptiness.
    if (getFlightSpan() > 0 && (!is_laterexmit || m_pSndLossList->getLossLength() == 0))
    {
        // Sender: Insert all the packets sent after last received acknowledgement into the sender loss list.
        ScopedLock acklock(m_RecvAckLock); // Protect packet retransmission
        // Resend all unacknowledged packets on timeout, but only if there is no packet in the loss list
        const int32_t csn = m_iSndCurrSeqNo;
        const int     num = m_pSndLossList->insert(m_iSndLastAck, csn);
        if (num > 0)
        {
            enterCS(m_StatsLock);
            m_stats.traceSndLoss += num;
            m_stats.sndLossTotal += num;
            leaveCS(m_StatsLock);

            HLOGC(xtlog.Debug,
                  log << CONID() << "ENFORCED " << (is_laterexmit ? "LATEREXMIT" : "FASTREXMIT")
                      << " by ACK-TMOUT (scheduling): " << CSeqNo::incseq(m_iSndLastAck) << "-" << csn << " ("
                      << CSeqNo::seqoff(m_iSndLastAck, csn) << " packets)");
        }
    }

    ++m_iReXmitCount;

    checkSndTimers(DONT_REGEN_KM);
    const ECheckTimerStage stage = is_fastrexmit ? TEV_CHT_FASTREXMIT : TEV_CHT_REXMIT;
    updateCC(TEV_CHECKTIMER, EventVariant(stage));

    // immediately restart transmission
    m_pSndQueue->m_pSndUList->update(this, CSndUList::DO_RESCHEDULE);
}

void CUDT::checkTimers()
{
    // update CC parameters
    updateCC(TEV_CHECKTIMER, EventVariant(TEV_CHT_INIT));

    const steady_clock::time_point currtime = steady_clock::now();

    // This is a very heavy log, unblock only for temporary debugging!
#if 0
    HLOGC(xtlog.Debug, log << CONID() << "checkTimers: nextacktime=" << FormatTime(m_tsNextACKTime)
        << " AckInterval=" << m_iACKInterval
        << " pkt-count=" << m_iPktCount << " liteack-count=" << m_iLightACKCount);
#endif

    // Check if it is time to send ACK
    int debug_decision = checkACKTimer(currtime);

    // Check if it is time to send a loss report
    debug_decision |= checkNAKTimer(currtime);

    // Check if the connection is expired
    if (checkExpTimer(currtime, debug_decision))
        return;

    // Check if FAST or LATE packet retransmission is required
    checkRexmitTimer(currtime);

    if (currtime > m_tsLastSndTime + microseconds_from(COMM_KEEPALIVE_PERIOD_US))
    {
        sendCtrl(UMSG_KEEPALIVE);
#if ENABLE_EXPERIMENTAL_BONDING
        if (m_parent->m_GroupOf)
        {
            ScopedLock glock (s_UDTUnited.m_GlobControlLock);
            if (m_parent->m_GroupOf)
            {
                // Pass socket ID because it's about changing group socket data
                m_parent->m_GroupOf->internalKeepalive(m_parent->m_GroupMemberData);
                // NOTE: GroupLock is unnecessary here because the only data read and
                // modified is the target of the iterator from m_GroupMemberData. The
                // iterator will be valid regardless of any container modifications.
            }
        }
#endif
        HLOGP(xtlog.Debug, "KEEPALIVE");
    }
}

void CUDT::updateBrokenConnection()
{
<<<<<<< HEAD
    HLOGC(smlog.Debug, log << "updateBrokenConnection: setting closing=true and taking out epoll events");
=======
>>>>>>> df25ca82
    m_bClosing = true;
    releaseSynch();
    // app can call any UDT API to learn the connection_broken error
    s_UDTUnited.m_EPoll.update_events(m_SocketID, m_sPollID, SRT_EPOLL_IN | SRT_EPOLL_OUT | SRT_EPOLL_ERR, true);
    CGlobEvent::triggerEvent();
}

void CUDT::completeBrokenConnectionDependencies(int errorcode)
{
    int token = -1;

#if ENABLE_EXPERIMENTAL_BONDING
    bool pending_broken = false;
    {
        ScopedLock guard_group_existence (s_UDTUnited.m_GlobControlLock);
        if (m_parent->m_GroupOf)
        {
            token = m_parent->m_GroupMemberData->token;
            if (m_parent->m_GroupMemberData->sndstate == SRT_GST_PENDING)
            {
                HLOGC(gmlog.Debug, log << "updateBrokenConnection: a pending link was broken - will be removed");
                pending_broken = true;
            }
            else
            {
                HLOGC(gmlog.Debug, log << "updateBrokenConnection: state=" << CUDTGroup::StateStr(m_parent->m_GroupMemberData->sndstate) << " a used link was broken - not closing automatically");
            }

            m_parent->m_GroupMemberData->sndstate = SRT_GST_BROKEN;
            m_parent->m_GroupMemberData->rcvstate = SRT_GST_BROKEN;
        }
    }
#endif

    if (m_cbConnectHook)
    {
        CALLBACK_CALL(m_cbConnectHook, m_SocketID, errorcode, m_PeerAddr.get(), token);
    }

#if ENABLE_EXPERIMENTAL_BONDING
    {
        // Lock GlobControlLock in order to make sure that
        // the state if the socket having the group and the
        // existence of the group will not be changed during
        // the operation. The attempt of group deletion will
        // have to wait until this operation completes.
        ScopedLock lock(s_UDTUnited.m_GlobControlLock);
        CUDTGroup* pg = m_parent->m_GroupOf;
        if (pg)
        {
            // Bound to one call because this requires locking
            pg->updateFailedLink();
        }
    }

    // Sockets that never succeeded to connect must be deleted
    // explicitly, otherwise they will never be deleted.
    if (pending_broken)
    {
        // XXX This somehow can cause a deadlock
        // s_UDTUnited.close(m_parent);
        m_parent->setBrokenClosed();
    }
#endif
}

void CUDT::addEPoll(const int eid)
{
    enterCS(s_UDTUnited.m_EPoll.m_EPollLock);
    m_sPollID.insert(eid);
    leaveCS(s_UDTUnited.m_EPoll.m_EPollLock);

    if (!stillConnected())
        return;

    enterCS(m_RecvLock);
    if (m_pRcvBuffer->isRcvDataReady())
    {
        s_UDTUnited.m_EPoll.update_events(m_SocketID, m_sPollID, SRT_EPOLL_IN, true);
    }
    leaveCS(m_RecvLock);

    if (m_iSndBufSize > m_pSndBuffer->getCurrBufSize())
    {
        s_UDTUnited.m_EPoll.update_events(m_SocketID, m_sPollID, SRT_EPOLL_OUT, true);
    }
}

void CUDT::removeEPollEvents(const int eid)
{
    // clear IO events notifications;
    // since this happens after the epoll ID has been removed, they cannot be set again
    set<int> remove;
    remove.insert(eid);
    s_UDTUnited.m_EPoll.update_events(m_SocketID, remove, SRT_EPOLL_IN | SRT_EPOLL_OUT, false);
}

void CUDT::removeEPollID(const int eid)
{
    enterCS(s_UDTUnited.m_EPoll.m_EPollLock);
    m_sPollID.erase(eid);
    leaveCS(s_UDTUnited.m_EPoll.m_EPollLock);
}

void CUDT::ConnectSignal(ETransmissionEvent evt, EventSlot sl)
{
    if (evt >= TEV_E_SIZE)
        return; // sanity check

    m_Slots[evt].push_back(sl);
}

void CUDT::DisconnectSignal(ETransmissionEvent evt)
{
    if (evt >= TEV_E_SIZE)
        return; // sanity check

    m_Slots[evt].clear();
}

void CUDT::EmitSignal(ETransmissionEvent tev, EventVariant var)
{
    for (std::vector<EventSlot>::iterator i = m_Slots[tev].begin(); i != m_Slots[tev].end(); ++i)
    {
        i->emit(tev, var);
    }
}

int CUDT::getsndbuffer(SRTSOCKET u, size_t *blocks, size_t *bytes)
{
    CUDTSocket *s = s_UDTUnited.locateSocket(u);
    if (!s || !s->m_pUDT)
        return -1;

    CSndBuffer *b = s->m_pUDT->m_pSndBuffer;

    if (!b)
        return -1;

    int bytecount, timespan;
    int count = b->getCurrBufSize((bytecount), (timespan));

    if (blocks)
        *blocks = count;

    if (bytes)
        *bytes = bytecount;

    return std::abs(timespan);
}

int CUDT::rejectReason(SRTSOCKET u)
{
    CUDTSocket* s = s_UDTUnited.locateSocket(u);
    if (!s || !s->m_pUDT)
        return SRT_REJ_UNKNOWN;

    return s->m_pUDT->m_RejectReason;
}

int CUDT::rejectReason(SRTSOCKET u, int value)
{
    CUDTSocket* s = s_UDTUnited.locateSocket(u);
    if (!s || !s->m_pUDT)
        return APIError(MJ_NOTSUP, MN_SIDINVAL);

    if (value < SRT_REJC_PREDEFINED)
        return APIError(MJ_NOTSUP, MN_INVAL);

    s->m_pUDT->m_RejectReason = value;
    return 0;
}

int64_t CUDT::socketStartTime(SRTSOCKET u)
{
    CUDTSocket* s = s_UDTUnited.locateSocket(u);
    if (!s || !s->m_pUDT)
        return APIError(MJ_NOTSUP, MN_SIDINVAL);

    return count_microseconds(s->m_pUDT->m_stats.tsStartTime.time_since_epoch());
}

bool CUDT::runAcceptHook(CUDT *acore, const sockaddr* peer, const CHandShake& hs, const CPacket& hspkt)
{
    // Prepare the information for the hook.

    // We need streamid.
    char target[MAX_SID_LENGTH + 1];
    memset((target), 0, MAX_SID_LENGTH + 1);

    // Just for a case, check the length.
    // This wasn't done before, and we could risk memory crash.
    // In case of error, this will remain unset and the empty
    // string will be passed as streamid.

    int ext_flags = SrtHSRequest::SRT_HSTYPE_HSFLAGS::unwrap(hs.m_iType);

#if ENABLE_EXPERIMENTAL_BONDING
    bool have_group = false;
    SRT_GROUP_TYPE gt = SRT_GTYPE_UNDEFINED;
#endif

    // This tests if there are any extensions.
    if (hspkt.getLength() > CHandShake::m_iContentSize + 4 && IsSet(ext_flags, CHandShake::HS_EXT_CONFIG))
    {
        uint32_t *begin = reinterpret_cast<uint32_t *>(hspkt.m_pcData + CHandShake::m_iContentSize);
        size_t    size  = hspkt.getLength() - CHandShake::m_iContentSize; // Due to previous cond check we grant it's >0
        uint32_t *next  = 0;
        size_t    length   = size / sizeof(uint32_t);
        size_t    blocklen = 0;

        for (;;) // ONE SHOT, but continuable loop
        {
            int cmd = FindExtensionBlock(begin, length, (blocklen), (next));

            const size_t bytelen = blocklen * sizeof(uint32_t);

            if (cmd == SRT_CMD_SID)
            {
                if (!bytelen || bytelen > MAX_SID_LENGTH)
                {
                    LOGC(cnlog.Error,
                         log << "interpretSrtHandshake: STREAMID length " << bytelen << " is 0 or > " << +MAX_SID_LENGTH
                             << " - PROTOCOL ERROR, REJECTING");
                    return false;
                }
                // See comment at CUDT::interpretSrtHandshake().
                memcpy((target), begin + 1, bytelen);

                // Un-swap on big endian machines
                ItoHLA(((uint32_t *)target), (uint32_t *)target, blocklen);
            }
#if ENABLE_EXPERIMENTAL_BONDING
            else if (cmd == SRT_CMD_GROUP)
            {
                uint32_t* groupdata = begin + 1;
                have_group = true; // Even if parse error happes
                if (bytelen / sizeof(int32_t) >= GRPD_E_SIZE)
                {
                    uint32_t gd = groupdata[GRPD_GROUPDATA];
                    gt = SRT_GROUP_TYPE(SrtHSRequest::HS_GROUP_TYPE::unwrap(gd));
                }
            }
#endif
            else if (cmd == SRT_CMD_NONE)
            {
                // End of blocks
                break;
            }

            // Any other kind of message extracted. Search on.
            if (!NextExtensionBlock((begin), next, (length)))
                break;
        }
    }

#if ENABLE_EXPERIMENTAL_BONDING
    if (have_group && acore->m_OPT_GroupConnect == 0)
    {
        HLOGC(cnlog.Debug, log << "runAcceptHook: REJECTING connection WITHOUT calling the hook - groups not allowed");
        return false;
    }

    // Update the groupconnect flag
    acore->m_OPT_GroupConnect = have_group ? 1 : 0;
    acore->m_HSGroupType = gt;
#endif

    try
    {
        int result = CALLBACK_CALL(m_cbAcceptHook, acore->m_SocketID, hs.m_iVersion, peer, target);
        if (result == -1)
            return false;
    }
    catch (...)
    {
        LOGP(cnlog.Warn, "runAcceptHook: hook interrupted by exception");
        return false;
    }

    return true;
}

void CUDT::handleKeepalive(const char* /*data*/, size_t /*size*/)
{
    // Here can be handled some protocol definition
    // for extra data sent through keepalive.

#if ENABLE_EXPERIMENTAL_BONDING
    if (m_parent->m_GroupOf)
    {
        // Lock GlobControlLock in order to make sure that
        // the state if the socket having the group and the
        // existence of the group will not be changed during
        // the operation. The attempt of group deletion will
        // have to wait until this operation completes.
        ScopedLock lock(s_UDTUnited.m_GlobControlLock);
        CUDTGroup* pg = m_parent->m_GroupOf;
        if (pg)
        {
            // Whether anything is to be done with this socket
            // about the fact that keepalive arrived, let the
            // group handle it
            pg->handleKeepalive(m_parent->m_GroupMemberData);
        }
    }
#endif
}
<|MERGE_RESOLUTION|>--- conflicted
+++ resolved
@@ -11317,10 +11317,7 @@
 
 void CUDT::updateBrokenConnection()
 {
-<<<<<<< HEAD
     HLOGC(smlog.Debug, log << "updateBrokenConnection: setting closing=true and taking out epoll events");
-=======
->>>>>>> df25ca82
     m_bClosing = true;
     releaseSynch();
     // app can call any UDT API to learn the connection_broken error
