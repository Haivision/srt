--- conflicted
+++ resolved
@@ -9342,30 +9342,13 @@
             }
         }
 
-<<<<<<< HEAD
-        CSndBuffer::Drop buffer_drop;
-=======
         typedef CSndBuffer::DropRange DropRange;
 
         DropRange buffer_drop;
->>>>>>> 8b73dbc4
         steady_clock::time_point tsOrigin;
         const int payload = m_pSndBuffer->readData(offset, (w_packet), (tsOrigin), (buffer_drop));
         if (payload == CSndBuffer::READ_DROP)
         {
-<<<<<<< HEAD
-            SRT_ASSERT(CSeqNo::seqoff(buffer_drop.seqno[CSndBuffer::Drop::BEGIN], buffer_drop.seqno[CSndBuffer::Drop::END]) >= 0);
-
-            HLOGC(qrlog.Debug,
-                  log << CONID() << "loss-reported packets expired in SndBuf - requesting DROP: #"
-                      << buffer_drop.msgno << " %(" << buffer_drop.seqno[CSndBuffer::Drop::BEGIN] << " - "
-                      << buffer_drop.seqno[CSndBuffer::Drop::END] << ")");
-            sendCtrl(UMSG_DROPREQ, &buffer_drop.msgno, buffer_drop.seqno, sizeof(buffer_drop.seqno));
-
-            // skip all dropped packets
-            m_pSndLossList->removeUpTo(buffer_drop.seqno[CSndBuffer::Drop::END]);
-            m_iSndCurrSeqNo = CSeqNo::maxseq(m_iSndCurrSeqNo, buffer_drop.seqno[CSndBuffer::Drop::END]);
-=======
             SRT_ASSERT(CSeqNo::seqoff(buffer_drop.seqno[DropRange::BEGIN], buffer_drop.seqno[DropRange::END]) >= 0);
 
             HLOGC(qrlog.Debug,
@@ -9377,7 +9360,6 @@
             // skip all dropped packets
             m_pSndLossList->removeUpTo(buffer_drop.seqno[DropRange::END]);
             m_iSndCurrSeqNo = CSeqNo::maxseq(m_iSndCurrSeqNo, buffer_drop.seqno[DropRange::END]);
->>>>>>> 8b73dbc4
             continue;
         }
         else if (payload == CSndBuffer::READ_NONE)
