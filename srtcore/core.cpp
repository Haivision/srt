/*
 * SRT - Secure, Reliable, Transport
 * Copyright (c) 2018 Haivision Systems Inc.
 *
 * This Source Code Form is subject to the terms of the Mozilla Public
 * License, v. 2.0. If a copy of the MPL was not distributed with this
 * file, You can obtain one at http://mozilla.org/MPL/2.0/.
 *
 */

/*****************************************************************************
Copyright (c) 2001 - 2011, The Board of Trustees of the University of Illinois.
All rights reserved.

Redistribution and use in source and binary forms, with or without
modification, are permitted provided that the following conditions are
met:

* Redistributions of source code must retain the above
  copyright notice, this list of conditions and the
  following disclaimer.

* Redistributions in binary form must reproduce the
  above copyright notice, this list of conditions
  and the following disclaimer in the documentation
  and/or other materials provided with the distribution.

* Neither the name of the University of Illinois
  nor the names of its contributors may be used to
  endorse or promote products derived from this
  software without specific prior written permission.

THIS SOFTWARE IS PROVIDED BY THE COPYRIGHT HOLDERS AND CONTRIBUTORS "AS
IS" AND ANY EXPRESS OR IMPLIED WARRANTIES, INCLUDING, BUT NOT LIMITED TO,
THE IMPLIED WARRANTIES OF MERCHANTABILITY AND FITNESS FOR A PARTICULAR
PURPOSE ARE DISCLAIMED. IN NO EVENT SHALL THE COPYRIGHT OWNER OR
CONTRIBUTORS BE LIABLE FOR ANY DIRECT, INDIRECT, INCIDENTAL, SPECIAL,
EXEMPLARY, OR CONSEQUENTIAL DAMAGES (INCLUDING, BUT NOT LIMITED TO,
PROCUREMENT OF SUBSTITUTE GOODS OR SERVICES; LOSS OF USE, DATA, OR
PROFITS; OR BUSINESS INTERRUPTION) HOWEVER CAUSED AND ON ANY THEORY OF
LIABILITY, WHETHER IN CONTRACT, STRICT LIABILITY, OR TORT (INCLUDING
NEGLIGENCE OR OTHERWISE) ARISING IN ANY WAY OUT OF THE USE OF THIS
SOFTWARE, EVEN IF ADVISED OF THE POSSIBILITY OF SUCH DAMAGE.
*****************************************************************************/

/*****************************************************************************
written by
   Yunhong Gu, last updated 02/28/2012
modified by
   Haivision Systems Inc.
*****************************************************************************/

#include "platform_sys.h"

// Linux specific
#ifdef SRT_ENABLE_BINDTODEVICE
#include <linux/if.h>
#endif

#include <cmath>
#include <sstream>
#include <algorithm>
#include <iterator>
#include "srt.h"
#include "access_control.h" // Required for SRT_REJX_FALLBACK
#include "queue.h"
#include "api.h"
#include "core.h"
#include "logging.h"
#include "crypto.h"
#include "logging_api.h" // Required due to containing extern srt_logger_config
#include "logger_defs.h"

#if !HAVE_CXX11
// for pthread_once
#include <pthread.h>
#endif

// Again, just in case when some "smart guy" provided such a global macro
#ifdef min
#undef min
#endif
#ifdef max
#undef max
#endif

using namespace std;
using namespace srt;
using namespace srt::sync;
using namespace srt_logging;

const SRTSOCKET UDT::INVALID_SOCK = srt::CUDT::INVALID_SOCK;
const int       UDT::ERROR        = srt::CUDT::ERROR;

//#define SRT_CMD_HSREQ       1           /* SRT Handshake Request (sender) */
#define SRT_CMD_HSREQ_MINSZ 8 /* Minumum Compatible (1.x.x) packet size (bytes) */
#define SRT_CMD_HSREQ_SZ 12   /* Current version packet size */
#if SRT_CMD_HSREQ_SZ > SRT_CMD_MAXSZ
#error SRT_CMD_MAXSZ too small
#endif
/*      Handshake Request (Network Order)
        0[31..0]:   SRT version     SRT_DEF_VERSION
        1[31..0]:   Options         0 [ | SRT_OPT_TSBPDSND ][ | SRT_OPT_HAICRYPT ]
        2[31..16]:  TsbPD resv      0
        2[15..0]:   TsbPD delay     [0..60000] msec
*/

//#define SRT_CMD_HSRSP       2           /* SRT Handshake Response (receiver) */
#define SRT_CMD_HSRSP_MINSZ 8 /* Minumum Compatible (1.x.x) packet size (bytes) */
#define SRT_CMD_HSRSP_SZ 12   /* Current version packet size */
#if SRT_CMD_HSRSP_SZ > SRT_CMD_MAXSZ
#error SRT_CMD_MAXSZ too small
#endif
/*      Handshake Response (Network Order)
        0[31..0]:   SRT version     SRT_DEF_VERSION
        1[31..0]:   Options         0 [ | SRT_OPT_TSBPDRCV [| SRT_OPT_TLPKTDROP ]][ | SRT_OPT_HAICRYPT]
                                      [ | SRT_OPT_NAKREPORT ] [ | SRT_OPT_REXMITFLG ]
        2[31..16]:  TsbPD resv      0
        2[15..0]:   TsbPD delay     [0..60000] msec
*/

extern const SRT_SOCKOPT srt_post_opt_list [SRT_SOCKOPT_NPOST] = {
    SRTO_SNDSYN,
    SRTO_RCVSYN,
    SRTO_LINGER,
    SRTO_SNDTIMEO,
    SRTO_RCVTIMEO,
    SRTO_MAXBW,
    SRTO_INPUTBW,
    SRTO_MININPUTBW,
    SRTO_OHEADBW,
    SRTO_SNDDROPDELAY,
    SRTO_DRIFTTRACER,
    SRTO_LOSSMAXTTL
};

const int32_t
    SRTO_R_PREBIND = BIT(0), //< cannot be modified after srt_bind()
    SRTO_R_PRE = BIT(1),     //< cannot be modified after connection is established
    SRTO_POST_SPEC = BIT(2); //< executes some action after setting the option


namespace srt
{

struct SrtOptionAction
{
    int flags[SRTO_E_SIZE];
    std::map<SRT_SOCKOPT, std::string> private_default;
    SrtOptionAction()
    {
        // Set everything to 0 to clear all flags
        // When an option isn't present here, it means that:
        // * it is not settable, or
        // * the option is POST (non-restricted)
        // * it has no post-actions
        // The post-action may be defined independently on restrictions.
        memset(flags, 0, sizeof flags);

        flags[SRTO_MSS]                = SRTO_R_PREBIND;
        flags[SRTO_FC]                 = SRTO_R_PRE;
        flags[SRTO_SNDBUF]             = SRTO_R_PREBIND;
        flags[SRTO_RCVBUF]             = SRTO_R_PREBIND;
        flags[SRTO_UDP_SNDBUF]         = SRTO_R_PREBIND;
        flags[SRTO_UDP_RCVBUF]         = SRTO_R_PREBIND;
        flags[SRTO_RENDEZVOUS]         = SRTO_R_PRE;
        flags[SRTO_REUSEADDR]          = SRTO_R_PREBIND;
        flags[SRTO_MAXBW]              = SRTO_POST_SPEC;
        flags[SRTO_SENDER]             = SRTO_R_PRE;
        flags[SRTO_TSBPDMODE]          = SRTO_R_PRE;
        flags[SRTO_LATENCY]            = SRTO_R_PRE;
        flags[SRTO_INPUTBW]            = SRTO_POST_SPEC;
        flags[SRTO_MININPUTBW]         = SRTO_POST_SPEC;
        flags[SRTO_OHEADBW]            = SRTO_POST_SPEC;
        flags[SRTO_PASSPHRASE]         = SRTO_R_PRE;
        flags[SRTO_PBKEYLEN]           = SRTO_R_PRE;
        flags[SRTO_IPTTL]              = SRTO_R_PREBIND;
        flags[SRTO_IPTOS]              = SRTO_R_PREBIND;
        flags[SRTO_TLPKTDROP]          = SRTO_R_PRE;
        flags[SRTO_SNDDROPDELAY]       = SRTO_POST_SPEC;
        flags[SRTO_NAKREPORT]          = SRTO_R_PRE;
        flags[SRTO_VERSION]            = SRTO_R_PRE;
        flags[SRTO_CONNTIMEO]          = SRTO_R_PRE;
        flags[SRTO_LOSSMAXTTL]         = SRTO_POST_SPEC;
        flags[SRTO_RCVLATENCY]         = SRTO_R_PRE;
        flags[SRTO_PEERLATENCY]        = SRTO_R_PRE;
        flags[SRTO_MINVERSION]         = SRTO_R_PRE;
        flags[SRTO_STREAMID]           = SRTO_R_PRE;
        flags[SRTO_CONGESTION]         = SRTO_R_PRE;
        flags[SRTO_MESSAGEAPI]         = SRTO_R_PRE;
        flags[SRTO_PAYLOADSIZE]        = SRTO_R_PRE;
        flags[SRTO_TRANSTYPE]          = SRTO_R_PREBIND;
        flags[SRTO_KMREFRESHRATE]      = SRTO_R_PRE;
        flags[SRTO_KMPREANNOUNCE]      = SRTO_R_PRE;
        flags[SRTO_ENFORCEDENCRYPTION] = SRTO_R_PRE;
        flags[SRTO_IPV6ONLY]           = SRTO_R_PREBIND;
        flags[SRTO_PEERIDLETIMEO]      = SRTO_R_PRE;
#ifdef SRT_ENABLE_BINDTODEVICE
        flags[SRTO_BINDTODEVICE]       = SRTO_R_PREBIND;
#endif
#if ENABLE_BONDING
        flags[SRTO_GROUPCONNECT]       = SRTO_R_PRE;
        flags[SRTO_GROUPMINSTABLETIMEO]= SRTO_R_PRE;
#endif
        flags[SRTO_PACKETFILTER]       = SRTO_R_PRE;
        flags[SRTO_RETRANSMITALGO]     = SRTO_R_PRE;
#ifdef ENABLE_AEAD_API_PREVIEW
        flags[SRTO_CRYPTOMODE]         = SRTO_R_PRE;
#endif

        // For "private" options (not derived from the listener
        // socket by an accepted socket) provide below private_default
        // to which these options will be reset after blindly
        // copying the option object from the listener socket.
        // Note that this option cannot have runtime-dependent
        // default value, like options affected by SRTO_TRANSTYPE.

        // Options may be of different types, but this value should be only
        // used as a source of the value. For example, in case of int64_t you'd
        // have to place here a string of 8 characters. It should be copied
        // always in the hardware order, as this is what will be directly
        // passed to a setting function.
        private_default[SRTO_STREAMID] = string();
    }
};

const SrtOptionAction s_sockopt_action;

} // namespace srt

#if HAVE_CXX11

CUDTUnited& srt::CUDT::uglobal()
{
    static CUDTUnited instance;
    return instance;
}

#else // !HAVE_CXX11

static pthread_once_t s_UDTUnitedOnce = PTHREAD_ONCE_INIT;

static CUDTUnited *getInstance()
{
    static CUDTUnited instance;
    return &instance;
}

CUDTUnited& srt::CUDT::uglobal()
{
    // We don't want lock each time, pthread_once can be faster than mutex.
    pthread_once(&s_UDTUnitedOnce, reinterpret_cast<void (*)()>(getInstance));
    return *getInstance();
}

#endif

void srt::CUDT::construct()
{
    m_pSndBuffer           = NULL;
    m_pRcvBuffer           = NULL;
    m_pSndLossList         = NULL;
    m_pRcvLossList         = NULL;
    m_iReorderTolerance    = 0;
    // How many times so far the packet considered lost has been received
    // before TTL expires.
    m_iConsecEarlyDelivery   = 0; 
    m_iConsecOrderedDelivery = 0;

    m_pSndQueue = NULL;
    m_pRcvQueue = NULL;
    m_TransferIPVersion = AF_UNSPEC; // Will be set after connection
    m_pSNode    = NULL;
    m_pRNode    = NULL;

    // Will be reset to 0 for HSv5, this value is important for HSv4.
    m_iSndHsRetryCnt = SRT_MAX_HSRETRY + 1;

    m_PeerID              = 0;
    m_bOpened             = false;
    m_bListening          = false;
    m_bConnecting         = false;
    m_bConnected          = false;
    m_bClosing            = false;
    m_bShutdown           = false;
    m_bBroken             = false;
    m_bBreakAsUnstable    = false;
    // TODO: m_iBrokenCounter should be still set to some default.
    m_bPeerHealth         = true;
    m_RejectReason        = SRT_REJ_UNKNOWN;
    m_tsLastReqTime.store(steady_clock::time_point());
    m_SrtHsSide           = HSD_DRAW;
    m_uPeerSrtVersion     = 0;  // Not defined until connected.
    m_iTsbPdDelay_ms      = 0;
    m_iPeerTsbPdDelay_ms  = 0;
    m_bPeerTsbPd          = false;
    m_bTsbPd              = false;
    m_bTsbPdAckWakeup     = false;
    m_bGroupTsbPd         = false;
    m_bPeerTLPktDrop      = false;

    // Initilize mutex and condition variables.
    initSynch();

    // TODO: Uncomment when the callback is implemented.
    // m_cbPacketArrival.set(this, &CUDT::defaultPacketArrival);
}

srt::CUDT::CUDT(CUDTSocket* parent)
    : m_parent(parent)
{
    construct();

    (void)SRT_DEF_VERSION;

    // Runtime fields
#if ENABLE_BONDING
    m_HSGroupType           = SRT_GTYPE_UNDEFINED;
#endif
    m_bTLPktDrop            = true; // Too-late Packet Drop

    m_pCache = NULL;
    // This is in order to set it ANY kind of initial value, however
    // this value should not be used when not connected and should be
    // updated in the handshake. When this value is 0, it means that
    // packets shall not be sent, as the other party doesn't have a
    // room to receive and store it. Therefore this value should be
    // overridden before any sending happens.
    m_iFlowWindowSize = 0;

}

srt::CUDT::CUDT(CUDTSocket* parent, const CUDT& ancestor)
    : m_parent(parent)
{
    construct();

    // XXX Consider all below fields (except m_bReuseAddr) to be put
    // into a separate class for easier copying.

    m_config            = ancestor.m_config;
    // Reset values that shall not be derived to default ones.
    // These declarations should be consistent with SRTO_R_PRIVATE flag.
    for (size_t i = 0; i < Size(s_sockopt_action.flags); ++i)
    {
        const string* pdef = map_getp(s_sockopt_action.private_default, SRT_SOCKOPT(i));
        if (pdef)
        {
            try
            {
                // Ignore errors here - this is a development-time granted
                // value, not user-provided value.
                m_config.set(SRT_SOCKOPT(i), pdef->data(), (int) pdef->size());
            }
            catch (...)
            {
                LOGC(gglog.Error, log << "IPE: failed to set a declared default option!");
            }
        }
    }

    m_SrtHsSide         = ancestor.m_SrtHsSide; // actually it sets it to HSD_RESPONDER
    m_bTLPktDrop        = ancestor.m_bTLPktDrop;
    m_iReorderTolerance = m_config.iMaxReorderTolerance;  // Initialize with maximum value

    // Runtime
    m_pCache = ancestor.m_pCache;
}

srt::CUDT::~CUDT()
{
    // release mutex/condtion variables
    destroySynch();

    // destroy the data structures
    delete m_pSndBuffer;
    delete m_pRcvBuffer;
    delete m_pSndLossList;
    delete m_pRcvLossList;
    delete m_pSNode;
    delete m_pRNode;
}

void srt::CUDT::setOpt(SRT_SOCKOPT optName, const void* optval, int optlen)
{
    if (m_bBroken || m_bClosing)
        throw CUDTException(MJ_CONNECTION, MN_CONNLOST, 0);

    // Match check (confirm optName as index for s_sockopt_action)
    if (int(optName) < 0 || int(optName) >= int(SRTO_E_SIZE))
        throw CUDTException(MJ_NOTSUP, MN_INVAL, 0);

    // Restriction check
    const int oflags = s_sockopt_action.flags[optName];

    ScopedLock cg (m_ConnectionLock);
    ScopedLock sendguard (m_SendLock);
    ScopedLock recvguard (m_RecvLock);

    HLOGC(aclog.Debug,
          log << CONID() << "OPTION: #" << optName << " value:" << FormatBinaryString((uint8_t*)optval, optlen));

    if (IsSet(oflags, SRTO_R_PREBIND) && m_bOpened)
        throw CUDTException(MJ_NOTSUP, MN_ISBOUND, 0);

    if (IsSet(oflags, SRTO_R_PRE) && (m_bConnected || m_bConnecting || m_bListening))
        throw CUDTException(MJ_NOTSUP, MN_ISCONNECTED, 0);

    // Option execution. If this returns -1, there's no such option.
    const int status = m_config.set(optName, optval, optlen);
    if (status == -1)
    {
        LOGC(aclog.Error, log << CONID() << "OPTION: #" << optName << " UNKNOWN");
        throw CUDTException(MJ_NOTSUP, MN_INVAL, 0);
    }

    // Post-action, if applicable
    if (IsSet(oflags, SRTO_POST_SPEC) && m_bConnected)
    {
        switch (optName)
        {
        case SRTO_MAXBW:
            updateCC(TEV_INIT, EventVariant(TEV_INIT_RESET));
            break;

        case SRTO_INPUTBW:
        case SRTO_MININPUTBW:
            updateCC(TEV_INIT, EventVariant(TEV_INIT_INPUTBW));
            break;

        case SRTO_OHEADBW:
            updateCC(TEV_INIT, EventVariant(TEV_INIT_OHEADBW));
            break;

        case SRTO_LOSSMAXTTL:
            m_iReorderTolerance = m_config.iMaxReorderTolerance;

        default: break;
        }
    }
}

void srt::CUDT::getOpt(SRT_SOCKOPT optName, void *optval, int &optlen)
{
    ScopedLock cg(m_ConnectionLock);

    switch (optName)
    {
    case SRTO_MSS:
        *(int *)optval = m_config.iMSS;
        optlen         = sizeof(int);
        break;

    case SRTO_SNDSYN:
        *(bool *)optval = m_config.bSynSending;
        optlen          = sizeof(bool);
        break;

    case SRTO_RCVSYN:
        *(bool *)optval = m_config.bSynRecving;
        optlen          = sizeof(bool);
        break;

    case SRTO_ISN:
        *(int *)optval = m_iISN;
        optlen         = sizeof(int);
        break;

    case SRTO_FC:
        *(int *)optval = m_config.iFlightFlagSize;
        optlen         = sizeof(int);
        break;

        // For SNDBUF/RCVBUF values take the variant that uses more memory.
        // It is not possible to make sure what "family" is in use without
        // checking if the socket is bound. This will also be the exact size
        // of the memory in use.
    case SRTO_SNDBUF:
        *(int *)optval = m_config.iSndBufSize * m_config.bytesPerPkt();
        optlen         = sizeof(int);
        break;

    case SRTO_RCVBUF:
        *(int *)optval = m_config.iRcvBufSize * m_config.bytesPerPkt();
        optlen         = sizeof(int);
        break;

    case SRTO_LINGER:
        if (optlen < (int)(sizeof(linger)))
            throw CUDTException(MJ_NOTSUP, MN_INVAL, 0);

        *(linger *)optval = m_config.Linger;
        optlen            = sizeof(linger);
        break;

    case SRTO_UDP_SNDBUF:
        *(int *)optval = m_config.iUDPSndBufSize;
        optlen         = sizeof(int);
        break;

    case SRTO_UDP_RCVBUF:
        *(int *)optval = m_config.iUDPRcvBufSize;
        optlen         = sizeof(int);
        break;

    case SRTO_RENDEZVOUS:
        *(bool *)optval = m_config.bRendezvous;
        optlen          = sizeof(bool);
        break;

    case SRTO_SNDTIMEO:
        *(int *)optval = m_config.iSndTimeOut;
        optlen         = sizeof(int);
        break;

    case SRTO_RCVTIMEO:
        *(int *)optval = m_config.iRcvTimeOut;
        optlen         = sizeof(int);
        break;

    case SRTO_REUSEADDR:
        *(bool *)optval = m_config.bReuseAddr;
        optlen          = sizeof(bool);
        break;

    case SRTO_MAXBW:
        if (size_t(optlen) < sizeof(m_config.llMaxBW))
            throw CUDTException(MJ_NOTSUP, MN_INVAL, 0);
        *(int64_t *)optval = m_config.llMaxBW;
        optlen             = sizeof(int64_t);
        break;

    case SRTO_INPUTBW:
        if (size_t(optlen) < sizeof(m_config.llInputBW))
            throw CUDTException(MJ_NOTSUP, MN_INVAL, 0);
       *(int64_t*)optval = m_config.llInputBW;
       optlen            = sizeof(int64_t);
       break;

    case SRTO_MININPUTBW:
        if (size_t(optlen) < sizeof (m_config.llMinInputBW))
            throw CUDTException(MJ_NOTSUP, MN_INVAL, 0);
        *(int64_t*)optval = m_config.llMinInputBW;
        optlen            = sizeof(int64_t);
        break;

    case SRTO_OHEADBW:
        *(int32_t *)optval = m_config.iOverheadBW;
        optlen = sizeof(int32_t);
        break;

    case SRTO_STATE:
        *(int32_t *)optval = uglobal().getStatus(m_SocketID);
        optlen             = sizeof(int32_t);
        break;

    case SRTO_EVENT:
    {
        int32_t event = 0;
        if (m_bBroken)
            event |= SRT_EPOLL_ERR;
        else
        {
            enterCS(m_RecvLock);
            if (m_pRcvBuffer && isRcvBufferReady())
                event |= SRT_EPOLL_IN;
            leaveCS(m_RecvLock);
            if (m_pSndBuffer && (m_config.iSndBufSize > m_pSndBuffer->getCurrBufSize()))
                event |= SRT_EPOLL_OUT;
        }
        *(int32_t *)optval = event;
        optlen             = sizeof(int32_t);
        break;
    }

    case SRTO_SNDDATA:
        if (m_pSndBuffer)
            *(int32_t *)optval = m_pSndBuffer->getCurrBufSize();
        else
            *(int32_t *)optval = 0;
        optlen = sizeof(int32_t);
        break;

    case SRTO_RCVDATA:
        if (m_pRcvBuffer)
        {
            enterCS(m_RecvLock);
            *(int32_t *)optval = m_pRcvBuffer->getRcvDataSize();
            leaveCS(m_RecvLock);
        }
        else
            *(int32_t *)optval = 0;
        optlen = sizeof(int32_t);
        break;

    case SRTO_IPTTL:
        if (m_bOpened)
            *(int32_t *)optval = m_pSndQueue->getIpTTL();
        else
            *(int32_t *)optval = m_config.iIpTTL;
        optlen = sizeof(int32_t);
        break;

    case SRTO_IPTOS:
        if (m_bOpened)
            *(int32_t *)optval = m_pSndQueue->getIpToS();
        else
            *(int32_t *)optval = m_config.iIpToS;
        optlen = sizeof(int32_t);
        break;

    case SRTO_BINDTODEVICE:
#ifdef SRT_ENABLE_BINDTODEVICE
        if (optlen < IFNAMSIZ)
            throw CUDTException(MJ_NOTSUP, MN_INVAL, 0);

        if (m_bOpened && m_pSndQueue->getBind(((char*)optval), optlen))
        {
            optlen = strlen((char*)optval);
            break;
        }

        // Fallback: return from internal data
        optlen = (int)m_config.sBindToDevice.copy((char*)optval, (size_t)optlen - 1);
        ((char*)optval)[optlen] = '\0';
#else
        LOGC(smlog.Error, log << "SRTO_BINDTODEVICE is not supported on that platform");
        throw CUDTException(MJ_NOTSUP, MN_INVAL, 0);
#endif
        break;

    case SRTO_SENDER:
        *(bool *)optval = m_config.bDataSender;
        optlen             = sizeof(bool);
        break;

    case SRTO_TSBPDMODE:
        *(bool *)optval = m_config.bTSBPD;
        optlen             = sizeof(bool);
        break;

    case SRTO_LATENCY:
    case SRTO_RCVLATENCY:
        if (m_bConnected)
            *(int32_t *)optval = m_iTsbPdDelay_ms;
        else
            *(int32_t *)optval = m_config.iRcvLatency;
        optlen             = sizeof(int32_t);
        break;

    case SRTO_PEERLATENCY:
        if (m_bConnected)
            *(int32_t *)optval = m_iPeerTsbPdDelay_ms;
        else
            *(int32_t *)optval = m_config.iPeerLatency;

        optlen             = sizeof(int32_t);
        break;

    case SRTO_TLPKTDROP:
        if (m_bConnected)
            *(bool *)optval = m_bTLPktDrop;
        else
            *(bool *)optval = m_config.bTLPktDrop;

        optlen          = sizeof(bool);
        break;

    case SRTO_SNDDROPDELAY:
        *(int32_t *)optval = m_config.iSndDropDelay;
        optlen             = sizeof(int32_t);
        break;

    case SRTO_PBKEYLEN:
        if (m_pCryptoControl)
            *(int32_t *)optval = (int32_t) m_pCryptoControl->KeyLen(); // Running Key length.
        else
            *(int32_t *)optval = m_config.iSndCryptoKeyLen; // May be 0.
        optlen = sizeof(int32_t);
        break;

    case SRTO_KMSTATE:
        if (!m_pCryptoControl)
            *(int32_t *)optval = SRT_KM_S_UNSECURED;
        else if (m_config.bDataSender)
            *(int32_t *)optval = m_pCryptoControl->m_SndKmState;
        else
            *(int32_t *)optval = m_pCryptoControl->m_RcvKmState;
        optlen = sizeof(int32_t);
        break;

    case SRTO_SNDKMSTATE: // State imposed by Agent depending on PW and KMX
        if (m_pCryptoControl)
            *(int32_t *)optval = m_pCryptoControl->m_SndKmState;
        else
            *(int32_t *)optval = SRT_KM_S_UNSECURED;
        optlen = sizeof(int32_t);
        break;

    case SRTO_RCVKMSTATE: // State returned by Peer as informed during KMX
        if (m_pCryptoControl)
            *(int32_t *)optval = m_pCryptoControl->m_RcvKmState;
        else
            *(int32_t *)optval = SRT_KM_S_UNSECURED;
        optlen = sizeof(int32_t);
        break;

    case SRTO_LOSSMAXTTL:
        *(int32_t*)optval = m_config.iMaxReorderTolerance;
        optlen = sizeof(int32_t);
        break;

    case SRTO_NAKREPORT:
        *(bool *)optval = m_config.bRcvNakReport;
        optlen          = sizeof(bool);
        break;

    case SRTO_VERSION:
        *(int32_t *)optval = m_config.uSrtVersion;
        optlen             = sizeof(int32_t);
        break;

    case SRTO_PEERVERSION:
        *(int32_t *)optval = m_uPeerSrtVersion;
        optlen             = sizeof(int32_t);
        break;

    case SRTO_CONNTIMEO:
        *(int*)optval = (int) count_milliseconds(m_config.tdConnTimeOut);
        optlen        = sizeof(int);
        break;

    case SRTO_DRIFTTRACER:
        *(bool*)optval = m_config.bDriftTracer;
        optlen         = sizeof(bool);
        break;

    case SRTO_MINVERSION:
        *(uint32_t *)optval = m_config.uMinimumPeerSrtVersion;
        optlen              = sizeof(uint32_t);
        break;

    case SRTO_STREAMID:
        if (size_t(optlen) < m_config.sStreamName.size() + 1)
            throw CUDTException(MJ_NOTSUP, MN_INVAL, 0);

        optlen = (int)m_config.sStreamName.copy((char*)optval, (size_t)optlen - 1);
        ((char*)optval)[optlen] = '\0';
        break;

    case SRTO_CONGESTION:
        if (size_t(optlen) < m_config.sCongestion.size() + 1)
            throw CUDTException(MJ_NOTSUP, MN_INVAL, 0);

        optlen = (int)m_config.sCongestion.copy((char*)optval, (size_t)optlen - 1);
        ((char*)optval)[optlen] = '\0';
        break;

    case SRTO_MESSAGEAPI:
        optlen          = sizeof(bool);
        *(bool *)optval = m_config.bMessageAPI;
        break;

    case SRTO_PAYLOADSIZE:
        optlen         = sizeof(int);
        *(int *)optval = (int) payloadSize();
        break;

    case SRTO_KMREFRESHRATE:
        optlen = sizeof(int);
        *(int*)optval = (int)m_config.uKmRefreshRatePkt;
        break;

    case SRTO_KMPREANNOUNCE:
        optlen = sizeof(int);
        *(int*)optval = (int)m_config.uKmPreAnnouncePkt;
        break;

#if ENABLE_BONDING
    case SRTO_GROUPCONNECT:
        optlen        = sizeof (int);
        *(int*)optval = m_config.iGroupConnect;
        break;

    case SRTO_GROUPMINSTABLETIMEO:
        optlen = sizeof(int);
        *(int*)optval = (int)m_config.uMinStabilityTimeout_ms;
        break;

    case SRTO_GROUPTYPE:
        optlen         = sizeof (int);
        *(int*)optval = m_HSGroupType;
        break;
#endif

    case SRTO_ENFORCEDENCRYPTION:
        optlen          = sizeof(bool);
        *(bool *)optval = m_config.bEnforcedEnc;
        break;

    case SRTO_IPV6ONLY:
        optlen         = sizeof(int);
        *(int *)optval = m_config.iIpV6Only;
        break;

    case SRTO_PEERIDLETIMEO:
        *(int *)optval = m_config.iPeerIdleTimeout_ms;
        optlen         = sizeof(int);
        break;

    case SRTO_PACKETFILTER:
        if (size_t(optlen) < m_config.sPacketFilterConfig.size() + 1)
            throw CUDTException(MJ_NOTSUP, MN_INVAL, 0);

        optlen = (int)m_config.sPacketFilterConfig.copy((char*)optval, (size_t)optlen - 1);
        ((char*)optval)[optlen] = '\0';
        break;

    case SRTO_RETRANSMITALGO:
        *(int32_t *)optval = m_config.iRetransmitAlgo;
        optlen         = sizeof(int32_t);
        break;
#ifdef ENABLE_AEAD_API_PREVIEW
    case SRTO_CRYPTOMODE:
        if (m_pCryptoControl)
            *(int32_t*)optval = m_pCryptoControl->getCryptoMode();
        else
            *(int32_t*)optval = m_config.iCryptoMode;
        optlen = sizeof(int32_t);
        break;
#endif

    default:
        throw CUDTException(MJ_NOTSUP, MN_NONE, 0);
    }
}


#if ENABLE_BONDING
SRT_ERRNO srt::CUDT::applyMemberConfigObject(const SRT_SocketOptionObject& opt)
{
    SRT_SOCKOPT this_opt = SRTO_VERSION;
    for (size_t i = 0; i < opt.options.size(); ++i)
    {
        SRT_SocketOptionObject::SingleOption* o = opt.options[i];
        HLOGC(smlog.Debug, log << CONID() << "applyMemberConfigObject: OPTION @" << m_SocketID << " #" << o->option);
        this_opt = SRT_SOCKOPT(o->option);
        setOpt(this_opt, o->storage, o->length);
    }
    return SRT_SUCCESS;
}
#endif

bool srt::CUDT::setstreamid(SRTSOCKET u, const std::string &sid)
{
    CUDT *that = getUDTHandle(u);
    if (!that)
        return false;

    if (sid.size() > CSrtConfig::MAX_SID_LENGTH)
        return false;

    if (that->m_bConnected)
        return false;

    that->m_config.sStreamName.set(sid);
    return true;
}

string srt::CUDT::getstreamid(SRTSOCKET u)
{
    CUDT *that = getUDTHandle(u);
    if (!that)
        return "";

    return that->m_config.sStreamName.str();
}

// XXX REFACTOR: Make common code for CUDT constructor and clearData,
// possibly using CUDT::construct.
// Initial sequence number, loss, acknowledgement, etc.
void srt::CUDT::clearData()
{
    const size_t full_hdr_size = CPacket::udpHeaderSize(AF_INET) + CPacket::HDR_SIZE;
    m_iMaxSRTPayloadSize = m_config.iMSS - full_hdr_size;
    HLOGC(cnlog.Debug, log << CONID() << "clearData: PAYLOAD SIZE: " << m_iMaxSRTPayloadSize);

    m_SndTimeWindow.initialize(full_hdr_size, m_iMaxSRTPayloadSize);
    m_RcvTimeWindow.initialize(full_hdr_size, m_iMaxSRTPayloadSize);

    m_iEXPCount  = 1;
    m_iBandwidth = 1; // pkts/sec
    // XXX use some constant for this 16
    m_iDeliveryRate     = 16;
    m_iByteDeliveryRate = 16 * m_iMaxSRTPayloadSize;
    m_iAckSeqNo         = 0;
    m_tsLastAckTime     = steady_clock::now();

    // trace information
    {
        ScopedLock stat_lock(m_StatsLock);

        m_stats.tsStartTime = steady_clock::now();
        m_stats.sndr.reset();
        m_stats.rcvr.reset();

        m_stats.tsLastSampleTime = steady_clock::now();
        m_stats.traceReorderDistance = 0;
        m_stats.sndDuration = m_stats.m_sndDurationTotal = 0;
    }

    // Resetting these data because this happens when agent isn't connected.
    m_bPeerTsbPd         = false;
    m_iPeerTsbPdDelay_ms = 0;

    // TSBPD as state should be set to FALSE here.
    // Only when the HSREQ handshake is exchanged,
    // should they be set to possibly true.
    m_bTsbPd         = false;
    m_bGroupTsbPd    = false;
    m_iTsbPdDelay_ms = m_config.iRcvLatency;
    m_bTLPktDrop     = m_config.bTLPktDrop;
    m_bPeerTLPktDrop = false;

    m_bPeerNakReport = false;

    m_bPeerRexmitFlag = false;

    m_RdvState           = CHandShake::RDV_INVALID;
    m_tsRcvPeerStartTime = steady_clock::time_point();
}

void srt::CUDT::open()
{
    ScopedLock cg(m_ConnectionLock);

    clearData();

    // structures for queue
    if (m_pSNode == NULL)
        m_pSNode = new CSNode;
    m_pSNode->m_pUDT      = this;
    m_pSNode->m_tsTimeStamp = steady_clock::now();
    m_pSNode->m_iHeapLoc  = -1;

    if (m_pRNode == NULL)
        m_pRNode = new CRNode;
    m_pRNode->m_pUDT      = this;
    m_pRNode->m_tsTimeStamp = steady_clock::now();
    m_pRNode->m_pPrev = m_pRNode->m_pNext = NULL;
    m_pRNode->m_bOnList                   = false;

    // Set initial values of smoothed RTT and RTT variance.
    m_iSRTT               = INITIAL_RTT;
    m_iRTTVar             = INITIAL_RTTVAR;
    m_bIsFirstRTTReceived = false;

    // set minimum NAK and EXP timeout to 300ms
    m_tdMinNakInterval = milliseconds_from(300);
    m_tdMinExpInterval = milliseconds_from(300);

    m_tdACKInterval = microseconds_from(COMM_SYN_INTERVAL_US);
    m_tdNAKInterval = m_tdMinNakInterval;

    const steady_clock::time_point currtime = steady_clock::now();
    m_tsLastRspTime.store(currtime);
    m_tsNextACKTime.store(currtime + m_tdACKInterval);
    m_tsNextNAKTime.store(currtime + m_tdNAKInterval);
    m_tsLastRspAckTime = currtime;
    m_tsLastSndTime.store(currtime);

#if ENABLE_BONDING
    m_tsUnstableSince   = steady_clock::time_point();
    m_tsFreshActivation = steady_clock::time_point();
    m_tsWarySince       = steady_clock::time_point();
#endif

    m_iReXmitCount   = 1;
    m_iPktCount      = 0;
    m_iLightACKCount = 1;
    m_tsNextSendTime = steady_clock::time_point();
    m_tdSendTimeDiff = microseconds_from(0);

    // Now UDT is opened.
    m_bOpened = true;
}

void srt::CUDT::setListenState()
{
    ScopedLock cg(m_ConnectionLock);

    if (!m_bOpened)
        throw CUDTException(MJ_NOTSUP, MN_NONE, 0);

    if (m_bConnecting || m_bConnected)
        throw CUDTException(MJ_NOTSUP, MN_ISCONNECTED, 0);

    // listen can be called more than once
    if (m_bListening)
        return;

    // if there is already another socket listening on the same port
    if (m_pRcvQueue->setListener(this) < 0)
        throw CUDTException(MJ_NOTSUP, MN_BUSY, 0);

    m_bListening = true;
}

size_t srt::CUDT::fillSrtHandshake(uint32_t *aw_srtdata, size_t srtlen, int msgtype, int hs_version)
{
    if (srtlen < SRT_HS_E_SIZE)
    {
        LOGC(cnlog.Fatal,
             log << CONID() << "IPE: fillSrtHandshake: buffer too small: " << srtlen << " (expected: " << SRT_HS_E_SIZE << ")");
        return 0;
    }

    srtlen = SRT_HS_E_SIZE; // We use only that much space.

    memset((aw_srtdata), 0, sizeof(uint32_t) * srtlen);
    /* Current version (1.x.x) SRT handshake */
    aw_srtdata[SRT_HS_VERSION] = m_config.uSrtVersion; /* Required version */
    aw_srtdata[SRT_HS_FLAGS] |= SrtVersionCapabilities();

    switch (msgtype)
    {
    case SRT_CMD_HSREQ:
        return fillSrtHandshake_HSREQ((aw_srtdata), srtlen, hs_version);
    case SRT_CMD_HSRSP:
        return fillSrtHandshake_HSRSP((aw_srtdata), srtlen, hs_version);
    default:
        LOGC(cnlog.Fatal, log << CONID() << "IPE: fillSrtHandshake/sendSrtMsg called with value " << msgtype);
        return 0;
    }
}

size_t srt::CUDT::fillSrtHandshake_HSREQ(uint32_t *aw_srtdata, size_t /* srtlen - unused */, int hs_version)
{
    // INITIATOR sends HSREQ.

    // The TSBPD(SND|RCV) options are being set only if the TSBPD is set in the current agent.
    // The agent has a decisive power only in the range of RECEIVING the data, however it can
    // also influence the peer's latency. If agent doesn't set TSBPD mode, it doesn't send any
    // latency flags, although the peer might still want to do Rx with TSBPD. When agent sets
    // TsbPd mode, it defines latency values for Rx (itself) and Tx (peer's Rx). If peer does
    // not set TsbPd mode, it will simply ignore the proposed latency (PeerTsbPdDelay), although
    // if it has received the Rx latency as well, it must honor it and respond accordingly
    // (the latter is only in case of HSv5 and bidirectional connection).
    if (m_config.bTSBPD)
    {
        m_iTsbPdDelay_ms     = m_config.iRcvLatency;
        m_iPeerTsbPdDelay_ms = m_config.iPeerLatency;
        /*
         * Sent data is real-time, use Time-based Packet Delivery,
         * set option bit and configured delay
         */
        aw_srtdata[SRT_HS_FLAGS] |= SRT_OPT_TSBPDSND;

        if (hs_version < CUDT::HS_VERSION_SRT1)
        {
            // HSv4 - this uses only one value.
            aw_srtdata[SRT_HS_LATENCY] = SRT_HS_LATENCY_LEG::wrap(m_iPeerTsbPdDelay_ms);
        }
        else
        {
            // HSv5 - this will be understood only since this version when this exists.
            aw_srtdata[SRT_HS_LATENCY] = SRT_HS_LATENCY_SND::wrap(m_iPeerTsbPdDelay_ms);

            // And in the reverse direction.
            aw_srtdata[SRT_HS_FLAGS] |= SRT_OPT_TSBPDRCV;
            aw_srtdata[SRT_HS_LATENCY] |= SRT_HS_LATENCY_RCV::wrap(m_iTsbPdDelay_ms);

            // This wasn't there for HSv4, this setting is only for the receiver.
            // HSv5 is bidirectional, so every party is a receiver.

            if (m_bTLPktDrop)
                aw_srtdata[SRT_HS_FLAGS] |= SRT_OPT_TLPKTDROP;
        }
    }

    if (m_config.bRcvNakReport)
        aw_srtdata[SRT_HS_FLAGS] |= SRT_OPT_NAKREPORT;

    // I support SRT_OPT_REXMITFLG. Do you?
    aw_srtdata[SRT_HS_FLAGS] |= SRT_OPT_REXMITFLG;

    // Declare the API used. The flag is set for "stream" API because
    // the older versions will never set this flag, but all old SRT versions use message API.
    if (!m_config.bMessageAPI)
        aw_srtdata[SRT_HS_FLAGS] |= SRT_OPT_STREAM;

    HLOGC(cnlog.Debug,
          log << CONID() << "HSREQ/snd: LATENCY[SND:" << SRT_HS_LATENCY_SND::unwrap(aw_srtdata[SRT_HS_LATENCY])
              << " RCV:" << SRT_HS_LATENCY_RCV::unwrap(aw_srtdata[SRT_HS_LATENCY]) << "] FLAGS["
              << SrtFlagString(aw_srtdata[SRT_HS_FLAGS]) << "]");

    return 3;
}

size_t srt::CUDT::fillSrtHandshake_HSRSP(uint32_t *aw_srtdata, size_t /* srtlen - unused */, int hs_version)
{
    // Setting m_tsRcvPeerStartTime is done in processSrtMsg_HSREQ(), so
    // this condition will be skipped only if this function is called without
    // getting first received HSREQ. Doesn't look possible in both HSv4 and HSv5.
    if (is_zero(m_tsRcvPeerStartTime))
    {
        LOGC(cnlog.Fatal, log << CONID() << "IPE: fillSrtHandshake_HSRSP: m_tsRcvPeerStartTime NOT SET!");
        return 0;
    }

    // If Agent doesn't set TSBPD, it will not set the TSBPD flag back to the Peer.
    // The peer doesn't have be disturbed by it anyway.
    if (isOPT_TsbPd())
    {
        /*
         * We got and transposed peer start time (HandShake request timestamp),
         * we can support Timestamp-based Packet Delivery
         */
        aw_srtdata[SRT_HS_FLAGS] |= SRT_OPT_TSBPDRCV;

        if (hs_version < HS_VERSION_SRT1)
        {
            // HSv4 - this uses only one value
            aw_srtdata[SRT_HS_LATENCY] = SRT_HS_LATENCY_LEG::wrap(m_iTsbPdDelay_ms);
        }
        else
        {
            // HSv5 - this puts "agent's" latency into RCV field and "peer's" -
            // into SND field.
            aw_srtdata[SRT_HS_LATENCY] = SRT_HS_LATENCY_RCV::wrap(m_iTsbPdDelay_ms);
        }
    }
    else
    {
        HLOGC(cnlog.Debug, log << CONID() << "HSRSP/snd: TSBPD off, NOT responding TSBPDRCV flag.");
    }

    // Hsv5, only when peer has declared TSBPD mode.
    // The flag was already set, and the value already "maximized" in processSrtMsg_HSREQ().
    if (m_bPeerTsbPd && hs_version >= HS_VERSION_SRT1)
    {
        // HSv5 is bidirectional - so send the TSBPDSND flag, and place also the
        // peer's latency into SND field.
        aw_srtdata[SRT_HS_FLAGS] |= SRT_OPT_TSBPDSND;
        aw_srtdata[SRT_HS_LATENCY] |= SRT_HS_LATENCY_SND::wrap(m_iPeerTsbPdDelay_ms);

        HLOGC(cnlog.Debug,
              log << CONID()
                  << "HSRSP/snd: HSv5 peer uses TSBPD, responding TSBPDSND latency=" << m_iPeerTsbPdDelay_ms);
    }
    else
    {
        HLOGC(cnlog.Debug,
              log << CONID() << "HSRSP/snd: HSv" << (hs_version == CUDT::HS_VERSION_UDT4 ? 4 : 5)
                  << " with peer TSBPD=" << (m_bPeerTsbPd ? "on" : "off") << " - NOT responding TSBPDSND");
    }

    if (m_bTLPktDrop)
        aw_srtdata[SRT_HS_FLAGS] |= SRT_OPT_TLPKTDROP;

    if (m_config.bRcvNakReport)
    {
        // HSv5: Note that this setting is independent on the value of
        // m_bPeerNakReport, which represent this setting in the peer.

        aw_srtdata[SRT_HS_FLAGS] |= SRT_OPT_NAKREPORT;
        /*
         * NAK Report is so efficient at controlling bandwidth that sender TLPktDrop
         * is not needed. SRT 1.0.5 to 1.0.7 sender TLPktDrop combined with SRT 1.0
         * Timestamp-Based Packet Delivery was not well implemented and could drop
         * big I-Frame tail before sending once on low latency setups.
         * Disabling TLPktDrop in the receiver SRT Handshake Reply prevents the sender
         * from enabling Too-Late Packet Drop.
         */
        if (m_uPeerSrtVersion <= SrtVersion(1, 0, 7))
            aw_srtdata[SRT_HS_FLAGS] &= ~SRT_OPT_TLPKTDROP;
    }

    if (m_config.uSrtVersion >= SrtVersion(1, 2, 0))
    {
        if (!m_bPeerRexmitFlag)
        {
            // Peer does not request to use rexmit flag, if so,
            // we won't use as well.
            HLOGC(cnlog.Debug,
                  log << CONID() << "HSRSP/snd: AGENT understands REXMIT flag, but PEER DOES NOT. NOT setting.");
        }
        else
        {
            // Request that the rexmit bit be used as a part of msgno.
            aw_srtdata[SRT_HS_FLAGS] |= SRT_OPT_REXMITFLG;
            HLOGP(cnlog.Debug, "HSRSP/snd: AGENT UNDERSTANDS REXMIT flag and PEER reported that it does, too.");
        }
    }
    else
    {
        // Since this is now in the code, it can occur only in case when you change the
        // version specification in the build configuration.
        HLOGP(cnlog.Debug, "HSRSP/snd: AGENT DOES NOT UNDERSTAND REXMIT flag");
    }

    HLOGC(cnlog.Debug,
          log << CONID() << "HSRSP/snd: LATENCY[SND:" << SRT_HS_LATENCY_SND::unwrap(aw_srtdata[SRT_HS_LATENCY])
              << " RCV:" << SRT_HS_LATENCY_RCV::unwrap(aw_srtdata[SRT_HS_LATENCY]) << "] FLAGS["
              << SrtFlagString(aw_srtdata[SRT_HS_FLAGS]) << "]");

    return 3;
}

size_t srt::CUDT::prepareSrtHsMsg(int cmd, uint32_t *srtdata, size_t size)
{
    size_t srtlen = fillSrtHandshake(srtdata, size, cmd, handshakeVersion());
    HLOGC(cnlog.Debug, log << "CMD:" << MessageTypeStr(UMSG_EXT, cmd) << "(" << cmd << ") Len:"
                           << int(srtlen * sizeof(int32_t))
                           << " Version: " << SrtVersionString(srtdata[SRT_HS_VERSION])
                           << " Flags: " << srtdata[SRT_HS_FLAGS]
                           << " (" << SrtFlagString(srtdata[SRT_HS_FLAGS]) << ") sdelay:"
                           << srtdata[SRT_HS_LATENCY]);

    return srtlen;
}

void srt::CUDT::sendSrtMsg(int cmd, uint32_t *srtdata_in, size_t srtlen_in)
{
    CPacket srtpkt;
    int32_t srtcmd = (int32_t)cmd;

    SRT_STATIC_ASSERT(SRTDATA_MAXSIZE >= SRT_HS_E_SIZE, "SRT_CMD_MAXSZ is too small to hold all the data");
    // This will be effectively larger than SRT_HS_E_SIZE, but it will be also used for incoming data.
    uint32_t srtdata[SRTDATA_MAXSIZE];

    size_t srtlen = 0;

    if (cmd == SRT_CMD_REJECT)
    {
        // This is a value returned by processSrtMsg underlying layer, potentially
        // to be reported here. Should this happen, just send a rejection message.
        cmd                     = SRT_CMD_HSRSP;
        srtdata[SRT_HS_VERSION] = 0;
    }

    switch (cmd)
    {
    case SRT_CMD_HSREQ:
    case SRT_CMD_HSRSP:
        srtlen = prepareSrtHsMsg(cmd, srtdata, SRTDATA_MAXSIZE);
        break;

    case SRT_CMD_KMREQ: // Sender
    case SRT_CMD_KMRSP: // Receiver
        srtlen = srtlen_in;
        /* Msg already in network order
         * But CChannel:sendto will swap again (assuming 32-bit fields)
         * Pre-swap to cancel it.
         */
        HtoNLA(srtdata, srtdata_in, srtlen);
        m_pCryptoControl->updateKmState(cmd, srtlen); // <-- THIS function can't be moved to CUDT

        break;

    default:
        LOGC(cnlog.Error, log << "sndSrtMsg: IPE: cmd=" << cmd << " unsupported");
        break;
    }

    if (srtlen > 0)
    {
        /* srtpkt.pack will set message data in network order */
        srtpkt.pack(UMSG_EXT, &srtcmd, srtdata, srtlen * sizeof(int32_t));
        addressAndSend(srtpkt);
    }
}

size_t srt::CUDT::fillHsExtConfigString(uint32_t* pcmdspec, int cmd, const string& str)
{
    uint32_t* space = pcmdspec + 1;
    size_t wordsize         = (str.size() + 3) / 4;
    size_t aligned_bytesize = wordsize * 4;

    memset((space), 0, aligned_bytesize);
    memcpy((space), str.data(), str.size());
    // Preswap to little endian (in place due to possible padding zeros)
    HtoILA((space), space, wordsize);

    *pcmdspec = HS_CMDSPEC_CMD::wrap(cmd) | HS_CMDSPEC_SIZE::wrap((uint32_t) wordsize);

    return wordsize;
}

#if ENABLE_BONDING
// [[using locked(m_parent->m_ControlLock)]]
// [[using locked(s_UDTUnited.m_GlobControlLock)]]
size_t srt::CUDT::fillHsExtGroup(uint32_t* pcmdspec)
{
    SRT_ASSERT(m_parent->m_GroupOf != NULL);
    uint32_t* space = pcmdspec + 1;

    SRTSOCKET id = m_parent->m_GroupOf->id();
    SRT_GROUP_TYPE tp = m_parent->m_GroupOf->type();
    uint32_t flags = 0;

    // NOTE: this code remains as is for historical reasons.
    // The initial implementation stated that the peer id be
    // extracted so that it can be reported and possibly the
    // start time somehow encoded and written into the group
    // extension, but it was later seen not necessary. Therefore
    // this code remains, but now it's informational only.
#if ENABLE_HEAVY_LOGGING
    m_parent->m_GroupOf->debugMasterData(m_SocketID);
#endif

    // See CUDT::interpretGroup()

    uint32_t dataword = 0
        | SrtHSRequest::HS_GROUP_TYPE::wrap(tp)
        | SrtHSRequest::HS_GROUP_FLAGS::wrap(flags)
        | SrtHSRequest::HS_GROUP_WEIGHT::wrap(m_parent->m_GroupMemberData->weight);

    const uint32_t storedata [GRPD_E_SIZE] = { uint32_t(id), dataword };
    memcpy((space), storedata, sizeof storedata);

    const size_t ra_size = Size(storedata);
    *pcmdspec = HS_CMDSPEC_CMD::wrap(SRT_CMD_GROUP) | HS_CMDSPEC_SIZE::wrap(ra_size);

    return ra_size;
}
#endif

size_t srt::CUDT::fillHsExtKMREQ(uint32_t* pcmdspec, size_t ki)
{
    uint32_t* space = pcmdspec + 1;

    size_t msglen = m_pCryptoControl->getKmMsg_size(ki);
    // Make ra_size back in element unit
    // Add one extra word if the size isn't aligned to 32-bit.
    size_t ra_size = (msglen / sizeof(uint32_t)) + (msglen % sizeof(uint32_t) ? 1 : 0);

    // Store the CMD + SIZE in the next field
    *pcmdspec = HS_CMDSPEC_CMD::wrap(SRT_CMD_KMREQ) | HS_CMDSPEC_SIZE::wrap((uint32_t) ra_size);

    // Copy the key - do the endian inversion because another endian inversion
    // will be done for every control message before sending, and this KM message
    // is ALREADY in network order.
    const uint32_t* keydata = reinterpret_cast<const uint32_t*>(m_pCryptoControl->getKmMsg_data(ki));

    HLOGC(cnlog.Debug,
          log << CONID() << "createSrtHandshake: KMREQ: adding key #" << ki << " length=" << ra_size
              << " words (KmMsg_size=" << msglen << ")");
    // XXX INSECURE ": [" << FormatBinaryString((uint8_t*)keydata, msglen) << "]";

    // Yes, I know HtoNLA and NtoHLA do exactly the same operation, but I want
    // to be clear about the true intention.
    NtoHLA((space), keydata, ra_size);

    return ra_size;
}

size_t srt::CUDT::fillHsExtKMRSP(uint32_t* pcmdspec, const uint32_t* kmdata, size_t kmdata_wordsize)
{
    uint32_t* space = pcmdspec + 1;
    const uint32_t failure_kmrsp[] = {SRT_KM_S_UNSECURED};
    const uint32_t* keydata = 0;

    // Shift the starting point with the value of previously added block,
    // to start with the new one.

    size_t ra_size;

    if (kmdata_wordsize == 0)
    {
        LOGC(cnlog.Warn,
             log << CONID()
                 << "createSrtHandshake: Agent has PW, but Peer sent no KMREQ. Sending error KMRSP response");
        ra_size = 1;
        keydata = failure_kmrsp;

        // Update the KM state as well
        m_pCryptoControl->m_SndKmState = SRT_KM_S_NOSECRET;  // Agent has PW, but Peer won't decrypt
        m_pCryptoControl->m_RcvKmState = SRT_KM_S_UNSECURED; // Peer won't encrypt as well.
    }
    else
    {
        if (!kmdata)
        {
            m_RejectReason = SRT_REJ_IPE;
            LOGC(cnlog.Fatal, log << CONID() << "createSrtHandshake: IPE: srtkm_cmd=SRT_CMD_KMRSP and no kmdata!");
            return 0;
        }
        ra_size = kmdata_wordsize;
        keydata = reinterpret_cast<const uint32_t *>(kmdata);
    }

    *pcmdspec = HS_CMDSPEC_CMD::wrap(SRT_CMD_KMRSP) | HS_CMDSPEC_SIZE::wrap((uint32_t) ra_size);
    HLOGC(cnlog.Debug,
          log << CONID() << "createSrtHandshake: KMRSP: applying returned key length="
              << ra_size); // XXX INSECURE << " words: [" << FormatBinaryString((uint8_t*)kmdata,
                           // kmdata_wordsize*sizeof(uint32_t)) << "]";

    NtoHLA((space), keydata, ra_size);
    return ra_size;
}


// PREREQUISITE:
// pkt must be set the buffer and configured for UMSG_HANDSHAKE.
// Note that this function replaces also serialization for the HSv4.
bool srt::CUDT::createSrtHandshake(
        int             srths_cmd,
        int             srtkm_cmd,
        const uint32_t* kmdata,
        size_t          kmdata_wordsize, // IN WORDS, NOT BYTES!!!
        CPacket&        w_pkt,
        CHandShake&     w_hs)
{
    // This function might be called before the opposite version was recognized.
    // Check if the version is exactly 4 because this means that the peer has already
    // sent something - asynchronously, and usually in rendezvous - and we already know
    // that the peer is version 4. In this case, agent must behave as HSv4, til the end.
    if (m_ConnRes.m_iVersion == HS_VERSION_UDT4)
    {
        w_hs.m_iVersion = HS_VERSION_UDT4;
        w_hs.m_iType    = UDT_DGRAM;
        if (w_hs.m_extension)
        {
            // Should be impossible
            LOGC(cnlog.Error,
                 log << CONID() << "createSrtHandshake: IPE: EXTENSION SET WHEN peer reports version 4 - fixing...");
            w_hs.m_extension = false;
        }
    }
    else
    {
        w_hs.m_iType = 0; // Prepare it for flags
    }

    HLOGC(cnlog.Debug,
          log << CONID() << "createSrtHandshake: buf size=" << w_pkt.getLength()
              << " hsx=" << MessageTypeStr(UMSG_EXT, srths_cmd) << " kmx=" << MessageTypeStr(UMSG_EXT, srtkm_cmd)
              << " kmdata_wordsize=" << kmdata_wordsize << " version=" << w_hs.m_iVersion);

    // Once you are certain that the version is HSv5, set the enc type flags
    // to advertise pbkeylen. Otherwise make sure that the old interpretation
    // will correctly pick up the type field. PBKEYLEN should be advertized
    // regardless of what URQ stage the handshake is (note that in case of rendezvous
    // CONCLUSION might be the FIRST MESSAGE EVER RECEIVED by a party).
    if (w_hs.m_iVersion > HS_VERSION_UDT4)
    {
        // Check if there was a failure to receie HSREQ before trying to craft HSRSP.
        // If fillSrtHandshake_HSRSP catches the condition of m_tsRcvPeerStartTime == steady_clock::zero(),
        // it will return size 0, which will mess up with further extension procedures;
        // PREVENT THIS HERE.
        if (w_hs.m_iReqType == URQ_CONCLUSION && srths_cmd == SRT_CMD_HSRSP && is_zero(m_tsRcvPeerStartTime))
        {
            LOGC(cnlog.Error,
                 log << CONID()
                     << "createSrtHandshake: IPE (non-fatal): Attempting to craft HSRSP without received HSREQ. "
                        "BLOCKING extensions.");
            w_hs.m_extension = false;
        }

        // The situation when this function is called without requested extensions
        // is URQ_CONCLUSION in rendezvous mode in some of the transitions.
        // In this case for version 5 just clear the m_iType field, as it has
        // different meaning in HSv5 and contains extension flags.
        //
        // Keep 0 in the SRT_HSTYPE_HSFLAGS field, but still advertise PBKEYLEN
        // in the SRT_HSTYPE_ENCFLAGS field.
        w_hs.m_iType                  = SrtHSRequest::wrapFlags(false /*no magic in HSFLAGS*/, m_config.iSndCryptoKeyLen);

        IF_HEAVY_LOGGING(bool whether = m_config.iSndCryptoKeyLen != 0);
        HLOGC(cnlog.Debug,
              log << CONID() << "createSrtHandshake: " << (whether ? "" : "NOT ")
                  << " Advertising PBKEYLEN - value = " << m_config.iSndCryptoKeyLen);

        // Note: This is required only when sending a HS message without SRT extensions.
        // When this is to be sent with SRT extensions, then KMREQ will be attached here
        // and the PBKEYLEN will be extracted from it. If this is going to attach KMRSP
        // here, it's already too late (it should've been advertised before getting the first
        // handshake message with KMREQ).
    }
    else
    {
        w_hs.m_iType = UDT_DGRAM;
    }

    // values > URQ_CONCLUSION include also error types
    // if (w_hs.m_iVersion == HS_VERSION_UDT4 || w_hs.m_iReqType > URQ_CONCLUSION) <--- This condition was checked b4 and
    // it's only valid for caller-listener mode
    if (!w_hs.m_extension)
    {
        // Serialize only the basic handshake, if this is predicted for
        // Hsv4 peer or this is URQ_INDUCTION or URQ_WAVEAHAND.
        size_t hs_size = w_pkt.getLength();
        w_hs.store_to((w_pkt.m_pcData), (hs_size));
        w_pkt.setLength(hs_size);
        HLOGC(cnlog.Debug,
              log << CONID() << "createSrtHandshake: (no ext) size=" << hs_size << " data: " << w_hs.show());
        return true;
    }

    // Sanity check, applies to HSv5 only cases.
    if (srths_cmd == SRT_CMD_HSREQ && m_SrtHsSide == HSD_RESPONDER)
    {
        m_RejectReason = SRT_REJ_IPE;
        LOGC(cnlog.Fatal,
             log << CONID() << "IPE: SRT_CMD_HSREQ was requested to be sent in HSv5 by an INITIATOR side!");
        return false; // should cause rejection
    }

    ostringstream logext;
    logext << "HSX";

    // Install the SRT extensions
    w_hs.m_iType |= CHandShake::HS_EXT_HSREQ;

    bool have_sid = false;
    if (srths_cmd == SRT_CMD_HSREQ && !m_config.sStreamName.empty())
    {
        have_sid = true;
        w_hs.m_iType |= CHandShake::HS_EXT_CONFIG;
        logext << ",SID";
    }

    // If this is a response, we have also information
    // on the peer. If Peer is NOT filter capable, don't
    // put filter config, even if agent is capable.
    bool peer_filter_capable = true;
    if (srths_cmd == SRT_CMD_HSRSP)
    {
        if (m_sPeerPktFilterConfigString != "")
        {
            peer_filter_capable = true;
        }
        else if (IsSet(m_uPeerSrtFlags, SRT_OPT_FILTERCAP))
        {
            peer_filter_capable = true;
        }
        else
        {
            peer_filter_capable = false;
        }
    }

    // Now, if this is INITIATOR, then it has its
    // filter config already set, if configured, otherwise
    // it should not attach the filter config extension.

    // If this is a RESPONDER, then it has already received
    // the filter config string from the peer and therefore
    // possibly confronted with the contents of m_OPT_FECConfigString,
    // and if it decided to go with filter, it will be nonempty.
    bool have_filter  = false;
    if (peer_filter_capable && !m_config.sPacketFilterConfig.empty())
    {
        have_filter = true;
        w_hs.m_iType |= CHandShake::HS_EXT_CONFIG;
        logext << ",filter";
    }

    bool have_congctl = false;
    const string sm = m_config.sCongestion.str();
    if (sm != "" && sm != "live")
    {
        have_congctl = true;
        w_hs.m_iType |= CHandShake::HS_EXT_CONFIG;
        logext << ",CONGCTL";
    }

    bool have_kmreq   = false;
    // Prevent adding KMRSP only in case when BOTH:
    // - Agent has set no password
    // - no KMREQ has arrived from Peer
    // KMRSP must be always sent when:
    // - Agent set a password, Peer did not send KMREQ: Agent sets snd=NOSECRET.
    // - Agent set no password, but Peer sent KMREQ: Ageng sets rcv=NOSECRET.
    if (m_config.CryptoSecret.len > 0 || kmdata_wordsize > 0)
    {
        have_kmreq = true;
        w_hs.m_iType |= CHandShake::HS_EXT_KMREQ;
        logext << ",KMX";
    }

#if ENABLE_BONDING
    bool have_group = false;

    // Note: this is done without locking because we have the following possibilities:
    //
    // 1. Most positive: the group will be the same all the time up to the moment when we use it.
    // 2. The group will disappear when next time we try to use it having now have_group set true.
    //
    // Not possible that a group is NULL now but would appear later: the group must be either empty
    // or already set as valid at this time.
    //
    // If the 2nd possibility happens, then simply it means that the group has been closed during
    // the operation and the socket got this information updated in the meantime. This means that
    // it was an abnormal interrupt during the processing so the handshake process should be aborted
    // anyway, and that's what will be done.

    // LOCKING INFORMATION: accesing this field just for NULL check doesn't
    // hurt, even if this field could be dangling in the moment. This will be
    // followed by an additional check, done this time under lock, and there will
    // be no dangling pointers at this time.
    if (m_parent->m_GroupOf)
    {
        // Whatever group this socket belongs to, the information about
        // the group is always sent the same way with the handshake.
        have_group = true;
        w_hs.m_iType |= CHandShake::HS_EXT_CONFIG;
        logext << ",GROUP";
    }
#endif

    HLOGC(cnlog.Debug, log << CONID() << "createSrtHandshake: (ext: " << logext.str() << ") data: " << w_hs.show());

    // NOTE: The HSREQ is practically always required, although may happen
    // in future that CONCLUSION can be sent multiple times for a separate
    // stream encryption support, and this way it won't enclose HSREQ.
    // Also, KMREQ may occur multiple times.

    // So, initially store the UDT legacy handshake.
    size_t hs_size = w_pkt.getLength(), total_ra_size = (hs_size / sizeof(uint32_t)); // Maximum size of data
    w_hs.store_to((w_pkt.m_pcData), (hs_size));                                        // hs_size is updated

    size_t ra_size = hs_size / sizeof(int32_t);

    // Now attach the SRT handshake for HSREQ
    size_t    offset = ra_size;
    uint32_t *p      = reinterpret_cast<uint32_t *>(w_pkt.m_pcData);
    // NOTE: since this point, ra_size has a size in int32_t elements, NOT BYTES.

    // The first 4-byte item is the CMD/LENGTH spec.
    uint32_t *pcmdspec = p + offset; // Remember the location to be filled later, when we know the length
    ++offset;

    // Now use the original function to store the actual SRT_HS data
    // ra_size after that
    // NOTE: so far, ra_size is m_iMaxSRTPayloadSize expressed in number of elements.
    // WILL BE CHANGED HERE.
    ra_size   = fillSrtHandshake((p + offset), total_ra_size - offset, srths_cmd, HS_VERSION_SRT1);
    *pcmdspec = HS_CMDSPEC_CMD::wrap(srths_cmd) | HS_CMDSPEC_SIZE::wrap((uint32_t) ra_size);

    HLOGC(cnlog.Debug,
          log << CONID() << "createSrtHandshake: after HSREQ: offset=" << offset << " HSREQ size=" << ra_size
              << " space left: " << (total_ra_size - offset));

    // Use only in REQ phase and only if stream name is set
    if (have_sid)
    {
        // Now prepare the string with 4-byte alignment. The string size is limited
        // to half the payload size. Just a sanity check to not pack too much into
        // the conclusion packet.
        size_t size_limit = m_iMaxSRTPayloadSize / 2;

        if (m_config.sStreamName.size() >= size_limit)
        {
            m_RejectReason = SRT_REJ_ROGUE;
            LOGC(cnlog.Warn,
                 log << CONID() << "createSrtHandshake: stream id too long, limited to " << (size_limit - 1)
                     << " bytes");
            return false;
        }

        offset += ra_size + 1;
        ra_size = fillHsExtConfigString(p + offset - 1, SRT_CMD_SID, m_config.sStreamName.str());

        HLOGC(cnlog.Debug,
              log << CONID() << "createSrtHandshake: after SID [" << m_config.sStreamName.c_str()
                  << "] length=" << m_config.sStreamName.size() << " alignedln=" << (4 * ra_size)
                  << ": offset=" << offset << " SID size=" << ra_size << " space left: " << (total_ra_size - offset));
    }

    if (have_congctl)
    {
        // Pass the congctl to the other side as informational.
        // The other side should reject connection if it uses a different congctl.
        // The other side should also respond with the congctl it uses, if its non-default (for backward compatibility).

        offset += ra_size + 1;
        ra_size = fillHsExtConfigString(p + offset - 1, SRT_CMD_CONGESTION, sm);

        HLOGC(cnlog.Debug,
              log << CONID() << "createSrtHandshake: after CONGCTL [" << sm << "] length=" << sm.size()
                  << " alignedln=" << (4 * ra_size) << ": offset=" << offset << " CONGCTL size=" << ra_size
                  << " space left: " << (total_ra_size - offset));
    }

    if (have_filter)
    {
        offset += ra_size + 1;
        ra_size = fillHsExtConfigString(p + offset - 1, SRT_CMD_FILTER, m_config.sPacketFilterConfig.str());

        HLOGC(cnlog.Debug,
              log << CONID() << "createSrtHandshake: after filter [" << m_config.sPacketFilterConfig.c_str()
                  << "] length=" << m_config.sPacketFilterConfig.size() << " alignedln=" << (4 * ra_size) << ": offset="
                  << offset << " filter size=" << ra_size << " space left: " << (total_ra_size - offset));
    }

#if ENABLE_BONDING
    // Note that this will fire in both cases:
    // - When the group has been set by the user on a socket (or socket was created as a part of the group),
    //   and the handshake request is to be sent with informing the peer that this conenction belongs to a group
    // - When the agent received a HS request with a group, has created its mirror group on its side, and
    //   now sends the HS response to the peer, with ITS OWN group id (the mirror one).
    //
    // XXX Probably a condition should be checked here around the group type.
    // The time synchronization should be done only on any kind of parallel sending group.
    // Currently all groups are such groups (broadcast, backup, balancing), but it may
    // need to be changed for some other types.
    if (have_group)
    {
        // NOTE: See information about mutex ordering in api.h
        ScopedLock gdrg (uglobal().m_GlobControlLock);
        if (!m_parent->m_GroupOf)
        {
            // This may only happen if since last check of m_GroupOf pointer the socket was removed
            // from the group in the meantime, which can only happen due to that the group was closed.
            // In such a case it simply means that the handshake process was requested to be interrupted.
            LOGC(cnlog.Fatal, log << CONID() << "GROUP DISAPPEARED. Socket not capable of continuing HS");
            return false;
        }
        else
        {
            if (m_parent->m_GroupOf->closing())
            {
                m_RejectReason = SRT_REJ_IPE;
                LOGC(cnlog.Error,
                     log << CONID() << "createSrtHandshake: group is closing during the process, rejecting.");
                return false;
            }
            offset += ra_size + 1;
            ra_size = fillHsExtGroup(p + offset - 1);

            HLOGC(cnlog.Debug,
                  log << CONID() << "createSrtHandshake: after GROUP [" << sm << "] length=" << sm.size() << ": offset="
                      << offset << " GROUP size=" << ra_size << " space left: " << (total_ra_size - offset));
        }
    }
#endif

    // When encryption turned on
    if (have_kmreq)
    {
        HLOGC(cnlog.Debug,
              log << CONID() << "createSrtHandshake: "
                  << (m_config.CryptoSecret.len > 0 ? "Agent uses ENCRYPTION" : "Peer requires ENCRYPTION"));

        if (!m_pCryptoControl && (srtkm_cmd == SRT_CMD_KMREQ || srtkm_cmd == SRT_CMD_KMRSP))
        {
            m_RejectReason = SRT_REJ_IPE;
            LOGC(cnlog.Error,
                 log << CONID() << "createSrtHandshake: IPE: need to send KM, but CryptoControl does not exist."
                     << " Socket state: connected=" << boolalpha << m_bConnected << ", connecting=" << m_bConnecting
                     << ", broken=" << m_bBroken << ", closing=" << m_bClosing << ".");
            return false;
        }

        if (srtkm_cmd == SRT_CMD_KMREQ)
        {
            bool have_any_keys = false;
            for (size_t ki = 0; ki < 2; ++ki)
            {
                // Skip those that have expired
                if (!m_pCryptoControl->getKmMsg_needSend(ki, false))
                    continue;

                m_pCryptoControl->getKmMsg_markSent(ki, false);

                offset += ra_size + 1;
                ra_size = fillHsExtKMREQ(p + offset - 1, ki);

                have_any_keys = true;
            }

            if (!have_any_keys)
            {
                m_RejectReason = SRT_REJ_IPE;
                LOGC(cnlog.Error, log << CONID() << "createSrtHandshake: IPE: all keys have expired, no KM to send.");
                return false;
            }
        }
        else if (srtkm_cmd == SRT_CMD_KMRSP)
        {
            offset += ra_size + 1;
            ra_size = fillHsExtKMRSP(p + offset - 1, kmdata, kmdata_wordsize);
        }
        else
        {
            m_RejectReason = SRT_REJ_IPE;
            LOGC(cnlog.Fatal, log << CONID() << "createSrtHandshake: IPE: wrong value of srtkm_cmd: " << srtkm_cmd);
            return false;
        }
    }

    if (ra_size == 0)
    {
        // m_RejectReason is expected to be set by fillHsExtKMRSP(..) in this case.
        return false;
    }

    // ra_size + offset has a value in element unit.
    // Switch it again to byte unit.
    w_pkt.setLength((ra_size + offset) * sizeof(int32_t));

    HLOGC(cnlog.Debug,
          log << CONID() << "createSrtHandshake: filled HSv5 handshake flags: "
              << CHandShake::ExtensionFlagStr(w_hs.m_iType) << " length: " << w_pkt.getLength() << " bytes");

    return true;
}

template <class Integer>
static inline int FindExtensionBlock(Integer* begin, size_t total_length,
        size_t& w_out_len, Integer*& w_next_block)
{
    // Check if there's anything to process
    if (total_length == 0)
    {
        w_next_block = NULL;
        w_out_len    = 0;
        return SRT_CMD_NONE;
    }

    // This function extracts the block command from the block and its length.
    // The command value is returned as a function result.
    // The size of that command block is stored into w_out_len.
    // The beginning of the prospective next block is stored in w_next_block.

    // The caller must be aware that:
    // - exactly one element holds the block header (cmd+size), so the actual data are after this one.
    // - the returned size is the number of uint32_t elements since that first data element
    // - the remaining size should be manually calculated as total_length - 1 - w_out_len, or
    // simply, as w_next_block - begin.

    // Note that if the total_length is too short to extract the whole block, it will return
    // SRT_CMD_NONE. Note that total_length includes this first CMDSPEC word.
    //
    // When SRT_CMD_NONE is returned, it means that nothing has been extracted and nothing else
    // can be further extracted from this block.

    int    cmd  = HS_CMDSPEC_CMD::unwrap(*begin);
    size_t size = HS_CMDSPEC_SIZE::unwrap(*begin);

    if (size + 1 > total_length)
        return SRT_CMD_NONE;

    w_out_len = size;

    if (total_length == size + 1)
        w_next_block = NULL;
    else
        w_next_block = begin + 1 + size;

    return cmd;
}

// NOTE: the rule of order of arguments is broken here because this order
// serves better the logics and readability.
template <class Integer>
static inline bool NextExtensionBlock(Integer*& w_begin, Integer* next, size_t& w_length)
{
    if (!next)
        return false;

    w_length = w_length - (next - w_begin);
    w_begin  = next;
    return true;
}

void SrtExtractHandshakeExtensions(const char* bufbegin, size_t buflength,
        vector<SrtHandshakeExtension>& w_output)
{
    const uint32_t *begin = reinterpret_cast<const uint32_t *>(bufbegin + CHandShake::m_iContentSize);
    size_t    size  = buflength - CHandShake::m_iContentSize; // Due to previous cond check we grant it's >0
    const uint32_t *next  = 0;
    size_t    length   = size / sizeof(uint32_t);
    size_t    blocklen = 0;

    for (;;) // ONE SHOT, but continuable loop
    {
        const int cmd = FindExtensionBlock(begin, length, (blocklen), (next));

        if (cmd == SRT_CMD_NONE)
        {
            // End of blocks
            break;
        }

        w_output.push_back(SrtHandshakeExtension(cmd));

        SrtHandshakeExtension& ext = w_output.back();

        std::copy(begin+1, begin+blocklen+1, back_inserter(ext.contents));

        // Any other kind of message extracted. Search on.
        if (!NextExtensionBlock((begin), next, (length)))
            break;
    }
}

#if SRT_DEBUG_RTT
class RttTracer
{
public:
    RttTracer()
    {
    }

    ~RttTracer()
    {
        srt::sync::ScopedLock lck(m_mtx);
        m_fout.close();
    }

    void trace(const srt::sync::steady_clock::time_point& currtime,
               const std::string& event, int rtt_sample, int rttvar_sample,
               bool is_smoothed_rtt_reset, int64_t recvTotal,
               int smoothed_rtt, int rttvar)
    {
        srt::sync::ScopedLock lck(m_mtx);
        create_file();
        
        m_fout << srt::sync::FormatTimeSys(currtime) << ",";
        m_fout << srt::sync::FormatTime(currtime) << ",";
        m_fout << event << ",";
        m_fout << rtt_sample << ",";
        m_fout << rttvar_sample << ",";
        m_fout << is_smoothed_rtt_reset << ",";
        m_fout << recvTotal << ",";
        m_fout << smoothed_rtt << ",";
        m_fout << rttvar << "\n";
        m_fout.flush();
    }

private:
    void print_header()
    {
        m_fout << "Timepoint_SYST,Timepoint_STDY,Event,usRTTSample,"
                  "usRTTVarSample,IsSmoothedRTTReset,pktsRecvTotal,"
                  "usSmoothedRTT,usRTTVar\n";
    }

    void create_file()
    {
        if (m_fout.is_open())
            return;

        std::string str_tnow = srt::sync::FormatTimeSys(srt::sync::steady_clock::now());
        str_tnow.resize(str_tnow.size() - 7); // remove trailing ' [SYST]' part
        while (str_tnow.find(':') != std::string::npos) {
            str_tnow.replace(str_tnow.find(':'), 1, 1, '_');
        }
        const std::string fname = "rtt_trace_" + str_tnow + "_" + SRT_SYNC_CLOCK_STR + ".csv";
        m_fout.open(fname, std::ofstream::out);
        if (!m_fout)
            std::cerr << "IPE: Failed to open " << fname << "!!!\n";

        print_header();
    }

private:
    srt::sync::Mutex m_mtx;
    std::ofstream m_fout;
};

RttTracer s_rtt_trace;
#endif


bool srt::CUDT::processSrtMsg(const CPacket *ctrlpkt)
{
    uint32_t *srtdata = (uint32_t *)ctrlpkt->m_pcData;
    size_t    len     = ctrlpkt->getLength();
    int       etype   = ctrlpkt->getExtendedType();
    uint32_t  ts      = ctrlpkt->m_iTimeStamp;

    int res = SRT_CMD_NONE;

    HLOGC(cnlog.Debug,
          log << CONID() << "Dispatching message type=" << etype << " data length=" << (len / sizeof(int32_t)));
    switch (etype)
    {
    case SRT_CMD_HSREQ:
    {
        res = processSrtMsg_HSREQ(srtdata, len, ts, CUDT::HS_VERSION_UDT4);
        break;
    }
    case SRT_CMD_HSRSP:
    {
        res = processSrtMsg_HSRSP(srtdata, len, ts, CUDT::HS_VERSION_UDT4);
        break;
    }
    case SRT_CMD_KMREQ:
        // Special case when the data need to be processed here
        // and the appropriate message must be constructed for sending.
        // No further processing required
        {
            uint32_t srtdata_out[SRTDATA_MAXSIZE];
            size_t   len_out = 0;
            res = m_pCryptoControl->processSrtMsg_KMREQ(srtdata, len, CUDT::HS_VERSION_UDT4,
                    (srtdata_out), (len_out));
            if (res == SRT_CMD_KMRSP)
            {
                if (len_out == 1)
                {
                    if (m_config.bEnforcedEnc)
                    {
                        LOGC(cnlog.Warn,
                             log << CONID() << "KMREQ FAILURE: " << KmStateStr(SRT_KM_STATE(srtdata_out[0]))
                                 << " - rejecting per enforced encryption");
                        res = SRT_CMD_NONE;
                        break;
                    }
                    HLOGC(cnlog.Debug,
                          log << CONID()
                              << "MKREQ -> KMRSP FAILURE state: " << KmStateStr(SRT_KM_STATE(srtdata_out[0])));
                }
                else
                {
                    HLOGC(cnlog.Debug, log << CONID() << "KMREQ -> requested to send KMRSP length=" << len_out);
                }
                sendSrtMsg(SRT_CMD_KMRSP, srtdata_out, len_out);
            }
            // XXX Dead code. processSrtMsg_KMREQ now doesn't return any other value now.
            // Please review later.
            else
            {
                LOGC(cnlog.Warn, log << CONID() << "KMREQ failed to process the request - ignoring");
            }

            return true; // already done what's necessary
        }

    case SRT_CMD_KMRSP:
    {
        // KMRSP doesn't expect any following action
        m_pCryptoControl->processSrtMsg_KMRSP(srtdata, len, CUDT::HS_VERSION_UDT4);
        return true; // nothing to do
    }

    default:
        return false;
    }

    if (res == SRT_CMD_NONE)
        return true;

    // Send the message that the message handler requested.
    sendSrtMsg(res);

    return true;
}

int srt::CUDT::processSrtMsg_HSREQ(const uint32_t *srtdata, size_t bytelen, uint32_t ts, int hsv)
{
    // Set this start time in the beginning, regardless as to whether TSBPD is being
    // used or not. This must be done in the Initiator as well as Responder.

    /*
     * Compute peer StartTime in our time reference
     * This takes time zone, time drift into account.
     * Also includes current packet transit time (rtt/2)
     */
    m_tsRcvPeerStartTime = steady_clock::now() - microseconds_from(ts);
    // (in case of bonding group, this value will be OVERWRITTEN
    // later in CUDT::interpretGroup).

    // Prepare the initial runtime values of latency basing on the option values.
    // They are going to get the value fixed HERE.
    m_iTsbPdDelay_ms     = m_config.iRcvLatency;
    m_iPeerTsbPdDelay_ms = m_config.iPeerLatency;

    if (bytelen < SRT_CMD_HSREQ_MINSZ)
    {
        m_RejectReason = SRT_REJ_ROGUE;
        /* Packet smaller than minimum compatible packet size */
        LOGC(cnlog.Error, log << "HSREQ/rcv: cmd=" << SRT_CMD_HSREQ << "(HSREQ) len=" << bytelen << " invalid");
        return SRT_CMD_NONE;
    }

    LOGC(cnlog.Note, log << "HSREQ/rcv: cmd=" << SRT_CMD_HSREQ << "(HSREQ) len=" << bytelen
                         << hex << " vers=0x" << srtdata[SRT_HS_VERSION] << " opts=0x" << srtdata[SRT_HS_FLAGS]
                         << dec << " delay=" << SRT_HS_LATENCY_RCV::unwrap(srtdata[SRT_HS_LATENCY]));

    m_uPeerSrtVersion = srtdata[SRT_HS_VERSION];
    m_uPeerSrtFlags   = srtdata[SRT_HS_FLAGS];

    if (hsv == CUDT::HS_VERSION_UDT4)
    {
        if (m_uPeerSrtVersion >= SRT_VERSION_FEAT_HSv5)
        {
            m_RejectReason = SRT_REJ_ROGUE;
            LOGC(cnlog.Error,
                 log << CONID() << "HSREQ/rcv: With HSv4 version >= " << SrtVersionString(SRT_VERSION_FEAT_HSv5)
                     << " is not acceptable.");
            return SRT_CMD_REJECT;
        }
    }
    else
    {
        if (m_uPeerSrtVersion < SRT_VERSION_FEAT_HSv5)
        {
            m_RejectReason = SRT_REJ_ROGUE;
            LOGC(cnlog.Error,
                 log << CONID() << "HSREQ/rcv: With HSv5 version must be >= " << SrtVersionString(SRT_VERSION_FEAT_HSv5)
                     << " .");
            return SRT_CMD_REJECT;
        }
    }

    // Check also if the version satisfies the minimum required version
    if (m_uPeerSrtVersion < m_config.uMinimumPeerSrtVersion)
    {
        m_RejectReason = SRT_REJ_VERSION;
        LOGC(cnlog.Error,
             log << CONID() << "HSREQ/rcv: Peer version: " << SrtVersionString(m_uPeerSrtVersion)
                 << " is too old for requested: " << SrtVersionString(m_config.uMinimumPeerSrtVersion)
                 << " - REJECTING");
        return SRT_CMD_REJECT;
    }

    HLOGC(cnlog.Debug,
          log << CONID() << "HSREQ/rcv: PEER Version: " << SrtVersionString(m_uPeerSrtVersion)
              << " Flags: " << m_uPeerSrtFlags << "(" << SrtFlagString(m_uPeerSrtFlags)
              << ") Min req version:" << SrtVersionString(m_config.uMinimumPeerSrtVersion));

    m_bPeerRexmitFlag = IsSet(m_uPeerSrtFlags, SRT_OPT_REXMITFLG);
    HLOGC(cnlog.Debug, log << CONID() << "HSREQ/rcv: peer " << (m_bPeerRexmitFlag ? "UNDERSTANDS" : "DOES NOT UNDERSTAND") << " REXMIT flag");

    // Check if both use the same API type. Reject if not.
    bool peer_message_api = !IsSet(m_uPeerSrtFlags, SRT_OPT_STREAM);
    if (peer_message_api != m_config.bMessageAPI)
    {
        m_RejectReason = SRT_REJ_MESSAGEAPI;
        LOGC(cnlog.Error,
             log << CONID() << "HSREQ/rcv: Agent uses " << (m_config.bMessageAPI ? "MESSAGE" : "STREAM")
                 << " API, but the Peer declares " << (peer_message_api ? "MESSAGE" : "STREAM")
                 << " API. Not compatible transmission type, rejecting.");
        return SRT_CMD_REJECT;
    }

    SRT_STATIC_ASSERT(SRT_HS_E_SIZE == SRT_HS_LATENCY + 1, "Assuming latency is the last field");
    if (bytelen < (SRT_HS_E_SIZE * sizeof(uint32_t)))
    {
        // Handshake extension message includes VERSION, FLAGS and LATENCY
        // (3 x 32 bits). SRT v1.2.0 and earlier might supply shorter extension message,
        // without LATENCY fields.
        // It is acceptable, as long as the latency flags are not set on our side.
        //
        //  0 1 2 3 4 5 6 7 8 9 0 1 2 3 4 5 6 7 8 9 0 1 2 3 4 5 6 7 8 9 0 1
        // +-+-+-+-+-+-+-+-+-+-+-+-+-+-+-+-+-+-+-+-+-+-+-+-+-+-+-+-+-+-+-+-+
        // |                          SRT Version                          |
        // +-+-+-+-+-+-+-+-+-+-+-+-+-+-+-+-+-+-+-+-+-+-+-+-+-+-+-+-+-+-+-+-+
        // |                           SRT Flags                           |
        // +-+-+-+-+-+-+-+-+-+-+-+-+-+-+-+-+-+-+-+-+-+-+-+-+-+-+-+-+-+-+-+-+
        // |      Receiver TSBPD Delay     |       Sender TSBPD Delay      |
        // +-+-+-+-+-+-+-+-+-+-+-+-+-+-+-+-+-+-+-+-+-+-+-+-+-+-+-+-+-+-+-+-+
        if (IsSet(m_uPeerSrtFlags, SRT_OPT_TSBPDSND) || IsSet(m_uPeerSrtFlags, SRT_OPT_TSBPDRCV))
        {
            m_RejectReason = SRT_REJ_ROGUE;
            LOGC(cnlog.Error,
                 log << CONID()
                     << "HSREQ/rcv: Peer sent only VERSION + FLAGS HSREQ, but TSBPD flags are set. Rejecting.");
            return SRT_CMD_REJECT;
        }

        LOGC(cnlog.Warn,
             log << CONID() << "HSREQ/rcv: Peer sent only VERSION + FLAGS HSREQ, not getting any TSBPD settings.");
        // Don't process any further settings in this case. Turn off TSBPD, just for a case.
        m_bTsbPd     = false;
        m_bPeerTsbPd = false;
        return SRT_CMD_HSRSP;
    }

    const uint32_t latencystr = srtdata[SRT_HS_LATENCY];

    if (IsSet(m_uPeerSrtFlags, SRT_OPT_TSBPDSND))
    {
        // TimeStamp-based Packet Delivery feature enabled
        if (!isOPT_TsbPd())
        {
            LOGC(cnlog.Warn,
                 log << CONID() << "HSREQ/rcv: Agent did not set rcv-TSBPD - ignoring proposed latency from peer");

            // Note: also don't set the peer TSBPD flag HERE because
            // - in HSv4 it will be a sender, so it doesn't matter anyway
            // - in HSv5 if it's going to receive, the TSBPDRCV flag will define it.
        }
        else
        {
            int peer_decl_latency;
            if (hsv < CUDT::HS_VERSION_SRT1)
            {
                // In HSv4 there is only one value and this is the latency
                // that the sender peer proposes for the agent.
                peer_decl_latency = SRT_HS_LATENCY_LEG::unwrap(latencystr);
            }
            else
            {
                // In HSv5 there are latency declared for sending and receiving separately.

                // SRT_HS_LATENCY_SND is the value that the peer proposes to be the
                // value used by agent when receiving data. We take this as a local latency value.
                peer_decl_latency = SRT_HS_LATENCY_SND::unwrap(srtdata[SRT_HS_LATENCY]);
            }

            // Use the maximum latency out of latency from our settings and the latency
            // "proposed" by the peer.
            int maxdelay = std::max(m_iTsbPdDelay_ms, peer_decl_latency);
            HLOGC(cnlog.Debug,
                  log << CONID() << "HSREQ/rcv: LOCAL/RCV LATENCY: Agent:" << m_iTsbPdDelay_ms
                      << " Peer:" << peer_decl_latency << "  Selecting:" << maxdelay);
            m_iTsbPdDelay_ms = maxdelay;
            m_bTsbPd = true;
        }
    }
    else
    {
        std::string how_about_agent = isOPT_TsbPd() ? "BUT AGENT DOES" : "and nor does Agent";
        HLOGC(cnlog.Debug, log << CONID() << "HSREQ/rcv: Peer DOES NOT USE latency for sending - " << how_about_agent);
    }

    // This happens when the HSv5 RESPONDER receives the HSREQ message; it declares
    // that the peer INITIATOR will receive the data and informs about its predefined
    // latency. We need to maximize this with our setting of the peer's latency and
    // record as peer's latency, which will be then sent back with HSRSP.
    if (hsv > CUDT::HS_VERSION_UDT4 && IsSet(m_uPeerSrtFlags, SRT_OPT_TSBPDRCV))
    {
        // So, PEER uses TSBPD, set the flag.
        // NOTE: it doesn't matter, if AGENT uses TSBPD.
        m_bPeerTsbPd = true;

        // SRT_HS_LATENCY_RCV is the value that the peer declares as to be
        // used by it when receiving data. We take this as a peer's value,
        // and select the maximum of this one and our proposed latency for the peer.
        int peer_decl_latency = SRT_HS_LATENCY_RCV::unwrap(latencystr);
        int maxdelay          = std::max(m_iPeerTsbPdDelay_ms, peer_decl_latency);
        HLOGC(cnlog.Debug,
              log << CONID() << "HSREQ/rcv: PEER/RCV LATENCY: Agent:" << m_iPeerTsbPdDelay_ms
                  << " Peer:" << peer_decl_latency << " Selecting:" << maxdelay);
        m_iPeerTsbPdDelay_ms = maxdelay;
    }
    else
    {
        std::string how_about_agent = isOPT_TsbPd() ? "BUT AGENT DOES" : "and nor does Agent";
        HLOGC(cnlog.Debug,
              log << CONID() << "HSREQ/rcv: Peer DOES NOT USE latency for receiving - " << how_about_agent);
    }

    if (hsv > CUDT::HS_VERSION_UDT4)
    {
        // This is HSv5, do the same things as required for the sending party in HSv4,
        // as in HSv5 this can also be a sender.
        if (IsSet(m_uPeerSrtFlags, SRT_OPT_TLPKTDROP))
        {
            // Too late packets dropping feature supported
            m_bPeerTLPktDrop = true;
        }
        if (IsSet(m_uPeerSrtFlags, SRT_OPT_NAKREPORT))
        {
            // Peer will send Periodic NAK Reports
            m_bPeerNakReport = true;
        }
    }

    return SRT_CMD_HSRSP;
}

int srt::CUDT::processSrtMsg_HSRSP(const uint32_t *srtdata, size_t bytelen, uint32_t ts, int hsv)
{
    // XXX Check for mis-version
    // With HSv4 we accept only version less than 1.3.0
    if (hsv == CUDT::HS_VERSION_UDT4 && srtdata[SRT_HS_VERSION] >= SRT_VERSION_FEAT_HSv5)
    {
        LOGC(cnlog.Error, log << CONID() << "HSRSP/rcv: With HSv4 version >= 1.2.0 is not acceptable.");
        return SRT_CMD_NONE;
    }

    if (bytelen < SRT_CMD_HSRSP_MINSZ)
    {
        /* Packet smaller than minimum compatible packet size */
        LOGC(cnlog.Error, log << CONID() << "HSRSP/rcv: cmd=" << SRT_CMD_HSRSP << "(HSRSP) len=" << bytelen << " invalid");
        return SRT_CMD_NONE;
    }

    // Set this start time in the beginning, regardless as to whether TSBPD is being
    // used or not. This must be done in the Initiator as well as Responder. In case when
    // agent is sender only (HSv4) this value simply won't be used.

    /*
     * Compute peer StartTime in our time reference
     * This takes time zone, time drift into account.
     * Also includes current packet transit time (rtt/2)
     */

    if (is_zero(m_tsRcvPeerStartTime))
    {
        // Do not set this time when it's already set, which may be the case
        // if the agent has this value already "borrowed" from a master socket
        // that was in the group at the time when it was added.
        m_tsRcvPeerStartTime = steady_clock::now() - microseconds_from(ts);
        HLOGC(cnlog.Debug,
              log << CONID()
                  << "HSRSP/rcv: PEER START TIME not yet defined, setting: " << FormatTime(m_tsRcvPeerStartTime));
    }
    else
    {
        HLOGC(cnlog.Debug,
              log << CONID()
                  << "HSRSP/rcv: PEER START TIME already set (derived): " << FormatTime(m_tsRcvPeerStartTime));
    }

    m_uPeerSrtVersion = srtdata[SRT_HS_VERSION];
    m_uPeerSrtFlags   = srtdata[SRT_HS_FLAGS];

    HLOGC(cnlog.Debug, log << "HSRSP/rcv: Version: " << SrtVersionString(m_uPeerSrtVersion)
                           << " Flags: SND:" << setw(8) << setfill('0') << hex << m_uPeerSrtFlags
                           << setw(0) << " (" << SrtFlagString(m_uPeerSrtFlags) << ")");
    // Basic version check
    if (m_uPeerSrtVersion < m_config.uMinimumPeerSrtVersion)
    {
        m_RejectReason = SRT_REJ_VERSION;
        LOGC(cnlog.Error,
             log << CONID() << "HSRSP/rcv: Peer version: " << SrtVersionString(m_uPeerSrtVersion)
                 << " is too old for requested: " << SrtVersionString(m_config.uMinimumPeerSrtVersion)
                 << " - REJECTING");
        return SRT_CMD_REJECT;
    }

    if (hsv == CUDT::HS_VERSION_UDT4)
    {
        // The old HSv4 way: extract just one value and put it under peer.
        if (IsSet(m_uPeerSrtFlags, SRT_OPT_TSBPDRCV))
        {
            // TsbPd feature enabled
            m_bPeerTsbPd         = true;
            m_iPeerTsbPdDelay_ms = SRT_HS_LATENCY_LEG::unwrap(srtdata[SRT_HS_LATENCY]);
            HLOGC(cnlog.Debug,
                  log << CONID() << "HSRSP/rcv: LATENCY: Peer/snd:" << m_iPeerTsbPdDelay_ms
                      << " (Agent: declared:" << m_iTsbPdDelay_ms << " rcv:" << m_iTsbPdDelay_ms << ")");
        }
        // TSBPDSND isn't set in HSv4 by the RESPONDER, because HSv4 RESPONDER is always RECEIVER.
    }
    else
    {
        // HSv5 way: extract the receiver latency and sender latency, if used.

        // PEER WILL RECEIVE TSBPD == AGENT SHALL SEND TSBPD.
        if (IsSet(m_uPeerSrtFlags, SRT_OPT_TSBPDRCV))
        {
            // TsbPd feature enabled
            m_bPeerTsbPd         = true;
            m_iPeerTsbPdDelay_ms = SRT_HS_LATENCY_RCV::unwrap(srtdata[SRT_HS_LATENCY]);
            HLOGC(cnlog.Debug, log << CONID() << "HSRSP/rcv: LATENCY: Peer/snd:" << m_iPeerTsbPdDelay_ms << "ms");
        }
        else
        {
            HLOGC(cnlog.Debug, log << CONID() << "HSRSP/rcv: Peer (responder) DOES NOT USE latency");
        }

        // PEER WILL SEND TSBPD == AGENT SHALL RECEIVE TSBPD.
        if (IsSet(m_uPeerSrtFlags, SRT_OPT_TSBPDSND))
        {
            if (!isOPT_TsbPd())
            {
                LOGC(cnlog.Warn,
                     log << CONID()
                         << "HSRSP/rcv: BUG? Peer (responder) declares sending latency, but Agent turned off TSBPD.");
            }
            else
            {
                m_bTsbPd = true; // NOTE: in case of Group TSBPD receiving, this field will be SWITCHED TO m_bGroupTsbPd.
                // Take this value as a good deal. In case when the Peer did not "correct" the latency
                // because it has TSBPD turned off, just stay with the present value defined in options.
                m_iTsbPdDelay_ms = SRT_HS_LATENCY_SND::unwrap(srtdata[SRT_HS_LATENCY]);
                HLOGC(cnlog.Debug, log << CONID() << "HSRSP/rcv: LATENCY Agent/rcv: " << m_iTsbPdDelay_ms << "ms");
            }
        }
    }

    if ((m_config.uSrtVersion >= SrtVersion(1, 0, 5)) && IsSet(m_uPeerSrtFlags, SRT_OPT_TLPKTDROP))
    {
        // Too late packets dropping feature supported
        m_bPeerTLPktDrop = true;
    }

    if ((m_config.uSrtVersion >= SrtVersion(1, 1, 0)) && IsSet(m_uPeerSrtFlags, SRT_OPT_NAKREPORT))
    {
        // Peer will send Periodic NAK Reports
        m_bPeerNakReport = true;
    }

    if (m_config.uSrtVersion >= SrtVersion(1, 2, 0))
    {
        if (IsSet(m_uPeerSrtFlags, SRT_OPT_REXMITFLG))
        {
            // Peer will use REXMIT flag in packet retransmission.
            m_bPeerRexmitFlag = true;
            HLOGP(cnlog.Debug, "HSRSP/rcv: 1.2.0+ Agent understands REXMIT flag and so does peer.");
        }
        else
        {
            HLOGP(cnlog.Debug, "HSRSP/rcv: Agent understands REXMIT flag, but PEER DOES NOT");
        }
    }
    else
    {
        HLOGP(cnlog.Debug, "HSRSP/rcv: <1.2.0 Agent DOESN'T understand REXMIT flag");
    }

    handshakeDone();

    return SRT_CMD_NONE;
}

// This function is called only when the URQ_CONCLUSION handshake has been received from the peer.
bool srt::CUDT::interpretSrtHandshake(const CHandShake& hs,
                                 const CPacket&    hspkt,
                                 uint32_t*         out_data SRT_ATR_UNUSED,
                                 size_t*           pw_len)
{
    // Initialize pw_len to 0 to handle the unencrypted case
    if (pw_len)
        *pw_len = 0;

    // The version=0 statement as rejection is used only since HSv5.
    // The HSv4 sends the AGREEMENT handshake message with version=0, do not misinterpret it.
    if (m_ConnRes.m_iVersion > HS_VERSION_UDT4 && hs.m_iVersion == 0)
    {
        m_RejectReason = SRT_REJ_PEER;
        LOGC(cnlog.Error, log << CONID() << "HS VERSION = 0, meaning the handshake has been rejected.");
        return false;
    }

    if (hs.m_iVersion < HS_VERSION_SRT1)
    {
        if (m_config.uMinimumPeerSrtVersion && m_config.uMinimumPeerSrtVersion >= SRT_VERSION_FEAT_HSv5)
        {
            m_RejectReason = SRT_REJ_VERSION;
            // This means that a version with minimum 1.3.0 that features HSv5 is required,
            // hence all HSv4 clients should be rejected.
            LOGP(cnlog.Error, "interpretSrtHandshake: minimum peer version 1.3.0 (HSv5 only), rejecting HSv4 client");
            return false;
        }
        return true; // do nothing
    }

    // Anyway, check if the handshake contains any extra data.
    if (hspkt.getLength() <= CHandShake::m_iContentSize)
    {
        m_RejectReason = SRT_REJ_ROGUE;
        // This would mean that the handshake was at least HSv5, but somehow no extras were added.
        // Dismiss it then, however this has to be logged.
        LOGC(cnlog.Error, log << CONID() << "HS VERSION=" << hs.m_iVersion << " but no handshake extension found!");
        return false;
    }

    // We still believe it should work, let's check the flags.
    const int ext_flags = SrtHSRequest::SRT_HSTYPE_HSFLAGS::unwrap(hs.m_iType);
    if (ext_flags == 0)
    {
        m_RejectReason = SRT_REJ_ROGUE;
        LOGC(cnlog.Error,
             log << CONID() << "HS VERSION=" << hs.m_iVersion << " but no handshake extension flags are set!");
        return false;
    }

    HLOGC(cnlog.Debug,
          log << CONID() << "HS VERSION=" << hs.m_iVersion
              << " EXTENSIONS: " << CHandShake::ExtensionFlagStr(ext_flags));

    // Ok, now find the beginning of an int32_t array that follows the UDT handshake.
    uint32_t* p    = reinterpret_cast<uint32_t*>(hspkt.m_pcData + CHandShake::m_iContentSize);
    size_t    size = hspkt.getLength() - CHandShake::m_iContentSize; // Due to previous cond check we grant it's >0

    int hsreq_type_cmd SRT_ATR_UNUSED = SRT_CMD_NONE;

    if (IsSet(ext_flags, CHandShake::HS_EXT_HSREQ))
    {
        HLOGC(cnlog.Debug, log << CONID() << "interpretSrtHandshake: extracting HSREQ/RSP type extension");
        uint32_t *begin    = p;
        uint32_t *next     = 0;
        size_t    length   = size / sizeof(uint32_t);
        size_t    blocklen = 0;

        for (;;) // this is ONE SHOT LOOP
        {
            int cmd = FindExtensionBlock(begin, length, (blocklen), (next));

            size_t bytelen = blocklen * sizeof(uint32_t);

            if (cmd == SRT_CMD_HSREQ)
            {
                hsreq_type_cmd = cmd;
                // Set is the size as it should, then give it for interpretation for
                // the proper function.
                if (blocklen < SRT_HS_E_SIZE)
                {
                    m_RejectReason = SRT_REJ_ROGUE;
                    LOGC(cnlog.Error,
                         log << CONID() << "HS-ext HSREQ found but invalid size: " << bytelen
                             << " (expected: " << SRT_HS_E_SIZE << ")");
                    return false; // don't interpret
                }

                int rescmd = processSrtMsg_HSREQ(begin + 1, bytelen, hspkt.m_iTimeStamp, HS_VERSION_SRT1);
                // Interpreted? Then it should be responded with SRT_CMD_HSRSP.
                if (rescmd != SRT_CMD_HSRSP)
                {
                    // m_RejectReason already set
                    LOGC(cnlog.Error,
                         log << CONID() << "interpretSrtHandshake: process HSREQ returned unexpected value " << rescmd);
                    return false;
                }
                handshakeDone();
                // updateAfterSrtHandshake -> moved to postConnect and processRendezvous
            }
            else if (cmd == SRT_CMD_HSRSP)
            {
                hsreq_type_cmd = cmd;
                // Set is the size as it should, then give it for interpretation for
                // the proper function.
                if (blocklen < SRT_HS_E_SIZE)
                {
                    m_RejectReason = SRT_REJ_ROGUE;
                    LOGC(cnlog.Error,
                         log << CONID() << "HS-ext HSRSP found but invalid size: " << bytelen
                             << " (expected: " << SRT_HS_E_SIZE << ")");

                    return false; // don't interpret
                }

                int rescmd = processSrtMsg_HSRSP(begin + 1, bytelen, hspkt.m_iTimeStamp, HS_VERSION_SRT1);
                // Interpreted? Then it should be responded with SRT_CMD_NONE.
                // (nothing to be responded for HSRSP, unless there was some kinda problem)
                if (rescmd != SRT_CMD_NONE)
                {
                    // Just formally; the current code doesn't seem to return anything else
                    // (unless it's already set)
                    if (m_RejectReason == SRT_REJ_UNKNOWN)
                        m_RejectReason = SRT_REJ_ROGUE;
                    LOGC(cnlog.Error,
                         log << CONID() << "interpretSrtHandshake: process HSRSP returned unexpected value " << rescmd);
                    return false;
                }
                handshakeDone();
                // updateAfterSrtHandshake -> moved to postConnect and processRendezvous
            }
            else if (cmd == SRT_CMD_NONE)
            {
                m_RejectReason = SRT_REJ_ROGUE;
                LOGC(cnlog.Warn,
                     log << CONID() << "interpretSrtHandshake: no HSREQ/HSRSP block found in the handshake msg!");
                // This means that there can be no more processing done by FindExtensionBlock().
                // And we haven't found what we need - otherwise one of the above cases would pass
                // and lead to exit this loop immediately.
                return false;
            }
            else
            {
                // Any other kind of message extracted. Search on.
                length -= (next - begin);
                begin = next;
                if (begin)
                    continue;
            }

            break;
        }
    }

    HLOGC(cnlog.Debug, log << CONID() << "interpretSrtHandshake: HSREQ done, checking KMREQ");

    // Now check the encrypted

    bool encrypted = false;

    if (IsSet(ext_flags, CHandShake::HS_EXT_KMREQ))
    {
        HLOGC(cnlog.Debug, log << CONID() << "interpretSrtHandshake: extracting KMREQ/RSP type extension");

#ifdef SRT_ENABLE_ENCRYPTION
        if (!m_pCryptoControl->hasPassphrase())
        {
            if (m_config.bEnforcedEnc)
            {
                m_RejectReason = SRT_REJ_UNSECURE;
                LOGC(cnlog.Error,
                     log << CONID()
                         << "HS KMREQ: Peer declares encryption, but agent does not - rejecting per enforced "
                            "encryption");
                return false;
            }

            LOGC(cnlog.Warn,
                 log << CONID()
                     << "HS KMREQ: Peer declares encryption, but agent does not - still allowing connection.");

            // Still allow for connection, and allow Agent to send unencrypted stream to the peer.
            // Also normally allow the key to be processed; worst case it will send the failure response.
        }

        uint32_t *begin    = p;
        uint32_t *next     = 0;
        size_t    length   = size / sizeof(uint32_t);
        size_t    blocklen = 0;

        for (;;) // This is one shot loop, unless REPEATED by 'continue'.
        {
            int cmd = FindExtensionBlock(begin, length, (blocklen), (next));

            HLOGC(cnlog.Debug,
                  log << CONID() << "interpretSrtHandshake: found extension: (" << cmd << ") "
                      << MessageTypeStr(UMSG_EXT, cmd));

            size_t bytelen = blocklen * sizeof(uint32_t);
            if (cmd == SRT_CMD_KMREQ)
            {
                if (!out_data || !pw_len)
                {
                    m_RejectReason = SRT_REJ_IPE;
                    LOGC(cnlog.Fatal, log << CONID() << "IPE: HS/KMREQ extracted without passing target buffer!");
                    return false;
                }

                int res = m_pCryptoControl->processSrtMsg_KMREQ(begin + 1, bytelen, HS_VERSION_SRT1,
                            (out_data), (*pw_len));
                if (res != SRT_CMD_KMRSP)
                {
                    m_RejectReason = SRT_REJ_IPE;
                    // Something went wrong.
                    HLOGC(cnlog.Debug,
                          log << CONID() << "interpretSrtHandshake: IPE/EPE KMREQ processing failed - returned "
                              << res);
                    return false;
                }
                if (*pw_len == 1)
                {
#ifdef ENABLE_AEAD_API_PREVIEW
                    if (m_pCryptoControl->m_RcvKmState == SRT_KM_S_BADCRYPTOMODE)
                    {
                        // Cryptographic modes mismatch. Not acceptable at all.
                        m_RejectReason = SRT_REJ_CRYPTO;
                        LOGC(cnlog.Error,
                             log << CONID()
                                 << "interpretSrtHandshake: KMREQ result: Bad crypto mode - rejecting");
                        return false;
                    }
#endif

                    // This means that there was an abnormal encryption situation occurred.
                    // This is inacceptable in case of strict encryption.
                    if (m_config.bEnforcedEnc)
                    {
                        if (m_pCryptoControl->m_RcvKmState == SRT_KM_S_BADSECRET)
                        {
                            m_RejectReason = SRT_REJ_BADSECRET;
                        }
                        else
                        {
                            m_RejectReason = SRT_REJ_UNSECURE;
                        }
                        LOGC(cnlog.Error,
                             log << CONID()
                                 << "interpretSrtHandshake: KMREQ result abnornal - rejecting per enforced encryption");
                        return false;
                    }
                }
                encrypted = true;
            }
            else if (cmd == SRT_CMD_KMRSP)
            {
                int res = m_pCryptoControl->processSrtMsg_KMRSP(begin + 1, bytelen, HS_VERSION_SRT1);
                if (m_config.bEnforcedEnc && res == -1)
                {
                    if (m_pCryptoControl->m_SndKmState == SRT_KM_S_BADSECRET)
                        m_RejectReason = SRT_REJ_BADSECRET;
#ifdef ENABLE_AEAD_API_PREVIEW
                    else if (m_pCryptoControl->m_SndKmState == SRT_KM_S_BADCRYPTOMODE)
                        m_RejectReason = SRT_REJ_CRYPTO;
#endif
                    else
                        m_RejectReason = SRT_REJ_UNSECURE;
                    LOGC(cnlog.Error,
                         log << CONID() << "KMRSP failed - rejecting connection as per enforced encryption.");
                    return false;
                }
                encrypted = true;
            }
            else if (cmd == SRT_CMD_NONE)
            {
                m_RejectReason = SRT_REJ_ROGUE;
                LOGC(cnlog.Error, log << CONID() << "HS KMREQ expected - none found!");
                return false;
            }
            else
            {
                HLOGC(cnlog.Debug, log << CONID() << "interpretSrtHandshake: ... skipping " << MessageTypeStr(UMSG_EXT, cmd));
                if (NextExtensionBlock((begin), next, (length)))
                    continue;
            }

            break;
        }
#else
        // When encryption is not enabled at compile time, behave as if encryption wasn't set,
        // so accordingly to StrictEncryption flag.

        if (m_config.bEnforcedEnc)
        {
            m_RejectReason = SRT_REJ_UNSECURE;
            LOGC(cnlog.Error,
                 log << CONID()
                     << "HS KMREQ: Peer declares encryption, but agent didn't enable it at compile time - rejecting "
                        "per enforced encryption");
            return false;
        }

        LOGC(cnlog.Warn,
             log << CONID()
                 << "HS KMREQ: Peer declares encryption, but agent didn't enable it at compile time - still allowing "
                    "connection.");
        encrypted = true;
#endif
    }

    bool   have_congctl = false;
    bool   have_filter  = false;
    string agsm = m_config.sCongestion.str();
    if (agsm == "")
    {
        agsm = "live";
        m_config.sCongestion.set("live", 4);
    }

    bool have_group SRT_ATR_UNUSED = false;

    if (IsSet(ext_flags, CHandShake::HS_EXT_CONFIG))
    {
        HLOGC(cnlog.Debug, log << CONID() << "interpretSrtHandshake: extracting various CONFIG extensions");

        uint32_t *begin    = p;
        uint32_t *next     = 0;
        size_t    length   = size / sizeof(uint32_t);
        size_t    blocklen = 0;

        for (;;) // This is one shot loop, unless REPEATED by 'continue'.
        {
            int cmd = FindExtensionBlock(begin, length, (blocklen), (next));

            HLOGC(cnlog.Debug,
                  log << CONID() << "interpretSrtHandshake: found extension: (" << cmd << ") "
                      << MessageTypeStr(UMSG_EXT, cmd));

            const size_t bytelen = blocklen * sizeof(uint32_t);
            if (cmd == SRT_CMD_SID)
            {
                if (!bytelen || bytelen > CSrtConfig::MAX_SID_LENGTH)
                {
                    LOGC(cnlog.Error,
                         log << CONID() << "interpretSrtHandshake: STREAMID length " << bytelen << " is 0 or > "
                             << +CSrtConfig::MAX_SID_LENGTH << " - PROTOCOL ERROR, REJECTING");
                    return false;
                }
                // Copied through a cleared array. This is because the length is aligned to 4
                // where the padding is filled by zero bytes. For the case when the string is
                // exactly of a 4-divisible length, we make a big array with maximum allowed size
                // filled with zeros. Copying to this array should then copy either only the valid
                // characters of the string (if the length is divisible by 4), or the string with
                // padding zeros. In all these cases in the resulting array we should have all
                // subsequent characters of the string plus at least one '\0' at the end. This will
                // make it a perfect NUL-terminated string, to be used to initialize a string.
                char target[CSrtConfig::MAX_SID_LENGTH + 1];
                memset((target), 0, CSrtConfig::MAX_SID_LENGTH + 1);
                memcpy((target), begin + 1, bytelen);

                // Un-swap on big endian machines
                ItoHLA((uint32_t *)target, (uint32_t *)target, blocklen);

                m_config.sStreamName.set(target, strlen(target));
                HLOGC(cnlog.Debug,
                      log << CONID() << "CONNECTOR'S REQUESTED SID [" << m_config.sStreamName.c_str()
                          << "] (bytelen=" << bytelen << " blocklen=" << blocklen << ")");
            }
            else if (cmd == SRT_CMD_CONGESTION)
            {
                if (have_congctl)
                {
                    m_RejectReason = SRT_REJ_ROGUE;
                    LOGC(cnlog.Error, log << CONID() << "CONGCTL BLOCK REPEATED!");
                    return false;
                }

                if (!bytelen || bytelen > CSrtConfig::MAX_CONG_LENGTH)
                {
                    LOGC(cnlog.Error,
                         log << CONID() << "interpretSrtHandshake: CONGESTION-control type length " << bytelen
                             << " is 0 or > " << +CSrtConfig::MAX_CONG_LENGTH << " - PROTOCOL ERROR, REJECTING");
                    return false;
                }
                // Declare that congctl has been received
                have_congctl = true;

                char target[CSrtConfig::MAX_CONG_LENGTH + 1];
                memset((target), 0, CSrtConfig::MAX_CONG_LENGTH + 1);
                memcpy((target), begin + 1, bytelen);
                // Un-swap on big endian machines
                ItoHLA((uint32_t *)target, (uint32_t *)target, blocklen);

                string sm = target;

                // As the congctl has been declared by the peer,
                // check if your congctl is compatible.
                // sm cannot be empty, but the agent's sm can be empty meaning live.
                if (sm != agsm)
                {
                    m_RejectReason = SRT_REJ_CONGESTION;
                    LOGC(cnlog.Error,
                         log << CONID() << "PEER'S CONGCTL '" << sm << "' does not match AGENT'S CONGCTL '" << agsm
                             << "'");
                    return false;
                }

                HLOGC(cnlog.Debug,
                      log << CONID() << "CONNECTOR'S CONGCTL [" << sm << "] (bytelen=" << bytelen
                          << " blocklen=" << blocklen << ")");
            }
            else if (cmd == SRT_CMD_FILTER)
            {
                if (have_filter)
                {
                    m_RejectReason = SRT_REJ_FILTER;
                    LOGC(cnlog.Error, log << CONID() << "FILTER BLOCK REPEATED!");
                    return false;
                }

                if (!bytelen || bytelen > CSrtConfig::MAX_PFILTER_LENGTH)
                {
                    LOGC(cnlog.Error,
                         log << CONID() << "interpretSrtHandshake: packet-filter type length " << bytelen
                             << " is 0 or > " << +CSrtConfig::MAX_PFILTER_LENGTH << " - PROTOCOL ERROR, REJECTING");
                    return false;
                }
                // Declare that filter has been received
                have_filter = true;

                char target[CSrtConfig::MAX_PFILTER_LENGTH + 1];
                memset((target), 0, CSrtConfig::MAX_PFILTER_LENGTH + 1);
                memcpy((target), begin + 1, bytelen);
                // Un-swap on big endian machines
                ItoHLA((uint32_t *)target, (uint32_t *)target, blocklen);

                string fltcfg = target;

                HLOGC(cnlog.Debug,
                      log << CONID() << "PEER'S FILTER CONFIG [" << fltcfg << "] (bytelen=" << bytelen
                          << " blocklen=" << blocklen << ")");

                if (!checkApplyFilterConfig(fltcfg))
                {
                    m_RejectReason = SRT_REJ_FILTER;
                    LOGC(cnlog.Error, log << CONID() << "PEER'S FILTER CONFIG [" << fltcfg << "] has been rejected");
                    return false;
                }
            }
#if ENABLE_BONDING
            else if ( cmd == SRT_CMD_GROUP )
            {
                // Note that this will fire in both cases:
                // - When receiving HS request from the Initiator, which belongs to a group, and agent must
                //   create the mirror group on his side (or join the existing one, if there's already
                //   a mirror group for that group ID).
                // - When receiving HS response from the Responder, with its mirror group ID, so the agent
                //   must put the group into his peer group data
                int32_t groupdata[GRPD_E_SIZE] = {};
                if (bytelen < GRPD_MIN_SIZE * GRPD_FIELD_SIZE || bytelen % GRPD_FIELD_SIZE)
                {
                    m_RejectReason = SRT_REJ_ROGUE;
                    LOGC(cnlog.Error, log << CONID() << "PEER'S GROUP wrong size: " << (bytelen/GRPD_FIELD_SIZE));
                    return false;
                }
                size_t groupdata_size = bytelen / GRPD_FIELD_SIZE;

                memcpy(groupdata, begin+1, bytelen);
                if (!interpretGroup(groupdata, groupdata_size, hsreq_type_cmd) )
                {
                    // m_RejectReason handled inside interpretGroup().
                    return false;
                }

                have_group = true;
                HLOGC(cnlog.Debug,
                      log << CONID() << "CONNECTOR'S PEER GROUP [" << groupdata[0] << "] (bytelen=" << bytelen
                          << " blocklen=" << blocklen << ")");
            }
#endif
            else if (cmd == SRT_CMD_NONE)
            {
                break;
            }
            else
            {
                // Found some block that is not interesting here. Skip this and get the next one.
                HLOGC(cnlog.Debug,
                      log << CONID() << "interpretSrtHandshake: ... skipping " << MessageTypeStr(UMSG_EXT, cmd));
            }

            if (!NextExtensionBlock((begin), next, (length)))
                break;
        }
    }

    // Post-checks
    // Check if peer declared encryption
    if (!encrypted && m_config.CryptoSecret.len > 0)
    {
        if (m_config.bEnforcedEnc)
        {
            m_RejectReason = SRT_REJ_UNSECURE;
            LOGC(cnlog.Error,
                 log << CONID()
                     << "HS EXT: Agent declares encryption, but Peer does not - rejecting connection per "
                        "enforced encryption.");
            return false;
        }

        LOGC(cnlog.Warn,
             log << CONID()
                 << "HS EXT: Agent declares encryption, but Peer does not (Agent can still receive unencrypted packets "
                    "from Peer).");

        // This is required so that the sender is still allowed to send data, when encryption is required,
        // just this will be for waste because the receiver won't decrypt them anyway.
        m_pCryptoControl->createFakeSndContext();
        m_pCryptoControl->m_SndKmState = SRT_KM_S_NOSECRET;  // Because Peer did not send KMX, though Agent has pw
        m_pCryptoControl->m_RcvKmState = SRT_KM_S_UNSECURED; // Because Peer has no PW, as has sent no KMREQ.
        return true;
    }

    // If agent has set some nondefault congctl, then congctl is expected from the peer.
    if (agsm != "live" && !have_congctl)
    {
        m_RejectReason = SRT_REJ_CONGESTION;
        LOGC(cnlog.Error,
             log << CONID() << "HS EXT: Agent uses '" << agsm
                 << "' congctl, but peer DID NOT DECLARE congctl (assuming 'live').");
        return false;
    }

#if ENABLE_BONDING
    // m_GroupOf and locking info: NULL check won't hurt here. If the group
    // was deleted in the meantime, it will be found out later anyway and result with error.
    if (m_SrtHsSide == HSD_INITIATOR && m_parent->m_GroupOf)
    {
        // XXX Later probably needs to check if this group REQUIRES the group
        // response. Currently this implements the bonding-category group, and this
        // always requires that the listener respond with the group id, otherwise
        // it probably DID NOT UNDERSTAND THE GROUP, so the connection should be rejected.
        if (!have_group)
        {
            m_RejectReason = SRT_REJ_GROUP;
            LOGC(cnlog.Error,
                 log << CONID()
                     << "HS EXT: agent is a group member, but the listener did not respond with group ID. Rejecting.");
            return false;
        }
    }
#endif

    // Ok, finished, for now.
    return true;
}

bool srt::CUDT::checkApplyFilterConfig(const std::string &confstr)
{
    SrtFilterConfig cfg;
    if (!ParseFilterConfig(confstr, (cfg)))
        return false;

    // Now extract the type, if present, and
    // check if you have this type of corrector available.
    if (!PacketFilter::correctConfig(cfg))
        return false;

    string thisconf = m_config.sPacketFilterConfig.str();

    // Now parse your own string, if you have it.
    if (thisconf != "")
    {
        // - for rendezvous, both must be exactly the same (it's unspecified, which will be the first one)
        if (m_config.bRendezvous && thisconf != confstr)
        {
            return false;
        }

        SrtFilterConfig mycfg;
        if (!ParseFilterConfig(thisconf, (mycfg)))
            return false;

        // Check only if both have set a filter of the same type.
        if (mycfg.type != cfg.type)
            return false;

        // If so, then:
        // - for caller-listener configuration, accept the listener version.
        if (m_SrtHsSide == HSD_INITIATOR)
        {
            // This is a caller, this should apply all parameters received
            // from the listener, forcefully.
            for (map<string, string>::iterator x = cfg.parameters.begin(); x != cfg.parameters.end(); ++x)
            {
                mycfg.parameters[x->first] = x->second;
            }
        }
        else
        {
            if (!CheckFilterCompat((mycfg), cfg))
                return false;
        }

        HLOGC(cnlog.Debug,
              log << CONID() << "checkApplyFilterConfig: param: LOCAL: " << Printable(mycfg.parameters)
                  << " FORGN: " << Printable(cfg.parameters));

        ostringstream myos;
        myos << mycfg.type;
        for (map<string, string>::iterator x = mycfg.parameters.begin(); x != mycfg.parameters.end(); ++x)
        {
            myos << "," << x->first << ":" << x->second;
        }

        m_config.sPacketFilterConfig.set(myos.str());

        HLOGC(cnlog.Debug, log << CONID() << "checkApplyFilterConfig: Effective config: " << thisconf);
    }
    else
    {
        // Take the foreign configuration as a good deal.
        HLOGC(cnlog.Debug, log << CONID() << "checkApplyFilterConfig: Good deal config: " << thisconf);
        m_config.sPacketFilterConfig.set(confstr);
    }

    // XXX Using less maximum payload size of IPv4 and IPv6; this is only about the payload size
    // for live.
    size_t efc_max_payload_size = SRT_MAX_PLSIZE_AF_INET6 - cfg.extra_size;
    if (m_config.zExpPayloadSize > efc_max_payload_size)
    {
        LOGC(cnlog.Warn,
             log << CONID() << "Due to filter-required extra " << cfg.extra_size << " bytes, SRTO_PAYLOADSIZE fixed to "
                 << efc_max_payload_size << " bytes");
        m_config.zExpPayloadSize = efc_max_payload_size;
    }

    return true;
}

#if ENABLE_BONDING
bool srt::CUDT::interpretGroup(const int32_t groupdata[], size_t data_size SRT_ATR_UNUSED, int hsreq_type_cmd SRT_ATR_UNUSED)
{
    // `data_size` isn't checked because we believe it's checked earlier.
    // Also this code doesn't predict to get any other format than the official one,
    // so there are only data in two fields. Passing this argument is only left
    // for consistency and possibly changes in future.

    // We are granted these two fields do exist
    SRTSOCKET grpid = groupdata[GRPD_GROUPID];
    uint32_t gd = groupdata[GRPD_GROUPDATA];

    SRT_GROUP_TYPE gtp = SRT_GROUP_TYPE(SrtHSRequest::HS_GROUP_TYPE::unwrap(gd));
    int link_weight = SrtHSRequest::HS_GROUP_WEIGHT::unwrap(gd);
    uint32_t link_flags = SrtHSRequest::HS_GROUP_FLAGS::unwrap(gd);

    if (m_config.iGroupConnect == 0)
    {
        m_RejectReason = SRT_REJ_GROUP;
        LOGC(cnlog.Error, log << CONID() << "HS/GROUP: this socket is not allowed for group connect.");
        return false;
    }

    // This is called when the group type has come in the handshake is invalid.
    if (gtp >= SRT_GTYPE_E_END)
    {
        m_RejectReason = SRT_REJ_GROUP;
        LOGC(cnlog.Error,
             log << CONID() << "HS/GROUP: incorrect group type value " << gtp << " (max is " << SRT_GTYPE_E_END << ")");
        return false;
    }

    if ((grpid & SRTGROUP_MASK) == 0)
    {
        m_RejectReason = SRT_REJ_ROGUE;
        LOGC(cnlog.Error, log << CONID() << "HS/GROUP: socket ID passed as a group ID is not a group ID");
        return false;
    }

    // We have the group, now take appropriate action.
    // The redundancy group requires to make a mirror group
    // on this side, and the newly created socket should
    // be made belong to it.

#if ENABLE_HEAVY_LOGGING
    static const char* hs_side_name[] = {"draw", "initiator", "responder"};
    HLOGC(cnlog.Debug,
          log << CONID() << "interpretGroup: STATE: HsSide=" << hs_side_name[m_SrtHsSide]
              << " HS MSG: " << MessageTypeStr(UMSG_EXT, hsreq_type_cmd) << " $" << grpid << " type=" << gtp
              << " weight=" << link_weight << " flags=0x" << std::hex << link_flags);
#endif

    // XXX Here are two separate possibilities:
    //
    // 1. This is a HS request and this is a newly created socket not yet part of any group.
    // 2. This is a HS response and the group is the mirror group for the group to which the agent belongs; we need to pin the mirror group as peer group
    //
    // These two situations can be only distinguished by the HS side.
    if (m_SrtHsSide == HSD_DRAW)
    {
        m_RejectReason = SRT_REJ_IPE;
        LOGC(cnlog.Error,
             log << CONID()
                 << "IPE: interpretGroup: The HS side should have been already decided; it's still DRAW. Grouping "
                    "rejected.");
        return false;
    }

    ScopedLock guard_group_existence (uglobal().m_GlobControlLock);

    if (m_SrtHsSide == HSD_INITIATOR)
    {
        // This is a connection initiator that has requested the peer to make a
        // mirror group and join it, then respond its mirror group id. The
        // `grpid` variable contains this group ID; map this as your peer
        // group. If your group already has a peer group set, check if this is
        // the same id, otherwise the connection should be rejected.

        // So, first check the group of the current socket and see if a peer is set.
        CUDTGroup* pg = m_parent->m_GroupOf;
        if (!pg)
        {
            // This means that the responder has responded with a group membership,
            // but the initiator did not request any group membership presence.
            // Currently impossible situation.
            m_RejectReason = SRT_REJ_IPE;
            LOGC(cnlog.Error, log << CONID() << "IPE: HS/RSP: group membership responded, while not requested.");
            return false;
        }

        // Group existence is guarded, so we can now lock the group as well.
        ScopedLock gl(*pg->exp_groupLock());

        // Now we know the group exists, but it might still be closed
        if (pg->closing())
        {
            LOGC(cnlog.Error, log << CONID() << "HS/RSP: group was closed in the process, can't continue connecting");
            m_RejectReason = SRT_REJ_IPE;
            return false;
        }

        SRTSOCKET peer = pg->peerid();
        if (peer == -1)
        {
            // This is the first connection within this group, so this group
            // has just been informed about the peer membership. Accept it.
            pg->set_peerid(grpid);
            HLOGC(cnlog.Debug,
                  log << CONID() << "HS/RSP: group $" << pg->id() << " -> peer $" << pg->peerid()
                      << ", copying characteristic data");

            // The call to syncWithSocket is copying
            // some interesting data from the first connected
            // socket. This should be only done for the first successful connection.
            pg->syncWithSocket(*this, HSD_INITIATOR);
        }
        // Otherwise the peer id must be the same as existing, otherwise
        // this group is considered already bound to another peer group.
        // (Note that the peer group is peer-specific, and peer id numbers
        // may repeat among sockets connected to groups established on
        // different peers).
        else if (peer != grpid)
        {
            LOGC(cnlog.Error,
                 log << CONID() << "IPE: HS/RSP: group membership responded for peer $" << grpid
                     << " but the current socket's group $" << pg->id() << " has already a peer $" << peer);
            m_RejectReason = SRT_REJ_GROUP;
            return false;
        }
        else
        {
            HLOGC(cnlog.Debug,
                  log << CONID() << "HS/RSP: group $" << pg->id() << " ALREADY MAPPED to peer mirror $"
                      << pg->peerid());
        }
    }
    else
    {
        // This is a connection responder that has been requested to make a
        // mirror group and join it. Later on, the HS response will be sent
        // and its group ID will be added to the HS extensions as mirror group
        // ID to the peer.

        SRTSOCKET lgid = makeMePeerOf(grpid, gtp, link_flags);
        if (!lgid)
            return true; // already done

        if (lgid == -1)
        {
            // NOTE: This error currently isn't reported by makeMePeerOf,
            // so this is left to handle a possible error introduced in future.
            m_RejectReason = SRT_REJ_GROUP;
            return false; // error occurred
        }

        if (!m_parent->m_GroupOf)
        {
            // Strange, we just added it...
            m_RejectReason = SRT_REJ_IPE;
            LOGC(cnlog.Fatal, log << CONID() << "IPE: socket not in group after adding to it");
            return false;
        }

        groups::SocketData* f = m_parent->m_GroupMemberData;

        f->weight = link_weight;
        f->agent = m_parent->m_SelfAddr;
        f->peer = m_PeerAddr;
    }

    m_parent->m_GroupOf->debugGroup();

    // That's all. For specific things concerning group
    // types, this will be later.
    return true;
}
#endif

#if ENABLE_BONDING
// NOTE: This function is called only in one place and it's done
// exclusively on the listener side (HSD_RESPONDER, HSv5+).

// [[using locked(s_UDTUnited.m_GlobControlLock)]]
SRTSOCKET srt::CUDT::makeMePeerOf(SRTSOCKET peergroup, SRT_GROUP_TYPE gtp, uint32_t link_flags)
{
    // Note: This function will lock pg->m_GroupLock!

    CUDTSocket* s = m_parent;

    // Note that the socket being worked out here is about to be returned
    // from `srt_accept` call, and until this moment it will be inaccessible
    // for any other thread. It is then assumed that no other thread is accessing
    // it right now so there's no need to lock s->m_ControlLock.

    // Check if there exists a group that this one is a peer of.
    CUDTGroup* gp = uglobal().findPeerGroup_LOCKED(peergroup);
    bool was_empty = true;
    if (gp)
    {
        if (gp->type() != gtp)
        {
            LOGC(gmlog.Error,
                 log << CONID() << "HS: GROUP TYPE COLLISION: peer group=$" << peergroup << " type " << gtp
                     << " agent group=$" << gp->id() << " type" << gp->type());
            return -1;
        }

        HLOGC(gmlog.Debug, log << CONID() << "makeMePeerOf: group for peer=$" << peergroup << " found: $" << gp->id());

        if (!gp->groupEmpty())
            was_empty = false;
    }
    else
    {
        try
        {
            gp = &newGroup(gtp);
        }
        catch (...)
        {
            // Expected exceptions are only those referring to system resources
            return -1;
        }

        if (!gp->applyFlags(link_flags, m_SrtHsSide))
        {
            // Wrong settings. Must reject. Delete group.
            uglobal().deleteGroup_LOCKED(gp);
            return -1;
        }

        gp->set_peerid(peergroup);
        gp->deriveSettings(this);

        // This can only happen on a listener (it's only called on a site that is
        // HSD_RESPONDER), so it was a response for a groupwise connection.
        // Therefore such a group shall always be considered opened.
        gp->setOpen();

        HLOGC(gmlog.Debug,
              log << CONID() << "makeMePeerOf: no group has peer=$" << peergroup << " - creating new mirror group $"
                  << gp->id());
    }

    {
        ScopedLock glock (*gp->exp_groupLock());
        if (gp->closing())
        {
            HLOGC(gmlog.Debug, log << CONID() << "makeMePeerOf: group $" << gp->id() << " is being closed, can't process");
        }

        if (was_empty)
        {
            gp->syncWithSocket(s->core(), HSD_RESPONDER);
        }
    }

    // Setting non-blocking reading for group socket.
    s->core().m_config.bSynRecving = false;
    s->core().m_config.bSynSending = false;

    // Copy of addSocketToGroup. No idea how many parts could be common, not much.

    // Check if the socket already is in the group
    groups::SocketData* f;
    if (gp->contains(m_SocketID, (f)))
    {
        // XXX This is internal error. Report it, but continue
        // (A newly created socket from acceptAndRespond should not have any group membership yet)
        LOGC(gmlog.Error, log << CONID() << "IPE (non-fatal): the socket is in the group, but has no clue about it!");
        s->m_GroupOf         = gp;
        s->m_GroupMemberData = f;
        return 0;
    }

    s->m_GroupMemberData = gp->add(groups::prepareSocketData(s));
    s->m_GroupOf = gp;
    m_HSGroupType = gtp;

    // Record the remote address in the group data.

    return gp->id();
}

void srt::CUDT::synchronizeWithGroup(CUDTGroup* gp)
{
    ScopedLock gl (*gp->exp_groupLock());

    // We have blocked here the process of connecting a new
    // socket and adding anything new to the group, so no such
    // thing may happen in the meantime.
    steady_clock::time_point start_time, peer_start_time;

    start_time = m_stats.tsStartTime;
    peer_start_time = m_tsRcvPeerStartTime;

    if (!gp->applyGroupTime((start_time), (peer_start_time)))
    {
        HLOGC(gmlog.Debug,
              log << CONID() << "synchronizeWithGroup: ST=" << FormatTime(m_stats.tsStartTime) << " -> "
                  << FormatTime(start_time) << " PST=" << FormatTime(m_tsRcvPeerStartTime) << " -> "
                  << FormatTime(peer_start_time));
        m_stats.tsStartTime  = start_time;
        m_tsRcvPeerStartTime = peer_start_time;
    }
    else
    {
        // This was the first connected socket and it defined start time.
        HLOGC(gmlog.Debug,
              log << CONID() << "synchronizeWithGroup: ST=" << FormatTime(m_stats.tsStartTime)
                  << " PST=" << FormatTime(m_tsRcvPeerStartTime));
    }

    steady_clock::time_point rcv_buffer_time_base;
    bool rcv_buffer_wrap_period = false;
    steady_clock::duration rcv_buffer_udrift(0);
    if (m_bTsbPd && gp->getBufferTimeBase(this, (rcv_buffer_time_base), (rcv_buffer_wrap_period), (rcv_buffer_udrift)))
    {
        // We have at least one socket in the group, each socket should have
        // the value of the timebase set exactly THE SAME.

        // In case when we have the following situation:

        // - the existing link is before [LAST30] (so wrap period is off)
        // - the new link gets the timestamp from [LAST30] range
        // --> this will be recognized as entering the wrap period, next
        //     timebase will get added a segment to this value
        //
        // The only dangerous situations could be when one link gets
        // timestamps from the [FOLLOWING30] and the other in [FIRST30],
        // but between them there's a 30s distance, considered large enough
        // time to not fill a network window.
        enterCS(m_RecvLock);
        m_pRcvBuffer->applyGroupTime(rcv_buffer_time_base, rcv_buffer_wrap_period, m_iTsbPdDelay_ms * 1000, rcv_buffer_udrift);
        m_pRcvBuffer->setPeerRexmitFlag(m_bPeerRexmitFlag);
        leaveCS(m_RecvLock);

        HLOGC(gmlog.Debug, log << "AFTER HS: Set Rcv TsbPd mode: delay="
                << (m_iTsbPdDelay_ms/1000) << "." << (m_iTsbPdDelay_ms%1000)
                << "s GROUP TIME BASE: " << FormatTime(rcv_buffer_time_base)
                << " (" << (rcv_buffer_wrap_period ? "" : "NOT") << " WRAP PERIOD)");
    }
    else
    {
        HLOGC(gmlog.Debug,
              log << CONID() << "AFTER HS: (GROUP, but "
                  << (m_bTsbPd ? "FIRST SOCKET is initialized normally)" : "no TSBPD set)"));
        updateSrtRcvSettings();
    }

    // This function currently does nothing, just left for consistency
    // with updateAfterSrtHandshake().
    updateSrtSndSettings();

    // These are the values that are normally set initially by setters.
    int32_t snd_isn = m_iSndLastAck, rcv_isn = m_iRcvLastAck;
    if (!gp->applyGroupSequences(m_SocketID, (snd_isn), (rcv_isn)))
    {
        HLOGC(gmlog.Debug,
                log << CONID() << "synchronizeWithGroup: DERIVED ISN: RCV=%" << m_iRcvLastAck << " -> %" << rcv_isn
                << " (shift by " << CSeqNo::seqcmp(rcv_isn, m_iRcvLastAck) << ") SND=%" << m_iSndLastAck
                << " -> %" << snd_isn << " (shift by " << CSeqNo::seqcmp(snd_isn, m_iSndLastAck) << ")");
        setInitialRcvSeq(rcv_isn);
        setInitialSndSeq(snd_isn);
    }
    else
    {
        HLOGC(gmlog.Debug,
                log << CONID() << "synchronizeWithGroup: DEFINED ISN: RCV=%" << m_iRcvLastAck << " SND=%"
                << m_iSndLastAck);
    }
}
#endif

void srt::CUDT::startConnect(const sockaddr_any& serv_addr, int32_t forced_isn)
{
    ScopedLock cg (m_ConnectionLock);

    HLOGC(aclog.Debug, log << CONID() << "startConnect: -> " << serv_addr.str()
            << (m_config.bSynRecving ? " (SYNCHRONOUS)" : " (ASYNCHRONOUS)") << "...");

    if (!m_bOpened)
        throw CUDTException(MJ_NOTSUP, MN_NONE, 0);

    if (m_bListening)
        throw CUDTException(MJ_NOTSUP, MN_ISCONNECTED, 0);

    if (m_bConnecting || m_bConnected)
        throw CUDTException(MJ_NOTSUP, MN_ISCONNECTED, 0);

    // record peer/server address
    m_PeerAddr = serv_addr;

    // register this socket in the rendezvous queue
    // RendezevousQueue is used to temporarily store incoming handshake, non-rendezvous connections also require this
    // function
    steady_clock::duration ttl = m_config.tdConnTimeOut;

    if (m_config.bRendezvous)
        ttl *= 10;

    const steady_clock::time_point ttl_time = steady_clock::now() + ttl;
    m_pRcvQueue->registerConnector(m_SocketID, this, serv_addr, ttl_time);

    // The m_iType is used in the INDUCTION for nothing. This value is only regarded
    // in CONCLUSION handshake, however this must be created after the handshake version
    // is already known. UDT_DGRAM is the value that was the only valid in the old SRT
    // with HSv4 (it supported only live transmission), for HSv5 it will be changed to
    // handle handshake extension flags.
    m_ConnReq.m_iType = UDT_DGRAM;

    // Auto mode for Caller and in Rendezvous is equivalent to CIPHER_MODE_AES_CTR.
    if (m_config.iCryptoMode == CSrtConfig::CIPHER_MODE_AUTO)
        m_config.iCryptoMode = CSrtConfig::CIPHER_MODE_AES_CTR;

    // This is my current configuration
    if (m_config.bRendezvous)
    {
        // For rendezvous, use version 5 in the waveahand and the cookie.
        // In case when you get the version 4 waveahand, simply switch to
        // the legacy HSv4 rendezvous and this time send version 4 CONCLUSION.

        // The HSv4 client simply won't check the version nor the cookie and it
        // will be sending its waveahands with version 4. Only when the party
        // has sent version 5 waveahand should the agent continue with HSv5
        // rendezvous.
        m_ConnReq.m_iVersion = HS_VERSION_SRT1;
        // m_ConnReq.m_iVersion = HS_VERSION_UDT4; // <--- Change in order to do regression test.
        m_ConnReq.m_iReqType = URQ_WAVEAHAND;
        m_ConnReq.m_iCookie  = bake(serv_addr);

        // This will be also passed to a HSv4 rendezvous, but fortunately the old
        // SRT didn't read this field from URQ_WAVEAHAND message, only URQ_CONCLUSION.
        m_ConnReq.m_iType           = SrtHSRequest::wrapFlags(false /* no MAGIC here */, m_config.iSndCryptoKeyLen);
        IF_HEAVY_LOGGING(const bool whether = m_config.iSndCryptoKeyLen != 0);
        HLOGC(aclog.Debug,
              log << CONID() << "startConnect (rnd): " << (whether ? "" : "NOT ")
                  << " Advertising PBKEYLEN - value = " << m_config.iSndCryptoKeyLen);
        m_RdvState  = CHandShake::RDV_WAVING;
        m_SrtHsSide = HSD_DRAW; // initially not resolved.
    }
    else
    {
        // For caller-listener configuration, set the version 4 for INDUCTION
        // due to a serious problem in UDT code being also in the older SRT versions:
        // the listener peer simply sents the EXACT COPY of the caller's induction
        // handshake, except the cookie, which means that when the caller sents version 5,
        // the listener will respond with version 5, which is a false information. Therefore
        // HSv5 clients MUST send HS_VERSION_UDT4 from the caller, regardless of currently
        // supported handshake version.
        //
        // The HSv5 listener should only respond with INDUCTION with m_iVersion == HS_VERSION_SRT1.
        m_ConnReq.m_iVersion = HS_VERSION_UDT4;
        m_ConnReq.m_iReqType = URQ_INDUCTION;
        m_ConnReq.m_iCookie  = 0;
        m_RdvState           = CHandShake::RDV_INVALID;
    }

    m_ConnReq.m_iMSS            = m_config.iMSS;
    // Defined as the size of the receiver buffer in packets, unless
    // SRTO_FC has been set to a less value.
    m_ConnReq.m_iFlightFlagSize = m_config.flightCapacity();
    m_ConnReq.m_iID             = m_SocketID;
    CIPAddress::ntop(serv_addr, (m_ConnReq.m_piPeerIP));

    if (forced_isn == SRT_SEQNO_NONE)
    {
        forced_isn = generateISN();
        HLOGC(aclog.Debug, log << CONID() << "startConnect: ISN generated = " << forced_isn);
    }
    else
    {
        HLOGC(aclog.Debug, log << CONID() << "startConnect: ISN forced = " << forced_isn);
    }

    m_iISN = m_ConnReq.m_iISN = forced_isn;

    setInitialSndSeq(m_iISN);

    // Inform the server my configurations.
    CPacket reqpkt;
    reqpkt.setControl(UMSG_HANDSHAKE);
    reqpkt.allocate(m_iMaxSRTPayloadSize);
    // XXX NOTE: Now the memory for the payload part is allocated automatically,
    // and such allocated memory is also automatically deallocated in the
    // destructor. If you use CPacket::allocate, remember that you must not:
    // - delete this memory
    // - assign to m_pcData.
    // If you use only manual assignment to m_pCData, this is then manual
    // allocation and so it won't be deallocated in the destructor.
    //
    // (Desired would be to disallow modification of m_pcData outside the
    // control of methods.)

    // ID = 0, connection request
    reqpkt.m_iID = 0;

    size_t hs_size = m_iMaxSRTPayloadSize;
    m_ConnReq.store_to((reqpkt.m_pcData), (hs_size));

    // Note that CPacket::allocate() sets also the size
    // to the size of the allocated buffer, which not
    // necessarily is to be the size of the data.
    reqpkt.setLength(hs_size);

    const steady_clock::time_point tnow = steady_clock::now();
    m_SndLastAck2Time = tnow;
    setPacketTS(reqpkt, tnow);

    HLOGC(cnlog.Debug,
          log << CONID() << "CUDT::startConnect: REQ-TIME set HIGH (TimeStamp: " << reqpkt.m_iTimeStamp
              << "). SENDING HS: " << m_ConnReq.show());

    /*
     * Race condition if non-block connect response thread scheduled before we set m_bConnecting to true?
     * Connect response will be ignored and connecting will wait until timeout.
     * Maybe m_ConnectionLock handling problem? Not used in CUDT::connect(const CPacket& response)
     */
    m_tsLastReqTime = tnow;
    m_bConnecting = true;

    // At this point m_SourceAddr is probably default-any, but this function
    // now requires that the address be specified here because there will be
    // no possibility to do it at any next stage of sending.
    m_pSndQueue->sendto(serv_addr, reqpkt, m_SourceAddr);

    //
    ///
    ////  ---> CONTINUE TO: <PEER>.CUDT::processConnectRequest()
    ///        (Take the part under condition: hs.m_iReqType == URQ_INDUCTION)
    ////  <--- RETURN WHEN: m_pSndQueue->sendto() is called.
    ////  .... SKIP UNTIL m_pRcvQueue->recvfrom() HERE....
    ////       (the first "sendto" will not be called due to being too early)
    ///
    //

    //////////////////////////////////////////////////////
    // SYNCHRO BAR
    //////////////////////////////////////////////////////
    if (!m_config.bSynRecving)
    {
        HLOGC(cnlog.Debug, log << CONID() << "startConnect: ASYNC MODE DETECTED. Deferring the process to RcvQ:worker");
        return;
    }

    // Below this bar, rest of function maintains only and exclusively
    // the SYNCHRONOUS (blocking) connection process. 

    // Wait for the negotiated configurations from the peer side.

    // This packet only prepares the storage where we will read the
    // next incoming packet.
    CPacket response;
    response.setControl(UMSG_HANDSHAKE);
    response.allocate(m_iMaxSRTPayloadSize);

    CUDTException  e;
    EConnectStatus cst = CONN_CONTINUE;
    // This is a temporary place to store the DESTINATION IP from the incoming packet.
    // We can't record this address yet until the cookie-confirmation is done, for safety reasons.
    sockaddr_any use_source_adr(serv_addr.family());

    while (!m_bClosing)
    {
        const steady_clock::time_point local_tnow = steady_clock::now();
        const steady_clock::duration tdiff = local_tnow - m_tsLastReqTime.load();
        // avoid sending too many requests, at most 1 request per 250ms

        // SHORT VERSION:
        // The immediate first run of this loop WILL SKIP THIS PART, so
        // the processing really begins AFTER THIS CONDITION.
        //
        // Note that some procedures inside may set m_tsLastReqTime to 0,
        // which will result of this condition to trigger immediately in
        // the next iteration.
        if (count_milliseconds(tdiff) > 250)
        {
            HLOGC(cnlog.Debug,
                  log << CONID() << "startConnect: LOOP: time to send (" << count_milliseconds(tdiff)
                      << " > 250 ms). size=" << reqpkt.getLength());

            if (m_config.bRendezvous)
                reqpkt.m_iID = m_ConnRes.m_iID;

#if ENABLE_HEAVY_LOGGING
            {
                CHandShake debughs;
                debughs.load_from(reqpkt.m_pcData, reqpkt.getLength());
                HLOGC(cnlog.Debug,
                      log << CONID() << "startConnect: REQ-TIME HIGH."
                          << " cont/sending HS to peer: " << debughs.show());
            }
#endif

            m_tsLastReqTime = local_tnow;
            setPacketTS(reqpkt, local_tnow);
            m_pSndQueue->sendto(serv_addr, reqpkt, use_source_adr);
        }
        else
        {
            HLOGC(cnlog.Debug,
                  log << CONID() << "startConnect: LOOP: too early to send - " << count_milliseconds(tdiff)
                      << " < 250ms");
        }

        cst = CONN_CONTINUE;
        response.setLength(m_iMaxSRTPayloadSize);
        if (m_pRcvQueue->recvfrom(m_SocketID, (response)) > 0)
        {
            use_source_adr = response.udpDestAddr();

            HLOGC(cnlog.Debug, log << CONID() << "startConnect: got response for connect request");
            cst = processConnectResponse(response, &e);

            HLOGC(cnlog.Debug, log << CONID() << "startConnect: response processing result: " << ConnectStatusStr(cst));

            // Expected is that:
            // - the peer responded with URQ_INDUCTION + cookie. This above function
            //   should check that and craft the URQ_CONCLUSION handshake, in which
            //   case this function returns CONN_CONTINUE. As an extra action taken
            //   for that case, we set the SECURING mode if encryption requested,
            //   and serialize again the handshake, possibly together with HS extension
            //   blocks, if HSv5 peer responded. The serialized handshake will be then
            //   sent again, as the loop is repeated.
            // - the peer responded with URQ_CONCLUSION. This handshake was accepted
            //   as a connection, and for >= HSv5 the HS extension blocks have been
            //   also read and interpreted. In this case this function returns:
            //   - CONN_ACCEPT, if everything was correct - break this loop and return normally
            //   - CONN_REJECT in case of any problems with the delivered handshake
            //     (incorrect data or data conflict) - throw error exception
            // - the peer responded with any of URQ_ERROR_*.  - throw error exception
            //
            // The error exception should make the API connect() function fail, if blocking
            // or mark the failure for that socket in epoll, if non-blocking.

            if (cst == CONN_RENDEZVOUS)
            {
                // When this function returned CONN_RENDEZVOUS, this requires
                // very special processing for the Rendezvous-v5 algorithm. This MAY
                // involve also preparing a new handshake form, also interpreting the
                // SRT handshake extension and crafting SRT handshake extension for the
                // peer, which should be next sent. When this function returns CONN_CONTINUE,
                // it means that it has done all that was required, however none of the below
                // things has to be done (this function will do it by itself if needed).
                // Otherwise the handshake rolling can be interrupted and considered complete.
                cst = processRendezvous(&response, serv_addr, RST_OK, (reqpkt));
                if (cst == CONN_CONTINUE)
                    continue;

                // Just in case it wasn't set, set this as a fallback
                if (m_RejectReason == SRT_REJ_UNKNOWN)
                    m_RejectReason = SRT_REJ_ROGUE;

                // rejection or erroneous code.
                reqpkt.setLength(m_iMaxSRTPayloadSize);
                reqpkt.setControl(UMSG_HANDSHAKE);
                sendRendezvousRejection(serv_addr, (reqpkt));
            }

            if (cst == CONN_REJECT)
            {
                HLOGC(cnlog.Debug,
                        log << CONID() << "startConnect: REJECTED by processConnectResponse - sending SHUTDOWN");
                sendCtrl(UMSG_SHUTDOWN);
            }

            if (cst != CONN_CONTINUE && cst != CONN_CONFUSED)
                break; // --> OUTSIDE-LOOP

            // IMPORTANT
            // [[using assert(m_pCryptoControl != nullptr)]];

            // new request/response should be sent out immediately on receiving a response
            HLOGC(cnlog.Debug,
                  log << CONID() << "startConnect: SYNC CONNECTION STATUS:" << ConnectStatusStr(cst)
                      << ", REQ-TIME: LOW.");
            m_tsLastReqTime = steady_clock::time_point();

            // Now serialize the handshake again to the existing buffer so that it's
            // then sent later in this loop.

            // First, set the size back to the original size, m_iMaxSRTPayloadSize because
            // this is the size of the originally allocated space. It might have been
            // shrunk by serializing the INDUCTION handshake (which was required before
            // sending this packet to the output queue) and therefore be too
            // small to store the CONCLUSION handshake (with HSv5 extensions).
            reqpkt.setLength(m_iMaxSRTPayloadSize);

            HLOGC(cnlog.Debug,
                  log << CONID() << "startConnect: creating HS CONCLUSION: buffer size=" << reqpkt.getLength());

            // NOTE: BUGFIX: SERIALIZE AGAIN.
            // The original UDT code didn't do it, so it was theoretically
            // turned into conclusion, but was sending still the original
            // induction handshake challenge message. It was working only
            // thanks to that simultaneously there were being sent handshake
            // messages from a separate thread (CSndQueue::worker) from
            // RendezvousQueue, this time serialized properly, which caused
            // that with blocking mode there was a kinda initial "drunk
            // passenger with taxi driver talk" until the RendezvousQueue sends
            // (when "the time comes") the right CONCLUSION handshake
            // challenge message.
            //
            // Now that this is fixed, the handshake messages from RendezvousQueue
            // are sent only when there is a rendezvous mode or non-blocking mode.
            if (!createSrtHandshake(SRT_CMD_HSREQ, SRT_CMD_KMREQ, 0, 0, (reqpkt), (m_ConnReq)))
            {
                LOGC(cnlog.Warn, log << CONID() << "createSrtHandshake failed - REJECTING.");
                cst = CONN_REJECT;
                break;
            }
            // These last 2 parameters designate the buffer, which is in use only for SRT_CMD_KMRSP.
            // If m_ConnReq.m_iVersion == HS_VERSION_UDT4, this function will do nothing,
            // except just serializing the UDT handshake.
            // The trick is that the HS challenge is with version HS_VERSION_UDT4, but the
            // listener should respond with HS_VERSION_SRT1, if it is HSv5 capable.
        }

        HLOGC(cnlog.Debug,
              log << CONID() << "startConnect: timeout from Q:recvfrom, looping again; cst=" << ConnectStatusStr(cst));

#if ENABLE_HEAVY_LOGGING
        // Non-fatal assertion
        if (cst == CONN_REJECT) // Might be returned by processRendezvous
        {
            LOGC(cnlog.Error,
                 log << CONID()
                     << "startConnect: IPE: cst=REJECT NOT EXPECTED HERE, the loop should've been interrupted!");
            break;
        }
#endif

        if (steady_clock::now() > ttl_time)
        {
            // timeout
            e = CUDTException(MJ_SETUP, MN_TIMEOUT, 0);
            m_RejectReason = SRT_REJ_TIMEOUT;
            HLOGC(cnlog.Debug,
                  log << CONID() << "startConnect: TTL time " << FormatTime(ttl_time) << " exceeded, TIMEOUT.");
            break;
        }
    }

    // <--- OUTSIDE-LOOP
    // Here will fall the break when not CONN_CONTINUE.
    // CONN_RENDEZVOUS is handled by processRendezvous.
    // CONN_ACCEPT will skip this and pass on.
    if (cst == CONN_REJECT)
    {
        e = CUDTException(MJ_SETUP, MN_REJECTED, 0);
    }

    if (e.getErrorCode() == 0)
    {
        if (m_bClosing)                                    // if the socket is closed before connection...
            e = CUDTException(MJ_SETUP, MN_CLOSED, 0);
        else if (m_ConnRes.m_iReqType > URQ_FAILURE_TYPES) // connection request rejected
        {
            m_RejectReason = RejectReasonForURQ(m_ConnRes.m_iReqType);
            e              = CUDTException(MJ_SETUP, MN_REJECTED, 0);
        }
        else if ((!m_config.bRendezvous) && (m_ConnRes.m_iISN != m_iISN)) // secuity check
            e = CUDTException(MJ_SETUP, MN_SECURITY, 0);
    }

    if (e.getErrorCode() != 0)
    {
        m_bConnecting = false;
        // The process is to be abnormally terminated, remove the connector
        // now because most likely no other processing part has done anything with it.
        m_pRcvQueue->removeConnector(m_SocketID);
        throw e;
    }

    HLOGC(cnlog.Debug,
          log << CONID() << "startConnect: handshake exchange succeeded. sourceIP=" << m_SourceAddr.str());

    // Parameters at the end.
    HLOGC(cnlog.Debug,
          log << CONID() << "startConnect: END. Parameters: mss=" << m_config.iMSS
              << " max-cwnd-size=" << m_CongCtl->cgWindowMaxSize() << " cwnd-size=" << m_CongCtl->cgWindowSize()
              << " rtt=" << m_iSRTT << " bw=" << m_iBandwidth);
}

// Asynchronous connection
EConnectStatus srt::CUDT::processAsyncConnectResponse(const CPacket &pkt) ATR_NOEXCEPT
{
    EConnectStatus cst = CONN_CONTINUE;
    CUDTException  e;

    ScopedLock cg(m_ConnectionLock);
    HLOGC(cnlog.Debug, log << CONID() << "processAsyncConnectResponse: got response for connect request, processing");
    cst = processConnectResponse(pkt, &e);

    HLOGC(cnlog.Debug,
          log << CONID() << "processAsyncConnectResponse: response processing result: " << ConnectStatusStr(cst)
              << "; REQ-TIME LOW to enforce immediate response");
    m_tsLastReqTime = steady_clock::time_point();

    return cst;
}

bool srt::CUDT::processAsyncConnectRequest(EReadStatus         rst,
                                      EConnectStatus      cst,
                                      const CPacket*      pResponse /*[[nullable]]*/,
                                      const sockaddr_any& serv_addr)
{
    // IMPORTANT!

    // This function is called, still asynchronously, but in the order
    // of call just after the call to the above processAsyncConnectResponse.
    // This should have got the original value returned from
    // processConnectResponse through processAsyncConnectResponse.

    CPacket request;
    request.setControl(UMSG_HANDSHAKE);
    request.allocate(m_iMaxSRTPayloadSize);
    const steady_clock::time_point now = steady_clock::now();
    setPacketTS(request, now);

    HLOGC(cnlog.Debug,
          log << CONID() << "processAsyncConnectRequest: REQ-TIME: HIGH. Should prevent too quick responses.");
    m_tsLastReqTime = now;
    // ID = 0, connection request
    request.m_iID = !m_config.bRendezvous ? 0 : m_ConnRes.m_iID;

    bool status = true;

    ScopedLock cg(m_ConnectionLock);
    if (!m_bOpened) // Check the socket has not been closed before already.
        return false;

    if (cst == CONN_RENDEZVOUS)
    {
        HLOGC(cnlog.Debug, log << CONID() << "processAsyncConnectRequest: passing to processRendezvous");
        cst = processRendezvous(pResponse, serv_addr, rst, (request));
        if (cst == CONN_ACCEPT)
        {
            HLOGC(cnlog.Debug,
                  log << CONID()
                      << "processAsyncConnectRequest: processRendezvous completed the process and responded by itself. "
                         "Done.");
            return true;
        }

        if (cst != CONN_CONTINUE)
        {
            // processRendezvous already set the reject reason
            LOGC(cnlog.Warn,
                 log << CONID()
                     << "processAsyncConnectRequest: REJECT reported from processRendezvous, not processing further.");

            if (m_RejectReason == SRT_REJ_UNKNOWN)
                m_RejectReason = SRT_REJ_ROGUE;

            sendRendezvousRejection(serv_addr, (request));
            status = false;
        }
    }
    else if (cst == CONN_REJECT)
    {
        // m_RejectReason already set at worker_ProcessAddressedPacket.
        LOGC(cnlog.Warn,
             log << CONID() << "processAsyncConnectRequest: REJECT reported from HS processing: "
                 << srt_rejectreason_str(m_RejectReason) << " - not processing further");
        // m_tsLastReqTime = steady_clock::time_point(); XXX ?
        return false;
    }
    else
    {
        // (this procedure will be also run for HSv4 rendezvous)
        HLOGC(cnlog.Debug,
              log << CONID() << "processAsyncConnectRequest: serializing HS: buffer size=" << request.getLength());
        if (!createSrtHandshake(SRT_CMD_HSREQ, SRT_CMD_KMREQ, 0, 0, (request), (m_ConnReq)))
        {
            // All 'false' returns from here are IPE-type, mostly "invalid argument" plus "all keys expired".
            LOGC(cnlog.Error,
                 log << CONID() << "IPE: processAsyncConnectRequest: createSrtHandshake failed, dismissing.");
            status = false;
        }
        else
        {
            HLOGC(cnlog.Debug,
                  log << CONID()
                      << "processAsyncConnectRequest: sending HS reqtype=" << RequestTypeStr(m_ConnReq.m_iReqType)
                      << " to socket " << request.m_iID << " size=" << request.getLength());
        }
    }

    if (!status)
    {
        return false;
        /* XXX Shouldn't it send a single response packet for the rejection?
        // Set the version to 0 as "handshake rejection" status and serialize it
        CHandShake zhs;
        size_t size = request.getLength();
        zhs.store_to((request.m_pcData), (size));
        request.setLength(size);
        */
    }

    HLOGC(cnlog.Debug,
          log << CONID() << "processAsyncConnectRequest: setting REQ-TIME HIGH, SENDING HS:" << m_ConnReq.show());
    m_tsLastReqTime = steady_clock::now();
    m_pSndQueue->sendto(serv_addr, request, m_SourceAddr);
    return status;
}

void srt::CUDT::sendRendezvousRejection(const sockaddr_any& serv_addr, CPacket& r_rsppkt)
{
    // We can reuse m_ConnReq because we are about to abandon the connection process.
    m_ConnReq.m_iReqType = URQFailure(m_RejectReason);

    // Assumed that r_rsppkt refers to a packet object that was already prepared
    // to be used for storing the handshake there.
    size_t size = r_rsppkt.getLength();
    m_ConnReq.store_to((r_rsppkt.m_pcData), (size));
    r_rsppkt.setLength(size);

    HLOGC(cnlog.Debug, log << CONID() << "sendRendezvousRejection: using code=" << m_ConnReq.m_iReqType
            << " for reject reason code " << m_RejectReason << " (" << srt_rejectreason_str(m_RejectReason) << ")");

    setPacketTS(r_rsppkt, steady_clock::now());
    m_pSndQueue->sendto(serv_addr, r_rsppkt, m_SourceAddr);
}

void srt::CUDT::cookieContest()
{
    if (m_SrtHsSide != HSD_DRAW)
        return;

    LOGC(cnlog.Debug,
         log << CONID() << "cookieContest: agent=" << m_ConnReq.m_iCookie << " peer=" << m_ConnRes.m_iCookie);

    // Here m_ConnReq.m_iCookie is a local cookie value sent in connection request to the peer.
    // m_ConnRes.m_iCookie is a cookie value sent by the peer in its connection request.
    if (m_ConnReq.m_iCookie == 0 || m_ConnRes.m_iCookie == 0)
    {
        // Note that it's virtually impossible that Agent's cookie is not ready, this
        // shall be considered IPE.
        // Not all cookies are ready, don't start the contest.
        return;
    }

    // INITIATOR/RESPONDER role is resolved by COOKIE CONTEST.
    //
    // The cookie contest must be repeated every time because it
    // may change the state at some point.
    // 
    // In SRT v1.4.3 and prior the below subtraction was performed in 32-bit arithmetic.
    // The result of subtraction can overflow 32-bits. 
    // Example
    // m_ConnReq.m_iCookie = -1480577720;
    // m_ConnRes.m_iCookie = 811599203;
    // int64_t llBetterCookie = -1480577720 - 811599203 = -2292176923 (FFFF FFFF 7760 27E5);
    // int32_t iBetterCookie  = 2002790373 (7760 27E5);
    // 
    // Now 64-bit arithmetic is used to calculate the actual result of subtraction.
    // The 31-st bit is then checked to check if the resulting is negative in 32-bit aritmetics.
    // This way the old contest behavior is preserved, and potential compiler optimisations are avoided.
    const int64_t contest = int64_t(m_ConnReq.m_iCookie) - int64_t(m_ConnRes.m_iCookie);

    if ((contest & 0xFFFFFFFF) == 0)
    {
        // DRAW! The only way to continue would be to force the
        // cookies to be regenerated and to start over. But it's
        // not worth a shot - this is an extremely rare case.
        // This can simply do reject so that it can be started again.

        // Pretend then that the cookie contest wasn't done so that
        // it's done again. Cookies are baked every time anew, however
        // the successful initial contest remains valid no matter how
        // cookies will change.

        m_SrtHsSide = HSD_DRAW;
        return;
    }

    if (contest & 0x80000000)
    {
        m_SrtHsSide = HSD_RESPONDER;
        return;
    }

    m_SrtHsSide = HSD_INITIATOR;
}

// This function should complete the data for KMX needed for an out-of-band
// handshake response. Possibilities are:
// - There's no KMX (including first responder's handshake in rendezvous). This writes 0 to w_kmdatasize.
// - The encryption status is failure. Respond with fail code and w_kmdatasize = 1.
// - The last KMX was successful. Respond with the original kmdata and their size in w_kmdatasize.
EConnectStatus srt::CUDT::craftKmResponse(uint32_t* aw_kmdata, size_t& w_kmdatasize)
{
    // If the last CONCLUSION message didn't contain the KMX extension, there's
    // no key recorded yet, so it can't be extracted. Mark this w_kmdatasize empty though.
    int hs_flags = SrtHSRequest::SRT_HSTYPE_HSFLAGS::unwrap(m_ConnRes.m_iType);
    if (IsSet(hs_flags, CHandShake::HS_EXT_KMREQ))
    {
        // m_pCryptoControl can be NULL if the socket has been closed already. See issue #2231.
        if (!m_pCryptoControl)
        {
            m_RejectReason = SRT_REJ_IPE;
            LOGC(cnlog.Error,
                 log << CONID() << "IPE: craftKmResponse needs to send KM, but CryptoControl does not exist."
                     << " Socket state: connected=" << boolalpha << m_bConnected << ", connecting=" << m_bConnecting
                     << ", broken=" << m_bBroken << ", opened " << m_bOpened << ", closing=" << m_bClosing << ".");
            return CONN_REJECT;
        }
        // This is a periodic handshake update, so you need to extract the KM data from the
        // first message, provided that it is there.
        size_t msgsize = m_pCryptoControl->getKmMsg_size(0);
        if (msgsize == 0)
        {
            switch (m_pCryptoControl->m_RcvKmState)
            {
                // If the KMX process ended up with a failure, the KMX is not recorded.
                // In this case as the KMRSP answer the "failure status" should be crafted.
            case SRT_KM_S_NOSECRET:
            case SRT_KM_S_BADSECRET:
                {
                    HLOGC(cnlog.Debug,
                          log << CONID() << "craftKmResponse: No KMX recorded, status = "
                              << KmStateStr(m_pCryptoControl->m_RcvKmState) << ". Respond it.");

                    // Just do the same thing as in CCryptoControl::processSrtMsg_KMREQ for that case,
                    // that is, copy the NOSECRET code into KMX message.
                    memcpy((aw_kmdata), &m_pCryptoControl->m_RcvKmState, sizeof(int32_t));
                    w_kmdatasize = 1;
                }
                break; // Treat as ACCEPT in general; might change to REJECT on enforced-encryption

            default:
                // Remaining values:
                // UNSECURED: should not fall here at all
                // SECURING: should not happen in HSv5
                // SECURED: should have received the recorded KMX correctly (getKmMsg_size(0) > 0)
                {
                    m_RejectReason = SRT_REJ_IPE;
                    // Remaining situations:
                    // - password only on this site: shouldn't be considered to be sent to a no-password site
                    LOGC(cnlog.Error,
                         log << CONID() << "craftKmResponse: IPE: PERIODIC HS: NO KMREQ RECORDED KMSTATE: RCV="
                             << KmStateStr(m_pCryptoControl->m_RcvKmState)
                             << " SND=" << KmStateStr(m_pCryptoControl->m_SndKmState));
                    return CONN_REJECT;
                }
                break;
            }
        }
        else
        {
            w_kmdatasize = msgsize / 4;
            if (msgsize > w_kmdatasize * 4)
            {
                // Sanity check
                LOGC(cnlog.Error, log << CONID() << "IPE: KMX data not aligned to 4 bytes! size=" << msgsize);
                memset((aw_kmdata + (w_kmdatasize * 4)), 0, msgsize - (w_kmdatasize * 4));
                ++w_kmdatasize;
            }

            HLOGC(cnlog.Debug,
                  log << CONID() << "craftKmResponse: getting KM DATA from the fore-recorded KMX from KMREQ, size="
                      << w_kmdatasize);
            memcpy((aw_kmdata), m_pCryptoControl->getKmMsg_data(0), msgsize);
        }
    }
    else
    {
        HLOGC(cnlog.Debug, log << CONID() << "craftKmResponse: no KMX flag - not extracting KM data for KMRSP");
        w_kmdatasize = 0;
    }

    return CONN_ACCEPT;
}

EConnectStatus srt::CUDT::processRendezvous(
    const CPacket* pResponse /*[[nullable]]*/, const sockaddr_any& serv_addr,
    EReadStatus rst, CPacket& w_reqpkt)
{
    if (m_RdvState == CHandShake::RDV_CONNECTED)
    {
        HLOGC(cnlog.Debug, log << CONID() << "processRendezvous: already in CONNECTED state.");
        return CONN_ACCEPT;
    }

    uint32_t kmdata[SRTDATA_MAXSIZE];
    size_t   kmdatasize = SRTDATA_MAXSIZE;

    cookieContest();

    // We know that the other side was contacted and the other side has sent
    // the handshake message - we know then both cookies. If it's a draw, it's
    // a very rare case of creating identical cookies.
    if (m_SrtHsSide == HSD_DRAW)
    {
        m_RejectReason = SRT_REJ_RDVCOOKIE;
        LOGC(cnlog.Error,
             log << CONID() << "COOKIE CONTEST UNRESOLVED: can't assign connection roles, please wait another minute.");
        return CONN_REJECT;
    }

    UDTRequestType rsp_type = URQ_FAILURE_TYPES; // just to track uninitialized errors

    // We can assume that the Handshake packet received here as 'response'
    // is already serialized in m_ConnRes. Check extra flags that are meaningful
    // for further processing here.

    int  ext_flags       = SrtHSRequest::SRT_HSTYPE_HSFLAGS::unwrap(m_ConnRes.m_iType);
    bool needs_extension = ext_flags != 0; // Initial value: received HS has extensions.
    bool needs_hsrsp;
    rendezvousSwitchState((rsp_type), (needs_extension), (needs_hsrsp));
    if (rsp_type > URQ_FAILURE_TYPES)
    {
        m_RejectReason = RejectReasonForURQ(rsp_type);
        HLOGC(cnlog.Debug,
              log << CONID()
                  << "processRendezvous: rejecting due to switch-state response: " << RequestTypeStr(rsp_type));
        return CONN_REJECT;
    }
    checkUpdateCryptoKeyLen("processRendezvous", m_ConnRes.m_iType);

    // We have three possibilities here as it comes to HSREQ extensions:

    // 1. The agent is loser in attention state, it sends EMPTY conclusion (without extensions)
    // 2. The agent is loser in initiated state, it interprets incoming HSREQ and creates HSRSP
    // 3. The agent is winner in attention or fine state, it sends HSREQ extension
    m_ConnReq.m_iReqType  = rsp_type;
    m_ConnReq.m_extension = needs_extension;

    // This must be done before prepareConnectionObjects(), because it sets ISN and m_iMaxSRTPayloadSize needed to create buffers.
    if (!applyResponseSettings(pResponse))
    {
        LOGC(cnlog.Error, log << CONID() << "processRendezvous: peer settings rejected");
        return CONN_REJECT;
    }

    // The CryptoControl must be created by the prepareConnectionObjects() before interpreting and creating HSv5 extensions
    // because the it will be used there.
    if (!prepareConnectionObjects(m_ConnRes, m_SrtHsSide, NULL) || !prepareBuffers(NULL))
    {
        // m_RejectReason already handled
        HLOGC(cnlog.Debug,
              log << CONID() << "processRendezvous: rejecting due to problems in prepareConnectionObjects.");
        return CONN_REJECT;
    }

    // Case 2.
    if (needs_hsrsp)
    {
        // This means that we have received HSREQ extension with the handshake, so we need to interpret
        // it and craft the response.
        if (rst == RST_OK)
        {
            // We have JUST RECEIVED packet in this session (not that this is called as periodic update).
            // Sanity check
            m_tsLastReqTime = steady_clock::time_point();
            if (!pResponse || pResponse->getLength() == size_t(-1))
            {
                m_RejectReason = SRT_REJ_IPE;
                LOGC(cnlog.Fatal,
                     log << CONID() << "IPE: rst=RST_OK, but the packet has set -1 length - REJECTING (REQ-TIME: LOW)");
                return CONN_REJECT;
            }

            if (!interpretSrtHandshake(m_ConnRes, *pResponse, kmdata, &kmdatasize))
            {
                HLOGC(cnlog.Debug,
                      log << CONID() << "processRendezvous: rejecting due to problems in interpretSrtHandshake REQ-TIME: LOW.");
                return CONN_REJECT;
            }

            updateAfterSrtHandshake(HS_VERSION_SRT1);

            // Pass on, inform about the shortened response-waiting period.
            HLOGC(cnlog.Debug, log << CONID() << "processRendezvous: setting REQ-TIME: LOW. Forced to respond immediately.");
        }
        else
        {
            // This is a repeated handshake, so you can't use the incoming data to
            // prepare data for createSrtHandshake. They have to be extracted from inside.
            EConnectStatus conn = craftKmResponse((kmdata), (kmdatasize));
            if (conn != CONN_ACCEPT)
                return conn;
        }

        // No matter the value of needs_extension, the extension is always needed
        // when HSREQ was interpreted (to store HSRSP extension).
        m_ConnReq.m_extension = true;

        HLOGC(cnlog.Debug,
              log << CONID()
                  << "processRendezvous: HSREQ extension ok, creating HSRSP response. kmdatasize=" << kmdatasize);

        w_reqpkt.setLength(m_iMaxSRTPayloadSize);
        if (!createSrtHandshake(SRT_CMD_HSRSP, SRT_CMD_KMRSP,
                    kmdata, kmdatasize,
                    (w_reqpkt), (m_ConnReq)))
        {
            HLOGC(cnlog.Debug,
                  log << CONID()
                      << "processRendezvous: rejecting due to problems in createSrtHandshake. REQ-TIME: LOW");
            m_tsLastReqTime = steady_clock::time_point();
            return CONN_REJECT;
        }

        // This means that it has received URQ_CONCLUSION with HSREQ, agent is then in RDV_FINE
        // state, it sends here URQ_CONCLUSION with HSREQ/KMREQ extensions and it awaits URQ_AGREEMENT.
        return CONN_CONTINUE;
    }

    // Special case: if URQ_AGREEMENT is to be sent, when this side is INITIATOR,
    // then it must have received HSRSP, so it must interpret it. Otherwise it would
    // end up with URQ_DONE, which means that it is the other side to interpret HSRSP.
    if (m_SrtHsSide == HSD_INITIATOR && m_ConnReq.m_iReqType == URQ_AGREEMENT)
    {
        // The same is done in CUDT::postConnect(), however this section will
        // not be done in case of rendezvous. The section in postConnect() is
        // predicted to run only in regular CALLER handling.

        if (rst != RST_OK || !pResponse || pResponse->getLength() == size_t(-1))
        {
            // Actually the -1 length would be an IPE, but it's likely that this was reported already.
            HLOGC(
                cnlog.Debug,
                log << CONID()
                    << "processRendezvous: no INCOMING packet, NOT interpreting extensions (relying on exising data)");
        }
        else
        {
            HLOGC(cnlog.Debug,
                  log << CONID() << "processRendezvous: INITIATOR, will send AGREEMENT - interpreting HSRSP extension");
            if (!interpretSrtHandshake(m_ConnRes, *pResponse, 0, 0))
            {
                // m_RejectReason is already set, so set the reqtype accordingly
                m_ConnReq.m_iReqType = URQFailure(m_RejectReason);
            }
        }
        // This should be false, make a kinda assert here.
        if (needs_extension)
        {
            LOGC(cnlog.Fatal,
                 log << CONID() << "IPE: INITIATOR responding AGREEMENT should declare no extensions to HS");
            m_ConnReq.m_extension = false;
        }
        updateAfterSrtHandshake(HS_VERSION_SRT1);
    }

    HLOGC(cnlog.Debug,
          log << CONID() << "processRendezvous: COOKIES Agent/Peer: " << m_ConnReq.m_iCookie << "/"
              << m_ConnRes.m_iCookie << " HSD:" << (m_SrtHsSide == HSD_INITIATOR ? "initiator" : "responder")
              << " STATE:" << CHandShake::RdvStateStr(m_RdvState) << " ...");

    if (rsp_type == URQ_DONE)
    {
        HLOGC(cnlog.Debug, log << CONID() << "... WON'T SEND any response, both sides considered connected");
    }
    else
    {
        HLOGC(cnlog.Debug,
              log << CONID() << "... WILL SEND " << RequestTypeStr(rsp_type) << " "
                  << (m_ConnReq.m_extension ? "with" : "without") << " SRT HS extensions");
    }

    // This marks the information for the serializer that
    // the SRT handshake extension is required.
    // Rest of the data will be filled together with
    // serialization.
    m_ConnReq.m_extension = needs_extension;

    w_reqpkt.setLength(m_iMaxSRTPayloadSize);
    if (m_RdvState == CHandShake::RDV_CONNECTED)
    {
        int cst = postConnect(pResponse, true, 0);
        if (cst == CONN_REJECT)
        {
            // m_RejectReason already set
            HLOGC(cnlog.Debug, log << CONID() << "processRendezvous: rejecting due to problems in postConnect.");
            return CONN_REJECT;
        }
    }

    // URQ_DONE or URQ_AGREEMENT can be the result if the state is RDV_CONNECTED.
    // If URQ_DONE, then there's nothing to be done, when URQ_AGREEMENT then return
    // CONN_CONTINUE to make the caller send again the contents if the packet buffer,
    // this time with URQ_AGREEMENT message, but still consider yourself connected.
    if (rsp_type == URQ_DONE)
    {
        HLOGC(cnlog.Debug, log << CONID() << "processRendezvous: rsp=DONE, reporting ACCEPT (nothing to respond)");
        return CONN_ACCEPT;
    }

    // createSrtHandshake moved here because if the above conditions are satisfied,
    // no response is going to be send, so nothing needs to be "created".

    // needs_extension here distinguishes between cases 1 and 3.
    // NOTE: in case when interpretSrtHandshake was run under the conditions above (to interpret HSRSP),
    // then createSrtHandshake below will create only empty AGREEMENT message.
    if (!createSrtHandshake(SRT_CMD_HSREQ, SRT_CMD_KMREQ, 0, 0,
                (w_reqpkt), (m_ConnReq)))
    {
        // m_RejectReason already set
        LOGC(cnlog.Warn, log << CONID() << "createSrtHandshake failed (IPE?), connection rejected. REQ-TIME: LOW");
        m_tsLastReqTime = steady_clock::time_point();
        return CONN_REJECT;
    }

    if (rsp_type == URQ_AGREEMENT && m_RdvState == CHandShake::RDV_CONNECTED)
    {
        // We are using our own serialization method (not the one called after
        // processConnectResponse, this is skipped in case when this function
        // is called), so we can also send this immediately. Agreement must be
        // sent just once and the party must switch into CONNECTED state - in
        // contrast to CONCLUSION messages, which should be sent in loop repeatedly.
        //
        // Even though in theory the AGREEMENT message sent just once may miss
        // the target (as normal thing in UDP), this is little probable to happen,
        // and this doesn't matter much because even if the other party doesn't
        // get AGREEMENT, but will get payload or KEEPALIVE messages, it will
        // turn into connected state as well. The AGREEMENT is rather kinda
        // catalyzer here and may turn the entity on the right track faster. When
        // AGREEMENT is missed, it may have kinda initial tearing.

        const steady_clock::time_point now = steady_clock::now();
        m_tsLastReqTime                    = now;
        setPacketTS(w_reqpkt, now);
        HLOGC(cnlog.Debug,
              log << CONID()
                  << "processRendezvous: rsp=AGREEMENT, reporting ACCEPT and sending just this one, REQ-TIME HIGH.");

        m_pSndQueue->sendto(serv_addr, w_reqpkt, m_SourceAddr);

        return CONN_ACCEPT;
    }

    if (rst == RST_OK)
    {
        // the request time must be updated so that the next handshake can be sent out immediately
        HLOGC(cnlog.Debug,
              log << "processRendezvous: rsp=" << RequestTypeStr(m_ConnReq.m_iReqType)
                  << " REQ-TIME: LOW to send immediately, consider yourself conencted");
        m_tsLastReqTime = steady_clock::time_point();
    }
    else
    {
        HLOGC(cnlog.Debug,
              log << CONID() << "processRendezvous: REQ-TIME: remains previous value, consider yourself connected");
    }
    return CONN_CONTINUE;
}

// [[using locked(m_ConnectionLock)]];
EConnectStatus srt::CUDT::processConnectResponse(const CPacket& response, CUDTException* eout) ATR_NOEXCEPT
{
    // NOTE: ASSUMED LOCK ON: m_ConnectionLock.

    // this is the 2nd half of a connection request. If the connection is setup successfully this returns 0.
    // Returned values:
    // - CONN_REJECT: there was some error when processing the response, connection should be rejected
    // - CONN_ACCEPT: the handshake is done and finished correctly
    // - CONN_CONTINUE: the induction handshake has been processed correctly, and expects CONCLUSION handshake

    if (!m_bConnecting)
        return CONN_REJECT;

    // This is required in HSv5 rendezvous, in which it should send the URQ_AGREEMENT message to
    // the peer, however switch to connected state.
    HLOGC(cnlog.Debug,
          log << CONID() << "processConnectResponse: TYPE:"
              << (response.isControl() ? MessageTypeStr(response.getType(), response.getExtendedType())
                                       : string("DATA")));
    // ConnectStatus res = CONN_REJECT; // used later for status - must be declared here due to goto POST_CONNECT.

    // For HSv4, the data sender is INITIATOR, and the data receiver is RESPONDER,
    // regardless of the connecting side affiliation. This will be changed for HSv5.
    bool          bidirectional = false;
    HandshakeSide hsd           = m_config.bDataSender ? HSD_INITIATOR : HSD_RESPONDER;
    // (defined here due to 'goto' below).

    // SRT peer may send the SRT handshake private message (type 0x7fff) before a keep-alive.

    // This condition is checked when the current agent is trying to do connect() in rendezvous mode,
    // but the peer was faster to send a handshake packet earlier. This makes it continue with connecting
    // process if the peer is already behaving as if the connection was already established.

    // This value will check either the initial value, which is less than SRT1, or
    // the value previously loaded to m_ConnReq during the previous handshake response.
    // For the initial form this value should not be checked.
    bool hsv5 = m_ConnRes.m_iVersion >= HS_VERSION_SRT1;

    if (m_config.bRendezvous &&
        (m_RdvState == CHandShake::RDV_CONNECTED   // somehow Rendezvous-v5 switched it to CONNECTED.
         || !response.isControl()                  // WAS A PAYLOAD PACKET.
         || (response.getType() == UMSG_KEEPALIVE) // OR WAS A UMSG_KEEPALIVE message.
         || (response.getType() == UMSG_EXT) // OR WAS a CONTROL packet of some extended type (i.e. any SRT specific)
         )
        // This may happen if this is an initial state in which the socket type was not yet set.
        // If this is a field that holds the response handshake record from the peer, this means that it wasn't received
        // yet. HSv5: added version check because in HSv5 the m_iType field has different meaning and it may be 0 in
        // case when the handshake does not carry SRT extensions.
        && (hsv5 || m_ConnRes.m_iType != UDT_UNDEFINED))
    {
        // a data packet or a keep-alive packet comes, which means the peer side is already connected
        // in this situation, the previously recorded response will be used
        // In HSv5 this situation is theoretically possible if this party has missed the URQ_AGREEMENT message.
        HLOGC(cnlog.Debug, log << CONID() << "processConnectResponse: already connected - pinning in");
        if (hsv5)
        {
            m_RdvState = CHandShake::RDV_CONNECTED;
        }

        return postConnect(&response, hsv5, eout);
    }

    if (!response.isControl(UMSG_HANDSHAKE))
    {
        m_RejectReason = SRT_REJ_ROGUE;
        if (!response.isControl())
        {
            LOGC(cnlog.Warn, log << CONID() << "processConnectResponse: received DATA while HANDSHAKE expected");
        }
        else
        {
            LOGC(cnlog.Error,
                 log << CONID()
                     << "processConnectResponse: CONFUSED: expected UMSG_HANDSHAKE as connection not yet established, "
                        "got: "
                     << MessageTypeStr(response.getType(), response.getExtendedType()));

            if (response.getType() == UMSG_SHUTDOWN)
            {
                LOGC(cnlog.Error,
                        log << CONID() << "processConnectResponse: UMSG_SHUTDOWN received, rejecting connection.");
                return CONN_REJECT;
            }
        }

        if (m_config.bRendezvous)
        {
            // In rendezvous mode we expect that both sides are known
            // to the service operator (unlike a listener, which may
            // operate connections from unknown sources). This means that
            // the connection process should be terminated anyway, on
            // whichever side it would happen.
            return CONN_REJECT;
        }

        return CONN_CONFUSED;
    }

    if (m_config.bRendezvous)
    {
        m_SourceAddr = response.udpDestAddr();
    }

    if (m_ConnRes.load_from(response.m_pcData, response.getLength()) == -1)
    {
        m_RejectReason = SRT_REJ_ROGUE;
        // Handshake data were too small to reach the Handshake structure. Reject.
        LOGC(cnlog.Error,
             log << CONID()
                 << "processConnectResponse: HANDSHAKE data buffer too small - possible blueboxing. Rejecting.");
        return CONN_REJECT;
    }

    HLOGC(cnlog.Debug, log << CONID() << "processConnectResponse: HS RECEIVED: " << m_ConnRes.show());
    if (m_ConnRes.m_iReqType >= URQ_FAILURE_TYPES)
    {
        m_RejectReason = RejectReasonForURQ(m_ConnRes.m_iReqType);
        LOGC(cnlog.Warn,
                log << CONID() << "processConnectResponse: rejecting per reception of a rejection HS response: "
                    << RequestTypeStr(m_ConnRes.m_iReqType));
        return CONN_REJECT;
    }

    if (size_t(m_ConnRes.m_iMSS) > CPacket::ETH_MAX_MTU_SIZE)
    {
        // Yes, we do abort to prevent buffer overrun. Set your MSS correctly
        // and you'll avoid problems.
        m_RejectReason = SRT_REJ_ROGUE;
        LOGC(cnlog.Fatal, log << CONID() << "MSS size " << m_config.iMSS << "exceeds MTU size!");
        return CONN_REJECT;
    }

    // (see createCrypter() call below)
    //
    // The CCryptoControl attached object must be created early
    // because it will be required to create a conclusion handshake in HSv5
    //
    if (m_config.bRendezvous)
    {
        // SANITY CHECK: A rendezvous socket should reject any caller requests (it's not a listener)
        if (m_ConnRes.m_iReqType == URQ_INDUCTION)
        {
            m_RejectReason = SRT_REJ_ROGUE;
            LOGC(cnlog.Error,
                 log << CONID()
                     << "processConnectResponse: Rendezvous-point received INDUCTION handshake (expected WAVEAHAND). "
                        "Rejecting.");
            return CONN_REJECT;
        }

        // The procedure for version 5 is completely different and changes the states
        // differently, so the old code will still maintain HSv4 the old way.

        if (m_ConnRes.m_iVersion > HS_VERSION_UDT4)
        {
            HLOGC(cnlog.Debug, log << CONID() << "processConnectResponse: Rendezvous HSv5 DETECTED.");
            return CONN_RENDEZVOUS; // --> will continue in CUDT::processRendezvous().
        }

        HLOGC(cnlog.Debug, log << CONID() << "processConnectResponse: Rendsezvous HSv4 DETECTED.");
        // So, here it has either received URQ_WAVEAHAND handshake message (while it should be in URQ_WAVEAHAND itself)
        // or it has received URQ_CONCLUSION/URQ_AGREEMENT message while this box has already sent URQ_WAVEAHAND to the
        // peer, and DID NOT send the URQ_CONCLUSION yet.

        if (m_ConnReq.m_iReqType == URQ_WAVEAHAND || m_ConnRes.m_iReqType == URQ_WAVEAHAND)
        {
            HLOGC(cnlog.Debug,
                  log << CONID() << "processConnectResponse: REQ-TIME LOW. got HS RDV. Agent state:"
                      << RequestTypeStr(m_ConnReq.m_iReqType) << " Peer HS:" << m_ConnRes.show());

            // Here we could have received WAVEAHAND or CONCLUSION.
            // For HSv4 simply switch to CONCLUSION for the sake of further handshake rolling.
            // For HSv5, make the cookie contest and basing on this decide, which party
            // should provide the HSREQ/KMREQ attachment.

           if (!createCrypter(hsd, false /* unidirectional */))
           {
               m_RejectReason = SRT_REJ_RESOURCE;
               m_ConnReq.m_iReqType = URQFailure(SRT_REJ_RESOURCE);
               // the request time must be updated so that the next handshake can be sent out immediately.
               m_tsLastReqTime = steady_clock::time_point();
               return CONN_REJECT;
           }

            m_ConnReq.m_iReqType = URQ_CONCLUSION;
            // the request time must be updated so that the next handshake can be sent out immediately.
            m_tsLastReqTime = steady_clock::time_point();
            return CONN_CONTINUE;
        }
        else
        {
            HLOGC(cnlog.Debug, log << CONID() << "processConnectResponse: Rendezvous HSv4 PAST waveahand");
        }
    }
    else
    {
        // set cookie
        if (m_ConnRes.m_iReqType == URQ_INDUCTION)
        {
            HLOGC(cnlog.Debug,
                  log << CONID() << "processConnectResponse: REQ-TIME LOW; got INDUCTION HS response (cookie:" << hex
                      << m_ConnRes.m_iCookie << " version:" << dec << m_ConnRes.m_iVersion
                      << "), sending CONCLUSION HS with this cookie");

            m_ConnReq.m_iCookie  = m_ConnRes.m_iCookie;
            m_ConnReq.m_iReqType = URQ_CONCLUSION;

            // Here test if the LISTENER has responded with version HS_VERSION_SRT1,
            // it means that it is HSv5 capable. It can still accept the HSv4 handshake.
            if (m_ConnRes.m_iVersion > HS_VERSION_UDT4)
            {
                const int hs_flags = SrtHSRequest::SRT_HSTYPE_HSFLAGS::unwrap(m_ConnRes.m_iType);

                if (hs_flags != SrtHSRequest::SRT_MAGIC_CODE)
                {
                    LOGC(cnlog.Warn,
                         log << CONID() << "processConnectResponse: Listener HSv5 did not set the SRT_MAGIC_CODE.");
                    m_RejectReason = SRT_REJ_ROGUE;
                    return CONN_REJECT;
                }

                checkUpdateCryptoKeyLen("processConnectResponse", m_ConnRes.m_iType);

                // This will catch HS_VERSION_SRT1 and any newer.
                // Set your highest version.
                m_ConnReq.m_iVersion = HS_VERSION_SRT1;
                // CONTROVERSIAL: use 0 as m_iType according to the meaning in HSv5.
                // The HSv4 client might not understand it, which means that agent
                // must switch itself to HSv4 rendezvous, and this time iType should
                // be set to UDT_DGRAM value.
                m_ConnReq.m_iType = 0;

                // This marks the information for the serializer that
                // the SRT handshake extension is required.
                // Rest of the data will be filled together with
                // serialization.
                m_ConnReq.m_extension = true;

                // For HSv5, the caller is INITIATOR and the listener is RESPONDER.
                // The m_config.bDataSender value should be completely ignored and the
                // connection is always bidirectional.
                bidirectional = true;
                hsd           = HSD_INITIATOR;
                m_SrtHsSide   = hsd;
            }

            m_tsLastReqTime = steady_clock::time_point();
            if (!createCrypter(hsd, bidirectional))
            {
                m_RejectReason = SRT_REJ_RESOURCE;
                return CONN_REJECT;
            }
            // NOTE: This setup sets URQ_CONCLUSION and appropriate data in the handshake structure.
            // The full handshake to be sent will be filled back in the caller function -- CUDT::startConnect().
            return CONN_CONTINUE;
        }
    }

    return postConnect(&response, false, eout);
}

bool srt::CUDT::applyResponseSettings(const CPacket* pHspkt /*[[nullable]]*/) ATR_NOEXCEPT
{
    if (!m_ConnRes.valid())
    {
        LOGC(cnlog.Error, log << CONID() << "applyResponseSettings: ROGUE HANDSHAKE - rejecting");
        m_RejectReason = SRT_REJ_ROGUE;
        return false;
    }

    m_TransferIPVersion = m_PeerAddr.family();
    if (m_PeerAddr.family() == AF_INET6)
    {
        // Check if the m_PeerAddr's address is a mapped IPv4. If so,
        // define Transfer IP version as 4 because this one will be used.
        if (checkMappedIPv4(m_PeerAddr.sin6))
            m_TransferIPVersion = AF_INET;
    }

    // Re-configure according to the negotiated values.
    m_config.iMSS        = m_ConnRes.m_iMSS;

    const size_t full_hdr_size = CPacket::udpHeaderSize(m_TransferIPVersion) + CPacket::HDR_SIZE;
    m_iMaxSRTPayloadSize = m_config.iMSS - full_hdr_size;
    if (m_iMaxSRTPayloadSize < int(m_config.zExpPayloadSize))
    {
        LOGC(cnlog.Error, log << CONID() << "applyResponseSettings: negotiated MSS=" << m_config.iMSS
                << " leaves too little payload space " << m_iMaxSRTPayloadSize << " for configured payload size "
                << m_config.zExpPayloadSize);
        m_RejectReason = SRT_REJ_SETTINGS;
        return false;
    }
    HLOGC(cnlog.Debug, log << CONID() << "acceptAndRespond: PAYLOAD SIZE: " << m_iMaxSRTPayloadSize);
    m_stats.setupHeaderSize(full_hdr_size);


    m_iFlowWindowSize    = m_ConnRes.m_iFlightFlagSize;
    const int udpsize    = m_config.iMSS - CPacket::udpHeaderSize(m_TransferIPVersion);
    m_iMaxSRTPayloadSize = udpsize - CPacket::HDR_SIZE;
    m_iPeerISN           = m_ConnRes.m_iISN;

    setInitialRcvSeq(m_iPeerISN);

    m_iRcvCurrPhySeqNo = CSeqNo::decseq(m_ConnRes.m_iISN);
    m_PeerID           = m_ConnRes.m_iID;
    memcpy((m_piSelfIP), m_ConnRes.m_piPeerIP, sizeof m_piSelfIP);
    if (pHspkt)
        m_SourceAddr = pHspkt->udpDestAddr();

    HLOGC(cnlog.Debug,
          log << CONID() << "applyResponseSettings: HANSHAKE CONCLUDED. SETTING: payload-size=" << m_iMaxSRTPayloadSize
              << " mss=" << m_ConnRes.m_iMSS << " flw=" << m_ConnRes.m_iFlightFlagSize << " isn=" << m_ConnRes.m_iISN
              << " peerID=" << m_ConnRes.m_iID
              << " sourceIP=" << m_SourceAddr.str());
    return true;
}

EConnectStatus srt::CUDT::postConnect(const CPacket* pResponse, bool rendezvous, CUDTException *eout) ATR_NOEXCEPT
{
    if (m_ConnRes.m_iVersion < HS_VERSION_SRT1)
        m_tsRcvPeerStartTime = steady_clock::time_point(); // will be set correctly in SRT HS.

    // This procedure isn't being executed in rendezvous because
    // in rendezvous it's completed before calling this function.
    if (!rendezvous)
    {
        HLOGC(cnlog.Debug, log << CONID() << boolalpha << "postConnect: packet:" << bool(pResponse) << " rendezvous:" << rendezvous);
        // The "local storage depleted" case shouldn't happen here, but
        // this is a theoretical path that needs prevention.
        bool ok = pResponse;
        if (!ok)
        {
            m_RejectReason = SRT_REJ_IPE;
            if (eout)
            {
                *eout = CUDTException(MJ_SETUP, MN_REJECTED, 0);
            }
            return CONN_REJECT;
        }

        // [[assert (pResponse != NULL)]];

        // NOTE: THIS function must be called before calling prepareConnectionObjects.
        // The reason why it's not part of prepareConnectionObjects is that the activities
        // done there are done SIMILAR way in acceptAndRespond, which also calls this
        // function. In fact, prepareConnectionObjects() represents the code that was
        // done separately in processConnectResponse() and acceptAndRespond(), so this way
        // this code is now common. Now acceptAndRespond() does "manually" something similar
        // to applyResponseSettings(), just a little bit differently. This SHOULD be made
        // common as a part of refactoring job, just needs a bit more time.
        //
        // Currently just this function must be called always BEFORE prepareConnectionObjects
        // everywhere except acceptAndRespond().
        ok = applyResponseSettings(pResponse);

        // This will actually be done also in rendezvous HSv4,
        // however in this case the HSREQ extension will not be attached,
        // so it will simply go the "old way".
        // (&&: skip if failed already)
        // Must be called before interpretSrtHandshake() to create the CryptoControl.
        ok = ok &&  prepareConnectionObjects(m_ConnRes, m_SrtHsSide, eout);

        // May happen that 'response' contains a data packet that was sent in rendezvous mode.
        // In this situation the interpretation of handshake was already done earlier.
        ok = ok && pResponse->isControl();
        ok = ok && interpretSrtHandshake(m_ConnRes, *pResponse, 0, 0);
        ok = ok && prepareBuffers(eout);

        if (!ok)
        {
            if (eout)
            {
                *eout = CUDTException(MJ_SETUP, MN_REJECTED, 0);
            }
            // m_RejectReason already set
            return CONN_REJECT;
        }
    }

    bool have_group = false;

    {
#if ENABLE_BONDING
        ScopedLock cl (uglobal().m_GlobControlLock);
        CUDTGroup* g = m_parent->m_GroupOf;
        if (g)
        {
            // This is the last moment when this can be done.
            // The updateAfterSrtHandshake call will copy the receiver
            // start time to the receiver buffer data, so the correct
            // value must be set before this happens.
            synchronizeWithGroup(g);
            have_group = true;
        }
#endif
    }

    if (!have_group)
    {
        // This function will be called internally inside
        // synchronizeWithGroup(). This is just more complicated.
        updateAfterSrtHandshake(m_ConnRes.m_iVersion);
    }

    CInfoBlock ib;
    ib.m_iIPversion = m_PeerAddr.family();
    CInfoBlock::convert(m_PeerAddr, ib.m_piIP);
    if (m_pCache->lookup(&ib) >= 0)
    {
        m_iSRTT      = ib.m_iSRTT;
        m_iRTTVar    = ib.m_iSRTT / 2;
        m_iBandwidth = ib.m_iBandwidth;
    }

#if SRT_DEBUG_RTT
    s_rtt_trace.trace(steady_clock::now(), "Connect", -1, -1,
                      m_bIsFirstRTTReceived, -1, m_iSRTT, m_iRTTVar);
#endif

    SRT_REJECT_REASON rr = setupCC();
    if (rr != SRT_REJ_UNKNOWN)
    {
        m_RejectReason = rr;
        return CONN_REJECT;
    }

    // And, I am connected too.
    m_bConnecting = false;

    // The lock on m_ConnectionLock should still be applied, but
    // the socket could have been started removal before this function
    // has started. Do a sanity check before you continue with the
    // connection process.
    CUDTSocket* s = uglobal().locateSocket(m_SocketID);
    if (s)
    {
        // The socket could be closed at this very moment.
        // Continue with removing the socket from the pending structures,
        // but prevent it from setting it as connected.
        m_bConnected  = true;

        // register this socket for receiving data packets
        m_pRNode->m_bOnList = true;
        m_pRcvQueue->setNewEntry(this);
    }

    // XXX Problem around CONN_CONFUSED!
    // If some too-eager packets were received from a listener
    // that thinks it's connected, but his last handshake was missed,
    // they are collected by CRcvQueue::storePkt. The removeConnector
    // function will want to delete them all, so it would be nice
    // if these packets can be re-delivered. Of course the listener
    // should be prepared to resend them (as every packet can be lost
    // on UDP), but it's kinda overkill when we have them already and
    // can dispatch them.

    // Remove from rendezvous queue (in this particular case it's
    // actually removing the socket that undergoes asynchronous HS processing).
    // Removing at THIS point because since when setNewEntry is called,
    // the next iteration in the CRcvQueue::worker loop will be dispatching
    // packets normally, as within-connection, so the "connector" won't
    // play any role since this time.
    // The connector, however, must stay alive until the setNewEntry is called
    // because otherwise the packets that are coming for this socket before the
    // connection process is complete will be rejected as "attack", instead of
    // being enqueued for later pickup from the queue.
    m_pRcvQueue->removeConnector(m_SocketID);

    // Ok, no more things to be done as per "clear connecting state"
    if (!s)
    {
        LOGC(cnlog.Error, log << CONID() << "Connection broken in the process - socket closed");
        m_RejectReason = SRT_REJ_CLOSE;
        if (eout)
        {
            *eout = CUDTException(MJ_CONNECTION, MN_CONNLOST, 0);
        }
        return CONN_REJECT;
    }

    // copy address information of local node
    // the local port must be correctly assigned BEFORE CUDT::startConnect(),
    // otherwise if startConnect() fails, the multiplexer cannot be located
    // by garbage collection and will cause leak
    s->core().m_pSndQueue->m_pChannel->getSockAddr((s->m_SelfAddr));
    CIPAddress::pton((s->m_SelfAddr), s->core().m_piSelfIP, m_PeerAddr);

    //int token = -1;
#if ENABLE_BONDING
    {
        ScopedLock cl (uglobal().m_GlobControlLock);
        CUDTGroup* g = m_parent->m_GroupOf;
        if (g)
        {
            // XXX this might require another check of group type.
            // For redundancy group, at least, update the status in the group.

            // LEAVING as comment for historical reasons. Locking is here most
            // likely not necessary because the socket cannot be removed from the
            // group until the socket isn't removed, and this requires locking of
            // m_GlobControlLock. This should ensure that when m_GroupOf is
            // not NULL, m_GroupMemberData is also valid.
            // ScopedLock glock(g->m_GroupLock);

            HLOGC(cnlog.Debug, log << "group: Socket @" << m_parent->m_SocketID << " fresh connected, setting IDLE");

            groups::SocketData* gi       = m_parent->m_GroupMemberData;
            gi->sndstate   = SRT_GST_IDLE;
            gi->rcvstate   = SRT_GST_IDLE;
            gi->laststatus = SRTS_CONNECTED;
            //token = gi->token;
            g->setGroupConnected();
        }
    }
#endif

    s->m_Status = SRTS_CONNECTED;

    // acknowledde any waiting epolls to write
    uglobal().m_EPoll.update_events(m_SocketID, m_sPollID, SRT_EPOLL_CONNECT, true);

    CGlobEvent::triggerEvent();

/* XXX Likely it should NOT be called here for two reasons:

  - likely lots of mutexes are locked here so any
    API call from here might cause a deadlock
  - if called from an asynchronous connection process, it was
    already called from inside updateConnStatus
  - if called from startConnect (synchronous mode), it is even wrong.

    if (m_cbConnectHook)
    {
        CALLBACK_CALL(m_cbConnectHook, m_SocketID, SRT_SUCCESS, m_PeerAddr.get(), token);
    }

    */

    LOGC(cnlog.Note, log << CONID() << "Connection established to: " << m_PeerAddr.str());

    return CONN_ACCEPT;
}

void srt::CUDT::checkUpdateCryptoKeyLen(const char *loghdr SRT_ATR_UNUSED, int32_t typefield)
{
    int enc_flags = SrtHSRequest::SRT_HSTYPE_ENCFLAGS::unwrap(typefield);

    // potentially 0-7 values are possible.
    // When 0, don't change anything - it should rely on the value 0.
    // When 1, 5, 6, 7, this is kinda internal error - ignore.
    if (enc_flags >= 2 && enc_flags <= 4) // 2 = 128, 3 = 192, 4 = 256
    {
        int rcv_pbkeylen = SrtHSRequest::SRT_PBKEYLEN_BITS::wrap(enc_flags);
        if (m_config.iSndCryptoKeyLen == 0)
        {
            m_config.iSndCryptoKeyLen = rcv_pbkeylen;
            HLOGC(cnlog.Debug,
                  log << CONID() << loghdr
                      << ": PBKEYLEN adopted from advertised value: " << m_config.iSndCryptoKeyLen);
        }
        else if (m_config.iSndCryptoKeyLen != rcv_pbkeylen)
        {
            // Conflict. Use SRTO_SENDER flag to check if this side should accept
            // the enforcement, otherwise simply let it win.
            if (!m_config.bDataSender)
            {
                LOGC(cnlog.Warn,
                     log << CONID() << loghdr << ": PBKEYLEN conflict - OVERRIDDEN " << m_config.iSndCryptoKeyLen
                         << " by " << rcv_pbkeylen << " from PEER (as AGENT is not SRTO_SENDER)");
                m_config.iSndCryptoKeyLen = rcv_pbkeylen;
            }
            else
            {
                LOGC(cnlog.Warn,
                     log << CONID() << loghdr << ": PBKEYLEN conflict - keep " << m_config.iSndCryptoKeyLen
                         << "; peer-advertised PBKEYLEN " << rcv_pbkeylen << " rejected because Agent is SRTO_SENDER");
            }
        }
    }
    else if (enc_flags != 0)
    {
        LOGC(cnlog.Error, log << CONID() << loghdr << ": IPE: enc_flags outside allowed 2, 3, 4: " << enc_flags);
    }
    else
    {
        HLOGC(cnlog.Debug, log << CONID() << loghdr << ": No encryption flags found in type field: " << typefield);
    }
}

// Rendezvous
void srt::CUDT::rendezvousSwitchState(UDTRequestType& w_rsptype, bool& w_needs_extension, bool& w_needs_hsrsp)
{
    UDTRequestType req           = m_ConnRes.m_iReqType;
    int            hs_flags      = SrtHSRequest::SRT_HSTYPE_HSFLAGS::unwrap(m_ConnRes.m_iType);
    bool           has_extension = !!hs_flags; // it holds flags, if no flags, there are no extensions.

    const HandshakeSide &hsd = m_SrtHsSide;
    // Note important possibilities that are considered here:

    // 1. The serial arrangement. This happens when one party has missed the
    // URQ_WAVEAHAND message, it sent its own URQ_WAVEAHAND message, and then the
    // firstmost message it received from the peer is URQ_CONCLUSION, as a response
    // for agent's URQ_WAVEAHAND.
    //
    // In this case, Agent switches to RDV_FINE state and Peer switches to RDV_ATTENTION state.
    //
    // 2. The parallel arrangement. This happens when the URQ_WAVEAHAND message sent
    // by both parties are almost in a perfect synch (a rare, but possible case). In this
    // case, both parties receive one another's URQ_WAVEAHAND message and both switch to
    // RDV_ATTENTION state.
    //
    // It's not possible to predict neither which arrangement will happen, or which
    // party will be RDV_FINE in case when the serial arrangement has happened. What
    // will actually happen will depend on random conditions.
    //
    // No matter this randomity, we have a limited number of possible conditions:
    //
    // Stating that "agent" is the party that has received the URQ_WAVEAHAND in whatever
    // arrangement, we are certain, that "agent" switched to RDV_ATTENTION, and peer:
    //
    // - switched to RDV_ATTENTION state (so, both are in the same state independently)
    // - switched to RDV_FINE state (so, the message interchange is actually more-less sequenced)
    //
    // In particular, there's no possibility of a situation that both are in RDV_FINE state
    // because the agent can switch to RDV_FINE state only if it received URQ_CONCLUSION from
    // the peer, while the peer could not send URQ_CONCLUSION without switching off RDV_WAVING
    // (actually to RDV_ATTENTION). There's also no exit to RDV_FINE from RDV_ATTENTION.

    // DEFAULT STATEMENT: don't attach extensions to URQ_CONCLUSION, neither HSREQ nor HSRSP.
    w_needs_extension = false;
    w_needs_hsrsp     = false;

    string reason;

#if ENABLE_HEAVY_LOGGING

    HLOGC(cnlog.Debug, log << CONID() << "rendezvousSwitchState: HS: " << m_ConnRes.show());

    struct LogAtTheEnd
    {
        CHandShake::RendezvousState        ost;
        UDTRequestType                     orq;
        const CHandShake::RendezvousState &nst;
        const UDTRequestType &             nrq;
        bool &                             needext;
        bool &                             needrsp;
        string &                           reason;

        ~LogAtTheEnd()
        {
            HLOGC(cnlog.Debug,
                  log << "rendezvousSwitchState: STATE[" << CHandShake::RdvStateStr(ost) << "->"
                      << CHandShake::RdvStateStr(nst) << "] REQTYPE[" << RequestTypeStr(orq) << "->"
                      << RequestTypeStr(nrq) << "] "
                      << "ext:" << (needext ? (needrsp ? "HSRSP" : "HSREQ") : "NONE")
                      << (reason == "" ? string() : "reason:" + reason));
        }
    } l_logend = {m_RdvState, req, m_RdvState, w_rsptype, w_needs_extension, w_needs_hsrsp, reason};

#endif

    switch (m_RdvState)
    {
    case CHandShake::RDV_INVALID:
        return;

    case CHandShake::RDV_WAVING:
    {
        if (req == URQ_WAVEAHAND)
        {
            m_RdvState = CHandShake::RDV_ATTENTION;

            // NOTE: if this->isWinner(), attach HSREQ
            w_rsptype = URQ_CONCLUSION;
            if (hsd == HSD_INITIATOR)
                w_needs_extension = true;
            return;
        }

        if (req == URQ_CONCLUSION)
        {
            m_RdvState = CHandShake::RDV_FINE;
            w_rsptype   = URQ_CONCLUSION;

            w_needs_extension = true; // (see below - this needs to craft either HSREQ or HSRSP)
            // if this->isWinner(), then craft HSREQ for that response.
            // if this->isLoser(), then this packet should bring HSREQ, so craft HSRSP for the response.
            if (hsd == HSD_RESPONDER)
                w_needs_hsrsp = true;
            return;
        }
    }
        reason = "WAVING -> WAVEAHAND or CONCLUSION";
        break;

    case CHandShake::RDV_ATTENTION:
    {
        if (req == URQ_WAVEAHAND)
        {
            // This is only possible if the URQ_CONCLUSION sent to the peer
            // was lost on track. The peer is then simply unaware that the
            // agent has switched to ATTENTION state and continues sending
            // waveahands. In this case, just remain in ATTENTION state and
            // retry with URQ_CONCLUSION, as normally.
            w_rsptype = URQ_CONCLUSION;
            if (hsd == HSD_INITIATOR)
                w_needs_extension = true;
            return;
        }

        if (req == URQ_CONCLUSION)
        {
            // We have two possibilities here:
            //
            // WINNER (HSD_INITIATOR): send URQ_AGREEMENT
            if (hsd == HSD_INITIATOR)
            {
                // WINNER should get a response with HSRSP, otherwise this is kinda empty conclusion.
                // If no HSRSP attached, stay in this state.
                if (hs_flags == 0)
                {
                    HLOGC(cnlog.Debug,
                          log << CONID()
                              << "rendezvousSwitchState: {INITIATOR}[ATTENTION] awaits CONCLUSION+HSRSP, got "
                                 "CONCLUSION, remain in [ATTENTION]");
                    w_rsptype         = URQ_CONCLUSION;
                    w_needs_extension = true; // If you expect to receive HSRSP, continue sending HSREQ
                    return;
                }
                m_RdvState = CHandShake::RDV_CONNECTED;
                w_rsptype   = URQ_AGREEMENT;
                return;
            }

            // LOSER (HSD_RESPONDER): send URQ_CONCLUSION and attach HSRSP extension, then expect URQ_AGREEMENT
            if (hsd == HSD_RESPONDER)
            {
                // If no HSREQ attached, stay in this state.
                // (Although this seems completely impossible).
                if (hs_flags == 0)
                {
                    LOGC(cnlog.Warn,
                         log << CONID()
                             << "rendezvousSwitchState: (IPE!){RESPONDER}[ATTENTION] awaits CONCLUSION+HSREQ, got "
                                "CONCLUSION, remain in [ATTENTION]");
                    w_rsptype         = URQ_CONCLUSION;
                    w_needs_extension = false; // If you received WITHOUT extensions, respond WITHOUT extensions (wait
                                               // for the right message)
                    return;
                }
                m_RdvState       = CHandShake::RDV_INITIATED;
                w_rsptype         = URQ_CONCLUSION;
                w_needs_extension = true;
                w_needs_hsrsp     = true;
                return;
            }

            LOGC(cnlog.Error, log << CONID() << "RENDEZVOUS COOKIE DRAW! Cannot resolve to a valid state.");
            // Fallback for cookie draw
            m_RdvState = CHandShake::RDV_INVALID;
            w_rsptype   = URQFailure(SRT_REJ_RDVCOOKIE);
            return;
        }

        if (req == URQ_AGREEMENT)
        {
            // This means that the peer has received our URQ_CONCLUSION, but
            // the agent missed the peer's URQ_CONCLUSION (received only initial
            // URQ_WAVEAHAND).
            if (hsd == HSD_INITIATOR)
            {
                // In this case the missed URQ_CONCLUSION was sent without extensions,
                // whereas the peer received our URQ_CONCLUSION with HSREQ, and therefore
                // it sent URQ_AGREEMENT already with HSRSP. This isn't a problem for
                // us, we can go on with it, especially that the peer is already switched
                // into CHandShake::RDV_CONNECTED state.
                m_RdvState = CHandShake::RDV_CONNECTED;

                // Both sides are connected, no need to send anything anymore.
                w_rsptype = URQ_DONE;
                return;
            }

            if (hsd == HSD_RESPONDER)
            {
                // In this case the missed URQ_CONCLUSION was sent with extensions, so
                // we have to request this once again. Send URQ_CONCLUSION in order to
                // inform the other party that we need the conclusion message once again.
                // The ATTENTION state should be maintained.
                w_rsptype         = URQ_CONCLUSION;
                w_needs_extension = true;
                w_needs_hsrsp     = true;
                return;
            }
        }
    }
    reason = "ATTENTION -> WAVEAHAND(conclusion), CONCLUSION(agreement/conclusion), AGREEMENT (done/conclusion)";
    break;

    case CHandShake::RDV_FINE:
    {
        // In FINE state we can't receive URQ_WAVEAHAND because if the peer has already
        // sent URQ_CONCLUSION, it's already in CHandShake::RDV_ATTENTION, and in this state it can
        // only send URQ_CONCLUSION, whereas when it isn't in CHandShake::RDV_ATTENTION, it couldn't
        // have sent URQ_CONCLUSION, and if it didn't, the agent wouldn't be in CHandShake::RDV_FINE state.

        if (req == URQ_CONCLUSION)
        {
            // There's only one case when it should receive CONCLUSION in FINE state:
            // When it's the winner. If so, it should then contain HSREQ extension.
            // In case of loser, it shouldn't receive CONCLUSION at all - it should
            // receive AGREEMENT.

            // The winner case, received CONCLUSION + HSRSP - switch to CONNECTED and send AGREEMENT.
            // So, check first if HAS EXTENSION

            bool correct_switch = false;
            if (hsd == HSD_INITIATOR && !has_extension)
            {
                // Received REPEATED empty conclusion that has initially switched it into FINE state.
                // To exit FINE state we need the CONCLUSION message with HSRSP.
                HLOGC(cnlog.Debug,
                      log << CONID()
                          << "rendezvousSwitchState: {INITIATOR}[FINE] <CONCLUSION without HSRSP. Stay in [FINE], "
                             "await CONCLUSION+HSRSP");
            }
            else if (hsd == HSD_RESPONDER)
            {
                // In FINE state the RESPONDER expects only to be sent AGREEMENT.
                // It has previously received CONCLUSION in WAVING state and this has switched
                // it to FINE state. That CONCLUSION message should have contained extension,
                // so if this is a repeated CONCLUSION+HSREQ, it should be responded with
                // CONCLUSION+HSRSP.
                HLOGC(cnlog.Debug,
                      log << CONID()
                          << "rendezvousSwitchState: {RESPONDER}[FINE] <CONCLUSION. Stay in [FINE], await AGREEMENT");
            }
            else
            {
                correct_switch = true;
            }

            if (!correct_switch)
            {
                w_rsptype = URQ_CONCLUSION;
                // initiator should send HSREQ, responder HSRSP,
                // in both cases extension is needed
                w_needs_extension = true;
                w_needs_hsrsp     = hsd == HSD_RESPONDER;
                return;
            }

            m_RdvState = CHandShake::RDV_CONNECTED;
            w_rsptype   = URQ_AGREEMENT;
            return;
        }

        if (req == URQ_AGREEMENT)
        {
            // The loser case, the agreement was sent in response to conclusion that
            // already carried over the HSRSP extension.

            // There's a theoretical case when URQ_AGREEMENT can be received in case of
            // parallel arrangement, while the agent is already in CHandShake::RDV_CONNECTED state.
            // This will be dispatched in the main loop and discarded.

            m_RdvState = CHandShake::RDV_CONNECTED;
            w_rsptype   = URQ_DONE;
            return;
        }
    }

        reason = "FINE -> CONCLUSION(agreement), AGREEMENT(done)";
        break;
    case CHandShake::RDV_INITIATED:
    {
        // In this state we just wait for URQ_AGREEMENT, which should cause it to
        // switch to CONNECTED. No response required.
        if (req == URQ_AGREEMENT)
        {
            // No matter in which state we'd be, just switch to connected.
            if (m_RdvState == CHandShake::RDV_CONNECTED)
            {
                HLOGC(cnlog.Debug, log << CONID() << "<-- AGREEMENT: already connected");
            }
            else
            {
                HLOGC(cnlog.Debug, log << CONID() << "<-- AGREEMENT: switched to connected");
            }
            m_RdvState = CHandShake::RDV_CONNECTED;
            w_rsptype   = URQ_DONE;
            return;
        }

        if (req == URQ_CONCLUSION)
        {
            // Receiving conclusion in this state means that the other party
            // didn't get our conclusion, so send it again, the same as when
            // exiting the ATTENTION state.
            w_rsptype = URQ_CONCLUSION;
            if (hsd == HSD_RESPONDER)
            {
                HLOGC(cnlog.Debug,
                      log << CONID()
                          << "rendezvousSwitchState: {RESPONDER}[INITIATED] awaits AGREEMENT, "
                             "got CONCLUSION, sending CONCLUSION+HSRSP");
                w_needs_extension = true;
                w_needs_hsrsp     = true;
                return;
            }

            // Loser, initiated? This may only happen in parallel arrangement, where
            // the agent exchanges empty conclusion messages with the peer, simultaneously
            // exchanging HSREQ-HSRSP conclusion messages. Check if THIS message contained
            // HSREQ, and set responding HSRSP in that case.
            if (hs_flags == 0)
            {
                HLOGC(cnlog.Debug,
                      log << CONID()
                          << "rendezvousSwitchState: {INITIATOR}[INITIATED] awaits AGREEMENT, "
                             "got empty CONCLUSION, STILL RESPONDING CONCLUSION+HSRSP");
            }
            else
            {

                HLOGC(cnlog.Debug,
                      log << CONID()
                          << "rendezvousSwitchState: {INITIATOR}[INITIATED] awaits AGREEMENT, "
                             "got CONCLUSION+HSREQ, responding CONCLUSION+HSRSP");
            }
            w_needs_extension = true;
            w_needs_hsrsp     = true;
            return;
        }
    }

        reason = "INITIATED -> AGREEMENT(done)";
        break;

    case CHandShake::RDV_CONNECTED:
        // Do nothing. This theoretically should never happen.
        w_rsptype = URQ_DONE;
        return;
    }

    HLOGC(cnlog.Debug, log << CONID() << "rendezvousSwitchState: INVALID STATE TRANSITION, result: INVALID");
    // All others are treated as errors
    m_RdvState = CHandShake::RDV_WAVING;
    w_rsptype   = URQFailure(SRT_REJ_ROGUE);
}

/*
 * Timestamp-based Packet Delivery (TsbPd) thread
 * This thread runs only if TsbPd mode is enabled
 * Hold received packets until its time to 'play' them, at PktTimeStamp + TsbPdDelay.
 */
void * srt::CUDT::tsbpd(void* param)
{
    CUDT* self = (CUDT*)param;

    THREAD_STATE_INIT("SRT:TsbPd");

#if ENABLE_BONDING
    // Make the TSBPD thread a "client" of the group,
    // which will ensure that the group will not be physically
    // deleted until this thread exits.
    // NOTE: DO NOT LEAD TO EVER CANCEL THE THREAD!!!
    CUDTUnited::GroupKeeper gkeeper(self->uglobal(), self->m_parent);
#endif

    CUniqueSync recvdata_lcc (self->m_RecvLock, self->m_RecvDataCond);
    CSync tsbpd_cc(self->m_RcvTsbPdCond, recvdata_lcc.locker());

    self->m_bTsbPdAckWakeup = true;
    while (!self->m_bClosing)
    {
        steady_clock::time_point tsNextDelivery; // Next packet delivery time
        bool                     rxready = false;
#if ENABLE_BONDING
        bool shall_update_group = false;
#endif

        INCREMENT_THREAD_ITERATIONS();

        enterCS(self->m_RcvBufferLock);
        const steady_clock::time_point tnow = steady_clock::now();

        self->m_pRcvBuffer->updRcvAvgDataSize(tnow);
        const srt::CRcvBuffer::PacketInfo info = self->m_pRcvBuffer->getFirstValidPacketInfo();

        const bool is_time_to_deliver = !is_zero(info.tsbpd_time) && (tnow >= info.tsbpd_time);
        tsNextDelivery = info.tsbpd_time;

        if (!self->m_bTLPktDrop)
        {
            rxready = !info.seq_gap && is_time_to_deliver;
        }
        else if (is_time_to_deliver)
        {
            rxready = true;
            if (info.seq_gap)
            {
                const int iDropCnt SRT_ATR_UNUSED = self->rcvDropTooLateUpTo(info.seqno);
#if ENABLE_BONDING
                shall_update_group = true;
#endif

#if ENABLE_LOGGING
                const int64_t timediff_us = count_microseconds(tnow - info.tsbpd_time);
#if ENABLE_HEAVY_LOGGING
                HLOGC(tslog.Debug,
                    log << self->CONID() << "tsbpd: DROPSEQ: up to seqno %" << CSeqNo::decseq(info.seqno) << " ("
                    << iDropCnt << " packets) playable at " << FormatTime(info.tsbpd_time) << " delayed "
                    << (timediff_us / 1000) << "." << std::setw(3) << std::setfill('0') << (timediff_us % 1000) << " ms");
#endif
                LOGC(brlog.Warn, log << self->CONID() << "RCV-DROPPED " << iDropCnt << " packet(s). Packet seqno %" << info.seqno
                    << " delayed for " << (timediff_us / 1000) << "." << std::setw(3) << std::setfill('0')
                    << (timediff_us % 1000) << " ms");
#endif

                tsNextDelivery = steady_clock::time_point(); // Ready to read, nothing to wait for.
            }
        }
        leaveCS(self->m_RcvBufferLock);

        if (rxready)
        {
            HLOGC(tslog.Debug,
                log << self->CONID() << "tsbpd: PLAYING PACKET seq=" << info.seqno << " (belated "
                << (count_milliseconds(steady_clock::now() - info.tsbpd_time)) << "ms)");
            /*
             * There are packets ready to be delivered
             * signal a waiting "recv" call if there is any data available
             */
            if (self->m_config.bSynRecving)
            {
                recvdata_lcc.notify_one();
            }
            /*
             * Set EPOLL_IN to wakeup any thread waiting on epoll
             */
            self->uglobal().m_EPoll.update_events(self->m_SocketID, self->m_sPollID, SRT_EPOLL_IN, true);
#if ENABLE_BONDING
            // If this is NULL, it means:
            // - the socket never was a group member
            // - the socket was a group member, but:
            //    - was just removed as a part of closure
            //    - and will never be member of the group anymore

            // If this is not NULL, it means:
            // - This socket is currently member of the group
            // - This socket WAS a member of the group, though possibly removed from it already, BUT:
            //   - the group that this socket IS OR WAS member of is in the GroupKeeper
            //   - the GroupKeeper prevents the group from being deleted
            //   - it is then completely safe to access the group here,
            //     EVEN IF THE SOCKET THAT WAS ITS MEMBER IS BEING DELETED.

            // It is ensured that the group object exists here because GroupKeeper
            // keeps it busy, even if you just closed the socket, remove it as a member
            // or even the group is empty and was explicitly closed.
            if (gkeeper.group)
            {
                // Functions called below will lock m_GroupLock, which in hierarchy
                // lies after m_RecvLock. Must unlock m_RecvLock to be able to lock
                // m_GroupLock inside the calls.
                InvertedLock unrecv(self->m_RecvLock);
                // The current "APP reader" needs to simply decide as to whether
                // the next CUDTGroup::recv() call should return with no blocking or not.
                // When the group is read-ready, it should update its pollers as it sees fit.

                // NOTE: this call will set lock to m_IncludedGroup->m_GroupLock
                HLOGC(tslog.Debug, log << self->CONID() << "tsbpd: GROUP: checking if %" << info.seqno << " makes group readable");
                gkeeper.group->updateReadState(self->m_SocketID, info.seqno);

                if (shall_update_group)
                {
                    // A group may need to update the parallelly used idle links,
                    // should it have any. Pass the current socket position in order
                    // to skip it from the group loop.
                    // NOTE: SELF LOCKING.
                    gkeeper.group->updateLatestRcv(self->m_parent);
                }
            }
#endif
            CGlobEvent::triggerEvent();
            tsNextDelivery = steady_clock::time_point(); // Ready to read, nothing to wait for.
        }

        if (!is_zero(tsNextDelivery))
        {
            IF_HEAVY_LOGGING(const steady_clock::duration timediff = tsNextDelivery - tnow);
            /*
             * Buffer at head of queue is not ready to play.
             * Schedule wakeup when it will be.
             */
            self->m_bTsbPdAckWakeup = false;
            HLOGC(tslog.Debug,
                log << self->CONID() << "tsbpd: FUTURE PACKET seq=" << info.seqno
                << " T=" << FormatTime(tsNextDelivery) << " - waiting " << count_milliseconds(timediff) << "ms");
            THREAD_PAUSED();
            tsbpd_cc.wait_until(tsNextDelivery);
            THREAD_RESUMED();
        }
        else
        {
            /*
             * We have just signaled epoll; or
             * receive queue is empty; or
             * next buffer to deliver is not in receive queue (missing packet in sequence).
             *
             * Block until woken up by one of the following event:
             * - All ready-to-play packets have been pulled and EPOLL_IN cleared (then loop to block until next pkt time
             * if any)
             * - New buffers ACKed
             * - Closing the connection
             */
            HLOGC(tslog.Debug, log << self->CONID() << "tsbpd: no data, scheduling wakeup at ack");
            self->m_bTsbPdAckWakeup = true;
            THREAD_PAUSED();
            tsbpd_cc.wait();
            THREAD_RESUMED();
        }

        HLOGC(tslog.Debug, log << self->CONID() << "tsbpd: WAKE UP!!!");
    }
    THREAD_EXIT();
    HLOGC(tslog.Debug, log << self->CONID() << "tsbpd: EXITING");
    return NULL;
}

int srt::CUDT::rcvDropTooLateUpTo(int seqno)
{
    // Make sure that it would not drop over m_iRcvCurrSeqNo, which may break senders.
    if (CSeqNo::seqcmp(seqno, CSeqNo::incseq(m_iRcvCurrSeqNo)) > 0)
        seqno = CSeqNo::incseq(m_iRcvCurrSeqNo);

    dropFromLossLists(SRT_SEQNO_NONE, CSeqNo::decseq(seqno));

    const int iDropCnt = m_pRcvBuffer->dropUpTo(seqno);
    if (iDropCnt > 0)
    {
        enterCS(m_StatsLock);
        // Estimate dropped bytes from average payload size.
        const uint64_t avgpayloadsz = m_pRcvBuffer->getRcvAvgPayloadSize();
        m_stats.rcvr.dropped.count(stats::BytesPacketsCount(iDropCnt * avgpayloadsz, (uint32_t) iDropCnt));
        leaveCS(m_StatsLock);
    }
    return iDropCnt;
}

void srt::CUDT::setInitialRcvSeq(int32_t isn)
{
    m_iRcvLastAck = isn;
#ifdef ENABLE_LOGGING
    m_iDebugPrevLastAck = isn;
#endif
    m_iRcvLastAckAck = isn;
    m_iRcvCurrSeqNo = CSeqNo::decseq(isn);

    sync::ScopedLock rb(m_RcvBufferLock);
    if (m_pRcvBuffer)
    {
        if (!m_pRcvBuffer->empty())
        {
            LOGC(cnlog.Error, log << CONID() << "IPE: setInitialRcvSeq expected empty RCV buffer. Dropping all.");
            const int        iDropCnt     = m_pRcvBuffer->dropAll();
            const uint64_t   avgpayloadsz = m_pRcvBuffer->getRcvAvgPayloadSize();
            sync::ScopedLock sl(m_StatsLock);
            m_stats.rcvr.dropped.count(stats::BytesPacketsCount(iDropCnt * avgpayloadsz, (uint32_t) iDropCnt));
        }

        m_pRcvBuffer->setStartSeqNo(isn);
    }
}

bool srt::CUDT::prepareConnectionObjects(const CHandShake &hs, HandshakeSide hsd, CUDTException *eout)
{
    // This will be lazily created due to being the common
    // code with HSv5 rendezvous, in which this will be run
    // in a little bit "randomly selected" moment, but must
    // be run once in the whole connection process.
    if (m_pCryptoControl)
    {
        HLOGC(rslog.Debug, log << CONID() << "prepareConnectionObjects: (lazy) already created.");
        return true;
    }

    // HSv5 is always bidirectional
    const bool bidirectional = (hs.m_iVersion > HS_VERSION_UDT4);

    // HSD_DRAW is received only if this side is listener.
    // If this side is caller with HSv5, HSD_INITIATOR should be passed.
    // If this is a rendezvous connection with HSv5, the handshake role
    // is taken from m_SrtHsSide field.
    if (hsd == HSD_DRAW)
    {
        if (bidirectional)
        {
            hsd = HSD_RESPONDER; // In HSv5, listener is always RESPONDER and caller always INITIATOR.
        }
        else
        {
            hsd = m_config.bDataSender ? HSD_INITIATOR : HSD_RESPONDER;
        }
    }

    if (!createCrypter(hsd, bidirectional)) // Make sure CC is created (lazy)
    {
        if (eout)
            *eout = CUDTException(MJ_SYSTEMRES, MN_MEMORY, 0);
        m_RejectReason = SRT_REJ_RESOURCE;
        return false;
    }

    return true;
}

bool srt::CUDT::prepareBuffers(CUDTException* eout)
{
    if (m_pSndBuffer)
    {
        HLOGC(rslog.Debug, log << CONID() << "prepareBuffers: (lazy) already created.");
        return true;
    }
    
    try
    {
<<<<<<< HEAD
        // XXX SND buffer may allocate more memory, but must set the size of a single
        // packet that fits the transmission for the overall connection. For any mixed 4-6
        // connection it should be the less size, that is, for IPv6

        const int authtag = m_config.iCryptoMode == CSrtConfig::CIPHER_MODE_AES_GCM ? HAICRYPT_AUTHTAG_MAX : 0;

        SRT_ASSERT(m_iMaxSRTPayloadSize != 0);
        SRT_ASSERT(m_TransferIPVersion != AF_UNSPEC);
        // IMPORTANT:
        // The m_iMaxSRTPayloadSize is the size of the payload in the "SRT packet" that can be sent
        // over the current connection - which means that if both parties are IPv6, then the maximum size
        // is the one for IPv6 (1444). If any party is IPv4, this maximum size is 1456.
        // The family as the first argument is something different - it's for the header size in order
        // to calculate rate and statistics.

        int snd_payload_size = m_config.iMSS - CPacket::HDR_SIZE - CPacket::udpHeaderSize(AF_INET);
        SRT_ASSERT(m_iMaxSRTPayloadSize <= snd_payload_size);

        HLOGC(rslog.Debug, log << CONID() << "Creating buffers: snd-plsize=" << snd_payload_size
                << " snd-bufsize=" << 32 << " TF-IPv"
                << (m_TransferIPVersion == AF_INET6 ? "6" : m_TransferIPVersion == AF_INET ? "4" : "???")
                << " authtag=" << authtag);

        m_pSndBuffer = new CSndBuffer(m_TransferIPVersion, 32, snd_payload_size, authtag);
=======
        // CryptoControl has to be initialized and in case of RESPONDER the KM REQ must be processed (interpretSrtHandshake(..)) for the crypto mode to be deduced.
        const int authtag = (m_pCryptoControl && m_pCryptoControl->getCryptoMode() == CSrtConfig::CIPHER_MODE_AES_GCM) ? HAICRYPT_AUTHTAG_MAX : 0;
        m_pSndBuffer = new CSndBuffer(32, m_iMaxSRTPayloadSize, authtag);
>>>>>>> 66c86b18
        SRT_ASSERT(m_iISN != -1);
        m_pRcvBuffer = new srt::CRcvBuffer(m_iISN, m_config.iRcvBufSize, m_pRcvQueue->m_pUnitQueue, m_config.bMessageAPI);
        // after introducing lite ACK, the sndlosslist may not be cleared in time, so it requires twice space.
        m_pSndLossList = new CSndLossList(m_iFlowWindowSize * 2);
        m_pRcvLossList = new CRcvLossList(m_config.iFlightFlagSize);
    }
    catch (...)
    {
        // Simply reject.
        if (eout)
            *eout = CUDTException(MJ_SYSTEMRES, MN_MEMORY, 0);
        m_RejectReason = SRT_REJ_RESOURCE;
        return false;
    }
    return true;
}

void srt::CUDT::rewriteHandshakeData(const sockaddr_any& peer, CHandShake& w_hs)
{
    // this is a response handshake
    w_hs.m_iReqType        = URQ_CONCLUSION;
    w_hs.m_iMSS            = m_config.iMSS;
    w_hs.m_iFlightFlagSize = m_config.flightCapacity();
    w_hs.m_iID             = m_SocketID;

    if (w_hs.m_iVersion > HS_VERSION_UDT4)
    {
        // The version is agreed; this code is executed only in case
        // when AGENT is listener. In this case, conclusion response
        // must always contain HSv5 handshake extensions.
        w_hs.m_extension = true;
    }

    CIPAddress::ntop(peer, (w_hs.m_piPeerIP));
}

void srt::CUDT::acceptAndRespond(const sockaddr_any& agent, const sockaddr_any& peer, const CPacket& hspkt, CHandShake& w_hs)
{
    HLOGC(cnlog.Debug, log << CONID() << "acceptAndRespond: setting up data according to handshake");

    ScopedLock cg(m_ConnectionLock);

    m_tsRcvPeerStartTime = steady_clock::time_point(); // will be set correctly at SRT HS

    // Uses the smaller MSS between the peers
    m_config.iMSS = std::min(m_config.iMSS, w_hs.m_iMSS);

    const size_t full_hdr_size = CPacket::udpHeaderSize(m_TransferIPVersion) + CPacket::HDR_SIZE;
    m_iMaxSRTPayloadSize = m_config.iMSS - full_hdr_size;
    if (m_iMaxSRTPayloadSize < int(m_config.zExpPayloadSize))
    {
        LOGC(cnlog.Error, log << CONID() << "acceptAndRespond: negotiated MSS=" << m_config.iMSS
                << " leaves too little payload space " << m_iMaxSRTPayloadSize << " for configured payload size "
                << m_config.zExpPayloadSize);
        m_RejectReason = SRT_REJ_SETTINGS;
        throw CUDTException(MJ_SETUP, MN_REJECTED, 0);
    }

    HLOGC(cnlog.Debug, log << CONID() << "acceptAndRespond: PAYLOAD SIZE: " << m_iMaxSRTPayloadSize);
    m_stats.setupHeaderSize(full_hdr_size);

    // exchange info for maximum flow window size
    m_iFlowWindowSize = w_hs.m_iFlightFlagSize;
    m_iPeerISN        = w_hs.m_iISN;
    setInitialRcvSeq(m_iPeerISN);
    m_iRcvCurrPhySeqNo = CSeqNo::decseq(w_hs.m_iISN);

    m_PeerID = w_hs.m_iID;

    // use peer's ISN and send it back for security check
    m_iISN = w_hs.m_iISN;

    setInitialSndSeq(m_iISN);
    m_SndLastAck2Time = steady_clock::now();

    // get local IP address and send the peer its IP address (because UDP cannot get local IP address)
    memcpy((m_piSelfIP), w_hs.m_piPeerIP, sizeof m_piSelfIP);
    m_parent->m_SelfAddr = agent;
    CIPAddress::pton((m_parent->m_SelfAddr), m_piSelfIP, peer);

    rewriteHandshakeData(peer, (w_hs));

    m_TransferIPVersion = peer.family();
    if (peer.family() == AF_INET6)
    {
        // Check if the peer's address is a mapped IPv4. If so,
        // define Transfer IP version as 4 because this one will be used.
        if (checkMappedIPv4(peer.sin6))
            m_TransferIPVersion = AF_INET;
    }


    // Prepare all structures
    if (!prepareConnectionObjects(w_hs, HSD_DRAW, 0))
    {
        HLOGC(cnlog.Debug,
              log << CONID() << "acceptAndRespond: prepareConnectionObjects failed - responding with REJECT.");
        // If the SRT Handshake extension was provided and wasn't interpreted
        // correctly, the connection should be rejected.
        //
        // Respond with the rejection message and exit with exception
        // so that the caller will know that this new socket should be deleted.
        w_hs.m_iReqType = URQFailure(m_RejectReason);
        throw CUDTException(MJ_SETUP, MN_REJECTED, 0);
    }
    // Since now you can use m_pCryptoControl

    CInfoBlock ib;
    ib.m_iIPversion = peer.family();
    CInfoBlock::convert(peer, ib.m_piIP);
    if (m_pCache->lookup(&ib) >= 0)
    {
        m_iSRTT      = ib.m_iSRTT;
        m_iRTTVar    = ib.m_iSRTT / 2;
        m_iBandwidth = ib.m_iBandwidth;
    }

#if SRT_DEBUG_RTT
    s_rtt_trace.trace(steady_clock::now(), "Accept", -1, -1,
                      m_bIsFirstRTTReceived, -1, m_iSRTT, m_iRTTVar);
#endif

    m_PeerAddr = peer;

    // This should extract the HSREQ and KMREQ portion in the handshake packet.
    // This could still be a HSv4 packet and contain no such parts, which will leave
    // this entity as "non-SRT-handshaken", and await further HSREQ and KMREQ sent
    // as UMSG_EXT.
    uint32_t kmdata[SRTDATA_MAXSIZE];
    size_t   kmdatasize = SRTDATA_MAXSIZE;
    if (!interpretSrtHandshake(w_hs, hspkt, (kmdata), (&kmdatasize)))
    {
        HLOGC(cnlog.Debug,
              log << CONID() << "acceptAndRespond: interpretSrtHandshake failed - responding with REJECT.");
        // If the SRT Handshake extension was provided and wasn't interpreted
        // correctly, the connection should be rejected.
        //
        // Respond with the rejection message and return false from
        // this function so that the caller will know that this new
        // socket should be deleted.
        w_hs.m_iReqType = URQFailure(m_RejectReason);
        throw CUDTException(MJ_SETUP, MN_REJECTED, 0);
    }

    if (!prepareBuffers(NULL))
    {
        HLOGC(cnlog.Debug,
            log << CONID() << "acceptAndRespond: prepareConnectionObjects failed - responding with REJECT.");
        // If the SRT buffers failed to be allocated,
        // the connection must be rejected.
        //
        // Respond with the rejection message and exit with exception
        // so that the caller will know that this new socket should be deleted.
        w_hs.m_iReqType = URQFailure(m_RejectReason);
        throw CUDTException(MJ_SETUP, MN_REJECTED, 0);
    }

   // Synchronize the time NOW because the following function is about
   // to use the start time to pass it to the receiver buffer data.
    bool have_group = false;

    {
#if ENABLE_BONDING
        ScopedLock cl (uglobal().m_GlobControlLock);
        CUDTGroup* g = m_parent->m_GroupOf;
        if (g)
        {
            // This is the last moment when this can be done.
            // The updateAfterSrtHandshake call will copy the receiver
            // start time to the receiver buffer data, so the correct
            // value must be set before this happens.
            synchronizeWithGroup(g);
            have_group = true;
        }
#endif
    }

    if (!have_group)
    {
        // This function will be called internally inside
        // synchronizeWithGroup(). This is just more complicated.
        updateAfterSrtHandshake(w_hs.m_iVersion);
    }

    SRT_REJECT_REASON rr = setupCC();
    // UNKNOWN used as a "no error" value
    if (rr != SRT_REJ_UNKNOWN)
    {
        w_hs.m_iReqType = URQFailure(rr);
        m_RejectReason = rr;
        throw CUDTException(MJ_SETUP, MN_REJECTED, 0);
    }

    // And of course, it is connected.
    m_bConnected = true;

    // Register this socket for receiving data packets.
    m_pRNode->m_bOnList = true;
    m_pRcvQueue->setNewEntry(this);

    // Save the handshake in m_ConnRes in case when needs repeating.
    m_ConnRes = w_hs;

    // Send the response to the peer, see listen() for more discussions
    // about this.
    // TODO: Here create CONCLUSION RESPONSE with:
    // - just the UDT handshake, if HS_VERSION_UDT4,
    // - if higher, the UDT handshake, the SRT HSRSP, the SRT KMRSP.
    size_t size = m_iMaxSRTPayloadSize;
    // Allocate the maximum possible memory for an SRT payload.
    // This is a maximum you can send once.
    CPacket response;
    response.setControl(UMSG_HANDSHAKE);
    response.allocate(size);

    // This will serialize the handshake according to its current form.
    HLOGC(cnlog.Debug,
          log << CONID()
              << "acceptAndRespond: creating CONCLUSION response (HSv5: with HSRSP/KMRSP) buffer size=" << size);
    if (!createSrtHandshake(SRT_CMD_HSRSP, SRT_CMD_KMRSP, kmdata, kmdatasize, (response), (w_hs)))
    {
        LOGC(cnlog.Error, log << CONID() << "acceptAndRespond: error creating handshake response");
        throw CUDTException(MJ_SETUP, MN_REJECTED, 0);
    }

    // We can safely assign it here stating that this has passed the cookie test.
    m_SourceAddr = hspkt.udpDestAddr();

#if ENABLE_HEAVY_LOGGING
    {
        // To make sure what REALLY is being sent, parse back the handshake
        // data that have been just written into the buffer.
        CHandShake debughs;
        debughs.load_from(response.m_pcData, response.getLength());
        HLOGC(cnlog.Debug,
              log << CONID() << "acceptAndRespond: sending HS from agent @"
                << debughs.m_iID << " to peer @" << response.m_iID
                << "HS:" << debughs.show()
                << " sourceIP=" << m_SourceAddr.str());
    }
#endif

    // NOTE: BLOCK THIS instruction in order to cause the final
    // handshake to be missed and cause the problem solved in PR #417.
    // When missed this message, the caller should not accept packets
    // coming as connected, but continue repeated handshake until finally
    // received the listener's handshake.
    addressAndSend((response));
}

bool srt::CUDT::frequentLogAllowed(const time_point& tnow) const
{
#ifndef SRT_LOG_SLOWDOWN_FREQ_MS
#define SRT_LOG_SLOWDOWN_FREQ_MS 1000
#endif

    return (m_tsLogSlowDown + milliseconds_from(SRT_LOG_SLOWDOWN_FREQ_MS)) <= tnow;
}

// This function is required to be called when a caller receives an INDUCTION
// response from the listener and would like to create a CONCLUSION that includes
// the SRT handshake extension. This extension requires that the crypter object
// be created, but it's still too early for it to be completely configured.
// This function then precreates the object so that the handshake extension can
// be created, as this happens before the completion of the connection (and
// therefore configuration of the crypter object), which can only take place upon
// reception of CONCLUSION response from the listener.
bool srt::CUDT::createCrypter(HandshakeSide side, bool bidirectional)
{
    // Lazy initialization
    if (m_pCryptoControl)
        return true;

    // Write back this value, when it was just determined.
    m_SrtHsSide = side;

    m_pCryptoControl.reset(new CCryptoControl(m_SocketID));

    // XXX These below are a little bit controversial.
    // These data should probably be filled only upon
    // reception of the conclusion handshake - otherwise
    // they have outdated values.
    m_pCryptoControl->setCryptoSecret(m_config.CryptoSecret);

    if (bidirectional || m_config.bDataSender)
    {
        HLOGC(rslog.Debug, log << CONID() << "createCrypter: setting RCV/SND KeyLen=" << m_config.iSndCryptoKeyLen);
        m_pCryptoControl->setCryptoKeylen(m_config.iSndCryptoKeyLen);
    }

    return m_pCryptoControl->init(side, m_config, bidirectional);
}

SRT_REJECT_REASON srt::CUDT::setupCC()
{
    // Prepare configuration object,
    // Create the CCC object and configure it.

    // UDT also sets back the congestion window: ???
    // m_dCongestionWindow = m_pCC->m_dCWndSize;

    // XXX Not sure about that. May happen that AGENT wants
    // tsbpd mode, but PEER doesn't, even in bidirectional mode.
    // This way, the reception side should get precedense.
    // if (bidirectional || m_config.bDataSender || m_bTwoWayData)
    //    m_bPeerTsbPd = m_bTSBPD;

    // SrtCongestion will retrieve whatever parameters it needs
    // from *this.

    bool res = m_CongCtl.select(m_config.sCongestion.str());
    if (!res || !m_CongCtl.configure(this))
    {
        return SRT_REJ_CONGESTION;
    }

    // Configure filter module
    if (!m_config.sPacketFilterConfig.empty())
    {
        // This string, when nonempty, defines that the corrector shall be
        // configured. Otherwise it's left uninitialized.

        // At this point we state everything is checked and the appropriate
        // corrector type is already selected, so now create it.
        HLOGC(pflog.Debug, log << CONID() << "filter: Configuring: " << m_config.sPacketFilterConfig.c_str());
        bool status = true;
        try
        {
            // The filter configurer is build the way that allows to quit immediately
            // exit by exception, but the exception is meant for the filter only.
            status = m_PacketFilter.configure(this, m_pRcvQueue->m_pUnitQueue, m_config.sPacketFilterConfig.str());
        }
        catch (CUDTException& )
        {
            status = false;
        }

        if (!status)
            return SRT_REJ_FILTER;

        m_PktFilterRexmitLevel = m_PacketFilter.arqLevel();
    }
    else
    {
        // When we have no filter, ARQ should work in ALWAYS mode.
        m_PktFilterRexmitLevel = SRT_ARQ_ALWAYS;
    }

    // Override the value of minimum NAK interval, per SrtCongestion's wish.
    // When default 0 value is returned, the current value set by CUDT
    // is preserved.
    const steady_clock::duration min_nak = microseconds_from(m_CongCtl->minNAKInterval());
    if (min_nak != steady_clock::duration::zero())
        m_tdMinNakInterval = min_nak;

    // Update timers
    const steady_clock::time_point currtime = steady_clock::now();
    m_tsLastRspTime.store(currtime);
    m_tsNextACKTime.store(currtime + m_tdACKInterval);
    m_tsNextNAKTime.store(currtime + m_tdNAKInterval);
    m_tsLastRspAckTime = currtime;
    m_tsLastSndTime.store(currtime);

    HLOGC(rslog.Debug,
          log << CONID() << "setupCC: setting parameters: mss=" << m_config.iMSS << " maxCWNDSize/FlowWindowSize="
              << m_iFlowWindowSize << " rcvrate=" << m_iDeliveryRate << "p/s (" << m_iByteDeliveryRate << "B/S)"
              << " rtt=" << m_iSRTT << " bw=" << m_iBandwidth);

    if (!updateCC(TEV_INIT, EventVariant(TEV_INIT_RESET)))
    {
        LOGC(rslog.Error, log << CONID() << "setupCC: IPE: resrouces not yet initialized!");
        return SRT_REJ_IPE;
    }
    return SRT_REJ_UNKNOWN;
}

void srt::CUDT::considerLegacySrtHandshake(const steady_clock::time_point &timebase)
{
    // Do a fast pre-check first - this simply declares that agent uses HSv5
    // and the legacy SRT Handshake is not to be done. Second check is whether
    // agent is sender (=initiator in HSv4).
    if (!isOPT_TsbPd() || !m_config.bDataSender)
        return;

    if (m_iSndHsRetryCnt <= 0)
    {
        HLOGC(cnlog.Debug, log << CONID() << "Legacy HSREQ: not needed, expire counter=" << m_iSndHsRetryCnt);
        return;
    }

    const steady_clock::time_point now = steady_clock::now();
    if (!is_zero(timebase))
    {
        // Then this should be done only if it's the right time,
        // the TSBPD mode is on, and when the counter is "still rolling".
        /*
         * SRT Handshake with peer:
         * If...
         * - we want TsbPd mode; and
         * - we have not tried more than CSRTCC_MAXRETRY times (peer may not be SRT); and
         * - and did not get answer back from peer
         * - last sent handshake req should have been replied (RTT*1.5 elapsed); and
         * then (re-)send handshake request.
         */
        if (timebase > now) // too early
        {
            HLOGC(cnlog.Debug,
                  log << CONID() << "Legacy HSREQ: TOO EARLY, will still retry " << m_iSndHsRetryCnt << " times");
            return;
        }
    }
    // If 0 timebase, it means that this is the initial sending with the very first
    // payload packet sent. Send only if this is still set to maximum+1 value.
    else if (m_iSndHsRetryCnt < SRT_MAX_HSRETRY + 1)
    {
        HLOGC(cnlog.Debug,
              log << CONID() << "Legacy HSREQ: INITIAL, REPEATED, so not to be done. Will repeat on sending "
                  << m_iSndHsRetryCnt << " times");
        return;
    }

    HLOGC(cnlog.Debug,
          log << CONID() << "Legacy HSREQ: SENDING, will repeat " << m_iSndHsRetryCnt << " times if no response");
    m_iSndHsRetryCnt--;
    m_tsSndHsLastTime = now;
    sendSrtMsg(SRT_CMD_HSREQ);
}

void srt::CUDT::checkSndTimers()
{
    if (m_SrtHsSide == HSD_INITIATOR)
    {
        HLOGC(cnlog.Debug,
              log << CONID() << "checkSndTimers: HS SIDE: INITIATOR, considering legacy handshake with timebase");
        // Legacy method for HSREQ, only if initiator.
        considerLegacySrtHandshake(m_tsSndHsLastTime + microseconds_from(m_iSRTT * 3 / 2));
    }
    else
    {
        HLOGC(cnlog.Debug,
              log << CONID()
                  << "checkSndTimers: HS SIDE: " << (m_SrtHsSide == HSD_RESPONDER ? "RESPONDER" : "DRAW (IPE?)")
                  << " - not considering legacy handshake");
    }

    // Retransmit KM request after a timeout if there is no response (KM RSP).
    // Or send KM REQ in case of the HSv4.
    ScopedLock lck(m_ConnectionLock);
    if (m_pCryptoControl)
        m_pCryptoControl->sendKeysToPeer(this, SRTT());
}

void srt::CUDT::checkSndKMRefresh()
{
    // Do not apply the regenerated key to the to the receiver context.
    const bool bidir = false;
    if (m_pCryptoControl)
        m_pCryptoControl->regenCryptoKm(this, bidir);
}

void srt::CUDT::addressAndSend(CPacket& w_pkt)
{
    w_pkt.m_iID        = m_PeerID;
    setPacketTS(w_pkt, steady_clock::now());

    // NOTE: w_pkt isn't modified in this call,
    // just in CChannel::sendto it's modified in place
    // before sending for performance purposes,
    // and then modification is undone. Logically then
    // there's no modification here.
    m_pSndQueue->sendto(m_PeerAddr, w_pkt, m_SourceAddr);
}

// [[using maybe_locked(m_GlobControlLock, if called from GC)]]
bool srt::CUDT::closeInternal()
{
    // NOTE: this function is called from within the garbage collector thread.

    if (!m_bOpened)
    {
        return false;
    }

    // IMPORTANT:
    // This function may block indefinitely, if called for a socket
    // that has m_bBroken == false or m_bConnected == true.
    // If it is intended to forcefully close the socket, make sure
    // that it's in response to a broken connection.
    HLOGC(smlog.Debug, log << CONID() << "closing socket");

    if (m_config.Linger.l_onoff != 0)
    {
        const steady_clock::time_point entertime = steady_clock::now();

        HLOGC(smlog.Debug, log << CONID() << "... (linger)");
        while (!m_bBroken && m_bConnected && (m_pSndBuffer->getCurrBufSize() > 0) &&
               (steady_clock::now() - entertime < seconds_from(m_config.Linger.l_linger)))
        {
            // linger has been checked by previous close() call and has expired
            if (m_tsLingerExpiration >= entertime)
                break;

            if (!m_config.bSynSending)
            {
                // if this socket enables asynchronous sending, return immediately and let GC to close it later
                if (is_zero(m_tsLingerExpiration))
                    m_tsLingerExpiration = entertime + seconds_from(m_config.Linger.l_linger);

                HLOGC(smlog.Debug,
                      log << CONID() << "CUDT::close: linger-nonblocking, setting expire time T="
                          << FormatTime(m_tsLingerExpiration));

                return false;
            }

#ifndef _WIN32
            timespec ts;
            ts.tv_sec  = 0;
            ts.tv_nsec = 1000000;
            nanosleep(&ts, NULL);
#else
            Sleep(1);
#endif
        }
    }

    // remove this socket from the snd queue
    if (m_bConnected)
        m_pSndQueue->m_pSndUList->remove(this);

    /*
     * update_events below useless
     * removing usock for EPolls right after (update_usocks) clears it (in other HAI patch).
     *
     * What is in EPoll shall be the responsibility of the application, if it want local close event,
     * it would remove the socket from the EPoll after close.
     */

    // Make a copy under a lock because other thread might access it
    // at the same time.
    enterCS(uglobal().m_EPoll.m_EPollLock);
    set<int> epollid = m_sPollID;
    leaveCS(uglobal().m_EPoll.m_EPollLock);

    // trigger any pending IO events.
    HLOGC(smlog.Debug, log << CONID() << "close: SETTING ERR readiness on E" << Printable(epollid));
    uglobal().m_EPoll.update_events(m_SocketID, m_sPollID, SRT_EPOLL_ERR, true);
    // then remove itself from all epoll monitoring
    int no_events = 0;
    for (set<int>::iterator i = epollid.begin(); i != epollid.end(); ++i)
    {
        HLOGC(smlog.Debug, log << CONID() << "close: CLEARING subscription on E" << (*i));
        try
        {
            uglobal().m_EPoll.update_usock(*i, m_SocketID, &no_events);
        }
        catch (...)
        {
            // The goal of this loop is to remove all subscriptions in
            // the epoll system to this socket. If it's unsubscribed already,
            // that's even better.
        }
        HLOGC(smlog.Debug, log << CONID() << "close: removing E" << (*i) << " from back-subscribers");
    }

    // Not deleting elements from m_sPollID inside the loop because it invalidates
    // the control iterator of the loop. Instead, all will be removed at once.

    // IMPORTANT: there's theoretically little time between setting ERR readiness
    // and unsubscribing, however if there's an application waiting on this event,
    // it should be informed before this below instruction locks the epoll mutex.
    enterCS(uglobal().m_EPoll.m_EPollLock);
    m_sPollID.clear();
    leaveCS(uglobal().m_EPoll.m_EPollLock);

    // XXX What's this, could any of the above actions make it !m_bOpened?
    if (!m_bOpened)
    {
        return true;
    }

    // Inform the threads handler to stop.
    m_bClosing = true;

    HLOGC(smlog.Debug, log << CONID() << "CLOSING STATE. Acquiring connection lock");

    ScopedLock connectguard(m_ConnectionLock);

    // Signal the sender and recver if they are waiting for data.
    releaseSynch();

    HLOGC(smlog.Debug, log << CONID() << "CLOSING, removing from listener/connector");

    if (m_bListening)
    {
        m_bListening = false;
        m_pRcvQueue->removeListener(this);
    }
    else if (m_bConnecting)
    {
        m_pRcvQueue->removeConnector(m_SocketID);
    }

    if (m_bConnected)
    {
        if (!m_bShutdown)
        {
            HLOGC(smlog.Debug, log << CONID() << "CLOSING - sending SHUTDOWN to the peer @" << m_PeerID);
            sendCtrl(UMSG_SHUTDOWN);
        }

        // Store current connection information.
        CInfoBlock ib;
        ib.m_iIPversion = m_PeerAddr.family();
        CInfoBlock::convert(m_PeerAddr, ib.m_piIP);
        ib.m_iSRTT      = m_iSRTT;
        ib.m_iBandwidth = m_iBandwidth;
        m_pCache->update(&ib);

#if SRT_DEBUG_RTT
    s_rtt_trace.trace(steady_clock::now(), "Cache", -1, -1,
                      m_bIsFirstRTTReceived, -1, m_iSRTT, -1);
#endif

        m_bConnected = false;
    }

    HLOGC(smlog.Debug, log << CONID() << "CLOSING, joining send/receive threads");

    // waiting all send and recv calls to stop
    ScopedLock sendguard(m_SendLock);
    ScopedLock recvguard(m_RecvLock);

    // Locking m_RcvBufferLock to protect calling to m_pCryptoControl->decrypt((packet))
    // from the processData(...) function while resetting Crypto Control.
    enterCS(m_RcvBufferLock);
    if (m_pCryptoControl)
        m_pCryptoControl->close();

    m_pCryptoControl.reset();
    leaveCS(m_RcvBufferLock);

    m_uPeerSrtVersion        = SRT_VERSION_UNK;
    m_tsRcvPeerStartTime     = steady_clock::time_point();

    m_bOpened = false;

    return true;
}

int srt::CUDT::receiveBuffer(char *data, int len)
{
    if (!m_CongCtl->checkTransArgs(SrtCongestion::STA_BUFFER, SrtCongestion::STAD_RECV, data, len, SRT_MSGTTL_INF, false))
        throw CUDTException(MJ_NOTSUP, MN_INVALBUFFERAPI, 0);

    if (isOPT_TsbPd())
    {
        LOGP(arlog.Error, "recv: This function is not intended to be used in Live mode with TSBPD.");
        throw CUDTException(MJ_NOTSUP, MN_INVALBUFFERAPI, 0);
    }

    UniqueLock recvguard(m_RecvLock);

    if ((m_bBroken || m_bClosing) && !isRcvBufferReady())
    {
        if (m_bShutdown)
        {
            // For stream API, return 0 as a sign of EOF for transmission.
            // That's a bit controversial because theoretically the
            // UMSG_SHUTDOWN message may be lost as every UDP packet, although
            // another theory states that this will never happen because this
            // packet has a total size of 42 bytes and such packets are
            // declared as never dropped - but still, this is UDP so there's no
            // guarantee.

            // The most reliable way to inform the party that the transmission
            // has ended would be to send a single empty packet (that is,
            // a data packet that contains only an SRT header in the UDP
            // payload), which is a normal data packet that can undergo
            // normal sequence check and retransmission rules, so it's ensured
            // that this packet will be received. Receiving such a packet should
            // make this function return 0, potentially also without breaking
            // the connection and potentially also with losing no ability to
            // send some larger portion of data next time.
            HLOGC(arlog.Debug, log << CONID() << "STREAM API, SHUTDOWN: marking as EOF");
            return 0;
        }
        HLOGC(arlog.Debug,
              log << CONID() << (m_config.bMessageAPI ? "MESSAGE" : "STREAM") << " API, " << (m_bShutdown ? "" : "no")
                  << " SHUTDOWN. Reporting as BROKEN.");
        throw CUDTException(MJ_CONNECTION, MN_CONNLOST, 0);
    }

    CSync rcond  (m_RecvDataCond, recvguard);
    CSync tscond (m_RcvTsbPdCond, recvguard);
    if (!isRcvBufferReady())
    {
        if (!m_config.bSynRecving)
        {
            throw CUDTException(MJ_AGAIN, MN_RDAVAIL, 0);
        }

        // Kick TsbPd thread to schedule next wakeup (if running)
        if (m_config.iRcvTimeOut < 0)
        {
            THREAD_PAUSED();
            while (stillConnected() && !isRcvBufferReady())
            {
                // Do not block forever, check connection status each 1 sec.
                rcond.wait_for(seconds_from(1));
            }
            THREAD_RESUMED();
        }
        else
        {
            const steady_clock::time_point exptime =
                steady_clock::now() + milliseconds_from(m_config.iRcvTimeOut);
            THREAD_PAUSED();
            while (stillConnected() && !isRcvBufferReady())
            {
                if (!rcond.wait_until(exptime)) // NOT means "not received a signal"
                    break; // timeout
            }
            THREAD_RESUMED();
        }
    }

    // throw an exception if not connected
    if (!m_bConnected)
        throw CUDTException(MJ_CONNECTION, MN_NOCONN, 0);

    if ((m_bBroken || m_bClosing) && !isRcvBufferReady())
    {
        // See at the beginning
        if (!m_config.bMessageAPI && m_bShutdown)
        {
            HLOGC(arlog.Debug, log << CONID() << "STREAM API, SHUTDOWN: marking as EOF");
            return 0;
        }
        HLOGC(arlog.Debug,
              log << CONID() << (m_config.bMessageAPI ? "MESSAGE" : "STREAM") << " API, " << (m_bShutdown ? "" : "no")
                  << " SHUTDOWN. Reporting as BROKEN.");

        throw CUDTException(MJ_CONNECTION, MN_CONNLOST, 0);
    }

    enterCS(m_RcvBufferLock);
    const int res = m_pRcvBuffer->readBuffer(data, len);
    leaveCS(m_RcvBufferLock);

    /* Kick TsbPd thread to schedule next wakeup (if running) */
    if (m_bTsbPd)
    {
        HLOGP(tslog.Debug, "Ping TSBPD thread to schedule wakeup");
        tscond.notify_one_locked(recvguard);
    }
    else
    {
        HLOGP(tslog.Debug, "NOT pinging TSBPD - not set");
    }

    if (!isRcvBufferReady())
    {
        // read is not available any more
        uglobal().m_EPoll.update_events(m_SocketID, m_sPollID, SRT_EPOLL_IN, false);
    }

    if ((res <= 0) && (m_config.iRcvTimeOut >= 0))
        throw CUDTException(MJ_AGAIN, MN_XMTIMEOUT, 0);

    return res;
}

// [[using maybe_locked(CUDTGroup::m_GroupLock, m_parent->m_GroupOf != NULL)]];
// [[using locked(m_SendLock)]];
int srt::CUDT::sndDropTooLate()
{
    if (!m_bPeerTLPktDrop)
        return 0;

    if (!m_config.bMessageAPI)
    {
        LOGC(aslog.Error, log << CONID() << "The SRTO_TLPKTDROP flag can only be used with message API.");
        throw CUDTException(MJ_NOTSUP, MN_INVALBUFFERAPI, 0);
    }

    const time_point tnow = steady_clock::now();
    const int buffdelay_ms = (int) count_milliseconds(m_pSndBuffer->getBufferingDelay(tnow));

    // high threshold (msec) at tsbpd_delay plus sender/receiver reaction time (2 * 10ms)
    // Minimum value must accommodate an I-Frame (~8 x average frame size)
    // >>need picture rate or app to set min treshold
    // >>using 1 sec for worse case 1 frame using all bit budget.
    // picture rate would be useful in auto SRT setting for min latency
    // XXX Make SRT_TLPKTDROP_MINTHRESHOLD_MS option-configurable
    const int threshold_ms = (m_config.iSndDropDelay >= 0)
        ? std::max(m_iPeerTsbPdDelay_ms + m_config.iSndDropDelay, +SRT_TLPKTDROP_MINTHRESHOLD_MS)
            + (2 * COMM_SYN_INTERVAL_US / 1000)
        : 0;

    if (threshold_ms == 0 || buffdelay_ms <= threshold_ms)
        return 0;

    // protect packet retransmission
    ScopedLock rcvlck(m_RecvAckLock);
    int dbytes;
    int32_t first_msgno;
    const int dpkts = m_pSndBuffer->dropLateData((dbytes), (first_msgno), tnow - milliseconds_from(threshold_ms));
    if (dpkts <= 0)
        return 0;

    // If some packets were dropped update stats, socket state, loss list and the parent group if any.
    enterCS(m_StatsLock);
    m_stats.sndr.dropped.count(dbytes);;
    leaveCS(m_StatsLock);

    IF_HEAVY_LOGGING(const int32_t realack = m_iSndLastDataAck);
    const int32_t fakeack = CSeqNo::incseq(m_iSndLastDataAck, dpkts);

    m_iSndLastAck     = fakeack;
    m_iSndLastDataAck = fakeack;

    const int32_t minlastack = CSeqNo::decseq(m_iSndLastDataAck);
    m_pSndLossList->removeUpTo(minlastack);
    /* If we dropped packets not yet sent, advance current position */
    // THIS MEANS: m_iSndCurrSeqNo = MAX(m_iSndCurrSeqNo, m_iSndLastDataAck-1)
    if (CSeqNo::seqcmp(m_iSndCurrSeqNo, minlastack) < 0)
    {
        m_iSndCurrSeqNo = minlastack;
    }

    HLOGC(aslog.Debug,
          log << CONID() << "SND-DROP: %(" << realack << "-" << m_iSndCurrSeqNo << ") n=" << dpkts << "pkt " << dbytes
              << "B, span=" << buffdelay_ms << " ms, FIRST #" << first_msgno);

#if ENABLE_BONDING
    // This is done with a presumption that the group
    // exists and if this is not NULL, it means that this
    // function was called with locked m_GroupLock, as sendmsg2
    // function was called from inside CUDTGroup::send, which
    // locks the whole function.
    //
    // XXX This is true only because all existing groups are managed
    // groups, that is, sockets cannot be added or removed from group
    // manually, nor can send/recv operation be done on a single socket
    // from the API call directly. This should be extra verified, if that
    // changes in the future.
    //
    if (m_parent->m_GroupOf)
    {
        // What's important is that the lock on GroupLock cannot be applied
        // here, both because it might be applied already, that is, according
        // to the condition defined at this function's header, it is applied
        // under this condition. Hence ackMessage can be defined as 100% locked.
        m_parent->m_GroupOf->ackMessage(first_msgno);
    }
#endif

    return dpkts;
}

int srt::CUDT::sendmsg(const char *data, int len, int msttl, bool inorder, int64_t srctime)
{
    SRT_MSGCTRL mctrl = srt_msgctrl_default;
    mctrl.msgttl      = msttl;
    mctrl.inorder     = inorder;
    mctrl.srctime     = srctime;
    return this->sendmsg2(data, len, (mctrl));
}

// [[using maybe_locked(CUDTGroup::m_GroupLock, m_parent->m_GroupOf != NULL)]]
// GroupLock is applied when this function is called from inside CUDTGroup::send,
// which is the only case when the m_parent->m_GroupOf is not NULL.
int srt::CUDT::sendmsg2(const char *data, int len, SRT_MSGCTRL& w_mctrl)
{
    // throw an exception if not connected
    if (m_bBroken || m_bClosing)
        throw CUDTException(MJ_CONNECTION, MN_CONNLOST, 0);
    else if (!m_bConnected || !m_CongCtl.ready())
        throw CUDTException(MJ_CONNECTION, MN_NOCONN, 0);

    if (len <= 0)
    {
        LOGC(aslog.Error, log << CONID() << "INVALID: Data size for sending declared with length: " << len);
        return 0;
    }

    if (w_mctrl.msgno != -1) // most unlikely, unless you use balancing groups
    {
        if (w_mctrl.msgno < 1 || w_mctrl.msgno > MSGNO_SEQ_MAX)
        {
            LOGC(aslog.Error,
                 log << CONID() << "INVALID forced msgno " << w_mctrl.msgno << ": can be -1 (trap) or <1..."
                     << MSGNO_SEQ_MAX << ">");
            throw CUDTException(MJ_NOTSUP, MN_INVAL);
        }
    }

    int  msttl   = w_mctrl.msgttl;
    bool inorder = w_mctrl.inorder;

    // Sendmsg isn't restricted to the congctl type, however the congctl
    // may want to have something to say here.
    // NOTE: SrtCongestion is also allowed to throw CUDTException() by itself!
    {
        SrtCongestion::TransAPI api = SrtCongestion::STA_MESSAGE;
        CodeMinor               mn  = MN_INVALMSGAPI;
        if (!m_config.bMessageAPI)
        {
            api = SrtCongestion::STA_BUFFER;
            mn  = MN_INVALBUFFERAPI;
        }

        if (!m_CongCtl->checkTransArgs(api, SrtCongestion::STAD_SEND, data, len, msttl, inorder))
            throw CUDTException(MJ_NOTSUP, mn, 0);
    }

    // NOTE: the length restrictions differ in STREAM API and in MESSAGE API:

    // - STREAM API:
    //   At least 1 byte free sending buffer space is needed
    //   (in practice, one unit buffer of 1456 bytes).
    //   This function will send as much as possible, and return
    //   how much was actually sent.

    // - MESSAGE API:
    //   At least so many bytes free in the sending buffer is needed,
    //   as the length of the data, otherwise this function will block
    //   or return MJ_AGAIN until this condition is satisfied. The EXACTLY
    //   such number of data will be then written out, and this function
    //   will effectively return either -1 (error) or the value of 'len'.
    //   This call will be also rejected from upside when trying to send
    //   out a message of a length that exceeds the total size of the sending
    //   buffer (configurable by SRTO_SNDBUF).

    if (m_config.bMessageAPI && len > int(m_config.iSndBufSize * m_iMaxSRTPayloadSize))
    {
        LOGC(aslog.Error,
             log << CONID() << "Message length (" << len << ") exceeds the size of sending buffer: "
                 << (m_config.iSndBufSize * m_iMaxSRTPayloadSize) << ". Use SRTO_SNDBUF if needed.");
        throw CUDTException(MJ_NOTSUP, MN_XSIZE, 0);
    }

    /* XXX
       This might be worth preserving for several occasions, but it
       must be at least conditional because it breaks backward compat.
    if (!m_pCryptoControl || !m_pCryptoControl->isSndEncryptionOK())
    {
        LOGC(aslog.Error, log << "Encryption is required, but the peer did not supply correct credentials. Sending
    rejected."); throw CUDTException(MJ_SETUP, MN_SECURITY, 0);
    }
    */

    UniqueLock sendguard(m_SendLock);

    if (m_pSndBuffer->getCurrBufSize() == 0)
    {
        // delay the EXP timer to avoid mis-fired timeout
        ScopedLock ack_lock(m_RecvAckLock);
        m_tsLastRspAckTime = steady_clock::now();
        m_iReXmitCount   = 1;
    }

    // sndDropTooLate(...) may lock m_RecvAckLock
    // to modify m_pSndBuffer and m_pSndLossList
    const int iPktsTLDropped SRT_ATR_UNUSED = sndDropTooLate();

    // For MESSAGE API the minimum outgoing buffer space required is
    // the size that can carry over the whole message as passed here.
    // Otherwise it is allowed to send less bytes.
    const int iNumPktsRequired = m_config.bMessageAPI ? m_pSndBuffer->countNumPacketsRequired(len) : 1;

    if (m_bTsbPd && iNumPktsRequired > 1)
    {
        LOGC(aslog.Error,
            log << CONID() << "Message length (" << len << ") can't fit into a single data packet ("
                << m_pSndBuffer->getMaxPacketLen() << " bytes max).");
        throw CUDTException(MJ_NOTSUP, MN_XSIZE, 0);
    }

    if (sndBuffersLeft() < iNumPktsRequired)
    {
        //>>We should not get here if SRT_ENABLE_TLPKTDROP
        // XXX Check if this needs to be removed, or put to an 'else' condition for m_bTLPktDrop.
        if (!m_config.bSynSending)
            throw CUDTException(MJ_AGAIN, MN_WRAVAIL, 0);

        {
            // wait here during a blocking sending
            UniqueLock sendblock_lock (m_SendBlockLock);

            if (m_config.iSndTimeOut < 0)
            {
                while (stillConnected() && sndBuffersLeft() < iNumPktsRequired && m_bPeerHealth)
                    m_SendBlockCond.wait(sendblock_lock);
            }
            else
            {
                const steady_clock::time_point exptime =
                    steady_clock::now() + milliseconds_from(m_config.iSndTimeOut);
                THREAD_PAUSED();
                while (stillConnected() && sndBuffersLeft() < iNumPktsRequired && m_bPeerHealth)
                {
                    if (!m_SendBlockCond.wait_until(sendblock_lock, exptime))
                        break;
                }
                THREAD_RESUMED();
            }
        }

        // check the connection status
        if (m_bBroken || m_bClosing)
            throw CUDTException(MJ_CONNECTION, MN_CONNLOST, 0);
        else if (!m_bConnected)
            throw CUDTException(MJ_CONNECTION, MN_NOCONN, 0);
        else if (!m_bPeerHealth)
        {
            m_bPeerHealth = true;
            throw CUDTException(MJ_PEERERROR);
        }

        /*
         * The code below is to return ETIMEOUT when blocking mode could not get free buffer in time.
         * If no free buffer available in non-blocking mode, we alredy returned. If buffer available,
         * we test twice if this code is outside the else section.
         * This fix move it in the else (blocking-mode) section
         */
        if (sndBuffersLeft() < iNumPktsRequired)
        {
            if (m_config.iSndTimeOut >= 0)
                throw CUDTException(MJ_AGAIN, MN_XMTIMEOUT, 0);

            // XXX This looks very weird here, however most likely
            // this will happen only in the following case, when
            // the above loop has been interrupted, which happens when:
            // 1. The buffers left gets enough for minlen - but this is excluded
            //    in the first condition here.
            // 2. In the case of sending timeout, the above loop was interrupted
            //    due to reaching timeout, but this is excluded by the second
            //    condition here
            // 3. The 'stillConnected()' or m_bPeerHealth condition is false, of which:
            //    - broken/closing status is checked and responded with CONNECTION/CONNLOST
            //    - not connected status is checked and responded with CONNECTION/NOCONN
            //    - m_bPeerHealth condition is checked and responded with PEERERROR
            //
            // ERGO: never happens?
            LOGC(aslog.Fatal,
                 log << CONID()
                     << "IPE: sendmsg: the loop exited, while not enough size, still connected, peer healthy. "
                        "Impossible.");

            return 0;
        }
    }

    // If the sender's buffer is empty,
    // record total time used for sending
    if (m_pSndBuffer->getCurrBufSize() == 0)
    {
        ScopedLock lock(m_StatsLock);
        m_stats.sndDurationCounter = steady_clock::now();
    }

    int size = len;
    if (!m_config.bMessageAPI)
    {
        // For STREAM API it's allowed to send less bytes than the given buffer.
        // Just return how many bytes were actually scheduled for writing.
        // XXX May be reasonable to add a flag that requires that the function
        // not return until the buffer is sent completely.
        size = min(len, sndBuffersLeft() * m_iMaxSRTPayloadSize);
    }

    {
        ScopedLock recvAckLock(m_RecvAckLock);
        // insert the user buffer into the sending list

        int32_t seqno = m_iSndNextSeqNo;
        IF_HEAVY_LOGGING(int32_t orig_seqno = seqno);
        IF_HEAVY_LOGGING(steady_clock::time_point ts_srctime =
                             steady_clock::time_point() + microseconds_from(w_mctrl.srctime));

#if ENABLE_BONDING
        // Check if seqno has been set, in case when this is a group sender.
        // If the sequence is from the past towards the "next sequence",
        // simply return the size, pretending that it has been sent.

        // NOTE: it's assumed that if this is a group member, then
        // an attempt to call srt_sendmsg2 has been rejected, and so
        // the pktseq field has been set by the internal group sender function.
        if (m_parent->m_GroupOf
                && w_mctrl.pktseq != SRT_SEQNO_NONE
                && m_iSndNextSeqNo != SRT_SEQNO_NONE)
        {
            if (CSeqNo::seqcmp(w_mctrl.pktseq, seqno) < 0)
            {
                HLOGC(aslog.Debug, log << CONID() << "sock:SENDING (NOT): group-req %" << w_mctrl.pktseq
                        << " OLDER THAN next expected %" << seqno << " - FAKE-SENDING.");
                return size;
            }
        }
#endif

        // Set this predicted next sequence to the control information.
        // It's the sequence of the FIRST (!) packet from all packets used to send
        // this buffer. Values from this field will be monotonic only if you always
        // have one packet per buffer (as it's in live mode).
        w_mctrl.pktseq = seqno;

        // Now seqno is the sequence to which it was scheduled
        // XXX Conversion from w_mctrl.srctime -> steady_clock::time_point need not be accurrate.
        HLOGC(aslog.Debug, log << CONID() << "buf:SENDING (BEFORE) srctime:"
                << (w_mctrl.srctime ? FormatTime(ts_srctime) : "none")
                << " DATA SIZE: " << size << " sched-SEQUENCE: " << seqno
                << " STAMP: " << BufferStamp(data, size));

        if (w_mctrl.srctime && w_mctrl.srctime < count_microseconds(m_stats.tsStartTime.time_since_epoch()))
        {
            LOGC(aslog.Error,
                log << CONID() << "Wrong source time was provided. Sending is rejected.");
            throw CUDTException(MJ_NOTSUP, MN_INVALMSGAPI);
        }

        if (w_mctrl.srctime && (!m_config.bMessageAPI || !m_bTsbPd))
        {
            HLOGC(
                aslog.Warn,
                log << CONID()
                    << "Source time can only be used with TSBPD and Message API enabled. Using default time instead.");
            w_mctrl.srctime = 0;
        }

        // w_mctrl.seqno is INPUT-OUTPUT value:
        // - INPUT: the current sequence number to be placed for the next scheduled packet
        // - OUTPUT: value of the sequence number to be put on the first packet at the next sendmsg2 call.
        // We need to supply to the output the value that was STAMPED ON THE PACKET,
        // which is seqno. In the output we'll get the next sequence number.
        m_pSndBuffer->addBuffer(data, size, (w_mctrl));
        m_iSndNextSeqNo = w_mctrl.pktseq;
        w_mctrl.pktseq = seqno;

        HLOGC(aslog.Debug, log << CONID() << "buf:SENDING srctime:" << FormatTime(ts_srctime)
              << " size=" << size << " #" << w_mctrl.msgno << " SCHED %" << orig_seqno
              << "(>> %" << seqno << ") !" << BufferStamp(data, size));

        if (sndBuffersLeft() < 1) // XXX Not sure if it should test if any space in the buffer, or as requried.
        {
            // write is not available any more
            uglobal().m_EPoll.update_events(m_SocketID, m_sPollID, SRT_EPOLL_OUT, false);
        }
    }

    // Insert this socket to the snd list if it is not on the list already.
    // m_pSndUList->pop may lock CSndUList::m_ListLock and then m_RecvAckLock
    m_pSndQueue->m_pSndUList->update(this, CSndUList::DONT_RESCHEDULE);

#ifdef SRT_ENABLE_ECN
    // IF there was a packet drop on the sender side, report congestion to the app.
    if (iPktsTLDropped > 0)
    {
        LOGC(aslog.Error, log << CONID() << "sendmsg2: CONGESTION; reporting error");
        throw CUDTException(MJ_AGAIN, MN_CONGESTION, 0);
    }
#endif /* SRT_ENABLE_ECN */

    HLOGC(aslog.Debug, log << CONID() << "sock:SENDING (END): success, size=" << size);
    return size;
}

int srt::CUDT::recv(char* data, int len)
{
    SRT_MSGCTRL mctrl = srt_msgctrl_default;
    return recvmsg2(data, len, (mctrl));
}

int srt::CUDT::recvmsg(char* data, int len, int64_t& srctime)
{
    SRT_MSGCTRL mctrl = srt_msgctrl_default;
    int res = recvmsg2(data, len, (mctrl));
    srctime = mctrl.srctime;
    return res;
}

// [[using maybe_locked(CUDTGroup::m_GroupLock, m_parent->m_GroupOf != NULL)]]
// GroupLock is applied when this function is called from inside CUDTGroup::recv,
// which is the only case when the m_parent->m_GroupOf is not NULL.
int srt::CUDT::recvmsg2(char* data, int len, SRT_MSGCTRL& w_mctrl)
{
    // Check if the socket is a member of a receiver group.
    // If so, then reading by receiveMessage is disallowed.

#if ENABLE_BONDING
    if (m_parent->m_GroupOf && m_parent->m_GroupOf->isGroupReceiver())
    {
        LOGP(arlog.Error, "recv*: This socket is a receiver group member. Use group ID, NOT socket ID.");
        throw CUDTException(MJ_NOTSUP, MN_INVALMSGAPI, 0);
    }
#endif

    if (!m_bConnected || !m_CongCtl.ready())
        throw CUDTException(MJ_CONNECTION, MN_NOCONN, 0);

    if (len <= 0)
    {
        LOGC(arlog.Error, log << CONID() << "Length of '" << len << "' supplied to srt_recvmsg.");
        throw CUDTException(MJ_NOTSUP, MN_INVAL, 0);
    }

    if (m_config.bMessageAPI)
        return receiveMessage(data, len, (w_mctrl));

    return receiveBuffer(data, len);
}

// [[using locked(m_RcvBufferLock)]]
size_t srt::CUDT::getAvailRcvBufferSizeNoLock() const
{
    return m_pRcvBuffer->getAvailSize(m_iRcvLastAck);
}

bool srt::CUDT::isRcvBufferReady() const
{
    ScopedLock lck(m_RcvBufferLock);
    return m_pRcvBuffer->isRcvDataReady(steady_clock::now());
}

// int by_exception: accepts values of CUDTUnited::ErrorHandling:
// - 0 - by return value
// - 1 - by exception
// - 2 - by abort (unused)
int srt::CUDT::receiveMessage(char* data, int len, SRT_MSGCTRL& w_mctrl, int by_exception)
{
    // Recvmsg isn't restricted to the congctl type, it's the most
    // basic method of passing the data. You can retrieve data as
    // they come in, however you need to match the size of the buffer.

    // Note: if by_exception = ERH_RETURN, this would still break it
    // by exception. The intention of by_exception isn't to prevent
    // exceptions here, but to intercept the erroneous situation should
    // it be handled by the caller in a less than general way. As this
    // is only used internally, we state that the problem that would be
    // handled by exception here should not happen, and in case if it does,
    // it's a bug to fix, so the exception is nothing wrong.
    if (!m_CongCtl->checkTransArgs(SrtCongestion::STA_MESSAGE, SrtCongestion::STAD_RECV, data, len, SRT_MSGTTL_INF, false))
        throw CUDTException(MJ_NOTSUP, MN_INVALMSGAPI, 0);

    UniqueLock recvguard (m_RecvLock);
    CSync tscond     (m_RcvTsbPdCond,  recvguard);

    /* XXX DEBUG STUFF - enable when required
       char charbool[2] = {'0', '1'};
       char ptrn [] = "RECVMSG/BEGIN BROKEN 1 CONN 1 CLOSING 1 SYNCR 1 NMSG                                ";
       int pos [] = {21, 28, 38, 46, 53};
       ptrn[pos[0]] = charbool[m_bBroken];
       ptrn[pos[1]] = charbool[m_bConnected];
       ptrn[pos[2]] = charbool[m_bClosing];
       ptrn[pos[3]] = charbool[m_config.m_bSynRecving];
       int wrtlen = sprintf(ptrn + pos[4], "%d", m_pRcvBuffer->getRcvMsgNum());
       strcpy(ptrn + pos[4] + wrtlen, "\n");
       fputs(ptrn, stderr);
    // */

    if (m_bBroken || m_bClosing)
    {
        HLOGC(arlog.Debug, log << CONID() << "receiveMessage: CONNECTION BROKEN - reading from recv buffer just for formality");
        enterCS(m_RcvBufferLock);
        const int res = (m_pRcvBuffer->isRcvDataReady(steady_clock::now()))
            ? m_pRcvBuffer->readMessage(data, len, &w_mctrl)
            : 0;
        leaveCS(m_RcvBufferLock);
        w_mctrl.srctime = 0;

        // Kick TsbPd thread to schedule next wakeup (if running)
        if (m_bTsbPd)
        {
            HLOGP(tslog.Debug, "Ping TSBPD thread to schedule wakeup");
            tscond.notify_one_locked(recvguard);
        }
        else
        {
            HLOGP(tslog.Debug, "NOT pinging TSBPD - not set");
        }

        if (!isRcvBufferReady())
        {
            // read is not available any more
            uglobal().m_EPoll.update_events(m_SocketID, m_sPollID, SRT_EPOLL_IN, false);
        }

        if (res == 0)
        {
            if (!m_config.bMessageAPI && m_bShutdown)
                return 0;
            // Forced to return error instead of throwing exception.
            if (!by_exception)
                return APIError(MJ_CONNECTION, MN_CONNLOST, 0);
            throw CUDTException(MJ_CONNECTION, MN_CONNLOST, 0);
        }
        else
            return res;
    }

    if (!m_config.bSynRecving)
    {
        HLOGC(arlog.Debug, log << CONID() << "receiveMessage: BEGIN ASYNC MODE. Going to extract payload size=" << len);
        enterCS(m_RcvBufferLock);
        const int res = (m_pRcvBuffer->isRcvDataReady(steady_clock::now()))
            ? m_pRcvBuffer->readMessage(data, len, &w_mctrl)
            : 0;
        leaveCS(m_RcvBufferLock);
        HLOGC(arlog.Debug, log << CONID() << "AFTER readMsg: (NON-BLOCKING) result=" << res);

        if (res == 0)
        {
            // read is not available any more
            // Kick TsbPd thread to schedule next wakeup (if running)
            if (m_bTsbPd)
            {
                HLOGP(arlog.Debug, "receiveMessage: nothing to read, kicking TSBPD, return AGAIN");
                tscond.notify_one_locked(recvguard);
            }
            else
            {
                HLOGP(arlog.Debug, "receiveMessage: nothing to read, return AGAIN");
            }

            // Shut up EPoll if no more messages in non-blocking mode
            uglobal().m_EPoll.update_events(m_SocketID, m_sPollID, SRT_EPOLL_IN, false);
            // Forced to return 0 instead of throwing exception, in case of AGAIN/READ
            if (!by_exception)
                return 0;
            throw CUDTException(MJ_AGAIN, MN_RDAVAIL, 0);
        }

        if (!isRcvBufferReady())
        {
            // Kick TsbPd thread to schedule next wakeup (if running)
            if (m_bTsbPd)
            {
                HLOGP(arlog.Debug, "receiveMessage: DATA READ, but nothing more - kicking TSBPD.");
                tscond.notify_one_locked(recvguard);
            }
            else
            {
                HLOGP(arlog.Debug, "receiveMessage: DATA READ, but nothing more");
            }

            // Shut up EPoll if no more messages in non-blocking mode
            uglobal().m_EPoll.update_events(m_SocketID, m_sPollID, SRT_EPOLL_IN, false);

            // After signaling the tsbpd for ready data, report the bandwidth.
#if ENABLE_HEAVY_LOGGING
            double bw = Bps2Mbps(int64_t(m_iBandwidth) * m_iMaxSRTPayloadSize );
            HLOGC(arlog.Debug, log << CONID() << "CURRENT BANDWIDTH: " << bw << "Mbps (" << m_iBandwidth << " buffers per second)");
#endif
        }
        return res;
    }

    HLOGC(arlog.Debug, log << CONID() << "receiveMessage: BEGIN SYNC MODE. Going to extract payload size max=" << len);

    int  res     = 0;
    bool timeout = false;
    // Do not block forever, check connection status each 1 sec.
    const steady_clock::duration recv_timeout = m_config.iRcvTimeOut < 0 ? seconds_from(1) : milliseconds_from(m_config.iRcvTimeOut);

    CSync recv_cond (m_RecvDataCond, recvguard);

    do
    {
        if (stillConnected() && !timeout && !m_pRcvBuffer->isRcvDataReady(steady_clock::now()))
        {
            /* Kick TsbPd thread to schedule next wakeup (if running) */
            if (m_bTsbPd)
            {
                // XXX Experimental, so just inform:
                // Check if the last check of isRcvDataReady has returned any "next time for a packet".
                // If so, then it means that TSBPD has fallen asleep only up to this time, so waking it up
                // would be "spurious". If a new packet comes ahead of the packet which's time is returned
                // in tstime (as TSBPD sleeps up to then), the procedure that receives it is responsible
                // of kicking TSBPD.
                // bool spurious = (tstime != 0);

                HLOGC(tslog.Debug, log << CONID() << "receiveMessage: KICK tsbpd");
                tscond.notify_one_locked(recvguard);
            }

            THREAD_PAUSED();
            do
            {
                // `wait_for(recv_timeout)` wouldn't be correct here. Waiting should be
                // only until the time that is now + timeout since the first moment
                // when this started, or sliced-waiting for 1 second, if timtout is
                // higher than this.
                const steady_clock::time_point exptime = steady_clock::now() + recv_timeout;

                HLOGC(tslog.Debug,
                      log << CONID() << "receiveMessage: fall asleep up to TS=" << FormatTime(exptime)
                          << " lock=" << (&m_RecvLock) << " cond=" << (&m_RecvDataCond));

                if (!recv_cond.wait_until(exptime))
                {
                    if (m_config.iRcvTimeOut >= 0) // otherwise it's "no timeout set"
                        timeout = true;
                    HLOGP(tslog.Debug,
                          "receiveMessage: DATA COND: EXPIRED -- checking connection conditions and rolling again");
                }
                else
                {
                    HLOGP(tslog.Debug, "receiveMessage: DATA COND: KICKED.");
                }
            } while (stillConnected() && !timeout && (!isRcvBufferReady()));
            THREAD_RESUMED();

            HLOGC(tslog.Debug,
                  log << CONID() << "receiveMessage: lock-waiting loop exited: stillConntected=" << stillConnected()
                      << " timeout=" << timeout << " data-ready=" << isRcvBufferReady());
        }

        /* XXX DEBUG STUFF - enable when required
        LOGC(arlog.Debug, "RECVMSG/GO-ON BROKEN " << m_bBroken << " CONN " << m_bConnected
                << " CLOSING " << m_bClosing << " TMOUT " << timeout
                << " NMSG " << m_pRcvBuffer->getRcvMsgNum());
                */

        enterCS(m_RcvBufferLock);
        res = m_pRcvBuffer->readMessage((data), len, &w_mctrl);
        leaveCS(m_RcvBufferLock);
        HLOGC(arlog.Debug, log << CONID() << "AFTER readMsg: (BLOCKING) result=" << res);

        if (m_bBroken || m_bClosing)
        {
            // Forced to return 0 instead of throwing exception.
            if (!by_exception)
                return APIError(MJ_CONNECTION, MN_CONNLOST, 0);
            if (!m_config.bMessageAPI && m_bShutdown)
                return 0;
            throw CUDTException(MJ_CONNECTION, MN_CONNLOST, 0);
        }
        else if (!m_bConnected)
        {
            // Forced to return -1 instead of throwing exception.
            if (!by_exception)
                return APIError(MJ_CONNECTION, MN_NOCONN, 0);
            throw CUDTException(MJ_CONNECTION, MN_NOCONN, 0);
        }
    } while ((res == 0) && !timeout);

    if (!isRcvBufferReady())
    {
        // Falling here means usually that res == 0 && timeout == true.
        // res == 0 would repeat the above loop, unless there was also a timeout.
        // timeout has interrupted the above loop, but with res > 0 this condition
        // wouldn't be satisfied.

        // read is not available any more

        // Kick TsbPd thread to schedule next wakeup (if running)
        if (m_bTsbPd)
        {
            HLOGP(tslog.Debug, "recvmsg: KICK tsbpd() (buffer empty)");
            tscond.notify_one_locked(recvguard);
        }

        // Shut up EPoll if no more messages in non-blocking mode
        uglobal().m_EPoll.update_events(m_SocketID, m_sPollID, SRT_EPOLL_IN, false);
    }

    // Unblock when required
    // LOGC(tslog.Debug, "RECVMSG/EXIT RES " << res << " RCVTIMEOUT");

    if ((res <= 0) && (m_config.iRcvTimeOut >= 0))
    {
        // Forced to return -1 instead of throwing exception.
        if (!by_exception)
            return APIError(MJ_AGAIN, MN_XMTIMEOUT, 0);
        throw CUDTException(MJ_AGAIN, MN_XMTIMEOUT, 0);
    }

    return res;
}

int64_t srt::CUDT::sendfile(fstream &ifs, int64_t &offset, int64_t size, int block)
{
    if (m_bBroken || m_bClosing)
        throw CUDTException(MJ_CONNECTION, MN_CONNLOST, 0);
    else if (!m_bConnected || !m_CongCtl.ready())
        throw CUDTException(MJ_CONNECTION, MN_NOCONN, 0);

    if (size <= 0 && size != -1)
        return 0;

    if (!m_CongCtl->checkTransArgs(SrtCongestion::STA_FILE, SrtCongestion::STAD_SEND, 0, size, SRT_MSGTTL_INF, false))
        throw CUDTException(MJ_NOTSUP, MN_INVALBUFFERAPI, 0);

    if (!m_pCryptoControl || !m_pCryptoControl->isSndEncryptionOK())
    {
        LOGC(aslog.Error,
             log << CONID()
                 << "Encryption is required, but the peer did not supply correct credentials. Sending rejected.");
        throw CUDTException(MJ_SETUP, MN_SECURITY, 0);
    }

    ScopedLock sendguard (m_SendLock);

    if (m_pSndBuffer->getCurrBufSize() == 0)
    {
        // delay the EXP timer to avoid mis-fired timeout
        ScopedLock ack_lock(m_RecvAckLock);
        m_tsLastRspAckTime = steady_clock::now();
        m_iReXmitCount   = 1;
    }

    // positioning...
    try
    {
        if (size == -1)
        {
            ifs.seekg(0, std::ios::end);
            size = ifs.tellg();
            if (offset > size)
                throw 0; // let it be caught below
        }

        // This will also set the position back to the beginning
        // in case when it was moved to the end for measuring the size.
        // This will also fail if the offset exceeds size, so measuring
        // the size can be skipped if not needed.
        ifs.seekg((streamoff)offset);
        if (!ifs.good())
            throw 0;
    }
    catch (...)
    {
        // XXX It would be nice to note that this is reported
        // by exception only if explicitly requested by setting
        // the exception flags in the stream. Here it's fixed so
        // that when this isn't set, the exception is "thrown manually".
        throw CUDTException(MJ_FILESYSTEM, MN_SEEKGFAIL);
    }

    int64_t tosend = size;
    int     unitsize;

    // sending block by block
    while (tosend > 0)
    {
        if (ifs.fail())
            throw CUDTException(MJ_FILESYSTEM, MN_WRITEFAIL);

        if (ifs.eof())
            break;

        unitsize = int((tosend >= block) ? block : tosend);

        {
            UniqueLock lock(m_SendBlockLock);

            THREAD_PAUSED();
            while (stillConnected() && (sndBuffersLeft() <= 0) && m_bPeerHealth)
                m_SendBlockCond.wait(lock);
            THREAD_RESUMED();
        }

        if (m_bBroken || m_bClosing)
            throw CUDTException(MJ_CONNECTION, MN_CONNLOST, 0);
        else if (!m_bConnected)
            throw CUDTException(MJ_CONNECTION, MN_NOCONN, 0);
        else if (!m_bPeerHealth)
        {
            // reset peer health status, once this error returns, the app should handle the situation at the peer side
            m_bPeerHealth = true;
            throw CUDTException(MJ_PEERERROR);
        }

        // record total time used for sending
        if (m_pSndBuffer->getCurrBufSize() == 0)
        {
            ScopedLock lock(m_StatsLock);
            m_stats.sndDurationCounter = steady_clock::now();
        }

        {
            ScopedLock        recvAckLock(m_RecvAckLock);
            const int64_t sentsize = m_pSndBuffer->addBufferFromFile(ifs, unitsize);

            if (sentsize > 0)
            {
                tosend -= sentsize;
                offset += sentsize;
            }

            if (sndBuffersLeft() <= 0)
            {
                // write is not available any more
                uglobal().m_EPoll.update_events(m_SocketID, m_sPollID, SRT_EPOLL_OUT, false);
            }
        }

        // insert this socket to snd list if it is not on the list yet
        m_pSndQueue->m_pSndUList->update(this, CSndUList::DONT_RESCHEDULE);
    }

    return size - tosend;
}

int64_t srt::CUDT::recvfile(fstream &ofs, int64_t &offset, int64_t size, int block)
{
    if (!m_bConnected || !m_CongCtl.ready())
        throw CUDTException(MJ_CONNECTION, MN_NOCONN, 0);
    else if ((m_bBroken || m_bClosing) && !isRcvBufferReady())
    {
        if (!m_config.bMessageAPI && m_bShutdown)
            return 0;
        throw CUDTException(MJ_CONNECTION, MN_CONNLOST, 0);
    }

    if (size <= 0)
        return 0;

    if (!m_CongCtl->checkTransArgs(SrtCongestion::STA_FILE, SrtCongestion::STAD_RECV, 0, size, SRT_MSGTTL_INF, false))
        throw CUDTException(MJ_NOTSUP, MN_INVALBUFFERAPI, 0);

    if (isOPT_TsbPd())
    {
        LOGC(arlog.Error,
             log << CONID() << "Reading from file is incompatible with TSBPD mode and would cause a deadlock");
        throw CUDTException(MJ_NOTSUP, MN_INVALBUFFERAPI, 0);
    }

    UniqueLock recvguard(m_RecvLock);

    // Well, actually as this works over a FILE (fstream), not just a stream,
    // the size can be measured anyway and predicted if setting the offset might
    // have a chance to work or not.

    // positioning...
    try
    {
        if (offset > 0)
        {
            // Don't do anything around here if the offset == 0, as this
            // is the default offset after opening. Whether this operation
            // is performed correctly, it highly depends on how the file
            // has been open. For example, if you want to overwrite parts
            // of an existing file, the file must exist, and the ios::trunc
            // flag must not be set. If the file is open for only ios::out,
            // then the file will be truncated since the offset position on
            // at the time when first written; if ios::in|ios::out, then
            // it won't be truncated, just overwritten.

            // What is required here is that if offset is 0, don't try to
            // change the offset because this might be impossible with
            // the current flag set anyway.

            // Also check the status and CAUSE exception manually because
            // you don't know, as well, whether the user has set exception
            // flags.

            ofs.seekp((streamoff)offset);
            if (!ofs.good())
                throw 0; // just to get caught :)
        }
    }
    catch (...)
    {
        // XXX It would be nice to note that this is reported
        // by exception only if explicitly requested by setting
        // the exception flags in the stream. For a case, when it's not,
        // an additional explicit throwing happens when failbit is set.
        throw CUDTException(MJ_FILESYSTEM, MN_SEEKPFAIL);
    }

    int64_t torecv   = size;
    int     unitsize = block;
    int     recvsize;

    // receiving... "recvfile" is always blocking
    while (torecv > 0)
    {
        if (ofs.fail())
        {
            // send the sender a signal so it will not be blocked forever
            int32_t err_code = CUDTException::EFILE;
            sendCtrl(UMSG_PEERERROR, &err_code);

            throw CUDTException(MJ_FILESYSTEM, MN_WRITEFAIL);
        }

        {
            CSync rcond (m_RecvDataCond, recvguard);

            THREAD_PAUSED();
            while (stillConnected() && !isRcvBufferReady())
                rcond.wait();
            THREAD_RESUMED();
        }

        if (!m_bConnected)
            throw CUDTException(MJ_CONNECTION, MN_NOCONN, 0);
        else if ((m_bBroken || m_bClosing) && !isRcvBufferReady())
        {
            if (!m_config.bMessageAPI && m_bShutdown)
                return 0;
            throw CUDTException(MJ_CONNECTION, MN_CONNLOST, 0);
        }

        unitsize = int((torecv > block) ? block : torecv);
        enterCS(m_RcvBufferLock);
        recvsize = m_pRcvBuffer->readBufferToFile(ofs, unitsize);
        leaveCS(m_RcvBufferLock);

        if (recvsize > 0)
        {
            torecv -= recvsize;
            offset += recvsize;
        }
    }

    if (!isRcvBufferReady())
    {
        // read is not available any more
        uglobal().m_EPoll.update_events(m_SocketID, m_sPollID, SRT_EPOLL_IN, false);
    }

    return size - torecv;
}

void srt::CUDT::bstats(CBytePerfMon *perf, bool clear, bool instantaneous)
{
    if (!m_bConnected)
        throw CUDTException(MJ_CONNECTION, MN_NOCONN, 0);
    if (m_bBroken || m_bClosing)
        throw CUDTException(MJ_CONNECTION, MN_CONNLOST, 0);

    const int pktHdrSize = CPacket::HDR_SIZE + CPacket::udpHeaderSize(m_TransferIPVersion == AF_UNSPEC ? AF_INET : m_TransferIPVersion);
    {
        ScopedLock statsguard(m_StatsLock);

        const steady_clock::time_point currtime = steady_clock::now();

        perf->msTimeStamp          = count_milliseconds(currtime - m_stats.tsStartTime);
        perf->pktSent              = m_stats.sndr.sent.trace.count();
        perf->pktSentUnique        = m_stats.sndr.sentUnique.trace.count();
        perf->pktRecv              = m_stats.rcvr.recvd.trace.count();
        perf->pktRecvUnique        = m_stats.rcvr.recvdUnique.trace.count();

        perf->pktSndLoss           = m_stats.sndr.lost.trace.count();
        perf->pktRcvLoss           = m_stats.rcvr.lost.trace.count();
        perf->pktRetrans           = m_stats.sndr.sentRetrans.trace.count();
        perf->pktRcvRetrans        = m_stats.rcvr.recvdRetrans.trace.count();
        perf->pktSentACK           = m_stats.rcvr.sentAck.trace.count();
        perf->pktRecvACK           = m_stats.sndr.recvdAck.trace.count();
        perf->pktSentNAK           = m_stats.rcvr.sentNak.trace.count();
        perf->pktRecvNAK           = m_stats.sndr.recvdNak.trace.count();
        perf->usSndDuration        = m_stats.sndDuration;
        perf->pktReorderDistance   = m_stats.traceReorderDistance;
        perf->pktReorderTolerance  = m_iReorderTolerance;
        perf->pktRcvAvgBelatedTime = m_stats.traceBelatedTime;
        perf->pktRcvBelated        = m_stats.rcvr.recvdBelated.trace.count();

        perf->pktSndFilterExtra  = m_stats.sndr.sentFilterExtra.trace.count();
        perf->pktRcvFilterExtra  = m_stats.rcvr.recvdFilterExtra.trace.count();
        perf->pktRcvFilterSupply = m_stats.rcvr.suppliedByFilter.trace.count();
        perf->pktRcvFilterLoss   = m_stats.rcvr.lossFilter.trace.count();

        /* perf byte counters include all headers (SRT+UDP+IP) */
        perf->byteSent       = m_stats.sndr.sent.trace.bytesWithHdr();
        perf->byteSentUnique = m_stats.sndr.sentUnique.trace.bytesWithHdr();
        perf->byteRecv       = m_stats.rcvr.recvd.trace.bytesWithHdr();
        perf->byteRecvUnique = m_stats.rcvr.recvdUnique.trace.bytesWithHdr();
        perf->byteRetrans    = m_stats.sndr.sentRetrans.trace.bytesWithHdr();
        perf->byteRcvLoss    = m_stats.rcvr.lost.trace.bytesWithHdr();

        perf->pktSndDrop  = m_stats.sndr.dropped.trace.count();
        perf->pktRcvDrop  = m_stats.rcvr.dropped.trace.count();
        perf->byteSndDrop = m_stats.sndr.dropped.trace.bytesWithHdr();
        perf->byteRcvDrop = m_stats.rcvr.dropped.trace.bytesWithHdr();
        perf->pktRcvUndecrypt  = m_stats.rcvr.undecrypted.trace.count();
        perf->byteRcvUndecrypt = m_stats.rcvr.undecrypted.trace.bytes();

        perf->pktSentTotal       = m_stats.sndr.sent.total.count();
        perf->pktSentUniqueTotal = m_stats.sndr.sentUnique.total.count();
        perf->pktRecvTotal       = m_stats.rcvr.recvd.total.count();
        perf->pktRecvUniqueTotal = m_stats.rcvr.recvdUnique.total.count();
        perf->pktSndLossTotal    = m_stats.sndr.lost.total.count();
        perf->pktRcvLossTotal    = m_stats.rcvr.lost.total.count();
        perf->pktRetransTotal    = m_stats.sndr.sentRetrans.total.count();
        perf->pktSentACKTotal    = m_stats.rcvr.sentAck.total.count();
        perf->pktRecvACKTotal    = m_stats.sndr.recvdAck.total.count();
        perf->pktSentNAKTotal    = m_stats.rcvr.sentNak.total.count();
        perf->pktRecvNAKTotal    = m_stats.sndr.recvdNak.total.count();
        perf->usSndDurationTotal = m_stats.m_sndDurationTotal;

        perf->byteSentTotal           = m_stats.sndr.sent.total.bytesWithHdr();
        perf->byteSentUniqueTotal     = m_stats.sndr.sentUnique.total.bytesWithHdr();
        perf->byteRecvTotal           = m_stats.rcvr.recvd.total.bytesWithHdr();
        perf->byteRecvUniqueTotal     = m_stats.rcvr.recvdUnique.total.bytesWithHdr();
        perf->byteRetransTotal        = m_stats.sndr.sentRetrans.total.bytesWithHdr();
        perf->pktSndFilterExtraTotal  = m_stats.sndr.sentFilterExtra.total.count();
        perf->pktRcvFilterExtraTotal  = m_stats.rcvr.recvdFilterExtra.total.count();
        perf->pktRcvFilterSupplyTotal = m_stats.rcvr.suppliedByFilter.total.count();
        perf->pktRcvFilterLossTotal   = m_stats.rcvr.lossFilter.total.count();

        perf->byteRcvLossTotal = m_stats.rcvr.lost.total.bytesWithHdr();
        perf->pktSndDropTotal  = m_stats.sndr.dropped.total.count();
        perf->pktRcvDropTotal  = m_stats.rcvr.dropped.total.count();
        // TODO: The payload is dropped. Probably header sizes should not be counted?
        perf->byteSndDropTotal = m_stats.sndr.dropped.total.bytesWithHdr();
        perf->byteRcvDropTotal = m_stats.rcvr.dropped.total.bytesWithHdr();
        perf->pktRcvUndecryptTotal  = m_stats.rcvr.undecrypted.total.count();
        perf->byteRcvUndecryptTotal = m_stats.rcvr.undecrypted.total.bytes();

        // TODO: The following class members must be protected with a different mutex, not the m_StatsLock.
        const double interval     = (double) count_microseconds(currtime - m_stats.tsLastSampleTime);
        perf->mbpsSendRate        = double(perf->byteSent) * 8.0 / interval;
        perf->mbpsRecvRate        = double(perf->byteRecv) * 8.0 / interval;
        perf->usPktSndPeriod      = (double) count_microseconds(m_tdSendInterval.load());
        perf->pktFlowWindow       = m_iFlowWindowSize.load();
        perf->pktCongestionWindow = (int)m_dCongestionWindow;
        perf->pktFlightSize       = getFlightSpan();
        perf->msRTT               = (double)m_iSRTT / 1000.0;
        perf->msSndTsbPdDelay     = m_bPeerTsbPd ? m_iPeerTsbPdDelay_ms : 0;
        perf->msRcvTsbPdDelay     = isOPT_TsbPd() ? m_iTsbPdDelay_ms : 0;
        perf->byteMSS             = m_config.iMSS;

        perf->mbpsMaxBW = m_config.llMaxBW > 0 ? Bps2Mbps(m_config.llMaxBW)
                        : m_CongCtl.ready()    ? Bps2Mbps(m_CongCtl->sndBandwidth())
                                                : 0;

        if (clear)
        {
            m_stats.sndr.resetTrace();
            m_stats.rcvr.resetTrace();

            m_stats.sndDuration = 0;
            m_stats.tsLastSampleTime = currtime;
        }
    }

    const int64_t availbw = m_iBandwidth == 1 ? m_RcvTimeWindow.getBandwidth() : m_iBandwidth.load();

    perf->mbpsBandwidth = Bps2Mbps(availbw * (m_iMaxSRTPayloadSize + pktHdrSize));

    if (tryEnterCS(m_ConnectionLock))
    {
        if (m_pSndBuffer)
        {
            if (instantaneous)
            {
                /* Get instant SndBuf instead of moving average for application-based Algorithm
                   (such as NAE) in need of fast reaction to network condition changes. */
                perf->pktSndBuf = m_pSndBuffer->getCurrBufSize((perf->byteSndBuf), (perf->msSndBuf));
            }
            else
            {
                perf->pktSndBuf = m_pSndBuffer->getAvgBufSize((perf->byteSndBuf), (perf->msSndBuf));
            }
            perf->byteSndBuf += (perf->pktSndBuf * pktHdrSize);
            perf->byteAvailSndBuf = (m_config.iSndBufSize - perf->pktSndBuf) * m_config.iMSS;
        }
        else
        {
            perf->byteAvailSndBuf = 0;
            perf->pktSndBuf  = 0;
            perf->byteSndBuf = 0;
            perf->msSndBuf   = 0;
        }

        if (m_pRcvBuffer)
        {
            ScopedLock lck(m_RcvBufferLock);
            perf->byteAvailRcvBuf = (int) getAvailRcvBufferSizeNoLock() * m_config.iMSS;
            if (instantaneous) // no need for historical API for Rcv side
            {
                perf->pktRcvBuf = m_pRcvBuffer->getRcvDataSize(perf->byteRcvBuf, perf->msRcvBuf);
            }
            else
            {
                perf->pktRcvBuf = m_pRcvBuffer->getRcvAvgDataSize(perf->byteRcvBuf, perf->msRcvBuf);
            }
        }
        else
        {
            perf->byteAvailRcvBuf = 0;
            perf->pktRcvBuf  = 0;
            perf->byteRcvBuf = 0;
            perf->msRcvBuf   = 0;
        }

        leaveCS(m_ConnectionLock);
    }
    else
    {
        perf->byteAvailSndBuf = 0;
        perf->byteAvailRcvBuf = 0;
        perf->pktSndBuf  = 0;
        perf->byteSndBuf = 0;
        perf->msSndBuf   = 0;
        perf->byteRcvBuf = 0;
        perf->msRcvBuf   = 0;
    }
}

bool srt::CUDT::updateCC(ETransmissionEvent evt, const EventVariant arg)
{
    // Special things that must be done HERE, not in SrtCongestion,
    // because it involves the input buffer in CUDT. It would be
    // slightly dangerous to give SrtCongestion access to it.

    // According to the rules, the congctl should be ready at the same
    // time when the sending buffer. For sanity check, check both first.
    if (!m_CongCtl.ready() || !m_pSndBuffer)
    {
        LOGC(rslog.Error,
             log << CONID() << "updateCC: CAN'T DO UPDATE - congctl " << (m_CongCtl.ready() ? "ready" : "NOT READY")
            << "; sending buffer " << (m_pSndBuffer ? "NOT CREATED" : "created"));

        return false;
    }

    HLOGC(rslog.Debug, log << CONID() << "updateCC: EVENT:" << TransmissionEventStr(evt));

    if (evt == TEV_INIT)
    {
        // only_input uses:
        // 0: in the beginning and when SRTO_MAXBW was changed
        // 1: SRTO_INPUTBW was changed
        // 2: SRTO_OHEADBW was changed
        EInitEvent only_input = arg.get<EventVariant::INIT>();
        // false = TEV_INIT_RESET: in the beginning, or when MAXBW was changed.

        if (only_input != TEV_INIT_RESET && m_config.llMaxBW)
        {
            HLOGC(rslog.Debug, log << CONID() << "updateCC/TEV_INIT: non-RESET stage and m_config.llMaxBW already set to " << m_config.llMaxBW);
            // Don't change
        }
        else // either m_config.llMaxBW == 0 or only_input == TEV_INIT_RESET
        {
            // Use the values:
            // - if SRTO_MAXBW is >0, use it.
            // - if SRTO_MAXBW == 0, use SRTO_INPUTBW + SRTO_OHEADBW
            // - if SRTO_INPUTBW == 0, pass 0 to requst in-buffer sampling
            // Bytes/s
            const int64_t bw = m_config.llMaxBW != 0 ? m_config.llMaxBW :                   // When used SRTO_MAXBW
                               m_config.llInputBW != 0 ? withOverhead(m_config.llInputBW) : // SRTO_INPUTBW + SRT_OHEADBW
                               0; // When both MAXBW and INPUTBW are 0, request in-buffer sampling

            // Note: setting bw == 0 uses BW_INFINITE value in LiveCC
            m_CongCtl->updateBandwidth(m_config.llMaxBW, bw);

            if (only_input == TEV_INIT_OHEADBW)
            {
                // On updated SRTO_OHEADBW don't change input rate.
                // This only influences the call to withOverhead().
            }
            else
            {
                // No need to calculate input rate if the bandwidth is set
                const bool disable_in_rate_calc = (bw != 0);
                m_pSndBuffer->resetInputRateSmpPeriod(disable_in_rate_calc);
            }

            HLOGC(rslog.Debug,
                  log << CONID() << "updateCC/TEV_INIT: updating BW=" << m_config.llMaxBW
                      << (only_input == TEV_INIT_RESET
                              ? " (UNCHANGED)"
                              : only_input == TEV_INIT_OHEADBW ? " (only Overhead)" : " (updated sampling rate)"));
        }
    }

    // This part is also required only by LiveCC, however not
    // moved there due to that it needs access to CSndBuffer.
    if (evt == TEV_ACK || evt == TEV_LOSSREPORT || evt == TEV_CHECKTIMER || evt == TEV_SYNC)
    {
        // Specific part done when MaxBW is set to 0 (auto) and InputBW is 0.
        // This requests internal input rate sampling.
        if (m_config.llMaxBW == 0 && m_config.llInputBW == 0)
        {
            // Get auto-calculated input rate, Bytes per second
            const int64_t inputbw = m_pSndBuffer->getInputRate();

            /*
             * On blocked transmitter (tx full) and until connection closes,
             * auto input rate falls to 0 but there may be still lot of packet to retransmit
             * Calling updateBandwidth with 0 sets maxBW to default BW_INFINITE (1 Gbps)
             * and sendrate skyrockets for retransmission.
             * Keep previously set maximum in that case (inputbw == 0).
             */
            if (inputbw >= 0)
                m_CongCtl->updateBandwidth(0, withOverhead(std::max(m_config.llMinInputBW, inputbw))); // Bytes/sec
        }
    }

    HLOGC(rslog.Debug, log << CONID() << "updateCC: emitting signal for EVENT:" << TransmissionEventStr(evt));

    // Now execute a congctl-defined action for that event.
    EmitSignal(evt, arg);

    // This should be done with every event except ACKACK and SEND/RECEIVE
    // After any action was done by the congctl, update the congestion window and sending interval.
    if (evt != TEV_ACKACK && evt != TEV_SEND && evt != TEV_RECEIVE)
    {
        // This part comes from original UDT.
        // NOTE: THESE things come from CCC class:
        // - m_dPktSndPeriod
        // - m_dCWndSize
        m_tdSendInterval    = microseconds_from((int64_t)m_CongCtl->pktSndPeriod_us());
        m_dCongestionWindow = m_CongCtl->cgWindowSize();
#if ENABLE_HEAVY_LOGGING
        HLOGC(rslog.Debug,
              log << CONID() << "updateCC: updated values from congctl: interval=" << count_microseconds(m_tdSendInterval) << " us ("
                  << "tk (" << m_CongCtl->pktSndPeriod_us() << "us) cgwindow="
                  << std::setprecision(3) << m_dCongestionWindow);
#endif
    }

    HLOGC(rslog.Debug, log << CONID() << "udpateCC: finished handling for EVENT:" << TransmissionEventStr(evt));

    return true;
}

void srt::CUDT::initSynch()
{
    setupMutex(m_SendBlockLock, "SendBlock");
    setupCond(m_SendBlockCond, "SendBlock");
    setupCond(m_RecvDataCond, "RecvData");
    setupMutex(m_SendLock, "Send");
    setupMutex(m_RecvLock, "Recv");
    setupMutex(m_RcvLossLock, "RcvLoss");
    setupMutex(m_RecvAckLock, "RecvAck");
    setupMutex(m_RcvBufferLock, "RcvBuffer");
    setupMutex(m_ConnectionLock, "Connection");
    setupMutex(m_StatsLock, "Stats");
    setupCond(m_RcvTsbPdCond, "RcvTsbPd");
}

void srt::CUDT::destroySynch()
{
    releaseMutex(m_SendBlockLock);

    // Just in case, signal the CV, on which some
    // other thread is possibly waiting, because a
    // process hanging on a pthread_cond_wait would
    // cause the call to destroy a CV hang up.
    m_SendBlockCond.notify_all();
    releaseCond(m_SendBlockCond);

    m_RecvDataCond.notify_all();
    releaseCond(m_RecvDataCond);
    releaseMutex(m_SendLock);
    releaseMutex(m_RecvLock);
    releaseMutex(m_RcvLossLock);
    releaseMutex(m_RecvAckLock);
    releaseMutex(m_RcvBufferLock);
    releaseMutex(m_ConnectionLock);
    releaseMutex(m_StatsLock);

    m_RcvTsbPdCond.notify_all();
    releaseCond(m_RcvTsbPdCond);
}

void srt::CUDT::releaseSynch()
{
    SRT_ASSERT(m_bClosing);
    // wake up user calls
    CSync::lock_notify_one(m_SendBlockCond, m_SendBlockLock);

    enterCS(m_SendLock);
    leaveCS(m_SendLock);

    // Awake tsbpd() and srt_recv*(..) threads for them to check m_bClosing.
    CSync::lock_notify_one(m_RecvDataCond, m_RecvLock);
    CSync::lock_notify_one(m_RcvTsbPdCond, m_RecvLock);

    // Azquiring m_RcvTsbPdStartupLock protects race in starting
    // the tsbpd() thread in CUDT::processData().
    // Wait for tsbpd() thread to finish.
    enterCS(m_RcvTsbPdStartupLock);
    if (m_RcvTsbPdThread.joinable())
    {
        m_RcvTsbPdThread.join();
    }
    leaveCS(m_RcvTsbPdStartupLock);

    // Acquiring the m_RecvLock it is assumed that both tsbpd()
    // and srt_recv*(..) threads will be aware about the state of m_bClosing.
    enterCS(m_RecvLock);
    leaveCS(m_RecvLock);
}


#if ENABLE_BONDING
void srt::CUDT::dropToGroupRecvBase()
{
    int32_t group_recv_base = SRT_SEQNO_NONE;
    if (m_parent->m_GroupOf)
    {
        // Check is first done before locking to avoid unnecessary
        // mutex locking. The condition for this field is that it
        // can be either never set, already reset, or ever set
        // and possibly dangling. The re-check after lock eliminates
        // the dangling case.
        ScopedLock glock (uglobal().m_GlobControlLock);

        // Note that getRcvBaseSeqNo() will lock m_GroupOf->m_GroupLock,
        // but this is an intended order.
        if (m_parent->m_GroupOf)
            group_recv_base = m_parent->m_GroupOf->getRcvBaseSeqNo();
    }
    if (group_recv_base == SRT_SEQNO_NONE)
        return;

    ScopedLock lck(m_RcvBufferLock);
    int cnt = rcvDropTooLateUpTo(CSeqNo::incseq(group_recv_base));
    if (cnt > 0)
    {
        HLOGC(grlog.Debug,
              log << CONID() << "dropToGroupRecvBase: dropped " << cnt << " packets before ACK: group_recv_base="
                  << group_recv_base << " m_iRcvLastAck=" << m_iRcvLastAck
                  << " m_iRcvCurrSeqNo=" << m_iRcvCurrSeqNo << " m_bTsbPd=" << m_bTsbPd);
    }
}
#endif

namespace srt {
#if ENABLE_HEAVY_LOGGING
static void DebugAck(string hdr, int prev, int ack)
{
    if (!prev)
    {
        HLOGC(xtlog.Debug, log << hdr << "ACK " << ack);
        return;
    }

    int diff = CSeqNo::seqoff(prev, ack);
    if (diff < 0)
    {
        HLOGC(xtlog.Debug, log << hdr << "ACK ERROR: " << prev << "-" << ack << "(diff " << diff << ")");
        return;
    }

    bool shorted = diff > 100; // sanity
    if (shorted)
        ack = CSeqNo::incseq(prev, 100);

    ostringstream ackv;
    for (; prev != ack; prev = CSeqNo::incseq(prev))
        ackv << prev << " ";
    if (shorted)
        ackv << "...";
    HLOGC(xtlog.Debug, log << hdr << "ACK (" << (diff + 1) << "): " << ackv.str() << ack);
}
#else
static inline void DebugAck(string, int, int) {}
#endif
}

void srt::CUDT::sendCtrl(UDTMessageType pkttype, const int32_t* lparam, void* rparam, int size)
{
    CPacket ctrlpkt;
    setPacketTS(ctrlpkt, steady_clock::now());

    int nbsent        = 0;

    switch (pkttype)
    {
    case UMSG_ACK: // 010 - Acknowledgement
    {
        nbsent = sendCtrlAck(ctrlpkt, size);
        break;
    }

    case UMSG_ACKACK: // 110 - Acknowledgement of Acknowledgement
        ctrlpkt.pack(pkttype, lparam);
        ctrlpkt.m_iID = m_PeerID;
        nbsent        = m_pSndQueue->sendto(m_PeerAddr, ctrlpkt, m_SourceAddr);

        break;

    case UMSG_LOSSREPORT: // 011 - Loss Report
    {
        // Explicitly defined lost sequences
        if (rparam)
        {
            int32_t *lossdata = (int32_t *)rparam;

            size_t bytes = sizeof(*lossdata) * size;
            ctrlpkt.pack(pkttype, NULL, lossdata, bytes);

            ctrlpkt.m_iID = m_PeerID;
            nbsent        = m_pSndQueue->sendto(m_PeerAddr, ctrlpkt, m_SourceAddr);

            enterCS(m_StatsLock);
            m_stats.rcvr.sentNak.count(1);
            leaveCS(m_StatsLock);
        }
        // Call with no arguments - get loss list from internal data.
        else if (m_pRcvLossList->getLossLength() > 0)
        {
            ScopedLock lock(m_RcvLossLock);
            // this is periodically NAK report; make sure NAK cannot be sent back too often

            // read loss list from the local receiver loss list
            int32_t *data = new int32_t[m_iMaxSRTPayloadSize / 4];
            int      losslen;
            m_pRcvLossList->getLossArray(data, losslen, m_iMaxSRTPayloadSize / 4);

            if (0 < losslen)
            {
                ctrlpkt.pack(pkttype, NULL, data, losslen * 4);
                ctrlpkt.m_iID = m_PeerID;
                nbsent        = m_pSndQueue->sendto(m_PeerAddr, ctrlpkt, m_SourceAddr);

                enterCS(m_StatsLock);
                m_stats.rcvr.sentNak.count(1);
                leaveCS(m_StatsLock);
            }

            delete[] data;
        }

        // update next NAK time, which should wait enough time for the retansmission, but not too long
        m_tdNAKInterval = microseconds_from(m_iSRTT + 4 * m_iRTTVar);

        // Fix the NAKreport period according to the congctl
        m_tdNAKInterval =
            microseconds_from(m_CongCtl->updateNAKInterval(count_microseconds(m_tdNAKInterval),
                                                                      m_RcvTimeWindow.getPktRcvSpeed(),
                                                                      m_pRcvLossList->getLossLength()));

        // This is necessary because a congctl need not wish to define
        // its own minimum interval, in which case the default one is used.
        if (m_tdNAKInterval < m_tdMinNakInterval)
            m_tdNAKInterval = m_tdMinNakInterval;

        break;
    }

    case UMSG_CGWARNING: // 100 - Congestion Warning
        ctrlpkt.pack(pkttype);
        ctrlpkt.m_iID = m_PeerID;
        nbsent        = m_pSndQueue->sendto(m_PeerAddr, ctrlpkt, m_SourceAddr);

        m_tsLastWarningTime = steady_clock::now();

        break;

    case UMSG_KEEPALIVE: // 001 - Keep-alive
        ctrlpkt.pack(pkttype);
        ctrlpkt.m_iID = m_PeerID;
        nbsent        = m_pSndQueue->sendto(m_PeerAddr, ctrlpkt, m_SourceAddr);

        break;

    case UMSG_HANDSHAKE: // 000 - Handshake
        ctrlpkt.pack(pkttype, NULL, rparam, sizeof(CHandShake));
        ctrlpkt.m_iID = m_PeerID;
        nbsent        = m_pSndQueue->sendto(m_PeerAddr, ctrlpkt, m_SourceAddr);

        break;

    case UMSG_SHUTDOWN: // 101 - Shutdown
        if (m_PeerID == 0) // Dont't send SHUTDOWN if we don't know peer ID.
            break;
        ctrlpkt.pack(pkttype);
        ctrlpkt.m_iID = m_PeerID;
        nbsent        = m_pSndQueue->sendto(m_PeerAddr, ctrlpkt, m_SourceAddr);

        break;

    case UMSG_DROPREQ: // 111 - Msg drop request
        ctrlpkt.pack(pkttype, lparam, rparam, 8);
        ctrlpkt.m_iID = m_PeerID;
        nbsent        = m_pSndQueue->sendto(m_PeerAddr, ctrlpkt, m_SourceAddr);

        break;

    case UMSG_PEERERROR: // 1000 - acknowledge the peer side a special error
        ctrlpkt.pack(pkttype, lparam);
        ctrlpkt.m_iID = m_PeerID;
        nbsent        = m_pSndQueue->sendto(m_PeerAddr, ctrlpkt, m_SourceAddr);

        break;

    case UMSG_EXT: // 0x7FFF - Resevered for future use
        break;

    default:
        break;
    }

    // Fix keepalive
    if (nbsent)
        m_tsLastSndTime.store(steady_clock::now());
}

// [[using locked(m_RcvBufferLock)]]
bool srt::CUDT::getFirstNoncontSequence(int32_t& w_seq, string& w_log_reason)
{
    {
        ScopedLock losslock (m_RcvLossLock);
        const int32_t seq = m_pRcvLossList->getFirstLostSeq();
        if (seq != SRT_SEQNO_NONE)
        {
            HLOGC(xtlog.Debug, log << "NONCONT-SEQUENCE: first loss %" << seq << " (loss len=" <<
                    m_pRcvLossList->getLossLength() << ")");
            w_seq = seq;
            w_log_reason = "first lost";
            return true;
        }
    }

    w_seq = CSeqNo::incseq(m_iRcvCurrSeqNo);
    HLOGC(xtlog.Debug, log << "NONCONT-SEQUENCE: past-recv %" << w_seq);
    w_log_reason = "expected next";

    return true;
}


int srt::CUDT::sendCtrlAck(CPacket& ctrlpkt, int size)
{
    SRT_ASSERT(ctrlpkt.getMsgTimeStamp() != 0);
    int nbsent = 0;
    int local_prevack = 0;

#if ENABLE_HEAVY_LOGGING
    struct SaveBack
    {
        int& target;
        const int& source;

        ~SaveBack() { target = source; }
    } l_saveback = { m_iDebugPrevLastAck, m_iRcvLastAck };
    (void)l_saveback; // kill compiler warning: unused variable `l_saveback` [-Wunused-variable]

    local_prevack = m_iDebugPrevLastAck;

#endif
    string reason; // just for "a reason" of giving particular % for ACK

#if ENABLE_BONDING
    dropToGroupRecvBase();
#endif

    // The TSBPD thread may change the first lost sequence record (TLPKTDROP).
    // To avoid it the m_RcvBufferLock has to be acquired.
    UniqueLock bufflock(m_RcvBufferLock);

    int32_t ack;    // First unacknowledged packet sequence number (acknowledge up to ack).
    if (!getFirstNoncontSequence((ack), (reason)))
        return nbsent;

    if (m_iRcvLastAckAck == ack)
    {
        HLOGC(xtlog.Debug,
              log << CONID() << "sendCtrl(UMSG_ACK): last ACK %" << ack << "(" << reason << ") == last ACKACK");
        return nbsent;
    }

    // send out a lite ACK
    // to save time on buffer processing and bandwidth/AS measurement, a lite ACK only feeds back an ACK number
    if (size == SEND_LITE_ACK)
    {
        bufflock.unlock();
        ctrlpkt.pack(UMSG_ACK, NULL, &ack, size);
        ctrlpkt.m_iID = m_PeerID;
        nbsent = m_pSndQueue->sendto(m_PeerAddr, ctrlpkt, m_SourceAddr);
        DebugAck(CONID() + "sendCtrl(lite): ", local_prevack, ack);
        return nbsent;
    }

    // IF ack %> m_iRcvLastAck
    // There are new received packets to acknowledge, update related information.
    if (CSeqNo::seqcmp(ack, m_iRcvLastAck) > 0)
    {
        // Sanity check if the "selected ACK" points to a sequence
        // in the past for the buffer. This SHOULD NEVER HAPPEN because
        // on drop the loss records should have been removed, and the last received
        // sequence also can't be in the past towards the buffer.

        // NOTE: This problem has been observed when the packet sequence
        // was incorrectly removed from the receiver loss list. This should
        // then stay here as a condition in order to detect this problem,
        // should it happen in the future.
        if (CSeqNo::seqcmp(ack, m_pRcvBuffer->getStartSeqNo()) < 0)
        {
            LOGC(xtlog.Error,
                    log << CONID() << "sendCtrlAck: IPE: invalid ACK from %" << m_iRcvLastAck << " to %" << ack << " ("
                    << CSeqNo::seqoff(m_iRcvLastAck, ack) << " packets) buffer=%" << m_pRcvBuffer->getStartSeqNo());
        }
        else
        {
            HLOGC(xtlog.Debug,
                    log << CONID() << "sendCtrlAck: %" << m_iRcvLastAck << " -> %" << ack << " ("
                    << CSeqNo::seqoff(m_iRcvLastAck, ack) << " packets)");
        }

        m_iRcvLastAck = ack;

#if ENABLE_BONDING
        const int32_t group_read_seq = m_pRcvBuffer->getFirstReadablePacketInfo(steady_clock::now()).seqno;
#endif

        InvertedLock un_bufflock (m_RcvBufferLock);

#if ENABLE_BONDING
        // This actually should be done immediately after the ACK pointers were
        // updated in this socket, but it can't be done inside this function due
        // to being run under a lock.

        // At this moment no locks are applied. The only lock used so far
        // was m_RcvBufferLock, but this was lifed above. At this moment
        // it is safe to apply any locks here. This function is affined
        // to CRcvQueue::worker thread, so it is free to apply locks as
        // required in the defined order. At present we only need the lock
        // on m_GlobControlLock to prevent the group from being deleted
        // in the meantime
        if (m_parent->m_GroupOf)
        {
            // Check is first done before locking to avoid unnecessary
            // mutex locking. The condition for this field is that it
            // can be either never set, already reset, or ever set
            // and possibly dangling. The re-check after lock eliminates
            // the dangling case.
            ScopedLock glock (uglobal().m_GlobControlLock);

            // Note that updateLatestRcv will lock m_GroupOf->m_GroupLock,
            // but this is an intended order.
            if (m_parent->m_GroupOf)
            {
                // A group may need to update the parallelly used idle links,
                // should it have any. Pass the current socket position in order
                // to skip it from the group loop.
                m_parent->m_GroupOf->updateLatestRcv(m_parent);
            }
        }
#endif
        // If TSBPD is enabled, then INSTEAD OF signaling m_RecvDataCond,
        // signal m_RcvTsbPdCond. This will kick in the tsbpd thread, which
        // will signal m_RecvDataCond when there's time to play for particular
        // data packet.
        HLOGC(xtlog.Debug,
              log << CONID() << "ACK: clip %" << m_iRcvLastAck << "-%" << ack << ", REVOKED "
                  << CSeqNo::seqoff(ack, m_iRcvLastAck) << " from RCV buffer");

        if (m_bTsbPd)
        {
            /* Newly acknowledged data, signal TsbPD thread */
            CUniqueSync tslcc (m_RecvLock, m_RcvTsbPdCond);
            // m_bTsbPdAckWakeup is protected by m_RecvLock in the tsbpd() thread
            if (m_bTsbPdAckWakeup)
                tslcc.notify_one();
        }
        else
        {
            {
                CUniqueSync rdcc (m_RecvLock, m_RecvDataCond);

                // Locks m_RcvBufferLock, which is unlocked above by InvertedLock un_bufflock.
                // Must check read-readiness under m_RecvLock to protect the epoll from concurrent changes in readBuffer()
                if (isRcvBufferReady())
                {
                    if (m_config.bSynRecving)
                    {
                        // signal a waiting "recv" call if there is any data available
                        rdcc.notify_one();
                    }
                    // acknowledge any waiting epolls to read
                    // fix SRT_EPOLL_IN event loss but rcvbuffer still have data：
                    // 1. user call receive/receivemessage(about line number:6482)
                    // 2. after read/receive, if rcvbuffer is empty, will set SRT_EPOLL_IN event to false
                    // 3. but if we do not do some lock work here, will cause some sync problems between threads:
                    //      (1) user thread: call receive/receivemessage
                    //      (2) user thread: read data
                    //      (3) user thread: no data in rcvbuffer, set SRT_EPOLL_IN event to false
                    //      (4) receive thread: receive data and set SRT_EPOLL_IN to true
                    //      (5) user thread: set SRT_EPOLL_IN to false
                    // 4. so , m_RecvLock must be used here to protect epoll event
                    uglobal().m_EPoll.update_events(m_SocketID, m_sPollID, SRT_EPOLL_IN, true);
                }
            }
#if ENABLE_BONDING
            if (group_read_seq != SRT_SEQNO_NONE && m_parent->m_GroupOf)
            {
                // See above explanation for double-checking
                ScopedLock glock (uglobal().m_GlobControlLock);

                if (m_parent->m_GroupOf)
                {
                    // The current "APP reader" needs to simply decide as to whether
                    // the next CUDTGroup::recv() call should return with no blocking or not.
                    // When the group is read-ready, it should update its pollers as it sees fit.
                    m_parent->m_GroupOf->updateReadState(m_SocketID, group_read_seq);
                }
            }
#endif
            CGlobEvent::triggerEvent();
        }
    }
    else if (ack == m_iRcvLastAck)
    {
        // If the ACK was just sent already AND elapsed time did not exceed RTT,
        if ((steady_clock::now() - m_tsLastAckTime) <
            (microseconds_from(m_iSRTT + 4 * m_iRTTVar)))
        {
            HLOGC(xtlog.Debug,
                  log << CONID() << "sendCtrl(UMSG_ACK): ACK %" << ack << " just sent - too early to repeat");
            return nbsent;
        }
    }
    else
    {
        // Not possible (m_iRcvCurrSeqNo+1 <% m_iRcvLastAck ?)
        LOGC(xtlog.Error, log << CONID() << "sendCtrl(UMSG_ACK): IPE: curr %" << ack << " <% last %" << m_iRcvLastAck);
        return nbsent;
    }

    // [[using assert( ack >= m_iRcvLastAck && is_periodic_ack ) ]];
    // [[using locked(m_RcvBufferLock)]];

    // Send out the ACK only if has not been received by the sender before
    if (CSeqNo::seqcmp(m_iRcvLastAck, m_iRcvLastAckAck) > 0)
    {
        // NOTE: The BSTATS feature turns on extra fields above size 6
        // also known as ACKD_TOTAL_SIZE_VER100.
        int32_t data[ACKD_TOTAL_SIZE];

        // Case you care, CAckNo::incack does exactly the same thing as
        // CSeqNo::incseq. Logically the ACK number is a different thing
        // than sequence number (it's a "journal" for ACK request-response,
        // and starts from 0, unlike sequence, which starts from a random
        // number), but still the numbers are from exactly the same domain.
        m_iAckSeqNo = CAckNo::incack(m_iAckSeqNo);
        data[ACKD_RCVLASTACK] = m_iRcvLastAck;
        data[ACKD_RTT] = m_iSRTT;
        data[ACKD_RTTVAR] = m_iRTTVar;
        data[ACKD_BUFFERLEFT] = (int) getAvailRcvBufferSizeNoLock();
        // a minimum flow window of 2 is used, even if buffer is full, to break potential deadlock
        if (data[ACKD_BUFFERLEFT] < 2)
            data[ACKD_BUFFERLEFT] = 2;

        if (steady_clock::now() - m_tsLastAckTime > m_tdACKInterval)
        {
            int rcvRate;
            int ctrlsz = ACKD_TOTAL_SIZE_UDTBASE * ACKD_FIELD_SIZE; // Minimum required size

            data[ACKD_RCVSPEED] = m_RcvTimeWindow.getPktRcvSpeed((rcvRate));
            data[ACKD_BANDWIDTH] = m_RcvTimeWindow.getBandwidth();

            //>>Patch while incompatible (1.0.2) receiver floating around
            if (m_uPeerSrtVersion == SrtVersion(1, 0, 2))
            {
                data[ACKD_RCVRATE] = rcvRate;                                     // bytes/sec
                data[ACKD_XMRATE_VER102_ONLY] = data[ACKD_BANDWIDTH] * m_iMaxSRTPayloadSize; // bytes/sec
                ctrlsz = ACKD_FIELD_SIZE * ACKD_TOTAL_SIZE_VER102_ONLY;
            }
            else if (m_uPeerSrtVersion >= SrtVersion(1, 0, 3))
            {
                // Normal, currently expected version.
                data[ACKD_RCVRATE] = rcvRate; // bytes/sec
                ctrlsz = ACKD_FIELD_SIZE * ACKD_TOTAL_SIZE_VER101;
            }
            // ELSE: leave the buffer with ...UDTBASE size.

            ctrlpkt.pack(UMSG_ACK, &m_iAckSeqNo, data, ctrlsz);
            m_tsLastAckTime = steady_clock::now();
        }
        else
        {
            ctrlpkt.pack(UMSG_ACK, &m_iAckSeqNo, data, ACKD_FIELD_SIZE * ACKD_TOTAL_SIZE_SMALL);
        }

        ctrlpkt.m_iID = m_PeerID;
        setPacketTS(ctrlpkt, steady_clock::now());
        nbsent = m_pSndQueue->sendto(m_PeerAddr, ctrlpkt, m_SourceAddr);
        DebugAck(CONID() + "sendCtrl(UMSG_ACK): ", local_prevack, ack);

        m_ACKWindow.store(m_iAckSeqNo, m_iRcvLastAck);

        enterCS(m_StatsLock);
        m_stats.rcvr.sentAck.count(1);
        leaveCS(m_StatsLock);
    }
    else
    {
        HLOGC(xtlog.Debug, log << CONID() << "sendCtrl(UMSG_ACK): " << "ACK %" << m_iRcvLastAck
            << " <=%  ACKACK %" << m_iRcvLastAckAck << " - NOT SENDING ACK");
    }

    return nbsent;
}

void srt::CUDT::updateSndLossListOnACK(int32_t ackdata_seqno)
{
#if ENABLE_BONDING
    // This is for the call of CSndBuffer::getMsgNoAt that returns
    // this value as a notfound-trap.
    int32_t msgno_at_last_acked_seq = SRT_MSGNO_CONTROL;
    bool is_group = m_parent->m_GroupOf;
#endif

    // Update sender's loss list and acknowledge packets in the sender's buffer
    {
        // m_RecvAckLock protects sender's loss list and epoll
        ScopedLock ack_lock(m_RecvAckLock);

        const int offset = CSeqNo::seqoff(m_iSndLastDataAck, ackdata_seqno);
        // IF distance between m_iSndLastDataAck and ack is nonempty...
        if (offset <= 0)
            return;

        // update sending variables
        m_iSndLastDataAck = ackdata_seqno;

#if ENABLE_BONDING
        if (is_group)
        {
            // Get offset-1 because 'offset' points actually to past-the-end
            // of the sender buffer. We have already checked that offset is
            // at least 1.
            msgno_at_last_acked_seq = m_pSndBuffer->getMsgNoAt(offset-1);
            // Just keep this value prepared; it can't be updated exactly right
            // now because accessing the group needs some locks to be applied
            // with preserved the right locking order.
        }
#endif

        // remove any loss that predates 'ack' (not to be considered loss anymore)
        m_pSndLossList->removeUpTo(CSeqNo::decseq(m_iSndLastDataAck));

        // acknowledge the sending buffer (remove data that predate 'ack')
        m_pSndBuffer->ackData(offset);

        // acknowledde any waiting epolls to write
        uglobal().m_EPoll.update_events(m_SocketID, m_sPollID, SRT_EPOLL_OUT, true);
        CGlobEvent::triggerEvent();
    }

#if ENABLE_BONDING
    if (is_group)
    {
        // m_RecvAckLock is ordered AFTER m_GlobControlLock, so this can only
        // be done now that m_RecvAckLock is unlocked.
        ScopedLock glock (uglobal().m_GlobControlLock);
        if (m_parent->m_GroupOf)
        {
            HLOGC(inlog.Debug, log << CONID() << "ACK: acking group sender buffer for #" << msgno_at_last_acked_seq);

            // Guard access to m_iSndAckedMsgNo field
            // Note: This can't be done inside CUDTGroup::ackMessage
            // because this function is also called from CUDT::sndDropTooLate
            // called from CUDT::sendmsg2 called from CUDTGroup::send, which
            // applies the lock on m_GroupLock already.
            ScopedLock glk (*m_parent->m_GroupOf->exp_groupLock());

            // NOTE: ackMessage also accepts and ignores the trap representation
            // which is SRT_MSGNO_CONTROL.
            m_parent->m_GroupOf->ackMessage(msgno_at_last_acked_seq);
        }
    }
#endif

    // insert this socket to snd list if it is not on the list yet
    const steady_clock::time_point currtime = steady_clock::now();
    m_pSndQueue->m_pSndUList->update(this, CSndUList::DONT_RESCHEDULE, currtime);

    if (m_config.bSynSending)
    {
        CSync::lock_notify_one(m_SendBlockCond, m_SendBlockLock);
    }

    // record total time used for sending
    enterCS(m_StatsLock);
    m_stats.sndDuration += count_microseconds(currtime - m_stats.sndDurationCounter);
    m_stats.m_sndDurationTotal += count_microseconds(currtime - m_stats.sndDurationCounter);
    m_stats.sndDurationCounter = currtime;
    leaveCS(m_StatsLock);
}

void srt::CUDT::processCtrlAck(const CPacket &ctrlpkt, const steady_clock::time_point& currtime)
{
    const int32_t* ackdata       = (const int32_t*)ctrlpkt.m_pcData;
    const int32_t  ackdata_seqno = ackdata[ACKD_RCVLASTACK];

    // Check the value of ACK in case when it was some rogue peer
    if (ackdata_seqno < 0)
    {
        // This embraces all cases when the most significant bit is set,
        // as the variable is of a signed type. So, SRT_SEQNO_NONE is
        // included, but it also triggers for any other kind of invalid value.
        // This check MUST BE DONE before making any operation on this number.
        LOGC(inlog.Error, log << CONID() << "ACK: IPE/EPE: received invalid ACK value: " << ackdata_seqno
                << " " << std::hex << ackdata_seqno << " (IGNORED)");
        return;
    }

    const bool isLiteAck = ctrlpkt.getLength() == (size_t)SEND_LITE_ACK;
    HLOGC(inlog.Debug,
          log << CONID() << "ACK covers: " << m_iSndLastDataAck << " - " << ackdata_seqno << " [ACK=" << m_iSndLastAck
              << "]" << (isLiteAck ? "[LITE]" : "[FULL]"));

    updateSndLossListOnACK(ackdata_seqno);

    // Process a lite ACK
    if (isLiteAck)
    {
        if (CSeqNo::seqcmp(ackdata_seqno, m_iSndLastAck) >= 0)
        {
            ScopedLock ack_lock(m_RecvAckLock);
            m_iFlowWindowSize = m_iFlowWindowSize - CSeqNo::seqoff(m_iSndLastAck, ackdata_seqno);
            m_iSndLastAck = ackdata_seqno;

            m_tsLastRspAckTime = currtime;
            m_iReXmitCount         = 1; // Reset re-transmit count since last ACK
        }

        return;
    }

    // Decide to send ACKACK or not
    {
        // Sequence number of the ACK packet
        const int32_t ack_seqno = ctrlpkt.getAckSeqNo();

        // Send ACK acknowledgement (UMSG_ACKACK).
        // There can be less ACKACK packets in the stream, than the number of ACK packets.
        // Only send ACKACK every syn interval or if ACK packet with the sequence number
        // already acknowledged (with ACKACK) has come again, which probably means ACKACK was lost.
        if ((currtime - m_SndLastAck2Time > microseconds_from(COMM_SYN_INTERVAL_US)) || (ack_seqno == m_iSndLastAck2))
        {
            sendCtrl(UMSG_ACKACK, &ack_seqno);
            m_iSndLastAck2       = ack_seqno;
            m_SndLastAck2Time = currtime;
        }
    }

    //
    // Begin of the new code with TLPKTDROP.
    //

    // Protect packet retransmission
    {
        ScopedLock ack_lock(m_RecvAckLock);

        // Check the validation of the ack
        if (CSeqNo::seqcmp(ackdata_seqno, CSeqNo::incseq(m_iSndCurrSeqNo)) > 0)
        {
            // this should not happen: attack or bug
            LOGC(gglog.Error,
                    log << CONID() << "ATTACK/IPE: incoming ack seq " << ackdata_seqno << " exceeds current "
                    << m_iSndCurrSeqNo << " by " << (CSeqNo::seqoff(m_iSndCurrSeqNo, ackdata_seqno) - 1) << "!");
            m_bBroken        = true;
            m_iBrokenCounter = 0;
            return;
        }

        if (CSeqNo::seqcmp(ackdata_seqno, m_iSndLastAck) >= 0)
        {
            // Update Flow Window Size, must update before and together with m_iSndLastAck
            m_iFlowWindowSize = ackdata[ACKD_BUFFERLEFT];
            m_iSndLastAck     = ackdata_seqno;
            m_tsLastRspAckTime  = currtime;
            m_iReXmitCount    = 1; // Reset re-transmit count since last ACK
        }

        /*
         * We must not ignore full ack received by peer
         * if data has been artificially acked by late packet drop.
         * Therefore, a distinct ack state is used for received Ack (iSndLastFullAck)
         * and ack position in send buffer (m_iSndLastDataAck).
         * Otherwise, when severe congestion causing packet drops (and m_iSndLastDataAck update)
         * occures, we drop received acks (as duplicates) and do not update stats like RTT,
         * which may go crazy and stay there, preventing proper stream recovery.
         */

        if (CSeqNo::seqoff(m_iSndLastFullAck, ackdata_seqno) <= 0)
        {
            // discard it if it is a repeated ACK
            return;
        }
        m_iSndLastFullAck = ackdata_seqno;
    }
    //
    // END of the new code with TLPKTDROP
    //
#if ENABLE_BONDING
    if (m_parent->m_GroupOf)
    {
        ScopedLock glock (uglobal().m_GlobControlLock);
        if (m_parent->m_GroupOf)
        {
            // Will apply m_GroupLock, ordered after m_GlobControlLock.
            // m_GlobControlLock is necessary for group existence.
            m_parent->m_GroupOf->updateWriteState();
        }
    }
#endif

    size_t acksize   = ctrlpkt.getLength(); // TEMPORARY VALUE FOR CHECKING
    bool   wrongsize = 0 != (acksize % ACKD_FIELD_SIZE);
    acksize          = acksize / ACKD_FIELD_SIZE; // ACTUAL VALUE

    if (wrongsize)
    {
        // Issue a log, but don't do anything but skipping the "odd" bytes from the payload.
        LOGC(inlog.Warn,
             log << CONID() << "Received UMSG_ACK payload is not evened up to 4-byte based field size - cutting to "
                 << acksize << " fields");
    }

    // Start with checking the base size.
    if (acksize < ACKD_TOTAL_SIZE_SMALL)
    {
        LOGC(inlog.Warn, log << CONID() << "Invalid ACK size " << acksize << " fields - less than minimum required!");
        // Ack is already interpreted, just skip further parts.
        return;
    }
    // This check covers fields up to ACKD_BUFFERLEFT.

    // Extract RTT estimate and RTTVar from the ACK packet.
    const int rtt    = ackdata[ACKD_RTT];
    const int rttvar = ackdata[ACKD_RTTVAR];

    // Update the values of smoothed RTT and the variation in RTT samples
    // on subsequent RTT estimates extracted from the ACK packets
    // (during transmission).
    if (m_bIsFirstRTTReceived)
    {
        // Suppose transmission is bidirectional if sender is also receiving
        // data packets.
        enterCS(m_StatsLock);
        const bool bPktsReceived = m_stats.rcvr.recvd.total.count() != 0;
        leaveCS(m_StatsLock);

        if (bPktsReceived)  // Transmission is bidirectional.
        {
            // RTT value extracted from the ACK packet (rtt) is already smoothed
            // RTT obtained at the receiver side. Apply EWMA anyway for the second
            // time on the sender side. Ignore initial values which might arrive
            // after the smoothed RTT on the sender side has been
            // reset to the very first RTT sample received from the receiver.
            // TODO: The case of bidirectional transmission requires further
            // improvements and testing. Double smoothing is applied here to be
            // consistent with the previous behavior.
            if (rtt != INITIAL_RTT || rttvar != INITIAL_RTTVAR)
            {
                int iSRTT = m_iSRTT.load(), iRTTVar = m_iRTTVar.load();
                iRTTVar = avg_iir<4>(iRTTVar, abs(rtt - iSRTT));
                iSRTT   = avg_iir<8>(iSRTT, rtt);
                m_iSRTT = iSRTT;
                m_iRTTVar = iRTTVar;
            }
        }
        else  // Transmission is unidirectional.
        {
            // Simply take the values of smoothed RTT and RTT variance from
            // the ACK packet.
            m_iSRTT   = rtt;
            m_iRTTVar = rttvar;
        }
    }
    // Reset the value of smoothed RTT to the first real RTT estimate extracted
    // from an ACK after initialization (at the beginning of transmission).
    // In case of resumed connection over the same network, the very first RTT
    // value sent within an ACK will be taken from cache and equal to previous
    // connection's final smoothed RTT value. The reception of such a value
    // will also trigger the smoothed RTT reset at the sender side.
    else if (rtt != INITIAL_RTT && rttvar != INITIAL_RTTVAR)
    {
        m_iSRTT               = rtt;
        m_iRTTVar             = rttvar;
        m_bIsFirstRTTReceived = true;
    }

#if SRT_DEBUG_RTT
    s_rtt_trace.trace(currtime, "ACK", rtt, rttvar, m_bIsFirstRTTReceived,
                      m_stats.recvTotal, m_iSRTT, m_iRTTVar);
#endif

    /* Version-dependent fields:
     * Original UDT (total size: ACKD_TOTAL_SIZE_SMALL):
     *   ACKD_RCVLASTACK
     *   ACKD_RTT
     *   ACKD_RTTVAR
     *   ACKD_BUFFERLEFT
     * Additional UDT fields, not always attached:
     *   ACKD_RCVSPEED
     *   ACKD_BANDWIDTH
     * SRT extension since v1.0.1:
     *   ACKD_RCVRATE
     * SRT extension in v1.0.2 only:
     *   ACKD_XMRATE_VER102_ONLY
     */

    if (acksize > ACKD_TOTAL_SIZE_SMALL)
    {
        // This means that ACKD_RCVSPEED and ACKD_BANDWIDTH fields are available.
        int pktps     = ackdata[ACKD_RCVSPEED];
        int bandwidth = ackdata[ACKD_BANDWIDTH];
        int bytesps;

        /* SRT v1.0.2 Bytes-based stats: bandwidth (pcData[ACKD_XMRATE_VER102_ONLY]) and delivery rate (pcData[ACKD_RCVRATE]) in
         * bytes/sec instead of pkts/sec */
        /* SRT v1.0.3 Bytes-based stats: only delivery rate (pcData[ACKD_RCVRATE]) in bytes/sec instead of pkts/sec */
        if (acksize > ACKD_TOTAL_SIZE_UDTBASE)
            bytesps = ackdata[ACKD_RCVRATE];
        else
            bytesps = pktps * m_iMaxSRTPayloadSize;

        m_iBandwidth        = avg_iir<8>(m_iBandwidth.load(), bandwidth);
        m_iDeliveryRate     = avg_iir<8>(m_iDeliveryRate.load(), pktps);
        m_iByteDeliveryRate = avg_iir<8>(m_iByteDeliveryRate.load(), bytesps);

        // Update Estimated Bandwidth and packet delivery rate
        // m_iRcvRate = m_iDeliveryRate;
        // ^^ This has been removed because with the SrtCongestion class
        // instead of reading the m_iRcvRate local field this will read
        // cudt->deliveryRate() instead.
    }

    updateCC(TEV_ACK, EventVariant(ackdata_seqno));

    enterCS(m_StatsLock);
    m_stats.sndr.recvdAck.count(1);
    leaveCS(m_StatsLock);
}

void srt::CUDT::processCtrlAckAck(const CPacket& ctrlpkt, const time_point& tsArrival)
{
    int32_t ack = 0;

    // Calculate RTT estimate on the receiver side based on ACK/ACKACK pair.
    const int rtt = m_ACKWindow.acknowledge(ctrlpkt.getAckSeqNo(), ack, tsArrival);

    if (rtt == -1)
    {
        if (ctrlpkt.getAckSeqNo() > (m_iAckSeqNo - static_cast<int>(ACK_WND_SIZE)) && ctrlpkt.getAckSeqNo() <= m_iAckSeqNo)
        {
            LOGC(inlog.Note,
                log << CONID() << "ACKACK out of order, skipping RTT calculation "
                << "(ACK number: " << ctrlpkt.getAckSeqNo() << ", last ACK sent: " << m_iAckSeqNo
                << ", RTT (EWMA): " << m_iSRTT << ")");
            return;
        }

        LOGC(inlog.Error,
             log << CONID() << "ACK record not found, can't estimate RTT "
                 << "(ACK number: " << ctrlpkt.getAckSeqNo() << ", last ACK sent: " << m_iAckSeqNo
                 << ", RTT (EWMA): " << m_iSRTT << ")");
        return;
    }

    if (rtt <= 0)
    {
        LOGC(inlog.Error,
            log << CONID() << "IPE: invalid RTT estimate " << rtt
            << ", possible time shift. Clock: " << SRT_SYNC_CLOCK_STR);
        return;
    }

    // If increasing delay is detected.
    //   sendCtrl(UMSG_CGWARNING);

    // Update the values of smoothed RTT and the variation in RTT samples
    // on subsequent RTT samples (during transmission).
    if (m_bIsFirstRTTReceived)
    {
        m_iRTTVar = avg_iir<4>(m_iRTTVar.load(), abs(rtt - m_iSRTT.load()));
        m_iSRTT   = avg_iir<8>(m_iSRTT.load(), rtt);
    }
    // Reset the value of smoothed RTT on the first RTT sample after initialization
    // (at the beginning of transmission).
    // In case of resumed connection over the same network, the initial RTT
    // value will be taken from cache and equal to previous connection's
    // final smoothed RTT value.
    else
    {
        m_iSRTT               = rtt;
        m_iRTTVar             = rtt / 2;
        m_bIsFirstRTTReceived = true;
    }

#if SRT_DEBUG_RTT
    s_rtt_trace.trace(tsArrival, "ACKACK", rtt, -1, m_bIsFirstRTTReceived,
                      -1, m_iSRTT, m_iRTTVar);
#endif

    updateCC(TEV_ACKACK, EventVariant(ack));

    // This function will put a lock on m_RecvLock by itself, as needed.
    // It must be done inside because this function reads the current time
    // and if waiting for the lock has caused a delay, the time will be
    // inaccurate. Additionally it won't lock if TSBPD mode is off, and
    // won't update anything. Note that if you set TSBPD mode and use
    // srt_recvfile (which doesn't make any sense), you'll have a deadlock.
    if (m_config.bDriftTracer)
    {
        const bool drift_updated SRT_ATR_UNUSED = m_pRcvBuffer->addRcvTsbPdDriftSample(ctrlpkt.getMsgTimeStamp(), tsArrival, rtt);
#if ENABLE_BONDING
        if (drift_updated && m_parent->m_GroupOf)
        {
            ScopedLock glock(uglobal().m_GlobControlLock);
            if (m_parent->m_GroupOf)
            {
                m_parent->m_GroupOf->synchronizeDrift(this);
            }
        }
#endif
    }

    // Update last ACK that has been received by the sender
    if (CSeqNo::seqcmp(ack, m_iRcvLastAckAck) > 0)
        m_iRcvLastAckAck = ack;
}

void srt::CUDT::processCtrlLossReport(const CPacket& ctrlpkt)
{
    const int32_t* losslist = (int32_t*)(ctrlpkt.m_pcData);
    const size_t   losslist_len = ctrlpkt.getLength() / 4;

    bool secure = true;

    // This variable is used in "normal" logs, so it may cause a warning
    // when logging is forcefully off.
    int32_t wrong_loss SRT_ATR_UNUSED = SRT_SEQNO_NONE;

    // protect packet retransmission
    {
        ScopedLock ack_lock(m_RecvAckLock);

        // decode loss list message and insert loss into the sender loss list
        for (int i = 0, n = (int)losslist_len; i < n; ++i)
        {
            // IF the loss is a range <LO, HI>
            if (IsSet(losslist[i], LOSSDATA_SEQNO_RANGE_FIRST))
            {
                // Then it's this is a <LO, HI> specification with HI in a consecutive cell.
                const int32_t losslist_lo = SEQNO_VALUE::unwrap(losslist[i]);
                const int32_t losslist_hi = losslist[i + 1];
                // <LO, HI> specification means that the consecutive cell has been already interpreted.
                ++i;

                HLOGC(inlog.Debug, log << CONID() << "received UMSG_LOSSREPORT: "
                                       << losslist_lo << "-" << losslist_hi
                                       << " (" << CSeqNo::seqlen(losslist_lo, losslist_hi) << " packets)...");

                if ((CSeqNo::seqcmp(losslist_lo, losslist_hi) > 0) ||
                    (CSeqNo::seqcmp(losslist_hi, m_iSndCurrSeqNo) > 0))
                {
                    // LO must not be greater than HI.
                    // HI must not be greater than the most recent sent seq.
                    LOGC(inlog.Warn, log << CONID() << "rcv LOSSREPORT rng " << losslist_lo << " - " << losslist_hi
                        << " with last sent " << m_iSndCurrSeqNo << " - DISCARDING");
                    secure = false;
                    wrong_loss = losslist_hi;
                    break;
                }

                int num = 0;
                // IF losslist_lo %>= m_iSndLastAck
                if (CSeqNo::seqcmp(losslist_lo, m_iSndLastAck) >= 0)
                {
                    HLOGC(inlog.Debug, log << CONID() << "LOSSREPORT: adding "
                        << losslist_lo << " - " << losslist_hi << " to loss list");
                    num = m_pSndLossList->insert(losslist_lo, losslist_hi);
                }
                // ELSE losslist_lo %< m_iSndLastAck
                else
                {
                    // This should be theoretically impossible because this would mean that
                    // the received packet loss report informs about the loss that predates
                    // the ACK sequence.
                    // However, this can happen in these situations:
                    // - if the packet reordering has caused the earlier sent LOSSREPORT will be
                    // delivered after later sent ACK. Whatever, ACK should be more important,
                    // so simply drop the part that predates ACK.
                    // - redundancy second link (ISN was screwed up initially, but late towards last sent)
                    // - initial DROPREQ was lost
                    // This just causes repeating DROPREQ, as when the receiver continues sending
                    // LOSSREPORT, it's probably UNAWARE OF THE SITUATION.
                    int32_t dropreq_hi = losslist_hi;
                    IF_HEAVY_LOGGING(const char* drop_type = "completely");

                    // IF losslist_hi %>= m_iSndLastAck
                    if (CSeqNo::seqcmp(losslist_hi, m_iSndLastAck) >= 0)
                    {
                        HLOGC(inlog.Debug, log << CONID() << "LOSSREPORT: adding "
                                << m_iSndLastAck << "[ACK] - " << losslist_hi << " to loss list");
                        num = m_pSndLossList->insert(m_iSndLastAck, losslist_hi);
                        dropreq_hi = CSeqNo::decseq(m_iSndLastAck);
                        IF_HEAVY_LOGGING(drop_type = "partially");
                    }

                    // In distinction to losslist, DROPREQ has always just one range,
                    // and the data are <LO, HI>, with no range bit.
                    int32_t seqpair[2] = { losslist_lo, dropreq_hi };
                    const int32_t no_msgno = 0; // We don't know.

                    // When this DROPREQ gets lost in UDP again, the receiver will do one of these:
                    // - repeatedly send LOSSREPORT (as per NAKREPORT), so this will happen again
                    // - finally give up rexmit request as per TLPKTDROP (DROPREQ should make
                    //   TSBPD wake up should it still wait for new packets to get ACK-ed)
                    HLOGC(inlog.Debug,
                          log << CONID() << "LOSSREPORT: " << drop_type << " IGNORED with SndLastAck=%" << m_iSndLastAck
                              << ": %" << losslist_lo << "-" << dropreq_hi << " - sending DROPREQ");
                    sendCtrl(UMSG_DROPREQ, &no_msgno, seqpair, sizeof(seqpair));
                }

                enterCS(m_StatsLock);
                m_stats.sndr.lost.count(num);
                leaveCS(m_StatsLock);
            }
            // ELSE the loss is a single seq
            else
            {
                // IF loss_seq %>= m_iSndLastAck
                if (CSeqNo::seqcmp(losslist[i], m_iSndLastAck) >= 0)
                {
                    if (CSeqNo::seqcmp(losslist[i], m_iSndCurrSeqNo) > 0)
                    {
                        LOGC(inlog.Warn, log << CONID() << "rcv LOSSREPORT pkt %" << losslist[i]
                                << " with last sent %" << m_iSndCurrSeqNo << " - DISCARDING");
                        // loss_seq must not be greater than the most recent sent seq
                        secure = false;
                        wrong_loss = losslist[i];
                        break;
                    }

                    HLOGC(inlog.Debug,
                            log << CONID() << "LOSSREPORT: adding %" << losslist[i] << " (1 packet) to loss list");
                    const int num = m_pSndLossList->insert(losslist[i], losslist[i]);

                    enterCS(m_StatsLock);
                    m_stats.sndr.lost.count(num);
                    leaveCS(m_StatsLock);
                }
                // ELSE loss_seq %< m_iSndLastAck
                else
                {
                    // In distinction to losslist, DROPREQ has always just one range,
                    // and the data are <LO, HI>, with no range bit.
                    int32_t seqpair[2] = { losslist[i], losslist[i] };
                    const int32_t no_msgno = 0; // We don't know.
                    HLOGC(inlog.Debug,
                            log << CONID() << "LOSSREPORT: IGNORED with SndLastAck=%" << m_iSndLastAck << ": %" << losslist[i]
                            << " - sending DROPREQ");
                    sendCtrl(UMSG_DROPREQ, &no_msgno, seqpair, sizeof(seqpair));
                }
            }
        }
    }

    updateCC(TEV_LOSSREPORT, EventVariant(losslist, losslist_len));

    if (!secure)
    {
        LOGC(inlog.Warn,
            log << CONID() << "out-of-band LOSSREPORT received; BUG or ATTACK - last sent %" << m_iSndCurrSeqNo
            << " vs loss %" << wrong_loss);
        // this should not happen: attack or bug
        m_bBroken = true;
        m_iBrokenCounter = 0;
        return;
    }

    // the lost packet (retransmission) should be sent out immediately
    m_pSndQueue->m_pSndUList->update(this, CSndUList::DONT_RESCHEDULE);

    enterCS(m_StatsLock);
    m_stats.sndr.recvdNak.count(1);
    leaveCS(m_StatsLock);
}

void srt::CUDT::processCtrlHS(const CPacket& ctrlpkt)
{
    CHandShake req;
    req.load_from(ctrlpkt.m_pcData, ctrlpkt.getLength());

    HLOGC(inlog.Debug, log << CONID() << "processCtrl: got HS: " << req.show());

    if ((req.m_iReqType > URQ_INDUCTION_TYPES) // acually it catches URQ_INDUCTION and URQ_ERROR_* symbols...???
        || (m_config.bRendezvous && (req.m_iReqType != URQ_AGREEMENT))) // rnd sends AGREEMENT in rsp to CONCLUSION
    {
        // The peer side has not received the handshake message, so it keeps querying
        // resend the handshake packet

        // This condition embraces cases when:
        // - this is normal accept() and URQ_INDUCTION was received
        // - this is rendezvous accept() and there's coming any kind of URQ except AGREEMENT (should be RENDEZVOUS
        // or CONCLUSION)
        // - this is any of URQ_ERROR_* - well...
        CHandShake initdata;
        initdata.m_iISN = m_iISN;
        initdata.m_iMSS = m_config.iMSS;
        initdata.m_iFlightFlagSize = m_config.iFlightFlagSize;

        // For rendezvous we do URQ_WAVEAHAND/URQ_CONCLUSION --> URQ_AGREEMENT.
        // For client-server we do URQ_INDUCTION --> URQ_CONCLUSION.
        initdata.m_iReqType = (!m_config.bRendezvous) ? URQ_CONCLUSION : URQ_AGREEMENT;
        initdata.m_iID = m_SocketID;

        uint32_t kmdata[SRTDATA_MAXSIZE];
        size_t   kmdatasize = SRTDATA_MAXSIZE;
        bool     have_hsreq = false;
        if (req.m_iVersion > HS_VERSION_UDT4)
        {
            initdata.m_iVersion = HS_VERSION_SRT1; // if I remember correctly, this is induction/listener...
            const int hs_flags = SrtHSRequest::SRT_HSTYPE_HSFLAGS::unwrap(m_ConnRes.m_iType);
            if (hs_flags != 0) // has SRT extensions
            {
                HLOGC(inlog.Debug,
                    log << CONID() << "processCtrl/HS: got HS reqtype=" << RequestTypeStr(req.m_iReqType)
                    << " WITH SRT ext");
                have_hsreq = interpretSrtHandshake(req, ctrlpkt, (kmdata), (&kmdatasize));
                if (!have_hsreq)
                {
                    initdata.m_iVersion = 0;
                    m_RejectReason = SRT_REJ_ROGUE;
                    initdata.m_iReqType = URQFailure(m_RejectReason);
                }
                else
                {
                    // Extensions are added only in case of CONCLUSION (not AGREEMENT).
                    // Actually what is expected here is that this may either process the
                    // belated-repeated handshake from a caller (and then it's CONCLUSION,
                    // and should be added with HSRSP/KMRSP), or it's a belated handshake
                    // of Rendezvous when it has already considered itself connected.
                    // Sanity check - according to the rules, there should be no such situation
                    if (m_config.bRendezvous && m_SrtHsSide == HSD_RESPONDER)
                    {
                        LOGC(inlog.Error,
                            log << CONID() << "processCtrl/HS: IPE???: RESPONDER should receive all its handshakes in "
                            "handshake phase.");
                    }

                    // The 'extension' flag will be set from this variable; set it to false
                    // in case when the AGREEMENT response is to be sent.
                    have_hsreq = initdata.m_iReqType == URQ_CONCLUSION;
                    HLOGC(inlog.Debug,
                        log << CONID() << "processCtrl/HS: processing ok, reqtype=" << RequestTypeStr(initdata.m_iReqType)
                        << " kmdatasize=" << kmdatasize);
                }
            }
            else
            {
                HLOGC(inlog.Debug, log << CONID() << "processCtrl/HS: got HS reqtype=" << RequestTypeStr(req.m_iReqType));
            }
        }
        else
        {
            initdata.m_iVersion = HS_VERSION_UDT4;
            kmdatasize = 0; // HSv4 doesn't add any extensions, no KMX
        }

        initdata.m_extension = have_hsreq;

        HLOGC(inlog.Debug,
            log << CONID() << "processCtrl: responding HS reqtype=" << RequestTypeStr(initdata.m_iReqType)
            << (have_hsreq ? " WITH SRT HS response extensions" : ""));

        CPacket response;
        response.setControl(UMSG_HANDSHAKE);
        response.allocate(m_iMaxSRTPayloadSize);

        // If createSrtHandshake failed, don't send anything. Actually it can only fail on IPE.
        // There is also no possible IPE condition in case of HSv4 - for this version it will always return true.
        if (createSrtHandshake(SRT_CMD_HSRSP, SRT_CMD_KMRSP, kmdata, kmdatasize,
            (response), (initdata)))
        {
            response.m_iID = m_PeerID;
            setPacketTS(response, steady_clock::now());
            const int nbsent = m_pSndQueue->sendto(m_PeerAddr, response, m_SourceAddr);
            if (nbsent)
            {
                m_tsLastSndTime.store(steady_clock::now());
            }
        }
    }
    else
    {
        HLOGC(inlog.Debug, log << CONID() << "processCtrl: ... not INDUCTION, not ERROR, not rendezvous - IGNORED.");
    }
}

void srt::CUDT::processCtrlDropReq(const CPacket& ctrlpkt)
{
    const int32_t* dropdata = (const int32_t*) ctrlpkt.m_pcData;

    {
        CUniqueSync rcvtscc (m_RecvLock, m_RcvTsbPdCond);
        // With both TLPktDrop and TsbPd enabled, a message always consists only of one packet.
        // It will be dropped as too late anyway. Not dropping it from the receiver buffer
        // in advance reduces false drops if the packet somehow manages to arrive.
        // Still remove the record from the loss list to cease further retransmission requests.
        if (!m_bTLPktDrop || !m_bTsbPd)
        {
            const bool using_rexmit_flag = m_bPeerRexmitFlag;
            ScopedLock rblock(m_RcvBufferLock);
            const int iDropCnt = m_pRcvBuffer->dropMessage(dropdata[0], dropdata[1], ctrlpkt.getMsgSeq(using_rexmit_flag), CRcvBuffer::KEEP_EXISTING);

            if (iDropCnt > 0)
            {
                LOGC(brlog.Warn, log << CONID() << "RCV-DROPPED " << iDropCnt << " packet(s), seqno range %"
                    << dropdata[0] << "-%" << dropdata[1] << ", msgno " << ctrlpkt.getMsgSeq(using_rexmit_flag)
                    << " (SND DROP REQUEST).");

                enterCS(m_StatsLock);
                // Estimate dropped bytes from average payload size.
                const uint64_t avgpayloadsz = m_pRcvBuffer->getRcvAvgPayloadSize();
                m_stats.rcvr.dropped.count(stats::BytesPacketsCount(iDropCnt * avgpayloadsz, (uint32_t) iDropCnt));
                leaveCS(m_StatsLock);
            }
        }
        // When the drop request was received, it means that there are
        // packets for which there will never be ACK sent; if the TSBPD thread
        // is currently in the ACK-waiting state, it may never exit.
        if (m_bTsbPd)
        {
            HLOGP(inlog.Debug, "DROPREQ: signal TSBPD");
            rcvtscc.notify_one();
        }
    }

    dropFromLossLists(dropdata[0], dropdata[1]);

    // If dropping ahead of the current largest sequence number,
    // move the recv seq number forward.
    if ((CSeqNo::seqcmp(dropdata[0], CSeqNo::incseq(m_iRcvCurrSeqNo)) <= 0)
        && (CSeqNo::seqcmp(dropdata[1], m_iRcvCurrSeqNo) > 0))
    {
        HLOGC(inlog.Debug, log << CONID() << "DROPREQ: dropping %"
            << dropdata[0] << "-" << dropdata[1] << " <-- set as current seq");
        m_iRcvCurrSeqNo = dropdata[1];
    }
    else
    {
        HLOGC(inlog.Debug, log << CONID() << "DROPREQ: dropping %"
            << dropdata[0] << "-" << dropdata[1] << " current %" << m_iRcvCurrSeqNo);
    }
}

void srt::CUDT::processCtrlShutdown()
{
    m_bShutdown = true;
    m_bClosing = true;
    m_bBroken = true;
    m_iBrokenCounter = 60;

    // This does the same as it would happen on connection timeout,
    // just we know about this state prematurely thanks to this message.
    updateBrokenConnection();
    completeBrokenConnectionDependencies(SRT_ECONNLOST); // LOCKS!
}

void srt::CUDT::processCtrlUserDefined(const CPacket& ctrlpkt)
{
    HLOGC(inlog.Debug, log << CONID() << "CONTROL EXT MSG RECEIVED:"
        << MessageTypeStr(ctrlpkt.getType(), ctrlpkt.getExtendedType())
        << ", value=" << ctrlpkt.getExtendedType());

    // This has currently two roles in SRT:
    // - HSv4 (legacy) handshake
    // - refreshed KMX (initial KMX is done still in the HS process in HSv5)
    const bool understood = processSrtMsg(&ctrlpkt);
    // CAREFUL HERE! This only means that this update comes from the UMSG_EXT
    // message received, REGARDLESS OF WHAT IT IS. This version doesn't mean
    // the handshake version, but the reason of calling this function.
    //
    // Fortunately, the only messages taken into account in this function
    // are HSREQ and HSRSP, which should *never* be interchanged when both
    // parties are HSv5.
    if (understood)
    {
        if (ctrlpkt.getExtendedType() == SRT_CMD_HSREQ || ctrlpkt.getExtendedType() == SRT_CMD_HSRSP)
        {
            updateAfterSrtHandshake(HS_VERSION_UDT4);
        }
    }
    else
    {
        updateCC(TEV_CUSTOM, EventVariant(&ctrlpkt));
    }
}

void srt::CUDT::processCtrl(const CPacket &ctrlpkt)
{
    // Just heard from the peer, reset the expiration count.
    m_iEXPCount = 1;
    const steady_clock::time_point currtime = steady_clock::now();
    m_tsLastRspTime = currtime;

    HLOGC(inlog.Debug,
          log << CONID() << "incoming UMSG:" << ctrlpkt.getType() << " ("
              << MessageTypeStr(ctrlpkt.getType(), ctrlpkt.getExtendedType()) << ") socket=%" << ctrlpkt.m_iID);

    switch (ctrlpkt.getType())
    {
    case UMSG_ACK: // 010 - Acknowledgement
        processCtrlAck(ctrlpkt, currtime);
        break;

    case UMSG_ACKACK: // 110 - Acknowledgement of Acknowledgement
        processCtrlAckAck(ctrlpkt, currtime);
        break;

    case UMSG_LOSSREPORT: // 011 - Loss Report
        processCtrlLossReport(ctrlpkt);
        break;

    case UMSG_CGWARNING: // 100 - Delay Warning
        // One way packet delay is increasing, so decrease the sending rate
        m_tdSendInterval = (m_tdSendInterval.load() * 1125) / 1000;
        // XXX Note as interesting fact: this is only prepared for handling,
        // but nothing in the code is sending this message. Probably predicted
        // for a custom congctl. There's a predicted place to call it under
        // UMSG_ACKACK handling, but it's commented out.

        break;

    case UMSG_KEEPALIVE: // 001 - Keep-alive
        processKeepalive(ctrlpkt, currtime);
        break;

    case UMSG_HANDSHAKE: // 000 - Handshake
        processCtrlHS(ctrlpkt);
        break;

    case UMSG_SHUTDOWN: // 101 - Shutdown
        processCtrlShutdown();
        break;

    case UMSG_DROPREQ: // 111 - Msg drop request
        processCtrlDropReq(ctrlpkt);
        break;

    case UMSG_PEERERROR: // 1000 - An error has happened to the peer side
        // int err_type = packet.getAddInfo();

        // currently only this error is signalled from the peer side
        // if recvfile() failes (e.g., due to disk fail), blcoked sendfile/send should return immediately
        // giving the app a chance to fix the issue
        m_bPeerHealth = false;

        break;

    case UMSG_EXT: // 0x7FFF - reserved and user defined messages
        processCtrlUserDefined(ctrlpkt);
        break;

    default:
        break;
    }
}

void srt::CUDT::updateSrtRcvSettings()
{
    // CHANGED: we need to apply the tsbpd delay only for socket TSBPD.
    // For Group TSBPD the buffer will have to deliver packets always on request
    // by sequence number, although the buffer will have to solve all the TSBPD
    // things internally anyway. Extracting by sequence number means only that
    // the packet can be retrieved from the buffer before its time to play comes
    // (unlike in normal situation when reading directly from socket), however
    // its time to play shall be properly defined.
    ScopedLock lock(m_RecvLock);

    // NOTE: remember to also update synchronizeWithGroup() if more settings are updated here.
    m_pRcvBuffer->setPeerRexmitFlag(m_bPeerRexmitFlag);

    // XXX m_bGroupTsbPd is ignored with SRT_ENABLE_APP_READER
    if (m_bTsbPd || m_bGroupTsbPd)
    {
        m_pRcvBuffer->setTsbPdMode(m_tsRcvPeerStartTime, false, milliseconds_from(m_iTsbPdDelay_ms));

        HLOGC(cnlog.Debug, log << "AFTER HS: Set Rcv TsbPd mode"
                << (m_bGroupTsbPd ? " (AS GROUP MEMBER)" : "")
                << ": delay=" << (m_iTsbPdDelay_ms / 1000) << "." << (m_iTsbPdDelay_ms % 1000)
                << "s RCV START: " << FormatTime(m_tsRcvPeerStartTime).c_str());
    }
    else
    {
        HLOGC(cnlog.Debug, log << CONID() << "AFTER HS: Rcv TsbPd mode not set");
    }
}

void srt::CUDT::updateSrtSndSettings()
{
    if (m_bPeerTsbPd)
    {
        /* We are TsbPd sender */
        // XXX Check what happened here.
        // m_iPeerTsbPdDelay_ms = m_CongCtl->getSndPeerTsbPdDelay();// + ((m_iSRTT + (4 * m_iRTTVar)) / 1000);
        /*
         * For sender to apply Too-Late Packet Drop
         * option (m_bTLPktDrop) must be enabled and receiving peer shall support it
         */
        HLOGC(cnlog.Debug, log << "AFTER HS: Set Snd TsbPd mode "
                << (m_bPeerTLPktDrop ? "with" : "without")
                << " TLPktDrop: delay=" << (m_iPeerTsbPdDelay_ms/1000) << "." << (m_iPeerTsbPdDelay_ms%1000)
                << "s START TIME: " << FormatTime(m_stats.tsStartTime).c_str());
    }
    else
    {
        HLOGC(cnlog.Debug, log << CONID() << "AFTER HS: Snd TsbPd mode not set");
    }
}

void srt::CUDT::updateAfterSrtHandshake(int hsv)
{
    HLOGC(cnlog.Debug, log << CONID() << "updateAfterSrtHandshake: HS version " << hsv);
    // This is blocked from being run in the "app reader" version because here
    // every socket does its TsbPd independently, just the sequence screwup is
    // done and the application reader sorts out packets by sequence numbers,
    // but only when they are signed off by TsbPd.

    // The only possibility here is one of these two:
    // - Agent is RESPONDER and it receives HSREQ.
    // - Agent is INITIATOR and it receives HSRSP.
    //
    // In HSv4, INITIATOR is sender and RESPONDER is receiver.
    // In HSv5, both are sender AND receiver.
    //
    // This function will be called only ONCE in this
    // instance, through either HSREQ or HSRSP.
#if ENABLE_HEAVY_LOGGING
    const char* hs_side[] = { "DRAW", "INITIATOR", "RESPONDER" };
#if ENABLE_BONDING
    string grpspec;

    if (m_parent->m_GroupOf)
    {
        ScopedLock glock (uglobal().m_GlobControlLock);
        grpspec = m_parent->m_GroupOf
            ? " group=$" + Sprint(m_parent->m_GroupOf->id())
            : string();
    }
#else
    const char* grpspec = "";
#endif

    HLOGC(cnlog.Debug,
          log << CONID() << "updateAfterSrtHandshake: version=" << m_ConnRes.m_iVersion
              << " side=" << hs_side[m_SrtHsSide] << grpspec);
#endif

    if (hsv > HS_VERSION_UDT4)
    {
        updateSrtRcvSettings();
        updateSrtSndSettings();
    }
    else if (m_SrtHsSide == HSD_INITIATOR)
    {
        // HSv4 INITIATOR is sender
        updateSrtSndSettings();
    }
    else
    {
        // HSv4 RESPONDER is receiver
        updateSrtRcvSettings();
    }
}

int srt::CUDT::packLostData(CPacket& w_packet)
{
    // protect m_iSndLastDataAck from updating by ACK processing
    UniqueLock ackguard(m_RecvAckLock);
    const steady_clock::time_point time_now = steady_clock::now();
    const steady_clock::time_point time_nak = time_now - microseconds_from(m_iSRTT - 4 * m_iRTTVar);

    while ((w_packet.m_iSeqNo = m_pSndLossList->popLostSeq()) >= 0)
    {
        // XXX See the note above the m_iSndLastDataAck declaration in core.h
        // This is the place where the important sequence numbers for
        // sender buffer are actually managed by this field here.
        const int offset = CSeqNo::seqoff(m_iSndLastDataAck, w_packet.m_iSeqNo);
        if (offset < 0)
        {
            // XXX Likely that this will never be executed because if the upper
            // sequence is not in the sender buffer, then most likely the loss 
            // was completely ignored.
            LOGC(qrlog.Error,
                 log << CONID() << "IPE/EPE: packLostData: LOST packet negative offset: seqoff(m_iSeqNo "
                     << w_packet.m_iSeqNo << ", m_iSndLastDataAck " << m_iSndLastDataAck << ")=" << offset
                     << ". Continue");

            // No matter whether this is right or not (maybe the attack case should be
            // considered, and some LOSSREPORT flood prevention), send the drop request
            // to the peer.
            int32_t seqpair[2] = {
                w_packet.m_iSeqNo,
                CSeqNo::decseq(m_iSndLastDataAck)
            };
            w_packet.m_iMsgNo = 0; // Message number is not known, setting all 32 bits to 0.

            HLOGC(qrlog.Debug,
                  log << CONID() << "PEER reported LOSS not from the sending buffer - requesting DROP: msg="
                      << MSGNO_SEQ::unwrap(w_packet.m_iMsgNo) << " SEQ:" << seqpair[0] << " - " << seqpair[1] << "("
                      << (-offset) << " packets)");

            sendCtrl(UMSG_DROPREQ, &w_packet.m_iMsgNo, seqpair, sizeof(seqpair));
            continue;
        }

        if (m_bPeerNakReport && m_config.iRetransmitAlgo != 0)
        {
            const steady_clock::time_point tsLastRexmit = m_pSndBuffer->getPacketRexmitTime(offset);
            if (tsLastRexmit >= time_nak)
            {
                HLOGC(qrlog.Debug, log << CONID() << "REXMIT: ignoring seqno "
                    << w_packet.m_iSeqNo << ", last rexmit " << (is_zero(tsLastRexmit) ? "never" : FormatTime(tsLastRexmit))
                    << " RTT=" << m_iSRTT << " RTTVar=" << m_iRTTVar
                    << " now=" << FormatTime(time_now));
                continue;
            }
        }

        int msglen;
        steady_clock::time_point tsOrigin;
        const int payload = m_pSndBuffer->readData(offset, (w_packet), (tsOrigin), (msglen));
        if (payload == -1)
        {
            int32_t seqpair[2];
            seqpair[0] = w_packet.m_iSeqNo;
            SRT_ASSERT(msglen >= 1);
            seqpair[1] = CSeqNo::incseq(seqpair[0], msglen - 1);

            HLOGC(qrlog.Debug,
                  log << CONID() << "loss-reported packets expired in SndBuf - requesting DROP: msgno="
                      << MSGNO_SEQ::unwrap(w_packet.m_iMsgNo) << " msglen=" << msglen << " SEQ:" << seqpair[0] << " - "
                      << seqpair[1]);
            sendCtrl(UMSG_DROPREQ, &w_packet.m_iMsgNo, seqpair, sizeof(seqpair));

            // skip all dropped packets
            m_pSndLossList->removeUpTo(seqpair[1]);
            m_iSndCurrSeqNo = CSeqNo::maxseq(m_iSndCurrSeqNo, seqpair[1]);
            continue;
        }
        else if (payload == 0)
            continue;

        // The packet has been ecrypted, thus the authentication tag is expected to be stored
        // in the SND buffer as well right after the payload.
        if (m_pCryptoControl && m_pCryptoControl->getCryptoMode() == CSrtConfig::CIPHER_MODE_AES_GCM)
        {
            w_packet.setLength(w_packet.getLength() + HAICRYPT_AUTHTAG_MAX);
        }

        // At this point we no longer need the ACK lock,
        // because we are going to return from the function.
        // Therefore unlocking in order not to block other threads.
        ackguard.unlock();

        enterCS(m_StatsLock);
        m_stats.sndr.sentRetrans.count(payload);
        leaveCS(m_StatsLock);

        // Despite the contextual interpretation of packet.m_iMsgNo around
        // CSndBuffer::readData version 2 (version 1 doesn't return -1), in this particular
        // case we can be sure that this is exactly the value of PH_MSGNO as a bitset.
        // So, set here the rexmit flag if the peer understands it.
        if (m_bPeerRexmitFlag)
        {
            w_packet.m_iMsgNo |= PACKET_SND_REXMIT;
        }
        setDataPacketTS(w_packet, tsOrigin);

        return payload;
    }

    return 0;
}

#if SRT_DEBUG_TRACE_SND
class snd_logger
{
    typedef srt::sync::steady_clock steady_clock;

public:
    snd_logger() {}

    ~snd_logger()
    {
        ScopedLock lck(m_mtx);
        m_fout.close();
    }

    struct
    {
        typedef srt::sync::steady_clock steady_clock;
        long long usElapsed;
        steady_clock::time_point tsNow;
        int usSRTT;
        int usRTTVar;
        int msSndBuffSpan;
        int msTimespanTh;
        int msNextUniqueToSend;
        long long usElapsedLastDrop;
        bool canRexmit;
        int iPktSeqno;
        bool isRetransmitted;
    } state;

    void trace()
    {
        using namespace srt::sync;
        ScopedLock lck(m_mtx);
        create_file();

        m_fout << state.usElapsed << ",";
        m_fout << state.usSRTT << ",";
        m_fout << state.usRTTVar << ",";
        m_fout << state.msSndBuffSpan << ",";
        m_fout << state.msTimespanTh << ",";
        m_fout << state.msNextUniqueToSend << ",";
        m_fout << state.usElapsedLastDrop << ",";
        m_fout << state.canRexmit << ",";
        m_fout << state.iPktSeqno << ',';
        m_fout << state.isRetransmitted << '\n';

        m_fout.flush();
    }

private:
    void print_header()
    {
        m_fout << "usElapsed,usSRTT,usRTTVar,msSndBuffTimespan,msTimespanTh,msNextUniqueToSend,usDLastDrop,canRexmit,sndPktSeqno,isRexmit";
        m_fout << "\n";
    }

    void create_file()
    {
        if (m_fout.is_open())
            return;

        m_start_time = srt::sync::steady_clock::now();
        std::string str_tnow = srt::sync::FormatTimeSys(m_start_time);
        str_tnow.resize(str_tnow.size() - 7); // remove trailing ' [SYST]' part
        while (str_tnow.find(':') != std::string::npos)
        {
            str_tnow.replace(str_tnow.find(':'), 1, 1, '_');
        }
        const std::string fname = "snd_trace_" + str_tnow + ".csv";
        m_fout.open(fname, std::ofstream::out);
        if (!m_fout)
            std::cerr << "IPE: Failed to open " << fname << "!!!\n";

        print_header();
    }

private:
    srt::sync::Mutex                    m_mtx;
    std::ofstream                       m_fout;
    srt::sync::steady_clock::time_point m_start_time;
};

snd_logger g_snd_logger;
#endif // SRT_DEBUG_TRACE_SND

void srt::CUDT::setPacketTS(CPacket& p, const time_point& ts)
{
    enterCS(m_StatsLock);
    const time_point tsStart = m_stats.tsStartTime;
    leaveCS(m_StatsLock);
    p.m_iTimeStamp = makeTS(ts, tsStart);
}

void srt::CUDT::setDataPacketTS(CPacket& p, const time_point& ts)
{
    enterCS(m_StatsLock);
    const time_point tsStart = m_stats.tsStartTime;
    leaveCS(m_StatsLock);

    if (!m_bPeerTsbPd)
    {
        // If TSBPD is disabled, use the current time as the source (timestamp using the sending time).
        p.m_iTimeStamp = makeTS(steady_clock::now(), tsStart);
        return;
    }

    // TODO: Might be better for performance to ensure this condition is always false, and just use SRT_ASSERT here.
    if (ts < tsStart)
    {
        p.m_iTimeStamp = makeTS(steady_clock::now(), tsStart);
        LOGC(qslog.Warn,
            log << CONID() << "setPacketTS: reference time=" << FormatTime(ts)
            << " is in the past towards start time=" << FormatTime(tsStart)
            << " - setting NOW as reference time for the data packet");
        return;
    }

    // Use the provided source time for the timestamp.
    p.m_iTimeStamp = makeTS(ts, tsStart);
}

bool srt::CUDT::isRetransmissionAllowed(const time_point& tnow SRT_ATR_UNUSED)
{
    // Prioritization of original packets only applies to Live CC.
    if (!m_bPeerTLPktDrop || !m_config.bMessageAPI)
        return true;

    // TODO: lock sender buffer?
    const time_point tsNextPacket = m_pSndBuffer->peekNextOriginal();

#if SRT_DEBUG_TRACE_SND
    const int buffdelay_ms = count_milliseconds(m_pSndBuffer->getBufferingDelay(tnow));
    // If there is a small loss, still better to retransmit. If timespan is already big,
    // then consider sending original packets.
    const int threshold_ms_min = (2 * m_iSRTT + 4 * m_iRTTVar + COMM_SYN_INTERVAL_US) / 1000;
    const int msNextUniqueToSend = count_milliseconds(tnow - tsNextPacket) + m_iPeerTsbPdDelay_ms;

    g_snd_logger.state.tsNow = tnow;
    g_snd_logger.state.usElapsed = count_microseconds(tnow - m_stats.tsStartTime);
    g_snd_logger.state.usSRTT = m_iSRTT;
    g_snd_logger.state.usRTTVar = m_iRTTVar;
    g_snd_logger.state.msSndBuffSpan = buffdelay_ms;
    g_snd_logger.state.msTimespanTh = threshold_ms_min;
    g_snd_logger.state.msNextUniqueToSend = msNextUniqueToSend;
    g_snd_logger.state.usElapsedLastDrop = count_microseconds(tnow - m_tsLastTLDrop);
    g_snd_logger.state.canRexmit = false;
#endif

    if (tsNextPacket != time_point())
    {
        // Can send original packet, so just send it
        return false;
    }

#if SRT_DEBUG_TRACE_SND
    g_snd_logger.state.canRexmit = true;
#endif
    return true;
}

bool srt::CUDT::packData(CPacket& w_packet, steady_clock::time_point& w_nexttime, sockaddr_any& w_src_addr)
{
    int payload = 0;
    bool probe = false;
    bool new_packet_packed = false;

    const steady_clock::time_point enter_time = steady_clock::now();

    w_nexttime = enter_time;

    if (!is_zero(m_tsNextSendTime) && enter_time > m_tsNextSendTime)
    {
        m_tdSendTimeDiff = m_tdSendTimeDiff.load() + (enter_time - m_tsNextSendTime);
    }

    ScopedLock connectguard(m_ConnectionLock);
    // If a closing action is done simultaneously, then
    // m_bOpened should already be false, and it's set
    // just before releasing this lock.
    //
    // If this lock is caught BEFORE the closing could
    // start the dissolving process, this process will
    // not be started until this function is finished.
    if (!m_bOpened)
        return false;

    payload = isRetransmissionAllowed(enter_time)
        ? packLostData((w_packet))
        : 0;

    IF_HEAVY_LOGGING(const char* reason); // The source of the data packet (normal/rexmit/filter)
    if (payload > 0)
    {
        IF_HEAVY_LOGGING(reason = "reXmit");
    }
    else if (m_PacketFilter &&
             m_PacketFilter.packControlPacket(m_iSndCurrSeqNo, m_pCryptoControl->getSndCryptoFlags(), (w_packet)))
    {
        HLOGC(qslog.Debug, log << CONID() << "filter: filter/CTL packet ready - packing instead of data.");
        payload        = (int) w_packet.getLength();
        IF_HEAVY_LOGGING(reason = "filter");

        // Stats
        ScopedLock lg(m_StatsLock);
        m_stats.sndr.sentFilterExtra.count(1);
    }
    else
    {
        if (!packUniqueData(w_packet))
        {
            m_tsNextSendTime = steady_clock::time_point();
            m_tdSendTimeDiff = steady_clock::duration();
            return false;
        }
        new_packet_packed = true;

        // every 16 (0xF) packets, a packet pair is sent
        if ((w_packet.m_iSeqNo & PUMASK_SEQNO_PROBE) == 0)
            probe = true;

        payload = (int) w_packet.getLength();
        IF_HEAVY_LOGGING(reason = "normal");
    }

    w_packet.m_iID = m_PeerID; // Set the destination SRT socket ID.

    if (new_packet_packed && m_PacketFilter)
    {
        HLOGC(qslog.Debug, log << CONID() << "filter: Feeding packet for source clip");
        m_PacketFilter.feedSource((w_packet));
    }

#if ENABLE_HEAVY_LOGGING // Required because of referring to MessageFlagStr()
    HLOGC(qslog.Debug,
          log << CONID() << "packData: " << reason << " packet seq=" << w_packet.m_iSeqNo << " (ACK=" << m_iSndLastAck
              << " ACKDATA=" << m_iSndLastDataAck << " MSG/FLAGS: " << w_packet.MessageFlagStr() << ")");
#endif

    // Fix keepalive
    m_tsLastSndTime.store(enter_time);

    considerLegacySrtHandshake(steady_clock::time_point());

    // WARNING: TEV_SEND is the only event that is reported from
    // the CSndQueue::worker thread. All others are reported from
    // CRcvQueue::worker. If you connect to this signal, make sure
    // that you are aware of prospective simultaneous access.
    updateCC(TEV_SEND, EventVariant(&w_packet));

    // XXX This was a blocked code also originally in UDT. Probably not required.
    // Left untouched for historical reasons.
    // Might be possible that it was because of that this is send from
    // different thread than the rest of the signals.
    // m_pSndTimeWindow->onPktSent(w_packet.m_iTimeStamp);

    enterCS(m_StatsLock);
    m_stats.sndr.sent.count(payload);
    if (new_packet_packed)
        m_stats.sndr.sentUnique.count(payload);
    leaveCS(m_StatsLock);

    const duration sendint = m_tdSendInterval;
    if (probe)
    {
        // sends out probing packet pair
        m_tsNextSendTime = enter_time;
        // Sending earlier, need to adjust the pace later on.
        m_tdSendTimeDiff = m_tdSendTimeDiff.load() - sendint;
        probe          = false;
    }
    else
    {
#if USE_BUSY_WAITING
        m_tsNextSendTime = enter_time + m_tdSendInterval.load();
#else
        const duration sendbrw = m_tdSendTimeDiff;

        if (sendbrw >= sendint)
        {
            // Send immediately
            m_tsNextSendTime = enter_time;

            // ATOMIC NOTE: this is the only thread that
            // modifies this field
            m_tdSendTimeDiff = sendbrw - sendint;
        }
        else
        {
            m_tsNextSendTime = enter_time + (sendint - sendbrw);
            m_tdSendTimeDiff = duration();
        }
#endif
    }
    HLOGC(qslog.Debug, log << "packData: Setting source address: " << m_SourceAddr.str());
    w_src_addr = m_SourceAddr;
    w_nexttime = m_tsNextSendTime;

    return payload >= 0; // XXX shouldn't be > 0 ? == 0 is only when buffer range exceeded.
}

bool srt::CUDT::packUniqueData(CPacket& w_packet)
{
    // Check the congestion/flow window limit
    const int cwnd    = std::min(int(m_iFlowWindowSize), int(m_dCongestionWindow));
    const int flightspan = getFlightSpan();
    if (cwnd <= flightspan)
    {
        HLOGC(qslog.Debug,
              log << CONID() << "packUniqueData: CONGESTED: cwnd=min(" << m_iFlowWindowSize << "," << m_dCongestionWindow
                  << ")=" << cwnd << " seqlen=(" << m_iSndLastAck << "-" << m_iSndCurrSeqNo << ")=" << flightspan);
        return false;
    }

    // XXX Here it's needed to set kflg to msgno_bitset in the block stored in the
    // send buffer. This should be somehow avoided, the crypto flags should be set
    // together with encrypting, and the packet should be sent as is, when rexmitting.
    // It would be nice to research as to whether CSndBuffer::Block::m_iMsgNoBitset field
    // isn't a useless redundant state copy. If it is, then taking the flags here can be removed.
    const int kflg = m_pCryptoControl->getSndCryptoFlags();
    int pktskipseqno = 0;
    time_point tsOrigin;
    const int pld_size = m_pSndBuffer->readData((w_packet), (tsOrigin), kflg, (pktskipseqno));
    if (pktskipseqno)
    {
        // Some packets were skipped due to TTL expiry.
        m_iSndCurrSeqNo = CSeqNo::incseq(m_iSndCurrSeqNo, pktskipseqno);
        HLOGC(qslog.Debug, log << "packUniqueData: reading skipped " << pktskipseqno << " seq up to %" << m_iSndCurrSeqNo
                << " due to TTL expiry");
    }

    if (pld_size == 0)
    {
        HLOGC(qslog.Debug, log << "packUniqueData: nothing extracted from the buffer");
        return false;
    }

    // A CHANGE. The sequence number is currently added to the packet
    // when scheduling, not when extracting. This is a inter-migration form,
    // only override extraction sequence with scheduling sequence in group mode.
    m_iSndCurrSeqNo = CSeqNo::incseq(m_iSndCurrSeqNo);

#if ENABLE_BONDING
    // Fortunately the group itself isn't being accessed.
    if (m_parent->m_GroupOf)
    {
        const int packetspan = CSeqNo::seqoff(m_iSndCurrSeqNo, w_packet.m_iSeqNo);
        if (packetspan > 0)
        {
            // After increasing by 1, but being previously set as ISN-1, this should be == ISN,
            // if this is the very first packet to send.
            if (m_iSndCurrSeqNo == m_iISN)
            {
                // This is the very first packet to be sent; so there's nothing in
                // the sending buffer yet, and therefore we are in a situation as just
                // after connection. No packets in the buffer, no packets are sent,
                // no ACK to be awaited. We can screw up all the variables that are
                // initialized from ISN just after connection.
                LOGC(qslog.Note,
                     log << CONID() << "packUniqueData: Fixing EXTRACTION sequence " << m_iSndCurrSeqNo
                         << " from SCHEDULING sequence " << w_packet.m_iSeqNo << " for the first packet: DIFF="
                         << packetspan << " STAMP=" << BufferStamp(w_packet.m_pcData, w_packet.getLength()));
            }
            else
            {
                // There will be a serious data discrepancy between the agent and the peer.
                LOGC(qslog.Error,
                     log << CONID() << "IPE: packUniqueData: Fixing EXTRACTION sequence " << m_iSndCurrSeqNo
                         << " from SCHEDULING sequence " << w_packet.m_iSeqNo << " in the middle of transition: DIFF="
                         << packetspan << " STAMP=" << BufferStamp(w_packet.m_pcData, w_packet.getLength()));
            }

            // Additionally send the drop request to the peer so that it
            // won't stupidly request the packets to be retransmitted.
            // Don't do it if the difference isn't positive or exceeds the threshold.
            int32_t seqpair[2];
            seqpair[0]             = m_iSndCurrSeqNo;
            seqpair[1]             = CSeqNo::decseq(w_packet.m_iSeqNo);
            const int32_t no_msgno = 0;
            LOGC(qslog.Debug,
                 log << CONID() << "packUniqueData: Sending DROPREQ: SEQ: " << seqpair[0] << " - " << seqpair[1] << " ("
                     << packetspan << " packets)");
            sendCtrl(UMSG_DROPREQ, &no_msgno, seqpair, sizeof(seqpair));
            // In case when this message is lost, the peer will still get the
            // UMSG_DROPREQ message when the agent realizes that the requested
            // packet are not present in the buffer (preadte the send buffer).

            // Override extraction sequence with scheduling sequence.
            m_iSndCurrSeqNo = w_packet.m_iSeqNo;
            ScopedLock ackguard(m_RecvAckLock);
            m_iSndLastAck     = w_packet.m_iSeqNo;
            m_iSndLastDataAck = w_packet.m_iSeqNo;
            m_iSndLastFullAck = w_packet.m_iSeqNo;
            m_iSndLastAck2    = w_packet.m_iSeqNo;
        }
        else if (packetspan < 0)
        {
            LOGC(qslog.Error,
                 log << CONID() << "IPE: packData: SCHEDULING sequence " << w_packet.m_iSeqNo
                     << " is behind of EXTRACTION sequence " << m_iSndCurrSeqNo << ", dropping this packet: DIFF="
                     << packetspan << " STAMP=" << BufferStamp(w_packet.m_pcData, w_packet.getLength()));
            // XXX: Probably also change the socket state to broken?
            return false;
        }
    }
    else
#endif
    {
        HLOGC(qslog.Debug,
              log << CONID() << "packUniqueData: Applying EXTRACTION sequence " << m_iSndCurrSeqNo
                  << " over SCHEDULING sequence " << w_packet.m_iSeqNo << " for socket not in group:"
                  << " DIFF=" << CSeqNo::seqcmp(m_iSndCurrSeqNo, w_packet.m_iSeqNo)
                  << " STAMP=" << BufferStamp(w_packet.m_pcData, w_packet.getLength()));
        // Do this always when not in a group.
        w_packet.m_iSeqNo = m_iSndCurrSeqNo;
    }

    // Set missing fields before encrypting the packet, because those fields might be used for encryption.
    w_packet.m_iID = m_PeerID; // Destination SRT Socket ID
    setDataPacketTS(w_packet, tsOrigin);

    if (kflg != EK_NOENC)
    {
        // Note that the packet header must have a valid seqno set, as it is used as a counter for encryption.
        // Other fields of the data packet header (e.g. timestamp, destination socket ID) are not used for the counter.
        // Cypher may change packet length!
        if (m_pCryptoControl->encrypt((w_packet)) != ENCS_CLEAR)
        {
            // Encryption failed
            //>>Add stats for crypto failure
            LOGC(qslog.Warn, log << CONID() << "ENCRYPT FAILED - packet won't be sent, size=" << pld_size);
            return false;
        }

        checkSndKMRefresh();
    }

#if SRT_DEBUG_TRACE_SND
    g_snd_logger.state.iPktSeqno = w_packet.m_iSeqNo;
    g_snd_logger.state.isRetransmitted = w_packet.getRexmitFlag(); 
    g_snd_logger.trace();
#endif

    return true;
}

// This is a close request, but called from the
void srt::CUDT::processClose()
{
    sendCtrl(UMSG_SHUTDOWN);

    m_bShutdown      = true;
    m_bClosing       = true;
    m_bBroken        = true;
    m_iBrokenCounter = 60;

    HLOGP(smlog.Debug, "processClose: sent message and set flags");

    if (m_bTsbPd)
    {
        HLOGP(smlog.Debug, "processClose: lock-and-signal TSBPD");
        CSync::lock_notify_one(m_RcvTsbPdCond, m_RecvLock);
    }

    // Signal the sender and recver if they are waiting for data.
    releaseSynch();
    // Unblock any call so they learn the connection_broken error
    uglobal().m_EPoll.update_events(m_SocketID, m_sPollID, SRT_EPOLL_ERR, true);

    HLOGP(smlog.Debug, "processClose: triggering timer event to spread the bad news");
    CGlobEvent::triggerEvent();
}

void srt::CUDT::sendLossReport(const std::vector<std::pair<int32_t, int32_t> > &loss_seqs)
{
    vector<int32_t> seqbuffer;
    seqbuffer.reserve(2 * loss_seqs.size()); // pessimistic
    for (loss_seqs_t::const_iterator i = loss_seqs.begin(); i != loss_seqs.end(); ++i)
    {
        if (i->first == i->second)
        {
            seqbuffer.push_back(i->first);
            HLOGC(qrlog.Debug, log << "lost packet " << i->first << ": sending LOSSREPORT");
        }
        else
        {
            seqbuffer.push_back(i->first | LOSSDATA_SEQNO_RANGE_FIRST);
            seqbuffer.push_back(i->second);
            HLOGC(qrlog.Debug, log << "lost packets " << i->first << "-" << i->second
                    << " (" << (1 + CSeqNo::seqcmp(i->second, i->first)) << " packets): sending LOSSREPORT");
        }
    }

    if (!seqbuffer.empty())
    {
        sendCtrl(UMSG_LOSSREPORT, NULL, &seqbuffer[0], (int) seqbuffer.size());
    }
}


bool srt::CUDT::overrideSndSeqNo(int32_t seq)
{
    // This function is intended to be called from the socket
    // group managmenet functions to synchronize the sequnece in
    // all sockes in the bonding group. THIS sequence given
    // here is the sequence TO BE STAMPED AT THE EXACTLY NEXT
    // sent payload. Therefore, screw up the ISN to exactly this
    // value, and the send sequence to the value one less - because
    // the m_iSndCurrSeqNo is increased by one immediately before
    // stamping it to the packet.

    // This function can only be called:
    // - from the operation on an idle socket in the socket group
    // - IMMEDIATELY after connection established and BEFORE the first payload
    // - The corresponding socket at the peer side must be also
    //   in this idle state!

    ScopedLock cg (m_RecvAckLock);

    // Both the scheduling and sending sequences should be fixed.
    // The new sequence normally should jump over several sequence numbers
    // towards what is currently in m_iSndCurrSeqNo.
    // Therefore it's not allowed that:
    // - the jump go backward: backward packets should be already there
    // - the jump go forward by a value larger than half the period: DISCREPANCY.
    const int diff = CSeqNo(seq) - CSeqNo(m_iSndCurrSeqNo);
    if (diff < 0 || diff > CSeqNo::m_iSeqNoTH)
    {
        LOGC(gslog.Error, log << CONID() << "IPE: Overriding with seq %" << seq << " DISCREPANCY against current %"
                << m_iSndCurrSeqNo << " and next sched %" << m_iSndNextSeqNo << " - diff=" << diff);
        return false;
    }

    //
    // The peer will have to do the same, as a reaction on perceived
    // packet loss. When it recognizes that this initial screwing up
    // has happened, it should simply ignore the loss and go on.
    // ISN isn't being changed here - it doesn't make much sense now.

    setInitialSndSeq(seq);

    // m_iSndCurrSeqNo will be most likely lower than m_iSndNextSeqNo because
    // the latter is ahead with the number of packets already scheduled, but
    // not yet sent.

    HLOGC(gslog.Debug, log << CONID() << "overrideSndSeqNo: sched-seq=" << m_iSndNextSeqNo << " send-seq=" << m_iSndCurrSeqNo
        << " (unchanged)"
        );
    return true;
}

int srt::CUDT::checkLazySpawnTsbPdThread()
{
    const bool need_tsbpd = m_bTsbPd || m_bGroupTsbPd;

    if (need_tsbpd && !m_RcvTsbPdThread.joinable())
    {
        ScopedLock lock(m_RcvTsbPdStartupLock);

        if (m_bClosing) // Check again to protect join() in CUDT::releaseSync()
            return -1;

        HLOGP(qrlog.Debug, "Spawning Socket TSBPD thread");
#if ENABLE_HEAVY_LOGGING
        std::ostringstream tns1, tns2;
        // Take the last 2 ciphers from the socket ID.
        tns1 << setfill('0') << setw(2) << m_SocketID;
        std::string s = tns1.str();
        tns2 << "SRT:TsbPd:@" << s.substr(s.size()-2, 2);
        const string thname = tns2.str();
#else
        const string thname = "SRT:TsbPd";
#endif
        if (!StartThread(m_RcvTsbPdThread, CUDT::tsbpd, this, thname))
            return -1;
    }

    return 0;
}

CUDT::time_point srt::CUDT::getPktTsbPdTime(void*, const CPacket& packet)
{
    return m_pRcvBuffer->getPktTsbPdTime(packet.getMsgTimeStamp());
}

SRT_ATR_UNUSED static const char *const s_rexmitstat_str[] = {"ORIGINAL", "REXMITTED", "RXS-UNKNOWN"};

// [[using locked(m_RcvBufferLock)]]
int srt::CUDT::handleSocketPacketReception(const vector<CUnit*>& incoming, bool& w_new_inserted, bool& w_was_sent_in_order, CUDT::loss_seqs_t& w_srt_loss_seqs)
{
    bool excessive SRT_ATR_UNUSED = true; // stays true unless it was successfully added

    w_new_inserted = false;
    const int32_t bufseq = m_pRcvBuffer->getStartSeqNo();

    // Loop over all incoming packets that were filtered out.
    // In case when there is no filter, there's just one packet in 'incoming',
    // the one that came in the input of this function.
    for (vector<CUnit *>::const_iterator unitIt = incoming.begin(); unitIt != incoming.end(); ++unitIt)
    {
        CUnit *  u    = *unitIt;
        CPacket &rpkt = u->m_Packet;
        const int pktrexmitflag = m_bPeerRexmitFlag ? (rpkt.getRexmitFlag() ? 1 : 0) : 2;
        const bool retransmitted = pktrexmitflag == 1;

        bool adding_successful = true;

        const int32_t bufidx = CSeqNo::seqoff(bufseq, rpkt.m_iSeqNo);

        IF_HEAVY_LOGGING(const char *exc_type = "EXPECTED");

        // bufidx < 0: the packet is in the past for the buffer
        // seqno <% m_iRcvLastAck : the sequence may be within the buffer,
        // but if so, it is in the acknowledged-but-not-retrieved area.

        // NOTE: if we have a situation when there are any packets in the
        // acknowledged area, but they aren't retrieved, this area DOES NOT
        // contain any losses. So a packet in this area is at best a duplicate.

        // In case when a loss would be abandoned (TLPKTDROP), there must at
        // some point happen to be an empty first cell in the buffer, followed
        // somewhere by a valid packet. If this state is achieved at some point,
        // the acknowledgement sequence should be equal to the beginning of the
        // buffer. Then, when TSBPD decides to drop these initial empty cells,
        // we'll have: (m_iRcvLastAck <% buffer->getStartSeqNo()) - and in this
        // case (bufidx < 0) condition will be satisfied also for this case.
        //
        // The only case when bufidx > 0, but packet seq is <% m_iRcvLastAck
        // is when the packet sequence is within the initial contiguous area,
        // which never contains losses, so discarding this packet does not
        // discard a loss coverage, even if this were past ACK.

        if (bufidx < 0 || CSeqNo::seqcmp(rpkt.m_iSeqNo, m_iRcvLastAck) < 0)
        {
            time_point pts = getPktTsbPdTime(NULL, rpkt);

            enterCS(m_StatsLock);
            const double bltime = (double) CountIIR<uint64_t>(
                    uint64_t(m_stats.traceBelatedTime) * 1000,
                    count_microseconds(steady_clock::now() - pts), 0.2);

            m_stats.traceBelatedTime = bltime / 1000.0;
            m_stats.rcvr.recvdBelated.count(rpkt.getLength());
            leaveCS(m_StatsLock);
            HLOGC(qrlog.Debug,
                    log << CONID() << "RECEIVED: %" << rpkt.m_iSeqNo << " bufidx=" << bufidx << " (BELATED/"
                    << s_rexmitstat_str[pktrexmitflag] << ") with ACK %" << m_iRcvLastAck
                    << " FLAGS: " << rpkt.MessageFlagStr());
            continue;
        }

        if (bufidx >= int(m_pRcvBuffer->capacity()))
        {
            // This is already a sequence discrepancy. Probably there could be found
            // some way to make it continue reception by overriding the sequence and
            // make a kinda TLKPTDROP, but there has been found no reliable way to do this.
            if (m_bTsbPd && m_bTLPktDrop && m_pRcvBuffer->empty())
            {
                // Only in live mode. In File mode this shall not be possible
                // because the sender should stop sending in this situation.
                // In Live mode this means that there is a gap between the
                // lowest sequence in the empty buffer and the incoming sequence
                // that exceeds the buffer size. Receiving data in this situation
                // is no longer possible and this is a point of no return.

                LOGC(qrlog.Error, log << CONID() <<
                        "SEQUENCE DISCREPANCY. BREAKING CONNECTION."
                        " %" << rpkt.m_iSeqNo
                        << " buffer=(%" << bufseq
                        << ":%" << m_iRcvCurrSeqNo                   // -1 = size to last index
                        << "+%" << CSeqNo::incseq(bufseq, int(m_pRcvBuffer->capacity()) - 1)
                        << "), " << (m_pRcvBuffer->capacity() - bufidx + 1)
                        << " past max. Reception no longer possible. REQUESTING TO CLOSE.");

                return -2;
            }
            else
            {
                LOGC(qrlog.Warn, log << CONID() << "No room to store incoming packet seqno " << rpkt.m_iSeqNo
                        << ", insert offset " << bufidx << ". "
                        << m_pRcvBuffer->strFullnessState(m_iRcvLastAck, steady_clock::now())
                    );

                return -1;
            }
        }

        const int buffer_add_result = m_pRcvBuffer->insert(u);
        if (buffer_add_result < 0)
        {
            // The insert() result is -1 if at the position evaluated from this packet's
            // sequence number there already is a packet.
            // So this packet is "redundant".
            IF_HEAVY_LOGGING(exc_type = "UNACKED");
            adding_successful = false;
        }
        else
        {
            w_new_inserted = true;

            IF_HEAVY_LOGGING(exc_type = "ACCEPTED");
            excessive = false;
            if (u->m_Packet.getMsgCryptoFlags() != EK_NOENC)
            {
                // TODO: reset and restore the timestamp if TSBPD is disabled.
                // Reset retransmission flag (must be excluded from GCM auth tag).
                u->m_Packet.setRexmitFlag(false);
                const EncryptionStatus rc = m_pCryptoControl ? m_pCryptoControl->decrypt((u->m_Packet)) : ENCS_NOTSUP;
                u->m_Packet.setRexmitFlag(retransmitted); // Recover the flag.

                if (rc != ENCS_CLEAR)
                {
                    adding_successful = false;
                    IF_HEAVY_LOGGING(exc_type = "UNDECRYPTED");

                    // If TSBPD is disabled, then SRT either operates in buffer mode, of in message API without a restriction
                    // of a single message packet. In that case just dropping a packet is not enough.
                    // In message mode the whole message has to be dropped.
                    // However, when decryption fails the message number in the packet cannot be trusted.
                    // The packet has to be removed from the RCV buffer based on that pkt sequence number,
                    // and the sequence number itself must go into the RCV loss list.
                    // See issue ##2626.
                    SRT_ASSERT(m_bTsbPd);

                    // Drop the packet from the receiver buffer.
                    // The packet was added to the buffer based on the sequence number, therefore sequence number should be used to drop it from the buffer.
                    // A drawback is that it would prevent a valid packet with the same sequence number, if it happens to arrive later, to end up in the buffer.
                    const int iDropCnt = m_pRcvBuffer->dropMessage(u->m_Packet.getSeqNo(), u->m_Packet.getSeqNo(), SRT_MSGNO_NONE, CRcvBuffer::DROP_EXISTING);

                    const steady_clock::time_point tnow = steady_clock::now();
                    ScopedLock lg(m_StatsLock);
                    m_stats.rcvr.dropped.count(stats::BytesPacketsCount(iDropCnt * rpkt.getLength(), iDropCnt));
                    m_stats.rcvr.undecrypted.count(stats::BytesPacketsCount(rpkt.getLength(), 1));
                    if (frequentLogAllowed(tnow))
                    {
                        LOGC(qrlog.Warn, log << CONID() << "Decryption failed (seqno %" << u->m_Packet.getSeqNo() << "), dropped "
                            << iDropCnt << ". pktRcvUndecryptTotal=" << m_stats.rcvr.undecrypted.total.count() << ".");
                        m_tsLogSlowDown = tnow;
                    }
                }
            }
        }

        if (adding_successful)
        {
            ScopedLock statslock(m_StatsLock);
            m_stats.rcvr.recvdUnique.count(u->m_Packet.getLength());
        }

#if ENABLE_HEAVY_LOGGING
        std::ostringstream expectspec;
        if (excessive)
            expectspec << "EXCESSIVE(" << exc_type << ")";
        else
            expectspec << "ACCEPTED";

        std::ostringstream bufinfo;

        if (m_pRcvBuffer)
        {
            // XXX Fix this when the end of contiguous region detection is added.
            const int ackidx = std::max(0, CSeqNo::seqoff(m_pRcvBuffer->getStartSeqNo(), m_iRcvLastAck));

            bufinfo << " BUF.s=" << m_pRcvBuffer->capacity()
                << " avail=" << (int(m_pRcvBuffer->capacity()) - ackidx)
                << " buffer=(%" << bufseq
                << ":%" << m_iRcvCurrSeqNo                   // -1 = size to last index
                << "+%" << CSeqNo::incseq(bufseq, int(m_pRcvBuffer->capacity()) - 1)
                << ")";
        }

        // Empty buffer info in case of groupwise receiver.
        // There's no way to obtain this information here.

        LOGC(qrlog.Debug, log << CONID() << "RECEIVED: %" << rpkt.m_iSeqNo
                << bufinfo.str()
                << " RSL=" << expectspec.str()
                << " SN=" << s_rexmitstat_str[pktrexmitflag]
                << " FLAGS: "
                << rpkt.MessageFlagStr());
#endif

        // Decryption should have made the crypto flags EK_NOENC.
        // Otherwise it's an error.
        if (adding_successful)
        {
            HLOGC(qrlog.Debug,
                      log << CONID()
                          << "CONTIGUITY CHECK: sequence distance: " << CSeqNo::seqoff(m_iRcvCurrSeqNo, rpkt.m_iSeqNo));

            if (CSeqNo::seqcmp(rpkt.m_iSeqNo, CSeqNo::incseq(m_iRcvCurrSeqNo)) > 0) // Loss detection.
            {
                int32_t seqlo = CSeqNo::incseq(m_iRcvCurrSeqNo);
                int32_t seqhi = CSeqNo::decseq(rpkt.m_iSeqNo);
                w_srt_loss_seqs.push_back(make_pair(seqlo, seqhi));
                HLOGC(qrlog.Debug, log << "pkt/LOSS DETECTED: %" << seqlo << " - %" << seqhi);
            }
        }

        // Update the current largest sequence number that has been received.
        // Or it is a retransmitted packet, remove it from receiver loss list.
        if (CSeqNo::seqcmp(rpkt.m_iSeqNo, m_iRcvCurrSeqNo) > 0)
        {
            m_iRcvCurrSeqNo = rpkt.m_iSeqNo; // Latest possible received
        }
        else
        {
            unlose(rpkt); // was BELATED or RETRANSMITTED
            w_was_sent_in_order &= 0 != pktrexmitflag;
        }
    }

    return 0;
}

int srt::CUDT::processData(CUnit* in_unit)
{
    if (m_bClosing)
        return -1;

    CPacket &packet = in_unit->m_Packet;

    // Just heard from the peer, reset the expiration count.
    m_iEXPCount = 1;
    m_tsLastRspTime.store(steady_clock::now());


    // We are receiving data, start tsbpd thread if TsbPd is enabled
    if (-1 == checkLazySpawnTsbPdThread())
    {
        return -1;
    }

    const int pktrexmitflag = m_bPeerRexmitFlag ? (packet.getRexmitFlag() ? 1 : 0) : 2;
    const bool retransmitted = pktrexmitflag == 1;
#if ENABLE_HEAVY_LOGGING
    string                   rexmit_reason;
#endif

    if (retransmitted)
    {
        // This packet was retransmitted
        enterCS(m_StatsLock);
        m_stats.rcvr.recvdRetrans.count(packet.getLength());
        leaveCS(m_StatsLock);

#if ENABLE_HEAVY_LOGGING
        // Check if packet was retransmitted on request or on ack timeout
        // Search the sequence in the loss record.
        rexmit_reason = " by ";
        ScopedLock lock(m_RcvLossLock);
        if (!m_pRcvLossList->find(packet.m_iSeqNo, packet.m_iSeqNo))
            rexmit_reason += "BLIND";
        else
            rexmit_reason += "NAKREPORT";
#endif
    }

#if ENABLE_HEAVY_LOGGING
   {
       steady_clock::duration tsbpddelay = milliseconds_from(m_iTsbPdDelay_ms); // (value passed to CRcvBuffer::setRcvTsbPdMode)

       // It's easier to remove the latency factor from this value than to add a function
       // that exposes the details basing on which this value is calculated.
       steady_clock::time_point pts = m_pRcvBuffer->getPktTsbPdTime(packet.getMsgTimeStamp());
       steady_clock::time_point ets = pts - tsbpddelay;

       HLOGC(qrlog.Debug, log << CONID() << "processData: RECEIVED DATA: size=" << packet.getLength()
           << " seq=" << packet.getSeqNo()
           // XXX FIX IT. OTS should represent the original sending time, but it's relative.
           //<< " OTS=" << FormatTime(packet.getMsgTimeStamp())
           << " ETS=" << FormatTime(ets)
           << " PTS=" << FormatTime(pts));
   }
#endif

    updateCC(TEV_RECEIVE, EventVariant(&packet));
    ++m_iPktCount;

    const int pktsz = (int) packet.getLength();
    // Update time information
    // XXX Note that this adds the byte size of a packet
    // of which we don't yet know as to whether this has
    // carried out some useful data or some excessive data
    // that will be later discarded.
    // FIXME: before adding this on the rcv time window,
    // make sure that this packet isn't going to be
    // effectively discarded, as repeated retransmission,
    // for example, burdens the link, but doesn't better the speed.
    m_RcvTimeWindow.onPktArrival(pktsz);

    // Probe the packet pair if needed.
    // Conditions and any extra data required for the packet
    // this function will extract and test as needed.

    const bool unordered = CSeqNo::seqcmp(packet.m_iSeqNo, m_iRcvCurrSeqNo) <= 0;

    // Retransmitted and unordered packets do not provide expected measurement.
    // We expect the 16th and 17th packet to be sent regularly,
    // otherwise measurement must be rejected.
    m_RcvTimeWindow.probeArrival(packet, unordered || retransmitted);

    enterCS(m_StatsLock);
    m_stats.rcvr.recvd.count(pktsz);
    leaveCS(m_StatsLock);

    loss_seqs_t                             filter_loss_seqs;
    loss_seqs_t                             srt_loss_seqs;
    vector<CUnit *>                         incoming;
    bool                                    was_sent_in_order          = true;

    // If the peer doesn't understand REXMIT flag, send rexmit request
    // always immediately.
    int initial_loss_ttl = 0;
    if (m_bPeerRexmitFlag)
        initial_loss_ttl = m_iReorderTolerance;

    // Track packet loss in statistics early, because a packet filter (e.g. FEC) might recover it later on,
    // supply the missing packet(s), and the loss will no longer be visible for the code that follows.
    if (packet.getMsgSeq(m_bPeerRexmitFlag) != SRT_MSGNO_CONTROL) // disregard filter-control packets, their seq may mean nothing
    {
        const int diff = CSeqNo::seqoff(m_iRcvCurrPhySeqNo, packet.m_iSeqNo);
        // Difference between these two sequence numbers is expected to be:
        // 0 - duplicated last packet (theory only)
        // 1 - subsequent packet (alright)
        // <0 - belated or recovered packet
        // >1 - jump over a packet loss (loss = seqdiff-1)
        if (diff > 1)
        {
            const int loss = diff - 1; // loss is all that is above diff == 1

            ScopedLock lg(m_StatsLock);
            const uint64_t avgpayloadsz = m_pRcvBuffer->getRcvAvgPayloadSize();
            m_stats.rcvr.lost.count(stats::BytesPacketsCount(loss * avgpayloadsz, (uint32_t) loss));

            HLOGC(qrlog.Debug,
                  log << CONID() << "LOSS STATS: n=" << loss << " SEQ: [" << CSeqNo::incseq(m_iRcvCurrPhySeqNo) << " "
                      << CSeqNo::decseq(packet.m_iSeqNo) << "]");
        }

        if (diff > 0)
        {
            // Record if it was further than latest
            m_iRcvCurrPhySeqNo = packet.m_iSeqNo;
        }
    }

    // [[using locked()]];  // (NOTHING locked)

#if ENABLE_BONDING
    // Switch to RUNNING even if there was a discrepancy, unless
    // it was long way forward.
    // XXX Important: This code is in the dead function defaultPacketArrival
    // but normally it should be called here regardless if the packet was
    // accepted or rejected because if it was belated it may result in a
    // "runaway train" problem as the IDLE links are being updated the base
    // reception sequence pointer stating that this link is not receiving.
    if (m_parent->m_GroupOf)
    {
        ScopedLock protect_group_existence (uglobal().m_GlobControlLock);
        groups::SocketData* gi = m_parent->m_GroupMemberData;

        // This check is needed as after getting the lock the socket
        // could be potentially removed. It is however granted that as long
        // as gi is non-NULL iterator, the group does exist and it does contain
        // this socket as member (that is, 'gi' cannot be a dangling pointer).
        if (gi != NULL)
        {
            if (gi->rcvstate < SRT_GST_RUNNING) // PENDING or IDLE, tho PENDING is unlikely
            {
                HLOGC(qrlog.Debug,
                      log << CONID() << "processData: IN-GROUP rcv state transition " << srt_log_grp_state[gi->rcvstate]
                          << " -> RUNNING.");
                gi->rcvstate = SRT_GST_RUNNING;
            }
            else
            {
                HLOGC(qrlog.Debug,
                      log << CONID() << "processData: IN-GROUP rcv state transition NOT DONE - state:"
                          << srt_log_grp_state[gi->rcvstate]);
            }
        }
    }
#endif

    bool new_inserted = false;

    if (m_PacketFilter)
    {
        // Stuff this data into the filter
        m_PacketFilter.receive(in_unit, (incoming), (filter_loss_seqs));
        HLOGC(qrlog.Debug,
              log << CONID() << "(FILTER) fed data, received " << incoming.size() << " pkts, " << Printable(filter_loss_seqs)
                  << " loss to report, "
                  << (m_PktFilterRexmitLevel == SRT_ARQ_ALWAYS ? "FIND & REPORT LOSSES YOURSELF"
                                                               : "REPORT ONLY THOSE"));
    }
    else
    {
        // Stuff in just one packet that has come in.
        incoming.push_back(in_unit);
    }

    {
        // Start of offset protected section
        // Prevent TsbPd thread from modifying Ack position while adding data
        // offset from RcvLastAck in RcvBuffer must remain valid between seqoff() and addData()
        UniqueLock recvbuf_acklock(m_RcvBufferLock);
        // Needed for possibly check for needsQuickACK.
        const bool incoming_belated = (CSeqNo::seqcmp(in_unit->m_Packet.m_iSeqNo, m_pRcvBuffer->getStartSeqNo()) < 0);

        const int res = handleSocketPacketReception(incoming,
                (new_inserted),
                (was_sent_in_order),
                (srt_loss_seqs));

        if (res == -2)
        {
            // This is a scoped lock with AckLock, but for the moment
            // when processClose() is called this lock must be taken out,
            // otherwise this will cause a deadlock. We don't need this
            // lock anymore, and at 'return' it will be unlocked anyway.
            recvbuf_acklock.unlock();
            processClose();

            return -1;
        }

        if (res == -1)
        {
            return -1;
        }

        if (!srt_loss_seqs.empty())
        {
            ScopedLock lock(m_RcvLossLock);

            HLOGC(qrlog.Debug,
                  log << CONID() << "processData: RECORDING LOSS: " << Printable(srt_loss_seqs)
                      << " tolerance=" << initial_loss_ttl);

            for (loss_seqs_t::iterator i = srt_loss_seqs.begin(); i != srt_loss_seqs.end(); ++i)
            {
                m_pRcvLossList->insert(i->first, i->second);
                if (initial_loss_ttl)
                {
                    // The LOSSREPORT will be sent after initial_loss_ttl.
                    m_FreshLoss.push_back(CRcvFreshLoss(i->first, i->second, initial_loss_ttl));
                }
            }
        }

        // This is moved earlier after introducing filter because it shouldn't
        // be executed in case when the packet was rejected by the receiver buffer.
        // However now the 'excessive' condition may be true also in case when
        // a truly non-excessive packet has been received, just it has been temporarily
        // stored for better times by the filter module. This way 'excessive' is also true,
        // although the old condition that a packet with a newer sequence number has arrived
        // or arrived out of order may still be satisfied.
        if (!incoming_belated && was_sent_in_order)
        {
            // Basing on some special case in the packet, it might be required
            // to enforce sending ACK immediately (earlier than normally after
            // a given period).
            if (m_CongCtl->needsQuickACK(packet))
            {
                m_tsNextACKTime.store(steady_clock::now());
            }
        }

        if (!new_inserted)
        {
            return -1;
        }
    } // End of recvbuf_acklock

    if (m_bClosing)
    {
        // RcvQueue worker thread can call processData while closing (or close while processData)
        // This race condition exists in the UDT design but the protection against TsbPd thread
        // (with AckLock) and decryption enlarged the probability window.
        // Application can crash deep in decrypt stack since crypto context is deleted in close.
        // RcvQueue worker thread will not necessarily be deleted with this connection as it can be
        // used by others (socket multiplexer).
        return -1;
    }

    if (incoming.empty())
    {
        // Treat as excessive. This is when a filter cumulates packets
        // until the loss is rebuilt, or eats up a filter control packet
        return -1;
    }

    if (!srt_loss_seqs.empty())
    {
        const bool report_recorded_loss = !m_PacketFilter || m_PktFilterRexmitLevel == SRT_ARQ_ALWAYS;
        if (!initial_loss_ttl && report_recorded_loss)
        {
            HLOGC(qrlog.Debug, log << CONID() << "WILL REPORT LOSSES (SRT): " << Printable(srt_loss_seqs));
            sendLossReport(srt_loss_seqs);
        }

        if (m_bTsbPd)
        {
            HLOGC(qrlog.Debug, log << CONID() << "loss: signaling TSBPD cond");
            CSync::lock_notify_one(m_RcvTsbPdCond, m_RecvLock);
        }
        else
        {
            HLOGC(qrlog.Debug, log << CONID() << "loss: socket is not TSBPD, not signaling");
        }
    }

    // Separately report loss records of those reported by a filter.
    // ALWAYS report whatever has been reported back by a filter. Note that
    // the filter never reports anything when rexmit fallback level is ALWAYS or NEVER.
    // With ALWAYS only those are reported that were recorded here by SRT.
    // With NEVER, nothing is to be reported.
    if (!filter_loss_seqs.empty())
    {
        HLOGC(qrlog.Debug, log << CONID() << "WILL REPORT LOSSES (filter): " << Printable(filter_loss_seqs));
        sendLossReport(filter_loss_seqs);

        if (m_bTsbPd)
        {
            HLOGC(qrlog.Debug, log << CONID() << "loss: signaling TSBPD cond");
            CSync::lock_notify_one(m_RcvTsbPdCond, m_RecvLock);
        }
    }

    // Now review the list of FreshLoss to see if there's any "old enough" to send UMSG_LOSSREPORT to it.

    // PERFORMANCE CONSIDERATIONS:
    // This list is quite inefficient as a data type and finding the candidate to send UMSG_LOSSREPORT
    // is linear time. On the other hand, there are some special cases that are important for performance:
    // - only the first (plus some following) could have had TTL drown to 0
    // - the only (little likely) possibility that the next-to-first record has TTL=0 is when there was
    //   a loss range split (due to dropFromLossLists() of one sequence)
    // - first found record with TTL>0 means end of "ready to LOSSREPORT" records
    // So:
    // All you have to do is:
    //  - start with first element and continue with next elements, as long as they have TTL=0
    //    If so, send the loss report and remove this element.
    //  - Since the first element that has TTL>0, iterate until the end of container and decrease TTL.
    //
    // This will be efficient becase the loop to increment one field (without any condition check)
    // can be quite well optimized.

    vector<int32_t> lossdata;
    {
        ScopedLock lg(m_RcvLossLock);

        // XXX There was a mysterious crash around m_FreshLoss. When the initial_loss_ttl is 0
        // (that is, "belated loss report" feature is off), don't even touch m_FreshLoss.
        if (initial_loss_ttl && !m_FreshLoss.empty())
        {
            deque<CRcvFreshLoss>::iterator i = m_FreshLoss.begin();

            // Phase 1: take while TTL <= 0.
            // There can be more than one record with the same TTL, if it has happened before
            // that there was an 'unlost' (@c dropFromLossLists) sequence that has split one detected loss
            // into two records.
            for (; i != m_FreshLoss.end() && i->ttl <= 0; ++i)
            {
                HLOGC(qrlog.Debug, log << "Packet seq " << i->seq[0] << "-" << i->seq[1]
                        << " (" << (CSeqNo::seqoff(i->seq[0], i->seq[1]) + 1) << " packets) considered lost - sending LOSSREPORT");
                addLossRecord(lossdata, i->seq[0], i->seq[1]);
            }

            // Remove elements that have been processed and prepared for lossreport.
            if (i != m_FreshLoss.begin())
            {
                m_FreshLoss.erase(m_FreshLoss.begin(), i);
                i = m_FreshLoss.begin();
            }

            if (m_FreshLoss.empty())
            {
                HLOGP(qrlog.Debug, "NO MORE FRESH LOSS RECORDS.");
            }
            else
            {
                HLOGC(qrlog.Debug, log << "STILL " << m_FreshLoss.size() << " FRESH LOSS RECORDS, FIRST: "
                        << i->seq[0] << "-" << i->seq[1]
                        << " (" << (1 + CSeqNo::seqoff(i->seq[0], i->seq[1])) << ") TTL: " << i->ttl);
            }

            // Phase 2: rest of the records should have TTL decreased.
            for (; i != m_FreshLoss.end(); ++i)
                --i->ttl;
        }
    }
    if (!lossdata.empty())
    {
        sendCtrl(UMSG_LOSSREPORT, NULL, &lossdata[0], (int) lossdata.size());
    }

    // was_sent_in_order means either of:
    // - packet was sent in order (first if branch above)
    // - packet was sent as old, but was a retransmitted packet

    if (m_bPeerRexmitFlag && was_sent_in_order)
    {
        ++m_iConsecOrderedDelivery;
        if (m_iConsecOrderedDelivery >= 50)
        {
            m_iConsecOrderedDelivery = 0;
            if (m_iReorderTolerance > 0)
            {
                m_iReorderTolerance--;
                enterCS(m_StatsLock);
                m_stats.traceReorderDistance--;
                leaveCS(m_StatsLock);
                HLOGC(qrlog.Debug, log << "ORDERED DELIVERY of 50 packets in a row - decreasing tolerance to "
                        << m_iReorderTolerance);
            }
        }
    }

    return 0;
}

#if ENABLE_BONDING

// NOTE: this is updated from the value of m_iRcvLastAck,
// which might be past the buffer and potentially cause setting
// the value to the last received and re-requiring retransmission.
// Worst case is that there could be a few packets to tear the transmission
// even more (as there will be likely no time to recover them), but
// if the transmission was already torn in the previously active link
// this shouldn't be a problem that these packets won't be recovered
// after activating the second link, although will be retried this way.
void srt::CUDT::updateIdleLinkFrom(CUDT* source)
{
    int bufseq;
    {
        ScopedLock lg (m_RcvBufferLock);
        bufseq = source->m_pRcvBuffer->getStartSeqNo();
    }
    ScopedLock lg (m_RecvLock);

    if (!m_pRcvBuffer->empty())
    {
        HLOGC(grlog.Debug, log << "grp: NOT updating rcv-seq in @" << m_SocketID << ": receiver buffer not empty");
        return;
    }

    int32_t new_last_rcv = source->m_iRcvLastAck;

    if (CSeqNo::seqcmp(new_last_rcv, bufseq) < 0)
    {
        // Emergency check whether the last ACK was behind the
        // buffer. This may happen when TSBPD dropped empty cells.
        // This may cause that the newly activated link may derive
        // these empty cells which will never be recovered.
        new_last_rcv = bufseq;
    }

    // if (new_last_rcv <=% m_iRcvCurrSeqNo)
    if (CSeqNo::seqcmp(new_last_rcv, m_iRcvCurrSeqNo) <= 0)
    {
        // Reject the change because that would shift the reception pointer backwards.
        HLOGC(grlog.Debug, log << "grp: NOT updating rcv-seq in @" << m_SocketID
                << ": backward setting rejected: %" << m_iRcvCurrSeqNo
                << " -> %" << new_last_rcv);
        return;
    }

    HLOGC(grlog.Debug, log << "grp: updating rcv-seq in @" << m_SocketID
            << " from @" << source->m_SocketID << ": %" << new_last_rcv);
    setInitialRcvSeq(new_last_rcv);
}

#endif

/// This function is called when a packet has arrived, which was behind the current
/// received sequence - that is, belated or retransmitted. Try to remove the packet
/// from both loss records: the general loss record and the fresh loss record.
///
/// Additionally, check - if supported by the peer - whether the "latecoming" packet
/// has been sent due to retransmission or due to reordering, by checking the rexmit
/// support flag and rexmit flag itself. If this packet was surely ORIGINALLY SENT
/// it means that the current network connection suffers of packet reordering. This
/// way try to introduce a dynamic tolerance by calculating the difference between
/// the current packet reception sequence and this packet's sequence. This value
/// will be set to the tolerance value, which means that later packet retransmission
/// will not be required immediately, but only after receiving N next packets that
/// do not include the lacking packet.
/// The tolerance is not increased infinitely - it's bordered by iMaxReorderTolerance.
/// This value can be set in options - SRT_LOSSMAXTTL.
void srt::CUDT::unlose(const CPacket &packet)
{
    ScopedLock lg(m_RcvLossLock);
    int32_t sequence = packet.m_iSeqNo;
    m_pRcvLossList->remove(sequence);

    // Rest of this code concerns only the "belated lossreport" feature.

    bool has_increased_tolerance = false;
    bool was_reordered           = false;

    if (m_bPeerRexmitFlag)
    {
        // If the peer understands the REXMIT flag, it means that the REXMIT flag is contained
        // in the PH_MSGNO field.

        // The packet is considered coming originally (just possibly out of order), if REXMIT
        // flag is NOT set.
        was_reordered = !packet.getRexmitFlag();
        if (was_reordered)
        {
            HLOGC(qrlog.Debug, log << "received out-of-band packet %" << sequence);

            const int seqdiff = abs(CSeqNo::seqcmp(m_iRcvCurrSeqNo, packet.m_iSeqNo));
            enterCS(m_StatsLock);
            m_stats.traceReorderDistance = max(seqdiff, m_stats.traceReorderDistance);
            leaveCS(m_StatsLock);
            if (seqdiff > m_iReorderTolerance)
            {
                const int new_tolerance = min(seqdiff, m_config.iMaxReorderTolerance);
                HLOGC(qrlog.Debug, log << "Belated by " << seqdiff << " seqs - Reorder tolerance "
                        << (new_tolerance == m_iReorderTolerance ? "REMAINS with " : "increased to ") << new_tolerance);
                m_iReorderTolerance = new_tolerance;
                has_increased_tolerance =
                    true; // Yes, even if reorder tolerance is already at maximum - this prevents decreasing tolerance.
            }
        }
        else
        {
            HLOGC(qrlog.Debug, log << CONID() << "received reXmitted packet seq=" << sequence);
        }
    }
    else
    {
        HLOGC(qrlog.Debug, log << "received reXmitted or belated packet seq " << sequence << " (distinction not supported by peer)");
    }

    // Don't do anything if "belated loss report" feature is not used.
    // In that case the FreshLoss list isn't being filled in at all, the
    // loss report is sent directly.
    // Note that this condition blocks two things being done in this function:
    // - remove given sequence from the fresh loss record
    //   (in this case it's empty anyway)
    // - decrease current reorder tolerance based on whether packets come in order
    //   (current reorder tolerance is 0 anyway)
    if (m_bPeerRexmitFlag == 0 || m_iReorderTolerance == 0)
        return;

    int had_ttl = 0;
    if (CRcvFreshLoss::removeOne((m_FreshLoss), sequence, (&had_ttl)))
    {
        HLOGC(qrlog.Debug, log << "sequence " << sequence << " removed from belated lossreport record");
    }

    if (was_reordered)
    {
        m_iConsecOrderedDelivery = 0;
        if (has_increased_tolerance)
        {
            m_iConsecEarlyDelivery = 0; // reset counter
        }
        else if (had_ttl > 2)
        {
            ++m_iConsecEarlyDelivery; // otherwise, and if it arrived quite earlier, increase counter
            HLOGC(qrlog.Debug, log << "... arrived at TTL " << had_ttl << " case " << m_iConsecEarlyDelivery);

            // After 10 consecutive
            if (m_iConsecEarlyDelivery >= 10)
            {
                m_iConsecEarlyDelivery = 0;
                if (m_iReorderTolerance > 0)
                {
                    m_iReorderTolerance--;
                    enterCS(m_StatsLock);
                    m_stats.traceReorderDistance--;
                    leaveCS(m_StatsLock);
                    HLOGC(qrlog.Debug, log << "... reached " << m_iConsecEarlyDelivery
                            << " times - decreasing tolerance to " << m_iReorderTolerance);
                }
            }
        }
        // If hasn't increased tolerance, but the packet appeared at TTL less than 2, do nothing.
    }
}

void srt::CUDT::dropFromLossLists(int32_t from, int32_t to)
{
    ScopedLock lg(m_RcvLossLock);

    IF_HEAVY_LOGGING(bool autodetected = false);
    int32_t begin SRT_ATR_UNUSED;
    if (from == SRT_SEQNO_NONE)
    {
        begin = m_pRcvLossList->removeUpTo(to);
        IF_HEAVY_LOGGING(autodetected = true);
    }
    else
    {
        begin = from;
        m_pRcvLossList->remove(from, to);
    }

#if ENABLE_HEAVY_LOGGING
    ostringstream range;
    if (begin == SRT_SEQNO_NONE)
    {
        range << "no";
    }
    else
    {
        int off = CSeqNo::seqoff(begin, to);
        if (off < 0)
        {
            range << "WEIRD NUMBER OF";
        }
        else
        {
            range << (off + 1);
        }
    }

    static const char* const beginwhere[2] = {"explicit", "detected"};

    const char* const reqtype = (from == SRT_SEQNO_NONE) ? "TLPKTDROP" : "DROPREQ";

    HLOGC(qrlog.Debug, log << CONID() << "DROP PER " << reqtype << " %" << begin
            << "[" << beginwhere[1*autodetected] << "]-" << to << " ("
            << range.str() << " packets)");
#endif

    if (m_bPeerRexmitFlag == 0 || m_iReorderTolerance == 0)
        return;

    // All code below concerns only "belated lossreport" feature.

    // It's highly unlikely that this is waiting to send a belated UMSG_LOSSREPORT,
    // so treat it rather as a sanity check.

    // It's enough to check if the first element of the list starts with a sequence older than 'to'.
    // If not, just do nothing.

    size_t delete_index = 0;
    for (size_t i = 0; i < m_FreshLoss.size(); ++i)
    {
        CRcvFreshLoss::Emod result = m_FreshLoss[i].revoke(from, to);
        switch (result)
        {
        case CRcvFreshLoss::DELETE:
            delete_index = i + 1; // PAST THE END
            continue;             // There may be further ranges that are included in this one, so check on.

        case CRcvFreshLoss::NONE:
        case CRcvFreshLoss::STRIPPED:
            break; // THIS BREAKS ONLY 'switch', not 'for'!

        case CRcvFreshLoss::SPLIT:; // This function never returns it. It's only a compiler shut-up.
        }

        break; // Now this breaks also FOR.
    }

    m_FreshLoss.erase(m_FreshLoss.begin(),
                      m_FreshLoss.begin() + delete_index); // with delete_index == 0 will do nothing
}

// This function, as the name states, should bake a new cookie.
int32_t srt::CUDT::bake(const sockaddr_any& addr, int32_t current_cookie, int correction)
{
    static unsigned int distractor = 0;
    unsigned int        rollover   = distractor + 10;

    for (;;)
    {
        // SYN cookie
        char clienthost[NI_MAXHOST];
        char clientport[NI_MAXSERV];
        getnameinfo(addr.get(),
                    addr.size(),
                    clienthost,
                    sizeof(clienthost),
                    clientport,
                    sizeof(clientport),
                    NI_NUMERICHOST | NI_NUMERICSERV);
        int64_t timestamp = (count_microseconds(steady_clock::now() - m_stats.tsStartTime) / 60000000) + distractor +
                            correction; // secret changes every one minute
        stringstream cookiestr;
        cookiestr << clienthost << ":" << clientport << ":" << timestamp;
        union {
            unsigned char cookie[16];
            int32_t       cookie_val;
        };
        CMD5::compute(cookiestr.str().c_str(), cookie);

        if (cookie_val != current_cookie)
            return cookie_val;

        ++distractor;

        // This is just to make the loop formally breakable,
        // but this is virtually impossible to happen.
        if (distractor == rollover)
            return cookie_val;
    }
}

// XXX This is quite a mystery, why this function has a return value
// and what the purpose for it was. There's just one call of this
// function in the whole code and in that call the return value is
// ignored. Actually this call happens in the CRcvQueue::worker thread,
// where it makes a response for incoming UDP packet that might be
// a connection request. Should any error occur in this process, there
// is no way to "report error" that happened here. Basing on that
// these values in original UDT code were quite like the values
// for m_iReqType, they have been changed to URQ_* symbols, which
// may mean that the intent for the return value was to send this
// value back as a control packet back to the connector.
//
// This function is run when the CRcvQueue object is reading packets
// from the multiplexer (@c CRcvQueue::worker_RetrieveUnit) and the
// target socket ID is 0.
//
// XXX Make this function return EConnectStatus enum type (extend if needed),
// and this will be directly passed to the caller.

// [[using locked(m_pRcvQueue->m_LSLock)]];
int srt::CUDT::processConnectRequest(const sockaddr_any& addr, CPacket& packet)
{
    // XXX ASSUMPTIONS:
    // [[using assert(packet.m_iID == 0)]]

    HLOGC(cnlog.Debug, log << CONID() << "processConnectRequest: received a connection request");

    if (m_bClosing)
    {
        m_RejectReason = SRT_REJ_CLOSE;
        HLOGC(cnlog.Debug, log << CONID() << "processConnectRequest: ... NOT. Rejecting because closing.");
        return m_RejectReason;
    }

    /*
     * Closing a listening socket only set bBroken
     * If a connect packet is received while closing it gets through
     * processing and crashes later.
     */
    if (m_bBroken)
    {
        m_RejectReason = SRT_REJ_CLOSE;
        HLOGC(cnlog.Debug, log << CONID() << "processConnectRequest: ... NOT. Rejecting because broken.");
        return m_RejectReason;
    }
    // When CHandShake::m_iContentSize is used in log, the file fails to link!
    size_t exp_len = CHandShake::m_iContentSize;

    // NOTE!!! Old version of SRT code checks if the size of the HS packet
    // is EQUAL to the above CHandShake::m_iContentSize.

    // Changed to < exp_len because we actually need that the packet
    // be at least of a size for handshake, although it may contain
    // more data, depending on what's inside.
    if (packet.getLength() < exp_len)
    {
        m_RejectReason = SRT_REJ_ROGUE;
        HLOGC(cnlog.Debug,
              log << CONID() << "processConnectRequest: ... NOT. Wrong size: " << packet.getLength()
                  << " (expected: " << exp_len << ")");
        return m_RejectReason;
    }

    // Dunno why the original UDT4 code only MUCH LATER was checking if the packet was UMSG_HANDSHAKE.
    // It doesn't seem to make sense to deserialize it into the handshake structure if we are not
    // sure that the packet contains the handshake at all!
    if (!packet.isControl(UMSG_HANDSHAKE))
    {
        m_RejectReason = SRT_REJ_ROGUE;
        LOGC(cnlog.Error,
             log << CONID() << "processConnectRequest: the packet received as handshake is not a handshake message");
        return m_RejectReason;
    }

    CHandShake hs;
    hs.load_from(packet.m_pcData, packet.getLength());

    // XXX MOST LIKELY this hs should be now copied into m_ConnRes field, which holds
    // the handshake structure sent from the peer (no matter the role or mode).
    // This should simplify the createSrtHandshake() function which can this time
    // simply write the crafted handshake structure into m_ConnReq, which needs no
    // participation of the local handshake and passing it as a parameter through
    // newConnection() -> acceptAndRespond() -> createSrtHandshake(). This is also
    // required as a source of the peer's information used in processing in other
    // structures.

    int32_t cookie_val = bake(addr);

    HLOGC(cnlog.Debug, log << CONID() << "processConnectRequest: new cookie: " << hex << cookie_val);

    // Remember the incoming destination address here and use it as a source
    // address when responding. It's not possible to record this address yet
    // because this happens still in the frames of the listener socket. Only
    // when processing switches to the newly spawned accepted socket can the
    // address be recorded in its m_SourceAddr field.
    sockaddr_any use_source_addr = packet.udpDestAddr();

    // REQUEST:INDUCTION.
    // Set a cookie, a target ID, and send back the same as
    // RESPONSE:INDUCTION.
    if (hs.m_iReqType == URQ_INDUCTION)
    {
        HLOGC(cnlog.Debug,
              log << CONID() << "processConnectRequest: received type=induction, sending back with cookie+socket");

        // XXX That looks weird - the calculated md5 sum out of the given host/port/timestamp
        // is 16 bytes long, but CHandShake::m_iCookie has 4 bytes. This then effectively copies
        // only the first 4 bytes. Moreover, it's dangerous on some platforms because the char
        // array need not be aligned to int32_t - changed to union in a hope that using int32_t
        // inside a union will enforce whole union to be aligned to int32_t.
        hs.m_iCookie = cookie_val;
        packet.m_iID = hs.m_iID;

        // Ok, now's the time. The listener sets here the version 5 handshake,
        // even though the request was 4. This is because the old client would
        // simply return THE SAME version, not even looking into it, giving the
        // listener false impression as if it supported version 5.
        //
        // If the caller was really HSv4, it will simply ignore the version 5 in INDUCTION;
        // it will respond with CONCLUSION, but with its own set version, which is version 4.
        //
        // If the caller was really HSv5, it will RECOGNIZE this version 5 in INDUCTION, so
        // it will respond with version 5 when sending CONCLUSION.

        hs.m_iVersion = HS_VERSION_SRT1;

        // Additionally, set this field to a MAGIC value. This field isn't used during INDUCTION
        // by HSv4 client, HSv5 client can use it to additionally verify that this is a HSv5 listener.
        // In this field we also advertise the PBKEYLEN value. When 0, it's considered not advertised.
        hs.m_iType = SrtHSRequest::wrapFlags(true /*put SRT_MAGIC_CODE in HSFLAGS*/, m_config.iSndCryptoKeyLen);
        bool whether SRT_ATR_UNUSED = m_config.iSndCryptoKeyLen != 0;
        HLOGC(cnlog.Debug,
              log << CONID() << "processConnectRequest: " << (whether ? "" : "NOT ")
                  << " Advertising PBKEYLEN - value = " << m_config.iSndCryptoKeyLen);

        size_t size = packet.getLength();
        hs.store_to((packet.m_pcData), (size));
        setPacketTS(packet, steady_clock::now());

        // Display the HS before sending it to peer
        HLOGC(cnlog.Debug, log << CONID() << "processConnectRequest: SENDING HS (i): " << hs.show());

        m_pSndQueue->sendto(addr, packet, use_source_addr);
        return SRT_REJ_UNKNOWN; // EXCEPTION: this is a "no-error" code.
    }

    // Otherwise this should be REQUEST:CONCLUSION.
    // Should then come with the correct cookie that was
    // set in the above INDUCTION, in the HS_VERSION_SRT1
    // should also contain extra data.

    if (!hs.valid())
    {
        LOGC(cnlog.Error, log << CONID() << "processConnectRequest: ROGUE HS RECEIVED. Rejecting");
        m_RejectReason = SRT_REJ_ROGUE;
        return SRT_REJ_ROGUE;
    }

    HLOGC(cnlog.Debug,
          log << CONID() << "processConnectRequest: received type=" << RequestTypeStr(hs.m_iReqType)
              << " - checking cookie...");
    if (hs.m_iCookie != cookie_val)
    {
        cookie_val = bake(addr, cookie_val, -1); // SHOULD generate an earlier, distracted cookie

        if (hs.m_iCookie != cookie_val)
        {
            m_RejectReason = SRT_REJ_RDVCOOKIE;
            HLOGC(cnlog.Debug, log << CONID() << "processConnectRequest: ...wrong cookie " << hex << cookie_val << ". Ignoring.");
            return m_RejectReason;
        }

        HLOGC(cnlog.Debug, log << CONID() << "processConnectRequest: ... correct (FIXED) cookie. Proceeding.");
    }
    else
    {
        HLOGC(cnlog.Debug, log << CONID() << "processConnectRequest: ... correct (ORIGINAL) cookie. Proceeding.");
    }

    int32_t id = hs.m_iID;

    // HANDSHAKE: The old client sees the version that does not match HS_VERSION_UDT4 (5).
    // In this case it will respond with URQ_ERROR_REJECT. Rest of the data are the same
    // as in the handshake request. When this message is received, the connector side should
    // switch itself to the version number HS_VERSION_UDT4 and continue the old way (that is,
    // continue sending URQ_INDUCTION, but this time with HS_VERSION_UDT4).

    bool accepted_hs = true;

    if (hs.m_iVersion == HS_VERSION_SRT1)
    {
        // No further check required.
        // The m_iType contains handshake extension flags.
    }
    else if (hs.m_iVersion == HS_VERSION_UDT4)
    {
        // In UDT, and so in older SRT version, the hs.m_iType field should contain
        // the socket type, although SRT only allowed this field to be UDT_DGRAM.
        // Older SRT version contained that value in a field, but now that this can
        // only contain UDT_DGRAM the field itself has been abandoned.
        // For the sake of any old client that reports version 4 handshake, interpret
        // this hs.m_iType field as a socket type and check if it's UDT_DGRAM.

        // Note that in HSv5 hs.m_iType contains extension flags.
        if (hs.m_iType != UDT_DGRAM)
        {
            m_RejectReason = SRT_REJ_ROGUE;
            accepted_hs    = false;
        }
    }
    else
    {
        // Unsupported version
        // (NOTE: This includes "version=0" which is a rejection flag).
        m_RejectReason = SRT_REJ_VERSION;
        accepted_hs    = false;
    }

    if (!accepted_hs)
    {
        HLOGC(cnlog.Debug,
              log << CONID() << "processConnectRequest: version/type mismatch. Sending REJECT code:" << m_RejectReason
                  << " MSG: " << srt_rejectreason_str(m_RejectReason));
        // mismatch, reject the request
        hs.m_iReqType = URQFailure(m_RejectReason);
        size_t size   = CHandShake::m_iContentSize;
        hs.store_to((packet.m_pcData), (size));
        packet.m_iID        = id;
        setPacketTS(packet, steady_clock::now());
        HLOGC(cnlog.Debug, log << CONID() << "processConnectRequest: SENDING HS (e): " << hs.show());
        m_pSndQueue->sendto(addr, packet, use_source_addr);
    }
    else
    {
        // IMPORTANT!!!
        // If the newConnection() detects there is already a socket connection associated with the remote peer,
        // it returns the socket via `acpu`, and the `result` returned is 0.
        // Else if a new connection is successfully created, the conclusion handshake response
        // is sent by the function itself (it calls the acceptAndRespond(..)), the `acpu` remains null, the `result` is 1.
        int error  = SRT_REJ_UNKNOWN;
        CUDT* acpu = NULL;
        int result = uglobal().newConnection(m_SocketID, addr, packet, (hs), (error), (acpu));

        // This is listener - m_RejectReason need not be set
        // because listener has no functionality of giving the app
        // insight into rejected callers.

        // --->
        //        (global.) CUDTUnited::updateListenerMux
        //        (new Socket.) CUDT::acceptAndRespond
        if (result == -1)
        {
            hs.m_iReqType = URQFailure(error);
            LOGC(cnlog.Warn, log << "processConnectRequest: rsp(REJECT): " << hs.m_iReqType << " - " << srt_rejectreason_str(error));
        }

        // The `acpu` not NULL means connection exists, the `result` should be 0. It is not checked here though.
        // The `newConnection(..)` only sends response for newly created connection.
        // The connection already exists (no new connection has been created, no response sent).
        // Send the conclusion response manually here in case the peer has missed the first one.
        // The value  `result` here should be 0.
        if (acpu)
        {
            // This is an existing connection, so the handshake is only needed
            // because of the rule that every handshake request must be covered
            // by the handshake response. It wouldn't be good to call interpretSrtHandshake
            // here because the data from the handshake have been already interpreted
            // and recorded. We just need to craft a response.
            HLOGC(cnlog.Debug,
                  log << CONID() << "processConnectRequest: sending REPEATED handshake response req="
                      << RequestTypeStr(hs.m_iReqType));

            // Rewrite already updated previously data in acceptAndRespond
            acpu->rewriteHandshakeData(acpu->m_PeerAddr, (hs));

            uint32_t kmdata[SRTDATA_MAXSIZE];
            size_t   kmdatasize = SRTDATA_MAXSIZE;
            EConnectStatus conn = CONN_ACCEPT;

            if (hs.m_iVersion >= HS_VERSION_SRT1)
            {
                // Always attach extension.
                hs.m_extension = true;
                conn = acpu->craftKmResponse((kmdata), (kmdatasize));
            }
            else
            {
                kmdatasize = 0;
            }

            if (conn != CONN_ACCEPT)
                return conn;

            packet.setLength(m_iMaxSRTPayloadSize);
            if (!acpu->createSrtHandshake(SRT_CMD_HSRSP, SRT_CMD_KMRSP,
                        kmdata, kmdatasize,
                        (packet), (hs)))
            {
                HLOGC(cnlog.Debug,
                      log << CONID() << "processConnectRequest: rejecting due to problems in createSrtHandshake.");
                result        = -1; // enforce fallthrough for the below condition!
                hs.m_iReqType = URQFailure(m_RejectReason == SRT_REJ_UNKNOWN ? int(SRT_REJ_IPE) : m_RejectReason.load());
            }
            else
            {
                // Send the crafted handshake
                HLOGC(cnlog.Debug, log << CONID() << "processConnectRequest: SENDING (repeated) HS (a): " << hs.show());
                acpu->addressAndSend((packet));
            }
        }

        if (result == 1)
        {
            // BUG! There is no need to update write-readiness on the listener socket once new connection is accepted.
            // Only read-readiness has to be updated, but it is done so in the newConnection(..) function.
            // See PR #1831 and issue #1667.
            HLOGC(cnlog.Debug,
                  log << CONID() << "processConnectRequest: accepted connection, updating epoll to write-ready");

            // New connection has been accepted or an existing one has been found. Update epoll write-readiness.
            // a new connection has been created, enable epoll for write
            // Note: not using SRT_EPOLL_CONNECT symbol because this is a procedure
            // executed for the accepted socket.
            uglobal().m_EPoll.update_events(m_SocketID, m_sPollID, SRT_EPOLL_OUT, true);
        }
        else if (result == -1)
        {
            // The new connection failed
            // or the connection already existed, but manually sending the HS response above has failed.
            // HSv4: Send the SHUTDOWN message to the peer (see PR #2010) in order to disallow the peer to connect.
            //       The HSv4 clients do not interpret the error handshake response correctly.
            // HSv5: Send a handshake with an error code (hs.m_iReqType set earlier) to the peer.
            if (hs.m_iVersion < HS_VERSION_SRT1)
            {
                HLOGC(cnlog.Debug, log << CONID() << "processConnectRequest: HSv4 caller, sending SHUTDOWN after rejection with "
                        << RequestTypeStr(hs.m_iReqType));
                CPacket rsp;
                setPacketTS((rsp), steady_clock::now());
                rsp.pack(UMSG_SHUTDOWN);
                rsp.m_iID = m_PeerID;
                m_pSndQueue->sendto(addr, rsp, use_source_addr);
            }
            else
            {
                HLOGC(cnlog.Debug,
                        log << CONID() << "processConnectRequest: sending ABNORMAL handshake info req="
                        << RequestTypeStr(hs.m_iReqType));
                size_t size = CHandShake::m_iContentSize;
                hs.store_to((packet.m_pcData), (size));
                packet.setLength(size);
                packet.m_iID = id;
                setPacketTS(packet, steady_clock::now());
                HLOGC(cnlog.Debug, log << CONID() << "processConnectRequest: SENDING HS (a): " << hs.show());
                m_pSndQueue->sendto(addr, packet, use_source_addr);
            }
        }
    }
    LOGC(cnlog.Note, log << CONID() << "listen ret: " << hs.m_iReqType << " - " << RequestTypeStr(hs.m_iReqType));

    return RejectReasonForURQ(hs.m_iReqType);
}

void srt::CUDT::addLossRecord(std::vector<int32_t> &lr, int32_t lo, int32_t hi)
{
    if (lo == hi)
        lr.push_back(lo);
    else
    {
        lr.push_back(lo | LOSSDATA_SEQNO_RANGE_FIRST);
        lr.push_back(hi);
    }
}

int srt::CUDT::checkACKTimer(const steady_clock::time_point &currtime)
{
    int because_decision = BECAUSE_NO_REASON;
    if (currtime > m_tsNextACKTime.load()  // ACK time has come
                                  // OR the number of sent packets since last ACK has reached
                                  // the congctl-defined value of ACK Interval
                                  // (note that none of the builtin congctls defines ACK Interval)
        || (m_CongCtl->ACKMaxPackets() > 0 && m_iPktCount >= m_CongCtl->ACKMaxPackets()))
    {
        // ACK timer expired or ACK interval is reached
        sendCtrl(UMSG_ACK);

        const steady_clock::duration ack_interval = m_CongCtl->ACKTimeout_us() > 0
            ? microseconds_from(m_CongCtl->ACKTimeout_us())
            : m_tdACKInterval;
        m_tsNextACKTime.store(currtime + ack_interval);

        m_iPktCount      = 0;
        m_iLightACKCount = 1;
        because_decision = BECAUSE_ACK;
    }

    // Or the transfer rate is so high that the number of packets
    // have reached the value of SelfClockInterval * LightACKCount before
    // the time has come according to m_tsNextACKTime. In this case a "lite ACK"
    // is sent, which doesn't contain statistical data and nothing more
    // than just the ACK number. The "fat ACK" packets will be still sent
    // normally according to the timely rules.
    else if (m_iPktCount >= SELF_CLOCK_INTERVAL * m_iLightACKCount)
    {
        // send a "light" ACK
        sendCtrl(UMSG_ACK, NULL, NULL, SEND_LITE_ACK);
        ++m_iLightACKCount;
        because_decision = BECAUSE_LITEACK;
    }

    return because_decision;
}

int srt::CUDT::checkNAKTimer(const steady_clock::time_point& currtime)
{
    // XXX The problem with working NAKREPORT with SRT_ARQ_ONREQ
    // is not that it would be inappropriate, but because it's not
    // implemented. The reason for it is that the structure of the
    // loss list container (m_pRcvLossList) is such that it is expected
    // that the loss records are ordered by sequence numbers (so
    // that two ranges sticking together are merged in place).
    // Unfortunately in case of SRT_ARQ_ONREQ losses must be recorded
    // as before, but they should not be reported, until confirmed
    // by the filter. By this reason they appear often out of order
    // and for adding them properly the loss list container wasn't
    // prepared. This then requires some more effort to implement.
    if (!m_config.bRcvNakReport || m_PktFilterRexmitLevel != SRT_ARQ_ALWAYS)
        return BECAUSE_NO_REASON;

    /*
     * m_config.bRcvNakReport enables NAK reports for SRT.
     * Retransmission based on timeout is bandwidth consuming,
     * not knowing what to retransmit when the only NAK sent by receiver is lost,
     * all packets past last ACK are retransmitted (rexmitMethod() == SRM_FASTREXMIT).
     */
    enterCS(m_RcvLossLock);
    const int loss_len = m_pRcvLossList->getLossLength();
    leaveCS(m_RcvLossLock);

    SRT_ASSERT(loss_len >= 0);
    int debug_decision = BECAUSE_NO_REASON;

    if (loss_len > 0)
    {
        if (currtime <= m_tsNextNAKTime.load())
            return BECAUSE_NO_REASON; // wait for next NAK time

        sendCtrl(UMSG_LOSSREPORT);
        debug_decision = BECAUSE_NAKREPORT;
    }

    m_tsNextNAKTime.store(currtime + m_tdNAKInterval);
    return debug_decision;
}

bool srt::CUDT::checkExpTimer(const steady_clock::time_point& currtime, int check_reason SRT_ATR_UNUSED)
{
    // VERY HEAVY LOGGING
#if ENABLE_HEAVY_LOGGING & 1
    static const char* const decisions [] = {
        "ACK",
        "LITE-ACK",
        "NAKREPORT"
    };

    string decision = "NOTHING";
    if (check_reason)
    {
        ostringstream decd;
        decision = "";
        for (int i = 0; i < LAST_BECAUSE_BIT; ++i)
        {
            int flag = 1 << i;
            if (check_reason & flag)
                decd << decisions[i] << " ";
        }
        decision = decd.str();
    }
    HLOGC(xtlog.Debug, log << CONID() << "checkTimer: ACTIVITIES PERFORMED: " << decision);
#endif

    // In UDT the m_bUserDefinedRTO and m_iRTO were in CCC class.
    // There's nothing in the original code that alters these values.

    steady_clock::time_point next_exp_time;
    if (m_CongCtl->RTO())
    {
        next_exp_time = m_tsLastRspTime.load() + microseconds_from(m_CongCtl->RTO());
    }
    else
    {
        steady_clock::duration exp_timeout =
            microseconds_from(m_iEXPCount * (m_iSRTT + 4 * m_iRTTVar) + COMM_SYN_INTERVAL_US);
        if (exp_timeout < (m_iEXPCount * m_tdMinExpInterval))
            exp_timeout = m_iEXPCount * m_tdMinExpInterval;
        next_exp_time = m_tsLastRspTime.load() + exp_timeout;
    }

    if (currtime <= next_exp_time && !m_bBreakAsUnstable)
        return false;

    // ms -> us
    const int PEER_IDLE_TMO_US = m_config.iPeerIdleTimeout_ms * 1000;
    // Haven't received any information from the peer, is it dead?!
    // timeout: at least 16 expirations and must be greater than 5 seconds
    time_point last_rsp_time = m_tsLastRspTime.load();
    if (m_bBreakAsUnstable || ((m_iEXPCount > COMM_RESPONSE_MAX_EXP) &&
        (currtime - last_rsp_time > microseconds_from(PEER_IDLE_TMO_US))))
    {
        //
        // Connection is broken.
        // UDT does not signal any information about this instead of to stop quietly.
        // Application will detect this when it calls any UDT methods next time.
        //
        HLOGC(xtlog.Debug,
              log << CONID() << "CONNECTION EXPIRED after " << count_milliseconds(currtime - last_rsp_time) << "ms");
        m_bClosing       = true;
        m_bBroken        = true;
        m_iBrokenCounter = 30;

        // update snd U list to remove this socket
        m_pSndQueue->m_pSndUList->update(this, CSndUList::DO_RESCHEDULE);

        updateBrokenConnection();
        completeBrokenConnectionDependencies(SRT_ECONNLOST); // LOCKS!

        return true;
    }

    HLOGC(xtlog.Debug,
          log << CONID() << "EXP TIMER: count=" << m_iEXPCount << "/" << (+COMM_RESPONSE_MAX_EXP)
              << " elapsed=" << (count_microseconds(currtime - last_rsp_time)) << "/" << (+PEER_IDLE_TMO_US) << "us");

    ++m_iEXPCount;

    /*
     * (keepalive fix)
     * duB:
     * It seems there is confusion of the direction of the Response here.
     * lastRspTime is supposed to be when receiving (data/ctrl) from peer
     * as shown in processCtrl and processData,
     * Here we set because we sent something?
     *
     * Disabling this code that prevent quick reconnection when peer disappear
     */
    // Reset last response time since we've just sent a heart-beat.
    // (fixed) m_tsLastRspTime = currtime_tk;

    return false;
}

void srt::CUDT::checkRexmitTimer(const steady_clock::time_point& currtime)
{
    // Check if HSv4 should be retransmitted, and if KM_REQ should be resent if the side is INITIATOR.
    checkSndTimers();

    // There are two algorithms of blind packet retransmission: LATEREXMIT and FASTREXMIT.
    //
    // LATEREXMIT is only used with FileCC.
    // The RTO is triggered when some time has passed since the last ACK from
    // the receiver, while there is still some unacknowledged data in the sender's buffer,
    // and the loss list is empty at the moment of RTO (nothing to retransmit yet).
    //
    // FASTREXMIT is only used with LiveCC.
    // The RTO is triggered if the receiver is not configured to send periodic NAK reports,
    // when some time has passed since the last ACK from the receiver,
    // while there is still some unacknowledged data in the sender's buffer.
    //
    // In case the above conditions are met, the unacknowledged packets
    // in the sender's buffer will be added to the SND loss list and retransmitted.
    //

    {
        ScopedLock ack_lock(m_RecvAckLock);
        const uint64_t rtt_syn = (m_iSRTT + 4 * m_iRTTVar + 2 * COMM_SYN_INTERVAL_US);
        const uint64_t exp_int_us = (m_iReXmitCount * rtt_syn + COMM_SYN_INTERVAL_US);

        if (currtime <= (m_tsLastRspAckTime + microseconds_from(exp_int_us)))
            return;
    }

    // If there is no unacknowledged data in the sending buffer,
    // then there is nothing to retransmit.
    if (m_pSndBuffer->getCurrBufSize() <= 0)
        return;

    const bool is_laterexmit = m_CongCtl->rexmitMethod() == SrtCongestion::SRM_LATEREXMIT; // FileCC
    const bool is_fastrexmit = m_CongCtl->rexmitMethod() == SrtCongestion::SRM_FASTREXMIT; // LiveCC

    // If the receiver will send periodic NAK reports, then FASTREXMIT (live) is inactive.
    // TODO: Probably some method of "blind rexmit" MUST BE DONE, when TLPKTDROP is off.
    if (is_fastrexmit && m_bPeerNakReport)
        return;

    // Schedule a retransmission IF:
    // - there are packets in flight (getFlightSpan() > 0);
    // - in case of LATEREXMIT (File Mode): the sender loss list is empty
    //   (the receiver didn't send any LOSSREPORT, or LOSSREPORT was lost on track).
    // - in case of FASTREXMIT (Live Mode): the RTO (rtt_syn) was triggered, therefore
    //   schedule unacknowledged packets for retransmission regardless of the loss list emptiness.
    if (getFlightSpan() > 0 && (!is_laterexmit || m_pSndLossList->getLossLength() == 0))
    {
        // Sender: Insert all the packets sent after last received acknowledgement into the sender loss list.
        ScopedLock acklock(m_RecvAckLock); // Protect packet retransmission
        // Resend all unacknowledged packets on timeout, but only if there is no packet in the loss list
        const int32_t csn = m_iSndCurrSeqNo;
        const int     num = m_pSndLossList->insert(m_iSndLastAck, csn);
        if (num > 0)
        {
            enterCS(m_StatsLock);
            m_stats.sndr.lost.count(num);
            leaveCS(m_StatsLock);

            HLOGC(xtlog.Debug,
                  log << CONID() << "ENFORCED " << (is_laterexmit ? "LATEREXMIT" : "FASTREXMIT")
                      << " by ACK-TMOUT (scheduling): " << CSeqNo::incseq(m_iSndLastAck) << "-" << csn << " ("
                      << CSeqNo::seqoff(m_iSndLastAck, csn) << " packets)");
        }
    }

    ++m_iReXmitCount;

    const ECheckTimerStage stage = is_fastrexmit ? TEV_CHT_FASTREXMIT : TEV_CHT_REXMIT;
    updateCC(TEV_CHECKTIMER, EventVariant(stage));

    // schedule sending if not scheduled already
    m_pSndQueue->m_pSndUList->update(this, CSndUList::DONT_RESCHEDULE);
}

void srt::CUDT::checkTimers()
{
    // update CC parameters
    updateCC(TEV_CHECKTIMER, EventVariant(TEV_CHT_INIT));

    const steady_clock::time_point currtime = steady_clock::now();

    // This is a very heavy log, unblock only for temporary debugging!
#if 0
    HLOGC(xtlog.Debug, log << CONID() << "checkTimers: nextacktime=" << FormatTime(m_tsNextACKTime)
        << " AckInterval=" << m_iACKInterval
        << " pkt-count=" << m_iPktCount << " liteack-count=" << m_iLightACKCount);
#endif

    // Check if it is time to send ACK
    int debug_decision = checkACKTimer(currtime);

    // Check if it is time to send a loss report
    debug_decision |= checkNAKTimer(currtime);

    // Check if the connection is expired
    if (checkExpTimer(currtime, debug_decision))
        return;

    // Check if FAST or LATE packet retransmission is required
    checkRexmitTimer(currtime);

    if (currtime > m_tsLastSndTime.load() + microseconds_from(COMM_KEEPALIVE_PERIOD_US))
    {
        sendCtrl(UMSG_KEEPALIVE);
#if ENABLE_BONDING
        if (m_parent->m_GroupOf)
        {
            ScopedLock glock (uglobal().m_GlobControlLock);
            if (m_parent->m_GroupOf)
            {
                // Pass socket ID because it's about changing group socket data
                m_parent->m_GroupOf->internalKeepalive(m_parent->m_GroupMemberData);
                // NOTE: GroupLock is unnecessary here because the only data read and
                // modified is the target of the iterator from m_GroupMemberData. The
                // iterator will be valid regardless of any container modifications.
            }
        }
#endif
        HLOGP(xtlog.Debug, "KEEPALIVE");
    }
}

void srt::CUDT::updateBrokenConnection()
{
    m_bClosing = true;
    releaseSynch();
    // app can call any UDT API to learn the connection_broken error
    uglobal().m_EPoll.update_events(m_SocketID, m_sPollID, SRT_EPOLL_IN | SRT_EPOLL_OUT | SRT_EPOLL_ERR, true);
    CGlobEvent::triggerEvent();
}

void srt::CUDT::completeBrokenConnectionDependencies(int errorcode)
{
    int token = -1;

#if ENABLE_BONDING
    bool pending_broken = false;
    {
        ScopedLock guard_group_existence (uglobal().m_GlobControlLock);
        if (m_parent->m_GroupOf)
        {
            token = m_parent->m_GroupMemberData->token;
            if (m_parent->m_GroupMemberData->sndstate == SRT_GST_PENDING)
            {
                HLOGC(gmlog.Debug, log << CONID() << "updateBrokenConnection: a pending link was broken - will be removed");
                pending_broken = true;
            }
            else
            {
                HLOGC(gmlog.Debug,
                      log << CONID() << "updateBrokenConnection: state="
                          << CUDTGroup::StateStr(m_parent->m_GroupMemberData->sndstate)
                          << " a used link was broken - not closing automatically");
            }

            m_parent->m_GroupMemberData->sndstate = SRT_GST_BROKEN;
            m_parent->m_GroupMemberData->rcvstate = SRT_GST_BROKEN;
        }
    }
#endif

    if (m_cbConnectHook)
    {
        CALLBACK_CALL(m_cbConnectHook, m_SocketID, errorcode, m_PeerAddr.get(), token);
    }

#if ENABLE_BONDING
    {
        // Lock GlobControlLock in order to make sure that
        // the state if the socket having the group and the
        // existence of the group will not be changed during
        // the operation. The attempt of group deletion will
        // have to wait until this operation completes.
        ScopedLock lock(uglobal().m_GlobControlLock);
        CUDTGroup* pg = m_parent->m_GroupOf;
        if (pg)
        {
            // Bound to one call because this requires locking
            pg->updateFailedLink();
        }
    }

    // Sockets that never succeeded to connect must be deleted
    // explicitly, otherwise they will never be deleted.
    if (pending_broken)
    {
        // XXX This somehow can cause a deadlock
        // uglobal()->close(m_parent);
        m_parent->setBrokenClosed();
    }
#endif
}

void srt::CUDT::addEPoll(const int eid)
{
    enterCS(uglobal().m_EPoll.m_EPollLock);
    m_sPollID.insert(eid);
    leaveCS(uglobal().m_EPoll.m_EPollLock);

    if (!stillConnected())
        return;

    enterCS(m_RecvLock);
    if (isRcvBufferReady())
    {
        uglobal().m_EPoll.update_events(m_SocketID, m_sPollID, SRT_EPOLL_IN, true);
    }
    leaveCS(m_RecvLock);

    if (m_config.iSndBufSize > m_pSndBuffer->getCurrBufSize())
    {
        uglobal().m_EPoll.update_events(m_SocketID, m_sPollID, SRT_EPOLL_OUT, true);
    }
}

void srt::CUDT::removeEPollEvents(const int eid)
{
    // clear IO events notifications;
    // since this happens after the epoll ID has been removed, they cannot be set again
    set<int> remove;
    remove.insert(eid);
    uglobal().m_EPoll.update_events(m_SocketID, remove, SRT_EPOLL_IN | SRT_EPOLL_OUT, false);
}

void srt::CUDT::removeEPollID(const int eid)
{
    enterCS(uglobal().m_EPoll.m_EPollLock);
    m_sPollID.erase(eid);
    leaveCS(uglobal().m_EPoll.m_EPollLock);
}

void srt::CUDT::ConnectSignal(ETransmissionEvent evt, EventSlot sl)
{
    if (evt >= TEV_E_SIZE)
        return; // sanity check

    m_Slots[evt].push_back(sl);
}

void srt::CUDT::DisconnectSignal(ETransmissionEvent evt)
{
    if (evt >= TEV_E_SIZE)
        return; // sanity check

    m_Slots[evt].clear();
}

void srt::CUDT::EmitSignal(ETransmissionEvent tev, EventVariant var)
{
    for (std::vector<EventSlot>::iterator i = m_Slots[tev].begin(); i != m_Slots[tev].end(); ++i)
    {
        i->emit(tev, var);
    }
}

int srt::CUDT::getsndbuffer(SRTSOCKET u, size_t *blocks, size_t *bytes)
{
    CUDTSocket *s = uglobal().locateSocket(u);
    if (!s)
        return -1;

    CSndBuffer *b = s->core().m_pSndBuffer;

    if (!b)
        return -1;

    int bytecount, timespan;
    int count = b->getCurrBufSize((bytecount), (timespan));

    if (blocks)
        *blocks = count;

    if (bytes)
        *bytes = bytecount;

    return std::abs(timespan);
}

int srt::CUDT::rejectReason(SRTSOCKET u)
{
    CUDTSocket* s = uglobal().locateSocket(u);
    if (!s)
        return SRT_REJ_UNKNOWN;

    return s->core().m_RejectReason;
}

int srt::CUDT::rejectReason(SRTSOCKET u, int value)
{
    CUDTSocket* s = uglobal().locateSocket(u);
    if (!s)
        return APIError(MJ_NOTSUP, MN_SIDINVAL);

    if (value < SRT_REJC_PREDEFINED)
        return APIError(MJ_NOTSUP, MN_INVAL);

    s->core().m_RejectReason = value;
    return 0;
}

int64_t srt::CUDT::socketStartTime(SRTSOCKET u)
{
    CUDTSocket* s = uglobal().locateSocket(u);
    if (!s)
        return APIError(MJ_NOTSUP, MN_SIDINVAL);

    return count_microseconds(s->core().m_stats.tsStartTime.time_since_epoch());
}

bool srt::CUDT::runAcceptHook(CUDT *acore, const sockaddr* peer, const CHandShake& hs, const CPacket& hspkt)
{
    // Prepare the information for the hook.

    // We need streamid.
    char target[CSrtConfig::MAX_SID_LENGTH + 1];
    memset((target), 0, CSrtConfig::MAX_SID_LENGTH + 1);

    // Just for a case, check the length.
    // This wasn't done before, and we could risk memory crash.
    // In case of error, this will remain unset and the empty
    // string will be passed as streamid.

    int ext_flags = SrtHSRequest::SRT_HSTYPE_HSFLAGS::unwrap(hs.m_iType);

#if ENABLE_BONDING
    bool have_group = false;
    SRT_GROUP_TYPE gt = SRT_GTYPE_UNDEFINED;
#endif

    // This tests if there are any extensions.
    if (hspkt.getLength() > CHandShake::m_iContentSize + 4 && IsSet(ext_flags, CHandShake::HS_EXT_CONFIG))
    {
        uint32_t *begin = reinterpret_cast<uint32_t *>(hspkt.m_pcData + CHandShake::m_iContentSize);
        size_t    size  = hspkt.getLength() - CHandShake::m_iContentSize; // Due to previous cond check we grant it's >0
        uint32_t *next  = 0;
        size_t    length   = size / sizeof(uint32_t);
        size_t    blocklen = 0;

        for (;;) // ONE SHOT, but continuable loop
        {
            int cmd = FindExtensionBlock(begin, length, (blocklen), (next));

            const size_t bytelen = blocklen * sizeof(uint32_t);

            if (cmd == SRT_CMD_SID)
            {
                if (!bytelen || bytelen > CSrtConfig::MAX_SID_LENGTH)
                {
                    LOGC(cnlog.Error,
                         log << CONID() << "interpretSrtHandshake: STREAMID length " << bytelen << " is 0 or > "
                             << +CSrtConfig::MAX_SID_LENGTH << " - PROTOCOL ERROR, REJECTING");
                    return false;
                }
                // See comment at CUDT::interpretSrtHandshake().
                memcpy((target), begin + 1, bytelen);

                // Un-swap on big endian machines
                ItoHLA(((uint32_t *)target), (uint32_t *)target, blocklen);
            }
#if ENABLE_BONDING
            else if (cmd == SRT_CMD_GROUP)
            {
                uint32_t* groupdata = begin + 1;
                have_group = true; // Even if parse error happes
                if (bytelen / sizeof(int32_t) >= GRPD_E_SIZE)
                {
                    uint32_t gd = groupdata[GRPD_GROUPDATA];
                    gt = SRT_GROUP_TYPE(SrtHSRequest::HS_GROUP_TYPE::unwrap(gd));
                }
            }
#endif
            else if (cmd == SRT_CMD_NONE)
            {
                // End of blocks
                break;
            }

            // Any other kind of message extracted. Search on.
            if (!NextExtensionBlock((begin), next, (length)))
                break;
        }
    }

#if ENABLE_BONDING
    if (have_group && acore->m_config.iGroupConnect == 0)
    {
        HLOGC(cnlog.Debug,
              log << CONID() << "runAcceptHook: REJECTING connection WITHOUT calling the hook - groups not allowed");
        return false;
    }

    // Update the groupconnect flag
    acore->m_config.iGroupConnect = have_group ? 1 : 0;
    acore->m_HSGroupType = gt;
#endif

    // Set the default value
    acore->m_RejectReason = SRT_REJX_FALLBACK;
    try
    {
        int result = CALLBACK_CALL(m_cbAcceptHook, acore->m_SocketID, hs.m_iVersion, peer, target);
        if (result == -1)
            return false;
    }
    catch (...)
    {
        LOGP(cnlog.Warn, "runAcceptHook: hook interrupted by exception");
        return false;
    }

    acore->m_RejectReason = SRT_REJ_UNKNOWN;
    return true;
}

void srt::CUDT::processKeepalive(const CPacket& ctrlpkt, const time_point& tsArrival)
{
    // Here can be handled some protocol definition
    // for extra data sent through keepalive.

#if ENABLE_BONDING
    if (m_parent->m_GroupOf)
    {
        // Lock GlobControlLock in order to make sure that
        // the state if the socket having the group and the
        // existence of the group will not be changed during
        // the operation. The attempt of group deletion will
        // have to wait until this operation completes.
        ScopedLock lock(uglobal().m_GlobControlLock);
        CUDTGroup* pg = m_parent->m_GroupOf;
        if (pg)
        {
            // Whether anything is to be done with this socket
            // about the fact that keepalive arrived, let the
            // group handle it
            pg->processKeepalive(m_parent->m_GroupMemberData);
        }
    }
#endif

    ScopedLock lck(m_RcvBufferLock);
    m_pRcvBuffer->updateTsbPdTimeBase(ctrlpkt.getMsgTimeStamp());
    if (m_config.bDriftTracer)
        m_pRcvBuffer->addRcvTsbPdDriftSample(ctrlpkt.getMsgTimeStamp(), tsArrival, -1);
}<|MERGE_RESOLUTION|>--- conflicted
+++ resolved
@@ -5632,11 +5632,11 @@
     
     try
     {
-<<<<<<< HEAD
         // XXX SND buffer may allocate more memory, but must set the size of a single
         // packet that fits the transmission for the overall connection. For any mixed 4-6
         // connection it should be the less size, that is, for IPv6
 
+        // CryptoControl has to be initialized and in case of RESPONDER the KM REQ must be processed (interpretSrtHandshake(..)) for the crypto mode to be deduced.
         const int authtag = m_config.iCryptoMode == CSrtConfig::CIPHER_MODE_AES_GCM ? HAICRYPT_AUTHTAG_MAX : 0;
 
         SRT_ASSERT(m_iMaxSRTPayloadSize != 0);
@@ -5657,11 +5657,6 @@
                 << " authtag=" << authtag);
 
         m_pSndBuffer = new CSndBuffer(m_TransferIPVersion, 32, snd_payload_size, authtag);
-=======
-        // CryptoControl has to be initialized and in case of RESPONDER the KM REQ must be processed (interpretSrtHandshake(..)) for the crypto mode to be deduced.
-        const int authtag = (m_pCryptoControl && m_pCryptoControl->getCryptoMode() == CSrtConfig::CIPHER_MODE_AES_GCM) ? HAICRYPT_AUTHTAG_MAX : 0;
-        m_pSndBuffer = new CSndBuffer(32, m_iMaxSRTPayloadSize, authtag);
->>>>>>> 66c86b18
         SRT_ASSERT(m_iISN != -1);
         m_pRcvBuffer = new srt::CRcvBuffer(m_iISN, m_config.iRcvBufSize, m_pRcvQueue->m_pUnitQueue, m_config.bMessageAPI);
         // after introducing lite ACK, the sndlosslist may not be cleared in time, so it requires twice space.
