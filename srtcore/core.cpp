/*
 * SRT - Secure, Reliable, Transport
 * Copyright (c) 2018 Haivision Systems Inc.
 *
 * This Source Code Form is subject to the terms of the Mozilla Public
 * License, v. 2.0. If a copy of the MPL was not distributed with this
 * file, You can obtain one at http://mozilla.org/MPL/2.0/.
 *
 */

/*****************************************************************************
Copyright (c) 2001 - 2011, The Board of Trustees of the University of Illinois.
All rights reserved.

Redistribution and use in source and binary forms, with or without
modification, are permitted provided that the following conditions are
met:

* Redistributions of source code must retain the above
  copyright notice, this list of conditions and the
  following disclaimer.

* Redistributions in binary form must reproduce the
  above copyright notice, this list of conditions
  and the following disclaimer in the documentation
  and/or other materials provided with the distribution.

* Neither the name of the University of Illinois
  nor the names of its contributors may be used to
  endorse or promote products derived from this
  software without specific prior written permission.

THIS SOFTWARE IS PROVIDED BY THE COPYRIGHT HOLDERS AND CONTRIBUTORS "AS
IS" AND ANY EXPRESS OR IMPLIED WARRANTIES, INCLUDING, BUT NOT LIMITED TO,
THE IMPLIED WARRANTIES OF MERCHANTABILITY AND FITNESS FOR A PARTICULAR
PURPOSE ARE DISCLAIMED. IN NO EVENT SHALL THE COPYRIGHT OWNER OR
CONTRIBUTORS BE LIABLE FOR ANY DIRECT, INDIRECT, INCIDENTAL, SPECIAL,
EXEMPLARY, OR CONSEQUENTIAL DAMAGES (INCLUDING, BUT NOT LIMITED TO,
PROCUREMENT OF SUBSTITUTE GOODS OR SERVICES; LOSS OF USE, DATA, OR
PROFITS; OR BUSINESS INTERRUPTION) HOWEVER CAUSED AND ON ANY THEORY OF
LIABILITY, WHETHER IN CONTRACT, STRICT LIABILITY, OR TORT (INCLUDING
NEGLIGENCE OR OTHERWISE) ARISING IN ANY WAY OUT OF THE USE OF THIS
SOFTWARE, EVEN IF ADVISED OF THE POSSIBILITY OF SUCH DAMAGE.
*****************************************************************************/

/*****************************************************************************
written by
   Yunhong Gu, last updated 02/28/2012
modified by
   Haivision Systems Inc.
*****************************************************************************/

#include "platform_sys.h"

// Linux specific
#ifdef SRT_ENABLE_BINDTODEVICE
#include <linux/if.h>
#endif

#include <cmath>
#include <sstream>
#include <algorithm>
#include <iterator>
#include "srt.h"
#include "access_control.h" // Required for SRT_REJX_FALLBACK
#include "queue.h"
#include "api.h"
#include "core.h"
#include "logging.h"
#include "crypto.h"
#include "logging_api.h" // Required due to containing extern srt_logger_config
#include "logger_defs.h"

#if !HAVE_CXX11
// for pthread_once
#include <pthread.h>
#endif

// Again, just in case when some "smart guy" provided such a global macro
#ifdef min
#undef min
#endif
#ifdef max
#undef max
#endif

using namespace std;
using namespace srt;
using namespace srt::sync;
using namespace srt_logging;

const SRTSOCKET UDT::INVALID_SOCK = SRT_INVALID_SOCK;
const SRTSTATUS UDT::ERROR        = SRT_ERROR;

//#define SRT_CMD_HSREQ       1           /* SRT Handshake Request (sender) */
#define SRT_CMD_HSREQ_MINSZ 8 /* Minumum Compatible (1.x.x) packet size (bytes) */
#define SRT_CMD_HSREQ_SZ 12   /* Current version packet size */
#if SRT_CMD_HSREQ_SZ > SRT_CMD_MAXSZ
#error SRT_CMD_MAXSZ too small
#endif
/*      Handshake Request (Network Order)
        0[31..0]:   SRT version     SRT_DEF_VERSION
        1[31..0]:   Options         0 [ | SRT_OPT_TSBPDSND ][ | SRT_OPT_HAICRYPT ]
        2[31..16]:  TsbPD resv      0
        2[15..0]:   TsbPD delay     [0..60000] msec
*/

//#define SRT_CMD_HSRSP       2           /* SRT Handshake Response (receiver) */
#define SRT_CMD_HSRSP_MINSZ 8 /* Minumum Compatible (1.x.x) packet size (bytes) */
#define SRT_CMD_HSRSP_SZ 12   /* Current version packet size */
#if SRT_CMD_HSRSP_SZ > SRT_CMD_MAXSZ
#error SRT_CMD_MAXSZ too small
#endif
/*      Handshake Response (Network Order)
        0[31..0]:   SRT version     SRT_DEF_VERSION
        1[31..0]:   Options         0 [ | SRT_OPT_TSBPDRCV [| SRT_OPT_TLPKTDROP ]][ | SRT_OPT_HAICRYPT]
                                      [ | SRT_OPT_NAKREPORT ] [ | SRT_OPT_REXMITFLG ]
        2[31..16]:  TsbPD resv      0
        2[15..0]:   TsbPD delay     [0..60000] msec
*/

extern const SRT_SOCKOPT srt_post_opt_list [SRT_SOCKOPT_NPOST] = {
    SRTO_SNDSYN,
    SRTO_RCVSYN,
    SRTO_LINGER,
    SRTO_SNDTIMEO,
    SRTO_RCVTIMEO,
    SRTO_MAXBW,
    SRTO_INPUTBW,
    SRTO_MININPUTBW,
    SRTO_OHEADBW,
    SRTO_SNDDROPDELAY,
    SRTO_DRIFTTRACER,
    SRTO_LOSSMAXTTL
};

const int32_t
    SRTO_R_PREBIND = BIT(0), //< cannot be modified after srt_bind()
    SRTO_R_PRE = BIT(1),     //< cannot be modified after connection is established
    SRTO_POST_SPEC = BIT(2); //< executes some action after setting the option


namespace srt
{

struct SrtOptionAction
{
    int flags[SRTO_E_SIZE];
    std::map<SRT_SOCKOPT, std::string> private_default;
    SrtOptionAction()
    {
        // Set everything to 0 to clear all flags
        // When an option isn't present here, it means that:
        // * it is not settable, or
        // * the option is POST (non-restricted)
        // * it has no post-actions
        // The post-action may be defined independently on restrictions.
        memset(flags, 0, sizeof flags);

        flags[SRTO_MSS]                = SRTO_R_PREBIND;
        flags[SRTO_FC]                 = SRTO_R_PRE;
        flags[SRTO_SNDBUF]             = SRTO_R_PREBIND;
        flags[SRTO_RCVBUF]             = SRTO_R_PREBIND;
        flags[SRTO_UDP_SNDBUF]         = SRTO_R_PREBIND;
        flags[SRTO_UDP_RCVBUF]         = SRTO_R_PREBIND;
        flags[SRTO_RENDEZVOUS]         = SRTO_R_PRE;
        flags[SRTO_REUSEADDR]          = SRTO_R_PREBIND;
        flags[SRTO_MAXBW]              = SRTO_POST_SPEC;
        flags[SRTO_SENDER]             = SRTO_R_PRE;
        flags[SRTO_TSBPDMODE]          = SRTO_R_PRE;
        flags[SRTO_LATENCY]            = SRTO_R_PRE;
        flags[SRTO_INPUTBW]            = SRTO_POST_SPEC;
        flags[SRTO_MININPUTBW]         = SRTO_POST_SPEC;
        flags[SRTO_OHEADBW]            = SRTO_POST_SPEC;
        flags[SRTO_PASSPHRASE]         = SRTO_R_PRE;
        flags[SRTO_PBKEYLEN]           = SRTO_R_PRE;
        flags[SRTO_IPTTL]              = SRTO_R_PREBIND;
        flags[SRTO_IPTOS]              = SRTO_R_PREBIND;
        flags[SRTO_TLPKTDROP]          = SRTO_R_PRE;
        flags[SRTO_SNDDROPDELAY]       = SRTO_POST_SPEC;
        flags[SRTO_NAKREPORT]          = SRTO_R_PRE;
        flags[SRTO_VERSION]            = SRTO_R_PRE;
        flags[SRTO_CONNTIMEO]          = SRTO_R_PRE;
        flags[SRTO_LOSSMAXTTL]         = SRTO_POST_SPEC;
        flags[SRTO_RCVLATENCY]         = SRTO_R_PRE;
        flags[SRTO_PEERLATENCY]        = SRTO_R_PRE;
        flags[SRTO_MINVERSION]         = SRTO_R_PRE;
        flags[SRTO_STREAMID]           = SRTO_R_PRE;
        flags[SRTO_CONGESTION]         = SRTO_R_PRE;
        flags[SRTO_MESSAGEAPI]         = SRTO_R_PRE;
        flags[SRTO_PAYLOADSIZE]        = SRTO_R_PRE;
        flags[SRTO_TRANSTYPE]          = SRTO_R_PREBIND;
        flags[SRTO_KMREFRESHRATE]      = SRTO_R_PRE;
        flags[SRTO_KMPREANNOUNCE]      = SRTO_R_PRE;
        flags[SRTO_ENFORCEDENCRYPTION] = SRTO_R_PRE;
        flags[SRTO_IPV6ONLY]           = SRTO_R_PREBIND;
        flags[SRTO_PEERIDLETIMEO]      = SRTO_R_PRE;
#ifdef SRT_ENABLE_BINDTODEVICE
        flags[SRTO_BINDTODEVICE]       = SRTO_R_PREBIND;
#endif
#if ENABLE_BONDING
        flags[SRTO_GROUPCONNECT]       = SRTO_R_PRE;
        flags[SRTO_GROUPMINSTABLETIMEO]= SRTO_R_PRE;
#endif
        flags[SRTO_PACKETFILTER]       = SRTO_R_PRE;
        flags[SRTO_RETRANSMITALGO]     = SRTO_R_PRE;
#ifdef ENABLE_AEAD_API_PREVIEW
        flags[SRTO_CRYPTOMODE]         = SRTO_R_PRE;
#endif

        // For "private" options (not derived from the listener
        // socket by an accepted socket) provide below private_default
        // to which these options will be reset after blindly
        // copying the option object from the listener socket.
        // Note that this option cannot have runtime-dependent
        // default value, like options affected by SRTO_TRANSTYPE.

        // Options may be of different types, but this value should be only
        // used as a source of the value. For example, in case of int64_t you'd
        // have to place here a string of 8 characters. It should be copied
        // always in the hardware order, as this is what will be directly
        // passed to a setting function.
        private_default[SRTO_STREAMID] = string();
    }
};

const SrtOptionAction s_sockopt_action;

} // namespace srt

#if HAVE_CXX11

CUDTUnited& srt::CUDT::uglobal()
{
    static CUDTUnited instance;
    return instance;
}

#else // !HAVE_CXX11

static pthread_once_t s_UDTUnitedOnce = PTHREAD_ONCE_INIT;

static CUDTUnited *getInstance()
{
    static CUDTUnited instance;
    return &instance;
}

CUDTUnited& srt::CUDT::uglobal()
{
    // We don't want lock each time, pthread_once can be faster than mutex.
    pthread_once(&s_UDTUnitedOnce, reinterpret_cast<void (*)()>(getInstance));
    return *getInstance();
}

#endif

void srt::CUDT::construct()
{
    m_pSndBuffer           = NULL;
    m_pRcvBuffer           = NULL;
    m_pSndLossList         = NULL;
    m_pRcvLossList         = NULL;
    m_iReorderTolerance    = 0;
    // How many times so far the packet considered lost has been received
    // before TTL expires.
    m_iConsecEarlyDelivery   = 0; 
    m_iConsecOrderedDelivery = 0;

    m_pSndQueue = NULL;
    m_pRcvQueue = NULL;
    m_pSNode    = NULL;
    m_pRNode    = NULL;

    // Will be reset to 0 for HSv5, this value is important for HSv4.
    m_iSndHsRetryCnt = SRT_MAX_HSRETRY + 1;

    m_PeerID              = SRT_SOCKID_CONNREQ;
    m_bOpened             = false;
    m_bListening          = false;
    m_bConnecting         = false;
    m_bConnected          = false;
    m_bClosing            = false;
    m_bShutdown           = false;
    m_bBroken             = false;
    m_bBreakAsUnstable    = false;
    // TODO: m_iBrokenCounter should be still set to some default.
    m_bPeerHealth         = true;
    m_RejectReason        = SRT_REJ_UNKNOWN;
    m_tsLastReqTime.store(steady_clock::time_point());
    m_SrtHsSide           = HSD_DRAW;
    m_uPeerSrtVersion     = 0;  // Not defined until connected.
    m_iTsbPdDelay_ms      = 0;
    m_iPeerTsbPdDelay_ms  = 0;
    m_bPeerTsbPd          = false;
    m_bTsbPd              = false;
    m_bTsbPdAckWakeup     = false;
    m_bGroupTsbPd         = false;
    m_bPeerTLPktDrop      = false;
    m_bBufferWasFull      = false;

    // Initilize mutex and condition variables.
    initSynch();

    // TODO: Uncomment when the callback is implemented.
    // m_cbPacketArrival.set(this, &CUDT::defaultPacketArrival);
}

srt::CUDT::CUDT(CUDTSocket* parent)
    : m_parent(parent)
#ifdef ENABLE_MAXREXMITBW
    , m_SndRexmitRate(sync::steady_clock::now())
#endif
    , m_iISN(-1)
    , m_iPeerISN(-1)
{
    construct();

    (void)SRT_DEF_VERSION;

    // Runtime fields
#if ENABLE_BONDING
    m_HSGroupType           = SRT_GTYPE_UNDEFINED;
#endif
    m_bTLPktDrop            = true; // Too-late Packet Drop

    m_pCache = NULL;
    // This is in order to set it ANY kind of initial value, however
    // this value should not be used when not connected and should be
    // updated in the handshake. When this value is 0, it means that
    // packets shall not be sent, as the other party doesn't have a
    // room to receive and store it. Therefore this value should be
    // overridden before any sending happens.
    m_iFlowWindowSize = 0;

}

srt::CUDT::CUDT(CUDTSocket* parent, const CUDT& ancestor)
    : m_parent(parent)
#ifdef ENABLE_MAXREXMITBW
    , m_SndRexmitRate(sync::steady_clock::now())
#endif
    , m_iISN(-1)
    , m_iPeerISN(-1)
{
    construct();

    // XXX Consider all below fields (except m_bReuseAddr) to be put
    // into a separate class for easier copying.

    m_config            = ancestor.m_config;
    // Reset values that shall not be derived to default ones.
    // These declarations should be consistent with SRTO_R_PRIVATE flag.
    for (size_t i = 0; i < Size(s_sockopt_action.flags); ++i)
    {
        const string* pdef = map_getp(s_sockopt_action.private_default, SRT_SOCKOPT(i));
        if (pdef)
        {
            try
            {
                // Ignore errors here - this is a development-time granted
                // value, not user-provided value.
                m_config.set(SRT_SOCKOPT(i), pdef->data(), (int) pdef->size());
            }
            catch (...)
            {
                LOGC(gglog.Error, log << "IPE: failed to set a declared default option!");
            }
        }
    }

    m_SrtHsSide         = ancestor.m_SrtHsSide; // actually it sets it to HSD_RESPONDER
    m_bTLPktDrop        = ancestor.m_bTLPktDrop;
    m_iReorderTolerance = m_config.iMaxReorderTolerance;  // Initialize with maximum value

    // Runtime
    m_pCache = ancestor.m_pCache;
}

srt::CUDT::~CUDT()
{
    // release mutex/condtion variables
    destroySynch();

    // destroy the data structures
    delete m_pSndBuffer;
    delete m_pRcvBuffer;
    delete m_pSndLossList;
    delete m_pRcvLossList;
    delete m_pSNode;
    delete m_pRNode;
}

void srt::CUDT::setOpt(SRT_SOCKOPT optName, const void* optval, int optlen)
{
    if (m_bBroken || m_bClosing)
        throw CUDTException(MJ_CONNECTION, MN_CONNLOST, 0);

    // Match check (confirm optName as index for s_sockopt_action)
    if (int(optName) < 0 || int(optName) >= int(SRTO_E_SIZE))
        throw CUDTException(MJ_NOTSUP, MN_INVAL, 0);

    // Restriction check
    const int oflags = s_sockopt_action.flags[optName];

    ScopedLock cg (m_ConnectionLock);
    ScopedLock sendguard (m_SendLock);
    ScopedLock recvguard (m_RecvLock);

    HLOGC(aclog.Debug,
          log << CONID() << "OPTION: #" << optName << " value:" << FormatBinaryString((uint8_t*)optval, optlen));

    if (IsSet(oflags, SRTO_R_PREBIND) && m_bOpened)
        throw CUDTException(MJ_NOTSUP, MN_ISBOUND, 0);

    if (IsSet(oflags, SRTO_R_PRE) && (m_bConnected || m_bConnecting || m_bListening))
        throw CUDTException(MJ_NOTSUP, MN_ISCONNECTED, 0);

    // Option execution. If this returns -1, there's no such option.
    const int status = m_config.set(optName, optval, optlen);
    if (status == -1)
    {
        LOGC(aclog.Error, log << CONID() << "OPTION: #" << optName << " UNKNOWN");
        throw CUDTException(MJ_NOTSUP, MN_INVAL, 0);
    }

    // Post-action, if applicable
    if (IsSet(oflags, SRTO_POST_SPEC) && m_bConnected)
    {
        switch (optName)
        {
        case SRTO_MAXBW:
            updateCC(TEV_INIT, EventVariant(TEV_INIT_RESET));
            break;

        case SRTO_INPUTBW:
        case SRTO_MININPUTBW:
            updateCC(TEV_INIT, EventVariant(TEV_INIT_INPUTBW));
            break;

        case SRTO_OHEADBW:
            updateCC(TEV_INIT, EventVariant(TEV_INIT_OHEADBW));
            break;

        case SRTO_LOSSMAXTTL:
            m_iReorderTolerance = m_config.iMaxReorderTolerance;

        default: break;
        }
    }
}

void srt::CUDT::getOpt(SRT_SOCKOPT optName, void *optval, int &optlen)
{
    ScopedLock cg(m_ConnectionLock);

    switch (optName)
    {
    case SRTO_MSS:
        *(int *)optval = m_config.iMSS;
        optlen         = sizeof(int);
        break;

    case SRTO_SNDSYN:
        *(bool *)optval = m_config.bSynSending;
        optlen          = sizeof(bool);
        break;

    case SRTO_RCVSYN:
        *(bool *)optval = m_config.bSynRecving;
        optlen          = sizeof(bool);
        break;

    case SRTO_ISN:
        *(int *)optval = m_iISN;
        optlen         = sizeof(int);
        break;

    case SRTO_FC:
        *(int *)optval = m_config.iFlightFlagSize;
        optlen         = sizeof(int);
        break;

        // For SNDBUF/RCVBUF values take the variant that uses more memory.
        // It is not possible to make sure what "family" is in use without
        // checking if the socket is bound. This will also be the exact size
        // of the memory in use.
    case SRTO_SNDBUF:
        *(int *)optval = m_config.iSndBufSize * m_config.bytesPerPkt();
        optlen         = sizeof(int);
        break;

    case SRTO_RCVBUF:
        *(int *)optval = m_config.iRcvBufSize * m_config.bytesPerPkt();
        optlen         = sizeof(int);
        break;

    case SRTO_LINGER:
        if (optlen < (int)(sizeof(linger)))
            throw CUDTException(MJ_NOTSUP, MN_INVAL, 0);

        *(linger *)optval = m_config.Linger;
        optlen            = sizeof(linger);
        break;

    case SRTO_UDP_SNDBUF:
        *(int *)optval = m_config.iUDPSndBufSize;
        optlen         = sizeof(int);
        break;

    case SRTO_UDP_RCVBUF:
        *(int *)optval = m_config.iUDPRcvBufSize;
        optlen         = sizeof(int);
        break;

    case SRTO_RENDEZVOUS:
        *(bool *)optval = m_config.bRendezvous;
        optlen          = sizeof(bool);
        break;

    case SRTO_SNDTIMEO:
        *(int *)optval = m_config.iSndTimeOut;
        optlen         = sizeof(int);
        break;

    case SRTO_RCVTIMEO:
        *(int *)optval = m_config.iRcvTimeOut;
        optlen         = sizeof(int);
        break;

    case SRTO_REUSEADDR:
        *(bool *)optval = m_config.bReuseAddr;
        optlen          = sizeof(bool);
        break;

    case SRTO_MAXBW:
        if (size_t(optlen) < sizeof(m_config.llMaxBW))
            throw CUDTException(MJ_NOTSUP, MN_INVAL, 0);
        *(int64_t *)optval = m_config.llMaxBW;
        optlen             = sizeof(int64_t);
        break;

    case SRTO_INPUTBW:
        if (size_t(optlen) < sizeof(m_config.llInputBW))
            throw CUDTException(MJ_NOTSUP, MN_INVAL, 0);
       *(int64_t*)optval = m_config.llInputBW;
       optlen            = sizeof(int64_t);
       break;

    case SRTO_MININPUTBW:
        if (size_t(optlen) < sizeof (m_config.llMinInputBW))
            throw CUDTException(MJ_NOTSUP, MN_INVAL, 0);
        *(int64_t*)optval = m_config.llMinInputBW;
        optlen            = sizeof(int64_t);
        break;

    case SRTO_OHEADBW:
        *(int32_t *)optval = m_config.iOverheadBW;
        optlen = sizeof(int32_t);
        break;

    case SRTO_STATE:
        *(int32_t *)optval = uglobal().getStatus(m_SocketID);
        optlen             = sizeof(int32_t);
        break;

    case SRTO_EVENT:
    {
        int32_t event = 0;
        if (m_bBroken)
            event |= SRT_EPOLL_ERR;
        else
        {
            enterCS(m_RecvLock);
            if (m_pRcvBuffer && isRcvBufferReady())
                event |= SRT_EPOLL_IN;
            leaveCS(m_RecvLock);
            if (m_pSndBuffer && (m_config.iSndBufSize > m_pSndBuffer->getCurrBufSize()))
                event |= SRT_EPOLL_OUT;
        }
        *(int32_t *)optval = event;
        optlen             = sizeof(int32_t);
        break;
    }

    case SRTO_SNDDATA:
        if (m_pSndBuffer)
            *(int32_t *)optval = m_pSndBuffer->getCurrBufSize();
        else
            *(int32_t *)optval = 0;
        optlen = sizeof(int32_t);
        break;

    case SRTO_RCVDATA:
        if (m_pRcvBuffer)
        {
            enterCS(m_RecvLock);
            *(int32_t *)optval = m_pRcvBuffer->getRcvDataSize();
            leaveCS(m_RecvLock);
        }
        else
            *(int32_t *)optval = 0;
        optlen = sizeof(int32_t);
        break;

    case SRTO_IPTTL:
        if (m_bOpened)
            *(int32_t *)optval = m_pSndQueue->getIpTTL();
        else
            *(int32_t *)optval = m_config.iIpTTL;
        optlen = sizeof(int32_t);
        break;

    case SRTO_IPTOS:
        if (m_bOpened)
            *(int32_t *)optval = m_pSndQueue->getIpToS();
        else
            *(int32_t *)optval = m_config.iIpToS;
        optlen = sizeof(int32_t);
        break;

    case SRTO_BINDTODEVICE:
#ifdef SRT_ENABLE_BINDTODEVICE
        if (optlen < IFNAMSIZ)
            throw CUDTException(MJ_NOTSUP, MN_INVAL, 0);

        if (m_bOpened && m_pSndQueue->getBind(((char*)optval), optlen))
        {
            optlen = strlen((char*)optval);
            break;
        }

        // Fallback: return from internal data
        optlen = (int)m_config.sBindToDevice.copy((char*)optval, (size_t)optlen - 1);
        ((char*)optval)[optlen] = '\0';
#else
        LOGC(smlog.Error, log << "SRTO_BINDTODEVICE is not supported on that platform");
        throw CUDTException(MJ_NOTSUP, MN_INVAL, 0);
#endif
        break;

    case SRTO_SENDER:
        *(bool *)optval = m_config.bDataSender;
        optlen             = sizeof(bool);
        break;

    case SRTO_TSBPDMODE:
        *(bool *)optval = m_config.bTSBPD;
        optlen             = sizeof(bool);
        break;

    case SRTO_LATENCY:
    case SRTO_RCVLATENCY:
        if (m_bConnected)
            *(int32_t *)optval = m_iTsbPdDelay_ms;
        else
            *(int32_t *)optval = m_config.iRcvLatency;
        optlen             = sizeof(int32_t);
        break;

    case SRTO_PEERLATENCY:
        if (m_bConnected)
            *(int32_t *)optval = m_iPeerTsbPdDelay_ms;
        else
            *(int32_t *)optval = m_config.iPeerLatency;

        optlen             = sizeof(int32_t);
        break;

    case SRTO_TLPKTDROP:
        if (m_bConnected)
            *(bool *)optval = m_bTLPktDrop;
        else
            *(bool *)optval = m_config.bTLPktDrop;

        optlen          = sizeof(bool);
        break;

    case SRTO_SNDDROPDELAY:
        *(int32_t *)optval = m_config.iSndDropDelay;
        optlen             = sizeof(int32_t);
        break;

    case SRTO_PBKEYLEN:
        if (m_pCryptoControl)
            *(int32_t *)optval = (int32_t) m_pCryptoControl->KeyLen(); // Running Key length.
        else
            *(int32_t *)optval = m_config.iSndCryptoKeyLen; // May be 0.
        optlen = sizeof(int32_t);
        break;

    case SRTO_KMSTATE:
        if (!m_pCryptoControl)
            *(int32_t *)optval = SRT_KM_S_UNSECURED;
        else if (m_config.bDataSender)
            *(int32_t *)optval = m_pCryptoControl->m_SndKmState;
        else
            *(int32_t *)optval = m_pCryptoControl->m_RcvKmState;
        optlen = sizeof(int32_t);
        break;

    case SRTO_SNDKMSTATE: // State imposed by Agent depending on PW and KMX
        if (m_pCryptoControl)
            *(int32_t *)optval = m_pCryptoControl->m_SndKmState;
        else
            *(int32_t *)optval = SRT_KM_S_UNSECURED;
        optlen = sizeof(int32_t);
        break;

    case SRTO_RCVKMSTATE: // State returned by Peer as informed during KMX
        if (m_pCryptoControl)
            *(int32_t *)optval = m_pCryptoControl->m_RcvKmState;
        else
            *(int32_t *)optval = SRT_KM_S_UNSECURED;
        optlen = sizeof(int32_t);
        break;

    case SRTO_LOSSMAXTTL:
        *(int32_t*)optval = m_config.iMaxReorderTolerance;
        optlen = sizeof(int32_t);
        break;

    case SRTO_NAKREPORT:
        *(bool *)optval = m_config.bRcvNakReport;
        optlen          = sizeof(bool);
        break;

    case SRTO_VERSION:
        *(int32_t *)optval = m_config.uSrtVersion;
        optlen             = sizeof(int32_t);
        break;

    case SRTO_PEERVERSION:
        *(int32_t *)optval = m_uPeerSrtVersion;
        optlen             = sizeof(int32_t);
        break;

    case SRTO_CONNTIMEO:
        *(int*)optval = (int) count_milliseconds(m_config.tdConnTimeOut);
        optlen        = sizeof(int);
        break;

    case SRTO_DRIFTTRACER:
        *(bool*)optval = m_config.bDriftTracer;
        optlen         = sizeof(bool);
        break;

    case SRTO_MINVERSION:
        *(uint32_t *)optval = m_config.uMinimumPeerSrtVersion;
        optlen              = sizeof(uint32_t);
        break;

    case SRTO_STREAMID:
        if (size_t(optlen) < m_config.sStreamName.size() + 1)
            throw CUDTException(MJ_NOTSUP, MN_INVAL, 0);

        optlen = (int)m_config.sStreamName.copy((char*)optval, (size_t)optlen - 1);
        ((char*)optval)[optlen] = '\0';
        break;

    case SRTO_CONGESTION:
        if (size_t(optlen) < m_config.sCongestion.size() + 1)
            throw CUDTException(MJ_NOTSUP, MN_INVAL, 0);

        optlen = (int)m_config.sCongestion.copy((char*)optval, (size_t)optlen - 1);
        ((char*)optval)[optlen] = '\0';
        break;

    case SRTO_MESSAGEAPI:
        optlen          = sizeof(bool);
        *(bool *)optval = m_config.bMessageAPI;
        break;

    case SRTO_PAYLOADSIZE:
        optlen         = sizeof(int);
        *(int *)optval = (int) payloadSize();
        break;

    case SRTO_KMREFRESHRATE:
        optlen = sizeof(int);
        *(int*)optval = (int)m_config.uKmRefreshRatePkt;
        break;

    case SRTO_KMPREANNOUNCE:
        optlen = sizeof(int);
        *(int*)optval = (int)m_config.uKmPreAnnouncePkt;
        break;

#if ENABLE_BONDING
    case SRTO_GROUPCONNECT:
        optlen        = sizeof (int);
        *(int*)optval = m_config.iGroupConnect;
        break;

    case SRTO_GROUPMINSTABLETIMEO:
        optlen = sizeof(int);
        *(int*)optval = (int)m_config.uMinStabilityTimeout_ms;
        break;

    case SRTO_GROUPTYPE:
        optlen         = sizeof (int);
        *(int*)optval = m_HSGroupType;
        break;
#endif

    case SRTO_ENFORCEDENCRYPTION:
        optlen          = sizeof(bool);
        *(bool *)optval = m_config.bEnforcedEnc;
        break;

    case SRTO_IPV6ONLY:
        optlen         = sizeof(int);
        *(int *)optval = m_config.iIpV6Only;
        break;

    case SRTO_PEERIDLETIMEO:
        *(int *)optval = m_config.iPeerIdleTimeout_ms;
        optlen         = sizeof(int);
        break;

    case SRTO_PACKETFILTER:
        if (size_t(optlen) < m_config.sPacketFilterConfig.size() + 1)
            throw CUDTException(MJ_NOTSUP, MN_INVAL, 0);

        optlen = (int)m_config.sPacketFilterConfig.copy((char*)optval, (size_t)optlen - 1);
        ((char*)optval)[optlen] = '\0';
        break;

    case SRTO_RETRANSMITALGO:
        *(int32_t *)optval = m_config.iRetransmitAlgo;
        optlen         = sizeof(int32_t);
        break;
#ifdef ENABLE_AEAD_API_PREVIEW
    case SRTO_CRYPTOMODE:
        if (m_pCryptoControl)
            *(int32_t*)optval = m_pCryptoControl->getCryptoMode();
        else
            *(int32_t*)optval = m_config.iCryptoMode;
        optlen = sizeof(int32_t);
        break;
#endif

    default:
        throw CUDTException(MJ_NOTSUP, MN_NONE, 0);
    }
}


#if ENABLE_BONDING
SRT_ERRNO srt::CUDT::applyMemberConfigObject(const SRT_SocketOptionObject& opt)
{
    SRT_SOCKOPT this_opt = SRTO_VERSION;
    for (size_t i = 0; i < opt.options.size(); ++i)
    {
        SRT_SocketOptionObject::SingleOption* o = opt.options[i];
        HLOGC(smlog.Debug, log << CONID() << "applyMemberConfigObject: OPTION @" << m_SocketID << " #" << o->option);
        this_opt = SRT_SOCKOPT(o->option);
        setOpt(this_opt, o->storage, o->length);
    }
    return SRT_SUCCESS;
}
#endif

bool srt::CUDT::setstreamid(SRTSOCKET u, const std::string &sid)
{
    CUDT *that = getUDTHandle(u);
    if (!that)
        return false;

    if (sid.size() > CSrtConfig::MAX_SID_LENGTH)
        return false;

    if (that->m_bConnected)
        return false;

    that->m_config.sStreamName.set(sid);
    return true;
}

string srt::CUDT::getstreamid(SRTSOCKET u)
{
    CUDT *that = getUDTHandle(u);
    if (!that)
        return "";

    return that->m_config.sStreamName.str();
}

// XXX REFACTOR: Make common code for CUDT constructor and clearData,
// possibly using CUDT::construct.
// Initial sequence number, loss, acknowledgement, etc.
void srt::CUDT::clearData()
{
    const size_t full_hdr_size = CPacket::UDP_HDR_SIZE - CPacket::HDR_SIZE;
    m_iMaxSRTPayloadSize = m_config.iMSS - full_hdr_size;
    HLOGC(cnlog.Debug, log << CONID() << "clearData: PAYLOAD SIZE: " << m_iMaxSRTPayloadSize);

    m_SndTimeWindow.initialize(full_hdr_size, m_iMaxSRTPayloadSize);
    m_RcvTimeWindow.initialize(full_hdr_size, m_iMaxSRTPayloadSize);

    m_iEXPCount  = 1;
    m_iBandwidth = 1; // pkts/sec
    // XXX use some constant for this 16
    m_iDeliveryRate     = 16;
    m_iByteDeliveryRate = 16 * m_iMaxSRTPayloadSize;
    m_iAckSeqNo         = 0;
    m_tsLastAckTime     = steady_clock::now();

    // trace information
    {
        ScopedLock stat_lock(m_StatsLock);

        m_stats.tsStartTime = steady_clock::now();
        m_stats.sndr.reset();
        m_stats.rcvr.reset();

        m_stats.tsLastSampleTime = steady_clock::now();
        m_stats.traceReorderDistance = 0;
        m_stats.sndDuration = m_stats.m_sndDurationTotal = 0;
    }

    // Resetting these data because this happens when agent isn't connected.
    m_bPeerTsbPd         = false;
    m_iPeerTsbPdDelay_ms = 0;

    // TSBPD as state should be set to FALSE here.
    // Only when the HSREQ handshake is exchanged,
    // should they be set to possibly true.
    m_bTsbPd         = false;
    m_bGroupTsbPd    = false;
    m_iTsbPdDelay_ms = m_config.iRcvLatency;
    m_bTLPktDrop     = m_config.bTLPktDrop;
    m_bPeerTLPktDrop = false;

    m_bPeerNakReport = false;

    m_bPeerRexmitFlag = false;

    m_RdvState           = CHandShake::RDV_INVALID;
    m_tsRcvPeerStartTime = steady_clock::time_point();
}

void srt::CUDT::open()
{
    ScopedLock cg(m_ConnectionLock);

    clearData();

    // structures for queue
    if (m_pSNode == NULL)
        m_pSNode = new CSNode;
    m_pSNode->m_pUDT      = this;
    m_pSNode->m_tsTimeStamp = steady_clock::now();
    m_pSNode->m_iHeapLoc  = -1;

    if (m_pRNode == NULL)
        m_pRNode = new CRNode;
    m_pRNode->m_pUDT      = this;
    m_pRNode->m_tsTimeStamp = steady_clock::now();
    m_pRNode->m_pPrev = m_pRNode->m_pNext = NULL;
    m_pRNode->m_bOnList                   = false;

    // Set initial values of smoothed RTT and RTT variance.
    m_iSRTT               = INITIAL_RTT;
    m_iRTTVar             = INITIAL_RTTVAR;
    m_bIsFirstRTTReceived = false;

    // set minimum NAK and EXP timeout to 300ms
    m_tdMinNakInterval = milliseconds_from(300);
    m_tdMinExpInterval = milliseconds_from(300);

    m_tdACKInterval = microseconds_from(COMM_SYN_INTERVAL_US);
    m_tdNAKInterval = m_tdMinNakInterval;

    const steady_clock::time_point currtime = steady_clock::now();
    m_tsLastRspTime.store(currtime);
    m_tsNextACKTime.store(currtime + m_tdACKInterval);
    m_tsNextNAKTime.store(currtime + m_tdNAKInterval);
    m_tsLastRspAckTime = currtime;
    m_tsLastSndTime.store(currtime);

#if ENABLE_BONDING
    m_tsUnstableSince   = steady_clock::time_point();
    m_tsFreshActivation = steady_clock::time_point();
    m_tsWarySince       = steady_clock::time_point();
#endif

    m_iReXmitCount   = 1;
    memset(&m_aSuppressedMsg, 0, sizeof m_aSuppressedMsg);
    m_iPktCount      = 0;
    m_iLightACKCount = 1;
    m_tsNextSendTime = steady_clock::time_point();
    m_tdSendTimeDiff = microseconds_from(0);

    // Now UDT is opened.
    m_bOpened = true;
}

void srt::CUDT::setListenState()
{
    ScopedLock cg(m_ConnectionLock);

    if (!m_bOpened)
        throw CUDTException(MJ_NOTSUP, MN_NONE, 0);

    if (m_bConnecting || m_bConnected)
        throw CUDTException(MJ_NOTSUP, MN_ISCONNECTED, 0);

    // listen can be called more than once
    if (m_bListening)
        return;

    // if there is already another socket listening on the same port
    if (m_pRcvQueue->setListener(this) < 0)
        throw CUDTException(MJ_NOTSUP, MN_BUSY, 0);

    m_bListening = true;
}

size_t srt::CUDT::fillSrtHandshake(uint32_t *aw_srtdata, size_t srtlen, int msgtype, int hs_version)
{
    if (srtlen < SRT_HS_E_SIZE)
    {
        LOGC(cnlog.Fatal,
             log << CONID() << "IPE: fillSrtHandshake: buffer too small: " << srtlen << " (expected: " << SRT_HS_E_SIZE << ")");
        return 0;
    }

    srtlen = SRT_HS_E_SIZE; // We use only that much space.

    memset((aw_srtdata), 0, sizeof(uint32_t) * srtlen);
    /* Current version (1.x.x) SRT handshake */
    aw_srtdata[SRT_HS_VERSION] = m_config.uSrtVersion; /* Required version */
    aw_srtdata[SRT_HS_FLAGS] |= SrtVersionCapabilities();

    switch (msgtype)
    {
    case SRT_CMD_HSREQ:
        return fillSrtHandshake_HSREQ((aw_srtdata), srtlen, hs_version);
    case SRT_CMD_HSRSP:
        return fillSrtHandshake_HSRSP((aw_srtdata), srtlen, hs_version);
    default:
        LOGC(cnlog.Fatal, log << CONID() << "IPE: fillSrtHandshake/sendSrtMsg called with value " << msgtype);
        return 0;
    }
}

size_t srt::CUDT::fillSrtHandshake_HSREQ(uint32_t *aw_srtdata, size_t /* srtlen - unused */, int hs_version)
{
    // INITIATOR sends HSREQ.

    // The TSBPD(SND|RCV) options are being set only if the TSBPD is set in the current agent.
    // The agent has a decisive power only in the range of RECEIVING the data, however it can
    // also influence the peer's latency. If agent doesn't set TSBPD mode, it doesn't send any
    // latency flags, although the peer might still want to do Rx with TSBPD. When agent sets
    // TsbPd mode, it defines latency values for Rx (itself) and Tx (peer's Rx). If peer does
    // not set TsbPd mode, it will simply ignore the proposed latency (PeerTsbPdDelay), although
    // if it has received the Rx latency as well, it must honor it and respond accordingly
    // (the latter is only in case of HSv5 and bidirectional connection).
    if (m_config.bTSBPD)
    {
        m_iTsbPdDelay_ms     = m_config.iRcvLatency;
        m_iPeerTsbPdDelay_ms = m_config.iPeerLatency;
        /*
         * Sent data is real-time, use Time-based Packet Delivery,
         * set option bit and configured delay
         */
        aw_srtdata[SRT_HS_FLAGS] |= SRT_OPT_TSBPDSND;

        if (hs_version < CUDT::HS_VERSION_SRT1)
        {
            // HSv4 - this uses only one value.
            aw_srtdata[SRT_HS_LATENCY] = SRT_HS_LATENCY_LEG::wrap(m_iPeerTsbPdDelay_ms);
        }
        else
        {
            // HSv5 - this will be understood only since this version when this exists.
            aw_srtdata[SRT_HS_LATENCY] = SRT_HS_LATENCY_SND::wrap(m_iPeerTsbPdDelay_ms);

            // And in the reverse direction.
            aw_srtdata[SRT_HS_FLAGS] |= SRT_OPT_TSBPDRCV;
            aw_srtdata[SRT_HS_LATENCY] |= SRT_HS_LATENCY_RCV::wrap(m_iTsbPdDelay_ms);

            // This wasn't there for HSv4, this setting is only for the receiver.
            // HSv5 is bidirectional, so every party is a receiver.

            if (m_bTLPktDrop)
                aw_srtdata[SRT_HS_FLAGS] |= SRT_OPT_TLPKTDROP;
        }
    }

    if (m_config.bRcvNakReport)
        aw_srtdata[SRT_HS_FLAGS] |= SRT_OPT_NAKREPORT;

    // I support SRT_OPT_REXMITFLG. Do you?
    aw_srtdata[SRT_HS_FLAGS] |= SRT_OPT_REXMITFLG;

    // Declare the API used. The flag is set for "stream" API because
    // the older versions will never set this flag, but all old SRT versions use message API.
    if (!m_config.bMessageAPI)
        aw_srtdata[SRT_HS_FLAGS] |= SRT_OPT_STREAM;

    HLOGC(cnlog.Debug,
          log << CONID() << "HSREQ/snd: LATENCY[SND:" << SRT_HS_LATENCY_SND::unwrap(aw_srtdata[SRT_HS_LATENCY])
              << " RCV:" << SRT_HS_LATENCY_RCV::unwrap(aw_srtdata[SRT_HS_LATENCY]) << "] FLAGS["
              << SrtFlagString(aw_srtdata[SRT_HS_FLAGS]) << "]");

    return 3;
}

size_t srt::CUDT::fillSrtHandshake_HSRSP(uint32_t *aw_srtdata, size_t /* srtlen - unused */, int hs_version)
{
    // Setting m_tsRcvPeerStartTime is done in processSrtMsg_HSREQ(), so
    // this condition will be skipped only if this function is called without
    // getting first received HSREQ. Doesn't look possible in both HSv4 and HSv5.
    if (is_zero(m_tsRcvPeerStartTime))
    {
        LOGC(cnlog.Fatal, log << CONID() << "IPE: fillSrtHandshake_HSRSP: m_tsRcvPeerStartTime NOT SET!");
        return 0;
    }

    // If Agent doesn't set TSBPD, it will not set the TSBPD flag back to the Peer.
    // The peer doesn't have be disturbed by it anyway.
    if (isOPT_TsbPd())
    {
        /*
         * We got and transposed peer start time (HandShake request timestamp),
         * we can support Timestamp-based Packet Delivery
         */
        aw_srtdata[SRT_HS_FLAGS] |= SRT_OPT_TSBPDRCV;

        if (hs_version < HS_VERSION_SRT1)
        {
            // HSv4 - this uses only one value
            aw_srtdata[SRT_HS_LATENCY] = SRT_HS_LATENCY_LEG::wrap(m_iTsbPdDelay_ms);
        }
        else
        {
            // HSv5 - this puts "agent's" latency into RCV field and "peer's" -
            // into SND field.
            aw_srtdata[SRT_HS_LATENCY] = SRT_HS_LATENCY_RCV::wrap(m_iTsbPdDelay_ms);
        }
    }
    else
    {
        HLOGC(cnlog.Debug, log << CONID() << "HSRSP/snd: TSBPD off, NOT responding TSBPDRCV flag.");
    }

    // Hsv5, only when peer has declared TSBPD mode.
    // The flag was already set, and the value already "maximized" in processSrtMsg_HSREQ().
    if (m_bPeerTsbPd && hs_version >= HS_VERSION_SRT1)
    {
        // HSv5 is bidirectional - so send the TSBPDSND flag, and place also the
        // peer's latency into SND field.
        aw_srtdata[SRT_HS_FLAGS] |= SRT_OPT_TSBPDSND;
        aw_srtdata[SRT_HS_LATENCY] |= SRT_HS_LATENCY_SND::wrap(m_iPeerTsbPdDelay_ms);

        HLOGC(cnlog.Debug,
              log << CONID()
                  << "HSRSP/snd: HSv5 peer uses TSBPD, responding TSBPDSND latency=" << m_iPeerTsbPdDelay_ms);
    }
    else
    {
        HLOGC(cnlog.Debug,
              log << CONID() << "HSRSP/snd: HSv" << (hs_version == CUDT::HS_VERSION_UDT4 ? 4 : 5)
                  << " with peer TSBPD=" << (m_bPeerTsbPd ? "on" : "off") << " - NOT responding TSBPDSND");
    }

    if (m_bTLPktDrop)
        aw_srtdata[SRT_HS_FLAGS] |= SRT_OPT_TLPKTDROP;

    if (m_config.bRcvNakReport)
    {
        // HSv5: Note that this setting is independent on the value of
        // m_bPeerNakReport, which represent this setting in the peer.

        aw_srtdata[SRT_HS_FLAGS] |= SRT_OPT_NAKREPORT;
        /*
         * NAK Report is so efficient at controlling bandwidth that sender TLPktDrop
         * is not needed. SRT 1.0.5 to 1.0.7 sender TLPktDrop combined with SRT 1.0
         * Timestamp-Based Packet Delivery was not well implemented and could drop
         * big I-Frame tail before sending once on low latency setups.
         * Disabling TLPktDrop in the receiver SRT Handshake Reply prevents the sender
         * from enabling Too-Late Packet Drop.
         */
        if (m_uPeerSrtVersion <= SrtVersion(1, 0, 7))
            aw_srtdata[SRT_HS_FLAGS] &= ~SRT_OPT_TLPKTDROP;
    }

    if (m_config.uSrtVersion >= SrtVersion(1, 2, 0))
    {
        if (!m_bPeerRexmitFlag)
        {
            // Peer does not request to use rexmit flag, if so,
            // we won't use as well.
            HLOGC(cnlog.Debug,
                  log << CONID() << "HSRSP/snd: AGENT understands REXMIT flag, but PEER DOES NOT. NOT setting.");
        }
        else
        {
            // Request that the rexmit bit be used as a part of msgno.
            aw_srtdata[SRT_HS_FLAGS] |= SRT_OPT_REXMITFLG;
            HLOGP(cnlog.Debug, "HSRSP/snd: AGENT UNDERSTANDS REXMIT flag and PEER reported that it does, too.");
        }
    }
    else
    {
        // Since this is now in the code, it can occur only in case when you change the
        // version specification in the build configuration.
        HLOGP(cnlog.Debug, "HSRSP/snd: AGENT DOES NOT UNDERSTAND REXMIT flag");
    }

    HLOGC(cnlog.Debug,
          log << CONID() << "HSRSP/snd: LATENCY[SND:" << SRT_HS_LATENCY_SND::unwrap(aw_srtdata[SRT_HS_LATENCY])
              << " RCV:" << SRT_HS_LATENCY_RCV::unwrap(aw_srtdata[SRT_HS_LATENCY]) << "] FLAGS["
              << SrtFlagString(aw_srtdata[SRT_HS_FLAGS]) << "]");

    return 3;
}

size_t srt::CUDT::prepareSrtHsMsg(int cmd, uint32_t *srtdata, size_t size)
{
    size_t srtlen = fillSrtHandshake(srtdata, size, cmd, handshakeVersion());
    HLOGC(cnlog.Debug, log << "CMD:" << MessageTypeStr(UMSG_EXT, cmd) << "(" << cmd << ") Len:"
                           << int(srtlen * sizeof(int32_t))
                           << " Version: " << SrtVersionString(srtdata[SRT_HS_VERSION])
                           << " Flags: " << srtdata[SRT_HS_FLAGS]
                           << " (" << SrtFlagString(srtdata[SRT_HS_FLAGS]) << ") sdelay:"
                           << srtdata[SRT_HS_LATENCY]);

    return srtlen;
}

void srt::CUDT::sendSrtMsg(int cmd, uint32_t *srtdata_in, size_t srtlen_in)
{
    CPacket srtpkt;
    int32_t srtcmd = (int32_t)cmd;

    SRT_STATIC_ASSERT(SRTDATA_MAXSIZE >= SRT_HS_E_SIZE, "SRT_CMD_MAXSZ is too small to hold all the data");
    // This will be effectively larger than SRT_HS_E_SIZE, but it will be also used for incoming data.
    uint32_t srtdata[SRTDATA_MAXSIZE];

    size_t srtlen = 0;

    if (cmd == SRT_CMD_REJECT)
    {
        // This is a value returned by processSrtMsg underlying layer, potentially
        // to be reported here. Should this happen, just send a rejection message.
        cmd                     = SRT_CMD_HSRSP;
        srtdata[SRT_HS_VERSION] = 0;
    }

    switch (cmd)
    {
    case SRT_CMD_HSREQ:
    case SRT_CMD_HSRSP:
        srtlen = prepareSrtHsMsg(cmd, srtdata, SRTDATA_MAXSIZE);
        break;

    case SRT_CMD_KMREQ: // Sender
    case SRT_CMD_KMRSP: // Receiver
        srtlen = srtlen_in;
        /* Msg already in network order
         * But CChannel:sendto will swap again (assuming 32-bit fields)
         * Pre-swap to cancel it.
         */
        HtoNLA(srtdata, srtdata_in, srtlen);
        m_pCryptoControl->updateKmState(cmd, srtlen); // <-- THIS function can't be moved to CUDT

        break;

    default:
        LOGC(cnlog.Error, log << "sndSrtMsg: IPE: cmd=" << cmd << " unsupported");
        break;
    }

    if (srtlen > 0)
    {
        /* srtpkt.pack will set message data in network order */
        srtpkt.pack(UMSG_EXT, &srtcmd, srtdata, srtlen * sizeof(int32_t));
        addressAndSend(srtpkt);
    }
}

size_t srt::CUDT::fillHsExtConfigString(uint32_t* pcmdspec, int cmd, const string& str)
{
    uint32_t* space = pcmdspec + 1;
    size_t wordsize         = (str.size() + 3) / 4;
    size_t aligned_bytesize = wordsize * 4;

    memset((space), 0, aligned_bytesize);
    memcpy((space), str.data(), str.size());
    // Preswap to little endian (in place due to possible padding zeros)
    HtoILA((space), space, wordsize);

    *pcmdspec = HS_CMDSPEC_CMD::wrap(cmd) | HS_CMDSPEC_SIZE::wrap((uint32_t) wordsize);

    return wordsize;
}

#if ENABLE_BONDING
// [[using locked(m_parent->m_ControlLock)]]
// [[using locked(s_UDTUnited.m_GlobControlLock)]]
size_t srt::CUDT::fillHsExtGroup(uint32_t* pcmdspec)
{
    SRT_ASSERT(m_parent->m_GroupOf != NULL);
    uint32_t* space = pcmdspec + 1;

    SRTSOCKET id = m_parent->m_GroupOf->id();
    SRT_GROUP_TYPE tp = m_parent->m_GroupOf->type();
    uint32_t flags = 0;

    // NOTE: this code remains as is for historical reasons.
    // The initial implementation stated that the peer id be
    // extracted so that it can be reported and possibly the
    // start time somehow encoded and written into the group
    // extension, but it was later seen not necessary. Therefore
    // this code remains, but now it's informational only.
#if ENABLE_HEAVY_LOGGING
    m_parent->m_GroupOf->debugMasterData(m_SocketID);
#endif

    // See CUDT::interpretGroup()

    uint32_t dataword = 0
        | SrtHSRequest::HS_GROUP_TYPE::wrap(tp)
        | SrtHSRequest::HS_GROUP_FLAGS::wrap(flags)
        | SrtHSRequest::HS_GROUP_WEIGHT::wrap(m_parent->m_GroupMemberData->weight);

    const uint32_t storedata [GRPD_E_SIZE] = { uint32_t(int(id)), dataword };
    memcpy((space), storedata, sizeof storedata);

    const size_t ra_size = Size(storedata);
    *pcmdspec = HS_CMDSPEC_CMD::wrap(SRT_CMD_GROUP) | HS_CMDSPEC_SIZE::wrap(ra_size);

    return ra_size;
}
#endif

size_t srt::CUDT::fillHsExtKMREQ(uint32_t* pcmdspec, size_t ki)
{
    uint32_t* space = pcmdspec + 1;

    size_t msglen = m_pCryptoControl->getKmMsg_size(ki);
    // Make ra_size back in element unit
    // Add one extra word if the size isn't aligned to 32-bit.
    size_t ra_size = (msglen / sizeof(uint32_t)) + (msglen % sizeof(uint32_t) ? 1 : 0);

    // Store the CMD + SIZE in the next field
    *pcmdspec = HS_CMDSPEC_CMD::wrap(SRT_CMD_KMREQ) | HS_CMDSPEC_SIZE::wrap((uint32_t) ra_size);

    // Copy the key - do the endian inversion because another endian inversion
    // will be done for every control message before sending, and this KM message
    // is ALREADY in network order.
    const uint32_t* keydata = reinterpret_cast<const uint32_t*>(m_pCryptoControl->getKmMsg_data(ki));

    HLOGC(cnlog.Debug,
          log << CONID() << "createSrtHandshake: KMREQ: adding key #" << ki << " length=" << ra_size
              << " words (KmMsg_size=" << msglen << ")");
    // XXX INSECURE ": [" << FormatBinaryString((uint8_t*)keydata, msglen) << "]";

    // Yes, I know HtoNLA and NtoHLA do exactly the same operation, but I want
    // to be clear about the true intention.
    NtoHLA((space), keydata, ra_size);

    return ra_size;
}

size_t srt::CUDT::fillHsExtKMRSP(uint32_t* pcmdspec, const uint32_t* kmdata, size_t kmdata_wordsize)
{
    uint32_t* space = pcmdspec + 1;
    const uint32_t failure_kmrsp[] = {SRT_KM_S_UNSECURED};
    const uint32_t* keydata = 0;

    // Shift the starting point with the value of previously added block,
    // to start with the new one.

    size_t ra_size;

    if (kmdata_wordsize == 0)
    {
        LOGC(cnlog.Warn,
             log << CONID()
                 << "createSrtHandshake: Agent has PW, but Peer sent no KMREQ. Sending error KMRSP response");
        ra_size = 1;
        keydata = failure_kmrsp;

        // Update the KM state as well
        m_pCryptoControl->m_SndKmState = SRT_KM_S_NOSECRET;  // Agent has PW, but Peer won't decrypt
        m_pCryptoControl->m_RcvKmState = SRT_KM_S_UNSECURED; // Peer won't encrypt as well.
    }
    else
    {
        if (!kmdata)
        {
            m_RejectReason = SRT_REJ_IPE;
            LOGC(cnlog.Fatal, log << CONID() << "createSrtHandshake: IPE: srtkm_cmd=SRT_CMD_KMRSP and no kmdata!");
            return 0;
        }
        ra_size = kmdata_wordsize;
        keydata = reinterpret_cast<const uint32_t *>(kmdata);
    }

    *pcmdspec = HS_CMDSPEC_CMD::wrap(SRT_CMD_KMRSP) | HS_CMDSPEC_SIZE::wrap((uint32_t) ra_size);
    HLOGC(cnlog.Debug,
          log << CONID() << "createSrtHandshake: KMRSP: applying returned key length="
              << ra_size); // XXX INSECURE << " words: [" << FormatBinaryString((uint8_t*)kmdata,
                           // kmdata_wordsize*sizeof(uint32_t)) << "]";

    NtoHLA((space), keydata, ra_size);
    return ra_size;
}


// PREREQUISITE:
// pkt must be set the buffer and configured for UMSG_HANDSHAKE.
// Note that this function replaces also serialization for the HSv4.
bool srt::CUDT::createSrtHandshake(
        int             srths_cmd,
        int             srtkm_cmd,
        const uint32_t* kmdata,
        size_t          kmdata_wordsize, // IN WORDS, NOT BYTES!!!
        CPacket&        w_pkt,
        CHandShake&     w_hs)
{
    // This function might be called before the opposite version was recognized.
    // Check if the version is exactly 4 because this means that the peer has already
    // sent something - asynchronously, and usually in rendezvous - and we already know
    // that the peer is version 4. In this case, agent must behave as HSv4, til the end.
    if (m_ConnRes.m_iVersion == HS_VERSION_UDT4)
    {
        w_hs.m_iVersion = HS_VERSION_UDT4;
        w_hs.m_iType    = UDT_DGRAM;
        if (w_hs.m_extension)
        {
            // Should be impossible
            LOGC(cnlog.Error,
                 log << CONID() << "createSrtHandshake: IPE: EXTENSION SET WHEN peer reports version 4 - fixing...");
            w_hs.m_extension = false;
        }
    }
    else
    {
        w_hs.m_iType = 0; // Prepare it for flags
    }

    HLOGC(cnlog.Debug,
          log << CONID() << "createSrtHandshake: buf size=" << w_pkt.getLength()
              << " hsx=" << MessageTypeStr(UMSG_EXT, srths_cmd) << " kmx=" << MessageTypeStr(UMSG_EXT, srtkm_cmd)
              << " kmdata_wordsize=" << kmdata_wordsize << " version=" << w_hs.m_iVersion);

    // Once you are certain that the version is HSv5, set the enc type flags
    // to advertise pbkeylen. Otherwise make sure that the old interpretation
    // will correctly pick up the type field. PBKEYLEN should be advertized
    // regardless of what URQ stage the handshake is (note that in case of rendezvous
    // CONCLUSION might be the FIRST MESSAGE EVER RECEIVED by a party).
    if (w_hs.m_iVersion > HS_VERSION_UDT4)
    {
        // Check if there was a failure to receie HSREQ before trying to craft HSRSP.
        // If fillSrtHandshake_HSRSP catches the condition of m_tsRcvPeerStartTime == steady_clock::zero(),
        // it will return size 0, which will mess up with further extension procedures;
        // PREVENT THIS HERE.
        if (w_hs.m_iReqType == URQ_CONCLUSION && srths_cmd == SRT_CMD_HSRSP && is_zero(m_tsRcvPeerStartTime))
        {
            LOGC(cnlog.Error,
                 log << CONID()
                     << "createSrtHandshake: IPE (non-fatal): Attempting to craft HSRSP without received HSREQ. "
                        "BLOCKING extensions.");
            w_hs.m_extension = false;
        }

        // The situation when this function is called without requested extensions
        // is URQ_CONCLUSION in rendezvous mode in some of the transitions.
        // In this case for version 5 just clear the m_iType field, as it has
        // different meaning in HSv5 and contains extension flags.
        //
        // Keep 0 in the SRT_HSTYPE_HSFLAGS field, but still advertise PBKEYLEN
        // in the SRT_HSTYPE_ENCFLAGS field.
        w_hs.m_iType                  = SrtHSRequest::wrapFlags(false /*no magic in HSFLAGS*/, m_config.iSndCryptoKeyLen);

        IF_HEAVY_LOGGING(bool whether = m_config.iSndCryptoKeyLen != 0);
        HLOGC(cnlog.Debug,
              log << CONID() << "createSrtHandshake: " << (whether ? "" : "NOT ")
                  << " Advertising PBKEYLEN - value = " << m_config.iSndCryptoKeyLen);

        // Note: This is required only when sending a HS message without SRT extensions.
        // When this is to be sent with SRT extensions, then KMREQ will be attached here
        // and the PBKEYLEN will be extracted from it. If this is going to attach KMRSP
        // here, it's already too late (it should've been advertised before getting the first
        // handshake message with KMREQ).
    }
    else
    {
        w_hs.m_iType = UDT_DGRAM;
    }

    // values > URQ_CONCLUSION include also error types
    // if (w_hs.m_iVersion == HS_VERSION_UDT4 || w_hs.m_iReqType > URQ_CONCLUSION) <--- This condition was checked b4 and
    // it's only valid for caller-listener mode
    if (!w_hs.m_extension)
    {
        // Serialize only the basic handshake, if this is predicted for
        // Hsv4 peer or this is URQ_INDUCTION or URQ_WAVEAHAND.
        size_t hs_size = w_pkt.getLength();
        w_hs.store_to((w_pkt.m_pcData), (hs_size));
        w_pkt.setLength(hs_size);
        HLOGC(cnlog.Debug,
              log << CONID() << "createSrtHandshake: (no ext) size=" << hs_size << " data: " << w_hs.show());
        return true;
    }

    // Sanity check, applies to HSv5 only cases.
    if (srths_cmd == SRT_CMD_HSREQ && m_SrtHsSide == HSD_RESPONDER)
    {
        m_RejectReason = SRT_REJ_IPE;
        LOGC(cnlog.Fatal,
             log << CONID() << "IPE: SRT_CMD_HSREQ was requested to be sent in HSv5 by an INITIATOR side!");
        return false; // should cause rejection
    }

    ostringstream logext;
    logext << "HSX";

    // Install the SRT extensions
    w_hs.m_iType |= CHandShake::HS_EXT_HSREQ;

    bool have_sid = false;
    if (srths_cmd == SRT_CMD_HSREQ && !m_config.sStreamName.empty())
    {
        have_sid = true;
        w_hs.m_iType |= CHandShake::HS_EXT_CONFIG;
        logext << ",SID";
    }

    // If this is a response, we have also information
    // on the peer. If Peer is NOT filter capable, don't
    // put filter config, even if agent is capable.
    bool peer_filter_capable = true;
    if (srths_cmd == SRT_CMD_HSRSP)
    {
        if (m_sPeerPktFilterConfigString != "")
        {
            peer_filter_capable = true;
        }
        else if (IsSet(m_uPeerSrtFlags, SRT_OPT_FILTERCAP))
        {
            peer_filter_capable = true;
        }
        else
        {
            peer_filter_capable = false;
        }
    }

    // Now, if this is INITIATOR, then it has its
    // filter config already set, if configured, otherwise
    // it should not attach the filter config extension.

    // If this is a RESPONDER, then it has already received
    // the filter config string from the peer and therefore
    // possibly confronted with the contents of m_OPT_FECConfigString,
    // and if it decided to go with filter, it will be nonempty.
    bool have_filter  = false;
    if (peer_filter_capable && !m_config.sPacketFilterConfig.empty())
    {
        have_filter = true;
        w_hs.m_iType |= CHandShake::HS_EXT_CONFIG;
        logext << ",filter";
    }

    bool have_congctl = false;
    const string sm = m_config.sCongestion.str();
    if (sm != "" && sm != "live")
    {
        have_congctl = true;
        w_hs.m_iType |= CHandShake::HS_EXT_CONFIG;
        logext << ",CONGCTL";
    }

    bool have_kmreq   = false;
    // Prevent adding KMRSP only in case when BOTH:
    // - Agent has set no password
    // - no KMREQ has arrived from Peer
    // KMRSP must be always sent when:
    // - Agent set a password, Peer did not send KMREQ: Agent sets snd=NOSECRET.
    // - Agent set no password, but Peer sent KMREQ: Ageng sets rcv=NOSECRET.
    if (m_config.CryptoSecret.len > 0 || kmdata_wordsize > 0)
    {
        have_kmreq = true;
        w_hs.m_iType |= CHandShake::HS_EXT_KMREQ;
        logext << ",KMX";
    }

#if ENABLE_BONDING
    bool have_group = false;

    // Note: this is done without locking because we have the following possibilities:
    //
    // 1. Most positive: the group will be the same all the time up to the moment when we use it.
    // 2. The group will disappear when next time we try to use it having now have_group set true.
    //
    // Not possible that a group is NULL now but would appear later: the group must be either empty
    // or already set as valid at this time.
    //
    // If the 2nd possibility happens, then simply it means that the group has been closed during
    // the operation and the socket got this information updated in the meantime. This means that
    // it was an abnormal interrupt during the processing so the handshake process should be aborted
    // anyway, and that's what will be done.

    // LOCKING INFORMATION: accesing this field just for NULL check doesn't
    // hurt, even if this field could be dangling in the moment. This will be
    // followed by an additional check, done this time under lock, and there will
    // be no dangling pointers at this time.
    if (m_parent->m_GroupOf)
    {
        // Whatever group this socket belongs to, the information about
        // the group is always sent the same way with the handshake.
        have_group = true;
        w_hs.m_iType |= CHandShake::HS_EXT_CONFIG;
        logext << ",GROUP";
    }
#endif

    HLOGC(cnlog.Debug, log << CONID() << "createSrtHandshake: (ext: " << logext.str() << ") data: " << w_hs.show());

    // NOTE: The HSREQ is practically always required, although may happen
    // in future that CONCLUSION can be sent multiple times for a separate
    // stream encryption support, and this way it won't enclose HSREQ.
    // Also, KMREQ may occur multiple times.

    // So, initially store the UDT legacy handshake.
    size_t hs_size = w_pkt.getLength(), total_ra_size = (hs_size / sizeof(uint32_t)); // Maximum size of data
    w_hs.store_to((w_pkt.m_pcData), (hs_size));                                        // hs_size is updated

    size_t ra_size = hs_size / sizeof(int32_t);

    // Now attach the SRT handshake for HSREQ
    size_t    offset = ra_size;
    uint32_t *p      = reinterpret_cast<uint32_t *>(w_pkt.m_pcData);
    // NOTE: since this point, ra_size has a size in int32_t elements, NOT BYTES.

    // The first 4-byte item is the CMD/LENGTH spec.
    uint32_t *pcmdspec = p + offset; // Remember the location to be filled later, when we know the length
    ++offset;

    // Now use the original function to store the actual SRT_HS data
    // ra_size after that
    // NOTE: so far, ra_size is m_iMaxSRTPayloadSize expressed in number of elements.
    // WILL BE CHANGED HERE.
    ra_size   = fillSrtHandshake((p + offset), total_ra_size - offset, srths_cmd, HS_VERSION_SRT1);
    *pcmdspec = HS_CMDSPEC_CMD::wrap(srths_cmd) | HS_CMDSPEC_SIZE::wrap((uint32_t) ra_size);

    HLOGC(cnlog.Debug,
          log << CONID() << "createSrtHandshake: after HSREQ: offset=" << offset << " HSREQ size=" << ra_size
              << " space left: " << (total_ra_size - offset));

    // Use only in REQ phase and only if stream name is set
    if (have_sid)
    {
        // Now prepare the string with 4-byte alignment. The string size is limited
        // to half the payload size. Just a sanity check to not pack too much into
        // the conclusion packet.
        size_t size_limit = m_iMaxSRTPayloadSize / 2;

        if (m_config.sStreamName.size() >= size_limit)
        {
            m_RejectReason = SRT_REJ_ROGUE;
            LOGC(cnlog.Warn,
                 log << CONID() << "createSrtHandshake: stream id too long, limited to " << (size_limit - 1)
                     << " bytes");
            return false;
        }

        offset += ra_size + 1;
        ra_size = fillHsExtConfigString(p + offset - 1, SRT_CMD_SID, m_config.sStreamName.str());

        HLOGC(cnlog.Debug,
              log << CONID() << "createSrtHandshake: after SID [" << m_config.sStreamName.c_str()
                  << "] length=" << m_config.sStreamName.size() << " alignedln=" << (4 * ra_size)
                  << ": offset=" << offset << " SID size=" << ra_size << " space left: " << (total_ra_size - offset));
    }

    if (have_congctl)
    {
        // Pass the congctl to the other side as informational.
        // The other side should reject connection if it uses a different congctl.
        // The other side should also respond with the congctl it uses, if its non-default (for backward compatibility).

        offset += ra_size + 1;
        ra_size = fillHsExtConfigString(p + offset - 1, SRT_CMD_CONGESTION, sm);

        HLOGC(cnlog.Debug,
              log << CONID() << "createSrtHandshake: after CONGCTL [" << sm << "] length=" << sm.size()
                  << " alignedln=" << (4 * ra_size) << ": offset=" << offset << " CONGCTL size=" << ra_size
                  << " space left: " << (total_ra_size - offset));
    }

    if (have_filter)
    {
        offset += ra_size + 1;
        ra_size = fillHsExtConfigString(p + offset - 1, SRT_CMD_FILTER, m_config.sPacketFilterConfig.str());

        HLOGC(cnlog.Debug,
              log << CONID() << "createSrtHandshake: after filter [" << m_config.sPacketFilterConfig.c_str()
                  << "] length=" << m_config.sPacketFilterConfig.size() << " alignedln=" << (4 * ra_size) << ": offset="
                  << offset << " filter size=" << ra_size << " space left: " << (total_ra_size - offset));
    }

#if ENABLE_BONDING
    // Note that this will fire in both cases:
    // - When the group has been set by the user on a socket (or socket was created as a part of the group),
    //   and the handshake request is to be sent with informing the peer that this conenction belongs to a group
    // - When the agent received a HS request with a group, has created its mirror group on its side, and
    //   now sends the HS response to the peer, with ITS OWN group id (the mirror one).
    //
    // XXX Probably a condition should be checked here around the group type.
    // The time synchronization should be done only on any kind of parallel sending group.
    // Currently all groups are such groups (broadcast, backup, balancing), but it may
    // need to be changed for some other types.
    if (have_group)
    {
        // NOTE: See information about mutex ordering in api.h
        ScopedLock gdrg (uglobal().m_GlobControlLock);
        if (!m_parent->m_GroupOf)
        {
            // This may only happen if since last check of m_GroupOf pointer the socket was removed
            // from the group in the meantime, which can only happen due to that the group was closed.
            // In such a case it simply means that the handshake process was requested to be interrupted.
            LOGC(cnlog.Fatal, log << CONID() << "GROUP DISAPPEARED. Socket not capable of continuing HS");
            return false;
        }
        else
        {
            if (m_parent->m_GroupOf->closing())
            {
                m_RejectReason = SRT_REJ_IPE;
                LOGC(cnlog.Error,
                     log << CONID() << "createSrtHandshake: group is closing during the process, rejecting.");
                return false;
            }
            offset += ra_size + 1;
            ra_size = fillHsExtGroup(p + offset - 1);

            HLOGC(cnlog.Debug,
                  log << CONID() << "createSrtHandshake: after GROUP [" << sm << "] length=" << sm.size() << ": offset="
                      << offset << " GROUP size=" << ra_size << " space left: " << (total_ra_size - offset));
        }
    }
#endif

    // When encryption turned on
    if (have_kmreq)
    {
        HLOGC(cnlog.Debug,
              log << CONID() << "createSrtHandshake: "
                  << (m_config.CryptoSecret.len > 0 ? "Agent uses ENCRYPTION" : "Peer requires ENCRYPTION"));

        if (!m_pCryptoControl && (srtkm_cmd == SRT_CMD_KMREQ || srtkm_cmd == SRT_CMD_KMRSP))
        {
            m_RejectReason = SRT_REJ_IPE;
            LOGC(cnlog.Error,
                 log << CONID() << "createSrtHandshake: IPE: need to send KM, but CryptoControl does not exist."
                     << " Socket state: connected=" << boolalpha << m_bConnected << ", connecting=" << m_bConnecting
                     << ", broken=" << m_bBroken << ", closing=" << m_bClosing << ".");
            return false;
        }

        if (srtkm_cmd == SRT_CMD_KMREQ)
        {
            bool have_any_keys = false;
            for (size_t ki = 0; ki < 2; ++ki)
            {
                // Skip those that have expired
                if (!m_pCryptoControl->getKmMsg_needSend(ki, false))
                    continue;

                m_pCryptoControl->getKmMsg_markSent(ki, false);

                offset += ra_size + 1;
                ra_size = fillHsExtKMREQ(p + offset - 1, ki);

                have_any_keys = true;
            }

            if (!have_any_keys)
            {
                m_RejectReason = SRT_REJ_IPE;
                LOGC(cnlog.Error, log << CONID() << "createSrtHandshake: IPE: all keys have expired, no KM to send.");
                return false;
            }
        }
        else if (srtkm_cmd == SRT_CMD_KMRSP)
        {
            offset += ra_size + 1;
            ra_size = fillHsExtKMRSP(p + offset - 1, kmdata, kmdata_wordsize);
        }
        else
        {
            m_RejectReason = SRT_REJ_IPE;
            LOGC(cnlog.Fatal, log << CONID() << "createSrtHandshake: IPE: wrong value of srtkm_cmd: " << srtkm_cmd);
            return false;
        }
    }

    if (ra_size == 0)
    {
        // m_RejectReason is expected to be set by fillHsExtKMRSP(..) in this case.
        return false;
    }

    // ra_size + offset has a value in element unit.
    // Switch it again to byte unit.
    w_pkt.setLength((ra_size + offset) * sizeof(int32_t));

    HLOGC(cnlog.Debug,
          log << CONID() << "createSrtHandshake: filled HSv5 handshake flags: "
              << CHandShake::ExtensionFlagStr(w_hs.m_iType) << " length: " << w_pkt.getLength() << " bytes");

    return true;
}

template <class Integer>
static inline int FindExtensionBlock(Integer* begin, size_t total_length,
        size_t& w_out_len, Integer*& w_next_block)
{
    // Check if there's anything to process
    if (total_length == 0)
    {
        w_next_block = NULL;
        w_out_len    = 0;
        return SRT_CMD_NONE;
    }

    // This function extracts the block command from the block and its length.
    // The command value is returned as a function result.
    // The size of that command block is stored into w_out_len.
    // The beginning of the prospective next block is stored in w_next_block.

    // The caller must be aware that:
    // - exactly one element holds the block header (cmd+size), so the actual data are after this one.
    // - the returned size is the number of uint32_t elements since that first data element
    // - the remaining size should be manually calculated as total_length - 1 - w_out_len, or
    // simply, as w_next_block - begin.

    // Note that if the total_length is too short to extract the whole block, it will return
    // SRT_CMD_NONE. Note that total_length includes this first CMDSPEC word.
    //
    // When SRT_CMD_NONE is returned, it means that nothing has been extracted and nothing else
    // can be further extracted from this block.

    int    cmd  = HS_CMDSPEC_CMD::unwrap(*begin);
    size_t size = HS_CMDSPEC_SIZE::unwrap(*begin);

    if (size + 1 > total_length)
        return SRT_CMD_NONE;

    w_out_len = size;

    if (total_length == size + 1)
        w_next_block = NULL;
    else
        w_next_block = begin + 1 + size;

    return cmd;
}

// NOTE: the rule of order of arguments is broken here because this order
// serves better the logics and readability.
template <class Integer>
static inline bool NextExtensionBlock(Integer*& w_begin, Integer* next, size_t& w_length)
{
    if (!next)
        return false;

    w_length = w_length - (next - w_begin);
    w_begin  = next;
    return true;
}

void SrtExtractHandshakeExtensions(const char* bufbegin, size_t buflength,
        vector<SrtHandshakeExtension>& w_output)
{
    const uint32_t *begin = reinterpret_cast<const uint32_t *>(bufbegin + CHandShake::m_iContentSize);
    size_t    size  = buflength - CHandShake::m_iContentSize; // Due to previous cond check we grant it's >0
    const uint32_t *next  = 0;
    size_t    length   = size / sizeof(uint32_t);
    size_t    blocklen = 0;

    for (;;) // ONE SHOT, but continuable loop
    {
        const int cmd = FindExtensionBlock(begin, length, (blocklen), (next));

        if (cmd == SRT_CMD_NONE)
        {
            // End of blocks
            break;
        }

        w_output.push_back(SrtHandshakeExtension(cmd));

        SrtHandshakeExtension& ext = w_output.back();

        std::copy(begin+1, begin+blocklen+1, back_inserter(ext.contents));

        // Any other kind of message extracted. Search on.
        if (!NextExtensionBlock((begin), next, (length)))
            break;
    }
}

#if SRT_DEBUG_RTT
class RttTracer
{
public:
    RttTracer()
    {
    }

    ~RttTracer()
    {
        srt::sync::ScopedLock lck(m_mtx);
        m_fout.close();
    }

    void trace(const srt::sync::steady_clock::time_point& currtime,
               const std::string& event, int rtt_sample, int rttvar_sample,
               bool is_smoothed_rtt_reset, int64_t recvTotal,
               int smoothed_rtt, int rttvar)
    {
        srt::sync::ScopedLock lck(m_mtx);
        create_file();
        
        m_fout << srt::sync::FormatTimeSys(currtime) << ",";
        m_fout << srt::sync::FormatTime(currtime) << ",";
        m_fout << event << ",";
        m_fout << rtt_sample << ",";
        m_fout << rttvar_sample << ",";
        m_fout << is_smoothed_rtt_reset << ",";
        m_fout << recvTotal << ",";
        m_fout << smoothed_rtt << ",";
        m_fout << rttvar << "\n";
        m_fout.flush();
    }

private:
    void print_header()
    {
        m_fout << "Timepoint_SYST,Timepoint_STDY,Event,usRTTSample,"
                  "usRTTVarSample,IsSmoothedRTTReset,pktsRecvTotal,"
                  "usSmoothedRTT,usRTTVar\n";
    }

    void create_file()
    {
        if (m_fout.is_open())
            return;

        std::string str_tnow = srt::sync::FormatTimeSys(srt::sync::steady_clock::now());
        str_tnow.resize(str_tnow.size() - 7); // remove trailing ' [SYST]' part
        while (str_tnow.find(':') != std::string::npos) {
            str_tnow.replace(str_tnow.find(':'), 1, 1, '_');
        }
        const std::string fname = "rtt_trace_" + str_tnow + "_" + SRT_SYNC_CLOCK_STR + ".csv";
        m_fout.open(fname, std::ofstream::out);
        if (!m_fout)
            std::cerr << "IPE: Failed to open " << fname << "!!!\n";

        print_header();
    }

private:
    srt::sync::Mutex m_mtx;
    std::ofstream m_fout;
};

RttTracer s_rtt_trace;
#endif


bool srt::CUDT::processSrtMsg(const CPacket *ctrlpkt)
{
    uint32_t *srtdata = (uint32_t *)ctrlpkt->m_pcData;
    size_t    len     = ctrlpkt->getLength();
    int       etype   = ctrlpkt->getExtendedType();
    uint32_t  ts      = ctrlpkt->timestamp();

    int res = SRT_CMD_NONE;

    HLOGC(cnlog.Debug,
          log << CONID() << "Dispatching message type=" << etype << " data length=" << (len / sizeof(int32_t)));
    switch (etype)
    {
    case SRT_CMD_HSREQ:
    {
        res = processSrtMsg_HSREQ(srtdata, len, ts, CUDT::HS_VERSION_UDT4);
        break;
    }
    case SRT_CMD_HSRSP:
    {
        res = processSrtMsg_HSRSP(srtdata, len, ts, CUDT::HS_VERSION_UDT4);
        break;
    }
    case SRT_CMD_KMREQ:
        // Special case when the data need to be processed here
        // and the appropriate message must be constructed for sending.
        // No further processing required
        {
            uint32_t srtdata_out[SRTDATA_MAXSIZE];
            size_t   len_out = 0;
            res = m_pCryptoControl->processSrtMsg_KMREQ(srtdata, len, CUDT::HS_VERSION_UDT4,
                    (srtdata_out), (len_out));
            if (res == SRT_CMD_KMRSP)
            {
                if (len_out == 1)
                {
                    if (m_config.bEnforcedEnc)
                    {
                        LOGC(cnlog.Warn,
                             log << CONID() << "KMREQ FAILURE: " << KmStateStr(SRT_KM_STATE(srtdata_out[0]))
                                 << " - rejecting per enforced encryption");
                        res = SRT_CMD_NONE;
                        break;
                    }
                    HLOGC(cnlog.Debug,
                          log << CONID()
                              << "MKREQ -> KMRSP FAILURE state: " << KmStateStr(SRT_KM_STATE(srtdata_out[0])));
                }
                else
                {
                    HLOGC(cnlog.Debug, log << CONID() << "KMREQ -> requested to send KMRSP length=" << len_out);
                }
                sendSrtMsg(SRT_CMD_KMRSP, srtdata_out, len_out);
            }
            // XXX Dead code. processSrtMsg_KMREQ now doesn't return any other value now.
            // Please review later.
            else
            {
                LOGC(cnlog.Warn, log << CONID() << "KMREQ failed to process the request - ignoring");
            }

            return true; // already done what's necessary
        }

    case SRT_CMD_KMRSP:
    {
        // KMRSP doesn't expect any following action
        m_pCryptoControl->processSrtMsg_KMRSP(srtdata, len, CUDT::HS_VERSION_UDT4);
        return true; // nothing to do
    }

    default:
        return false;
    }

    if (res == SRT_CMD_NONE)
        return true;

    // Send the message that the message handler requested.
    sendSrtMsg(res);

    return true;
}

int srt::CUDT::processSrtMsg_HSREQ(const uint32_t *srtdata, size_t bytelen, uint32_t ts, int hsv)
{
    // Set this start time in the beginning, regardless as to whether TSBPD is being
    // used or not. This must be done in the Initiator as well as Responder.

    /*
     * Compute peer StartTime in our time reference
     * This takes time zone, time drift into account.
     * Also includes current packet transit time (rtt/2)
     */
    m_tsRcvPeerStartTime = steady_clock::now() - microseconds_from(ts);
    // (in case of bonding group, this value will be OVERWRITTEN
    // later in CUDT::interpretGroup).

    // Prepare the initial runtime values of latency basing on the option values.
    // They are going to get the value fixed HERE.
    m_iTsbPdDelay_ms     = m_config.iRcvLatency;
    m_iPeerTsbPdDelay_ms = m_config.iPeerLatency;

    if (bytelen < SRT_CMD_HSREQ_MINSZ)
    {
        m_RejectReason = SRT_REJ_ROGUE;
        /* Packet smaller than minimum compatible packet size */
        LOGC(cnlog.Error, log << "HSREQ/rcv: cmd=" << SRT_CMD_HSREQ << "(HSREQ) len=" << bytelen << " invalid");
        return SRT_CMD_NONE;
    }

    LOGC(cnlog.Note, log << "HSREQ/rcv: cmd=" << SRT_CMD_HSREQ << "(HSREQ) len=" << bytelen
                         << hex << " vers=0x" << srtdata[SRT_HS_VERSION] << " opts=0x" << srtdata[SRT_HS_FLAGS]
                         << dec << " delay=" << SRT_HS_LATENCY_RCV::unwrap(srtdata[SRT_HS_LATENCY]));

    m_uPeerSrtVersion = srtdata[SRT_HS_VERSION];
    m_uPeerSrtFlags   = srtdata[SRT_HS_FLAGS];

    if (hsv == CUDT::HS_VERSION_UDT4)
    {
        if (m_uPeerSrtVersion >= SRT_VERSION_FEAT_HSv5)
        {
            m_RejectReason = SRT_REJ_ROGUE;
            LOGC(cnlog.Error,
                 log << CONID() << "HSREQ/rcv: With HSv4 version >= " << SrtVersionString(SRT_VERSION_FEAT_HSv5)
                     << " is not acceptable.");
            return SRT_CMD_REJECT;
        }
    }
    else
    {
        if (m_uPeerSrtVersion < SRT_VERSION_FEAT_HSv5)
        {
            m_RejectReason = SRT_REJ_ROGUE;
            LOGC(cnlog.Error,
                 log << CONID() << "HSREQ/rcv: With HSv5 version must be >= " << SrtVersionString(SRT_VERSION_FEAT_HSv5)
                     << " .");
            return SRT_CMD_REJECT;
        }
    }

    // Check also if the version satisfies the minimum required version
    if (m_uPeerSrtVersion < m_config.uMinimumPeerSrtVersion)
    {
        m_RejectReason = SRT_REJ_VERSION;
        LOGC(cnlog.Error,
             log << CONID() << "HSREQ/rcv: Peer version: " << SrtVersionString(m_uPeerSrtVersion)
                 << " is too old for requested: " << SrtVersionString(m_config.uMinimumPeerSrtVersion)
                 << " - REJECTING");
        return SRT_CMD_REJECT;
    }

    HLOGC(cnlog.Debug,
          log << CONID() << "HSREQ/rcv: PEER Version: " << SrtVersionString(m_uPeerSrtVersion)
              << " Flags: " << m_uPeerSrtFlags << "(" << SrtFlagString(m_uPeerSrtFlags)
              << ") Min req version:" << SrtVersionString(m_config.uMinimumPeerSrtVersion));

    m_bPeerRexmitFlag = IsSet(m_uPeerSrtFlags, SRT_OPT_REXMITFLG);
    HLOGC(cnlog.Debug, log << CONID() << "HSREQ/rcv: peer " << (m_bPeerRexmitFlag ? "UNDERSTANDS" : "DOES NOT UNDERSTAND") << " REXMIT flag");

    // Check if both use the same API type. Reject if not.
    bool peer_message_api = !IsSet(m_uPeerSrtFlags, SRT_OPT_STREAM);
    if (peer_message_api != m_config.bMessageAPI)
    {
        m_RejectReason = SRT_REJ_MESSAGEAPI;
        LOGC(cnlog.Error,
             log << CONID() << "HSREQ/rcv: Agent uses " << (m_config.bMessageAPI ? "MESSAGE" : "STREAM")
                 << " API, but the Peer declares " << (peer_message_api ? "MESSAGE" : "STREAM")
                 << " API. Not compatible transmission type, rejecting.");
        return SRT_CMD_REJECT;
    }

    SRT_STATIC_ASSERT(SRT_HS_E_SIZE == SRT_HS_LATENCY + 1, "Assuming latency is the last field");
    if (bytelen < (SRT_HS_E_SIZE * sizeof(uint32_t)))
    {
        // Handshake extension message includes VERSION, FLAGS and LATENCY
        // (3 x 32 bits). SRT v1.2.0 and earlier might supply shorter extension message,
        // without LATENCY fields.
        // It is acceptable, as long as the latency flags are not set on our side.
        //
        //  0 1 2 3 4 5 6 7 8 9 0 1 2 3 4 5 6 7 8 9 0 1 2 3 4 5 6 7 8 9 0 1
        // +-+-+-+-+-+-+-+-+-+-+-+-+-+-+-+-+-+-+-+-+-+-+-+-+-+-+-+-+-+-+-+-+
        // |                          SRT Version                          |
        // +-+-+-+-+-+-+-+-+-+-+-+-+-+-+-+-+-+-+-+-+-+-+-+-+-+-+-+-+-+-+-+-+
        // |                           SRT Flags                           |
        // +-+-+-+-+-+-+-+-+-+-+-+-+-+-+-+-+-+-+-+-+-+-+-+-+-+-+-+-+-+-+-+-+
        // |      Receiver TSBPD Delay     |       Sender TSBPD Delay      |
        // +-+-+-+-+-+-+-+-+-+-+-+-+-+-+-+-+-+-+-+-+-+-+-+-+-+-+-+-+-+-+-+-+
        if (IsSet(m_uPeerSrtFlags, SRT_OPT_TSBPDSND) || IsSet(m_uPeerSrtFlags, SRT_OPT_TSBPDRCV))
        {
            m_RejectReason = SRT_REJ_ROGUE;
            LOGC(cnlog.Error,
                 log << CONID()
                     << "HSREQ/rcv: Peer sent only VERSION + FLAGS HSREQ, but TSBPD flags are set. Rejecting.");
            return SRT_CMD_REJECT;
        }

        LOGC(cnlog.Warn,
             log << CONID() << "HSREQ/rcv: Peer sent only VERSION + FLAGS HSREQ, not getting any TSBPD settings.");
        // Don't process any further settings in this case. Turn off TSBPD, just for a case.
        m_bTsbPd     = false;
        m_bPeerTsbPd = false;
        return SRT_CMD_HSRSP;
    }

    const uint32_t latencystr = srtdata[SRT_HS_LATENCY];

    if (IsSet(m_uPeerSrtFlags, SRT_OPT_TSBPDSND))
    {
        // TimeStamp-based Packet Delivery feature enabled
        if (!isOPT_TsbPd())
        {
            LOGC(cnlog.Warn,
                 log << CONID() << "HSREQ/rcv: Agent did not set rcv-TSBPD - ignoring proposed latency from peer");

            // Note: also don't set the peer TSBPD flag HERE because
            // - in HSv4 it will be a sender, so it doesn't matter anyway
            // - in HSv5 if it's going to receive, the TSBPDRCV flag will define it.
        }
        else
        {
            int peer_decl_latency;
            if (hsv < CUDT::HS_VERSION_SRT1)
            {
                // In HSv4 there is only one value and this is the latency
                // that the sender peer proposes for the agent.
                peer_decl_latency = SRT_HS_LATENCY_LEG::unwrap(latencystr);
            }
            else
            {
                // In HSv5 there are latency declared for sending and receiving separately.

                // SRT_HS_LATENCY_SND is the value that the peer proposes to be the
                // value used by agent when receiving data. We take this as a local latency value.
                peer_decl_latency = SRT_HS_LATENCY_SND::unwrap(srtdata[SRT_HS_LATENCY]);
            }

            // Use the maximum latency out of latency from our settings and the latency
            // "proposed" by the peer.
            int maxdelay = std::max(m_iTsbPdDelay_ms, peer_decl_latency);
            HLOGC(cnlog.Debug,
                  log << CONID() << "HSREQ/rcv: LOCAL/RCV LATENCY: Agent:" << m_iTsbPdDelay_ms
                      << " Peer:" << peer_decl_latency << "  Selecting:" << maxdelay);
            m_iTsbPdDelay_ms = maxdelay;
            m_bTsbPd = true;
        }
    }
    else
    {
        std::string how_about_agent = isOPT_TsbPd() ? "BUT AGENT DOES" : "and nor does Agent";
        HLOGC(cnlog.Debug, log << CONID() << "HSREQ/rcv: Peer DOES NOT USE latency for sending - " << how_about_agent);
    }

    // This happens when the HSv5 RESPONDER receives the HSREQ message; it declares
    // that the peer INITIATOR will receive the data and informs about its predefined
    // latency. We need to maximize this with our setting of the peer's latency and
    // record as peer's latency, which will be then sent back with HSRSP.
    if (hsv > CUDT::HS_VERSION_UDT4 && IsSet(m_uPeerSrtFlags, SRT_OPT_TSBPDRCV))
    {
        // So, PEER uses TSBPD, set the flag.
        // NOTE: it doesn't matter, if AGENT uses TSBPD.
        m_bPeerTsbPd = true;

        // SRT_HS_LATENCY_RCV is the value that the peer declares as to be
        // used by it when receiving data. We take this as a peer's value,
        // and select the maximum of this one and our proposed latency for the peer.
        int peer_decl_latency = SRT_HS_LATENCY_RCV::unwrap(latencystr);
        int maxdelay          = std::max(m_iPeerTsbPdDelay_ms, peer_decl_latency);
        HLOGC(cnlog.Debug,
              log << CONID() << "HSREQ/rcv: PEER/RCV LATENCY: Agent:" << m_iPeerTsbPdDelay_ms
                  << " Peer:" << peer_decl_latency << " Selecting:" << maxdelay);
        m_iPeerTsbPdDelay_ms = maxdelay;
    }
    else
    {
        std::string how_about_agent = isOPT_TsbPd() ? "BUT AGENT DOES" : "and nor does Agent";
        HLOGC(cnlog.Debug,
              log << CONID() << "HSREQ/rcv: Peer DOES NOT USE latency for receiving - " << how_about_agent);
    }

    if (hsv > CUDT::HS_VERSION_UDT4)
    {
        // This is HSv5, do the same things as required for the sending party in HSv4,
        // as in HSv5 this can also be a sender.
        if (IsSet(m_uPeerSrtFlags, SRT_OPT_TLPKTDROP))
        {
            // Too late packets dropping feature supported
            m_bPeerTLPktDrop = true;
        }
        if (IsSet(m_uPeerSrtFlags, SRT_OPT_NAKREPORT))
        {
            // Peer will send Periodic NAK Reports
            m_bPeerNakReport = true;
        }
    }

    return SRT_CMD_HSRSP;
}

int srt::CUDT::processSrtMsg_HSRSP(const uint32_t *srtdata, size_t bytelen, uint32_t ts, int hsv)
{
    // XXX Check for mis-version
    // With HSv4 we accept only version less than 1.3.0
    if (hsv == CUDT::HS_VERSION_UDT4 && srtdata[SRT_HS_VERSION] >= SRT_VERSION_FEAT_HSv5)
    {
        LOGC(cnlog.Error, log << CONID() << "HSRSP/rcv: With HSv4 version >= 1.2.0 is not acceptable.");
        return SRT_CMD_NONE;
    }

    if (bytelen < SRT_CMD_HSRSP_MINSZ)
    {
        /* Packet smaller than minimum compatible packet size */
        LOGC(cnlog.Error, log << CONID() << "HSRSP/rcv: cmd=" << SRT_CMD_HSRSP << "(HSRSP) len=" << bytelen << " invalid");
        return SRT_CMD_NONE;
    }

    // Set this start time in the beginning, regardless as to whether TSBPD is being
    // used or not. This must be done in the Initiator as well as Responder. In case when
    // agent is sender only (HSv4) this value simply won't be used.

    /*
     * Compute peer StartTime in our time reference
     * This takes time zone, time drift into account.
     * Also includes current packet transit time (rtt/2)
     */

    if (is_zero(m_tsRcvPeerStartTime))
    {
        // Do not set this time when it's already set, which may be the case
        // if the agent has this value already "borrowed" from a master socket
        // that was in the group at the time when it was added.
        m_tsRcvPeerStartTime = steady_clock::now() - microseconds_from(ts);
        HLOGC(cnlog.Debug,
              log << CONID()
                  << "HSRSP/rcv: PEER START TIME not yet defined, setting: " << FormatTime(m_tsRcvPeerStartTime));
    }
    else
    {
        HLOGC(cnlog.Debug,
              log << CONID()
                  << "HSRSP/rcv: PEER START TIME already set (derived): " << FormatTime(m_tsRcvPeerStartTime));
    }

    m_uPeerSrtVersion = srtdata[SRT_HS_VERSION];
    m_uPeerSrtFlags   = srtdata[SRT_HS_FLAGS];

    HLOGC(cnlog.Debug, log << "HSRSP/rcv: Version: " << SrtVersionString(m_uPeerSrtVersion)
                           << " Flags: SND:" << setw(8) << setfill('0') << hex << m_uPeerSrtFlags
                           << setw(0) << " (" << SrtFlagString(m_uPeerSrtFlags) << ")");
    // Basic version check
    if (m_uPeerSrtVersion < m_config.uMinimumPeerSrtVersion)
    {
        m_RejectReason = SRT_REJ_VERSION;
        LOGC(cnlog.Error,
             log << CONID() << "HSRSP/rcv: Peer version: " << SrtVersionString(m_uPeerSrtVersion)
                 << " is too old for requested: " << SrtVersionString(m_config.uMinimumPeerSrtVersion)
                 << " - REJECTING");
        return SRT_CMD_REJECT;
    }

    if (hsv == CUDT::HS_VERSION_UDT4)
    {
        // The old HSv4 way: extract just one value and put it under peer.
        if (IsSet(m_uPeerSrtFlags, SRT_OPT_TSBPDRCV))
        {
            // TsbPd feature enabled
            m_bPeerTsbPd         = true;
            m_iPeerTsbPdDelay_ms = SRT_HS_LATENCY_LEG::unwrap(srtdata[SRT_HS_LATENCY]);
            HLOGC(cnlog.Debug,
                  log << CONID() << "HSRSP/rcv: LATENCY: Peer/snd:" << m_iPeerTsbPdDelay_ms
                      << " (Agent: declared:" << m_iTsbPdDelay_ms << " rcv:" << m_iTsbPdDelay_ms << ")");
        }
        // TSBPDSND isn't set in HSv4 by the RESPONDER, because HSv4 RESPONDER is always RECEIVER.
    }
    else
    {
        // HSv5 way: extract the receiver latency and sender latency, if used.

        // PEER WILL RECEIVE TSBPD == AGENT SHALL SEND TSBPD.
        if (IsSet(m_uPeerSrtFlags, SRT_OPT_TSBPDRCV))
        {
            // TsbPd feature enabled
            m_bPeerTsbPd         = true;
            m_iPeerTsbPdDelay_ms = SRT_HS_LATENCY_RCV::unwrap(srtdata[SRT_HS_LATENCY]);
            HLOGC(cnlog.Debug, log << CONID() << "HSRSP/rcv: LATENCY: Peer/snd:" << m_iPeerTsbPdDelay_ms << "ms");
        }
        else
        {
            HLOGC(cnlog.Debug, log << CONID() << "HSRSP/rcv: Peer (responder) DOES NOT USE latency");
        }

        // PEER WILL SEND TSBPD == AGENT SHALL RECEIVE TSBPD.
        if (IsSet(m_uPeerSrtFlags, SRT_OPT_TSBPDSND))
        {
            if (!isOPT_TsbPd())
            {
                LOGC(cnlog.Warn,
                     log << CONID()
                         << "HSRSP/rcv: BUG? Peer (responder) declares sending latency, but Agent turned off TSBPD.");
            }
            else
            {
                m_bTsbPd = true; // NOTE: in case of Group TSBPD receiving, this field will be SWITCHED TO m_bGroupTsbPd.
                // Take this value as a good deal. In case when the Peer did not "correct" the latency
                // because it has TSBPD turned off, just stay with the present value defined in options.
                m_iTsbPdDelay_ms = SRT_HS_LATENCY_SND::unwrap(srtdata[SRT_HS_LATENCY]);
                HLOGC(cnlog.Debug, log << CONID() << "HSRSP/rcv: LATENCY Agent/rcv: " << m_iTsbPdDelay_ms << "ms");
            }
        }
    }

    if ((m_config.uSrtVersion >= SrtVersion(1, 0, 5)) && IsSet(m_uPeerSrtFlags, SRT_OPT_TLPKTDROP))
    {
        // Too late packets dropping feature supported
        m_bPeerTLPktDrop = true;
    }

    if ((m_config.uSrtVersion >= SrtVersion(1, 1, 0)) && IsSet(m_uPeerSrtFlags, SRT_OPT_NAKREPORT))
    {
        // Peer will send Periodic NAK Reports
        m_bPeerNakReport = true;
    }

    if (m_config.uSrtVersion >= SrtVersion(1, 2, 0))
    {
        if (IsSet(m_uPeerSrtFlags, SRT_OPT_REXMITFLG))
        {
            // Peer will use REXMIT flag in packet retransmission.
            m_bPeerRexmitFlag = true;
            HLOGP(cnlog.Debug, "HSRSP/rcv: 1.2.0+ Agent understands REXMIT flag and so does peer.");
        }
        else
        {
            HLOGP(cnlog.Debug, "HSRSP/rcv: Agent understands REXMIT flag, but PEER DOES NOT");
        }
    }
    else
    {
        HLOGP(cnlog.Debug, "HSRSP/rcv: <1.2.0 Agent DOESN'T understand REXMIT flag");
    }

    handshakeDone();

    return SRT_CMD_NONE;
}

// This function is called only when the URQ_CONCLUSION handshake has been received from the peer.
bool srt::CUDT::interpretSrtHandshake(const CHandShake& hs,
                                 const CPacket&    hspkt,
                                 uint32_t*         out_data SRT_ATR_UNUSED,
                                 size_t*           pw_len)
{
    // Initialize pw_len to 0 to handle the unencrypted case
    if (pw_len)
        *pw_len = 0;

    // The version=0 statement as rejection is used only since HSv5.
    // The HSv4 sends the AGREEMENT handshake message with version=0, do not misinterpret it.
    if (m_ConnRes.m_iVersion > HS_VERSION_UDT4 && hs.m_iVersion == 0)
    {
        m_RejectReason = SRT_REJ_PEER;
        LOGC(cnlog.Error, log << CONID() << "HS VERSION = 0, meaning the handshake has been rejected.");
        return false;
    }

    if (hs.m_iVersion < HS_VERSION_SRT1)
    {
        if (m_config.uMinimumPeerSrtVersion && m_config.uMinimumPeerSrtVersion >= SRT_VERSION_FEAT_HSv5)
        {
            m_RejectReason = SRT_REJ_VERSION;
            // This means that a version with minimum 1.3.0 that features HSv5 is required,
            // hence all HSv4 clients should be rejected.
            LOGP(cnlog.Error, "interpretSrtHandshake: minimum peer version 1.3.0 (HSv5 only), rejecting HSv4 client");
            return false;
        }
        return true; // do nothing
    }

    // Anyway, check if the handshake contains any extra data.
    if (hspkt.getLength() <= CHandShake::m_iContentSize)
    {
        m_RejectReason = SRT_REJ_ROGUE;
        // This would mean that the handshake was at least HSv5, but somehow no extras were added.
        // Dismiss it then, however this has to be logged.
        LOGC(cnlog.Error, log << CONID() << "HS VERSION=" << hs.m_iVersion << " but no handshake extension found!");
        return false;
    }

    // We still believe it should work, let's check the flags.
    const int ext_flags = SrtHSRequest::SRT_HSTYPE_HSFLAGS::unwrap(hs.m_iType);
    if (ext_flags == 0)
    {
        m_RejectReason = SRT_REJ_ROGUE;
        LOGC(cnlog.Error,
             log << CONID() << "HS VERSION=" << hs.m_iVersion << " but no handshake extension flags are set!");
        return false;
    }

    HLOGC(cnlog.Debug,
          log << CONID() << "HS VERSION=" << hs.m_iVersion
              << " EXTENSIONS: " << CHandShake::ExtensionFlagStr(ext_flags));

    // Ok, now find the beginning of an int32_t array that follows the UDT handshake.
    uint32_t* p    = reinterpret_cast<uint32_t*>(hspkt.m_pcData + CHandShake::m_iContentSize);
    size_t    size = hspkt.getLength() - CHandShake::m_iContentSize; // Due to previous cond check we grant it's >0

    int hsreq_type_cmd SRT_ATR_UNUSED = SRT_CMD_NONE;

    if (IsSet(ext_flags, CHandShake::HS_EXT_HSREQ))
    {
        HLOGC(cnlog.Debug, log << CONID() << "interpretSrtHandshake: extracting HSREQ/RSP type extension");
        uint32_t *begin    = p;
        uint32_t *next     = 0;
        size_t    length   = size / sizeof(uint32_t);
        size_t    blocklen = 0;

        for (;;) // this is ONE SHOT LOOP
        {
            int cmd = FindExtensionBlock(begin, length, (blocklen), (next));

            size_t bytelen = blocklen * sizeof(uint32_t);

            if (cmd == SRT_CMD_HSREQ)
            {
                hsreq_type_cmd = cmd;
                // Set is the size as it should, then give it for interpretation for
                // the proper function.
                if (blocklen < SRT_HS_E_SIZE)
                {
                    m_RejectReason = SRT_REJ_ROGUE;
                    LOGC(cnlog.Error,
                         log << CONID() << "HS-ext HSREQ found but invalid size: " << bytelen
                             << " (expected: " << SRT_HS_E_SIZE << ")");
                    return false; // don't interpret
                }

                int rescmd = processSrtMsg_HSREQ(begin + 1, bytelen, hspkt.timestamp(), HS_VERSION_SRT1);
                // Interpreted? Then it should be responded with SRT_CMD_HSRSP.
                if (rescmd != SRT_CMD_HSRSP)
                {
                    // m_RejectReason already set
                    LOGC(cnlog.Error,
                         log << CONID() << "interpretSrtHandshake: process HSREQ returned unexpected value " << rescmd);
                    return false;
                }
                handshakeDone();
                // updateAfterSrtHandshake -> moved to postConnect and processRendezvous
            }
            else if (cmd == SRT_CMD_HSRSP)
            {
                hsreq_type_cmd = cmd;
                // Set is the size as it should, then give it for interpretation for
                // the proper function.
                if (blocklen < SRT_HS_E_SIZE)
                {
                    m_RejectReason = SRT_REJ_ROGUE;
                    LOGC(cnlog.Error,
                         log << CONID() << "HS-ext HSRSP found but invalid size: " << bytelen
                             << " (expected: " << SRT_HS_E_SIZE << ")");

                    return false; // don't interpret
                }

                int rescmd = processSrtMsg_HSRSP(begin + 1, bytelen, hspkt.timestamp(), HS_VERSION_SRT1);
                // Interpreted? Then it should be responded with SRT_CMD_NONE.
                // (nothing to be responded for HSRSP, unless there was some kinda problem)
                if (rescmd != SRT_CMD_NONE)
                {
                    // Just formally; the current code doesn't seem to return anything else
                    // (unless it's already set)
                    if (m_RejectReason == SRT_REJ_UNKNOWN)
                        m_RejectReason = SRT_REJ_ROGUE;
                    LOGC(cnlog.Error,
                         log << CONID() << "interpretSrtHandshake: process HSRSP returned unexpected value " << rescmd);
                    return false;
                }
                handshakeDone();
                // updateAfterSrtHandshake -> moved to postConnect and processRendezvous
            }
            else if (cmd == SRT_CMD_NONE)
            {
                m_RejectReason = SRT_REJ_ROGUE;
                LOGC(cnlog.Warn,
                     log << CONID() << "interpretSrtHandshake: no HSREQ/HSRSP block found in the handshake msg!");
                // This means that there can be no more processing done by FindExtensionBlock().
                // And we haven't found what we need - otherwise one of the above cases would pass
                // and lead to exit this loop immediately.
                return false;
            }
            else
            {
                // Any other kind of message extracted. Search on.
                length -= (next - begin);
                begin = next;
                if (begin)
                    continue;
            }

            break;
        }
    }

    HLOGC(cnlog.Debug, log << CONID() << "interpretSrtHandshake: HSREQ done, checking KMREQ");

    // Now check the encrypted

    bool encrypted = false;

    if (IsSet(ext_flags, CHandShake::HS_EXT_KMREQ))
    {
        HLOGC(cnlog.Debug, log << CONID() << "interpretSrtHandshake: extracting KMREQ/RSP type extension");

#ifdef SRT_ENABLE_ENCRYPTION
        if (!m_pCryptoControl->hasPassphrase())
        {
            if (m_config.bEnforcedEnc)
            {
                m_RejectReason = SRT_REJ_UNSECURE;
                LOGC(cnlog.Error,
                     log << CONID()
                         << "HS KMREQ: Peer declares encryption, but agent does not - rejecting per enforced "
                            "encryption");
                return false;
            }

            LOGC(cnlog.Warn,
                 log << CONID()
                     << "HS KMREQ: Peer declares encryption, but agent does not - still allowing connection.");

            // Still allow for connection, and allow Agent to send unencrypted stream to the peer.
            // Also normally allow the key to be processed; worst case it will send the failure response.
        }

        uint32_t *begin    = p;
        uint32_t *next     = 0;
        size_t    length   = size / sizeof(uint32_t);
        size_t    blocklen = 0;

        for (;;) // This is one shot loop, unless REPEATED by 'continue'.
        {
            int cmd = FindExtensionBlock(begin, length, (blocklen), (next));

            HLOGC(cnlog.Debug,
                  log << CONID() << "interpretSrtHandshake: found extension: (" << cmd << ") "
                      << MessageTypeStr(UMSG_EXT, cmd));

            size_t bytelen = blocklen * sizeof(uint32_t);
            if (cmd == SRT_CMD_KMREQ)
            {
                if (!out_data || !pw_len)
                {
                    m_RejectReason = SRT_REJ_IPE;
                    LOGC(cnlog.Fatal, log << CONID() << "IPE: HS/KMREQ extracted without passing target buffer!");
                    return false;
                }

                int res = m_pCryptoControl->processSrtMsg_KMREQ(begin + 1, bytelen, HS_VERSION_SRT1,
                            (out_data), (*pw_len));
                if (res != SRT_CMD_KMRSP)
                {
                    m_RejectReason = SRT_REJ_IPE;
                    // Something went wrong.
                    HLOGC(cnlog.Debug,
                          log << CONID() << "interpretSrtHandshake: IPE/EPE KMREQ processing failed - returned "
                              << res);
                    return false;
                }
                if (*pw_len == 1)
                {
#ifdef ENABLE_AEAD_API_PREVIEW
                    if (m_pCryptoControl->m_RcvKmState == SRT_KM_S_BADCRYPTOMODE)
                    {
                        // Cryptographic modes mismatch. Not acceptable at all.
                        m_RejectReason = SRT_REJ_CRYPTO;
                        LOGC(cnlog.Error,
                             log << CONID()
                                 << "interpretSrtHandshake: KMREQ result: Bad crypto mode - rejecting");
                        return false;
                    }
#endif

                    // This means that there was an abnormal encryption situation occurred.
                    // This is inacceptable in case of strict encryption.
                    if (m_config.bEnforcedEnc)
                    {
                        if (m_pCryptoControl->m_RcvKmState == SRT_KM_S_BADSECRET)
                        {
                            m_RejectReason = SRT_REJ_BADSECRET;
                        }
                        else
                        {
                            m_RejectReason = SRT_REJ_UNSECURE;
                        }
                        LOGC(cnlog.Error,
                             log << CONID()
                                 << "interpretSrtHandshake: KMREQ result abnornal - rejecting per enforced encryption");
                        return false;
                    }
                }
                encrypted = true;
            }
            else if (cmd == SRT_CMD_KMRSP)
            {
                int res = m_pCryptoControl->processSrtMsg_KMRSP(begin + 1, bytelen, HS_VERSION_SRT1);
                if (m_config.bEnforcedEnc && res == -1)
                {
                    if (m_pCryptoControl->m_SndKmState == SRT_KM_S_BADSECRET)
                        m_RejectReason = SRT_REJ_BADSECRET;
#ifdef ENABLE_AEAD_API_PREVIEW
                    else if (m_pCryptoControl->m_SndKmState == SRT_KM_S_BADCRYPTOMODE)
                        m_RejectReason = SRT_REJ_CRYPTO;
#endif
                    else
                        m_RejectReason = SRT_REJ_UNSECURE;
                    LOGC(cnlog.Error,
                         log << CONID() << "KMRSP failed - rejecting connection as per enforced encryption.");
                    return false;
                }
                encrypted = true;
            }
            else if (cmd == SRT_CMD_NONE)
            {
                m_RejectReason = SRT_REJ_ROGUE;
                LOGC(cnlog.Error, log << CONID() << "HS KMREQ expected - none found!");
                return false;
            }
            else
            {
                HLOGC(cnlog.Debug, log << CONID() << "interpretSrtHandshake: ... skipping " << MessageTypeStr(UMSG_EXT, cmd));
                if (NextExtensionBlock((begin), next, (length)))
                    continue;
            }

            break;
        }
#else
        // When encryption is not enabled at compile time, behave as if encryption wasn't set,
        // so accordingly to StrictEncryption flag.

        if (m_config.bEnforcedEnc)
        {
            m_RejectReason = SRT_REJ_UNSECURE;
            LOGC(cnlog.Error,
                 log << CONID()
                     << "HS KMREQ: Peer declares encryption, but agent didn't enable it at compile time - rejecting "
                        "per enforced encryption");
            return false;
        }

        LOGC(cnlog.Warn,
             log << CONID()
                 << "HS KMREQ: Peer declares encryption, but agent didn't enable it at compile time - still allowing "
                    "connection.");
        encrypted = true;
#endif
    }

    bool   have_congctl = false;
    bool   have_filter  = false;
    string agsm = m_config.sCongestion.str();
    if (agsm == "")
    {
        agsm = "live";
        m_config.sCongestion.set("live", 4);
    }

    bool have_group SRT_ATR_UNUSED = false;

    if (IsSet(ext_flags, CHandShake::HS_EXT_CONFIG))
    {
        HLOGC(cnlog.Debug, log << CONID() << "interpretSrtHandshake: extracting various CONFIG extensions");

        uint32_t *begin    = p;
        uint32_t *next     = 0;
        size_t    length   = size / sizeof(uint32_t);
        size_t    blocklen = 0;

        for (;;) // This is one shot loop, unless REPEATED by 'continue'.
        {
            int cmd = FindExtensionBlock(begin, length, (blocklen), (next));

            HLOGC(cnlog.Debug,
                  log << CONID() << "interpretSrtHandshake: found extension: (" << cmd << ") "
                      << MessageTypeStr(UMSG_EXT, cmd));

            const size_t bytelen = blocklen * sizeof(uint32_t);
            if (cmd == SRT_CMD_SID)
            {
                if (!bytelen || bytelen > CSrtConfig::MAX_SID_LENGTH)
                {
                    LOGC(cnlog.Error,
                         log << CONID() << "interpretSrtHandshake: STREAMID length " << bytelen << " is 0 or > "
                             << +CSrtConfig::MAX_SID_LENGTH << " - PROTOCOL ERROR, REJECTING");
                    return false;
                }
                // Copied through a cleared array. This is because the length is aligned to 4
                // where the padding is filled by zero bytes. For the case when the string is
                // exactly of a 4-divisible length, we make a big array with maximum allowed size
                // filled with zeros. Copying to this array should then copy either only the valid
                // characters of the string (if the length is divisible by 4), or the string with
                // padding zeros. In all these cases in the resulting array we should have all
                // subsequent characters of the string plus at least one '\0' at the end. This will
                // make it a perfect NUL-terminated string, to be used to initialize a string.
                char target[CSrtConfig::MAX_SID_LENGTH + 1];
                memset((target), 0, CSrtConfig::MAX_SID_LENGTH + 1);
                memcpy((target), begin + 1, bytelen);

                // Un-swap on big endian machines
                ItoHLA((uint32_t *)target, (uint32_t *)target, blocklen);

                // Determine the length by dropping all but one of terminal NUL characters.

                size_t targetlen = bytelen;
                for (size_t pos = bytelen - 1; pos != 0; --pos)
                {
                    if (target[pos])
                    {
                        // Found the first non-NUL character backwards
                        // So the length is pos+1
                        targetlen = pos + 1;
                        break;
                    }
                }

                m_config.sStreamName.set(target, targetlen);
                HLOGC(cnlog.Debug,
                      log << CONID() << "CONNECTOR'S REQUESTED SID [" << m_config.sStreamName.c_str()
                          << "] (bytelen=" << bytelen << " blocklen=" << blocklen << ")");
            }
            else if (cmd == SRT_CMD_CONGESTION)
            {
                if (have_congctl)
                {
                    m_RejectReason = SRT_REJ_ROGUE;
                    LOGC(cnlog.Error, log << CONID() << "CONGCTL BLOCK REPEATED!");
                    return false;
                }

                if (!bytelen || bytelen > CSrtConfig::MAX_CONG_LENGTH)
                {
                    LOGC(cnlog.Error,
                         log << CONID() << "interpretSrtHandshake: CONGESTION-control type length " << bytelen
                             << " is 0 or > " << +CSrtConfig::MAX_CONG_LENGTH << " - PROTOCOL ERROR, REJECTING");
                    return false;
                }
                // Declare that congctl has been received
                have_congctl = true;

                char target[CSrtConfig::MAX_CONG_LENGTH + 1];
                memset((target), 0, CSrtConfig::MAX_CONG_LENGTH + 1);
                memcpy((target), begin + 1, bytelen);
                // Un-swap on big endian machines
                ItoHLA((uint32_t *)target, (uint32_t *)target, blocklen);

                string sm = target;

                // As the congctl has been declared by the peer,
                // check if your congctl is compatible.
                // sm cannot be empty, but the agent's sm can be empty meaning live.
                if (sm != agsm)
                {
                    m_RejectReason = SRT_REJ_CONGESTION;
                    LOGC(cnlog.Error,
                         log << CONID() << "PEER'S CONGCTL '" << sm << "' does not match AGENT'S CONGCTL '" << agsm
                             << "'");
                    return false;
                }

                HLOGC(cnlog.Debug,
                      log << CONID() << "CONNECTOR'S CONGCTL [" << sm << "] (bytelen=" << bytelen
                          << " blocklen=" << blocklen << ")");
            }
            else if (cmd == SRT_CMD_FILTER)
            {
                if (have_filter)
                {
                    m_RejectReason = SRT_REJ_FILTER;
                    LOGC(cnlog.Error, log << CONID() << "FILTER BLOCK REPEATED!");
                    return false;
                }

                if (!bytelen || bytelen > CSrtConfig::MAX_PFILTER_LENGTH)
                {
                    LOGC(cnlog.Error,
                         log << CONID() << "interpretSrtHandshake: packet-filter type length " << bytelen
                             << " is 0 or > " << +CSrtConfig::MAX_PFILTER_LENGTH << " - PROTOCOL ERROR, REJECTING");
                    return false;
                }
                // Declare that filter has been received
                have_filter = true;

                char target[CSrtConfig::MAX_PFILTER_LENGTH + 1];
                memset((target), 0, CSrtConfig::MAX_PFILTER_LENGTH + 1);
                memcpy((target), begin + 1, bytelen);
                // Un-swap on big endian machines
                ItoHLA((uint32_t *)target, (uint32_t *)target, blocklen);

                string fltcfg = target;

                HLOGC(cnlog.Debug,
                      log << CONID() << "PEER'S FILTER CONFIG [" << fltcfg << "] (bytelen=" << bytelen
                          << " blocklen=" << blocklen << ")");

                if (!checkApplyFilterConfig(fltcfg))
                {
                    m_RejectReason = SRT_REJ_FILTER;
                    LOGC(cnlog.Error, log << CONID() << "PEER'S FILTER CONFIG [" << fltcfg << "] has been rejected");
                    return false;
                }
            }
#if ENABLE_BONDING
            else if ( cmd == SRT_CMD_GROUP )
            {
                // Note that this will fire in both cases:
                // - When receiving HS request from the Initiator, which belongs to a group, and agent must
                //   create the mirror group on his side (or join the existing one, if there's already
                //   a mirror group for that group ID).
                // - When receiving HS response from the Responder, with its mirror group ID, so the agent
                //   must put the group into his peer group data
                int32_t groupdata[GRPD_E_SIZE] = {};
                if (bytelen < GRPD_MIN_SIZE * GRPD_FIELD_SIZE || bytelen % GRPD_FIELD_SIZE)
                {
                    m_RejectReason = SRT_REJ_ROGUE;
                    LOGC(cnlog.Error, log << CONID() << "PEER'S GROUP wrong size: " << (bytelen/GRPD_FIELD_SIZE));
                    return false;
                }
                size_t groupdata_size = bytelen / GRPD_FIELD_SIZE;

                memcpy(groupdata, begin+1, bytelen);
                if (!interpretGroup(groupdata, groupdata_size, hsreq_type_cmd) )
                {
                    // m_RejectReason handled inside interpretGroup().
                    return false;
                }

                have_group = true;
                HLOGC(cnlog.Debug,
                      log << CONID() << "CONNECTOR'S PEER GROUP [" << groupdata[0] << "] (bytelen=" << bytelen
                          << " blocklen=" << blocklen << ")");
            }
#endif
            else if (cmd == SRT_CMD_NONE)
            {
                break;
            }
            else
            {
                // Found some block that is not interesting here. Skip this and get the next one.
                HLOGC(cnlog.Debug,
                      log << CONID() << "interpretSrtHandshake: ... skipping " << MessageTypeStr(UMSG_EXT, cmd));
            }

            if (!NextExtensionBlock((begin), next, (length)))
                break;
        }
    }

    // Post-checks
    // Check if peer declared encryption
    if (!encrypted && m_config.CryptoSecret.len > 0)
    {
        if (m_config.bEnforcedEnc)
        {
            m_RejectReason = SRT_REJ_UNSECURE;
            LOGC(cnlog.Error,
                 log << CONID()
                     << "HS EXT: Agent declares encryption, but Peer does not - rejecting connection per "
                        "enforced encryption.");
            return false;
        }

        LOGC(cnlog.Warn,
             log << CONID()
                 << "HS EXT: Agent declares encryption, but Peer does not (Agent can still receive unencrypted packets "
                    "from Peer).");

        // This is required so that the sender is still allowed to send data, when encryption is required,
        // just this will be for waste because the receiver won't decrypt them anyway.
        m_pCryptoControl->createFakeSndContext();
        m_pCryptoControl->m_SndKmState = SRT_KM_S_NOSECRET;  // Because Peer did not send KMX, though Agent has pw
        m_pCryptoControl->m_RcvKmState = SRT_KM_S_UNSECURED; // Because Peer has no PW, as has sent no KMREQ.
        return true;
    }

    // If agent has set some nondefault congctl, then congctl is expected from the peer.
    if (agsm != "live" && !have_congctl)
    {
        m_RejectReason = SRT_REJ_CONGESTION;
        LOGC(cnlog.Error,
             log << CONID() << "HS EXT: Agent uses '" << agsm
                 << "' congctl, but peer DID NOT DECLARE congctl (assuming 'live').");
        return false;
    }

#if ENABLE_BONDING
    // m_GroupOf and locking info: NULL check won't hurt here. If the group
    // was deleted in the meantime, it will be found out later anyway and result with error.
    if (m_SrtHsSide == HSD_INITIATOR && m_parent->m_GroupOf)
    {
        // XXX Later probably needs to check if this group REQUIRES the group
        // response. Currently this implements the bonding-category group, and this
        // always requires that the listener respond with the group id, otherwise
        // it probably DID NOT UNDERSTAND THE GROUP, so the connection should be rejected.
        if (!have_group)
        {
            m_RejectReason = SRT_REJ_GROUP;
            LOGC(cnlog.Error,
                 log << CONID()
                     << "HS EXT: agent is a group member, but the listener did not respond with group ID. Rejecting.");
            return false;
        }
    }
#endif

    // Ok, finished, for now.
    return true;
}

bool srt::CUDT::checkApplyFilterConfig(const std::string &confstr)
{
    SrtFilterConfig cfg;
    if (!ParseFilterConfig(confstr, (cfg)))
        return false;

    // Now extract the type, if present, and
    // check if you have this type of corrector available.
    if (!PacketFilter::correctConfig(cfg))
        return false;

    string thisconf = m_config.sPacketFilterConfig.str();

    // Now parse your own string, if you have it.
    if (thisconf != "")
    {
        // - for rendezvous, both must be exactly the same (it's unspecified, which will be the first one)
        if (m_config.bRendezvous && thisconf != confstr)
        {
            return false;
        }

        SrtFilterConfig mycfg;
        if (!ParseFilterConfig(thisconf, (mycfg)))
            return false;

        // Check only if both have set a filter of the same type.
        if (mycfg.type != cfg.type)
            return false;

        // If so, then:
        // - for caller-listener configuration, accept the listener version.
        if (m_SrtHsSide == HSD_INITIATOR)
        {
            // This is a caller, this should apply all parameters received
            // from the listener, forcefully.
            for (map<string, string>::iterator x = cfg.parameters.begin(); x != cfg.parameters.end(); ++x)
            {
                mycfg.parameters[x->first] = x->second;
            }
        }
        else
        {
            if (!CheckFilterCompat((mycfg), cfg))
                return false;
        }

        HLOGC(cnlog.Debug,
              log << CONID() << "checkApplyFilterConfig: param: LOCAL: " << Printable(mycfg.parameters)
                  << " FORGN: " << Printable(cfg.parameters));

        ostringstream myos;
        myos << mycfg.type;
        for (map<string, string>::iterator x = mycfg.parameters.begin(); x != mycfg.parameters.end(); ++x)
        {
            myos << "," << x->first << ":" << x->second;
        }

        m_config.sPacketFilterConfig.set(myos.str());

        HLOGC(cnlog.Debug, log << CONID() << "checkApplyFilterConfig: Effective config: " << thisconf);
    }
    else
    {
        // Take the foreign configuration as a good deal.
        HLOGC(cnlog.Debug, log << CONID() << "checkApplyFilterConfig: Good deal config: " << thisconf);
        m_config.sPacketFilterConfig.set(confstr);
    }

    // XXX Using less maximum payload size of IPv4 and IPv6; this is only about the payload size
    // for live.
    size_t efc_max_payload_size = SRT_LIVE_MAX_PLSIZE - cfg.extra_size;
    if (m_config.zExpPayloadSize > efc_max_payload_size)
    {
        LOGC(cnlog.Warn,
             log << CONID() << "Due to filter-required extra " << cfg.extra_size << " bytes, SRTO_PAYLOADSIZE fixed to "
                 << efc_max_payload_size << " bytes");
        m_config.zExpPayloadSize = efc_max_payload_size;
    }

    return true;
}

#if ENABLE_BONDING
bool srt::CUDT::interpretGroup(const int32_t groupdata[], size_t data_size SRT_ATR_UNUSED, int hsreq_type_cmd SRT_ATR_UNUSED)
{
    // `data_size` isn't checked because we believe it's checked earlier.
    // Also this code doesn't predict to get any other format than the official one,
    // so there are only data in two fields. Passing this argument is only left
    // for consistency and possibly changes in future.

    // We are granted these two fields do exist
    SRTSOCKET grpid = SRTSOCKET(groupdata[GRPD_GROUPID]);
    uint32_t gd = groupdata[GRPD_GROUPDATA];

    SRT_GROUP_TYPE gtp = SRT_GROUP_TYPE(SrtHSRequest::HS_GROUP_TYPE::unwrap(gd));
    int link_weight = SrtHSRequest::HS_GROUP_WEIGHT::unwrap(gd);
    uint32_t link_flags = SrtHSRequest::HS_GROUP_FLAGS::unwrap(gd);

    if (m_config.iGroupConnect == 0)
    {
        m_RejectReason = SRT_REJ_GROUP;
        LOGC(cnlog.Error, log << CONID() << "HS/GROUP: this socket is not allowed for group connect.");
        return false;
    }

    // This is called when the group type has come in the handshake is invalid.
    if (gtp >= SRT_GTYPE_E_END)
    {
        m_RejectReason = SRT_REJ_GROUP;
        LOGC(cnlog.Error,
             log << CONID() << "HS/GROUP: incorrect group type value " << gtp << " (max is " << SRT_GTYPE_E_END << ")");
        return false;
    }

    if (!isgroup(grpid))
    {
        m_RejectReason = SRT_REJ_ROGUE;
        LOGC(cnlog.Error, log << CONID() << "HS/GROUP: socket ID passed as a group ID is not a group ID");
        return false;
    }

    // We have the group, now take appropriate action.
    // The redundancy group requires to make a mirror group
    // on this side, and the newly created socket should
    // be made belong to it.

#if ENABLE_HEAVY_LOGGING
    static const char* hs_side_name[] = {"draw", "initiator", "responder"};
    HLOGC(cnlog.Debug,
          log << CONID() << "interpretGroup: STATE: HsSide=" << hs_side_name[m_SrtHsSide]
              << " HS MSG: " << MessageTypeStr(UMSG_EXT, hsreq_type_cmd) << " $" << grpid << " type=" << gtp
              << " weight=" << link_weight << " flags=0x" << std::hex << link_flags);
#endif

    // XXX Here are two separate possibilities:
    //
    // 1. This is a HS request and this is a newly created socket not yet part of any group.
    // 2. This is a HS response and the group is the mirror group for the group to which the agent belongs; we need to pin the mirror group as peer group
    //
    // These two situations can be only distinguished by the HS side.
    if (m_SrtHsSide == HSD_DRAW)
    {
        m_RejectReason = SRT_REJ_IPE;
        LOGC(cnlog.Error,
             log << CONID()
                 << "IPE: interpretGroup: The HS side should have been already decided; it's still DRAW. Grouping "
                    "rejected.");
        return false;
    }

    ScopedLock guard_group_existence (uglobal().m_GlobControlLock);

    if (m_SrtHsSide == HSD_INITIATOR)
    {
        // This is a connection initiator that has requested the peer to make a
        // mirror group and join it, then respond its mirror group id. The
        // `grpid` variable contains this group ID; map this as your peer
        // group. If your group already has a peer group set, check if this is
        // the same id, otherwise the connection should be rejected.

        // So, first check the group of the current socket and see if a peer is set.
        CUDTGroup* pg = m_parent->m_GroupOf;
        if (!pg)
        {
            // This means that the responder has responded with a group membership,
            // but the initiator did not request any group membership presence.
            // Currently impossible situation.
            m_RejectReason = SRT_REJ_IPE;
            LOGC(cnlog.Error, log << CONID() << "IPE: HS/RSP: group membership responded, while not requested.");
            return false;
        }

        // Group existence is guarded, so we can now lock the group as well.
        ScopedLock gl(*pg->exp_groupLock());

        // Now we know the group exists, but it might still be closed
        if (pg->closing())
        {
            LOGC(cnlog.Error, log << CONID() << "HS/RSP: group was closed in the process, can't continue connecting");
            m_RejectReason = SRT_REJ_IPE;
            return false;
        }

        SRTSOCKET peer = pg->peerid();
        if (peer == SRT_INVALID_SOCK)
        {
            // This is the first connection within this group, so this group
            // has just been informed about the peer membership. Accept it.
            pg->set_peerid(grpid);
            HLOGC(cnlog.Debug,
                  log << CONID() << "HS/RSP: group $" << pg->id() << " -> peer $" << pg->peerid()
                      << ", copying characteristic data");

            // The call to syncWithSocket is copying
            // some interesting data from the first connected
            // socket. This should be only done for the first successful connection.
            pg->syncWithSocket(*this, HSD_INITIATOR);
        }
        // Otherwise the peer id must be the same as existing, otherwise
        // this group is considered already bound to another peer group.
        // (Note that the peer group is peer-specific, and peer id numbers
        // may repeat among sockets connected to groups established on
        // different peers).
        else if (peer != grpid)
        {
            LOGC(cnlog.Error,
                 log << CONID() << "IPE: HS/RSP: group membership responded for peer $" << grpid
                     << " but the current socket's group $" << pg->id() << " has already a peer $" << peer);
            m_RejectReason = SRT_REJ_GROUP;
            return false;
        }
        else
        {
            HLOGC(cnlog.Debug,
                  log << CONID() << "HS/RSP: group $" << pg->id() << " ALREADY MAPPED to peer mirror $"
                      << pg->peerid());
        }
    }
    else
    {
        // This is a connection responder that has been requested to make a
        // mirror group and join it. Later on, the HS response will be sent
        // and its group ID will be added to the HS extensions as mirror group
        // ID to the peer.

        SRTSOCKET lgid = makeMePeerOf(grpid, gtp, link_flags);
        if (lgid == SRT_SOCKID_CONNREQ)
            return true; // already done

        if (lgid == SRT_INVALID_SOCK)
        {
            // NOTE: This error currently isn't reported by makeMePeerOf,
            // so this is left to handle a possible error introduced in future.
            m_RejectReason = SRT_REJ_GROUP;
            return false; // error occurred
        }

        if (!m_parent->m_GroupOf)
        {
            // Strange, we just added it...
            m_RejectReason = SRT_REJ_IPE;
            LOGC(cnlog.Fatal, log << CONID() << "IPE: socket not in group after adding to it");
            return false;
        }

        groups::SocketData* f = m_parent->m_GroupMemberData;

        f->weight = link_weight;
        f->agent = m_parent->m_SelfAddr;
        f->peer = m_PeerAddr;
    }

    m_parent->m_GroupOf->debugGroup();

    // That's all. For specific things concerning group
    // types, this will be later.
    return true;
}
#endif

#if ENABLE_BONDING
// NOTE: This function is called only in one place and it's done
// exclusively on the listener side (HSD_RESPONDER, HSv5+).

// [[using locked(s_UDTUnited.m_GlobControlLock)]]
SRTSOCKET srt::CUDT::makeMePeerOf(SRTSOCKET peergroup, SRT_GROUP_TYPE gtp, uint32_t link_flags)
{
    // Note: This function will lock pg->m_GroupLock!

    CUDTSocket* s = m_parent;

    // Note that the socket being worked out here is about to be returned
    // from `srt_accept` call, and until this moment it will be inaccessible
    // for any other thread. It is then assumed that no other thread is accessing
    // it right now so there's no need to lock s->m_ControlLock.

    // Check if there exists a group that this one is a peer of.
    CUDTGroup* gp = uglobal().findPeerGroup_LOCKED(peergroup);
    bool was_empty = true;
    if (gp)
    {
        if (gp->type() != gtp)
        {
            LOGC(gmlog.Error,
                 log << CONID() << "HS: GROUP TYPE COLLISION: peer group=$" << peergroup << " type " << gtp
                     << " agent group=$" << gp->id() << " type" << gp->type());
            return SRT_INVALID_SOCK;
        }

        HLOGC(gmlog.Debug, log << CONID() << "makeMePeerOf: group for peer=$" << peergroup << " found: $" << gp->id());

        if (!gp->groupEmpty())
            was_empty = false;
    }
    else
    {
        try
        {
            gp = &newGroup(gtp);
        }
        catch (...)
        {
            // Expected exceptions are only those referring to system resources
            return SRT_INVALID_SOCK;
        }

        if (!gp->applyFlags(link_flags, m_SrtHsSide))
        {
            // Wrong settings. Must reject. Delete group.
            uglobal().deleteGroup_LOCKED(gp);
            return SRT_INVALID_SOCK;
        }

        gp->set_peerid(peergroup);
        gp->deriveSettings(this);

        // This can only happen on a listener (it's only called on a site that is
        // HSD_RESPONDER), so it was a response for a groupwise connection.
        // Therefore such a group shall always be considered opened.
        gp->setOpen();

        HLOGC(gmlog.Debug,
              log << CONID() << "makeMePeerOf: no group has peer=$" << peergroup << " - creating new mirror group $"
                  << gp->id());
    }

    {
        ScopedLock glock (*gp->exp_groupLock());
        if (gp->closing())
        {
            HLOGC(gmlog.Debug, log << CONID() << "makeMePeerOf: group $" << gp->id() << " is being closed, can't process");
        }

        if (was_empty)
        {
            gp->syncWithSocket(s->core(), HSD_RESPONDER);
        }
    }

    // Setting non-blocking reading for group socket.
    s->core().m_config.bSynRecving = false;
    s->core().m_config.bSynSending = false;

    // Copy of addSocketToGroup. No idea how many parts could be common, not much.

    // Check if the socket already is in the group
    groups::SocketData* f;
    if (gp->contains(m_SocketID, (f)))
    {
        // XXX This is internal error. Report it, but continue
        // (A newly created socket from acceptAndRespond should not have any group membership yet)
        LOGC(gmlog.Error, log << CONID() << "IPE (non-fatal): the socket is in the group, but has no clue about it!");
        s->m_GroupOf         = gp;
        s->m_GroupMemberData = f;
        return SRT_SOCKID_CONNREQ;
    }

    s->m_GroupMemberData = gp->add(groups::prepareSocketData(s));
    s->m_GroupOf = gp;
    m_HSGroupType = gtp;

    // Record the remote address in the group data.

    return gp->id();
}

void srt::CUDT::synchronizeWithGroup(CUDTGroup* gp)
{
    ScopedLock gl (*gp->exp_groupLock());

    // We have blocked here the process of connecting a new
    // socket and adding anything new to the group, so no such
    // thing may happen in the meantime.
    steady_clock::time_point start_time, peer_start_time;

    start_time = m_stats.tsStartTime;
    peer_start_time = m_tsRcvPeerStartTime;

    if (!gp->applyGroupTime((start_time), (peer_start_time)))
    {
        HLOGC(gmlog.Debug,
              log << CONID() << "synchronizeWithGroup: ST=" << FormatTime(m_stats.tsStartTime) << " -> "
                  << FormatTime(start_time) << " PST=" << FormatTime(m_tsRcvPeerStartTime) << " -> "
                  << FormatTime(peer_start_time));
        m_stats.tsStartTime  = start_time;
        m_tsRcvPeerStartTime = peer_start_time;
    }
    else
    {
        // This was the first connected socket and it defined start time.
        HLOGC(gmlog.Debug,
              log << CONID() << "synchronizeWithGroup: ST=" << FormatTime(m_stats.tsStartTime)
                  << " PST=" << FormatTime(m_tsRcvPeerStartTime));
    }

    steady_clock::time_point rcv_buffer_time_base;
    bool rcv_buffer_wrap_period = false;
    steady_clock::duration rcv_buffer_udrift(0);
    if (m_bTsbPd && gp->getBufferTimeBase(this, (rcv_buffer_time_base), (rcv_buffer_wrap_period), (rcv_buffer_udrift)))
    {
        // We have at least one socket in the group, each socket should have
        // the value of the timebase set exactly THE SAME.

        // In case when we have the following situation:

        // - the existing link is before [LAST30] (so wrap period is off)
        // - the new link gets the timestamp from [LAST30] range
        // --> this will be recognized as entering the wrap period, next
        //     timebase will get added a segment to this value
        //
        // The only dangerous situations could be when one link gets
        // timestamps from the [FOLLOWING30] and the other in [FIRST30],
        // but between them there's a 30s distance, considered large enough
        // time to not fill a network window.
        enterCS(m_RecvLock);
        m_pRcvBuffer->applyGroupTime(rcv_buffer_time_base, rcv_buffer_wrap_period, m_iTsbPdDelay_ms * 1000, rcv_buffer_udrift);
        m_pRcvBuffer->setPeerRexmitFlag(m_bPeerRexmitFlag);
        leaveCS(m_RecvLock);

        HLOGC(gmlog.Debug, log << "AFTER HS: Set Rcv TsbPd mode: delay="
                << (m_iTsbPdDelay_ms/1000) << "." << (m_iTsbPdDelay_ms%1000)
                << "s GROUP TIME BASE: " << FormatTime(rcv_buffer_time_base)
                << " (" << (rcv_buffer_wrap_period ? "" : "NOT") << " WRAP PERIOD)");
    }
    else
    {
        HLOGC(gmlog.Debug,
              log << CONID() << "AFTER HS: (GROUP, but "
                  << (m_bTsbPd ? "FIRST SOCKET is initialized normally)" : "no TSBPD set)"));
        updateSrtRcvSettings();
    }

    // This function currently does nothing, just left for consistency
    // with updateAfterSrtHandshake().
    updateSrtSndSettings();

    // These are the values that are normally set initially by setters.
    int32_t snd_isn = m_iSndLastAck, rcv_isn = m_iRcvLastAck;
    if (!gp->applyGroupSequences(m_SocketID, (snd_isn), (rcv_isn)))
    {
        HLOGC(gmlog.Debug,
                log << CONID() << "synchronizeWithGroup: DERIVED ISN: RCV=%" << m_iRcvLastAck << " -> %" << rcv_isn
                << " (shift by " << CSeqNo::seqcmp(rcv_isn, m_iRcvLastAck) << ") SND=%" << m_iSndLastAck
                << " -> %" << snd_isn << " (shift by " << CSeqNo::seqcmp(snd_isn, m_iSndLastAck) << ")");
        setInitialRcvSeq(rcv_isn);
        setInitialSndSeq(snd_isn);
    }
    else
    {
        HLOGC(gmlog.Debug,
                log << CONID() << "synchronizeWithGroup: DEFINED ISN: RCV=%" << m_iRcvLastAck << " SND=%"
                << m_iSndLastAck);
    }
}
#endif

void srt::CUDT::startConnect(const sockaddr_any& serv_addr, int32_t forced_isn)
{
    ScopedLock cg (m_ConnectionLock);

    HLOGC(aclog.Debug, log << CONID() << "startConnect: -> " << serv_addr.str()
            << (m_config.bSynRecving ? " (SYNCHRONOUS)" : " (ASYNCHRONOUS)") << "...");

    if (!m_bOpened)
        throw CUDTException(MJ_NOTSUP, MN_NONE, 0);

    if (m_bListening)
        throw CUDTException(MJ_NOTSUP, MN_ISCONNECTED, 0);

    if (m_bConnecting || m_bConnected)
        throw CUDTException(MJ_NOTSUP, MN_ISCONNECTED, 0);

    // record peer/server address
    m_PeerAddr = serv_addr;

    // register this socket in the rendezvous queue
    // RendezevousQueue is used to temporarily store incoming handshake, non-rendezvous connections also require this
    // function
    steady_clock::duration ttl = m_config.tdConnTimeOut;

    if (m_config.bRendezvous)
        ttl *= 10;

    const steady_clock::time_point ttl_time = steady_clock::now() + ttl;
    m_pRcvQueue->registerConnector(m_SocketID, this, serv_addr, ttl_time);

    // The m_iType is used in the INDUCTION for nothing. This value is only regarded
    // in CONCLUSION handshake, however this must be created after the handshake version
    // is already known. UDT_DGRAM is the value that was the only valid in the old SRT
    // with HSv4 (it supported only live transmission), for HSv5 it will be changed to
    // handle handshake extension flags.
    m_ConnReq.m_iType = UDT_DGRAM;

    // Auto mode for Caller and in Rendezvous is equivalent to CIPHER_MODE_AES_CTR.
    if (m_config.iCryptoMode == CSrtConfig::CIPHER_MODE_AUTO)
        m_config.iCryptoMode = CSrtConfig::CIPHER_MODE_AES_CTR;

    // This is my current configuration
    if (m_config.bRendezvous)
    {
        // For rendezvous, use version 5 in the waveahand and the cookie.
        // In case when you get the version 4 waveahand, simply switch to
        // the legacy HSv4 rendezvous and this time send version 4 CONCLUSION.

        // The HSv4 client simply won't check the version nor the cookie and it
        // will be sending its waveahands with version 4. Only when the party
        // has sent version 5 waveahand should the agent continue with HSv5
        // rendezvous.
        m_ConnReq.m_iVersion = HS_VERSION_SRT1;
        // m_ConnReq.m_iVersion = HS_VERSION_UDT4; // <--- Change in order to do regression test.
        m_ConnReq.m_iReqType = URQ_WAVEAHAND;
        m_ConnReq.m_iCookie  = bake(serv_addr);

        // This will be also passed to a HSv4 rendezvous, but fortunately the old
        // SRT didn't read this field from URQ_WAVEAHAND message, only URQ_CONCLUSION.
        m_ConnReq.m_iType           = SrtHSRequest::wrapFlags(false /* no MAGIC here */, m_config.iSndCryptoKeyLen);
        IF_HEAVY_LOGGING(const bool whether = m_config.iSndCryptoKeyLen != 0);
        HLOGC(aclog.Debug,
              log << CONID() << "startConnect (rnd): " << (whether ? "" : "NOT ")
                  << " Advertising PBKEYLEN - value = " << m_config.iSndCryptoKeyLen);
        m_RdvState  = CHandShake::RDV_WAVING;
        m_SrtHsSide = HSD_DRAW; // initially not resolved.
    }
    else
    {
        // For caller-listener configuration, set the version 4 for INDUCTION
        // due to a serious problem in UDT code being also in the older SRT versions:
        // the listener peer simply sents the EXACT COPY of the caller's induction
        // handshake, except the cookie, which means that when the caller sents version 5,
        // the listener will respond with version 5, which is a false information. Therefore
        // HSv5 clients MUST send HS_VERSION_UDT4 from the caller, regardless of currently
        // supported handshake version.
        //
        // The HSv5 listener should only respond with INDUCTION with m_iVersion == HS_VERSION_SRT1.
        m_ConnReq.m_iVersion = HS_VERSION_UDT4;
        m_ConnReq.m_iReqType = URQ_INDUCTION;
        m_ConnReq.m_iCookie  = 0;
        m_RdvState           = CHandShake::RDV_INVALID;
    }

    m_ConnReq.m_iMSS            = m_config.iMSS;
    // Defined as the size of the receiver buffer in packets, unless
    // SRTO_FC has been set to a less value.
    m_ConnReq.m_iFlightFlagSize = m_config.flightCapacity();
    m_ConnReq.m_iID             = m_SocketID;
    CIPAddress::ntop(serv_addr, (m_ConnReq.m_piPeerIP));

    if (forced_isn == SRT_SEQNO_NONE)
    {
        forced_isn = generateISN();
        HLOGC(aclog.Debug, log << CONID() << "startConnect: ISN generated = " << forced_isn);
    }
    else
    {
        HLOGC(aclog.Debug, log << CONID() << "startConnect: ISN forced = " << forced_isn);
    }

    m_iISN = m_ConnReq.m_iISN = forced_isn;

    setInitialSndSeq(m_iISN);
    // Inform the server my configurations.
    CPacket reqpkt;
    reqpkt.setControl(UMSG_HANDSHAKE);
    reqpkt.allocate(m_iMaxSRTPayloadSize);
    // XXX NOTE: Now the memory for the payload part is allocated automatically,
    // and such allocated memory is also automatically deallocated in the
    // destructor. If you use CPacket::allocate, remember that you must not:
    // - delete this memory
    // - assign to m_pcData.
    // If you use only manual assignment to m_pCData, this is then manual
    // allocation and so it won't be deallocated in the destructor.
    //
    // (Desired would be to disallow modification of m_pcData outside the
    // control of methods.)

    // ID = 0, connection request
<<<<<<< HEAD
    reqpkt.set_id(SRT_SOCKID_CONNREQ);
=======
    reqpkt.set_id(0);
>>>>>>> ea8ea9f2

    size_t hs_size = m_iMaxSRTPayloadSize;
    m_ConnReq.store_to((reqpkt.m_pcData), (hs_size));

    // Note that CPacket::allocate() sets also the size
    // to the size of the allocated buffer, which not
    // necessarily is to be the size of the data.
    reqpkt.setLength(hs_size);

    const steady_clock::time_point tnow = steady_clock::now();
    m_SndLastAck2Time = tnow;
    setPacketTS(reqpkt, tnow);

    HLOGC(cnlog.Debug,
          log << CONID() << "CUDT::startConnect: REQ-TIME set HIGH (TimeStamp: " << reqpkt.timestamp()
              << "). SENDING HS: " << m_ConnReq.show());

    /*
     * Race condition if non-block connect response thread scheduled before we set m_bConnecting to true?
     * Connect response will be ignored and connecting will wait until timeout.
     * Maybe m_ConnectionLock handling problem? Not used in CUDT::connect(const CPacket& response)
     */
    m_tsLastReqTime = tnow;
    m_bConnecting = true;

    // At this point m_SourceAddr is probably default-any, but this function
    // now requires that the address be specified here because there will be
    // no possibility to do it at any next stage of sending.
    m_pSndQueue->sendto(serv_addr, reqpkt, m_SourceAddr);

    //
    ///
    ////  ---> CONTINUE TO: <PEER>.CUDT::processConnectRequest()
    ///        (Take the part under condition: hs.m_iReqType == URQ_INDUCTION)
    ////  <--- RETURN WHEN: m_pSndQueue->sendto() is called.
    ////  .... SKIP UNTIL m_pRcvQueue->recvfrom() HERE....
    ////       (the first "sendto" will not be called due to being too early)
    ///
    //

    //////////////////////////////////////////////////////
    // SYNCHRO BAR
    //////////////////////////////////////////////////////
    if (!m_config.bSynRecving)
    {
        HLOGC(cnlog.Debug, log << CONID() << "startConnect: ASYNC MODE DETECTED. Deferring the process to RcvQ:worker");
        return;
    }

    // Below this bar, rest of function maintains only and exclusively
    // the SYNCHRONOUS (blocking) connection process. 

    // Wait for the negotiated configurations from the peer side.

    // This packet only prepares the storage where we will read the
    // next incoming packet.
    CPacket response;
    response.setControl(UMSG_HANDSHAKE);
    response.allocate(m_iMaxSRTPayloadSize);

    CUDTException  e;
    EConnectStatus cst = CONN_CONTINUE;
    // This is a temporary place to store the DESTINATION IP from the incoming packet.
    // We can't record this address yet until the cookie-confirmation is done, for safety reasons.
    sockaddr_any use_source_adr(serv_addr.family());

    while (!m_bClosing)
    {
        const steady_clock::time_point local_tnow = steady_clock::now();
        const steady_clock::duration tdiff = local_tnow - m_tsLastReqTime.load();
        // avoid sending too many requests, at most 1 request per 250ms

        // SHORT VERSION:
        // The immediate first run of this loop WILL SKIP THIS PART, so
        // the processing really begins AFTER THIS CONDITION.
        //
        // Note that some procedures inside may set m_tsLastReqTime to 0,
        // which will result of this condition to trigger immediately in
        // the next iteration.
        if (count_milliseconds(tdiff) > 250)
        {
            HLOGC(cnlog.Debug,
                  log << CONID() << "startConnect: LOOP: time to send (" << count_milliseconds(tdiff)
                      << " > 250 ms). size=" << reqpkt.getLength());

            if (m_config.bRendezvous)
                reqpkt.set_id(m_ConnRes.m_iID);

#if ENABLE_HEAVY_LOGGING
            {
                CHandShake debughs;
                debughs.load_from(reqpkt.m_pcData, reqpkt.getLength());
                HLOGC(cnlog.Debug,
                      log << CONID() << "startConnect: REQ-TIME HIGH."
                          << " cont/sending HS to peer: " << debughs.show());
            }
#endif

            m_tsLastReqTime = local_tnow;
            setPacketTS(reqpkt, local_tnow);
            m_pSndQueue->sendto(serv_addr, reqpkt, use_source_adr);
        }
        else
        {
            HLOGC(cnlog.Debug,
                  log << CONID() << "startConnect: LOOP: too early to send - " << count_milliseconds(tdiff)
                      << " < 250ms");
        }

        cst = CONN_CONTINUE;
        response.setLength(m_iMaxSRTPayloadSize);
        if (m_pRcvQueue->recvfrom(m_SocketID, (response)) > 0)
        {
            use_source_adr = response.udpDestAddr();

            HLOGC(cnlog.Debug, log << CONID() << "startConnect: got response for connect request");
            cst = processConnectResponse(response, &e);

            HLOGC(cnlog.Debug, log << CONID() << "startConnect: response processing result: " << ConnectStatusStr(cst));

            // Expected is that:
            // - the peer responded with URQ_INDUCTION + cookie. This above function
            //   should check that and craft the URQ_CONCLUSION handshake, in which
            //   case this function returns CONN_CONTINUE. As an extra action taken
            //   for that case, we set the SECURING mode if encryption requested,
            //   and serialize again the handshake, possibly together with HS extension
            //   blocks, if HSv5 peer responded. The serialized handshake will be then
            //   sent again, as the loop is repeated.
            // - the peer responded with URQ_CONCLUSION. This handshake was accepted
            //   as a connection, and for >= HSv5 the HS extension blocks have been
            //   also read and interpreted. In this case this function returns:
            //   - CONN_ACCEPT, if everything was correct - break this loop and return normally
            //   - CONN_REJECT in case of any problems with the delivered handshake
            //     (incorrect data or data conflict) - throw error exception
            // - the peer responded with any of URQ_ERROR_*.  - throw error exception
            //
            // The error exception should make the API connect() function fail, if blocking
            // or mark the failure for that socket in epoll, if non-blocking.

            if (cst == CONN_RENDEZVOUS)
            {
                // When this function returned CONN_RENDEZVOUS, this requires
                // very special processing for the Rendezvous-v5 algorithm. This MAY
                // involve also preparing a new handshake form, also interpreting the
                // SRT handshake extension and crafting SRT handshake extension for the
                // peer, which should be next sent. When this function returns CONN_CONTINUE,
                // it means that it has done all that was required, however none of the below
                // things has to be done (this function will do it by itself if needed).
                // Otherwise the handshake rolling can be interrupted and considered complete.
                cst = processRendezvous(&response, serv_addr, RST_OK, (reqpkt));
                if (cst == CONN_CONTINUE)
                    continue;

                HLOGC(cnlog.Debug,
                        log << CONID() << "startConnect: processRendezvous returned cst=" << ConnectStatusStr(cst));

                if (cst == CONN_REJECT)
                {
                    // Just in case it wasn't set, set this as a fallback
                    if (m_RejectReason == SRT_REJ_UNKNOWN)
                        m_RejectReason = SRT_REJ_ROGUE;

                    // rejection or erroneous code.
                    reqpkt.setLength(m_iMaxSRTPayloadSize);
                    reqpkt.setControl(UMSG_HANDSHAKE);
                    sendRendezvousRejection(serv_addr, (reqpkt));
                }
            }

            if (cst == CONN_REJECT)
            {
                HLOGC(cnlog.Debug,
                        log << CONID() << "startConnect: REJECTED by processConnectResponse - sending SHUTDOWN");
                sendCtrl(UMSG_SHUTDOWN);
            }

            if (cst != CONN_CONTINUE && cst != CONN_CONFUSED)
                break; // --> OUTSIDE-LOOP

            // IMPORTANT
            // [[using assert(m_pCryptoControl != nullptr)]];

            // new request/response should be sent out immediately on receiving a response
            HLOGC(cnlog.Debug,
                  log << CONID() << "startConnect: SYNC CONNECTION STATUS:" << ConnectStatusStr(cst)
                      << ", REQ-TIME: LOW.");
            m_tsLastReqTime = steady_clock::time_point();

            // Now serialize the handshake again to the existing buffer so that it's
            // then sent later in this loop.

            // First, set the size back to the original size, m_iMaxSRTPayloadSize because
            // this is the size of the originally allocated space. It might have been
            // shrunk by serializing the INDUCTION handshake (which was required before
            // sending this packet to the output queue) and therefore be too
            // small to store the CONCLUSION handshake (with HSv5 extensions).
            reqpkt.setLength(m_iMaxSRTPayloadSize);

            HLOGC(cnlog.Debug,
                  log << CONID() << "startConnect: creating HS CONCLUSION: buffer size=" << reqpkt.getLength());

            // NOTE: BUGFIX: SERIALIZE AGAIN.
            // The original UDT code didn't do it, so it was theoretically
            // turned into conclusion, but was sending still the original
            // induction handshake challenge message. It was working only
            // thanks to that simultaneously there were being sent handshake
            // messages from a separate thread (CSndQueue::worker) from
            // RendezvousQueue, this time serialized properly, which caused
            // that with blocking mode there was a kinda initial "drunk
            // passenger with taxi driver talk" until the RendezvousQueue sends
            // (when "the time comes") the right CONCLUSION handshake
            // challenge message.
            //
            // Now that this is fixed, the handshake messages from RendezvousQueue
            // are sent only when there is a rendezvous mode or non-blocking mode.
            if (!createSrtHandshake(SRT_CMD_HSREQ, SRT_CMD_KMREQ, 0, 0, (reqpkt), (m_ConnReq)))
            {
                LOGC(cnlog.Warn, log << CONID() << "createSrtHandshake failed - REJECTING.");
                cst = CONN_REJECT;
                break;
            }
            // These last 2 parameters designate the buffer, which is in use only for SRT_CMD_KMRSP.
            // If m_ConnReq.m_iVersion == HS_VERSION_UDT4, this function will do nothing,
            // except just serializing the UDT handshake.
            // The trick is that the HS challenge is with version HS_VERSION_UDT4, but the
            // listener should respond with HS_VERSION_SRT1, if it is HSv5 capable.
        }

        HLOGC(cnlog.Debug,
              log << CONID() << "startConnect: timeout from Q:recvfrom, looping again; cst=" << ConnectStatusStr(cst));

#if ENABLE_HEAVY_LOGGING
        // Non-fatal assertion
        if (cst == CONN_REJECT) // Might be returned by processRendezvous
        {
            LOGC(cnlog.Error,
                 log << CONID()
                     << "startConnect: IPE: cst=REJECT NOT EXPECTED HERE, the loop should've been interrupted!");
            break;
        }
#endif

        if (steady_clock::now() > ttl_time)
        {
            // timeout
            e = CUDTException(MJ_SETUP, MN_TIMEOUT, 0);
            m_RejectReason = SRT_REJ_TIMEOUT;
            HLOGC(cnlog.Debug,
                  log << CONID() << "startConnect: TTL time " << FormatTime(ttl_time) << " exceeded, TIMEOUT.");
            break;
        }
    }

    // <--- OUTSIDE-LOOP
    // Here will fall the break when not CONN_CONTINUE.
    // CONN_RENDEZVOUS is handled by processRendezvous.
    // CONN_ACCEPT will skip this and pass on.
    if (cst == CONN_REJECT)
    {
        e = CUDTException(MJ_SETUP, MN_REJECTED, 0);
    }

    if (e.getErrorCode() == 0)
    {
        if (m_bClosing)                                    // if the socket is closed before connection...
            e = CUDTException(MJ_SETUP, MN_CLOSED, 0);
        else if (m_ConnRes.m_iReqType > URQ_FAILURE_TYPES) // connection request rejected
        {
            m_RejectReason = RejectReasonForURQ(m_ConnRes.m_iReqType);
            e              = CUDTException(MJ_SETUP, MN_REJECTED, 0);
        }
        else if ((!m_config.bRendezvous) && (m_ConnRes.m_iISN != m_iISN)) // secuity check
            e = CUDTException(MJ_SETUP, MN_SECURITY, 0);
    }

    if (e.getErrorCode() != 0)
    {
        m_bConnecting = false;
        // The process is to be abnormally terminated, remove the connector
        // now because most likely no other processing part has done anything with it.
        m_pRcvQueue->removeConnector(m_SocketID);
        throw e;
    }

    HLOGC(cnlog.Debug,
          log << CONID() << "startConnect: handshake exchange succeeded. sourceIP=" << m_SourceAddr.str());

    // Parameters at the end.
    HLOGC(cnlog.Debug,
          log << CONID() << "startConnect: END. Parameters: mss=" << m_config.iMSS
              << " max-cwnd-size=" << m_CongCtl->cgWindowMaxSize() << " cwnd-size=" << m_CongCtl->cgWindowSize()
              << " rtt=" << m_iSRTT << " bw=" << m_iBandwidth);
}

// Asynchronous connection
EConnectStatus srt::CUDT::processAsyncConnectResponse(const CPacket &pkt) ATR_NOEXCEPT
{
    EConnectStatus cst = CONN_CONTINUE;
    CUDTException  e;

    ScopedLock cg(m_ConnectionLock);
    HLOGC(cnlog.Debug, log << CONID() << "processAsyncConnectResponse: got response for connect request, processing");
    cst = processConnectResponse(pkt, &e);

    HLOGC(cnlog.Debug,
          log << CONID() << "processAsyncConnectResponse: response processing result: " << ConnectStatusStr(cst)
              << "; REQ-TIME LOW to enforce immediate response");
    m_tsLastReqTime = steady_clock::time_point();

    return cst;
}

bool srt::CUDT::processAsyncConnectRequest(EReadStatus         rst,
                                      EConnectStatus      cst,
                                      const CPacket*      pResponse /*[[nullable]]*/,
                                      const sockaddr_any& serv_addr)
{
    // IMPORTANT!

    // This function is called, still asynchronously, but in the order
    // of call just after the call to the above processAsyncConnectResponse.
    // This should have got the original value returned from
    // processConnectResponse through processAsyncConnectResponse.

    CPacket reqpkt;
    reqpkt.setControl(UMSG_HANDSHAKE);
    reqpkt.allocate(m_iMaxSRTPayloadSize);
    const steady_clock::time_point now = steady_clock::now();
    setPacketTS(reqpkt, now);

    HLOGC(cnlog.Debug,
          log << CONID() << "processAsyncConnectRequest: REQ-TIME: HIGH. Should prevent too quick responses.");
    m_tsLastReqTime = now;
    // ID = 0, connection request
<<<<<<< HEAD
    reqpkt.set_id(!m_config.bRendezvous ? SRT_SOCKID_CONNREQ : m_ConnRes.m_iID);
=======
    reqpkt.set_id(!m_config.bRendezvous ? 0 : m_ConnRes.m_iID);
>>>>>>> ea8ea9f2

    bool status = true;

    ScopedLock cg(m_ConnectionLock);
    if (!m_bOpened) // Check the socket has not been closed before already.
        return false;

    if (cst == CONN_RENDEZVOUS)
    {
        HLOGC(cnlog.Debug, log << CONID() << "processAsyncConnectRequest: passing to processRendezvous");
        cst = processRendezvous(pResponse, serv_addr, rst, (reqpkt));
        if (cst == CONN_ACCEPT)
        {
            HLOGC(cnlog.Debug,
                  log << CONID()
                      << "processAsyncConnectRequest: processRendezvous completed the process and responded by itself. "
                         "Done.");
            return true;
        }

        if (cst != CONN_CONTINUE)
        {
            // processRendezvous already set the reject reason
            LOGC(cnlog.Warn,
                 log << CONID()
                     << "processAsyncConnectRequest: REJECT reported from processRendezvous, not processing further.");

            if (m_RejectReason == SRT_REJ_UNKNOWN)
                m_RejectReason = SRT_REJ_ROGUE;

            sendRendezvousRejection(serv_addr, (reqpkt));
            status = false;
        }
    }
    else if (cst == CONN_REJECT)
    {
        // m_RejectReason already set at worker_ProcessAddressedPacket.
        LOGC(cnlog.Warn,
             log << CONID() << "processAsyncConnectRequest: REJECT reported from HS processing: "
                 << srt_rejectreason_str(m_RejectReason) << " - not processing further");
        // m_tsLastReqTime = steady_clock::time_point(); XXX ?
        return false;
    }
    else
    {
        // (this procedure will be also run for HSv4 rendezvous)
        HLOGC(cnlog.Debug,
              log << CONID() << "processAsyncConnectRequest: serializing HS: buffer size=" << reqpkt.getLength());
        if (!createSrtHandshake(SRT_CMD_HSREQ, SRT_CMD_KMREQ, 0, 0, (reqpkt), (m_ConnReq)))
        {
            // All 'false' returns from here are IPE-type, mostly "invalid argument" plus "all keys expired".
            LOGC(cnlog.Error,
                 log << CONID() << "IPE: processAsyncConnectRequest: createSrtHandshake failed, dismissing.");
            status = false;
        }
        else
        {
            HLOGC(cnlog.Debug,
                  log << CONID()
                      << "processAsyncConnectRequest: sending HS reqtype=" << RequestTypeStr(m_ConnReq.m_iReqType)
                      << " to socket " << reqpkt.id() << " size=" << reqpkt.getLength());
        }
    }

    if (!status)
    {
        return false;
        /* XXX Shouldn't it send a single response packet for the rejection?
        // Set the version to 0 as "handshake rejection" status and serialize it
        CHandShake zhs;
        size_t size = reqpkt.getLength();
        zhs.store_to((reqpkt.m_pcData), (size));
        reqpkt.setLength(size);
        */
    }

    HLOGC(cnlog.Debug,
          log << CONID() << "processAsyncConnectRequest: setting REQ-TIME HIGH, SENDING HS:" << m_ConnReq.show());
    m_tsLastReqTime = steady_clock::now();
    m_pSndQueue->sendto(serv_addr, reqpkt, m_SourceAddr);
    return status;
}

void srt::CUDT::sendRendezvousRejection(const sockaddr_any& serv_addr, CPacket& r_rsppkt)
{
    // We can reuse m_ConnReq because we are about to abandon the connection process.
    m_ConnReq.m_iReqType = URQFailure(m_RejectReason);

    // Assumed that r_rsppkt refers to a packet object that was already prepared
    // to be used for storing the handshake there.
    size_t size = r_rsppkt.getLength();
    m_ConnReq.store_to((r_rsppkt.m_pcData), (size));
    r_rsppkt.setLength(size);

    HLOGC(cnlog.Debug, log << CONID() << "sendRendezvousRejection: using code=" << m_ConnReq.m_iReqType
            << " for reject reason code " << m_RejectReason << " (" << srt_rejectreason_str(m_RejectReason) << ")");

    setPacketTS(r_rsppkt, steady_clock::now());
    m_pSndQueue->sendto(serv_addr, r_rsppkt, m_SourceAddr);
}

void srt::CUDT::cookieContest()
{
    if (m_SrtHsSide != HSD_DRAW)
        return;

    LOGC(cnlog.Debug,
         log << CONID() << "cookieContest: agent=" << m_ConnReq.m_iCookie << " peer=" << m_ConnRes.m_iCookie);

    // Here m_ConnReq.m_iCookie is a local cookie value sent in connection request to the peer.
    // m_ConnRes.m_iCookie is a cookie value sent by the peer in its connection request.
    if (m_ConnReq.m_iCookie == 0 || m_ConnRes.m_iCookie == 0)
    {
        // Note that it's virtually impossible that Agent's cookie is not ready, this
        // shall be considered IPE.
        // Not all cookies are ready, don't start the contest.
        return;
    }

    // INITIATOR/RESPONDER role is resolved by COOKIE CONTEST.
    //
    // The cookie contest must be repeated every time because it
    // may change the state at some point.
    // 
    // In SRT v1.4.3 and prior the below subtraction was performed in 32-bit arithmetic.
    // The result of subtraction can overflow 32-bits. 
    // Example
    // m_ConnReq.m_iCookie = -1480577720;
    // m_ConnRes.m_iCookie = 811599203;
    // int64_t llBetterCookie = -1480577720 - 811599203 = -2292176923 (FFFF FFFF 7760 27E5);
    // int32_t iBetterCookie  = 2002790373 (7760 27E5);
    // 
    // Now 64-bit arithmetic is used to calculate the actual result of subtraction.
    // The 31-st bit is then checked to check if the resulting is negative in 32-bit aritmetics.
    // This way the old contest behavior is preserved, and potential compiler optimisations are avoided.
    const int64_t contest = int64_t(m_ConnReq.m_iCookie) - int64_t(m_ConnRes.m_iCookie);

    if ((contest & 0xFFFFFFFF) == 0)
    {
        // DRAW! The only way to continue would be to force the
        // cookies to be regenerated and to start over. But it's
        // not worth a shot - this is an extremely rare case.
        // This can simply do reject so that it can be started again.

        // Pretend then that the cookie contest wasn't done so that
        // it's done again. Cookies are baked every time anew, however
        // the successful initial contest remains valid no matter how
        // cookies will change.

        m_SrtHsSide = HSD_DRAW;
        return;
    }

    if (contest & 0x80000000)
    {
        m_SrtHsSide = HSD_RESPONDER;
        return;
    }

    m_SrtHsSide = HSD_INITIATOR;
}

// This function should complete the data for KMX needed for an out-of-band
// handshake response. Possibilities are:
// - There's no KMX (including first responder's handshake in rendezvous). This writes 0 to w_kmdatasize.
// - The encryption status is failure. Respond with fail code and w_kmdatasize = 1.
// - The last KMX was successful. Respond with the original kmdata and their size in w_kmdatasize.
EConnectStatus srt::CUDT::craftKmResponse(uint32_t* aw_kmdata, size_t& w_kmdatasize)
{
    // If the last CONCLUSION message didn't contain the KMX extension, there's
    // no key recorded yet, so it can't be extracted. Mark this w_kmdatasize empty though.
    int hs_flags = SrtHSRequest::SRT_HSTYPE_HSFLAGS::unwrap(m_ConnRes.m_iType);
    if (IsSet(hs_flags, CHandShake::HS_EXT_KMREQ))
    {
        // m_pCryptoControl can be NULL if the socket has been closed already. See issue #2231.
        if (!m_pCryptoControl)
        {
            m_RejectReason = SRT_REJ_IPE;
            LOGC(cnlog.Error,
                 log << CONID() << "IPE: craftKmResponse needs to send KM, but CryptoControl does not exist."
                     << " Socket state: connected=" << boolalpha << m_bConnected << ", connecting=" << m_bConnecting
                     << ", broken=" << m_bBroken << ", opened " << m_bOpened << ", closing=" << m_bClosing << ".");
            return CONN_REJECT;
        }
        // This is a periodic handshake update, so you need to extract the KM data from the
        // first message, provided that it is there.
        size_t msgsize = m_pCryptoControl->getKmMsg_size(0);
        if (msgsize == 0)
        {
            switch (m_pCryptoControl->m_RcvKmState)
            {
                // If the KMX process ended up with a failure, the KMX is not recorded.
                // In this case as the KMRSP answer the "failure status" should be crafted.
            case SRT_KM_S_NOSECRET:
            case SRT_KM_S_BADSECRET:
                {
                    HLOGC(cnlog.Debug,
                          log << CONID() << "craftKmResponse: No KMX recorded, status = "
                              << KmStateStr(m_pCryptoControl->m_RcvKmState) << ". Respond it.");

                    // Just do the same thing as in CCryptoControl::processSrtMsg_KMREQ for that case,
                    // that is, copy the NOSECRET code into KMX message.
                    memcpy((aw_kmdata), &m_pCryptoControl->m_RcvKmState, sizeof(int32_t));
                    w_kmdatasize = 1;
                }
                break; // Treat as ACCEPT in general; might change to REJECT on enforced-encryption

            default:
                // Remaining values:
                // UNSECURED: should not fall here at all
                // SECURING: should not happen in HSv5
                // SECURED: should have received the recorded KMX correctly (getKmMsg_size(0) > 0)
                {
                    m_RejectReason = SRT_REJ_IPE;
                    // Remaining situations:
                    // - password only on this site: shouldn't be considered to be sent to a no-password site
                    LOGC(cnlog.Error,
                         log << CONID() << "craftKmResponse: IPE: PERIODIC HS: NO KMREQ RECORDED KMSTATE: RCV="
                             << KmStateStr(m_pCryptoControl->m_RcvKmState)
                             << " SND=" << KmStateStr(m_pCryptoControl->m_SndKmState));
                    return CONN_REJECT;
                }
                break;
            }
        }
        else
        {
            w_kmdatasize = msgsize / 4;
            if (msgsize > w_kmdatasize * 4)
            {
                // Sanity check
                LOGC(cnlog.Error, log << CONID() << "IPE: KMX data not aligned to 4 bytes! size=" << msgsize);
                memset((aw_kmdata + (w_kmdatasize * 4)), 0, msgsize - (w_kmdatasize * 4));
                ++w_kmdatasize;
            }

            HLOGC(cnlog.Debug,
                  log << CONID() << "craftKmResponse: getting KM DATA from the fore-recorded KMX from KMREQ, size="
                      << w_kmdatasize);
            memcpy((aw_kmdata), m_pCryptoControl->getKmMsg_data(0), msgsize);
        }
    }
    else
    {
        HLOGC(cnlog.Debug, log << CONID() << "craftKmResponse: no KMX flag - not extracting KM data for KMRSP");
        w_kmdatasize = 0;
    }

    return CONN_ACCEPT;
}

EConnectStatus srt::CUDT::processRendezvous(
    const CPacket* pResponse /*[[nullable]]*/, const sockaddr_any& serv_addr,
    EReadStatus rst, CPacket& w_reqpkt)
{
    if (m_RdvState == CHandShake::RDV_CONNECTED)
    {
        HLOGC(cnlog.Debug, log << CONID() << "processRendezvous: already in CONNECTED state.");
        return CONN_ACCEPT;
    }

    uint32_t kmdata[SRTDATA_MAXSIZE];
    size_t   kmdatasize = SRTDATA_MAXSIZE;

    cookieContest();

    // We know that the other side was contacted and the other side has sent
    // the handshake message - we know then both cookies. If it's a draw, it's
    // a very rare case of creating identical cookies.
    if (m_SrtHsSide == HSD_DRAW)
    {
        m_RejectReason = SRT_REJ_RDVCOOKIE;
        LOGC(cnlog.Error,
             log << CONID() << "COOKIE CONTEST UNRESOLVED: can't assign connection roles, please wait another minute.");
        return CONN_REJECT;
    }

    UDTRequestType rsp_type = URQ_FAILURE_TYPES; // just to track uninitialized errors

    // We can assume that the Handshake packet received here as 'response'
    // is already serialized in m_ConnRes. Check extra flags that are meaningful
    // for further processing here.

    int  ext_flags       = SrtHSRequest::SRT_HSTYPE_HSFLAGS::unwrap(m_ConnRes.m_iType);
    bool needs_extension = ext_flags != 0; // Initial value: received HS has extensions.
    bool needs_hsrsp;
    rendezvousSwitchState((rsp_type), (needs_extension), (needs_hsrsp));
    if (rsp_type > URQ_FAILURE_TYPES)
    {
        m_RejectReason = RejectReasonForURQ(rsp_type);
        HLOGC(cnlog.Debug,
              log << CONID()
                  << "processRendezvous: rejecting due to switch-state response: " << RequestTypeStr(rsp_type));
        return CONN_REJECT;
    }
    checkUpdateCryptoKeyLen("processRendezvous", m_ConnRes.m_iType);

    // We have three possibilities here as it comes to HSREQ extensions:

    // 1. The agent is loser in attention state, it sends EMPTY conclusion (without extensions)
    // 2. The agent is loser in initiated state, it interprets incoming HSREQ and creates HSRSP
    // 3. The agent is winner in attention or fine state, it sends HSREQ extension
    m_ConnReq.m_iReqType  = rsp_type;
    m_ConnReq.m_extension = needs_extension;

    // This must be done before prepareConnectionObjects(), because it sets ISN and m_iMaxSRTPayloadSize needed to create buffers.
    if (!applyResponseSettings(pResponse))
    {
        LOGC(cnlog.Error, log << CONID() << "processRendezvous: peer settings rejected");
        return CONN_REJECT;
    }

    // The CryptoControl must be created by the prepareConnectionObjects() before interpreting and creating HSv5 extensions
    // because the it will be used there.
    if (!prepareConnectionObjects(m_ConnRes, m_SrtHsSide, NULL) || !prepareBuffers(NULL))
    {
        // m_RejectReason already handled
        HLOGC(cnlog.Debug,
              log << CONID() << "processRendezvous: rejecting due to problems in prepareConnectionObjects.");
        return CONN_REJECT;
    }

    // Case 2.
    if (needs_hsrsp)
    {
        // This means that we have received HSREQ extension with the handshake, so we need to interpret
        // it and craft the response.
        if (rst == RST_OK)
        {
            // We have JUST RECEIVED packet in this session (not that this is called as periodic update).
            // Sanity check
            m_tsLastReqTime = steady_clock::time_point();
            if (!pResponse || pResponse->getLength() == size_t(-1))
            {
                m_RejectReason = SRT_REJ_IPE;
                LOGC(cnlog.Fatal,
                     log << CONID() << "IPE: rst=RST_OK, but the packet has set -1 length - REJECTING (REQ-TIME: LOW)");
                return CONN_REJECT;
            }

            if (!interpretSrtHandshake(m_ConnRes, *pResponse, kmdata, &kmdatasize))
            {
                HLOGC(cnlog.Debug,
                      log << CONID() << "processRendezvous: rejecting due to problems in interpretSrtHandshake REQ-TIME: LOW.");
                return CONN_REJECT;
            }

            updateAfterSrtHandshake(HS_VERSION_SRT1);

            // Pass on, inform about the shortened response-waiting period.
            HLOGC(cnlog.Debug, log << CONID() << "processRendezvous: setting REQ-TIME: LOW. Forced to respond immediately.");
        }
        else
        {
            // This is a repeated handshake, so you can't use the incoming data to
            // prepare data for createSrtHandshake. They have to be extracted from inside.
            EConnectStatus conn = craftKmResponse((kmdata), (kmdatasize));
            if (conn != CONN_ACCEPT)
                return conn;
        }

        // No matter the value of needs_extension, the extension is always needed
        // when HSREQ was interpreted (to store HSRSP extension).
        m_ConnReq.m_extension = true;

        HLOGC(cnlog.Debug,
              log << CONID()
                  << "processRendezvous: HSREQ extension ok, creating HSRSP response. kmdatasize=" << kmdatasize);

        w_reqpkt.setLength(m_iMaxSRTPayloadSize);
        if (!createSrtHandshake(SRT_CMD_HSRSP, SRT_CMD_KMRSP,
                    kmdata, kmdatasize,
                    (w_reqpkt), (m_ConnReq)))
        {
            HLOGC(cnlog.Debug,
                  log << CONID()
                      << "processRendezvous: rejecting due to problems in createSrtHandshake. REQ-TIME: LOW");
            m_tsLastReqTime = steady_clock::time_point();
            return CONN_REJECT;
        }

        // This means that it has received URQ_CONCLUSION with HSREQ, agent is then in RDV_FINE
        // state, it sends here URQ_CONCLUSION with HSREQ/KMREQ extensions and it awaits URQ_AGREEMENT.
        return CONN_CONTINUE;
    }

    // Special case: if URQ_AGREEMENT is to be sent, when this side is INITIATOR,
    // then it must have received HSRSP, so it must interpret it. Otherwise it would
    // end up with URQ_DONE, which means that it is the other side to interpret HSRSP.
    if (m_SrtHsSide == HSD_INITIATOR && m_ConnReq.m_iReqType == URQ_AGREEMENT)
    {
        // The same is done in CUDT::postConnect(), however this section will
        // not be done in case of rendezvous. The section in postConnect() is
        // predicted to run only in regular CALLER handling.

        if (rst != RST_OK || !pResponse || pResponse->getLength() == size_t(-1))
        {
            // Actually the -1 length would be an IPE, but it's likely that this was reported already.
            HLOGC(
                cnlog.Debug,
                log << CONID()
                    << "processRendezvous: no INCOMING packet, NOT interpreting extensions (relying on exising data)");
        }
        else
        {
            HLOGC(cnlog.Debug,
                  log << CONID() << "processRendezvous: INITIATOR, will send AGREEMENT - interpreting HSRSP extension");
            if (!interpretSrtHandshake(m_ConnRes, *pResponse, 0, 0))
            {
                // m_RejectReason is already set, so set the reqtype accordingly
                m_ConnReq.m_iReqType = URQFailure(m_RejectReason);
                return CONN_REJECT;
            }
        }
        // This should be false, make a kinda assert here.
        if (needs_extension)
        {
            LOGC(cnlog.Fatal,
                 log << CONID() << "IPE: INITIATOR responding AGREEMENT should declare no extensions to HS");
            m_ConnReq.m_extension = false;
        }
        updateAfterSrtHandshake(HS_VERSION_SRT1);
    }

    HLOGC(cnlog.Debug,
          log << CONID() << "processRendezvous: COOKIES Agent/Peer: " << m_ConnReq.m_iCookie << "/"
              << m_ConnRes.m_iCookie << " HSD:" << (m_SrtHsSide == HSD_INITIATOR ? "initiator" : "responder")
              << " STATE:" << CHandShake::RdvStateStr(m_RdvState) << " ...");

    if (rsp_type == URQ_DONE)
    {
        HLOGC(cnlog.Debug, log << CONID() << "... WON'T SEND any response, both sides considered connected");
    }
    else
    {
        HLOGC(cnlog.Debug,
              log << CONID() << "... WILL SEND " << RequestTypeStr(rsp_type) << " "
                  << (m_ConnReq.m_extension ? "with" : "without") << " SRT HS extensions");
    }

    // This marks the information for the serializer that
    // the SRT handshake extension is required.
    // Rest of the data will be filled together with
    // serialization.
    m_ConnReq.m_extension = needs_extension;

    w_reqpkt.setLength(m_iMaxSRTPayloadSize);
    if (m_RdvState == CHandShake::RDV_CONNECTED)
    {
        int cst = postConnect(pResponse, true, 0);
        if (cst == CONN_REJECT)
        {
            // m_RejectReason already set
            HLOGC(cnlog.Debug, log << CONID() << "processRendezvous: rejecting due to problems in postConnect.");
            return CONN_REJECT;
        }
    }

    // URQ_DONE or URQ_AGREEMENT can be the result if the state is RDV_CONNECTED.
    // If URQ_DONE, then there's nothing to be done, when URQ_AGREEMENT then return
    // CONN_CONTINUE to make the caller send again the contents if the packet buffer,
    // this time with URQ_AGREEMENT message, but still consider yourself connected.
    if (rsp_type == URQ_DONE)
    {
        HLOGC(cnlog.Debug, log << CONID() << "processRendezvous: rsp=DONE, reporting ACCEPT (nothing to respond)");
        return CONN_ACCEPT;
    }

    // createSrtHandshake moved here because if the above conditions are satisfied,
    // no response is going to be send, so nothing needs to be "created".

    // needs_extension here distinguishes between cases 1 and 3.
    // NOTE: in case when interpretSrtHandshake was run under the conditions above (to interpret HSRSP),
    // then createSrtHandshake below will create only empty AGREEMENT message.
    if (!createSrtHandshake(SRT_CMD_HSREQ, SRT_CMD_KMREQ, 0, 0,
                (w_reqpkt), (m_ConnReq)))
    {
        // m_RejectReason already set
        LOGC(cnlog.Warn, log << CONID() << "createSrtHandshake failed (IPE?), connection rejected. REQ-TIME: LOW");
        m_tsLastReqTime = steady_clock::time_point();
        return CONN_REJECT;
    }

    if (rsp_type == URQ_AGREEMENT && m_RdvState == CHandShake::RDV_CONNECTED)
    {
        // We are using our own serialization method (not the one called after
        // processConnectResponse, this is skipped in case when this function
        // is called), so we can also send this immediately. Agreement must be
        // sent just once and the party must switch into CONNECTED state - in
        // contrast to CONCLUSION messages, which should be sent in loop repeatedly.
        //
        // Even though in theory the AGREEMENT message sent just once may miss
        // the target (as normal thing in UDP), this is little probable to happen,
        // and this doesn't matter much because even if the other party doesn't
        // get AGREEMENT, but will get payload or KEEPALIVE messages, it will
        // turn into connected state as well. The AGREEMENT is rather kinda
        // catalyzer here and may turn the entity on the right track faster. When
        // AGREEMENT is missed, it may have kinda initial tearing.

        const steady_clock::time_point now = steady_clock::now();
        m_tsLastReqTime                    = now;
        setPacketTS(w_reqpkt, now);
        HLOGC(cnlog.Debug,
              log << CONID()
                  << "processRendezvous: rsp=AGREEMENT, reporting ACCEPT and sending just this one, REQ-TIME HIGH.");

        m_pSndQueue->sendto(serv_addr, w_reqpkt, m_SourceAddr);

        return CONN_ACCEPT;
    }

    if (rst == RST_OK)
    {
        // the request time must be updated so that the next handshake can be sent out immediately
        HLOGC(cnlog.Debug,
              log << "processRendezvous: rsp=" << RequestTypeStr(m_ConnReq.m_iReqType)
                  << " REQ-TIME: LOW to send immediately, consider yourself conencted");
        m_tsLastReqTime = steady_clock::time_point();
    }
    else
    {
        HLOGC(cnlog.Debug,
              log << CONID() << "processRendezvous: REQ-TIME: remains previous value, consider yourself connected");
    }
    return CONN_CONTINUE;
}

// [[using locked(m_ConnectionLock)]];
EConnectStatus srt::CUDT::processConnectResponse(const CPacket& response, CUDTException* eout) ATR_NOEXCEPT
{
    // NOTE: ASSUMED LOCK ON: m_ConnectionLock.

    // this is the 2nd half of a connection request. If the connection is setup successfully this returns 0.
    // Returned values:
    // - CONN_REJECT: there was some error when processing the response, connection should be rejected
    // - CONN_ACCEPT: the handshake is done and finished correctly
    // - CONN_CONTINUE: the induction handshake has been processed correctly, and expects CONCLUSION handshake

    if (!m_bConnecting)
        return CONN_REJECT;

    // This is required in HSv5 rendezvous, in which it should send the URQ_AGREEMENT message to
    // the peer, however switch to connected state.
    HLOGC(cnlog.Debug,
          log << CONID() << "processConnectResponse: TYPE:"
              << (response.isControl() ? MessageTypeStr(response.getType(), response.getExtendedType())
                                       : string("DATA")));
    // ConnectStatus res = CONN_REJECT; // used later for status - must be declared here due to goto POST_CONNECT.

    // For HSv4, the data sender is INITIATOR, and the data receiver is RESPONDER,
    // regardless of the connecting side affiliation. This will be changed for HSv5.
    bool          bidirectional = false;
    HandshakeSide hsd           = m_config.bDataSender ? HSD_INITIATOR : HSD_RESPONDER;
    // (defined here due to 'goto' below).

    // SRT peer may send the SRT handshake private message (type 0x7fff) before a keep-alive.

    // This condition is checked when the current agent is trying to do connect() in rendezvous mode,
    // but the peer was faster to send a handshake packet earlier. This makes it continue with connecting
    // process if the peer is already behaving as if the connection was already established.

    // This value will check either the initial value, which is less than SRT1, or
    // the value previously loaded to m_ConnReq during the previous handshake response.
    // For the initial form this value should not be checked.
    bool hsv5 = m_ConnRes.m_iVersion >= HS_VERSION_SRT1;

    if (m_config.bRendezvous &&
        (m_RdvState == CHandShake::RDV_CONNECTED   // somehow Rendezvous-v5 switched it to CONNECTED.
         || !response.isControl()                  // WAS A PAYLOAD PACKET.
         || (response.getType() == UMSG_KEEPALIVE) // OR WAS A UMSG_KEEPALIVE message.
         || (response.getType() == UMSG_EXT) // OR WAS a CONTROL packet of some extended type (i.e. any SRT specific)
         )
        // This may happen if this is an initial state in which the socket type was not yet set.
        // If this is a field that holds the response handshake record from the peer, this means that it wasn't received
        // yet. HSv5: added version check because in HSv5 the m_iType field has different meaning and it may be 0 in
        // case when the handshake does not carry SRT extensions.
        && (hsv5 || m_ConnRes.m_iType != UDT_UNDEFINED))
    {
        // a data packet or a keep-alive packet comes, which means the peer side is already connected
        // in this situation, the previously recorded response will be used
        // In HSv5 this situation is theoretically possible if this party has missed the URQ_AGREEMENT message.
        HLOGC(cnlog.Debug, log << CONID() << "processConnectResponse: already connected - pinning in");
        if (hsv5)
        {
            m_RdvState = CHandShake::RDV_CONNECTED;
        }

        return postConnect(&response, hsv5, eout);
    }

    if (!response.isControl(UMSG_HANDSHAKE))
    {
        m_RejectReason = SRT_REJ_ROGUE;
        if (!response.isControl())
        {
            LOGC(cnlog.Warn, log << CONID() << "processConnectResponse: received DATA while HANDSHAKE expected");
        }
        else
        {
            LOGC(cnlog.Error,
                 log << CONID()
                     << "processConnectResponse: CONFUSED: expected UMSG_HANDSHAKE as connection not yet established, "
                        "got: "
                     << MessageTypeStr(response.getType(), response.getExtendedType()));

            if (response.getType() == UMSG_SHUTDOWN)
            {
                LOGC(cnlog.Error,
                        log << CONID() << "processConnectResponse: UMSG_SHUTDOWN received, rejecting connection.");
                return CONN_REJECT;
            }
        }

        if (m_config.bRendezvous)
        {
            // In rendezvous mode we expect that both sides are known
            // to the service operator (unlike a listener, which may
            // operate connections from unknown sources). This means that
            // the connection process should be terminated anyway, on
            // whichever side it would happen.
            return CONN_REJECT;
        }

        return CONN_CONFUSED;
    }

    if (m_config.bRendezvous)
    {
        m_SourceAddr = response.udpDestAddr();
    }

    if (m_ConnRes.load_from(response.m_pcData, response.getLength()) == -1)
    {
        m_RejectReason = SRT_REJ_ROGUE;
        // Handshake data were too small to reach the Handshake structure. Reject.
        LOGC(cnlog.Error,
             log << CONID()
                 << "processConnectResponse: HANDSHAKE data buffer too small - possible blueboxing. Rejecting.");
        return CONN_REJECT;
    }

    HLOGC(cnlog.Debug, log << CONID() << "processConnectResponse: HS RECEIVED: " << m_ConnRes.show());
    if (m_ConnRes.m_iReqType >= URQ_FAILURE_TYPES)
    {
        m_RejectReason = RejectReasonForURQ(m_ConnRes.m_iReqType);
        LOGC(cnlog.Warn,
                log << CONID() << "processConnectResponse: rejecting per reception of a rejection HS response: "
                    << RequestTypeStr(m_ConnRes.m_iReqType));
        return CONN_REJECT;
    }

    if (size_t(m_ConnRes.m_iMSS) > CPacket::ETH_MAX_MTU_SIZE)
    {
        // Yes, we do abort to prevent buffer overrun. Set your MSS correctly
        // and you'll avoid problems.
        m_RejectReason = SRT_REJ_ROGUE;
        LOGC(cnlog.Fatal, log << CONID() << "MSS size " << m_config.iMSS << "exceeds MTU size!");
        return CONN_REJECT;
    }

    // (see createCrypter() call below)
    //
    // The CCryptoControl attached object must be created early
    // because it will be required to create a conclusion handshake in HSv5
    //
    if (m_config.bRendezvous)
    {
        // SANITY CHECK: A rendezvous socket should reject any caller requests (it's not a listener)
        if (m_ConnRes.m_iReqType == URQ_INDUCTION)
        {
            m_RejectReason = SRT_REJ_ROGUE;
            LOGC(cnlog.Error,
                 log << CONID()
                     << "processConnectResponse: Rendezvous-point received INDUCTION handshake (expected WAVEAHAND). "
                        "Rejecting.");
            return CONN_REJECT;
        }

        // The procedure for version 5 is completely different and changes the states
        // differently, so the old code will still maintain HSv4 the old way.

        if (m_ConnRes.m_iVersion > HS_VERSION_UDT4)
        {
            HLOGC(cnlog.Debug, log << CONID() << "processConnectResponse: Rendezvous HSv5 DETECTED.");
            return CONN_RENDEZVOUS; // --> will continue in CUDT::processRendezvous().
        }

        HLOGC(cnlog.Debug, log << CONID() << "processConnectResponse: Rendsezvous HSv4 DETECTED.");
        // So, here it has either received URQ_WAVEAHAND handshake message (while it should be in URQ_WAVEAHAND itself)
        // or it has received URQ_CONCLUSION/URQ_AGREEMENT message while this box has already sent URQ_WAVEAHAND to the
        // peer, and DID NOT send the URQ_CONCLUSION yet.

        if (m_ConnReq.m_iReqType == URQ_WAVEAHAND || m_ConnRes.m_iReqType == URQ_WAVEAHAND)
        {
            HLOGC(cnlog.Debug,
                  log << CONID() << "processConnectResponse: REQ-TIME LOW. got HS RDV. Agent state:"
                      << RequestTypeStr(m_ConnReq.m_iReqType) << " Peer HS:" << m_ConnRes.show());

            // Here we could have received WAVEAHAND or CONCLUSION.
            // For HSv4 simply switch to CONCLUSION for the sake of further handshake rolling.
            // For HSv5, make the cookie contest and basing on this decide, which party
            // should provide the HSREQ/KMREQ attachment.

           if (!createCrypter(hsd, false /* unidirectional */))
           {
               m_RejectReason = SRT_REJ_RESOURCE;
               m_ConnReq.m_iReqType = URQFailure(SRT_REJ_RESOURCE);
               // the request time must be updated so that the next handshake can be sent out immediately.
               m_tsLastReqTime = steady_clock::time_point();
               return CONN_REJECT;
           }

            m_ConnReq.m_iReqType = URQ_CONCLUSION;
            // the request time must be updated so that the next handshake can be sent out immediately.
            m_tsLastReqTime = steady_clock::time_point();
            return CONN_CONTINUE;
        }
        else
        {
            HLOGC(cnlog.Debug, log << CONID() << "processConnectResponse: Rendezvous HSv4 PAST waveahand");
        }
    }
    else
    {
        // set cookie
        if (m_ConnRes.m_iReqType == URQ_INDUCTION)
        {
            HLOGC(cnlog.Debug,
                  log << CONID() << "processConnectResponse: REQ-TIME LOW; got INDUCTION HS response (cookie:" << hex
                      << m_ConnRes.m_iCookie << " version:" << dec << m_ConnRes.m_iVersion
                      << "), sending CONCLUSION HS with this cookie");

            m_ConnReq.m_iCookie  = m_ConnRes.m_iCookie;
            m_ConnReq.m_iReqType = URQ_CONCLUSION;

            // Here test if the LISTENER has responded with version HS_VERSION_SRT1,
            // it means that it is HSv5 capable. It can still accept the HSv4 handshake.
            if (m_ConnRes.m_iVersion > HS_VERSION_UDT4)
            {
                const int hs_flags = SrtHSRequest::SRT_HSTYPE_HSFLAGS::unwrap(m_ConnRes.m_iType);

                if (hs_flags != SrtHSRequest::SRT_MAGIC_CODE)
                {
                    LOGC(cnlog.Warn,
                         log << CONID() << "processConnectResponse: Listener HSv5 did not set the SRT_MAGIC_CODE.");
                    m_RejectReason = SRT_REJ_ROGUE;
                    return CONN_REJECT;
                }

                checkUpdateCryptoKeyLen("processConnectResponse", m_ConnRes.m_iType);

                // This will catch HS_VERSION_SRT1 and any newer.
                // Set your highest version.
                m_ConnReq.m_iVersion = HS_VERSION_SRT1;
                // CONTROVERSIAL: use 0 as m_iType according to the meaning in HSv5.
                // The HSv4 client might not understand it, which means that agent
                // must switch itself to HSv4 rendezvous, and this time iType should
                // be set to UDT_DGRAM value.
                m_ConnReq.m_iType = 0;

                // This marks the information for the serializer that
                // the SRT handshake extension is required.
                // Rest of the data will be filled together with
                // serialization.
                m_ConnReq.m_extension = true;

                // For HSv5, the caller is INITIATOR and the listener is RESPONDER.
                // The m_config.bDataSender value should be completely ignored and the
                // connection is always bidirectional.
                bidirectional = true;
                hsd           = HSD_INITIATOR;
                m_SrtHsSide   = hsd;
            }

            m_tsLastReqTime = steady_clock::time_point();
            if (!createCrypter(hsd, bidirectional))
            {
                m_RejectReason = SRT_REJ_RESOURCE;
                return CONN_REJECT;
            }
            // NOTE: This setup sets URQ_CONCLUSION and appropriate data in the handshake structure.
            // The full handshake to be sent will be filled back in the caller function -- CUDT::startConnect().
            return CONN_CONTINUE;
        }
    }

    return postConnect(&response, false, eout);
}

bool srt::CUDT::applyResponseSettings(const CPacket* pHspkt /*[[nullable]]*/) ATR_NOEXCEPT
{
    if (!m_ConnRes.valid())
    {
        LOGC(cnlog.Error, log << CONID() << "applyResponseSettings: ROGUE HANDSHAKE - rejecting");
        m_RejectReason = SRT_REJ_ROGUE;
        return false;
    }

    // Re-configure according to the negotiated values.
    m_config.iMSS        = m_ConnRes.m_iMSS;

    const size_t full_hdr_size = CPacket::UDP_HDR_SIZE + CPacket::HDR_SIZE;
    m_iMaxSRTPayloadSize = m_config.iMSS - full_hdr_size;
    HLOGC(cnlog.Debug, log << CONID() << "applyResponseSettings: PAYLOAD SIZE: " << m_iMaxSRTPayloadSize);

    m_iFlowWindowSize    = m_ConnRes.m_iFlightFlagSize;
    const int udpsize    = m_config.iMSS - CPacket::UDP_HDR_SIZE;
    m_iMaxSRTPayloadSize = udpsize - CPacket::HDR_SIZE;
    m_iPeerISN           = m_ConnRes.m_iISN;

    setInitialRcvSeq(m_iPeerISN);

    m_iRcvCurrPhySeqNo = CSeqNo::decseq(m_ConnRes.m_iISN);
    m_PeerID           = m_ConnRes.m_iID;
    memcpy((m_piSelfIP), m_ConnRes.m_piPeerIP, sizeof m_piSelfIP);
    if (pHspkt)
        m_SourceAddr = pHspkt->udpDestAddr();

    HLOGC(cnlog.Debug,
          log << CONID() << "applyResponseSettings: HANSHAKE CONCLUDED. SETTING: payload-size=" << m_iMaxSRTPayloadSize
              << " mss=" << m_ConnRes.m_iMSS << " flw=" << m_ConnRes.m_iFlightFlagSize << " peer-ISN=" << m_ConnRes.m_iISN
              << " local-ISN=" << m_iISN
              << " peerID=" << m_ConnRes.m_iID
              << " sourceIP=" << m_SourceAddr.str());
    return true;
}

EConnectStatus srt::CUDT::postConnect(const CPacket* pResponse, bool rendezvous, CUDTException *eout) ATR_NOEXCEPT
{
    if (m_ConnRes.m_iVersion < HS_VERSION_SRT1)
        m_tsRcvPeerStartTime = steady_clock::time_point(); // will be set correctly in SRT HS.

    // This procedure isn't being executed in rendezvous because
    // in rendezvous it's completed before calling this function.
    if (!rendezvous)
    {
        HLOGC(cnlog.Debug, log << CONID() << boolalpha << "postConnect: packet:" << bool(pResponse) << " rendezvous:" << rendezvous);
        // The "local storage depleted" case shouldn't happen here, but
        // this is a theoretical path that needs prevention.
        bool ok = pResponse;
        if (!ok)
        {
            m_RejectReason = SRT_REJ_IPE;
            if (eout)
            {
                *eout = CUDTException(MJ_SETUP, MN_REJECTED, 0);
            }
            return CONN_REJECT;
        }

        // [[assert (pResponse != NULL)]];

        // NOTE: THIS function must be called before calling prepareConnectionObjects.
        // The reason why it's not part of prepareConnectionObjects is that the activities
        // done there are done SIMILAR way in acceptAndRespond, which also calls this
        // function. In fact, prepareConnectionObjects() represents the code that was
        // done separately in processConnectResponse() and acceptAndRespond(), so this way
        // this code is now common. Now acceptAndRespond() does "manually" something similar
        // to applyResponseSettings(), just a little bit differently. This SHOULD be made
        // common as a part of refactoring job, just needs a bit more time.
        //
        // Currently just this function must be called always BEFORE prepareConnectionObjects
        // everywhere except acceptAndRespond().
        ok = applyResponseSettings(pResponse);

        // This will actually be done also in rendezvous HSv4,
        // however in this case the HSREQ extension will not be attached,
        // so it will simply go the "old way".
        // (&&: skip if failed already)
        // Must be called before interpretSrtHandshake() to create the CryptoControl.
        ok = ok &&  prepareConnectionObjects(m_ConnRes, m_SrtHsSide, eout);

        // May happen that 'response' contains a data packet that was sent in rendezvous mode.
        // In this situation the interpretation of handshake was already done earlier.
        ok = ok && pResponse->isControl();
        ok = ok && interpretSrtHandshake(m_ConnRes, *pResponse, 0, 0);
        ok = ok && prepareBuffers(eout);

        if (!ok)
        {
            if (eout)
            {
                *eout = CUDTException(MJ_SETUP, MN_REJECTED, 0);
            }
            // m_RejectReason already set
            return CONN_REJECT;
        }
    }

    bool have_group = false;

    {
#if ENABLE_BONDING
        ScopedLock cl (uglobal().m_GlobControlLock);
        CUDTGroup* g = m_parent->m_GroupOf;
        if (g)
        {
            // This is the last moment when this can be done.
            // The updateAfterSrtHandshake call will copy the receiver
            // start time to the receiver buffer data, so the correct
            // value must be set before this happens.
            synchronizeWithGroup(g);
            have_group = true;
        }
#endif
    }

    if (!have_group)
    {
        // This function will be called internally inside
        // synchronizeWithGroup(). This is just more complicated.
        updateAfterSrtHandshake(m_ConnRes.m_iVersion);
    }

    CInfoBlock ib;
    ib.m_iIPversion = m_PeerAddr.family();
    CInfoBlock::convert(m_PeerAddr, ib.m_piIP);
    if (m_pCache->lookup(&ib) >= 0)
    {
        m_iSRTT      = ib.m_iSRTT;
        m_iRTTVar    = ib.m_iSRTT / 2;
        m_iBandwidth = ib.m_iBandwidth;
    }

#if SRT_DEBUG_RTT
    s_rtt_trace.trace(steady_clock::now(), "Connect", -1, -1,
                      m_bIsFirstRTTReceived, -1, m_iSRTT, m_iRTTVar);
#endif

    SRT_REJECT_REASON rr = setupCC();
    if (rr != SRT_REJ_UNKNOWN)
    {
        m_RejectReason = rr;
        return CONN_REJECT;
    }

    // And, I am connected too.
    m_bConnecting = false;

    // The lock on m_ConnectionLock should still be applied, but
    // the socket could have been started removal before this function
    // has started. Do a sanity check before you continue with the
    // connection process.
    CUDTSocket* s = uglobal().locateSocket(m_SocketID);
    if (s)
    {
        // The socket could be closed at this very moment.
        // Continue with removing the socket from the pending structures,
        // but prevent it from setting it as connected.
        m_bConnected  = true;

        // register this socket for receiving data packets
        m_pRNode->m_bOnList = true;
        m_pRcvQueue->setNewEntry(this);
    }

    // XXX Problem around CONN_CONFUSED!
    // If some too-eager packets were received from a listener
    // that thinks it's connected, but his last handshake was missed,
    // they are collected by CRcvQueue::storePktClone. The removeConnector
    // function will want to delete them all, so it would be nice
    // if these packets can be re-delivered. Of course the listener
    // should be prepared to resend them (as every packet can be lost
    // on UDP), but it's kinda overkill when we have them already and
    // can dispatch them.

    // Remove from rendezvous queue (in this particular case it's
    // actually removing the socket that undergoes asynchronous HS processing).
    // Removing at THIS point because since when setNewEntry is called,
    // the next iteration in the CRcvQueue::worker loop will be dispatching
    // packets normally, as within-connection, so the "connector" won't
    // play any role since this time.
    // The connector, however, must stay alive until the setNewEntry is called
    // because otherwise the packets that are coming for this socket before the
    // connection process is complete will be rejected as "attack", instead of
    // being enqueued for later pickup from the queue.
    m_pRcvQueue->removeConnector(m_SocketID);

    // Ok, no more things to be done as per "clear connecting state"
    if (!s)
    {
        LOGC(cnlog.Error, log << CONID() << "Connection broken in the process - socket closed");
        m_RejectReason = SRT_REJ_CLOSE;
        if (eout)
        {
            *eout = CUDTException(MJ_CONNECTION, MN_CONNLOST, 0);
        }
        return CONN_REJECT;
    }

    // copy address information of local node
    // the local port must be correctly assigned BEFORE CUDT::startConnect(),
    // otherwise if startConnect() fails, the multiplexer cannot be located
    // by garbage collection and will cause leak
    s->core().m_pSndQueue->m_pChannel->getSockAddr((s->m_SelfAddr));
    CIPAddress::pton((s->m_SelfAddr), s->core().m_piSelfIP, m_PeerAddr);

    //int token = -1;
#if ENABLE_BONDING
    {
        ScopedLock cl (uglobal().m_GlobControlLock);
        CUDTGroup* g = m_parent->m_GroupOf;
        if (g)
        {
            // XXX this might require another check of group type.
            // For redundancy group, at least, update the status in the group.

            // LEAVING as comment for historical reasons. Locking is here most
            // likely not necessary because the socket cannot be removed from the
            // group until the socket isn't removed, and this requires locking of
            // m_GlobControlLock. This should ensure that when m_GroupOf is
            // not NULL, m_GroupMemberData is also valid.
            // ScopedLock glock(g->m_GroupLock);

            HLOGC(cnlog.Debug, log << "group: Socket @" << m_parent->m_SocketID << " fresh connected, setting IDLE");

            groups::SocketData* gi       = m_parent->m_GroupMemberData;
            gi->sndstate   = SRT_GST_IDLE;
            gi->rcvstate   = SRT_GST_IDLE;
            gi->laststatus = SRTS_CONNECTED;
            //token = gi->token;
            g->setGroupConnected();
        }
    }
#endif

    s->m_Status = SRTS_CONNECTED;

    // acknowledde any waiting epolls to write
    uglobal().m_EPoll.update_events(m_SocketID, m_sPollID, SRT_EPOLL_CONNECT, true);

    CGlobEvent::triggerEvent();

/* XXX Likely it should NOT be called here for two reasons:

  - likely lots of mutexes are locked here so any
    API call from here might cause a deadlock
  - if called from an asynchronous connection process, it was
    already called from inside updateConnStatus
  - if called from startConnect (synchronous mode), it is even wrong.

    if (m_cbConnectHook)
    {
        CALLBACK_CALL(m_cbConnectHook, m_SocketID, SRT_SUCCESS, m_PeerAddr.get(), token);
    }

    */

    LOGC(cnlog.Note, log << CONID() << "Connection established to: " << m_PeerAddr.str());

    return CONN_ACCEPT;
}

void srt::CUDT::checkUpdateCryptoKeyLen(const char *loghdr SRT_ATR_UNUSED, int32_t typefield)
{
    int enc_flags = SrtHSRequest::SRT_HSTYPE_ENCFLAGS::unwrap(typefield);

    // potentially 0-7 values are possible.
    // When 0, don't change anything - it should rely on the value 0.
    // When 1, 5, 6, 7, this is kinda internal error - ignore.
    if (enc_flags >= 2 && enc_flags <= 4) // 2 = 128, 3 = 192, 4 = 256
    {
        int rcv_pbkeylen = SrtHSRequest::SRT_PBKEYLEN_BITS::wrap(enc_flags);
        if (m_config.iSndCryptoKeyLen == 0)
        {
            m_config.iSndCryptoKeyLen = rcv_pbkeylen;
            HLOGC(cnlog.Debug,
                  log << CONID() << loghdr
                      << ": PBKEYLEN adopted from advertised value: " << m_config.iSndCryptoKeyLen);
        }
        else if (m_config.iSndCryptoKeyLen != rcv_pbkeylen)
        {
            // Conflict. Use SRTO_SENDER flag to check if this side should accept
            // the enforcement, otherwise simply let it win.
            if (!m_config.bDataSender)
            {
                LOGC(cnlog.Warn,
                     log << CONID() << loghdr << ": PBKEYLEN conflict - OVERRIDDEN " << m_config.iSndCryptoKeyLen
                         << " by " << rcv_pbkeylen << " from PEER (as AGENT is not SRTO_SENDER)");
                m_config.iSndCryptoKeyLen = rcv_pbkeylen;
            }
            else
            {
                LOGC(cnlog.Warn,
                     log << CONID() << loghdr << ": PBKEYLEN conflict - keep " << m_config.iSndCryptoKeyLen
                         << "; peer-advertised PBKEYLEN " << rcv_pbkeylen << " rejected because Agent is SRTO_SENDER");
            }
        }
    }
    else if (enc_flags != 0)
    {
        LOGC(cnlog.Error, log << CONID() << loghdr << ": IPE: enc_flags outside allowed 2, 3, 4: " << enc_flags);
    }
    else
    {
        HLOGC(cnlog.Debug, log << CONID() << loghdr << ": No encryption flags found in type field: " << typefield);
    }
}

// Rendezvous
void srt::CUDT::rendezvousSwitchState(UDTRequestType& w_rsptype, bool& w_needs_extension, bool& w_needs_hsrsp)
{
    UDTRequestType req           = m_ConnRes.m_iReqType;
    int            hs_flags      = SrtHSRequest::SRT_HSTYPE_HSFLAGS::unwrap(m_ConnRes.m_iType);
    bool           has_extension = !!hs_flags; // it holds flags, if no flags, there are no extensions.

    const HandshakeSide &hsd = m_SrtHsSide;
    // Note important possibilities that are considered here:

    // 1. The serial arrangement. This happens when one party has missed the
    // URQ_WAVEAHAND message, it sent its own URQ_WAVEAHAND message, and then the
    // firstmost message it received from the peer is URQ_CONCLUSION, as a response
    // for agent's URQ_WAVEAHAND.
    //
    // In this case, Agent switches to RDV_FINE state and Peer switches to RDV_ATTENTION state.
    //
    // 2. The parallel arrangement. This happens when the URQ_WAVEAHAND message sent
    // by both parties are almost in a perfect synch (a rare, but possible case). In this
    // case, both parties receive one another's URQ_WAVEAHAND message and both switch to
    // RDV_ATTENTION state.
    //
    // It's not possible to predict neither which arrangement will happen, or which
    // party will be RDV_FINE in case when the serial arrangement has happened. What
    // will actually happen will depend on random conditions.
    //
    // No matter this randomity, we have a limited number of possible conditions:
    //
    // Stating that "agent" is the party that has received the URQ_WAVEAHAND in whatever
    // arrangement, we are certain, that "agent" switched to RDV_ATTENTION, and peer:
    //
    // - switched to RDV_ATTENTION state (so, both are in the same state independently)
    // - switched to RDV_FINE state (so, the message interchange is actually more-less sequenced)
    //
    // In particular, there's no possibility of a situation that both are in RDV_FINE state
    // because the agent can switch to RDV_FINE state only if it received URQ_CONCLUSION from
    // the peer, while the peer could not send URQ_CONCLUSION without switching off RDV_WAVING
    // (actually to RDV_ATTENTION). There's also no exit to RDV_FINE from RDV_ATTENTION.

    // DEFAULT STATEMENT: don't attach extensions to URQ_CONCLUSION, neither HSREQ nor HSRSP.
    w_needs_extension = false;
    w_needs_hsrsp     = false;

    string reason;

#if ENABLE_HEAVY_LOGGING

    HLOGC(cnlog.Debug, log << CONID() << "rendezvousSwitchState: HS: " << m_ConnRes.show());

    struct LogAtTheEnd
    {
        CHandShake::RendezvousState        ost;
        UDTRequestType                     orq;
        const CHandShake::RendezvousState &nst;
        const UDTRequestType &             nrq;
        bool &                             needext;
        bool &                             needrsp;
        string &                           reason;

        ~LogAtTheEnd()
        {
            HLOGC(cnlog.Debug,
                  log << "rendezvousSwitchState: STATE[" << CHandShake::RdvStateStr(ost) << "->"
                      << CHandShake::RdvStateStr(nst) << "] REQTYPE[" << RequestTypeStr(orq) << "->"
                      << RequestTypeStr(nrq) << "] "
                      << "ext:" << (needext ? (needrsp ? "HSRSP" : "HSREQ") : "NONE")
                      << (reason == "" ? string() : "reason:" + reason));
        }
    } l_logend = {m_RdvState, req, m_RdvState, w_rsptype, w_needs_extension, w_needs_hsrsp, reason};

#endif

    switch (m_RdvState)
    {
    case CHandShake::RDV_INVALID:
        return;

    case CHandShake::RDV_WAVING:
    {
        if (req == URQ_WAVEAHAND)
        {
            m_RdvState = CHandShake::RDV_ATTENTION;

            // NOTE: if this->isWinner(), attach HSREQ
            w_rsptype = URQ_CONCLUSION;
            if (hsd == HSD_INITIATOR)
                w_needs_extension = true;
            return;
        }

        if (req == URQ_CONCLUSION)
        {
            m_RdvState = CHandShake::RDV_FINE;
            w_rsptype   = URQ_CONCLUSION;

            w_needs_extension = true; // (see below - this needs to craft either HSREQ or HSRSP)
            // if this->isWinner(), then craft HSREQ for that response.
            // if this->isLoser(), then this packet should bring HSREQ, so craft HSRSP for the response.
            if (hsd == HSD_RESPONDER)
                w_needs_hsrsp = true;
            return;
        }
    }
        reason = "WAVING -> WAVEAHAND or CONCLUSION";
        break;

    case CHandShake::RDV_ATTENTION:
    {
        if (req == URQ_WAVEAHAND)
        {
            // This is only possible if the URQ_CONCLUSION sent to the peer
            // was lost on track. The peer is then simply unaware that the
            // agent has switched to ATTENTION state and continues sending
            // waveahands. In this case, just remain in ATTENTION state and
            // retry with URQ_CONCLUSION, as normally.
            w_rsptype = URQ_CONCLUSION;
            if (hsd == HSD_INITIATOR)
                w_needs_extension = true;
            return;
        }

        if (req == URQ_CONCLUSION)
        {
            // We have two possibilities here:
            //
            // WINNER (HSD_INITIATOR): send URQ_AGREEMENT
            if (hsd == HSD_INITIATOR)
            {
                // WINNER should get a response with HSRSP, otherwise this is kinda empty conclusion.
                // If no HSRSP attached, stay in this state.
                if (hs_flags == 0)
                {
                    HLOGC(cnlog.Debug,
                          log << CONID()
                              << "rendezvousSwitchState: {INITIATOR}[ATTENTION] awaits CONCLUSION+HSRSP, got "
                                 "CONCLUSION, remain in [ATTENTION]");
                    w_rsptype         = URQ_CONCLUSION;
                    w_needs_extension = true; // If you expect to receive HSRSP, continue sending HSREQ
                    return;
                }
                m_RdvState = CHandShake::RDV_CONNECTED;
                w_rsptype   = URQ_AGREEMENT;
                return;
            }

            // LOSER (HSD_RESPONDER): send URQ_CONCLUSION and attach HSRSP extension, then expect URQ_AGREEMENT
            if (hsd == HSD_RESPONDER)
            {
                // If no HSREQ attached, stay in this state.
                // (Although this seems completely impossible).
                if (hs_flags == 0)
                {
                    LOGC(cnlog.Warn,
                         log << CONID()
                             << "rendezvousSwitchState: (IPE!){RESPONDER}[ATTENTION] awaits CONCLUSION+HSREQ, got "
                                "CONCLUSION, remain in [ATTENTION]");
                    w_rsptype         = URQ_CONCLUSION;
                    w_needs_extension = false; // If you received WITHOUT extensions, respond WITHOUT extensions (wait
                                               // for the right message)
                    return;
                }
                m_RdvState       = CHandShake::RDV_INITIATED;
                w_rsptype         = URQ_CONCLUSION;
                w_needs_extension = true;
                w_needs_hsrsp     = true;
                return;
            }

            LOGC(cnlog.Error, log << CONID() << "RENDEZVOUS COOKIE DRAW! Cannot resolve to a valid state.");
            // Fallback for cookie draw
            m_RdvState = CHandShake::RDV_INVALID;
            w_rsptype   = URQFailure(SRT_REJ_RDVCOOKIE);
            return;
        }

        if (req == URQ_AGREEMENT)
        {
            // This means that the peer has received our URQ_CONCLUSION, but
            // the agent missed the peer's URQ_CONCLUSION (received only initial
            // URQ_WAVEAHAND).
            if (hsd == HSD_INITIATOR)
            {
                // In this case the missed URQ_CONCLUSION was sent without extensions,
                // whereas the peer received our URQ_CONCLUSION with HSREQ, and therefore
                // it sent URQ_AGREEMENT already with HSRSP. This isn't a problem for
                // us, we can go on with it, especially that the peer is already switched
                // into CHandShake::RDV_CONNECTED state.
                m_RdvState = CHandShake::RDV_CONNECTED;

                // Both sides are connected, no need to send anything anymore.
                w_rsptype = URQ_DONE;
                return;
            }

            if (hsd == HSD_RESPONDER)
            {
                // In this case the missed URQ_CONCLUSION was sent with extensions, so
                // we have to request this once again. Send URQ_CONCLUSION in order to
                // inform the other party that we need the conclusion message once again.
                // The ATTENTION state should be maintained.
                w_rsptype         = URQ_CONCLUSION;
                w_needs_extension = true;
                w_needs_hsrsp     = true;
                return;
            }
        }
    }
    reason = "ATTENTION -> WAVEAHAND(conclusion), CONCLUSION(agreement/conclusion), AGREEMENT (done/conclusion)";
    break;

    case CHandShake::RDV_FINE:
    {
        // In FINE state we can't receive URQ_WAVEAHAND because if the peer has already
        // sent URQ_CONCLUSION, it's already in CHandShake::RDV_ATTENTION, and in this state it can
        // only send URQ_CONCLUSION, whereas when it isn't in CHandShake::RDV_ATTENTION, it couldn't
        // have sent URQ_CONCLUSION, and if it didn't, the agent wouldn't be in CHandShake::RDV_FINE state.

        if (req == URQ_CONCLUSION)
        {
            // There's only one case when it should receive CONCLUSION in FINE state:
            // When it's the winner. If so, it should then contain HSREQ extension.
            // In case of loser, it shouldn't receive CONCLUSION at all - it should
            // receive AGREEMENT.

            // The winner case, received CONCLUSION + HSRSP - switch to CONNECTED and send AGREEMENT.
            // So, check first if HAS EXTENSION

            bool correct_switch = false;
            if (hsd == HSD_INITIATOR && !has_extension)
            {
                // Received REPEATED empty conclusion that has initially switched it into FINE state.
                // To exit FINE state we need the CONCLUSION message with HSRSP.
                HLOGC(cnlog.Debug,
                      log << CONID()
                          << "rendezvousSwitchState: {INITIATOR}[FINE] <CONCLUSION without HSRSP. Stay in [FINE], "
                             "await CONCLUSION+HSRSP");
            }
            else if (hsd == HSD_RESPONDER)
            {
                // In FINE state the RESPONDER expects only to be sent AGREEMENT.
                // It has previously received CONCLUSION in WAVING state and this has switched
                // it to FINE state. That CONCLUSION message should have contained extension,
                // so if this is a repeated CONCLUSION+HSREQ, it should be responded with
                // CONCLUSION+HSRSP.
                HLOGC(cnlog.Debug,
                      log << CONID()
                          << "rendezvousSwitchState: {RESPONDER}[FINE] <CONCLUSION. Stay in [FINE], await AGREEMENT");
            }
            else
            {
                correct_switch = true;
            }

            if (!correct_switch)
            {
                w_rsptype = URQ_CONCLUSION;
                // initiator should send HSREQ, responder HSRSP,
                // in both cases extension is needed
                w_needs_extension = true;
                w_needs_hsrsp     = hsd == HSD_RESPONDER;
                return;
            }

            m_RdvState = CHandShake::RDV_CONNECTED;
            w_rsptype   = URQ_AGREEMENT;
            return;
        }

        if (req == URQ_AGREEMENT)
        {
            // The loser case, the agreement was sent in response to conclusion that
            // already carried over the HSRSP extension.

            // There's a theoretical case when URQ_AGREEMENT can be received in case of
            // parallel arrangement, while the agent is already in CHandShake::RDV_CONNECTED state.
            // This will be dispatched in the main loop and discarded.

            m_RdvState = CHandShake::RDV_CONNECTED;
            w_rsptype   = URQ_DONE;
            return;
        }
    }

        reason = "FINE -> CONCLUSION(agreement), AGREEMENT(done)";
        break;
    case CHandShake::RDV_INITIATED:
    {
        // In this state we just wait for URQ_AGREEMENT, which should cause it to
        // switch to CONNECTED. No response required.
        if (req == URQ_AGREEMENT)
        {
            // No matter in which state we'd be, just switch to connected.
            if (m_RdvState == CHandShake::RDV_CONNECTED)
            {
                HLOGC(cnlog.Debug, log << CONID() << "<-- AGREEMENT: already connected");
            }
            else
            {
                HLOGC(cnlog.Debug, log << CONID() << "<-- AGREEMENT: switched to connected");
            }
            m_RdvState = CHandShake::RDV_CONNECTED;
            w_rsptype   = URQ_DONE;
            return;
        }

        if (req == URQ_CONCLUSION)
        {
            // Receiving conclusion in this state means that the other party
            // didn't get our conclusion, so send it again, the same as when
            // exiting the ATTENTION state.
            w_rsptype = URQ_CONCLUSION;
            if (hsd == HSD_RESPONDER)
            {
                HLOGC(cnlog.Debug,
                      log << CONID()
                          << "rendezvousSwitchState: {RESPONDER}[INITIATED] awaits AGREEMENT, "
                             "got CONCLUSION, sending CONCLUSION+HSRSP");
                w_needs_extension = true;
                w_needs_hsrsp     = true;
                return;
            }

            // Loser, initiated? This may only happen in parallel arrangement, where
            // the agent exchanges empty conclusion messages with the peer, simultaneously
            // exchanging HSREQ-HSRSP conclusion messages. Check if THIS message contained
            // HSREQ, and set responding HSRSP in that case.
            if (hs_flags == 0)
            {
                HLOGC(cnlog.Debug,
                      log << CONID()
                          << "rendezvousSwitchState: {INITIATOR}[INITIATED] awaits AGREEMENT, "
                             "got empty CONCLUSION, STILL RESPONDING CONCLUSION+HSRSP");
            }
            else
            {

                HLOGC(cnlog.Debug,
                      log << CONID()
                          << "rendezvousSwitchState: {INITIATOR}[INITIATED] awaits AGREEMENT, "
                             "got CONCLUSION+HSREQ, responding CONCLUSION+HSRSP");
            }
            w_needs_extension = true;
            w_needs_hsrsp     = true;
            return;
        }
    }

        reason = "INITIATED -> AGREEMENT(done)";
        break;

    case CHandShake::RDV_CONNECTED:
        // Do nothing. This theoretically should never happen.
        w_rsptype = URQ_DONE;
        return;
    }

    HLOGC(cnlog.Debug, log << CONID() << "rendezvousSwitchState: INVALID STATE TRANSITION, result: INVALID");
    // All others are treated as errors
    m_RdvState = CHandShake::RDV_WAVING;
    w_rsptype   = URQFailure(SRT_REJ_ROGUE);
}

/*
 * Timestamp-based Packet Delivery (TsbPd) thread
 * This thread runs only if TsbPd mode is enabled
 * Hold received packets until its time to 'play' them, at PktTimeStamp + TsbPdDelay.
 */
void * srt::CUDT::tsbpd(void* param)
{
    CUDT* self = (CUDT*)param;

    THREAD_STATE_INIT("SRT:TsbPd");

#if ENABLE_BONDING
    // Make the TSBPD thread a "client" of the group,
    // which will ensure that the group will not be physically
    // deleted until this thread exits.
    // NOTE: DO NOT LEAD TO EVER CANCEL THE THREAD!!!
    CUDTUnited::GroupKeeper gkeeper(self->uglobal(), self->m_parent);
#endif

    CUniqueSync recvdata_lcc (self->m_RecvLock, self->m_RecvDataCond);
    CSync tsbpd_cc(self->m_RcvTsbPdCond, recvdata_lcc.locker());

    self->m_bTsbPdAckWakeup = true;
    while (!self->m_bClosing)
    {
        steady_clock::time_point tsNextDelivery; // Next packet delivery time
        bool                     rxready = false;
#if ENABLE_BONDING
        bool shall_update_group = false;
#endif

        INCREMENT_THREAD_ITERATIONS();

        enterCS(self->m_RcvBufferLock);
        const steady_clock::time_point tnow = steady_clock::now();

        self->m_pRcvBuffer->updRcvAvgDataSize(tnow);
        const srt::CRcvBuffer::PacketInfo info = self->m_pRcvBuffer->getFirstValidPacketInfo();

        const bool is_time_to_deliver = !is_zero(info.tsbpd_time) && (tnow >= info.tsbpd_time);
        tsNextDelivery = info.tsbpd_time;

        if (!self->m_bTLPktDrop)
        {
            rxready = !info.seq_gap && is_time_to_deliver;
        }
        else if (is_time_to_deliver)
        {
            rxready = true;
            if (info.seq_gap)
            {
                const int iDropCnt SRT_ATR_UNUSED = self->rcvDropTooLateUpTo(info.seqno);
#if ENABLE_BONDING
                shall_update_group = true;
#endif

#if ENABLE_LOGGING
                const int64_t timediff_us = count_microseconds(tnow - info.tsbpd_time);
#if ENABLE_HEAVY_LOGGING
                HLOGC(tslog.Debug,
                    log << self->CONID() << "tsbpd: DROPSEQ: up to seqno %" << CSeqNo::decseq(info.seqno) << " ("
                    << iDropCnt << " packets) playable at " << FormatTime(info.tsbpd_time) << " delayed "
                    << (timediff_us / 1000) << "." << std::setw(3) << std::setfill('0') << (timediff_us % 1000) << " ms");
#endif
                string why;
                if (self->frequentLogAllowed(FREQLOGFA_RCV_DROPPED, tnow, (why)))
                {
                    LOGC(brlog.Warn, log << self->CONID() << "RCV-DROPPED " << iDropCnt << " packet(s). Packet seqno %" << info.seqno
                            << " delayed for " << (timediff_us / 1000) << "." << std::setw(3) << std::setfill('0')
                            << (timediff_us % 1000) << " ms " << why);
                }
#if SRT_ENABLE_FREQUENT_LOG_TRACE
                else
                {
                    LOGC(brlog.Warn, log << "SUPPRESSED: RCV-DROPPED LOG: " << why);
                }
#endif
#endif

                tsNextDelivery = steady_clock::time_point(); // Ready to read, nothing to wait for.
            }
        }
        leaveCS(self->m_RcvBufferLock);

        if (rxready)
        {
            HLOGC(tslog.Debug,
                log << self->CONID() << "tsbpd: PLAYING PACKET seq=" << info.seqno << " (belated "
                << (count_milliseconds(steady_clock::now() - info.tsbpd_time)) << "ms)");
            /*
             * There are packets ready to be delivered
             * signal a waiting "recv" call if there is any data available
             */
            if (self->m_config.bSynRecving)
            {
                recvdata_lcc.notify_one();
            }
            /*
             * Set EPOLL_IN to wakeup any thread waiting on epoll
             */
            self->uglobal().m_EPoll.update_events(self->m_SocketID, self->m_sPollID, SRT_EPOLL_IN, true);
#if ENABLE_BONDING
            // If this is NULL, it means:
            // - the socket never was a group member
            // - the socket was a group member, but:
            //    - was just removed as a part of closure
            //    - and will never be member of the group anymore

            // If this is not NULL, it means:
            // - This socket is currently member of the group
            // - This socket WAS a member of the group, though possibly removed from it already, BUT:
            //   - the group that this socket IS OR WAS member of is in the GroupKeeper
            //   - the GroupKeeper prevents the group from being deleted
            //   - it is then completely safe to access the group here,
            //     EVEN IF THE SOCKET THAT WAS ITS MEMBER IS BEING DELETED.

            // It is ensured that the group object exists here because GroupKeeper
            // keeps it busy, even if you just closed the socket, remove it as a member
            // or even the group is empty and was explicitly closed.
            if (gkeeper.group)
            {
                // Functions called below will lock m_GroupLock, which in hierarchy
                // lies after m_RecvLock. Must unlock m_RecvLock to be able to lock
                // m_GroupLock inside the calls.
                InvertedLock unrecv(self->m_RecvLock);
                // The current "APP reader" needs to simply decide as to whether
                // the next CUDTGroup::recv() call should return with no blocking or not.
                // When the group is read-ready, it should update its pollers as it sees fit.

                // NOTE: this call will set lock to m_IncludedGroup->m_GroupLock
                HLOGC(tslog.Debug, log << self->CONID() << "tsbpd: GROUP: checking if %" << info.seqno << " makes group readable");
                gkeeper.group->updateReadState(self->m_SocketID, info.seqno);

                if (shall_update_group)
                {
                    // A group may need to update the parallelly used idle links,
                    // should it have any. Pass the current socket position in order
                    // to skip it from the group loop.
                    // NOTE: SELF LOCKING.
                    gkeeper.group->updateLatestRcv(self->m_parent);
                }
            }
#endif
            CGlobEvent::triggerEvent();
            tsNextDelivery = steady_clock::time_point(); // Ready to read, nothing to wait for.
        }

        // We may just briefly unlocked the m_RecvLock, so we need to check m_bClosing again to avoid deadlock.
        if (self->m_bClosing)
            break;

        if (!is_zero(tsNextDelivery))
        {
            IF_HEAVY_LOGGING(const steady_clock::duration timediff = tsNextDelivery - tnow);
            /*
             * Buffer at head of queue is not ready to play.
             * Schedule wakeup when it will be.
             */
            self->m_bTsbPdAckWakeup = false;
            HLOGC(tslog.Debug,
                log << self->CONID() << "tsbpd: FUTURE PACKET seq=" << info.seqno
                << " T=" << FormatTime(tsNextDelivery) << " - waiting " << count_milliseconds(timediff) << "ms");
            THREAD_PAUSED();
            tsbpd_cc.wait_until(tsNextDelivery);
            THREAD_RESUMED();
        }
        else
        {
            /*
             * We have just signaled epoll; or
             * receive queue is empty; or
             * next buffer to deliver is not in receive queue (missing packet in sequence).
             *
             * Block until woken up by one of the following event:
             * - All ready-to-play packets have been pulled and EPOLL_IN cleared (then loop to block until next pkt time
             * if any)
             * - New buffers ACKed
             * - Closing the connection
             */
            HLOGC(tslog.Debug, log << self->CONID() << "tsbpd: no data, scheduling wakeup at ack");
            self->m_bTsbPdAckWakeup = true;
            THREAD_PAUSED();
            tsbpd_cc.wait();
            THREAD_RESUMED();
        }

        HLOGC(tslog.Debug, log << self->CONID() << "tsbpd: WAKE UP!!!");
    }
    THREAD_EXIT();
    HLOGC(tslog.Debug, log << self->CONID() << "tsbpd: EXITING");
    return NULL;
}

int srt::CUDT::rcvDropTooLateUpTo(int seqno)
{
    // Make sure that it would not drop over m_iRcvCurrSeqNo, which may break senders.
    if (CSeqNo::seqcmp(seqno, CSeqNo::incseq(m_iRcvCurrSeqNo)) > 0)
        seqno = CSeqNo::incseq(m_iRcvCurrSeqNo);

    dropFromLossLists(SRT_SEQNO_NONE, CSeqNo::decseq(seqno));

    const int iDropCnt = m_pRcvBuffer->dropUpTo(seqno);
    if (iDropCnt > 0)
    {
        enterCS(m_StatsLock);
        // Estimate dropped bytes from average payload size.
        const uint64_t avgpayloadsz = m_pRcvBuffer->getRcvAvgPayloadSize();
        m_stats.rcvr.dropped.count(stats::BytesPackets(iDropCnt * avgpayloadsz, (uint32_t) iDropCnt));
        leaveCS(m_StatsLock);
    }
    return iDropCnt;
}

void srt::CUDT::setInitialRcvSeq(int32_t isn)
{
    m_iRcvLastAck = isn;
#ifdef ENABLE_LOGGING
    m_iDebugPrevLastAck = isn;
#endif
    m_iRcvLastAckAck = isn;
    m_iRcvCurrSeqNo = CSeqNo::decseq(isn);

    sync::ScopedLock rb(m_RcvBufferLock);
    if (m_pRcvBuffer)
    {
        if (!m_pRcvBuffer->empty())
        {
            LOGC(cnlog.Error, log << CONID() << "IPE: setInitialRcvSeq expected empty RCV buffer. Dropping all.");
            const int        iDropCnt     = m_pRcvBuffer->dropAll();
            const uint64_t   avgpayloadsz = m_pRcvBuffer->getRcvAvgPayloadSize();
            sync::ScopedLock sl(m_StatsLock);
            m_stats.rcvr.dropped.count(stats::BytesPackets(iDropCnt * avgpayloadsz, (uint32_t) iDropCnt));
        }

        m_pRcvBuffer->setStartSeqNo(isn);
    }
}

bool srt::CUDT::prepareConnectionObjects(const CHandShake &hs, HandshakeSide hsd, CUDTException *eout)
{
    // This will be lazily created due to being the common
    // code with HSv5 rendezvous, in which this will be run
    // in a little bit "randomly selected" moment, but must
    // be run once in the whole connection process.
    if (m_pCryptoControl)
    {
        HLOGC(rslog.Debug, log << CONID() << "prepareConnectionObjects: (lazy) already created.");
        return true;
    }

    // HSv5 is always bidirectional
    const bool bidirectional = (hs.m_iVersion > HS_VERSION_UDT4);

    // HSD_DRAW is received only if this side is listener.
    // If this side is caller with HSv5, HSD_INITIATOR should be passed.
    // If this is a rendezvous connection with HSv5, the handshake role
    // is taken from m_SrtHsSide field.
    if (hsd == HSD_DRAW)
    {
        if (bidirectional)
        {
            hsd = HSD_RESPONDER; // In HSv5, listener is always RESPONDER and caller always INITIATOR.
        }
        else
        {
            hsd = m_config.bDataSender ? HSD_INITIATOR : HSD_RESPONDER;
        }
    }

    if (!createCrypter(hsd, bidirectional)) // Make sure CC is created (lazy)
    {
        if (eout)
            *eout = CUDTException(MJ_SYSTEMRES, MN_MEMORY, 0);
        m_RejectReason = SRT_REJ_RESOURCE;
        return false;
    }

    return true;
}

int srt::CUDT::getAuthTagSize() const
{
    if (m_pCryptoControl && m_pCryptoControl->getCryptoMode() == CSrtConfig::CIPHER_MODE_AES_GCM)
        return HAICRYPT_AUTHTAG_MAX;

    return 0;
}

bool srt::CUDT::prepareBuffers(CUDTException* eout)
{
    if (m_pSndBuffer)
    {
        HLOGC(rslog.Debug, log << CONID() << "prepareBuffers: (lazy) already created.");
        return true;
    }
    
    try
    {
        // CryptoControl has to be initialized and in case of RESPONDER the KM REQ must be processed (interpretSrtHandshake(..)) for the crypto mode to be deduced.
        const int authtag = getAuthTagSize();

        SRT_ASSERT(m_iMaxSRTPayloadSize != 0);

        HLOGC(rslog.Debug, log << CONID() << "Creating buffers: snd-plsize=" << m_iMaxSRTPayloadSize
                << " snd-bufsize=" << 32
                << " authtag=" << authtag);

        m_pSndBuffer = new CSndBuffer(AF_INET, 32, m_iMaxSRTPayloadSize, authtag);
        SRT_ASSERT(m_iPeerISN != -1);
        m_pRcvBuffer = new srt::CRcvBuffer(m_iPeerISN, m_config.iRcvBufSize, m_pRcvQueue->m_pUnitQueue, m_config.bMessageAPI);
        // After introducing lite ACK, the sndlosslist may not be cleared in time, so it requires twice a space.
        m_pSndLossList = new CSndLossList(m_iFlowWindowSize * 2);
        m_pRcvLossList = new CRcvLossList(m_config.iFlightFlagSize);
    }
    catch (...)
    {
        // Simply reject.
        if (eout)
            *eout = CUDTException(MJ_SYSTEMRES, MN_MEMORY, 0);
        m_RejectReason = SRT_REJ_RESOURCE;
        return false;
    }
    return true;
}

void srt::CUDT::rewriteHandshakeData(const sockaddr_any& peer, CHandShake& w_hs)
{
    // this is a response handshake
    w_hs.m_iReqType        = URQ_CONCLUSION;
    w_hs.m_iMSS            = m_config.iMSS;
    w_hs.m_iFlightFlagSize = m_config.flightCapacity();
    w_hs.m_iID             = m_SocketID;

    if (w_hs.m_iVersion > HS_VERSION_UDT4)
    {
        // The version is agreed; this code is executed only in case
        // when AGENT is listener. In this case, conclusion response
        // must always contain HSv5 handshake extensions.
        w_hs.m_extension = true;
    }

    CIPAddress::ntop(peer, (w_hs.m_piPeerIP));
}

void srt::CUDT::acceptAndRespond(const sockaddr_any& agent, const sockaddr_any& peer, const CPacket& hspkt, CHandShake& w_hs)
{
    HLOGC(cnlog.Debug, log << CONID() << "acceptAndRespond: setting up data according to handshake");
#if ENABLE_BONDING
    // Keep the group alive for the lifetime of this function,
    // and do it BEFORE acquiring m_ConnectionLock to avoid
    // lock inversion.
    // This will check if a socket belongs to a group and if so
    // it will remember this group and keep it alive here.
    CUDTUnited::GroupKeeper group_keeper(uglobal(), m_parent);
#endif

    ScopedLock cg(m_ConnectionLock);

    m_tsRcvPeerStartTime = steady_clock::time_point(); // will be set correctly at SRT HS

    // Uses the smaller MSS between the peers
    m_config.iMSS = std::min(m_config.iMSS, w_hs.m_iMSS);

    const size_t full_hdr_size = CPacket::UDP_HDR_SIZE + CPacket::HDR_SIZE;
    m_iMaxSRTPayloadSize = m_config.iMSS - full_hdr_size;

    HLOGC(cnlog.Debug, log << CONID() << "acceptAndRespond: PAYLOAD SIZE: " << m_iMaxSRTPayloadSize);

    // exchange info for maximum flow window size
    m_iFlowWindowSize = w_hs.m_iFlightFlagSize;
    m_iPeerISN        = w_hs.m_iISN;
    setInitialRcvSeq(m_iPeerISN);
    m_iRcvCurrPhySeqNo = CSeqNo::decseq(w_hs.m_iISN);

    m_PeerID = w_hs.m_iID;

    // use peer's ISN and send it back for security check
    m_iISN = w_hs.m_iISN;

    setInitialSndSeq(m_iISN);
    m_SndLastAck2Time = steady_clock::now();

    // get local IP address and send the peer its IP address (because UDP cannot get local IP address)
    memcpy((m_piSelfIP), w_hs.m_piPeerIP, sizeof m_piSelfIP);
    m_parent->m_SelfAddr = agent;
    CIPAddress::pton((m_parent->m_SelfAddr), m_piSelfIP, peer);

    rewriteHandshakeData(peer, (w_hs));


    // Prepare all structures
    if (!prepareConnectionObjects(w_hs, HSD_DRAW, 0))
    {
        HLOGC(cnlog.Debug,
              log << CONID() << "acceptAndRespond: prepareConnectionObjects failed - responding with REJECT.");
        // If the SRT Handshake extension was provided and wasn't interpreted
        // correctly, the connection should be rejected.
        //
        // Respond with the rejection message and exit with exception
        // so that the caller will know that this new socket should be deleted.
        w_hs.m_iReqType = URQFailure(m_RejectReason);
        throw CUDTException(MJ_SETUP, MN_REJECTED, 0);
    }
    // Since now you can use m_pCryptoControl

    CInfoBlock ib;
    ib.m_iIPversion = peer.family();
    CInfoBlock::convert(peer, ib.m_piIP);
    if (m_pCache->lookup(&ib) >= 0)
    {
        m_iSRTT      = ib.m_iSRTT;
        m_iRTTVar    = ib.m_iSRTT / 2;
        m_iBandwidth = ib.m_iBandwidth;
    }

#if SRT_DEBUG_RTT
    s_rtt_trace.trace(steady_clock::now(), "Accept", -1, -1,
                      m_bIsFirstRTTReceived, -1, m_iSRTT, m_iRTTVar);
#endif

    m_PeerAddr = peer;

    // This should extract the HSREQ and KMREQ portion in the handshake packet.
    // This could still be a HSv4 packet and contain no such parts, which will leave
    // this entity as "non-SRT-handshaken", and await further HSREQ and KMREQ sent
    // as UMSG_EXT.
    uint32_t kmdata[SRTDATA_MAXSIZE];
    size_t   kmdatasize = SRTDATA_MAXSIZE;
    if (!interpretSrtHandshake(w_hs, hspkt, (kmdata), (&kmdatasize)))
    {
        HLOGC(cnlog.Debug,
              log << CONID() << "acceptAndRespond: interpretSrtHandshake failed - responding with REJECT.");
        // If the SRT Handshake extension was provided and wasn't interpreted
        // correctly, the connection should be rejected.
        //
        // Respond with the rejection message and return false from
        // this function so that the caller will know that this new
        // socket should be deleted.
        w_hs.m_iReqType = URQFailure(m_RejectReason);
        throw CUDTException(MJ_SETUP, MN_REJECTED, 0);
    }

    if (!prepareBuffers(NULL))
    {
        HLOGC(cnlog.Debug,
            log << CONID() << "acceptAndRespond: prepareConnectionObjects failed - responding with REJECT.");
        // If the SRT buffers failed to be allocated,
        // the connection must be rejected.
        //
        // Respond with the rejection message and exit with exception
        // so that the caller will know that this new socket should be deleted.
        w_hs.m_iReqType = URQFailure(m_RejectReason);
        throw CUDTException(MJ_SETUP, MN_REJECTED, 0);
    }

   // Synchronize the time NOW because the following function is about
   // to use the start time to pass it to the receiver buffer data.
    bool have_group = false;

    {
#if ENABLE_BONDING
        CUDTGroup* g = group_keeper.group;
        if (g)
        {
            // This is the last moment when this can be done.
            // The updateAfterSrtHandshake call will copy the receiver
            // start time to the receiver buffer data, so the correct
            // value must be set before this happens.
            synchronizeWithGroup(g);
            have_group = true;
        }
#endif
    }

    if (!have_group)
    {
        // This function will be called internally inside
        // synchronizeWithGroup(). This is just more complicated.
        updateAfterSrtHandshake(w_hs.m_iVersion);
    }

    SRT_REJECT_REASON rr = setupCC();
    // UNKNOWN used as a "no error" value
    if (rr != SRT_REJ_UNKNOWN)
    {
        w_hs.m_iReqType = URQFailure(rr);
        m_RejectReason = rr;
        throw CUDTException(MJ_SETUP, MN_REJECTED, 0);
    }

    // And of course, it is connected.
    m_bConnected = true;

    // Register this socket for receiving data packets.
    m_pRNode->m_bOnList = true;
    m_pRcvQueue->setNewEntry(this);

    // Save the handshake in m_ConnRes in case when needs repeating.
    m_ConnRes = w_hs;

    // Send the response to the peer, see listen() for more discussions
    // about this.
    // TODO: Here create CONCLUSION RESPONSE with:
    // - just the UDT handshake, if HS_VERSION_UDT4,
    // - if higher, the UDT handshake, the SRT HSRSP, the SRT KMRSP.
    size_t size = m_iMaxSRTPayloadSize;
    // Allocate the maximum possible memory for an SRT payload.
    // This is a maximum you can send once.
    CPacket rsppkt;
    rsppkt.setControl(UMSG_HANDSHAKE);
    rsppkt.allocate(size);

    // This will serialize the handshake according to its current form.
    HLOGC(cnlog.Debug,
          log << CONID()
              << "acceptAndRespond: creating CONCLUSION response (HSv5: with HSRSP/KMRSP) buffer size=" << size);
    if (!createSrtHandshake(SRT_CMD_HSRSP, SRT_CMD_KMRSP, kmdata, kmdatasize, (rsppkt), (w_hs)))
    {
        LOGC(cnlog.Error, log << CONID() << "acceptAndRespond: error creating handshake response");
        throw CUDTException(MJ_SETUP, MN_REJECTED, 0);
    }

    // We can safely assign it here stating that this has passed the cookie test.
    m_SourceAddr = hspkt.udpDestAddr();

#if ENABLE_HEAVY_LOGGING
    {
        // To make sure what REALLY is being sent, parse back the handshake
        // data that have been just written into the buffer.
        CHandShake debughs;
        debughs.load_from(rsppkt.m_pcData, rsppkt.getLength());
        HLOGC(cnlog.Debug,
              log << CONID() << "acceptAndRespond: sending HS from agent @"
                << debughs.m_iID << " to peer @" << rsppkt.id()
                << "HS:" << debughs.show()
                << " sourceIP=" << m_SourceAddr.str());
    }
#endif

    // NOTE: BLOCK THIS instruction in order to cause the final
    // handshake to be missed and cause the problem solved in PR #417.
    // When missed this message, the caller should not accept packets
    // coming as connected, but continue repeated handshake until finally
    // received the listener's handshake.
    addressAndSend((rsppkt));
}

bool srt::CUDT::frequentLogAllowed(size_t logid, const time_point& tnow, std::string& w_why)
{
#ifndef SRT_LOG_SLOWDOWN_FREQ_MS
#define SRT_LOG_SLOWDOWN_FREQ_MS 1000
#endif

    bool is_suppressed = IsSet(m_LogSlowDownExpired, BIT(logid));
    bool isnow = (m_tsLogSlowDown.load() + milliseconds_from(SRT_LOG_SLOWDOWN_FREQ_MS)) <= tnow;
    if (isnow)
    {
        // Theoretically this should prevent other calls of this function to take
        // set their values simultaneously, but if it happened that the time is
        // also set, this section will not fire for the other log, if it didn't do
        // the check yet.
        m_LogSlowDownExpired.store(uint8_t(BIT(logid))); // Clear all other bits

        // Note: it may happen that two threads could intermix one another between
        // the check and setting up, but this will at worst case set the slightly
        // later time again.
        m_tsLogSlowDown.store(tnow);

        is_suppressed = false;

        int supr = m_aSuppressedMsg[logid];

        if (supr > 0)
            w_why = Sprint("++SUPPRESSED: ", supr);
        m_aSuppressedMsg[logid] = 0;
    }
    else
    {
        w_why = Sprint("Too early - last one was ", FormatDuration<DUNIT_MS>(tnow - m_tsLogSlowDown.load()));
        // Set YOUR OWN bit, atomically.
        m_LogSlowDownExpired |= uint8_t(BIT(logid));
        ++m_aSuppressedMsg[logid];
    }

    return !is_suppressed;
}

// This function is required to be called when a caller receives an INDUCTION
// response from the listener and would like to create a CONCLUSION that includes
// the SRT handshake extension. This extension requires that the crypter object
// be created, but it's still too early for it to be completely configured.
// This function then precreates the object so that the handshake extension can
// be created, as this happens before the completion of the connection (and
// therefore configuration of the crypter object), which can only take place upon
// reception of CONCLUSION response from the listener.
bool srt::CUDT::createCrypter(HandshakeSide side, bool bidirectional)
{
    // Lazy initialization
    if (m_pCryptoControl)
        return true;

    // Write back this value, when it was just determined.
    m_SrtHsSide = side;

    m_pCryptoControl.reset(new CCryptoControl(m_SocketID));

    // XXX These below are a little bit controversial.
    // These data should probably be filled only upon
    // reception of the conclusion handshake - otherwise
    // they have outdated values.
    m_pCryptoControl->setCryptoSecret(m_config.CryptoSecret);

    if (bidirectional || m_config.bDataSender)
    {
        HLOGC(rslog.Debug, log << CONID() << "createCrypter: setting RCV/SND KeyLen=" << m_config.iSndCryptoKeyLen);
        m_pCryptoControl->setCryptoKeylen(m_config.iSndCryptoKeyLen);
    }

    return m_pCryptoControl->init(side, m_config, bidirectional);
}

SRT_REJECT_REASON srt::CUDT::setupCC()
{
    // Prepare configuration object,
    // Create the CCC object and configure it.

    // UDT also sets back the congestion window: ???
    // m_iCongestionWindow = m_pCC->m_dCWndSize;

    // XXX Not sure about that. May happen that AGENT wants
    // tsbpd mode, but PEER doesn't, even in bidirectional mode.
    // This way, the reception side should get precedense.
    // if (bidirectional || m_config.bDataSender || m_bTwoWayData)
    //    m_bPeerTsbPd = m_bTSBPD;

    // SrtCongestion will retrieve whatever parameters it needs
    // from *this.

    bool res = m_CongCtl.select(m_config.sCongestion.str());
    if (!res || !m_CongCtl.configure(this))
    {
        return SRT_REJ_CONGESTION;
    }

    // Configure filter module
    if (!m_config.sPacketFilterConfig.empty())
    {
        // This string, when nonempty, defines that the corrector shall be
        // configured. Otherwise it's left uninitialized.

        // At this point we state everything is checked and the appropriate
        // corrector type is already selected, so now create it.
        HLOGC(pflog.Debug, log << CONID() << "filter: Configuring: " << m_config.sPacketFilterConfig.c_str());
        bool status = true;
        try
        {
            // The filter configurer is build the way that allows to quit immediately
            // exit by exception, but the exception is meant for the filter only.
            status = m_PacketFilter.configure(this, m_pRcvQueue->m_pUnitQueue, m_config.sPacketFilterConfig.str());
        }
        catch (CUDTException& )
        {
            status = false;
        }

        if (!status)
            return SRT_REJ_FILTER;

        m_PktFilterRexmitLevel = m_PacketFilter.arqLevel();
    }
    else
    {
        // When we have no filter, ARQ should work in ALWAYS mode.
        m_PktFilterRexmitLevel = SRT_ARQ_ALWAYS;
    }

    // Override the value of minimum NAK interval, per SrtCongestion's wish.
    // When default 0 value is returned, the current value set by CUDT
    // is preserved.
    const steady_clock::duration min_nak = microseconds_from(m_CongCtl->minNAKInterval());
    if (min_nak != steady_clock::duration::zero())
        m_tdMinNakInterval = min_nak;

    // Update timers
    const steady_clock::time_point currtime = steady_clock::now();
    m_tsLastRspTime.store(currtime);
    m_tsNextACKTime.store(currtime + m_tdACKInterval);
    m_tsNextNAKTime.store(currtime + m_tdNAKInterval);
    m_tsLastRspAckTime = currtime;
    m_tsLastSndTime.store(currtime);

    HLOGC(rslog.Debug,
          log << CONID() << "setupCC: setting parameters: mss=" << m_config.iMSS << " maxCWNDSize/FlowWindowSize="
              << m_iFlowWindowSize << " rcvrate=" << m_iDeliveryRate << "p/s (" << m_iByteDeliveryRate << "B/S)"
              << " rtt=" << m_iSRTT << " bw=" << m_iBandwidth);

    if (!updateCC(TEV_INIT, EventVariant(TEV_INIT_RESET)))
    {
        LOGC(rslog.Error, log << CONID() << "setupCC: IPE: resrouces not yet initialized!");
        return SRT_REJ_IPE;
    }
    return SRT_REJ_UNKNOWN;
}

void srt::CUDT::considerLegacySrtHandshake(const steady_clock::time_point &timebase)
{
    // Do a fast pre-check first - this simply declares that agent uses HSv5
    // and the legacy SRT Handshake is not to be done. Second check is whether
    // agent is sender (=initiator in HSv4).
    if (!isOPT_TsbPd() || !m_config.bDataSender)
        return;

    if (m_iSndHsRetryCnt <= 0)
    {
        HLOGC(cnlog.Debug, log << CONID() << "Legacy HSREQ: not needed, expire counter=" << m_iSndHsRetryCnt);
        return;
    }

    const steady_clock::time_point now = steady_clock::now();
    if (!is_zero(timebase))
    {
        // Then this should be done only if it's the right time,
        // the TSBPD mode is on, and when the counter is "still rolling".
        /*
         * SRT Handshake with peer:
         * If...
         * - we want TsbPd mode; and
         * - we have not tried more than CSRTCC_MAXRETRY times (peer may not be SRT); and
         * - and did not get answer back from peer
         * - last sent handshake req should have been replied (RTT*1.5 elapsed); and
         * then (re-)send handshake request.
         */
        if (timebase > now) // too early
        {
            HLOGC(cnlog.Debug,
                  log << CONID() << "Legacy HSREQ: TOO EARLY, will still retry " << m_iSndHsRetryCnt << " times");
            return;
        }
    }
    // If 0 timebase, it means that this is the initial sending with the very first
    // payload packet sent. Send only if this is still set to maximum+1 value.
    else if (m_iSndHsRetryCnt < SRT_MAX_HSRETRY + 1)
    {
        HLOGC(cnlog.Debug,
              log << CONID() << "Legacy HSREQ: INITIAL, REPEATED, so not to be done. Will repeat on sending "
                  << m_iSndHsRetryCnt << " times");
        return;
    }

    HLOGC(cnlog.Debug,
          log << CONID() << "Legacy HSREQ: SENDING, will repeat " << m_iSndHsRetryCnt << " times if no response");
    m_iSndHsRetryCnt--;
    m_tsSndHsLastTime = now;
    sendSrtMsg(SRT_CMD_HSREQ);
}

void srt::CUDT::checkSndTimers()
{
    if (m_SrtHsSide == HSD_INITIATOR)
    {
        HLOGC(cnlog.Debug,
              log << CONID() << "checkSndTimers: HS SIDE: INITIATOR, considering legacy handshake with timebase");
        // Legacy method for HSREQ, only if initiator.
        considerLegacySrtHandshake(m_tsSndHsLastTime + microseconds_from(m_iSRTT * 3 / 2));
    }
    else
    {
        HLOGC(cnlog.Debug,
              log << CONID()
                  << "checkSndTimers: HS SIDE: " << (m_SrtHsSide == HSD_RESPONDER ? "RESPONDER" : "DRAW (IPE?)")
                  << " - not considering legacy handshake");
    }

    // Retransmit KM request after a timeout if there is no response (KM RSP).
    // Or send KM REQ in case of the HSv4.
    ScopedLock lck(m_ConnectionLock);
    if (m_pCryptoControl)
        m_pCryptoControl->sendKeysToPeer(this, SRTT());
}

void srt::CUDT::checkSndKMRefresh()
{
    // Do not apply the regenerated key to the to the receiver context.
    const bool bidir = false;
    if (m_pCryptoControl)
        m_pCryptoControl->regenCryptoKm(this, bidir);
}

void srt::CUDT::addressAndSend(CPacket& w_pkt)
{
    w_pkt.set_id(m_PeerID);
    setPacketTS(w_pkt, steady_clock::now());

    // NOTE: w_pkt isn't modified in this call,
    // just in CChannel::sendto it's modified in place
    // before sending for performance purposes,
    // and then modification is undone. Logically then
    // there's no modification here.
    m_pSndQueue->sendto(m_PeerAddr, w_pkt, m_SourceAddr);
}

// [[using maybe_locked(m_GlobControlLock, if called from breakSocket_LOCKED, usually from GC)]]
// [[using maybe_locked(m_parent->m_ControlLock, if called from srt_close())]]
bool srt::CUDT::closeInternal() ATR_NOEXCEPT
{
    // NOTE: this function is called from within the garbage collector thread.

    if (!m_bOpened)
    {
        return false;
    }

    // IMPORTANT:
    // This function may block indefinitely, if called for a socket
    // that has m_bBroken == false or m_bConnected == true.
    // If it is intended to forcefully close the socket, make sure
    // that it's in response to a broken connection.
    HLOGC(smlog.Debug, log << CONID() << "closing socket");

    if (m_config.Linger.l_onoff != 0)
    {
        const steady_clock::time_point entertime = steady_clock::now();

        HLOGC(smlog.Debug, log << CONID() << "... (linger)");
        while (!m_bBroken && m_bConnected && (m_pSndBuffer->getCurrBufSize() > 0) &&
               (steady_clock::now() - entertime < seconds_from(m_config.Linger.l_linger)))
        {
            // linger has been checked by previous close() call and has expired
            if (m_tsLingerExpiration >= entertime)
                break;

            if (!m_config.bSynSending)
            {
                // if this socket enables asynchronous sending, return immediately and let GC to close it later
                if (is_zero(m_tsLingerExpiration))
                    m_tsLingerExpiration = entertime + seconds_from(m_config.Linger.l_linger);

                HLOGC(smlog.Debug,
                      log << CONID() << "CUDT::close: linger-nonblocking, setting expire time T="
                          << FormatTime(m_tsLingerExpiration));

                return false;
            }

#ifndef _WIN32
            timespec ts;
            ts.tv_sec  = 0;
            ts.tv_nsec = 1000000;
            nanosleep(&ts, NULL);
#else
            Sleep(1);
#endif
        }
    }

    // remove this socket from the snd queue
    if (m_bConnected)
        m_pSndQueue->m_pSndUList->remove(this);

    /*
     * update_events below useless
     * removing usock for EPolls right after (update_usocks) clears it (in other HAI patch).
     *
     * What is in EPoll shall be the responsibility of the application, if it want local close event,
     * it would remove the socket from the EPoll after close.
     */

    // Make a copy under a lock because other thread might access it
    // at the same time.
    enterCS(uglobal().m_EPoll.m_EPollLock);
    set<int> epollid = m_sPollID;
    leaveCS(uglobal().m_EPoll.m_EPollLock);

    // trigger any pending IO events.
    HLOGC(smlog.Debug, log << CONID() << "close: SETTING ERR readiness on E" << Printable(epollid));
    uglobal().m_EPoll.update_events(m_SocketID, m_sPollID, SRT_EPOLL_ERR, true);
    // then remove itself from all epoll monitoring
    int no_events = 0;
    for (set<int>::iterator i = epollid.begin(); i != epollid.end(); ++i)
    {
        HLOGC(smlog.Debug, log << CONID() << "close: CLEARING subscription on E" << (*i));
        try
        {
            uglobal().m_EPoll.update_usock(*i, m_SocketID, &no_events);
        }
        catch (...)
        {
            // The goal of this loop is to remove all subscriptions in
            // the epoll system to this socket. If it's unsubscribed already,
            // that's even better.
        }
        HLOGC(smlog.Debug, log << CONID() << "close: removing E" << (*i) << " from back-subscribers");
    }

    // Not deleting elements from m_sPollID inside the loop because it invalidates
    // the control iterator of the loop. Instead, all will be removed at once.

    // IMPORTANT: there's theoretically little time between setting ERR readiness
    // and unsubscribing, however if there's an application waiting on this event,
    // it should be informed before this below instruction locks the epoll mutex.
    enterCS(uglobal().m_EPoll.m_EPollLock);
    m_sPollID.clear();
    leaveCS(uglobal().m_EPoll.m_EPollLock);

    // XXX What's this, could any of the above actions make it !m_bOpened?
    if (!m_bOpened)
    {
        return true;
    }

    // Inform the threads handler to stop.
    m_bClosing = true;

    HLOGC(smlog.Debug, log << CONID() << "CLOSING STATE. Acquiring connection lock");

    ScopedLock connectguard(m_ConnectionLock);

    // Signal the sender and recver if they are waiting for data.
    releaseSynch();

    HLOGC(smlog.Debug, log << CONID() << "CLOSING, removing from listener/connector");

    if (m_bListening)
    {
        m_bListening = false;
        m_pRcvQueue->removeListener(this);
    }
    else if (m_bConnecting)
    {
        m_pRcvQueue->removeConnector(m_SocketID);
    }

    if (m_bConnected)
    {
        if (!m_bShutdown)
        {
            HLOGC(smlog.Debug, log << CONID() << "CLOSING - sending SHUTDOWN to the peer @" << m_PeerID);
            sendCtrl(UMSG_SHUTDOWN);
        }

        // Store current connection information.
        CInfoBlock ib;
        ib.m_iIPversion = m_PeerAddr.family();
        CInfoBlock::convert(m_PeerAddr, ib.m_piIP);
        ib.m_iSRTT      = m_iSRTT;
        ib.m_iBandwidth = m_iBandwidth;
        m_pCache->update(&ib);

#if SRT_DEBUG_RTT
    s_rtt_trace.trace(steady_clock::now(), "Cache", -1, -1,
                      m_bIsFirstRTTReceived, -1, m_iSRTT, -1);
#endif

        m_bConnected = false;
    }

    HLOGC(smlog.Debug, log << CONID() << "CLOSING, joining send/receive threads");

    // waiting all send and recv calls to stop
    ScopedLock sendguard(m_SendLock);
    ScopedLock recvguard(m_RecvLock);

    // Locking m_RcvBufferLock to protect calling to m_pCryptoControl->decrypt((packet))
    // from the processData(...) function while resetting Crypto Control.
    enterCS(m_RcvBufferLock);
    if (m_pCryptoControl)
        m_pCryptoControl->close();

    m_pCryptoControl.reset();
    leaveCS(m_RcvBufferLock);

    m_uPeerSrtVersion        = SRT_VERSION_UNK;
    m_tsRcvPeerStartTime     = steady_clock::time_point();

    m_bOpened = false;

    return true;
}

int srt::CUDT::receiveBuffer(char *data, int len)
{
    if (!m_CongCtl->checkTransArgs(SrtCongestion::STA_BUFFER, SrtCongestion::STAD_RECV, data, len, SRT_MSGTTL_INF, false))
        throw CUDTException(MJ_NOTSUP, MN_INVALBUFFERAPI, 0);

    if (isOPT_TsbPd())
    {
        LOGP(arlog.Error, "recv: This function is not intended to be used in Live mode with TSBPD.");
        throw CUDTException(MJ_NOTSUP, MN_INVALBUFFERAPI, 0);
    }

    UniqueLock recvguard(m_RecvLock);

    if ((m_bBroken || m_bClosing) && !isRcvBufferReady())
    {
        if (m_bShutdown)
        {
            // For stream API, return 0 as a sign of EOF for transmission.
            // That's a bit controversial because theoretically the
            // UMSG_SHUTDOWN message may be lost as every UDP packet, although
            // another theory states that this will never happen because this
            // packet has a total size of 42 bytes and such packets are
            // declared as never dropped - but still, this is UDP so there's no
            // guarantee.

            // The most reliable way to inform the party that the transmission
            // has ended would be to send a single empty packet (that is,
            // a data packet that contains only an SRT header in the UDP
            // payload), which is a normal data packet that can undergo
            // normal sequence check and retransmission rules, so it's ensured
            // that this packet will be received. Receiving such a packet should
            // make this function return 0, potentially also without breaking
            // the connection and potentially also with losing no ability to
            // send some larger portion of data next time.
            HLOGC(arlog.Debug, log << CONID() << "STREAM API, SHUTDOWN: marking as EOF");
            return 0;
        }
        HLOGC(arlog.Debug,
              log << CONID() << (m_config.bMessageAPI ? "MESSAGE" : "STREAM") << " API, " << (m_bShutdown ? "" : "no")
                  << " SHUTDOWN. Reporting as BROKEN.");
        throw CUDTException(MJ_CONNECTION, MN_CONNLOST, 0);
    }

    CSync rcond  (m_RecvDataCond, recvguard);
    CSync tscond (m_RcvTsbPdCond, recvguard);
    if (!isRcvBufferReady())
    {
        if (!m_config.bSynRecving)
        {
            throw CUDTException(MJ_AGAIN, MN_RDAVAIL, 0);
        }

        // Kick TsbPd thread to schedule the next wakeup (if running)
        if (m_config.iRcvTimeOut < 0)
        {
            THREAD_PAUSED();
            while (stillConnected() && !isRcvBufferReady())
            {
                // Do not block forever, check connection status each 1 sec.
                rcond.wait_for(seconds_from(1));
            }
            THREAD_RESUMED();
        }
        else
        {
            const steady_clock::time_point exptime =
                steady_clock::now() + milliseconds_from(m_config.iRcvTimeOut);
            THREAD_PAUSED();
            while (stillConnected() && !isRcvBufferReady())
            {
                if (!rcond.wait_until(exptime)) // NOT means "not received a signal"
                    break; // timeout
            }
            THREAD_RESUMED();
        }
    }

    // throw an exception if not connected
    if (!m_bConnected)
        throw CUDTException(MJ_CONNECTION, MN_NOCONN, 0);

    if ((m_bBroken || m_bClosing) && !isRcvBufferReady())
    {
        // See at the beginning
        if (!m_config.bMessageAPI && m_bShutdown)
        {
            HLOGC(arlog.Debug, log << CONID() << "STREAM API, SHUTDOWN: marking as EOF");
            return 0;
        }
        HLOGC(arlog.Debug,
              log << CONID() << (m_config.bMessageAPI ? "MESSAGE" : "STREAM") << " API, " << (m_bShutdown ? "" : "no")
                  << " SHUTDOWN. Reporting as BROKEN.");

        throw CUDTException(MJ_CONNECTION, MN_CONNLOST, 0);
    }

    enterCS(m_RcvBufferLock);
    const int res = m_pRcvBuffer->readBuffer(data, len);
    leaveCS(m_RcvBufferLock);

    /* Kick TsbPd thread to schedule next wakeup (if running) */
    if (m_bTsbPd)
    {
        HLOGP(tslog.Debug, "Ping TSBPD thread to schedule wakeup");
        tscond.notify_one_locked(recvguard);
    }
    else
    {
        HLOGP(tslog.Debug, "NOT pinging TSBPD - not set");
    }

    if (!isRcvBufferReady())
    {
        // read is not available any more
        uglobal().m_EPoll.update_events(m_SocketID, m_sPollID, SRT_EPOLL_IN, false);
    }

    if ((res <= 0) && (m_config.iRcvTimeOut >= 0))
        throw CUDTException(MJ_AGAIN, MN_XMTIMEOUT, 0);

    return res;
}

// [[using maybe_locked(CUDTGroup::m_GroupLock, m_parent->m_GroupOf != NULL)]];
// [[using locked(m_SendLock)]];
int srt::CUDT::sndDropTooLate()
{
    if (!m_bPeerTLPktDrop)
        return 0;

    if (!m_config.bMessageAPI)
    {
        LOGC(aslog.Error, log << CONID() << "The SRTO_TLPKTDROP flag can only be used with message API.");
        throw CUDTException(MJ_NOTSUP, MN_INVALBUFFERAPI, 0);
    }

    const time_point tnow = steady_clock::now();
    const int buffdelay_ms = (int) count_milliseconds(m_pSndBuffer->getBufferingDelay(tnow));

    // high threshold (msec) at tsbpd_delay plus sender/receiver reaction time (2 * 10ms)
    // Minimum value must accommodate an I-Frame (~8 x average frame size)
    // >>need picture rate or app to set min treshold
    // >>using 1 sec for worse case 1 frame using all bit budget.
    // picture rate would be useful in auto SRT setting for min latency
    // XXX Make SRT_TLPKTDROP_MINTHRESHOLD_MS option-configurable
    const int threshold_ms = (m_config.iSndDropDelay >= 0)
        ? std::max(m_iPeerTsbPdDelay_ms + m_config.iSndDropDelay, +SRT_TLPKTDROP_MINTHRESHOLD_MS)
            + (2 * COMM_SYN_INTERVAL_US / 1000)
        : 0;

    if (threshold_ms == 0 || buffdelay_ms <= threshold_ms)
        return 0;

    // protect packet retransmission
    ScopedLock rcvlck(m_RecvAckLock);
    int dbytes;
    int32_t first_msgno;
    const int dpkts = m_pSndBuffer->dropLateData((dbytes), (first_msgno), tnow - milliseconds_from(threshold_ms));
    if (dpkts <= 0)
        return 0;

    m_iFlowWindowSize = m_iFlowWindowSize + dpkts;

    // If some packets were dropped update stats, socket state, loss list and the parent group if any.
    enterCS(m_StatsLock);
    m_stats.sndr.dropped.count(stats::BytesPackets((uint64_t) dbytes, (uint32_t) dpkts));
    leaveCS(m_StatsLock);

    IF_HEAVY_LOGGING(const int32_t realack = m_iSndLastDataAck);
    const int32_t fakeack = CSeqNo::incseq(m_iSndLastDataAck, dpkts);

    m_iSndLastAck     = fakeack;
    m_iSndLastDataAck = fakeack;

    const int32_t minlastack = CSeqNo::decseq(m_iSndLastDataAck);
    m_pSndLossList->removeUpTo(minlastack);
    /* If we dropped packets not yet sent, advance current position */
    // THIS MEANS: m_iSndCurrSeqNo = MAX(m_iSndCurrSeqNo, m_iSndLastDataAck-1)
    if (CSeqNo::seqcmp(m_iSndCurrSeqNo, minlastack) < 0)
    {
        m_iSndCurrSeqNo = minlastack;
    }

    HLOGC(qslog.Debug,
          log << CONID() << "SND-DROP: %(" << realack << "-" << m_iSndCurrSeqNo << ") n=" << dpkts << "pkt " << dbytes
              << "B, span=" << buffdelay_ms << " ms, FIRST #" << first_msgno);

#if ENABLE_BONDING
    // This is done with a presumption that the group
    // exists and if this is not NULL, it means that this
    // function was called with locked m_GroupLock, as sendmsg2
    // function was called from inside CUDTGroup::send, which
    // locks the whole function.
    //
    // XXX This is true only because all existing groups are managed
    // groups, that is, sockets cannot be added or removed from group
    // manually, nor can send/recv operation be done on a single socket
    // from the API call directly. This should be extra verified, if that
    // changes in the future.
    //
    if (m_parent->m_GroupOf)
    {
        // What's important is that the lock on GroupLock cannot be applied
        // here, both because it might be applied already, that is, according
        // to the condition defined at this function's header, it is applied
        // under this condition. Hence ackMessage can be defined as 100% locked.
        m_parent->m_GroupOf->ackMessage(first_msgno);
    }
#endif

    return dpkts;
}

int srt::CUDT::sendmsg(const char *data, int len, int msttl, bool inorder, int64_t srctime)
{
    SRT_MSGCTRL mctrl = srt_msgctrl_default;
    mctrl.msgttl      = msttl;
    mctrl.inorder     = inorder;
    mctrl.srctime     = srctime;
    return this->sendmsg2(data, len, (mctrl));
}

// [[using maybe_locked(CUDTGroup::m_GroupLock, m_parent->m_GroupOf != NULL)]]
// GroupLock is applied when this function is called from inside CUDTGroup::send,
// which is the only case when the m_parent->m_GroupOf is not NULL.
int srt::CUDT::sendmsg2(const char *data, int len, SRT_MSGCTRL& w_mctrl)
{
    // throw an exception if not connected
    if (m_bBroken || m_bClosing)
        throw CUDTException(MJ_CONNECTION, MN_CONNLOST, 0);
    else if (!m_bConnected || !m_CongCtl.ready())
        throw CUDTException(MJ_CONNECTION, MN_NOCONN, 0);

    if (len <= 0)
    {
        LOGC(aslog.Error, log << CONID() << "INVALID: Data size for sending declared with length: " << len);
        return 0;
    }

    if (w_mctrl.msgno != -1) // most unlikely, unless you use balancing groups
    {
        if (w_mctrl.msgno < 1 || w_mctrl.msgno > MSGNO_SEQ_MAX)
        {
            LOGC(aslog.Error,
                 log << CONID() << "INVALID forced msgno " << w_mctrl.msgno << ": can be -1 (trap) or <1..."
                     << MSGNO_SEQ_MAX << ">");
            throw CUDTException(MJ_NOTSUP, MN_INVAL);
        }
    }

    int  msttl   = w_mctrl.msgttl;
    bool inorder = w_mctrl.inorder;

    // Sendmsg isn't restricted to the congctl type, however the congctl
    // may want to have something to say here.
    // NOTE: SrtCongestion is also allowed to throw CUDTException() by itself!
    {
        SrtCongestion::TransAPI api = SrtCongestion::STA_MESSAGE;
        CodeMinor               mn  = MN_INVALMSGAPI;
        if (!m_config.bMessageAPI)
        {
            api = SrtCongestion::STA_BUFFER;
            mn  = MN_INVALBUFFERAPI;
        }

        if (!m_CongCtl->checkTransArgs(api, SrtCongestion::STAD_SEND, data, len, msttl, inorder))
            throw CUDTException(MJ_NOTSUP, mn, 0);
    }

    // NOTE: the length restrictions differ in STREAM API and in MESSAGE API:

    // - STREAM API:
    //   At least 1 byte free sending buffer space is needed
    //   (in practice, one unit buffer of 1456 bytes).
    //   This function will send as much as possible, and return
    //   how much was actually sent.

    // - MESSAGE API:
    //   At least so many bytes free in the sending buffer is needed,
    //   as the length of the data, otherwise this function will block
    //   or return MJ_AGAIN until this condition is satisfied. The EXACTLY
    //   such number of data will be then written out, and this function
    //   will effectively return either -1 (error) or the value of 'len'.
    //   This call will be also rejected from upside when trying to send
    //   out a message of a length that exceeds the total size of the sending
    //   buffer (configurable by SRTO_SNDBUF).

    if (m_config.bMessageAPI && len > int(m_config.iSndBufSize * m_iMaxSRTPayloadSize))
    {
        LOGC(aslog.Error,
             log << CONID() << "Message length (" << len << ") exceeds the size of sending buffer: "
                 << (m_config.iSndBufSize * m_iMaxSRTPayloadSize) << ". Use SRTO_SNDBUF if needed.");
        throw CUDTException(MJ_NOTSUP, MN_XSIZE, 0);
    }

    /* XXX
       This might be worth preserving for several occasions, but it
       must be at least conditional because it breaks backward compat.
    if (!m_pCryptoControl || !m_pCryptoControl->isSndEncryptionOK())
    {
        LOGC(aslog.Error, log << "Encryption is required, but the peer did not supply correct credentials. Sending
    rejected."); throw CUDTException(MJ_SETUP, MN_SECURITY, 0);
    }
    */

    UniqueLock sendguard(m_SendLock);

    if (m_pSndBuffer->getCurrBufSize() == 0)
    {
        // delay the EXP timer to avoid mis-fired timeout
        ScopedLock ack_lock(m_RecvAckLock);
        m_tsLastRspAckTime = steady_clock::now();
        m_iReXmitCount   = 1;
    }

    // sndDropTooLate(...) may lock m_RecvAckLock
    // to modify m_pSndBuffer and m_pSndLossList
    const int iPktsTLDropped SRT_ATR_UNUSED = sndDropTooLate();

    // For MESSAGE API the minimum outgoing buffer space required is
    // the size that can carry over the whole message as passed here.
    // Otherwise it is allowed to send less bytes.
    const int iNumPktsRequired = m_config.bMessageAPI ? m_pSndBuffer->countNumPacketsRequired(len) : 1;

    if (m_bTsbPd && iNumPktsRequired > 1)
    {
        LOGC(aslog.Error,
            log << CONID() << "Message length (" << len << ") can't fit into a single data packet ("
                << m_pSndBuffer->getMaxPacketLen() << " bytes max).");
        throw CUDTException(MJ_NOTSUP, MN_XSIZE, 0);
    }

    if (sndBuffersLeft() < iNumPktsRequired)
    {
        //>>We should not get here if SRT_ENABLE_TLPKTDROP
        // XXX Check if this needs to be removed, or put to an 'else' condition for m_bTLPktDrop.
        if (!m_config.bSynSending)
            throw CUDTException(MJ_AGAIN, MN_WRAVAIL, 0);

        {
            // wait here during a blocking sending
            UniqueLock sendblock_lock (m_SendBlockLock);

            if (m_config.iSndTimeOut < 0)
            {
                while (stillConnected() && sndBuffersLeft() < iNumPktsRequired && m_bPeerHealth)
                    m_SendBlockCond.wait(sendblock_lock);
            }
            else
            {
                const steady_clock::time_point exptime =
                    steady_clock::now() + milliseconds_from(m_config.iSndTimeOut);
                THREAD_PAUSED();
                while (stillConnected() && sndBuffersLeft() < iNumPktsRequired && m_bPeerHealth)
                {
                    if (!m_SendBlockCond.wait_until(sendblock_lock, exptime))
                        break;
                }
                THREAD_RESUMED();
            }
        }

        // check the connection status
        if (m_bBroken || m_bClosing)
            throw CUDTException(MJ_CONNECTION, MN_CONNLOST, 0);
        else if (!m_bConnected)
            throw CUDTException(MJ_CONNECTION, MN_NOCONN, 0);
        else if (!m_bPeerHealth)
        {
            m_bPeerHealth = true;
            throw CUDTException(MJ_PEERERROR);
        }

        /*
         * The code below is to return ETIMEOUT when blocking mode could not get free buffer in time.
         * If no free buffer available in non-blocking mode, we alredy returned. If buffer available,
         * we test twice if this code is outside the else section.
         * This fix move it in the else (blocking-mode) section
         */
        if (sndBuffersLeft() < iNumPktsRequired)
        {
            if (m_config.iSndTimeOut >= 0)
                throw CUDTException(MJ_AGAIN, MN_XMTIMEOUT, 0);

            // XXX This looks very weird here, however most likely
            // this will happen only in the following case, when
            // the above loop has been interrupted, which happens when:
            // 1. The buffers left gets enough for minlen - but this is excluded
            //    in the first condition here.
            // 2. In the case of sending timeout, the above loop was interrupted
            //    due to reaching timeout, but this is excluded by the second
            //    condition here
            // 3. The 'stillConnected()' or m_bPeerHealth condition is false, of which:
            //    - broken/closing status is checked and responded with CONNECTION/CONNLOST
            //    - not connected status is checked and responded with CONNECTION/NOCONN
            //    - m_bPeerHealth condition is checked and responded with PEERERROR
            //
            // ERGO: never happens?
            LOGC(aslog.Fatal,
                 log << CONID()
                     << "IPE: sendmsg: the loop exited, while not enough size, still connected, peer healthy. "
                        "Impossible.");

            return 0;
        }
    }

    // If the sender's buffer is empty,
    // record total time used for sending
    if (m_pSndBuffer->getCurrBufSize() == 0)
    {
        ScopedLock lock(m_StatsLock);
        m_stats.sndDurationCounter = steady_clock::now();
    }

    int size = len;
    if (!m_config.bMessageAPI)
    {
        // For STREAM API it's allowed to send less bytes than the given buffer.
        // Just return how many bytes were actually scheduled for writing.
        // XXX May be reasonable to add a flag that requires that the function
        // not return until the buffer is sent completely.
        size = min(len, sndBuffersLeft() * m_iMaxSRTPayloadSize);
    }

    {
        ScopedLock recvAckLock(m_RecvAckLock);
        // insert the user buffer into the sending list

        int32_t seqno = m_iSndNextSeqNo;
        IF_HEAVY_LOGGING(int32_t orig_seqno = seqno);
        IF_HEAVY_LOGGING(steady_clock::time_point ts_srctime =
                             steady_clock::time_point() + microseconds_from(w_mctrl.srctime));

#if ENABLE_BONDING
        // Check if seqno has been set, in case when this is a group sender.
        // If the sequence is from the past towards the "next sequence",
        // simply return the size, pretending that it has been sent.

        // NOTE: it's assumed that if this is a group member, then
        // an attempt to call srt_sendmsg2 has been rejected, and so
        // the pktseq field has been set by the internal group sender function.
        if (m_parent->m_GroupOf
                && w_mctrl.pktseq != SRT_SEQNO_NONE
                && m_iSndNextSeqNo != SRT_SEQNO_NONE)
        {
            if (CSeqNo::seqcmp(w_mctrl.pktseq, seqno) < 0)
            {
                HLOGC(aslog.Debug, log << CONID() << "sock:SENDING (NOT): group-req %" << w_mctrl.pktseq
                        << " OLDER THAN next expected %" << seqno << " - FAKE-SENDING.");
                return size;
            }
        }
#endif

        // Set this predicted next sequence to the control information.
        // It's the sequence of the FIRST (!) packet from all packets used to send
        // this buffer. Values from this field will be monotonic only if you always
        // have one packet per buffer (as it's in live mode).
        w_mctrl.pktseq = seqno;

        // Now seqno is the sequence to which it was scheduled
        // XXX Conversion from w_mctrl.srctime -> steady_clock::time_point need not be accurrate.
        HLOGC(aslog.Debug, log << CONID() << "buf:SENDING (BEFORE) srctime:"
                << (w_mctrl.srctime ? FormatTime(ts_srctime) : "none")
                << " DATA SIZE: " << size << " sched-SEQUENCE: " << seqno
                << " STAMP: " << BufferStamp(data, size));

        if (w_mctrl.srctime && w_mctrl.srctime < count_microseconds(m_stats.tsStartTime.time_since_epoch()))
        {
            LOGC(aslog.Error,
                log << CONID() << "Wrong source time was provided. Sending is rejected.");
            throw CUDTException(MJ_NOTSUP, MN_INVALMSGAPI);
        }

        if (w_mctrl.srctime && (!m_config.bMessageAPI || !m_bTsbPd))
        {
            HLOGC(
                aslog.Warn,
                log << CONID()
                    << "Source time can only be used with TSBPD and Message API enabled. Using default time instead.");
            w_mctrl.srctime = 0;
        }

        // w_mctrl.seqno is INPUT-OUTPUT value:
        // - INPUT: the current sequence number to be placed for the next scheduled packet
        // - OUTPUT: value of the sequence number to be put on the first packet at the next sendmsg2 call.
        // We need to supply to the output the value that was STAMPED ON THE PACKET,
        // which is seqno. In the output we'll get the next sequence number.
        m_pSndBuffer->addBuffer(data, size, (w_mctrl));
        m_iSndNextSeqNo = w_mctrl.pktseq;
        w_mctrl.pktseq = seqno;

        HLOGC(aslog.Debug, log << CONID() << "buf:SENDING srctime:" << FormatTime(ts_srctime)
              << " size=" << size << " #" << w_mctrl.msgno << " SCHED %" << orig_seqno
              << "(>> %" << seqno << ") !" << BufferStamp(data, size));

        if (sndBuffersLeft() < 1) // XXX Not sure if it should test if any space in the buffer, or as requried.
        {
            // write is not available any more
            uglobal().m_EPoll.update_events(m_SocketID, m_sPollID, SRT_EPOLL_OUT, false);
        }
    }

    // Insert this socket to the snd list if it is not on the list already.
    // m_pSndUList->pop may lock CSndUList::m_ListLock and then m_RecvAckLock
    m_pSndQueue->m_pSndUList->update(this, CSndUList::DONT_RESCHEDULE);

#ifdef SRT_ENABLE_ECN
    // IF there was a packet drop on the sender side, report congestion to the app.
    if (iPktsTLDropped > 0)
    {
        LOGC(aslog.Error, log << CONID() << "sendmsg2: CONGESTION; reporting error");
        throw CUDTException(MJ_AGAIN, MN_CONGESTION, 0);
    }
#endif /* SRT_ENABLE_ECN */

    HLOGC(aslog.Debug, log << CONID() << "sock:SENDING (END): success, size=" << size);
    return size;
}

int srt::CUDT::recv(char* data, int len)
{
    SRT_MSGCTRL mctrl = srt_msgctrl_default;
    return recvmsg2(data, len, (mctrl));
}

int srt::CUDT::recvmsg(char* data, int len, int64_t& srctime)
{
    SRT_MSGCTRL mctrl = srt_msgctrl_default;
    int res = recvmsg2(data, len, (mctrl));
    srctime = mctrl.srctime;
    return res;
}

// [[using maybe_locked(CUDTGroup::m_GroupLock, m_parent->m_GroupOf != NULL)]]
// GroupLock is applied when this function is called from inside CUDTGroup::recv,
// which is the only case when the m_parent->m_GroupOf is not NULL.
int srt::CUDT::recvmsg2(char* data, int len, SRT_MSGCTRL& w_mctrl)
{
    // Check if the socket is a member of a receiver group.
    // If so, then reading by receiveMessage is disallowed.

#if ENABLE_BONDING
    if (m_parent->m_GroupOf && m_parent->m_GroupOf->isGroupReceiver())
    {
        LOGP(arlog.Error, "recv*: This socket is a receiver group member. Use group ID, NOT socket ID.");
        throw CUDTException(MJ_NOTSUP, MN_INVALMSGAPI, 0);
    }
#endif

    if (!m_bConnected || !m_CongCtl.ready())
        throw CUDTException(MJ_CONNECTION, MN_NOCONN, 0);

    if (len <= 0)
    {
        LOGC(arlog.Error, log << CONID() << "Length of '" << len << "' supplied to srt_recvmsg.");
        throw CUDTException(MJ_NOTSUP, MN_INVAL, 0);
    }

    if (m_config.bMessageAPI)
        return receiveMessage(data, len, (w_mctrl));

    return receiveBuffer(data, len);
}

// [[using locked(m_RcvBufferLock)]]
size_t srt::CUDT::getAvailRcvBufferSizeNoLock() const
{
    return m_pRcvBuffer->getAvailSize(m_iRcvLastAck);
}

bool srt::CUDT::isRcvBufferReady() const
{
    ScopedLock lck(m_RcvBufferLock);
    return m_pRcvBuffer->isRcvDataReady(steady_clock::now());
}

bool srt::CUDT::isRcvBufferReadyNoLock() const
{
    return m_pRcvBuffer->isRcvDataReady(steady_clock::now());
}

// int by_exception: accepts values of CUDTUnited::ErrorHandling:
// - 0 - by return value
// - 1 - by exception
// - 2 - by abort (unused)
int srt::CUDT::receiveMessage(char* data, int len, SRT_MSGCTRL& w_mctrl, int by_exception)
{
    // Recvmsg isn't restricted to the congctl type, it's the most
    // basic method of passing the data. You can retrieve data as
    // they come in, however you need to match the size of the buffer.

    // Note: if by_exception = ERH_RETURN, this would still break it
    // by exception. The intention of by_exception isn't to prevent
    // exceptions here, but to intercept the erroneous situation should
    // it be handled by the caller in a less than general way. As this
    // is only used internally, we state that the problem that would be
    // handled by exception here should not happen, and in case if it does,
    // it's a bug to fix, so the exception is nothing wrong.
    if (!m_CongCtl->checkTransArgs(SrtCongestion::STA_MESSAGE, SrtCongestion::STAD_RECV, data, len, SRT_MSGTTL_INF, false))
        throw CUDTException(MJ_NOTSUP, MN_INVALMSGAPI, 0);

    UniqueLock recvguard (m_RecvLock);
    CSync tscond     (m_RcvTsbPdCond,  recvguard);

    /* XXX DEBUG STUFF - enable when required
       char charbool[2] = {'0', '1'};
       char ptrn [] = "RECVMSG/BEGIN BROKEN 1 CONN 1 CLOSING 1 SYNCR 1 NMSG                                ";
       int pos [] = {21, 28, 38, 46, 53};
       ptrn[pos[0]] = charbool[m_bBroken];
       ptrn[pos[1]] = charbool[m_bConnected];
       ptrn[pos[2]] = charbool[m_bClosing];
       ptrn[pos[3]] = charbool[m_config.m_bSynRecving];
       int wrtlen = sprintf(ptrn + pos[4], "%d", m_pRcvBuffer->getRcvMsgNum());
       strcpy(ptrn + pos[4] + wrtlen, "\n");
       fputs(ptrn, stderr);
    // */

    if (m_bBroken || m_bClosing)
    {
        HLOGC(arlog.Debug, log << CONID() << "receiveMessage: CONNECTION BROKEN - reading from recv buffer just for formality");
        enterCS(m_RcvBufferLock);
        const int res = (m_pRcvBuffer->isRcvDataReady(steady_clock::now()))
            ? m_pRcvBuffer->readMessage(data, len, &w_mctrl)
            : 0;
        leaveCS(m_RcvBufferLock);

        // Kick TsbPd thread to schedule next wakeup (if running)
        if (m_bTsbPd)
        {
            HLOGP(tslog.Debug, "Ping TSBPD thread to schedule wakeup");
            tscond.notify_one_locked(recvguard);
        }
        else
        {
            HLOGP(tslog.Debug, "NOT pinging TSBPD - not set");
        }

        if (!isRcvBufferReady())
        {
            // read is not available any more
            uglobal().m_EPoll.update_events(m_SocketID, m_sPollID, SRT_EPOLL_IN, false);
        }

        if (res == 0)
        {
            if (!m_config.bMessageAPI && m_bShutdown)
                return 0;
            // Forced to return error instead of throwing exception.
            if (!by_exception)
                return APIError(MJ_CONNECTION, MN_CONNLOST, 0), int(SRT_ERROR);
            throw CUDTException(MJ_CONNECTION, MN_CONNLOST, 0);
        }
        else
            return res;
    }

    if (!m_config.bSynRecving)
    {
        HLOGC(arlog.Debug, log << CONID() << "receiveMessage: BEGIN ASYNC MODE. Going to extract payload size=" << len);
        enterCS(m_RcvBufferLock);
        const int res = (m_pRcvBuffer->isRcvDataReady(steady_clock::now()))
            ? m_pRcvBuffer->readMessage(data, len, &w_mctrl)
            : 0;
        leaveCS(m_RcvBufferLock);
        HLOGC(arlog.Debug, log << CONID() << "AFTER readMsg: (NON-BLOCKING) result=" << res);

        if (res == 0)
        {
            // read is not available any more
            // Kick TsbPd thread to schedule next wakeup (if running)
            if (m_bTsbPd)
            {
                HLOGP(arlog.Debug, "receiveMessage: nothing to read, kicking TSBPD, return AGAIN");
                tscond.notify_one_locked(recvguard);
            }
            else
            {
                HLOGP(arlog.Debug, "receiveMessage: nothing to read, return AGAIN");
            }

            // Shut up EPoll if no more messages in non-blocking mode
            uglobal().m_EPoll.update_events(m_SocketID, m_sPollID, SRT_EPOLL_IN, false);
            // Forced to return 0 instead of throwing exception, in case of AGAIN/READ
            if (!by_exception)
                return 0;
            throw CUDTException(MJ_AGAIN, MN_RDAVAIL, 0);
        }

        if (!isRcvBufferReady())
        {
            // Kick TsbPd thread to schedule next wakeup (if running)
            if (m_bTsbPd)
            {
                HLOGP(arlog.Debug, "receiveMessage: DATA READ, but nothing more - kicking TSBPD.");
                tscond.notify_one_locked(recvguard);
            }
            else
            {
                HLOGP(arlog.Debug, "receiveMessage: DATA READ, but nothing more");
            }

            // Shut up EPoll if no more messages in non-blocking mode
            uglobal().m_EPoll.update_events(m_SocketID, m_sPollID, SRT_EPOLL_IN, false);

            // After signaling the tsbpd for ready data, report the bandwidth.
#if ENABLE_HEAVY_LOGGING
            double bw = Bps2Mbps(int64_t(m_iBandwidth) * m_iMaxSRTPayloadSize );
            HLOGC(arlog.Debug, log << CONID() << "CURRENT BANDWIDTH: " << bw << "Mbps (" << m_iBandwidth << " buffers per second)");
#endif
        }
        return res;
    }

    HLOGC(arlog.Debug, log << CONID() << "receiveMessage: BEGIN SYNC MODE. Going to extract payload size max=" << len);

    int  res     = 0;
    bool timeout = false;
    // Do not block forever, check connection status each 1 sec.
    const steady_clock::duration recv_timeout = m_config.iRcvTimeOut < 0 ? seconds_from(1) : milliseconds_from(m_config.iRcvTimeOut);

    CSync recv_cond (m_RecvDataCond, recvguard);

    do
    {
        if (stillConnected() && !timeout && !m_pRcvBuffer->isRcvDataReady(steady_clock::now()))
        {
            /* Kick TsbPd thread to schedule next wakeup (if running) */
            if (m_bTsbPd)
            {
                // XXX Experimental, so just inform:
                // Check if the last check of isRcvDataReady has returned any "next time for a packet".
                // If so, then it means that TSBPD has fallen asleep only up to this time, so waking it up
                // would be "spurious". If a new packet comes ahead of the packet which's time is returned
                // in tstime (as TSBPD sleeps up to then), the procedure that receives it is responsible
                // of kicking TSBPD.
                // bool spurious = (tstime != 0);

                HLOGC(tslog.Debug, log << CONID() << "receiveMessage: KICK tsbpd");
                tscond.notify_one_locked(recvguard);
            }

            THREAD_PAUSED();
            do
            {
                // `wait_for(recv_timeout)` wouldn't be correct here. Waiting should be
                // only until the time that is now + timeout since the first moment
                // when this started, or sliced-waiting for 1 second, if timtout is
                // higher than this.
                const steady_clock::time_point exptime = steady_clock::now() + recv_timeout;

                HLOGC(tslog.Debug,
                      log << CONID() << "receiveMessage: fall asleep up to TS=" << FormatTime(exptime)
                          << " lock=" << (&m_RecvLock) << " cond=" << (&m_RecvDataCond));

                if (!recv_cond.wait_until(exptime))
                {
                    if (m_config.iRcvTimeOut >= 0) // otherwise it's "no timeout set"
                        timeout = true;
                    HLOGP(tslog.Debug,
                          "receiveMessage: DATA COND: EXPIRED -- checking connection conditions and rolling again");
                }
                else
                {
                    HLOGP(tslog.Debug, "receiveMessage: DATA COND: KICKED.");
                }
            } while (stillConnected() && !timeout && (!isRcvBufferReady()));
            THREAD_RESUMED();

            HLOGC(tslog.Debug,
                  log << CONID() << "receiveMessage: lock-waiting loop exited: stillConntected=" << stillConnected()
                      << " timeout=" << timeout << " data-ready=" << isRcvBufferReady());
        }

        /* XXX DEBUG STUFF - enable when required
        LOGC(arlog.Debug, "RECVMSG/GO-ON BROKEN " << m_bBroken << " CONN " << m_bConnected
                << " CLOSING " << m_bClosing << " TMOUT " << timeout
                << " NMSG " << m_pRcvBuffer->getRcvMsgNum());
                */

        enterCS(m_RcvBufferLock);
        res = m_pRcvBuffer->readMessage((data), len, &w_mctrl);
        leaveCS(m_RcvBufferLock);
        HLOGC(arlog.Debug, log << CONID() << "AFTER readMsg: (BLOCKING) result=" << res);

        if (m_bBroken || m_bClosing)
        {
            // Forced to return 0 instead of throwing exception.
            if (!by_exception)
                return APIError(MJ_CONNECTION, MN_CONNLOST, 0).as<int>();
            if (!m_config.bMessageAPI && m_bShutdown)
                return 0;
            throw CUDTException(MJ_CONNECTION, MN_CONNLOST, 0);
        }
        else if (!m_bConnected)
        {
            // Forced to return -1 instead of throwing exception.
            if (!by_exception)
                return APIError(MJ_CONNECTION, MN_NOCONN, 0).as<int>();
            throw CUDTException(MJ_CONNECTION, MN_NOCONN, 0);
        }
    } while ((res == 0) && !timeout);

    if (!isRcvBufferReady())
    {
        // Falling here means usually that res == 0 && timeout == true.
        // res == 0 would repeat the above loop, unless there was also a timeout.
        // timeout has interrupted the above loop, but with res > 0 this condition
        // wouldn't be satisfied.

        // read is not available any more

        // Kick TsbPd thread to schedule next wakeup (if running)
        if (m_bTsbPd)
        {
            HLOGP(tslog.Debug, "recvmsg: KICK tsbpd() (buffer empty)");
            tscond.notify_one_locked(recvguard);
        }

        // Shut up EPoll if no more messages in non-blocking mode
        uglobal().m_EPoll.update_events(m_SocketID, m_sPollID, SRT_EPOLL_IN, false);
    }

    // Unblock when required
    // LOGC(tslog.Debug, "RECVMSG/EXIT RES " << res << " RCVTIMEOUT");

    if ((res <= 0) && (m_config.iRcvTimeOut >= 0))
    {
        // Forced to return -1 instead of throwing exception.
        if (!by_exception)
            return APIError(MJ_AGAIN, MN_XMTIMEOUT, 0).as<int>();
        throw CUDTException(MJ_AGAIN, MN_XMTIMEOUT, 0);
    }

    return res;
}

int64_t srt::CUDT::sendfile(fstream &ifs, int64_t &offset, int64_t size, int block)
{
    if (m_bBroken || m_bClosing)
        throw CUDTException(MJ_CONNECTION, MN_CONNLOST, 0);
    else if (!m_bConnected || !m_CongCtl.ready())
        throw CUDTException(MJ_CONNECTION, MN_NOCONN, 0);

    if (size <= 0 && size != -1)
        return 0;

    if (!m_CongCtl->checkTransArgs(SrtCongestion::STA_FILE, SrtCongestion::STAD_SEND, 0, size, SRT_MSGTTL_INF, false))
        throw CUDTException(MJ_NOTSUP, MN_INVALBUFFERAPI, 0);

    if (!m_pCryptoControl || !m_pCryptoControl->isSndEncryptionOK())
    {
        LOGC(aslog.Error,
             log << CONID()
                 << "Encryption is required, but the peer did not supply correct credentials. Sending rejected.");
        throw CUDTException(MJ_SETUP, MN_SECURITY, 0);
    }

    ScopedLock sendguard (m_SendLock);

    if (m_pSndBuffer->getCurrBufSize() == 0)
    {
        // delay the EXP timer to avoid mis-fired timeout
        ScopedLock ack_lock(m_RecvAckLock);
        m_tsLastRspAckTime = steady_clock::now();
        m_iReXmitCount   = 1;
    }

    // positioning...
    try
    {
        if (size == -1)
        {
            ifs.seekg(0, std::ios::end);
            size = ifs.tellg();
            if (offset > size)
                throw 0; // let it be caught below
        }

        // This will also set the position back to the beginning
        // in case when it was moved to the end for measuring the size.
        // This will also fail if the offset exceeds size, so measuring
        // the size can be skipped if not needed.
        ifs.seekg((streamoff)offset);
        if (!ifs.good())
            throw 0;
    }
    catch (...)
    {
        // XXX It would be nice to note that this is reported
        // by exception only if explicitly requested by setting
        // the exception flags in the stream. Here it's fixed so
        // that when this isn't set, the exception is "thrown manually".
        throw CUDTException(MJ_FILESYSTEM, MN_SEEKGFAIL);
    }

    int64_t tosend = size;
    int     unitsize;

    // sending block by block
    while (tosend > 0)
    {
        if (ifs.fail())
            throw CUDTException(MJ_FILESYSTEM, MN_WRITEFAIL);

        if (ifs.eof())
            break;

        unitsize = int((tosend >= block) ? block : tosend);

        {
            UniqueLock lock(m_SendBlockLock);

            THREAD_PAUSED();
            while (stillConnected() && (sndBuffersLeft() <= 0) && m_bPeerHealth)
                m_SendBlockCond.wait(lock);
            THREAD_RESUMED();
        }

        if (m_bBroken || m_bClosing)
            throw CUDTException(MJ_CONNECTION, MN_CONNLOST, 0);
        else if (!m_bConnected)
            throw CUDTException(MJ_CONNECTION, MN_NOCONN, 0);
        else if (!m_bPeerHealth)
        {
            // reset peer health status, once this error returns, the app should handle the situation at the peer side
            m_bPeerHealth = true;
            throw CUDTException(MJ_PEERERROR);
        }

        // record total time used for sending
        if (m_pSndBuffer->getCurrBufSize() == 0)
        {
            ScopedLock lock(m_StatsLock);
            m_stats.sndDurationCounter = steady_clock::now();
        }

        {
            ScopedLock        recvAckLock(m_RecvAckLock);
            const int64_t sentsize = m_pSndBuffer->addBufferFromFile(ifs, unitsize);

            if (sentsize > 0)
            {
                tosend -= sentsize;
                offset += sentsize;
            }

            if (sndBuffersLeft() <= 0)
            {
                // write is not available any more
                uglobal().m_EPoll.update_events(m_SocketID, m_sPollID, SRT_EPOLL_OUT, false);
            }
        }

        // insert this socket to snd list if it is not on the list yet
        m_pSndQueue->m_pSndUList->update(this, CSndUList::DONT_RESCHEDULE);
    }

    return size - tosend;
}

int64_t srt::CUDT::recvfile(fstream &ofs, int64_t &offset, int64_t size, int block)
{
    if (!m_bConnected || !m_CongCtl.ready())
        throw CUDTException(MJ_CONNECTION, MN_NOCONN, 0);
    else if ((m_bBroken || m_bClosing) && !isRcvBufferReady())
    {
        if (!m_config.bMessageAPI && m_bShutdown)
            return 0;
        throw CUDTException(MJ_CONNECTION, MN_CONNLOST, 0);
    }

    if (size <= 0)
        return 0;

    if (!m_CongCtl->checkTransArgs(SrtCongestion::STA_FILE, SrtCongestion::STAD_RECV, 0, size, SRT_MSGTTL_INF, false))
        throw CUDTException(MJ_NOTSUP, MN_INVALBUFFERAPI, 0);

    if (isOPT_TsbPd())
    {
        LOGC(arlog.Error,
             log << CONID() << "Reading from file is incompatible with TSBPD mode and would cause a deadlock");
        throw CUDTException(MJ_NOTSUP, MN_INVALBUFFERAPI, 0);
    }

    UniqueLock recvguard(m_RecvLock);

    // Well, actually as this works over a FILE (fstream), not just a stream,
    // the size can be measured anyway and predicted if setting the offset might
    // have a chance to work or not.

    // positioning...
    try
    {
        if (offset > 0)
        {
            // Don't do anything around here if the offset == 0, as this
            // is the default offset after opening. Whether this operation
            // is performed correctly, it highly depends on how the file
            // has been open. For example, if you want to overwrite parts
            // of an existing file, the file must exist, and the ios::trunc
            // flag must not be set. If the file is open for only ios::out,
            // then the file will be truncated since the offset position on
            // at the time when first written; if ios::in|ios::out, then
            // it won't be truncated, just overwritten.

            // What is required here is that if offset is 0, don't try to
            // change the offset because this might be impossible with
            // the current flag set anyway.

            // Also check the status and CAUSE exception manually because
            // you don't know, as well, whether the user has set exception
            // flags.

            ofs.seekp((streamoff)offset);
            if (!ofs.good())
                throw 0; // just to get caught :)
        }
    }
    catch (...)
    {
        // XXX It would be nice to note that this is reported
        // by exception only if explicitly requested by setting
        // the exception flags in the stream. For a case, when it's not,
        // an additional explicit throwing happens when failbit is set.
        throw CUDTException(MJ_FILESYSTEM, MN_SEEKPFAIL);
    }

    int64_t torecv   = size;
    int     unitsize = block;
    int     recvsize;

    // receiving... "recvfile" is always blocking
    while (torecv > 0)
    {
        if (ofs.fail())
        {
            // send the sender a signal so it will not be blocked forever
            int32_t err_code = CUDTException::EFILE;
            sendCtrl(UMSG_PEERERROR, &err_code);

            throw CUDTException(MJ_FILESYSTEM, MN_WRITEFAIL);
        }

        {
            CSync rcond (m_RecvDataCond, recvguard);

            THREAD_PAUSED();
            while (stillConnected() && !isRcvBufferReady())
                rcond.wait();
            THREAD_RESUMED();
        }

        if (!m_bConnected)
            throw CUDTException(MJ_CONNECTION, MN_NOCONN, 0);
        else if ((m_bBroken || m_bClosing) && !isRcvBufferReady())
        {
            if (!m_config.bMessageAPI && m_bShutdown)
                return 0;
            throw CUDTException(MJ_CONNECTION, MN_CONNLOST, 0);
        }

        unitsize = int((torecv > block) ? block : torecv);
        enterCS(m_RcvBufferLock);
        recvsize = m_pRcvBuffer->readBufferToFile(ofs, unitsize);
        leaveCS(m_RcvBufferLock);

        if (recvsize > 0)
        {
            torecv -= recvsize;
            offset += recvsize;
        }
    }

    if (!isRcvBufferReady())
    {
        // read is not available any more
        uglobal().m_EPoll.update_events(m_SocketID, m_sPollID, SRT_EPOLL_IN, false);
    }

    return size - torecv;
}

void srt::CUDT::bstats(CBytePerfMon *perf, bool clear, bool instantaneous)
{
    if (!m_bConnected)
        throw CUDTException(MJ_CONNECTION, MN_NOCONN, 0);
    if (m_bBroken || m_bClosing)
        throw CUDTException(MJ_CONNECTION, MN_CONNLOST, 0);

    const int pktHdrSize = CPacket::HDR_SIZE + CPacket::UDP_HDR_SIZE;
    {
        int32_t flight_span = getFlightSpan();

        ScopedLock statsguard(m_StatsLock);

        const steady_clock::time_point currtime = steady_clock::now();

        perf->msTimeStamp          = count_milliseconds(currtime - m_stats.tsStartTime);
        perf->pktSent              = m_stats.sndr.sent.trace.count();
        perf->pktSentUnique        = m_stats.sndr.sentUnique.trace.count();
        perf->pktRecv              = m_stats.rcvr.recvd.trace.count();
        perf->pktRecvUnique        = m_stats.rcvr.recvdUnique.trace.count();

        perf->pktSndLoss           = m_stats.sndr.lost.trace.count();
        perf->pktRcvLoss           = m_stats.rcvr.lost.trace.count();
        perf->pktRetrans           = m_stats.sndr.sentRetrans.trace.count();
        perf->pktRcvRetrans        = m_stats.rcvr.recvdRetrans.trace.count();
        perf->pktSentACK           = m_stats.rcvr.sentAck.trace.count();
        perf->pktRecvACK           = m_stats.sndr.recvdAck.trace.count();
        perf->pktSentNAK           = m_stats.rcvr.sentNak.trace.count();
        perf->pktRecvNAK           = m_stats.sndr.recvdNak.trace.count();
        perf->usSndDuration        = m_stats.sndDuration;
        perf->pktReorderDistance   = m_stats.traceReorderDistance;
        perf->pktReorderTolerance  = m_iReorderTolerance;
        perf->pktRcvAvgBelatedTime = m_stats.traceBelatedTime;
        perf->pktRcvBelated        = m_stats.rcvr.recvdBelated.trace.count();

        perf->pktSndFilterExtra  = m_stats.sndr.sentFilterExtra.trace.count();
        perf->pktRcvFilterExtra  = m_stats.rcvr.recvdFilterExtra.trace.count();
        perf->pktRcvFilterSupply = m_stats.rcvr.suppliedByFilter.trace.count();
        perf->pktRcvFilterLoss   = m_stats.rcvr.lossFilter.trace.count();

        /* perf byte counters include all headers (SRT+UDP+IP) */
        perf->byteSent       = m_stats.sndr.sent.trace.bytesWithHdr(pktHdrSize);
        perf->byteSentUnique = m_stats.sndr.sentUnique.trace.bytesWithHdr(pktHdrSize);
        perf->byteRecv       = m_stats.rcvr.recvd.trace.bytesWithHdr(pktHdrSize);
        perf->byteRecvUnique = m_stats.rcvr.recvdUnique.trace.bytesWithHdr(pktHdrSize);
        perf->byteRetrans    = m_stats.sndr.sentRetrans.trace.bytesWithHdr(pktHdrSize);
        perf->byteRcvLoss    = m_stats.rcvr.lost.trace.bytesWithHdr(pktHdrSize);

        perf->pktSndDrop  = m_stats.sndr.dropped.trace.count();
        perf->pktRcvDrop  = m_stats.rcvr.dropped.trace.count();
        perf->byteSndDrop = m_stats.sndr.dropped.trace.bytesWithHdr(pktHdrSize);
        perf->byteRcvDrop = m_stats.rcvr.dropped.trace.bytesWithHdr(pktHdrSize);
        perf->pktRcvUndecrypt  = m_stats.rcvr.undecrypted.trace.count();
        perf->byteRcvUndecrypt = m_stats.rcvr.undecrypted.trace.bytes();

        perf->pktSentTotal       = m_stats.sndr.sent.total.count();
        perf->pktSentUniqueTotal = m_stats.sndr.sentUnique.total.count();
        perf->pktRecvTotal       = m_stats.rcvr.recvd.total.count();
        perf->pktRecvUniqueTotal = m_stats.rcvr.recvdUnique.total.count();
        perf->pktSndLossTotal    = m_stats.sndr.lost.total.count();
        perf->pktRcvLossTotal    = m_stats.rcvr.lost.total.count();
        perf->pktRetransTotal    = m_stats.sndr.sentRetrans.total.count();
        perf->pktSentACKTotal    = m_stats.rcvr.sentAck.total.count();
        perf->pktRecvACKTotal    = m_stats.sndr.recvdAck.total.count();
        perf->pktSentNAKTotal    = m_stats.rcvr.sentNak.total.count();
        perf->pktRecvNAKTotal    = m_stats.sndr.recvdNak.total.count();
        perf->usSndDurationTotal = m_stats.m_sndDurationTotal;

        perf->byteSentTotal           = m_stats.sndr.sent.total.bytesWithHdr(pktHdrSize);
        perf->byteSentUniqueTotal     = m_stats.sndr.sentUnique.total.bytesWithHdr(pktHdrSize);
        perf->byteRecvTotal           = m_stats.rcvr.recvd.total.bytesWithHdr(pktHdrSize);
        perf->byteRecvUniqueTotal     = m_stats.rcvr.recvdUnique.total.bytesWithHdr(pktHdrSize);
        perf->byteRetransTotal        = m_stats.sndr.sentRetrans.total.bytesWithHdr(pktHdrSize);
        perf->pktSndFilterExtraTotal  = m_stats.sndr.sentFilterExtra.total.count();
        perf->pktRcvFilterExtraTotal  = m_stats.rcvr.recvdFilterExtra.total.count();
        perf->pktRcvFilterSupplyTotal = m_stats.rcvr.suppliedByFilter.total.count();
        perf->pktRcvFilterLossTotal   = m_stats.rcvr.lossFilter.total.count();

        perf->byteRcvLossTotal = m_stats.rcvr.lost.total.bytesWithHdr(pktHdrSize);
        perf->pktSndDropTotal  = m_stats.sndr.dropped.total.count();
        perf->pktRcvDropTotal  = m_stats.rcvr.dropped.total.count();
        // TODO: The payload is dropped. Probably header sizes should not be counted?
        perf->byteSndDropTotal = m_stats.sndr.dropped.total.bytesWithHdr(pktHdrSize);
        perf->byteRcvDropTotal = m_stats.rcvr.dropped.total.bytesWithHdr(pktHdrSize);
        perf->pktRcvUndecryptTotal  = m_stats.rcvr.undecrypted.total.count();
        perf->byteRcvUndecryptTotal = m_stats.rcvr.undecrypted.total.bytes();

        // TODO: The following class members must be protected with a different mutex, not the m_StatsLock.
        const double interval     = (double) count_microseconds(currtime - m_stats.tsLastSampleTime);
        perf->mbpsSendRate        = double(perf->byteSent) * 8.0 / interval;
        perf->mbpsRecvRate        = double(perf->byteRecv) * 8.0 / interval;
        perf->usPktSndPeriod      = (double) count_microseconds(m_tdSendInterval.load());
        perf->pktFlowWindow       = m_iFlowWindowSize.load();
        perf->pktCongestionWindow = m_iCongestionWindow;
        perf->pktFlightSize       = flight_span;
        perf->msRTT               = (double)m_iSRTT / 1000.0;
        perf->msSndTsbPdDelay     = m_bPeerTsbPd ? m_iPeerTsbPdDelay_ms : 0;
        perf->msRcvTsbPdDelay     = isOPT_TsbPd() ? m_iTsbPdDelay_ms : 0;
        perf->byteMSS             = m_config.iMSS;

        perf->mbpsMaxBW = m_config.llMaxBW > 0 ? Bps2Mbps(m_config.llMaxBW)
                        : m_CongCtl.ready()    ? Bps2Mbps(m_CongCtl->sndBandwidth())
                                                : 0;

        if (clear)
        {
            m_stats.sndr.resetTrace();
            m_stats.rcvr.resetTrace();

            m_stats.sndDuration = 0;
            m_stats.tsLastSampleTime = currtime;
        }
    }

    const int64_t availbw = m_iBandwidth == 1 ? m_RcvTimeWindow.getBandwidth() : m_iBandwidth.load();

    perf->mbpsBandwidth = Bps2Mbps(availbw * (m_iMaxSRTPayloadSize + pktHdrSize));

    if (tryEnterCS(m_ConnectionLock))
    {
        if (m_pSndBuffer)
        {
            if (instantaneous)
            {
                /* Get instant SndBuf instead of moving average for application-based Algorithm
                   (such as NAE) in need of fast reaction to network condition changes. */
                perf->pktSndBuf = m_pSndBuffer->getCurrBufSize((perf->byteSndBuf), (perf->msSndBuf));
            }
            else
            {
                perf->pktSndBuf = m_pSndBuffer->getAvgBufSize((perf->byteSndBuf), (perf->msSndBuf));
            }
            perf->byteSndBuf += (perf->pktSndBuf * pktHdrSize);
            perf->byteAvailSndBuf = (m_config.iSndBufSize - perf->pktSndBuf) * m_config.iMSS;
        }
        else
        {
            perf->byteAvailSndBuf = 0;
            perf->pktSndBuf  = 0;
            perf->byteSndBuf = 0;
            perf->msSndBuf   = 0;
        }

        if (m_pRcvBuffer)
        {
            ScopedLock lck(m_RcvBufferLock);
            perf->byteAvailRcvBuf = (int) getAvailRcvBufferSizeNoLock() * m_config.iMSS;
            if (instantaneous) // no need for historical API for Rcv side
            {
                perf->pktRcvBuf = m_pRcvBuffer->getRcvDataSize(perf->byteRcvBuf, perf->msRcvBuf);
            }
            else
            {
                perf->pktRcvBuf = m_pRcvBuffer->getRcvAvgDataSize(perf->byteRcvBuf, perf->msRcvBuf);
            }
        }
        else
        {
            perf->byteAvailRcvBuf = 0;
            perf->pktRcvBuf  = 0;
            perf->byteRcvBuf = 0;
            perf->msRcvBuf   = 0;
        }

        leaveCS(m_ConnectionLock);
    }
    else
    {
        perf->byteAvailSndBuf = 0;
        perf->byteAvailRcvBuf = 0;
        perf->pktSndBuf  = 0;
        perf->byteSndBuf = 0;
        perf->msSndBuf   = 0;
        perf->byteRcvBuf = 0;
        perf->msRcvBuf   = 0;
    }
}

bool srt::CUDT::updateCC(ETransmissionEvent evt, const EventVariant arg)
{
    // Special things that must be done HERE, not in SrtCongestion,
    // because it involves the input buffer in CUDT. It would be
    // slightly dangerous to give SrtCongestion access to it.

    // According to the rules, the congctl should be ready at the same
    // time when the sending buffer. For sanity check, check both first.
    if (!m_CongCtl.ready() || !m_pSndBuffer)
    {
        LOGC(rslog.Error,
             log << CONID() << "updateCC: CAN'T DO UPDATE - congctl " << (m_CongCtl.ready() ? "ready" : "NOT READY")
            << "; sending buffer " << (m_pSndBuffer ? "NOT CREATED" : "created"));

        return false;
    }

    HLOGC(rslog.Debug, log << CONID() << "updateCC: EVENT:" << TransmissionEventStr(evt));

    if (evt == TEV_INIT)
    {
        // only_input uses:
        // 0: in the beginning and when SRTO_MAXBW was changed
        // 1: SRTO_INPUTBW was changed
        // 2: SRTO_OHEADBW was changed
        EInitEvent only_input = arg.get<EventVariant::INIT>();
        // false = TEV_INIT_RESET: in the beginning, or when MAXBW was changed.

        if (only_input != TEV_INIT_RESET && m_config.llMaxBW)
        {
            HLOGC(rslog.Debug, log << CONID() << "updateCC/TEV_INIT: non-RESET stage and m_config.llMaxBW already set to " << m_config.llMaxBW);
            // Don't change
        }
        else // either m_config.llMaxBW == 0 or only_input == TEV_INIT_RESET
        {
            // Use the values:
            // - if SRTO_MAXBW is >0, use it.
            // - if SRTO_MAXBW == 0, use SRTO_INPUTBW + SRTO_OHEADBW
            // - if SRTO_INPUTBW == 0, pass 0 to requst in-buffer sampling
            // Bytes/s
            const int64_t bw = m_config.llMaxBW != 0 ? m_config.llMaxBW :                   // When used SRTO_MAXBW
                               m_config.llInputBW != 0 ? withOverhead(m_config.llInputBW) : // SRTO_INPUTBW + SRT_OHEADBW
                               0; // When both MAXBW and INPUTBW are 0, request in-buffer sampling

            // Note: setting bw == 0 uses BW_INFINITE value in LiveCC
            m_CongCtl->updateBandwidth(m_config.llMaxBW, bw);

            if (only_input == TEV_INIT_OHEADBW)
            {
                // On updated SRTO_OHEADBW don't change input rate.
                // This only influences the call to withOverhead().
            }
            else
            {
                // No need to calculate input rate if the bandwidth is set
                const bool disable_in_rate_calc = (bw != 0);
                m_pSndBuffer->resetInputRateSmpPeriod(disable_in_rate_calc);
            }

            HLOGC(rslog.Debug,
                  log << CONID() << "updateCC/TEV_INIT: updating BW=" << m_config.llMaxBW
                      << (only_input == TEV_INIT_RESET
                              ? " (UNCHANGED)"
                              : only_input == TEV_INIT_OHEADBW ? " (only Overhead)" : " (updated sampling rate)"));
        }
    }

    // This part is also required only by LiveCC, however not
    // moved there due to that it needs access to CSndBuffer.
    if (evt == TEV_ACK || evt == TEV_LOSSREPORT || evt == TEV_CHECKTIMER || evt == TEV_SYNC)
    {
        // Specific part done when MaxBW is set to 0 (auto) and InputBW is 0.
        // This requests internal input rate sampling.
        if (m_config.llMaxBW == 0 && m_config.llInputBW == 0)
        {
            // Get auto-calculated input rate, Bytes per second
            const int64_t inputbw = m_pSndBuffer->getInputRate();

            /*
             * On blocked transmitter (tx full) and until connection closes,
             * auto input rate falls to 0 but there may be still lot of packet to retransmit
             * Calling updateBandwidth with 0 sets maxBW to default BW_INFINITE (1 Gbps)
             * and sendrate skyrockets for retransmission.
             * Keep previously set maximum in that case (inputbw == 0).
             */
            if (inputbw >= 0)
                m_CongCtl->updateBandwidth(0, withOverhead(std::max(m_config.llMinInputBW, inputbw))); // Bytes/sec
        }
    }

    HLOGC(rslog.Debug, log << CONID() << "updateCC: emitting signal for EVENT:" << TransmissionEventStr(evt));

    // Now execute a congctl-defined action for that event.
    EmitSignal(evt, arg);

    // This should be done with every event except ACKACK and SEND/RECEIVE
    // After any action was done by the congctl, update the congestion window and sending interval.
    if (evt != TEV_ACKACK && evt != TEV_SEND && evt != TEV_RECEIVE)
    {
        // This part comes from original UDT.
        // NOTE: THESE things come from CCC class:
        // - m_dPktSndPeriod
        // - m_dCWndSize
        m_tdSendInterval    = microseconds_from((int64_t)m_CongCtl->pktSndPeriod_us());
        const double cgwindow = m_CongCtl->cgWindowSize();
        m_iCongestionWindow = cgwindow;
#if ENABLE_HEAVY_LOGGING
        HLOGC(rslog.Debug,
              log << CONID() << "updateCC: updated values from congctl: interval=" << count_microseconds(m_tdSendInterval) << " us ("
                  << "tk (" << m_CongCtl->pktSndPeriod_us() << "us) cgwindow="
                  << std::setprecision(3) << cgwindow);
#endif
    }

    HLOGC(rslog.Debug, log << CONID() << "udpateCC: finished handling for EVENT:" << TransmissionEventStr(evt));

    return true;
}

void srt::CUDT::initSynch()
{
    setupMutex(m_SendBlockLock, "SendBlock");
    setupCond(m_SendBlockCond, "SendBlock");
    setupCond(m_RecvDataCond, "RecvData");
    setupMutex(m_SendLock, "Send");
    setupMutex(m_RecvLock, "Recv");
    setupMutex(m_RcvLossLock, "RcvLoss");
    setupMutex(m_RecvAckLock, "RecvAck");
    setupMutex(m_RcvBufferLock, "RcvBuffer");
    setupMutex(m_ConnectionLock, "Connection");
    setupMutex(m_StatsLock, "Stats");
    setupCond(m_RcvTsbPdCond, "RcvTsbPd");
}

void srt::CUDT::destroySynch()
{
    releaseMutex(m_SendBlockLock);

    // Just in case, signal the CV, on which some
    // other thread is possibly waiting, because a
    // process hanging on a pthread_cond_wait would
    // cause the call to destroy a CV hang up.
    m_SendBlockCond.notify_all();
    releaseCond(m_SendBlockCond);

    m_RecvDataCond.notify_all();
    releaseCond(m_RecvDataCond);
    releaseMutex(m_SendLock);
    releaseMutex(m_RecvLock);
    releaseMutex(m_RcvLossLock);
    releaseMutex(m_RecvAckLock);
    releaseMutex(m_RcvBufferLock);
    releaseMutex(m_ConnectionLock);
    releaseMutex(m_StatsLock);

    m_RcvTsbPdCond.notify_all();
    releaseCond(m_RcvTsbPdCond);
}

void srt::CUDT::releaseSynch()
{
    SRT_ASSERT(m_bClosing);
    // wake up user calls
    CSync::lock_notify_one(m_SendBlockCond, m_SendBlockLock);

    enterCS(m_SendLock);
    leaveCS(m_SendLock);

    // Awake tsbpd() and srt_recv*(..) threads for them to check m_bClosing.
    CSync::lock_notify_one(m_RecvDataCond, m_RecvLock);
    CSync::lock_notify_one(m_RcvTsbPdCond, m_RecvLock);

    // Azquiring m_RcvTsbPdStartupLock protects race in starting
    // the tsbpd() thread in CUDT::processData().
    // Wait for tsbpd() thread to finish.
    enterCS(m_RcvTsbPdStartupLock);
    if (m_RcvTsbPdThread.joinable())
    {
        m_RcvTsbPdThread.join();
    }
    leaveCS(m_RcvTsbPdStartupLock);

    // Acquiring the m_RecvLock it is assumed that both tsbpd()
    // and srt_recv*(..) threads will be aware about the state of m_bClosing.
    enterCS(m_RecvLock);
    leaveCS(m_RecvLock);
}


#if ENABLE_BONDING
void srt::CUDT::dropToGroupRecvBase()
{
    int32_t group_recv_base = SRT_SEQNO_NONE;
    if (m_parent->m_GroupOf)
    {
        // Check is first done before locking to avoid unnecessary
        // mutex locking. The condition for this field is that it
        // can be either never set, already reset, or ever set
        // and possibly dangling. The re-check after lock eliminates
        // the dangling case.
        ScopedLock glock (uglobal().m_GlobControlLock);

        // Note that getRcvBaseSeqNo() will lock m_GroupOf->m_GroupLock,
        // but this is an intended order.
        if (m_parent->m_GroupOf)
            group_recv_base = m_parent->m_GroupOf->getRcvBaseSeqNo();
    }
    if (group_recv_base == SRT_SEQNO_NONE)
        return;

    ScopedLock lck(m_RcvBufferLock);
    int cnt = rcvDropTooLateUpTo(CSeqNo::incseq(group_recv_base));
    if (cnt > 0)
    {
        HLOGC(grlog.Debug,
              log << CONID() << "dropToGroupRecvBase: dropped " << cnt << " packets before ACK: group_recv_base="
                  << group_recv_base << " m_iRcvLastAck=" << m_iRcvLastAck
                  << " m_iRcvCurrSeqNo=" << m_iRcvCurrSeqNo << " m_bTsbPd=" << m_bTsbPd);
    }
}
#endif

namespace srt {
#if ENABLE_HEAVY_LOGGING
static void DebugAck(string hdr, int prev, int ack)
{
    if (!prev)
    {
        HLOGC(xtlog.Debug, log << hdr << "ACK " << ack);
        return;
    }

    int diff = CSeqNo::seqoff(prev, ack);
    if (diff < 0)
    {
        HLOGC(xtlog.Debug, log << hdr << "ACK ERROR: " << prev << "-" << ack << "(diff " << diff << ")");
        return;
    }

    bool shorted = diff > 100; // sanity
    if (shorted)
        ack = CSeqNo::incseq(prev, 100);

    ostringstream ackv;
    for (; prev != ack; prev = CSeqNo::incseq(prev))
        ackv << prev << " ";
    if (shorted)
        ackv << "...";
    HLOGC(xtlog.Debug, log << hdr << "ACK (" << (diff + 1) << "): " << ackv.str() << ack);
}
#else
static inline void DebugAck(string, int, int) {}
#endif
}

void srt::CUDT::sendCtrl(UDTMessageType pkttype, const int32_t* lparam, void* rparam, int size)
{
    CPacket ctrlpkt;
    setPacketTS(ctrlpkt, steady_clock::now());

    int nbsent        = 0;

    switch (pkttype)
    {
    case UMSG_ACK: // 010 - Acknowledgement
    {
        nbsent = sendCtrlAck(ctrlpkt, size);
        break;
    }

    case UMSG_ACKACK: // 110 - Acknowledgement of Acknowledgement
        ctrlpkt.pack(pkttype, lparam);
        ctrlpkt.set_id(m_PeerID);
<<<<<<< HEAD
        nbsent = m_pSndQueue->sendto(m_PeerAddr, ctrlpkt, m_SourceAddr);
=======
        nbsent        = m_pSndQueue->sendto(m_PeerAddr, ctrlpkt, m_SourceAddr);
>>>>>>> ea8ea9f2

        break;

    case UMSG_LOSSREPORT: // 011 - Loss Report
    {
        // Explicitly defined lost sequences
        if (rparam)
        {
            int32_t *lossdata = (int32_t *)rparam;

            size_t bytes = sizeof(*lossdata) * size;
            ctrlpkt.pack(pkttype, NULL, lossdata, bytes);

            ctrlpkt.set_id(m_PeerID);
            nbsent        = m_pSndQueue->sendto(m_PeerAddr, ctrlpkt, m_SourceAddr);

            enterCS(m_StatsLock);
            m_stats.rcvr.sentNak.count(1);
            leaveCS(m_StatsLock);
        }
        // Call with no arguments - get loss list from internal data.
        else if (m_pRcvLossList->getLossLength() > 0)
        {
            ScopedLock lock(m_RcvLossLock);
            // this is periodically NAK report; make sure NAK cannot be sent back too often

            // read loss list from the local receiver loss list
            int32_t *data = new int32_t[m_iMaxSRTPayloadSize / 4];
            int      losslen;
            m_pRcvLossList->getLossArray(data, losslen, m_iMaxSRTPayloadSize / 4);

            if (0 < losslen)
            {
                ctrlpkt.pack(pkttype, NULL, data, losslen * 4);
                ctrlpkt.set_id(m_PeerID);
                nbsent        = m_pSndQueue->sendto(m_PeerAddr, ctrlpkt, m_SourceAddr);

                enterCS(m_StatsLock);
                m_stats.rcvr.sentNak.count(1);
                leaveCS(m_StatsLock);
            }

            delete[] data;
        }

        // update next NAK time, which should wait enough time for the retansmission, but not too long
        m_tdNAKInterval = microseconds_from(m_iSRTT + 4 * m_iRTTVar);

        // Fix the NAKreport period according to the congctl
        m_tdNAKInterval =
            microseconds_from(m_CongCtl->updateNAKInterval(count_microseconds(m_tdNAKInterval),
                                                                      m_RcvTimeWindow.getPktRcvSpeed(),
                                                                      m_pRcvLossList->getLossLength()));

        // This is necessary because a congctl need not wish to define
        // its own minimum interval, in which case the default one is used.
        if (m_tdNAKInterval < m_tdMinNakInterval)
            m_tdNAKInterval = m_tdMinNakInterval;

        break;
    }

    case UMSG_CGWARNING: // 100 - Congestion Warning
        ctrlpkt.pack(pkttype);
        ctrlpkt.set_id(m_PeerID);
        nbsent        = m_pSndQueue->sendto(m_PeerAddr, ctrlpkt, m_SourceAddr);

        m_tsLastWarningTime = steady_clock::now();

        break;

    case UMSG_KEEPALIVE: // 001 - Keep-alive
        ctrlpkt.pack(pkttype);
        ctrlpkt.set_id(m_PeerID);
        nbsent        = m_pSndQueue->sendto(m_PeerAddr, ctrlpkt, m_SourceAddr);

        break;

    case UMSG_HANDSHAKE: // 000 - Handshake
        ctrlpkt.pack(pkttype, NULL, rparam, sizeof(CHandShake));
        ctrlpkt.set_id(m_PeerID);
        nbsent        = m_pSndQueue->sendto(m_PeerAddr, ctrlpkt, m_SourceAddr);

        break;

    case UMSG_SHUTDOWN: // 101 - Shutdown
        if (m_PeerID == SRT_SOCKID_CONNREQ) // Dont't send SHUTDOWN if we don't know peer ID.
            break;
        ctrlpkt.pack(pkttype);
        ctrlpkt.set_id(m_PeerID);
        nbsent        = m_pSndQueue->sendto(m_PeerAddr, ctrlpkt, m_SourceAddr);

        break;

    case UMSG_DROPREQ: // 111 - Msg drop request
        ctrlpkt.pack(pkttype, lparam, rparam, 8);
        ctrlpkt.set_id(m_PeerID);
        nbsent        = m_pSndQueue->sendto(m_PeerAddr, ctrlpkt, m_SourceAddr);

        break;

    case UMSG_PEERERROR: // 1000 - acknowledge the peer side a special error
        ctrlpkt.pack(pkttype, lparam);
        ctrlpkt.set_id(m_PeerID);
        nbsent        = m_pSndQueue->sendto(m_PeerAddr, ctrlpkt, m_SourceAddr);

        break;

    case UMSG_EXT: // 0x7FFF - Resevered for future use
        break;

    default:
        break;
    }

    // Fix keepalive
    if (nbsent)
        m_tsLastSndTime.store(steady_clock::now());
}

// [[using locked(m_RcvBufferLock)]]
bool srt::CUDT::getFirstNoncontSequence(int32_t& w_seq, string& w_log_reason)
{
    {
        ScopedLock losslock (m_RcvLossLock);
        const int32_t seq = m_pRcvLossList->getFirstLostSeq();
        if (seq != SRT_SEQNO_NONE)
        {
            HLOGC(xtlog.Debug, log << "NONCONT-SEQUENCE: first loss %" << seq << " (loss len=" <<
                    m_pRcvLossList->getLossLength() << ")");
            w_seq = seq;
            w_log_reason = "first lost";
            return true;
        }
    }

    w_seq = CSeqNo::incseq(m_iRcvCurrSeqNo);
    HLOGC(xtlog.Debug, log << "NONCONT-SEQUENCE: past-recv %" << w_seq);
    w_log_reason = "expected next";

    return true;
}


int srt::CUDT::sendCtrlAck(CPacket& ctrlpkt, int size)
{
    SRT_ASSERT(ctrlpkt.getMsgTimeStamp() != 0);
    int nbsent = 0;
    int local_prevack = 0;
#if ENABLE_HEAVY_LOGGING
    struct SaveBack
    {
        int& target;
        const int& source;

        ~SaveBack() { target = source; }
    } l_saveback = { m_iDebugPrevLastAck, m_iRcvLastAck };
    (void)l_saveback; // kill compiler warning: unused variable `l_saveback` [-Wunused-variable]

    local_prevack = m_iDebugPrevLastAck;

#endif
    string reason; // just for "a reason" of giving particular % for ACK

#if ENABLE_BONDING
    dropToGroupRecvBase();
#endif

    // The TSBPD thread may change the first lost sequence record (TLPKTDROP).
    // To avoid it the m_RcvBufferLock has to be acquired.
    UniqueLock bufflock(m_RcvBufferLock);
    // The full ACK should be sent to indicate there is now available space in the RCV buffer
    // since the last full ACK. It should unblock the sender to proceed further.
    const bool bNeedFullAck = (m_bBufferWasFull && getAvailRcvBufferSizeNoLock() > 0);
    int32_t ack;    // First unacknowledged packet sequence number (acknowledge up to ack).
    if (!getFirstNoncontSequence((ack), (reason)))
        return nbsent;

    if (m_iRcvLastAckAck == ack && !bNeedFullAck)
    {
        HLOGC(xtlog.Debug,      
                log << CONID() << "sendCtrl(UMSG_ACK): last ACK %" << ack << "(" << reason << ") == last ACKACK");     
        return nbsent;    
    }
    // send out a lite ACK
    // to save time on buffer processing and bandwidth/AS measurement, a lite ACK only feeds back an ACK number
    if (size == SEND_LITE_ACK && !bNeedFullAck)
    {
        bufflock.unlock();
        ctrlpkt.pack(UMSG_ACK, NULL, &ack, size);
        ctrlpkt.set_id(m_PeerID);
        nbsent = m_pSndQueue->sendto(m_PeerAddr, ctrlpkt, m_SourceAddr);
        DebugAck(CONID() + "sendCtrl(lite): ", local_prevack, ack);
        return nbsent;
    }

    // IF ack %> m_iRcvLastAck
    // There are new received packets to acknowledge, update related information.
    if (CSeqNo::seqcmp(ack, m_iRcvLastAck) > 0)
    {
        // Sanity check if the "selected ACK" points to a sequence
        // in the past for the buffer. This SHOULD NEVER HAPPEN because
        // on drop the loss records should have been removed, and the last received
        // sequence also can't be in the past towards the buffer.

        // NOTE: This problem has been observed when the packet sequence
        // was incorrectly removed from the receiver loss list. This should
        // then stay here as a condition in order to detect this problem,
        // should it happen in the future.
        if (CSeqNo::seqcmp(ack, m_pRcvBuffer->getStartSeqNo()) < 0)
        {
            LOGC(xtlog.Error,
                    log << CONID() << "sendCtrlAck: IPE: invalid ACK from %" << m_iRcvLastAck << " to %" << ack << " ("
                    << CSeqNo::seqoff(m_iRcvLastAck, ack) << " packets) buffer=%" << m_pRcvBuffer->getStartSeqNo());
        }
        else
        {
            HLOGC(xtlog.Debug,
                    log << CONID() << "sendCtrlAck: %" << m_iRcvLastAck << " -> %" << ack << " ("
                    << CSeqNo::seqoff(m_iRcvLastAck, ack) << " packets)");
        }

        m_iRcvLastAck = ack;

#if ENABLE_BONDING
        const int32_t group_read_seq = m_pRcvBuffer->getFirstReadablePacketInfo(steady_clock::now()).seqno;
#endif

        InvertedLock un_bufflock (m_RcvBufferLock);

#if ENABLE_BONDING
        // This actually should be done immediately after the ACK pointers were
        // updated in this socket, but it can't be done inside this function due
        // to being run under a lock.

        // At this moment no locks are applied. The only lock used so far
        // was m_RcvBufferLock, but this was lifed above. At this moment
        // it is safe to apply any locks here. This function is affined
        // to CRcvQueue::worker thread, so it is free to apply locks as
        // required in the defined order. At present we only need the lock
        // on m_GlobControlLock to prevent the group from being deleted
        // in the meantime
        if (m_parent->m_GroupOf)
        {
            // Check is first done before locking to avoid unnecessary
            // mutex locking. The condition for this field is that it
            // can be either never set, already reset, or ever set
            // and possibly dangling. The re-check after lock eliminates
            // the dangling case.
            ScopedLock glock (uglobal().m_GlobControlLock);

            // Note that updateLatestRcv will lock m_GroupOf->m_GroupLock,
            // but this is an intended order.
            if (m_parent->m_GroupOf)
            {
                // A group may need to update the parallelly used idle links,
                // should it have any. Pass the current socket position in order
                // to skip it from the group loop.
                m_parent->m_GroupOf->updateLatestRcv(m_parent);
            }
        }
#endif
        // If TSBPD is enabled, then INSTEAD OF signaling m_RecvDataCond,
        // signal m_RcvTsbPdCond. This will kick in the tsbpd thread, which
        // will signal m_RecvDataCond when there's time to play for particular
        // data packet.
        HLOGC(xtlog.Debug,
              log << CONID() << "ACK: clip %" << m_iRcvLastAck << "-%" << ack << ", REVOKED "
                  << CSeqNo::seqoff(ack, m_iRcvLastAck) << " from RCV buffer");

        if (m_bTsbPd)
        {
            /* Newly acknowledged data, signal TsbPD thread */
            CUniqueSync tslcc (m_RecvLock, m_RcvTsbPdCond);
            // m_bTsbPdAckWakeup is protected by m_RecvLock in the tsbpd() thread
            if (m_bTsbPdAckWakeup)
                tslcc.notify_one();
        }
        else
        {
            {
                CUniqueSync rdcc (m_RecvLock, m_RecvDataCond);

                // Locks m_RcvBufferLock, which is unlocked above by InvertedLock un_bufflock.
                // Must check read-readiness under m_RecvLock to protect the epoll from concurrent changes in readBuffer()
                if (isRcvBufferReady())
                {
                    if (m_config.bSynRecving)
                    {
                        // signal a waiting "recv" call if there is any data available
                        rdcc.notify_one();
                    }
                    // acknowledge any waiting epolls to read
                    // fix SRT_EPOLL_IN event loss but rcvbuffer still have data：
                    // 1. user call receive/receivemessage(about line number:6482)
                    // 2. after read/receive, if rcvbuffer is empty, will set SRT_EPOLL_IN event to false
                    // 3. but if we do not do some lock work here, will cause some sync problems between threads:
                    //      (1) user thread: call receive/receivemessage
                    //      (2) user thread: read data
                    //      (3) user thread: no data in rcvbuffer, set SRT_EPOLL_IN event to false
                    //      (4) receive thread: receive data and set SRT_EPOLL_IN to true
                    //      (5) user thread: set SRT_EPOLL_IN to false
                    // 4. so , m_RecvLock must be used here to protect epoll event
                    uglobal().m_EPoll.update_events(m_SocketID, m_sPollID, SRT_EPOLL_IN, true);
                }
            }
#if ENABLE_BONDING
            if (group_read_seq != SRT_SEQNO_NONE && m_parent->m_GroupOf)
            {
                // See above explanation for double-checking
                ScopedLock glock (uglobal().m_GlobControlLock);

                if (m_parent->m_GroupOf)
                {
                    // The current "APP reader" needs to simply decide as to whether
                    // the next CUDTGroup::recv() call should return with no blocking or not.
                    // When the group is read-ready, it should update its pollers as it sees fit.
                    m_parent->m_GroupOf->updateReadState(m_SocketID, group_read_seq);
                }
            }
#endif
            CGlobEvent::triggerEvent();
        }
    }
    else if (ack == m_iRcvLastAck && !bNeedFullAck)
    {
        // If the ACK was just sent already AND elapsed time did not exceed RTT,
        if ((steady_clock::now() - m_tsLastAckTime) <
            (microseconds_from(m_iSRTT + 4 * m_iRTTVar)))
        {
            HLOGC(xtlog.Debug,
                  log << CONID() << "sendCtrl(UMSG_ACK): ACK %" << ack << " just sent - too early to repeat");
            return nbsent;
        }
    }
    else if (!bNeedFullAck)
    {
        // Not possible (m_iRcvCurrSeqNo+1 <% m_iRcvLastAck ?)
        LOGC(xtlog.Error, log << CONID() << "sendCtrl(UMSG_ACK): IPE: curr %" << ack << " <% last %" << m_iRcvLastAck);
        return nbsent;
    }

    // [[using assert( ack >= m_iRcvLastAck && is_periodic_ack ) ]];
    // [[using locked(m_RcvBufferLock)]];

    // Send out the ACK only if has not been received by the sender before
    if (CSeqNo::seqcmp(m_iRcvLastAck, m_iRcvLastAckAck) > 0 || bNeedFullAck)
    {
        // NOTE: The BSTATS feature turns on extra fields above size 6
        // also known as ACKD_TOTAL_SIZE_VER100.
        int32_t data[ACKD_TOTAL_SIZE];

        // Case you care, CAckNo::incack does exactly the same thing as
        // CSeqNo::incseq. Logically the ACK number is a different thing
        // than sequence number (it's a "journal" for ACK request-response,
        // and starts from 0, unlike sequence, which starts from a random
        // number), but still the numbers are from exactly the same domain.
        m_iAckSeqNo = CAckNo::incack(m_iAckSeqNo);
        data[ACKD_RCVLASTACK] = m_iRcvLastAck;
        data[ACKD_RTT] = m_iSRTT;
        data[ACKD_RTTVAR] = m_iRTTVar;
        data[ACKD_BUFFERLEFT] = (int) getAvailRcvBufferSizeNoLock();
        m_bBufferWasFull = data[ACKD_BUFFERLEFT] == 0;
        if (steady_clock::now() - m_tsLastAckTime > m_tdACKInterval)
        {
            int rcvRate;
            int ctrlsz = ACKD_TOTAL_SIZE_UDTBASE * ACKD_FIELD_SIZE; // Minimum required size

            data[ACKD_RCVSPEED] = m_RcvTimeWindow.getPktRcvSpeed((rcvRate));
            data[ACKD_BANDWIDTH] = m_RcvTimeWindow.getBandwidth();

            //>>Patch while incompatible (1.0.2) receiver floating around
            if (m_uPeerSrtVersion == SrtVersion(1, 0, 2))
            {
                data[ACKD_RCVRATE] = rcvRate;                                     // bytes/sec
                data[ACKD_XMRATE_VER102_ONLY] = data[ACKD_BANDWIDTH] * m_iMaxSRTPayloadSize; // bytes/sec
                ctrlsz = ACKD_FIELD_SIZE * ACKD_TOTAL_SIZE_VER102_ONLY;
            }
            else if (m_uPeerSrtVersion >= SrtVersion(1, 0, 3))
            {
                // Normal, currently expected version.
                data[ACKD_RCVRATE] = rcvRate; // bytes/sec
                ctrlsz = ACKD_FIELD_SIZE * ACKD_TOTAL_SIZE_VER101;
            }
            // ELSE: leave the buffer with ...UDTBASE size.

            ctrlpkt.pack(UMSG_ACK, &m_iAckSeqNo, data, ctrlsz);
            m_tsLastAckTime = steady_clock::now();
        }
        else
        {
            ctrlpkt.pack(UMSG_ACK, &m_iAckSeqNo, data, ACKD_FIELD_SIZE * ACKD_TOTAL_SIZE_SMALL);
        }

        ctrlpkt.set_id(m_PeerID);
        setPacketTS(ctrlpkt, steady_clock::now());
        nbsent = m_pSndQueue->sendto(m_PeerAddr, ctrlpkt, m_SourceAddr);
        DebugAck(CONID() + "sendCtrl(UMSG_ACK): ", local_prevack, ack);

        m_ACKWindow.store(m_iAckSeqNo, m_iRcvLastAck);

        enterCS(m_StatsLock);
        m_stats.rcvr.sentAck.count(1);
        leaveCS(m_StatsLock);
    }
    else
    {
        HLOGC(xtlog.Debug, log << CONID() << "sendCtrl(UMSG_ACK): " << "ACK %" << m_iRcvLastAck
            << " <=%  ACKACK %" << m_iRcvLastAckAck << " - NOT SENDING ACK");
    }

    return nbsent;
}

void srt::CUDT::updateSndLossListOnACK(int32_t ackdata_seqno)
{
#if ENABLE_BONDING
    // This is for the call of CSndBuffer::getMsgNoAt that returns
    // this value as a notfound-trap.
    int32_t msgno_at_last_acked_seq = SRT_MSGNO_CONTROL;
    bool is_group = m_parent->m_GroupOf;
#endif

    // Update sender's loss list and acknowledge packets in the sender's buffer
    {
        // m_RecvAckLock protects sender's loss list and epoll
        ScopedLock ack_lock(m_RecvAckLock);

        const int offset = CSeqNo::seqoff(m_iSndLastDataAck, ackdata_seqno);
        // IF distance between m_iSndLastDataAck and ack is nonempty...
        if (offset <= 0)
            return;

        // update sending variables
        m_iSndLastDataAck = ackdata_seqno;

#if ENABLE_BONDING
        if (is_group)
        {
            // Get offset-1 because 'offset' points actually to past-the-end
            // of the sender buffer. We have already checked that offset is
            // at least 1.
            msgno_at_last_acked_seq = m_pSndBuffer->getMsgNoAt(offset-1);
            // Just keep this value prepared; it can't be updated exactly right
            // now because accessing the group needs some locks to be applied
            // with preserved the right locking order.
        }
#endif

        // remove any loss that predates 'ack' (not to be considered loss anymore)
        m_pSndLossList->removeUpTo(CSeqNo::decseq(m_iSndLastDataAck));

        // acknowledge the sending buffer (remove data that predate 'ack')
        m_pSndBuffer->ackData(offset);

        // acknowledde any waiting epolls to write
        uglobal().m_EPoll.update_events(m_SocketID, m_sPollID, SRT_EPOLL_OUT, true);
        CGlobEvent::triggerEvent();
    }

#if ENABLE_BONDING
    if (is_group)
    {
        // m_RecvAckLock is ordered AFTER m_GlobControlLock, so this can only
        // be done now that m_RecvAckLock is unlocked.
        ScopedLock glock (uglobal().m_GlobControlLock);
        if (m_parent->m_GroupOf)
        {
            HLOGC(inlog.Debug, log << CONID() << "ACK: acking group sender buffer for #" << msgno_at_last_acked_seq);

            // Guard access to m_iSndAckedMsgNo field
            // Note: This can't be done inside CUDTGroup::ackMessage
            // because this function is also called from CUDT::sndDropTooLate
            // called from CUDT::sendmsg2 called from CUDTGroup::send, which
            // applies the lock on m_GroupLock already.
            ScopedLock glk (*m_parent->m_GroupOf->exp_groupLock());

            // NOTE: ackMessage also accepts and ignores the trap representation
            // which is SRT_MSGNO_CONTROL.
            m_parent->m_GroupOf->ackMessage(msgno_at_last_acked_seq);
        }
    }
#endif

    // insert this socket to snd list if it is not on the list yet
    const steady_clock::time_point currtime = steady_clock::now();
    m_pSndQueue->m_pSndUList->update(this, CSndUList::DONT_RESCHEDULE, currtime);

    if (m_config.bSynSending)
    {
        CSync::lock_notify_one(m_SendBlockCond, m_SendBlockLock);
    }

    // record total time used for sending
    enterCS(m_StatsLock);
    m_stats.sndDuration += count_microseconds(currtime - m_stats.sndDurationCounter);
    m_stats.m_sndDurationTotal += count_microseconds(currtime - m_stats.sndDurationCounter);
    m_stats.sndDurationCounter = currtime;
    leaveCS(m_StatsLock);
}

void srt::CUDT::processCtrlAck(const CPacket &ctrlpkt, const steady_clock::time_point& currtime)
{
    const int32_t* ackdata       = (const int32_t*)ctrlpkt.m_pcData;
    const int32_t  ackdata_seqno = ackdata[ACKD_RCVLASTACK];

    // Check the value of ACK in case when it was some rogue peer
    if (ackdata_seqno < 0)
    {
        // This embraces all cases when the most significant bit is set,
        // as the variable is of a signed type. So, SRT_SEQNO_NONE is
        // included, but it also triggers for any other kind of invalid value.
        // This check MUST BE DONE before making any operation on this number.
        LOGC(inlog.Error, log << CONID() << "ACK: IPE/EPE: received invalid ACK value: " << ackdata_seqno
                << " " << std::hex << ackdata_seqno << " (IGNORED)");
        return;
    }

    const bool isLiteAck = ctrlpkt.getLength() == (size_t)SEND_LITE_ACK;
    HLOGC(inlog.Debug,
          log << CONID() << "ACK covers: " << m_iSndLastDataAck << " - " << ackdata_seqno << " [ACK=" << m_iSndLastAck
              << "]" << (isLiteAck ? "[LITE]" : "[FULL]"));

    updateSndLossListOnACK(ackdata_seqno);

    // Process a lite ACK
    if (isLiteAck)
    {
        ScopedLock ack_lock(m_RecvAckLock);
        if (CSeqNo::seqcmp(ackdata_seqno, m_iSndLastAck) >= 0)
        {
            m_iFlowWindowSize = m_iFlowWindowSize - CSeqNo::seqoff(m_iSndLastAck, ackdata_seqno);
            m_iSndLastAck = ackdata_seqno;

            m_tsLastRspAckTime = currtime;
            m_iReXmitCount         = 1; // Reset re-transmit count since last ACK
        }
        return;
    }

    // Decide to send ACKACK or not
    {
        // Sequence number of the ACK packet
        const int32_t ack_seqno = ctrlpkt.getAckSeqNo();

        // Send ACK acknowledgement (UMSG_ACKACK).
        // There can be less ACKACK packets in the stream, than the number of ACK packets.
        // Only send ACKACK every syn interval or if ACK packet with the sequence number
        // already acknowledged (with ACKACK) has come again, which probably means ACKACK was lost.
        if ((currtime - m_SndLastAck2Time > microseconds_from(COMM_SYN_INTERVAL_US)) || (ack_seqno == m_iSndLastAck2))
        {
            sendCtrl(UMSG_ACKACK, &ack_seqno);
            m_iSndLastAck2       = ack_seqno;
            m_SndLastAck2Time = currtime;
        }
    }

    //
    // Begin of the new code with TLPKTDROP.
    //

    // Protect packet retransmission
    {
        ScopedLock ack_lock(m_RecvAckLock);

        // Check the validation of the ack
        if (CSeqNo::seqcmp(ackdata_seqno, CSeqNo::incseq(m_iSndCurrSeqNo)) > 0)
        {
            // this should not happen: attack or bug
            LOGC(gglog.Error,
                    log << CONID() << "ATTACK/IPE: incoming ack seq " << ackdata_seqno << " exceeds current "
                    << m_iSndCurrSeqNo << " by " << (CSeqNo::seqoff(m_iSndCurrSeqNo, ackdata_seqno) - 1) << "!");
            m_bBroken        = true;
            m_iBrokenCounter = 0;
            return;
        }

    if (CSeqNo::seqcmp(ackdata_seqno, m_iSndLastAck) >= 0)
    {
        const int cwnd1   = std::min<int>(m_iFlowWindowSize, m_iCongestionWindow);
        const bool bWasStuck = cwnd1<= getFlightSpan();
        // Update Flow Window Size, must update before and together with m_iSndLastAck
        m_iFlowWindowSize = ackdata[ACKD_BUFFERLEFT];
        m_iSndLastAck     = ackdata_seqno;
        m_tsLastRspAckTime  = currtime;
        m_iReXmitCount    = 1; // Reset re-transmit count since last ACK

        const int cwnd    = std::min<int>(m_iFlowWindowSize, m_iCongestionWindow);
        if (bWasStuck && cwnd > getFlightSpan())
        {
            m_pSndQueue->m_pSndUList->update(this, CSndUList::DONT_RESCHEDULE);
            HLOGC(gglog.Debug,
                    log << CONID() << "processCtrlAck: could reschedule SND. iFlowWindowSize " << m_iFlowWindowSize
                    << " SPAN " << getFlightSpan() << " ackdataseqno %" << ackdata_seqno);
        }
    }

        /*
         * We must not ignore full ack received by peer
         * if data has been artificially acked by late packet drop.
         * Therefore, a distinct ack state is used for received Ack (iSndLastFullAck)
         * and ack position in send buffer (m_iSndLastDataAck).
         * Otherwise, when severe congestion causing packet drops (and m_iSndLastDataAck update)
         * occures, we drop received acks (as duplicates) and do not update stats like RTT,
         * which may go crazy and stay there, preventing proper stream recovery.
         */

        if (CSeqNo::seqoff(m_iSndLastFullAck, ackdata_seqno) <= 0)
        {
            // discard it if it is a repeated ACK
            return;
        }
        m_iSndLastFullAck = ackdata_seqno;
    }
    //
    // END of the new code with TLPKTDROP
    //
#if ENABLE_BONDING
    if (m_parent->m_GroupOf)
    {
        ScopedLock glock (uglobal().m_GlobControlLock);
        if (m_parent->m_GroupOf)
        {
            // Will apply m_GroupLock, ordered after m_GlobControlLock.
            // m_GlobControlLock is necessary for group existence.
            m_parent->m_GroupOf->updateWriteState();
        }
    }
#endif

    size_t acksize   = ctrlpkt.getLength(); // TEMPORARY VALUE FOR CHECKING
    bool   wrongsize = 0 != (acksize % ACKD_FIELD_SIZE);
    acksize          = acksize / ACKD_FIELD_SIZE; // ACTUAL VALUE

    if (wrongsize)
    {
        // Issue a log, but don't do anything but skipping the "odd" bytes from the payload.
        LOGC(inlog.Warn,
             log << CONID() << "Received UMSG_ACK payload is not evened up to 4-byte based field size - cutting to "
                 << acksize << " fields");
    }

    // Start with checking the base size.
    if (acksize < ACKD_TOTAL_SIZE_SMALL)
    {
        LOGC(inlog.Warn, log << CONID() << "Invalid ACK size " << acksize << " fields - less than minimum required!");
        // Ack is already interpreted, just skip further parts.
        return;
    }
    // This check covers fields up to ACKD_BUFFERLEFT.

    // Extract RTT estimate and RTTVar from the ACK packet.
    const int rtt    = ackdata[ACKD_RTT];
    const int rttvar = ackdata[ACKD_RTTVAR];

    // Update the values of smoothed RTT and the variation in RTT samples
    // on subsequent RTT estimates extracted from the ACK packets
    // (during transmission).
    if (m_bIsFirstRTTReceived)
    {
        // Suppose transmission is bidirectional if sender is also receiving
        // data packets.
        enterCS(m_StatsLock);
        const bool bPktsReceived = m_stats.rcvr.recvd.total.count() != 0;
        leaveCS(m_StatsLock);

        if (bPktsReceived)  // Transmission is bidirectional.
        {
            // RTT value extracted from the ACK packet (rtt) is already smoothed
            // RTT obtained at the receiver side. Apply EWMA anyway for the second
            // time on the sender side. Ignore initial values which might arrive
            // after the smoothed RTT on the sender side has been
            // reset to the very first RTT sample received from the receiver.
            // TODO: The case of bidirectional transmission requires further
            // improvements and testing. Double smoothing is applied here to be
            // consistent with the previous behavior.
            if (rtt != INITIAL_RTT || rttvar != INITIAL_RTTVAR)
            {
                int iSRTT = m_iSRTT.load(), iRTTVar = m_iRTTVar.load();
                iRTTVar = avg_iir<4>(iRTTVar, abs(rtt - iSRTT));
                iSRTT   = avg_iir<8>(iSRTT, rtt);
                m_iSRTT = iSRTT;
                m_iRTTVar = iRTTVar;
            }
        }
        else  // Transmission is unidirectional.
        {
            // Simply take the values of smoothed RTT and RTT variance from
            // the ACK packet.
            m_iSRTT   = rtt;
            m_iRTTVar = rttvar;
        }
    }
    // Reset the value of smoothed RTT to the first real RTT estimate extracted
    // from an ACK after initialization (at the beginning of transmission).
    // In case of resumed connection over the same network, the very first RTT
    // value sent within an ACK will be taken from cache and equal to previous
    // connection's final smoothed RTT value. The reception of such a value
    // will also trigger the smoothed RTT reset at the sender side.
    else if (rtt != INITIAL_RTT && rttvar != INITIAL_RTTVAR)
    {
        m_iSRTT               = rtt;
        m_iRTTVar             = rttvar;
        m_bIsFirstRTTReceived = true;
    }

#if SRT_DEBUG_RTT
    s_rtt_trace.trace(currtime, "ACK", rtt, rttvar, m_bIsFirstRTTReceived,
                      m_stats.recvTotal, m_iSRTT, m_iRTTVar);
#endif

    /* Version-dependent fields:
     * Original UDT (total size: ACKD_TOTAL_SIZE_SMALL):
     *   ACKD_RCVLASTACK
     *   ACKD_RTT
     *   ACKD_RTTVAR
     *   ACKD_BUFFERLEFT
     * Additional UDT fields, not always attached:
     *   ACKD_RCVSPEED
     *   ACKD_BANDWIDTH
     * SRT extension since v1.0.1:
     *   ACKD_RCVRATE
     * SRT extension in v1.0.2 only:
     *   ACKD_XMRATE_VER102_ONLY
     */

    if (acksize > ACKD_TOTAL_SIZE_SMALL)
    {
        // This means that ACKD_RCVSPEED and ACKD_BANDWIDTH fields are available.
        int pktps     = ackdata[ACKD_RCVSPEED];
        int bandwidth = ackdata[ACKD_BANDWIDTH];
        int bytesps;

        /* SRT v1.0.2 Bytes-based stats: bandwidth (pcData[ACKD_XMRATE_VER102_ONLY]) and delivery rate (pcData[ACKD_RCVRATE]) in
         * bytes/sec instead of pkts/sec */
        /* SRT v1.0.3 Bytes-based stats: only delivery rate (pcData[ACKD_RCVRATE]) in bytes/sec instead of pkts/sec */
        if (acksize > ACKD_TOTAL_SIZE_UDTBASE)
            bytesps = ackdata[ACKD_RCVRATE];
        else
            bytesps = pktps * m_iMaxSRTPayloadSize;

        m_iBandwidth        = avg_iir<8>(m_iBandwidth.load(), bandwidth);
        m_iDeliveryRate     = avg_iir<8>(m_iDeliveryRate.load(), pktps);
        m_iByteDeliveryRate = avg_iir<8>(m_iByteDeliveryRate.load(), bytesps);

        // Update Estimated Bandwidth and packet delivery rate
        // m_iRcvRate = m_iDeliveryRate;
        // ^^ This has been removed because with the SrtCongestion class
        // instead of reading the m_iRcvRate local field this will read
        // cudt->deliveryRate() instead.
    }

    updateCC(TEV_ACK, EventVariant(ackdata_seqno));

    enterCS(m_StatsLock);
    m_stats.sndr.recvdAck.count(1);
    leaveCS(m_StatsLock);
}

void srt::CUDT::processCtrlAckAck(const CPacket& ctrlpkt, const time_point& tsArrival)
{
    int32_t ack = 0;

    // Calculate RTT estimate on the receiver side based on ACK/ACKACK pair.
    const int rtt = m_ACKWindow.acknowledge(ctrlpkt.getAckSeqNo(), ack, tsArrival);

    if (rtt == -1)
    {
        if (ctrlpkt.getAckSeqNo() > (m_iAckSeqNo - static_cast<int>(ACK_WND_SIZE)) && ctrlpkt.getAckSeqNo() <= m_iAckSeqNo)
        {
            LOGC(inlog.Note,
                log << CONID() << "ACKACK out of order, skipping RTT calculation "
                << "(ACK number: " << ctrlpkt.getAckSeqNo() << ", last ACK sent: " << m_iAckSeqNo
                << ", RTT (EWMA): " << m_iSRTT << ")");
            return;
        }

        LOGC(inlog.Error,
             log << CONID() << "ACK record not found, can't estimate RTT "
                 << "(ACK number: " << ctrlpkt.getAckSeqNo() << ", last ACK sent: " << m_iAckSeqNo
                 << ", RTT (EWMA): " << m_iSRTT << ")");
        return;
    }

    if (rtt <= 0)
    {
        LOGC(inlog.Error,
            log << CONID() << "IPE: invalid RTT estimate " << rtt
            << ", possible time shift. Clock: " << SRT_SYNC_CLOCK_STR);
        return;
    }

    // If increasing delay is detected.
    //   sendCtrl(UMSG_CGWARNING);

    // Update the values of smoothed RTT and the variation in RTT samples
    // on subsequent RTT samples (during transmission).
    if (m_bIsFirstRTTReceived)
    {
        m_iRTTVar = avg_iir<4>(m_iRTTVar.load(), abs(rtt - m_iSRTT.load()));
        m_iSRTT   = avg_iir<8>(m_iSRTT.load(), rtt);
    }
    // Reset the value of smoothed RTT on the first RTT sample after initialization
    // (at the beginning of transmission).
    // In case of resumed connection over the same network, the initial RTT
    // value will be taken from cache and equal to previous connection's
    // final smoothed RTT value.
    else
    {
        m_iSRTT               = rtt;
        m_iRTTVar             = rtt / 2;
        m_bIsFirstRTTReceived = true;
    }

#if SRT_DEBUG_RTT
    s_rtt_trace.trace(tsArrival, "ACKACK", rtt, -1, m_bIsFirstRTTReceived,
                      -1, m_iSRTT, m_iRTTVar);
#endif

    updateCC(TEV_ACKACK, EventVariant(ack));

    // This function will put a lock on m_RecvLock by itself, as needed.
    // It must be done inside because this function reads the current time
    // and if waiting for the lock has caused a delay, the time will be
    // inaccurate. Additionally it won't lock if TSBPD mode is off, and
    // won't update anything. Note that if you set TSBPD mode and use
    // srt_recvfile (which doesn't make any sense), you'll have a deadlock.
    if (m_config.bDriftTracer)
    {
        const bool drift_updated SRT_ATR_UNUSED = m_pRcvBuffer->addRcvTsbPdDriftSample(ctrlpkt.getMsgTimeStamp(), tsArrival, rtt);
#if ENABLE_BONDING
        if (drift_updated && m_parent->m_GroupOf)
        {
            ScopedLock glock(uglobal().m_GlobControlLock);
            if (m_parent->m_GroupOf)
            {
                m_parent->m_GroupOf->synchronizeDrift(this);
            }
        }
#endif
    }

    // Update last ACK that has been received by the sender
    if (CSeqNo::seqcmp(ack, m_iRcvLastAckAck) > 0)
        m_iRcvLastAckAck = ack;
}

void srt::CUDT::processCtrlLossReport(const CPacket& ctrlpkt)
{
    const int32_t* losslist = (int32_t*)(ctrlpkt.m_pcData);
    const size_t   losslist_len = ctrlpkt.getLength() / 4;

    bool secure = true;

    // This variable is used in "normal" logs, so it may cause a warning
    // when logging is forcefully off.
    int32_t wrong_loss SRT_ATR_UNUSED = SRT_SEQNO_NONE;

    // protect packet retransmission
    {
        ScopedLock ack_lock(m_RecvAckLock);

        // decode loss list message and insert loss into the sender loss list
        for (int i = 0, n = (int)losslist_len; i < n; ++i)
        {
            // IF the loss is a range <LO, HI>
            if (IsSet(losslist[i], LOSSDATA_SEQNO_RANGE_FIRST))
            {
                // Then it's this is a <LO, HI> specification with HI in a consecutive cell.
                const int32_t losslist_lo = SEQNO_VALUE::unwrap(losslist[i]);
                const int32_t losslist_hi = losslist[i + 1];
                // <LO, HI> specification means that the consecutive cell has been already interpreted.
                ++i;

                HLOGC(inlog.Debug, log << CONID() << "received UMSG_LOSSREPORT: "
                                       << losslist_lo << "-" << losslist_hi
                                       << " (" << CSeqNo::seqlen(losslist_lo, losslist_hi) << " packets)...");

                if ((CSeqNo::seqcmp(losslist_lo, losslist_hi) > 0) ||
                    (CSeqNo::seqcmp(losslist_hi, m_iSndCurrSeqNo) > 0))
                {
                    // LO must not be greater than HI.
                    // HI must not be greater than the most recent sent seq.
                    LOGC(inlog.Warn, log << CONID() << "rcv LOSSREPORT rng " << losslist_lo << " - " << losslist_hi
                        << " with last sent " << m_iSndCurrSeqNo << " - DISCARDING");
                    secure = false;
                    wrong_loss = losslist_hi;
                    break;
                }

                int num = 0;
                // IF losslist_lo %>= m_iSndLastAck
                if (CSeqNo::seqcmp(losslist_lo, m_iSndLastAck) >= 0)
                {
                    HLOGC(inlog.Debug, log << CONID() << "LOSSREPORT: adding "
                        << losslist_lo << " - " << losslist_hi << " to loss list");
                    num = m_pSndLossList->insert(losslist_lo, losslist_hi);
                }
                // ELSE losslist_lo %< m_iSndLastAck
                else
                {
                    // This should be theoretically impossible because this would mean that
                    // the received packet loss report informs about the loss that predates
                    // the ACK sequence.
                    // However, this can happen in these situations:
                    // - if the packet reordering has caused the earlier sent LOSSREPORT will be
                    // delivered after later sent ACK. Whatever, ACK should be more important,
                    // so simply drop the part that predates ACK.
                    // - redundancy second link (ISN was screwed up initially, but late towards last sent)
                    // - initial DROPREQ was lost
                    // This just causes repeating DROPREQ, as when the receiver continues sending
                    // LOSSREPORT, it's probably UNAWARE OF THE SITUATION.
                    int32_t dropreq_hi = losslist_hi;
                    IF_HEAVY_LOGGING(const char* drop_type = "completely");

                    // IF losslist_hi %>= m_iSndLastAck
                    if (CSeqNo::seqcmp(losslist_hi, m_iSndLastAck) >= 0)
                    {
                        HLOGC(inlog.Debug, log << CONID() << "LOSSREPORT: adding "
                                << m_iSndLastAck << "[ACK] - " << losslist_hi << " to loss list");
                        num = m_pSndLossList->insert(m_iSndLastAck, losslist_hi);
                        dropreq_hi = CSeqNo::decseq(m_iSndLastAck);
                        IF_HEAVY_LOGGING(drop_type = "partially");
                    }

                    // In distinction to losslist, DROPREQ has always just one range,
                    // and the data are <LO, HI>, with no range bit.
                    int32_t seqpair[2] = { losslist_lo, dropreq_hi };
                    const int32_t no_msgno = 0; // We don't know.

                    // When this DROPREQ gets lost in UDP again, the receiver will do one of these:
                    // - repeatedly send LOSSREPORT (as per NAKREPORT), so this will happen again
                    // - finally give up rexmit request as per TLPKTDROP (DROPREQ should make
                    //   TSBPD wake up should it still wait for new packets to get ACK-ed)
                    HLOGC(inlog.Debug,
                          log << CONID() << "LOSSREPORT: " << drop_type << " IGNORED with SndLastAck=%" << m_iSndLastAck
                              << ": %" << losslist_lo << "-" << dropreq_hi << " - sending DROPREQ");
                    sendCtrl(UMSG_DROPREQ, &no_msgno, seqpair, sizeof(seqpair));
                }

                enterCS(m_StatsLock);
                m_stats.sndr.lost.count(num);
                leaveCS(m_StatsLock);
            }
            // ELSE the loss is a single seq
            else
            {
                // IF loss_seq %>= m_iSndLastAck
                if (CSeqNo::seqcmp(losslist[i], m_iSndLastAck) >= 0)
                {
                    if (CSeqNo::seqcmp(losslist[i], m_iSndCurrSeqNo) > 0)
                    {
                        LOGC(inlog.Warn, log << CONID() << "rcv LOSSREPORT pkt %" << losslist[i]
                                << " with last sent %" << m_iSndCurrSeqNo << " - DISCARDING");
                        // loss_seq must not be greater than the most recent sent seq
                        secure = false;
                        wrong_loss = losslist[i];
                        break;
                    }

                    HLOGC(inlog.Debug,
                            log << CONID() << "LOSSREPORT: adding %" << losslist[i] << " (1 packet) to loss list");
                    const int num = m_pSndLossList->insert(losslist[i], losslist[i]);

                    enterCS(m_StatsLock);
                    m_stats.sndr.lost.count(num);
                    leaveCS(m_StatsLock);
                }
                // ELSE loss_seq %< m_iSndLastAck
                else
                {
                    // In distinction to losslist, DROPREQ has always just one range,
                    // and the data are <LO, HI>, with no range bit.
                    int32_t seqpair[2] = { losslist[i], losslist[i] };
                    const int32_t no_msgno = 0; // We don't know.
                    HLOGC(inlog.Debug,
                            log << CONID() << "LOSSREPORT: IGNORED with SndLastAck=%" << m_iSndLastAck << ": %" << losslist[i]
                            << " - sending DROPREQ");
                    sendCtrl(UMSG_DROPREQ, &no_msgno, seqpair, sizeof(seqpair));
                }
            }
        }
    }

    updateCC(TEV_LOSSREPORT, EventVariant(losslist, losslist_len));

    if (!secure)
    {
        LOGC(inlog.Warn,
            log << CONID() << "out-of-band LOSSREPORT received; BUG or ATTACK - last sent %" << m_iSndCurrSeqNo
            << " vs loss %" << wrong_loss);
        // this should not happen: attack or bug
        m_bBroken = true;
        m_iBrokenCounter = 0;
        return;
    }

    // the lost packet (retransmission) should be sent out immediately
    m_pSndQueue->m_pSndUList->update(this, CSndUList::DONT_RESCHEDULE);

    enterCS(m_StatsLock);
    m_stats.sndr.recvdNak.count(1);
    leaveCS(m_StatsLock);
}

void srt::CUDT::processCtrlHS(const CPacket& ctrlpkt)
{
    CHandShake req;
    req.load_from(ctrlpkt.m_pcData, ctrlpkt.getLength());

    HLOGC(inlog.Debug, log << CONID() << "processCtrl: got HS: " << req.show());

    if ((req.m_iReqType > URQ_INDUCTION_TYPES) // acually it catches URQ_INDUCTION and URQ_ERROR_* symbols...???
        || (m_config.bRendezvous && (req.m_iReqType != URQ_AGREEMENT))) // rnd sends AGREEMENT in rsp to CONCLUSION
    {
        // The peer side has not received the handshake message, so it keeps querying
        // resend the handshake packet

        // This condition embraces cases when:
        // - this is normal accept() and URQ_INDUCTION was received
        // - this is rendezvous accept() and there's coming any kind of URQ except AGREEMENT (should be RENDEZVOUS
        // or CONCLUSION)
        // - this is any of URQ_ERROR_* - well...
        CHandShake initdata;
        initdata.m_iISN = m_iISN;
        initdata.m_iMSS = m_config.iMSS;
        initdata.m_iFlightFlagSize = m_config.iFlightFlagSize;

        // For rendezvous we do URQ_WAVEAHAND/URQ_CONCLUSION --> URQ_AGREEMENT.
        // For client-server we do URQ_INDUCTION --> URQ_CONCLUSION.
        initdata.m_iReqType = (!m_config.bRendezvous) ? URQ_CONCLUSION : URQ_AGREEMENT;
        initdata.m_iID = m_SocketID;

        uint32_t kmdata[SRTDATA_MAXSIZE];
        size_t   kmdatasize = SRTDATA_MAXSIZE;
        bool     have_hsreq = false;
        if (req.m_iVersion > HS_VERSION_UDT4)
        {
            initdata.m_iVersion = HS_VERSION_SRT1; // if I remember correctly, this is induction/listener...
            const int hs_flags = SrtHSRequest::SRT_HSTYPE_HSFLAGS::unwrap(m_ConnRes.m_iType);
            if (hs_flags != 0) // has SRT extensions
            {
                HLOGC(inlog.Debug,
                    log << CONID() << "processCtrl/HS: got HS reqtype=" << RequestTypeStr(req.m_iReqType)
                    << " WITH SRT ext");
                have_hsreq = interpretSrtHandshake(req, ctrlpkt, (kmdata), (&kmdatasize));
                if (!have_hsreq)
                {
                    initdata.m_iVersion = 0;
                    m_RejectReason = SRT_REJ_ROGUE;
                    initdata.m_iReqType = URQFailure(m_RejectReason);
                }
                else
                {
                    // Extensions are added only in case of CONCLUSION (not AGREEMENT).
                    // Actually what is expected here is that this may either process the
                    // belated-repeated handshake from a caller (and then it's CONCLUSION,
                    // and should be added with HSRSP/KMRSP), or it's a belated handshake
                    // of Rendezvous when it has already considered itself connected.
                    // Sanity check - according to the rules, there should be no such situation
                    if (m_config.bRendezvous && m_SrtHsSide == HSD_RESPONDER)
                    {
                        LOGC(inlog.Error,
                            log << CONID() << "processCtrl/HS: IPE???: RESPONDER should receive all its handshakes in "
                            "handshake phase.");
                    }

                    // The 'extension' flag will be set from this variable; set it to false
                    // in case when the AGREEMENT response is to be sent.
                    have_hsreq = initdata.m_iReqType == URQ_CONCLUSION;
                    HLOGC(inlog.Debug,
                        log << CONID() << "processCtrl/HS: processing ok, reqtype=" << RequestTypeStr(initdata.m_iReqType)
                        << " kmdatasize=" << kmdatasize);
                }
            }
            else
            {
                HLOGC(inlog.Debug, log << CONID() << "processCtrl/HS: got HS reqtype=" << RequestTypeStr(req.m_iReqType));
            }
        }
        else
        {
            initdata.m_iVersion = HS_VERSION_UDT4;
            kmdatasize = 0; // HSv4 doesn't add any extensions, no KMX
        }

        initdata.m_extension = have_hsreq;

        HLOGC(inlog.Debug,
            log << CONID() << "processCtrl: responding HS reqtype=" << RequestTypeStr(initdata.m_iReqType)
            << (have_hsreq ? " WITH SRT HS response extensions" : ""));

        CPacket rsppkt;
        rsppkt.setControl(UMSG_HANDSHAKE);
        rsppkt.allocate(m_iMaxSRTPayloadSize);

        // If createSrtHandshake failed, don't send anything. Actually it can only fail on IPE.
        // There is also no possible IPE condition in case of HSv4 - for this version it will always return true.
        enterCS(m_ConnectionLock);
        bool create_ok = createSrtHandshake(SRT_CMD_HSRSP, SRT_CMD_KMRSP, kmdata, kmdatasize, (rsppkt), (initdata));
        leaveCS(m_ConnectionLock);
        if (create_ok)
        {
            rsppkt.set_id(m_PeerID);
            setPacketTS(rsppkt, steady_clock::now());
            const int nbsent = m_pSndQueue->sendto(m_PeerAddr, rsppkt, m_SourceAddr);
            if (nbsent)
            {
                m_tsLastSndTime.store(steady_clock::now());
            }
        }
    }
    else
    {
        HLOGC(inlog.Debug, log << CONID() << "processCtrl: ... not INDUCTION, not ERROR, not rendezvous - IGNORED.");
    }
}

void srt::CUDT::processCtrlDropReq(const CPacket& ctrlpkt)
{
    typedef int32_t expected_t[2];
    if (ctrlpkt.getLength() < sizeof (expected_t))
    {
        // We ALLOW packets that are bigger than this to allow
        // future extensions, this just interprets the part that
        // is expected, and reject only those that don't carry
        // even the required data.
        LOGC(brlog.Error, log << CONID() << "EPE: Wrong size of the DROPREQ message: " << ctrlpkt.getLength()
                << " - expected >=" << sizeof(expected_t));
        return;
    }

    int32_t msgno = ctrlpkt.getMsgSeq(m_bPeerRexmitFlag);

    // Check for rogue message
    if (msgno == SRT_MSGNO_NONE)
    {
        LOGC(brlog.Warn, log << CONID() << "ROGUE DROPREQ detected with #NONE - fallback: fixing to #CONTROL");
        msgno = SRT_MSGNO_CONTROL;
    }

    const int32_t* dropdata = (const int32_t*) ctrlpkt.m_pcData;

    {
        CUniqueSync rcvtscc (m_RecvLock, m_RcvTsbPdCond);
        // With both TLPktDrop and TsbPd enabled, a message always consists only of one packet.
        // It will be dropped as too late anyway. Not dropping it from the receiver buffer
        // in advance reduces false drops if the packet somehow manages to arrive.
        // Still remove the record from the loss list to cease further retransmission requests.
        if (!m_bTLPktDrop || !m_bTsbPd)
        {
            ScopedLock rblock(m_RcvBufferLock);
            const int iDropCnt = m_pRcvBuffer->dropMessage(dropdata[0], dropdata[1], msgno, CRcvBuffer::KEEP_EXISTING);

            if (iDropCnt > 0)
            {
                ScopedLock lg (m_StatsLock);
                const steady_clock::time_point tnow = steady_clock::now();
                string why;
                if (frequentLogAllowed(FREQLOGFA_RCV_DROPPED, tnow, (why)))
                {
                    LOGC(brlog.Warn, log << CONID() << "RCV-DROPPED " << iDropCnt << " packet(s), seqno range %"
                            << dropdata[0] << "-%" << dropdata[1] << ", #" << ctrlpkt.getMsgSeq(m_bPeerRexmitFlag)
                            << " (SND DROP REQUEST). " << why);
                }
#if SRT_ENABLE_FREQUENT_LOG_TRACE
                else
                {
                    LOGC(brlog.Warn, log << "SUPPRESSED: RCV-DROPPED LOG: " << why);
                }
#endif

                // Estimate dropped bytes from average payload size.
                const uint64_t avgpayloadsz = m_pRcvBuffer->getRcvAvgPayloadSize();
                m_stats.rcvr.dropped.count(stats::BytesPackets(iDropCnt * avgpayloadsz, (uint32_t) iDropCnt));
            }
        }
        // When the drop request was received, it means that there are
        // packets for which there will never be ACK sent; if the TSBPD thread
        // is currently in the ACK-waiting state, it may never exit.
        if (m_bTsbPd)
        {
            HLOGP(inlog.Debug, "DROPREQ: signal TSBPD");
            rcvtscc.notify_one();
        }
    }

    dropFromLossLists(dropdata[0], dropdata[1]);

    // If dropping ahead of the current largest sequence number,
    // move the recv seq number forward.
    if ((CSeqNo::seqcmp(dropdata[0], CSeqNo::incseq(m_iRcvCurrSeqNo)) <= 0)
        && (CSeqNo::seqcmp(dropdata[1], m_iRcvCurrSeqNo) > 0))
    {
        HLOGC(inlog.Debug, log << CONID() << "DROPREQ: dropping %"
            << dropdata[0] << "-" << dropdata[1] << " <-- set as current seq");
        m_iRcvCurrSeqNo = dropdata[1];
    }
    else
    {
        HLOGC(inlog.Debug, log << CONID() << "DROPREQ: dropping %"
            << dropdata[0] << "-" << dropdata[1] << " current %" << m_iRcvCurrSeqNo);
    }
}

void srt::CUDT::processCtrlShutdown()
{
    m_bShutdown = true;
    m_bClosing = true;
    m_bBroken = true;
    m_iBrokenCounter = 60;

    // This does the same as it would happen on connection timeout,
    // just we know about this state prematurely thanks to this message.
    updateBrokenConnection();
    completeBrokenConnectionDependencies(SRT_ECONNLOST); // LOCKS!
}

void srt::CUDT::processCtrlUserDefined(const CPacket& ctrlpkt)
{
    HLOGC(inlog.Debug, log << CONID() << "CONTROL EXT MSG RECEIVED:"
        << MessageTypeStr(ctrlpkt.getType(), ctrlpkt.getExtendedType())
        << ", value=" << ctrlpkt.getExtendedType());

    // This has currently two roles in SRT:
    // - HSv4 (legacy) handshake
    // - refreshed KMX (initial KMX is done still in the HS process in HSv5)
    const bool understood = processSrtMsg(&ctrlpkt);
    // CAREFUL HERE! This only means that this update comes from the UMSG_EXT
    // message received, REGARDLESS OF WHAT IT IS. This version doesn't mean
    // the handshake version, but the reason of calling this function.
    //
    // Fortunately, the only messages taken into account in this function
    // are HSREQ and HSRSP, which should *never* be interchanged when both
    // parties are HSv5.
    if (understood)
    {
        if (ctrlpkt.getExtendedType() == SRT_CMD_HSREQ || ctrlpkt.getExtendedType() == SRT_CMD_HSRSP)
        {
            updateAfterSrtHandshake(HS_VERSION_UDT4);
        }
    }
    else
    {
        updateCC(TEV_CUSTOM, EventVariant(&ctrlpkt));
    }
}

void srt::CUDT::processCtrl(const CPacket &ctrlpkt)
{
    // Just heard from the peer, reset the expiration count.
    m_iEXPCount = 1;
    const steady_clock::time_point currtime = steady_clock::now();
    m_tsLastRspTime = currtime;

    HLOGC(inlog.Debug,
          log << CONID() << "incoming UMSG:" << ctrlpkt.getType() << " ("
<<<<<<< HEAD
              << MessageTypeStr(ctrlpkt.getType(), ctrlpkt.getExtendedType()) << ") socket=@" << ctrlpkt.id());
=======
              << MessageTypeStr(ctrlpkt.getType(), ctrlpkt.getExtendedType()) << ") socket=%" << ctrlpkt.id());
>>>>>>> ea8ea9f2

    switch (ctrlpkt.getType())
    {
    case UMSG_ACK: // 010 - Acknowledgement
        processCtrlAck(ctrlpkt, currtime);
        break;

    case UMSG_ACKACK: // 110 - Acknowledgement of Acknowledgement
        processCtrlAckAck(ctrlpkt, currtime);
        break;

    case UMSG_LOSSREPORT: // 011 - Loss Report
        processCtrlLossReport(ctrlpkt);
        break;

    case UMSG_CGWARNING: // 100 - Delay Warning
        // One way packet delay is increasing, so decrease the sending rate
        m_tdSendInterval = (m_tdSendInterval.load() * 1125) / 1000;
        // XXX Note as interesting fact: this is only prepared for handling,
        // but nothing in the code is sending this message. Probably predicted
        // for a custom congctl. There's a predicted place to call it under
        // UMSG_ACKACK handling, but it's commented out.

        break;

    case UMSG_KEEPALIVE: // 001 - Keep-alive
        processKeepalive(ctrlpkt, currtime);
        break;

    case UMSG_HANDSHAKE: // 000 - Handshake
        processCtrlHS(ctrlpkt);
        break;

    case UMSG_SHUTDOWN: // 101 - Shutdown
        processCtrlShutdown();
        break;

    case UMSG_DROPREQ: // 111 - Msg drop request
        processCtrlDropReq(ctrlpkt);
        break;

    case UMSG_PEERERROR: // 1000 - An error has happened to the peer side
        // int err_type = packet.getAddInfo();

        // currently only this error is signalled from the peer side
        // if recvfile() failes (e.g., due to disk fail), blcoked sendfile/send should return immediately
        // giving the app a chance to fix the issue
        m_bPeerHealth = false;

        break;

    case UMSG_EXT: // 0x7FFF - reserved and user defined messages
        processCtrlUserDefined(ctrlpkt);
        break;

    default:
        break;
    }
}

void srt::CUDT::updateSrtRcvSettings()
{
    // CHANGED: we need to apply the tsbpd delay only for socket TSBPD.
    // For Group TSBPD the buffer will have to deliver packets always on request
    // by sequence number, although the buffer will have to solve all the TSBPD
    // things internally anyway. Extracting by sequence number means only that
    // the packet can be retrieved from the buffer before its time to play comes
    // (unlike in normal situation when reading directly from socket), however
    // its time to play shall be properly defined.
    ScopedLock lock(m_RecvLock);

    // NOTE: remember to also update synchronizeWithGroup() if more settings are updated here.
    m_pRcvBuffer->setPeerRexmitFlag(m_bPeerRexmitFlag);

    // XXX m_bGroupTsbPd is ignored with SRT_ENABLE_APP_READER
    if (m_bTsbPd || m_bGroupTsbPd)
    {
        m_pRcvBuffer->setTsbPdMode(m_tsRcvPeerStartTime, false, milliseconds_from(m_iTsbPdDelay_ms));

        HLOGC(cnlog.Debug, log << "AFTER HS: Set Rcv TsbPd mode"
                << (m_bGroupTsbPd ? " (AS GROUP MEMBER)" : "")
                << ": delay=" << (m_iTsbPdDelay_ms / 1000) << "." << (m_iTsbPdDelay_ms % 1000)
                << "s RCV START: " << FormatTime(m_tsRcvPeerStartTime).c_str());
    }
    else
    {
        HLOGC(cnlog.Debug, log << CONID() << "AFTER HS: Rcv TsbPd mode not set");
    }
}

void srt::CUDT::updateSrtSndSettings()
{
    if (m_bPeerTsbPd)
    {
        /* We are TsbPd sender */
        // XXX Check what happened here.
        // m_iPeerTsbPdDelay_ms = m_CongCtl->getSndPeerTsbPdDelay();// + ((m_iSRTT + (4 * m_iRTTVar)) / 1000);
        /*
         * For sender to apply Too-Late Packet Drop
         * option (m_bTLPktDrop) must be enabled and receiving peer shall support it
         */
        HLOGC(cnlog.Debug, log << "AFTER HS: Set Snd TsbPd mode "
                << (m_bPeerTLPktDrop ? "with" : "without")
                << " TLPktDrop: delay=" << (m_iPeerTsbPdDelay_ms/1000) << "." << (m_iPeerTsbPdDelay_ms%1000)
                << "s START TIME: " << FormatTime(m_stats.tsStartTime).c_str());
    }
    else
    {
        HLOGC(cnlog.Debug, log << CONID() << "AFTER HS: Snd TsbPd mode not set");
    }
}

void srt::CUDT::updateAfterSrtHandshake(int hsv)
{
    HLOGC(cnlog.Debug, log << CONID() << "updateAfterSrtHandshake: HS version " << hsv);
    // This is blocked from being run in the "app reader" version because here
    // every socket does its TsbPd independently, just the sequence screwup is
    // done and the application reader sorts out packets by sequence numbers,
    // but only when they are signed off by TsbPd.

    // The only possibility here is one of these two:
    // - Agent is RESPONDER and it receives HSREQ.
    // - Agent is INITIATOR and it receives HSRSP.
    //
    // In HSv4, INITIATOR is sender and RESPONDER is receiver.
    // In HSv5, both are sender AND receiver.
    //
    // This function will be called only ONCE in this
    // instance, through either HSREQ or HSRSP.
#if ENABLE_HEAVY_LOGGING
    const char* hs_side[] = { "DRAW", "INITIATOR", "RESPONDER" };
#if ENABLE_BONDING
    string grpspec;

    if (m_parent->m_GroupOf)
    {
        ScopedLock glock (uglobal().m_GlobControlLock);
        grpspec = m_parent->m_GroupOf
            ? " group=$" + Sprint(m_parent->m_GroupOf->id())
            : string();
    }
#else
    const char* grpspec = "";
#endif

    HLOGC(cnlog.Debug,
          log << CONID() << "updateAfterSrtHandshake: version=" << m_ConnRes.m_iVersion
              << " side=" << hs_side[m_SrtHsSide] << grpspec);
#endif

    if (hsv > HS_VERSION_UDT4)
    {
        updateSrtRcvSettings();
        updateSrtSndSettings();
    }
    else if (m_SrtHsSide == HSD_INITIATOR)
    {
        // HSv4 INITIATOR is sender
        updateSrtSndSettings();
    }
    else
    {
        // HSv4 RESPONDER is receiver
        updateSrtRcvSettings();
    }
}

int srt::CUDT::packLostData(CPacket& w_packet)
{
    // protect m_iSndLastDataAck from updating by ACK processing
    UniqueLock ackguard(m_RecvAckLock);
    const steady_clock::time_point time_now = steady_clock::now();
    const steady_clock::time_point time_nak = time_now - microseconds_from(m_iSRTT - 4 * m_iRTTVar);

    for (;;)
    {
        w_packet.set_seqno(m_pSndLossList->popLostSeq());
        if (w_packet.seqno() == SRT_SEQNO_NONE)
            break;

        // XXX See the note above the m_iSndLastDataAck declaration in core.h
        // This is the place where the important sequence numbers for
        // sender buffer are actually managed by this field here.
        const int offset = CSeqNo::seqoff(m_iSndLastDataAck, w_packet.seqno());
        if (offset < 0)
        {
            // XXX Likely that this will never be executed because if the upper
            // sequence is not in the sender buffer, then most likely the loss 
            // was completely ignored.
            LOGC(qrlog.Error,
                 log << CONID() << "IPE/EPE: packLostData: LOST packet negative offset: seqoff(seqno() "
                     << w_packet.seqno() << ", m_iSndLastDataAck " << m_iSndLastDataAck << ")=" << offset
                     << ". Continue, request DROP");

            // No matter whether this is right or not (maybe the attack case should be
            // considered, and some LOSSREPORT flood prevention), send the drop request
            // to the peer.
            int32_t seqpair[2] = {
                w_packet.seqno(),
                CSeqNo::decseq(m_iSndLastDataAck)
            };

            HLOGC(qrlog.Debug,
                  log << CONID() << "PEER reported LOSS not from the sending buffer - requesting DROP: #"
                      << MSGNO_SEQ::unwrap(w_packet.msgflags()) << " SEQ:" << seqpair[0] << " - " << seqpair[1] << "("
                      << (-offset) << " packets)");

            // See interpretation in processCtrlDropReq(). We don't know the message number,
            // so we request that the drop be exclusively sequence number based.
            int32_t msgno = SRT_MSGNO_CONTROL;

            sendCtrl(UMSG_DROPREQ, &msgno, seqpair, sizeof(seqpair));
            continue;
        }

        if (m_bPeerNakReport && m_config.iRetransmitAlgo != 0)
        {
            const steady_clock::time_point tsLastRexmit = m_pSndBuffer->getPacketRexmitTime(offset);
            if (tsLastRexmit >= time_nak)
            {
                HLOGC(qrlog.Debug, log << CONID() << "REXMIT: ignoring seqno "
                    << w_packet.seqno() << ", last rexmit " << (is_zero(tsLastRexmit) ? "never" : FormatTime(tsLastRexmit))
                    << " RTT=" << m_iSRTT << " RTTVar=" << m_iRTTVar
                    << " now=" << FormatTime(time_now));
                continue;
            }
        }

<<<<<<< HEAD
        CSndBuffer::Drop buffer_drop;
=======
        typedef CSndBuffer::DropRange DropRange;

        DropRange buffer_drop;
>>>>>>> ea8ea9f2
        steady_clock::time_point tsOrigin;
        const int payload = m_pSndBuffer->readData(offset, (w_packet), (tsOrigin), (buffer_drop));
        if (payload == CSndBuffer::READ_DROP)
        {
<<<<<<< HEAD
            SRT_ASSERT(CSeqNo::seqoff(buffer_drop.seqno[CSndBuffer::Drop::BEGIN], buffer_drop.seqno[CSndBuffer::Drop::END]) >= 0);

            HLOGC(qrlog.Debug,
                  log << CONID() << "loss-reported packets expired in SndBuf - requesting DROP: #"
                      << buffer_drop.msgno << " %(" << buffer_drop.seqno[CSndBuffer::Drop::BEGIN] << " - "
                      << buffer_drop.seqno[CSndBuffer::Drop::END] << ")");
            sendCtrl(UMSG_DROPREQ, &buffer_drop.msgno, buffer_drop.seqno, sizeof(buffer_drop.seqno));

            // skip all dropped packets
            m_pSndLossList->removeUpTo(buffer_drop.seqno[CSndBuffer::Drop::END]);
            m_iSndCurrSeqNo = CSeqNo::maxseq(m_iSndCurrSeqNo, buffer_drop.seqno[CSndBuffer::Drop::END]);
=======
            SRT_ASSERT(CSeqNo::seqoff(buffer_drop.seqno[DropRange::BEGIN], buffer_drop.seqno[DropRange::END]) >= 0);

            HLOGC(qrlog.Debug,
                  log << CONID() << "loss-reported packets expired in SndBuf - requesting DROP: #"
                      << buffer_drop.msgno << " %(" << buffer_drop.seqno[DropRange::BEGIN] << " - "
                      << buffer_drop.seqno[DropRange::END] << ")");
            sendCtrl(UMSG_DROPREQ, &buffer_drop.msgno, buffer_drop.seqno, sizeof(buffer_drop.seqno));

            // skip all dropped packets
            m_pSndLossList->removeUpTo(buffer_drop.seqno[DropRange::END]);
            m_iSndCurrSeqNo = CSeqNo::maxseq(m_iSndCurrSeqNo, buffer_drop.seqno[DropRange::END]);
>>>>>>> ea8ea9f2
            continue;
        }
        else if (payload == CSndBuffer::READ_NONE)
            continue;

        // The packet has been ecrypted, thus the authentication tag is expected to be stored
        // in the SND buffer as well right after the payload.
        if (m_pCryptoControl && m_pCryptoControl->getCryptoMode() == CSrtConfig::CIPHER_MODE_AES_GCM)
        {
            w_packet.setLength(w_packet.getLength() + HAICRYPT_AUTHTAG_MAX);
        }

        // At this point we no longer need the ACK lock,
        // because we are going to return from the function.
        // Therefore unlocking in order not to block other threads.
        ackguard.unlock();

        enterCS(m_StatsLock);
        m_stats.sndr.sentRetrans.count(payload);
        leaveCS(m_StatsLock);

        // Despite the contextual interpretation of packet.m_iMsgNo around
        // CSndBuffer::readData version 2 (version 1 doesn't return -1), in this particular
        // case we can be sure that this is exactly the value of PH_MSGNO as a bitset.
        // So, set here the rexmit flag if the peer understands it.
        if (m_bPeerRexmitFlag)
        {
            w_packet.set_msgflags(w_packet.msgflags() | PACKET_SND_REXMIT);
        }
        setDataPacketTS(w_packet, tsOrigin);

#ifdef ENABLE_MAXREXMITBW
        m_SndRexmitRate.addSample(time_now, 1, w_packet.getLength());
#endif

        return payload;
    }

    return 0;
}

#if SRT_DEBUG_TRACE_SND
class snd_logger
{
    typedef srt::sync::steady_clock steady_clock;

public:
    snd_logger() {}

    ~snd_logger()
    {
        ScopedLock lck(m_mtx);
        m_fout.close();
    }

    struct
    {
        typedef srt::sync::steady_clock steady_clock;
        long long usElapsed;
        steady_clock::time_point tsNow;
        int usSRTT;
        int usRTTVar;
        int msSndBuffSpan;
        int msTimespanTh;
        int msNextUniqueToSend;
        long long usElapsedLastDrop;
        bool canRexmit;
        int iPktSeqno;
        bool isRetransmitted;
    } state;

    void trace()
    {
        using namespace srt::sync;
        ScopedLock lck(m_mtx);
        create_file();

        m_fout << state.usElapsed << ",";
        m_fout << state.usSRTT << ",";
        m_fout << state.usRTTVar << ",";
        m_fout << state.msSndBuffSpan << ",";
        m_fout << state.msTimespanTh << ",";
        m_fout << state.msNextUniqueToSend << ",";
        m_fout << state.usElapsedLastDrop << ",";
        m_fout << state.canRexmit << ",";
        m_fout << state.iPktSeqno << ',';
        m_fout << state.isRetransmitted << '\n';

        m_fout.flush();
    }

private:
    void print_header()
    {
        m_fout << "usElapsed,usSRTT,usRTTVar,msSndBuffTimespan,msTimespanTh,msNextUniqueToSend,usDLastDrop,canRexmit,sndPktSeqno,isRexmit";
        m_fout << "\n";
    }

    void create_file()
    {
        if (m_fout.is_open())
            return;

        m_start_time = srt::sync::steady_clock::now();
        std::string str_tnow = srt::sync::FormatTimeSys(m_start_time);
        str_tnow.resize(str_tnow.size() - 7); // remove trailing ' [SYST]' part
        while (str_tnow.find(':') != std::string::npos)
        {
            str_tnow.replace(str_tnow.find(':'), 1, 1, '_');
        }
        const std::string fname = "snd_trace_" + str_tnow + ".csv";
        m_fout.open(fname, std::ofstream::out);
        if (!m_fout)
            std::cerr << "IPE: Failed to open " << fname << "!!!\n";

        print_header();
    }

private:
    srt::sync::Mutex                    m_mtx;
    std::ofstream                       m_fout;
    srt::sync::steady_clock::time_point m_start_time;
};

snd_logger g_snd_logger;
#endif // SRT_DEBUG_TRACE_SND

void srt::CUDT::setPacketTS(CPacket& p, const time_point& ts)
{
    enterCS(m_StatsLock);
    const time_point tsStart = m_stats.tsStartTime;
    leaveCS(m_StatsLock);
    p.set_timestamp(makeTS(ts, tsStart));
}

void srt::CUDT::setDataPacketTS(CPacket& p, const time_point& ts)
{
    enterCS(m_StatsLock);
    const time_point tsStart = m_stats.tsStartTime;
    leaveCS(m_StatsLock);

    if (!m_bPeerTsbPd)
    {
        // If TSBPD is disabled, use the current time as the source (timestamp using the sending time).
        p.set_timestamp(makeTS(steady_clock::now(), tsStart));
        return;
    }

    // TODO: Might be better for performance to ensure this condition is always false, and just use SRT_ASSERT here.
    if (ts < tsStart)
    {
        p.set_timestamp(makeTS(steady_clock::now(), tsStart));
        LOGC(qslog.Warn,
            log << CONID() << "setPacketTS: reference time=" << FormatTime(ts)
            << " is in the past towards start time=" << FormatTime(tsStart)
            << " - setting NOW as reference time for the data packet");
        return;
    }

    // Use the provided source time for the timestamp.
    p.set_timestamp(makeTS(ts, tsStart));
}

bool srt::CUDT::isRetransmissionAllowed(const time_point& tnow SRT_ATR_UNUSED)
{
    // Prioritization of original packets only applies to Live CC.
    if (!m_bPeerTLPktDrop || !m_config.bMessageAPI)
        return true;

    // TODO: lock sender buffer?
    const time_point tsNextPacket = m_pSndBuffer->peekNextOriginal();

#if SRT_DEBUG_TRACE_SND
    const int buffdelay_ms = count_milliseconds(m_pSndBuffer->getBufferingDelay(tnow));
    // If there is a small loss, still better to retransmit. If timespan is already big,
    // then consider sending original packets.
    const int threshold_ms_min = (2 * m_iSRTT + 4 * m_iRTTVar + COMM_SYN_INTERVAL_US) / 1000;
    const int msNextUniqueToSend = count_milliseconds(tnow - tsNextPacket) + m_iPeerTsbPdDelay_ms;

    g_snd_logger.state.tsNow = tnow;
    g_snd_logger.state.usElapsed = count_microseconds(tnow - m_stats.tsStartTime);
    g_snd_logger.state.usSRTT = m_iSRTT;
    g_snd_logger.state.usRTTVar = m_iRTTVar;
    g_snd_logger.state.msSndBuffSpan = buffdelay_ms;
    g_snd_logger.state.msTimespanTh = threshold_ms_min;
    g_snd_logger.state.msNextUniqueToSend = msNextUniqueToSend;
    g_snd_logger.state.usElapsedLastDrop = count_microseconds(tnow - m_tsLastTLDrop);
    g_snd_logger.state.canRexmit = false;
#endif

    if (tsNextPacket != time_point())
    {
        // Can send original packet, so just send it
        return false;
    }

#ifdef ENABLE_MAXREXMITBW
    m_SndRexmitRate.addSample(tnow, 0, 0); // Update the estimation.
    const int64_t iRexmitRateBps = m_SndRexmitRate.getRate();
    const int64_t iRexmitRateLimitBps = m_config.llMaxRexmitBW;
    if (iRexmitRateLimitBps >= 0 && iRexmitRateBps > iRexmitRateLimitBps)
    {
        // Too many retransmissions, so don't send anything.
        // TODO: When to wake up next time?
        return false;
    }
#endif

#if SRT_DEBUG_TRACE_SND
    g_snd_logger.state.canRexmit = true;
#endif
    return true;
}

bool srt::CUDT::packData(CPacket& w_packet, steady_clock::time_point& w_nexttime, sockaddr_any& w_src_addr)
{
    int payload = 0;
    bool probe = false;
    bool new_packet_packed = false;

    const steady_clock::time_point enter_time = steady_clock::now();

    w_nexttime = enter_time;

    if (!is_zero(m_tsNextSendTime) && enter_time > m_tsNextSendTime)
    {
        m_tdSendTimeDiff = m_tdSendTimeDiff.load() + (enter_time - m_tsNextSendTime);
    }

    ScopedLock connectguard(m_ConnectionLock);
    // If a closing action is done simultaneously, then
    // m_bOpened should already be false, and it's set
    // just before releasing this lock.
    //
    // If this lock is caught BEFORE the closing could
    // start the dissolving process, this process will
    // not be started until this function is finished.
    if (!m_bOpened)
        return false;

    payload = isRetransmissionAllowed(enter_time)
        ? packLostData((w_packet))
        : 0;

    IF_HEAVY_LOGGING(const char* reason); // The source of the data packet (normal/rexmit/filter)
    if (payload > 0)
    {
        IF_HEAVY_LOGGING(reason = "reXmit");
    }
    else if (m_PacketFilter &&
             m_PacketFilter.packControlPacket(m_iSndCurrSeqNo, m_pCryptoControl->getSndCryptoFlags(), (w_packet)))
    {
        HLOGC(qslog.Debug, log << CONID() << "filter: filter/CTL packet ready - packing instead of data.");
        payload        = (int) w_packet.getLength();
        IF_HEAVY_LOGGING(reason = "filter");

        // Stats
        ScopedLock lg(m_StatsLock);
        m_stats.sndr.sentFilterExtra.count(1);
    }
    else
    {
        if (!packUniqueData(w_packet))
        {
            m_tsNextSendTime = steady_clock::time_point();
            m_tdSendTimeDiff = steady_clock::duration();
            return false;
        }
        new_packet_packed = true;

        // every 16 (0xF) packets, a packet pair is sent
        if ((w_packet.seqno() & PUMASK_SEQNO_PROBE) == 0)
            probe = true;

        payload = (int) w_packet.getLength();
        IF_HEAVY_LOGGING(reason = "normal");
    }

    w_packet.set_id(m_PeerID); // Set the destination SRT socket ID.

    if (new_packet_packed && m_PacketFilter)
    {
        HLOGC(qslog.Debug, log << CONID() << "filter: Feeding packet for source clip");
        m_PacketFilter.feedSource((w_packet));
    }

#if ENABLE_HEAVY_LOGGING // Required because of referring to MessageFlagStr()
    HLOGC(qslog.Debug,
          log << CONID() << "packData: " << reason << " packet seq=" << w_packet.seqno() << " (ACK=" << m_iSndLastAck
              << " ACKDATA=" << m_iSndLastDataAck << " MSG/FLAGS: " << w_packet.MessageFlagStr() << ")");
#endif

    // Fix keepalive
    m_tsLastSndTime.store(enter_time);

    considerLegacySrtHandshake(steady_clock::time_point());

    // WARNING: TEV_SEND is the only event that is reported from
    // the CSndQueue::worker thread. All others are reported from
    // CRcvQueue::worker. If you connect to this signal, make sure
    // that you are aware of prospective simultaneous access.
    updateCC(TEV_SEND, EventVariant(&w_packet));

    // XXX This was a blocked code also originally in UDT. Probably not required.
    // Left untouched for historical reasons.
    // Might be possible that it was because of that this is send from
    // different thread than the rest of the signals.
    // m_pSndTimeWindow->onPktSent(w_packet.timestamp());

    enterCS(m_StatsLock);
    m_stats.sndr.sent.count(payload);
    if (new_packet_packed)
        m_stats.sndr.sentUnique.count(payload);
    leaveCS(m_StatsLock);

    const duration sendint = m_tdSendInterval;
    if (probe)
    {
        // sends out probing packet pair
        m_tsNextSendTime = enter_time;
        // Sending earlier, need to adjust the pace later on.
        m_tdSendTimeDiff = m_tdSendTimeDiff.load() - sendint;
        probe          = false;
    }
    else
    {
#if USE_BUSY_WAITING
        m_tsNextSendTime = enter_time + m_tdSendInterval.load();
#else
        const duration sendbrw = m_tdSendTimeDiff;

        if (sendbrw >= sendint)
        {
            // Send immediately
            m_tsNextSendTime = enter_time;

            // ATOMIC NOTE: this is the only thread that
            // modifies this field
            m_tdSendTimeDiff = sendbrw - sendint;
        }
        else
        {
            m_tsNextSendTime = enter_time + (sendint - sendbrw);
            m_tdSendTimeDiff = duration();
        }
#endif
    }
    HLOGC(qslog.Debug, log << "packData: Setting source address: " << m_SourceAddr.str());
    w_src_addr = m_SourceAddr;
    w_nexttime = m_tsNextSendTime;

    return payload >= 0; // XXX shouldn't be > 0 ? == 0 is only when buffer range exceeded.
}

bool srt::CUDT::packUniqueData(CPacket& w_packet)
{
    int current_sequence_number; // reflexing variable
    int kflg;
    time_point tsOrigin;
    int pld_size;

    {
        ScopedLock lkrack (m_RecvAckLock);
        // Check the congestion/flow window limit
        const int cwnd    = std::min<int>(m_iFlowWindowSize, m_iCongestionWindow);
        const int flightspan = getFlightSpan();
        if (cwnd <= flightspan)
        {
            HLOGC(qslog.Debug,
                    log << CONID() << "packUniqueData: CONGESTED: cwnd=min(" << m_iFlowWindowSize << "," << m_iCongestionWindow
                    << ")=" << cwnd << " seqlen=(" << m_iSndLastAck << "-" << m_iSndCurrSeqNo << ")=" << flightspan);
            return false;
        }

        // XXX Here it's needed to set kflg to msgno_bitset in the block stored in the
        // send buffer. This should be somehow avoided, the crypto flags should be set
        // together with encrypting, and the packet should be sent as is, when rexmitting.
        // It would be nice to research as to whether CSndBuffer::Block::m_iMsgNoBitset field
        // isn't a useless redundant state copy. If it is, then taking the flags here can be removed.
        kflg = m_pCryptoControl->getSndCryptoFlags();
        int pktskipseqno = 0;
        pld_size = m_pSndBuffer->readData((w_packet), (tsOrigin), kflg, (pktskipseqno));
        if (pktskipseqno)
        {
            // Some packets were skipped due to TTL expiry.
            m_iSndCurrSeqNo = CSeqNo::incseq(m_iSndCurrSeqNo, pktskipseqno);
            HLOGC(qslog.Debug, log << "packUniqueData: reading skipped " << pktskipseqno << " seq up to %" << m_iSndCurrSeqNo
                    << " due to TTL expiry");
        }

        if (pld_size == 0)
        {
            HLOGC(qslog.Debug, log << "packUniqueData: nothing extracted from the buffer");
            return false;
        }

        // A CHANGE. The sequence number is currently added to the packet
        // when scheduling, not when extracting. This is a inter-migration form,
        // only override extraction sequence with scheduling sequence in group mode.
        m_iSndCurrSeqNo = CSeqNo::incseq(m_iSndCurrSeqNo);
        current_sequence_number = m_iSndCurrSeqNo;
    }

#if ENABLE_BONDING
    // Fortunately the group itself isn't being accessed.
    if (m_parent->m_GroupOf)
    {
        const int packetspan = CSeqNo::seqoff(current_sequence_number, w_packet.seqno());
        if (packetspan > 0)
        {
            // After increasing by 1, but being previously set as ISN-1, this should be == ISN,
            // if this is the very first packet to send.
            if (current_sequence_number == m_iISN)
            {
                // This is the very first packet to be sent; so there's nothing in
                // the sending buffer yet, and therefore we are in a situation as just
                // after connection. No packets in the buffer, no packets are sent,
                // no ACK to be awaited. We can screw up all the variables that are
                // initialized from ISN just after connection.
                LOGC(qslog.Note,
                     log << CONID() << "packUniqueData: Fixing EXTRACTION sequence " << current_sequence_number
                         << " from SCHEDULING sequence " << w_packet.seqno() << " for the first packet: DIFF="
                         << packetspan << " STAMP=" << BufferStamp(w_packet.m_pcData, w_packet.getLength()));
            }
            else
            {
                // There will be a serious data discrepancy between the agent and the peer.
                LOGC(qslog.Error,
                     log << CONID() << "IPE: packUniqueData: Fixing EXTRACTION sequence " << current_sequence_number
                         << " from SCHEDULING sequence " << w_packet.seqno() << " in the middle of transition: DIFF="
                         << packetspan << " STAMP=" << BufferStamp(w_packet.m_pcData, w_packet.getLength()));
            }

            // Additionally send the drop request to the peer so that it
            // won't stupidly request the packets to be retransmitted.
            // Don't do it if the difference isn't positive or exceeds the threshold.
            int32_t seqpair[2];
            seqpair[0]             = current_sequence_number;
            seqpair[1]             = CSeqNo::decseq(w_packet.seqno());
            const int32_t no_msgno = 0;
            LOGC(qslog.Debug,
                 log << CONID() << "packUniqueData: Sending DROPREQ: SEQ: " << seqpair[0] << " - " << seqpair[1] << " ("
                     << packetspan << " packets)");
            sendCtrl(UMSG_DROPREQ, &no_msgno, seqpair, sizeof(seqpair));
            // In case when this message is lost, the peer will still get the
            // UMSG_DROPREQ message when the agent realizes that the requested
            // packet are not present in the buffer (preadte the send buffer).

            // Override extraction sequence with scheduling sequence.
            ScopedLock ackguard(m_RecvAckLock);
            m_iSndCurrSeqNo = w_packet.seqno();
            m_iSndLastAck     = w_packet.seqno();
            m_iSndLastDataAck = w_packet.seqno();
            m_iSndLastFullAck = w_packet.seqno();
            m_iSndLastAck2    = w_packet.seqno();
        }
        else if (packetspan < 0)
        {
            LOGC(qslog.Error,
                 log << CONID() << "IPE: packData: SCHEDULING sequence " << w_packet.seqno()
                     << " is behind of EXTRACTION sequence " << current_sequence_number << ", dropping this packet: DIFF="
                     << packetspan << " STAMP=" << BufferStamp(w_packet.m_pcData, w_packet.getLength()));
            // XXX: Probably also change the socket state to broken?
            return false;
        }
    }
    else
#endif
    {
        HLOGC(qslog.Debug,
              log << CONID() << "packUniqueData: Applying EXTRACTION sequence " << current_sequence_number
                  << " over SCHEDULING sequence " << w_packet.seqno() << " for socket not in group:"
                  << " DIFF=" << CSeqNo::seqcmp(current_sequence_number, w_packet.seqno())
                  << " STAMP=" << BufferStamp(w_packet.m_pcData, w_packet.getLength()));
        // Do this always when not in a group.
        w_packet.set_seqno(current_sequence_number);
    }

    // Set missing fields before encrypting the packet, because those fields might be used for encryption.
    w_packet.set_id(m_PeerID); // Destination SRT Socket ID
    setDataPacketTS(w_packet, tsOrigin);

    if (kflg != EK_NOENC)
    {
        // Note that the packet header must have a valid seqno set, as it is used as a counter for encryption.
        // Other fields of the data packet header (e.g. timestamp, destination socket ID) are not used for the counter.
        // Cypher may change packet length!
        if (m_pCryptoControl->encrypt((w_packet)) != ENCS_CLEAR)
        {
            // Encryption failed
            //>>Add stats for crypto failure
            LOGC(qslog.Warn, log << CONID() << "ENCRYPT FAILED - packet won't be sent, size=" << pld_size);
            return false;
        }

        checkSndKMRefresh();
    }

#if SRT_DEBUG_TRACE_SND
    g_snd_logger.state.iPktSeqno = w_packet.seqno();
    g_snd_logger.state.isRetransmitted = w_packet.getRexmitFlag(); 
    g_snd_logger.trace();
#endif

    return true;
}

// This is a close request, but called from the
void srt::CUDT::processClose()
{
    sendCtrl(UMSG_SHUTDOWN);

    m_bShutdown      = true;
    m_bClosing       = true;
    m_bBroken        = true;
    m_iBrokenCounter = 60;

    HLOGP(smlog.Debug, "processClose: sent message and set flags");

    if (m_bTsbPd)
    {
        HLOGP(smlog.Debug, "processClose: lock-and-signal TSBPD");
        CSync::lock_notify_one(m_RcvTsbPdCond, m_RecvLock);
    }

    // Signal the sender and recver if they are waiting for data.
    releaseSynch();
    // Unblock any call so they learn the connection_broken error
    uglobal().m_EPoll.update_events(m_SocketID, m_sPollID, SRT_EPOLL_ERR, true);

    HLOGP(smlog.Debug, "processClose: triggering timer event to spread the bad news");
    CGlobEvent::triggerEvent();
}

void srt::CUDT::sendLossReport(const std::vector<std::pair<int32_t, int32_t> > &loss_seqs)
{
    vector<int32_t> seqbuffer;
    seqbuffer.reserve(2 * loss_seqs.size()); // pessimistic
    for (loss_seqs_t::const_iterator i = loss_seqs.begin(); i != loss_seqs.end(); ++i)
    {
        if (i->first == i->second)
        {
            seqbuffer.push_back(i->first);
            HLOGC(qrlog.Debug, log << "lost packet " << i->first << ": sending LOSSREPORT");
        }
        else
        {
            seqbuffer.push_back(i->first | LOSSDATA_SEQNO_RANGE_FIRST);
            seqbuffer.push_back(i->second);
            HLOGC(qrlog.Debug, log << "lost packets " << i->first << "-" << i->second
                    << " (" << (1 + CSeqNo::seqcmp(i->second, i->first)) << " packets): sending LOSSREPORT");
        }
    }

    if (!seqbuffer.empty())
    {
        sendCtrl(UMSG_LOSSREPORT, NULL, &seqbuffer[0], (int) seqbuffer.size());
    }
}


bool srt::CUDT::overrideSndSeqNo(int32_t seq)
{
    // This function is intended to be called from the socket
    // group management functions to synchronize the sequnece in
    // all sockes in the bonding group. THIS sequence given
    // here is the sequence TO BE STAMPED AT THE EXACTLY NEXT
    // sent payload. Therefore, screw up the ISN to exactly this
    // value, and the send sequence to the value one less - because
    // the m_iSndCurrSeqNo is increased by one immediately before
    // stamping it to the packet.

    // This function can only be called:
    // - from the operation on an idle socket in the socket group
    // - IMMEDIATELY after connection established and BEFORE the first payload
    // - The corresponding socket at the peer side must be also
    //   in this idle state!

    ScopedLock cg (m_RecvAckLock);

    // Both the scheduling and sending sequences should be fixed.
    // The new sequence normally should jump over several sequence numbers
    // towards what is currently in m_iSndCurrSeqNo.
    // Therefore it's not allowed that:
    // - the jump go backward: backward packets should be already there
    // - the jump go forward by a value larger than half the period: DISCREPANCY.
    const int diff = CSeqNo(seq) - CSeqNo(m_iSndCurrSeqNo);
    if (diff < 0 || diff > CSeqNo::m_iSeqNoTH)
    {
        LOGC(gslog.Error, log << CONID() << "IPE: Overriding with seq %" << seq << " DISCREPANCY against current %"
                << m_iSndCurrSeqNo << " and next sched %" << m_iSndNextSeqNo << " - diff=" << diff);
        return false;
    }

    //
    // The peer will have to do the same, as a reaction on perceived
    // packet loss. When it recognizes that this initial screwing up
    // has happened, it should simply ignore the loss and go on.
    // ISN isn't being changed here - it doesn't make much sense now.

    setInitialSndSeq(seq);

    // m_iSndCurrSeqNo will be most likely lower than m_iSndNextSeqNo because
    // the latter is ahead with the number of packets already scheduled, but
    // not yet sent.

    HLOGC(gslog.Debug,
          log << CONID() << "overrideSndSeqNo: sched-seq=" << m_iSndNextSeqNo << " send-seq=" << m_iSndCurrSeqNo
              << " (unchanged)");
    return true;
}

int srt::CUDT::checkLazySpawnTsbPdThread()
{
    const bool need_tsbpd = m_bTsbPd || m_bGroupTsbPd;

    if (need_tsbpd && !m_RcvTsbPdThread.joinable())
    {
        ScopedLock lock(m_RcvTsbPdStartupLock);

        if (m_bClosing) // Check again to protect join() in CUDT::releaseSync()
            return -1;

        HLOGP(qrlog.Debug, "Spawning Socket TSBPD thread");
#if ENABLE_HEAVY_LOGGING
        std::ostringstream tns1, tns2;
        // Take the last 2 ciphers from the socket ID.
        tns1 << setfill('0') << setw(2) << m_SocketID;
        std::string s = tns1.str();
        tns2 << "SRT:TsbPd:@" << s.substr(s.size()-2, 2);
        const string thname = tns2.str();
#else
        const string thname = "SRT:TsbPd";
#endif
        if (!StartThread(m_RcvTsbPdThread, CUDT::tsbpd, this, thname))
            return -1;
    }

    return 0;
}

CUDT::time_point srt::CUDT::getPktTsbPdTime(void*, const CPacket& packet)
{
    return m_pRcvBuffer->getPktTsbPdTime(packet.getMsgTimeStamp());
}

SRT_ATR_UNUSED static const char *const s_rexmitstat_str[] = {"ORIGINAL", "REXMITTED", "RXS-UNKNOWN"};

// [[using locked(m_RcvBufferLock)]]
int srt::CUDT::handleSocketPacketReception(const vector<CUnit*>& incoming, bool& w_new_inserted, bool& w_was_sent_in_order, CUDT::loss_seqs_t& w_srt_loss_seqs)
{
    bool excessive SRT_ATR_UNUSED = true; // stays true unless it was successfully added

    w_new_inserted = false;
    const int32_t bufseq = m_pRcvBuffer->getStartSeqNo();

    // Loop over all incoming packets that were filtered out.
    // In case when there is no filter, there's just one packet in 'incoming',
    // the one that came in the input of this function.
    for (vector<CUnit *>::const_iterator unitIt = incoming.begin(); unitIt != incoming.end(); ++unitIt)
    {
        CUnit *  u    = *unitIt;
        CPacket &rpkt = u->m_Packet;
        const int pktrexmitflag = m_bPeerRexmitFlag ? (rpkt.getRexmitFlag() ? 1 : 0) : 2;
        const bool retransmitted = pktrexmitflag == 1;

        bool adding_successful = true;

        const int32_t bufidx = CSeqNo::seqoff(bufseq, rpkt.seqno());

        IF_HEAVY_LOGGING(const char *exc_type = "EXPECTED");

        // bufidx < 0: the packet is in the past for the buffer
        // seqno <% m_iRcvLastAck : the sequence may be within the buffer,
        // but if so, it is in the acknowledged-but-not-retrieved area.

        // NOTE: if we have a situation when there are any packets in the
        // acknowledged area, but they aren't retrieved, this area DOES NOT
        // contain any losses. So a packet in this area is at best a duplicate.

        // In case when a loss would be abandoned (TLPKTDROP), there must at
        // some point happen to be an empty first cell in the buffer, followed
        // somewhere by a valid packet. If this state is achieved at some point,
        // the acknowledgement sequence should be equal to the beginning of the
        // buffer. Then, when TSBPD decides to drop these initial empty cells,
        // we'll have: (m_iRcvLastAck <% buffer->getStartSeqNo()) - and in this
        // case (bufidx < 0) condition will be satisfied also for this case.
        //
        // The only case when bufidx > 0, but packet seq is <% m_iRcvLastAck
        // is when the packet sequence is within the initial contiguous area,
        // which never contains losses, so discarding this packet does not
        // discard a loss coverage, even if this were past ACK.

        if (bufidx < 0 || CSeqNo::seqcmp(rpkt.seqno(), m_iRcvLastAck) < 0)
        {
            time_point pts = getPktTsbPdTime(NULL, rpkt);

            enterCS(m_StatsLock);
            const double bltime = (double) CountIIR<uint64_t>(
                    uint64_t(m_stats.traceBelatedTime) * 1000,
                    count_microseconds(steady_clock::now() - pts), 0.2);

            m_stats.traceBelatedTime = bltime / 1000.0;
            m_stats.rcvr.recvdBelated.count(rpkt.getLength());
            leaveCS(m_StatsLock);
            HLOGC(qrlog.Debug,
                    log << CONID() << "RECEIVED: %" << rpkt.seqno() << " bufidx=" << bufidx << " (BELATED/"
                    << s_rexmitstat_str[pktrexmitflag] << ") with ACK %" << m_iRcvLastAck
                    << " FLAGS: " << rpkt.MessageFlagStr());
            continue;
        }

        if (bufidx >= int(m_pRcvBuffer->capacity()))
        {
            // This is already a sequence discrepancy. Probably there could be found
            // some way to make it continue reception by overriding the sequence and
            // make a kinda TLKPTDROP, but there has been found no reliable way to do this.
            if (m_bTsbPd && m_bTLPktDrop && m_pRcvBuffer->empty())
            {
                // Only in live mode. In File mode this shall not be possible
                // because the sender should stop sending in this situation.
                // In Live mode this means that there is a gap between the
                // lowest sequence in the empty buffer and the incoming sequence
                // that exceeds the buffer size. Receiving data in this situation
                // is no longer possible and this is a point of no return.

                LOGC(qrlog.Error, log << CONID() <<
                        "SEQUENCE DISCREPANCY. BREAKING CONNECTION."
                        " %" << rpkt.seqno()
                        << " buffer=(%" << bufseq
                        << ":%" << m_iRcvCurrSeqNo                   // -1 = size to last index
                        << "+%" << CSeqNo::incseq(bufseq, int(m_pRcvBuffer->capacity()) - 1)
                        << "), " << (m_pRcvBuffer->capacity() - bufidx + 1)
                        << " past max. Reception no longer possible. REQUESTING TO CLOSE.");

                return -2;
            }
            else
            {
                LOGC(qrlog.Warn, log << CONID() << "No room to store incoming packet seqno " << rpkt.seqno()
                        << ", insert offset " << bufidx << ". "
                        << m_pRcvBuffer->strFullnessState(m_iRcvLastAck, steady_clock::now())
                    );

                return -1;
            }
        }

        const int buffer_add_result = m_pRcvBuffer->insert(u);
        if (buffer_add_result < 0)
        {
            // The insert() result is -1 if at the position evaluated from this packet's
            // sequence number there already is a packet.
            // So this packet is "redundant".
            IF_HEAVY_LOGGING(exc_type = "UNACKED");
            adding_successful = false;
        }
        else
        {
            w_new_inserted = true;

            IF_HEAVY_LOGGING(exc_type = "ACCEPTED");
            excessive = false;
            if (u->m_Packet.getMsgCryptoFlags() != EK_NOENC)
            {
                // TODO: reset and restore the timestamp if TSBPD is disabled.
                // Reset retransmission flag (must be excluded from GCM auth tag).
                u->m_Packet.setRexmitFlag(false);
                const EncryptionStatus rc = m_pCryptoControl ? m_pCryptoControl->decrypt((u->m_Packet)) : ENCS_NOTSUP;
                u->m_Packet.setRexmitFlag(retransmitted); // Recover the flag.

                if (rc != ENCS_CLEAR)
                {
                    adding_successful = false;
                    IF_HEAVY_LOGGING(exc_type = "UNDECRYPTED");

                    // If TSBPD is disabled, then SRT either operates in buffer mode, of in message API without a restriction
                    // of a single message packet. In that case just dropping a packet is not enough.
                    // In message mode the whole message has to be dropped.
                    // However, when decryption fails the message number in the packet cannot be trusted.
                    // The packet has to be removed from the RCV buffer based on that pkt sequence number,
                    // and the sequence number itself must go into the RCV loss list.
                    // See issue ##2626.
                    SRT_ASSERT(m_bTsbPd);

                    // Drop the packet from the receiver buffer.
                    // The packet was added to the buffer based on the sequence number, therefore sequence number should be used to drop it from the buffer.
                    // A drawback is that it would prevent a valid packet with the same sequence number, if it happens to arrive later, to end up in the buffer.
                    const int iDropCnt = m_pRcvBuffer->dropMessage(u->m_Packet.getSeqNo(), u->m_Packet.getSeqNo(), SRT_MSGNO_NONE, CRcvBuffer::DROP_EXISTING);

                    const steady_clock::time_point tnow = steady_clock::now();
                    ScopedLock lg(m_StatsLock);
                    m_stats.rcvr.dropped.count(stats::BytesPackets(iDropCnt * rpkt.getLength(), iDropCnt));
                    m_stats.rcvr.undecrypted.count(stats::BytesPackets(rpkt.getLength(), 1));
                    string why;
                    if (frequentLogAllowed(FREQLOGFA_ENCRYPTION_FAILURE, tnow, (why)))
                    {
                        LOGC(qrlog.Warn, log << CONID() << "Decryption failed (seqno %" << u->m_Packet.getSeqNo() << "), dropped "
                            << iDropCnt << ". pktRcvUndecryptTotal=" << m_stats.rcvr.undecrypted.total.count() << "." << why);
                    }
#if SRT_ENABLE_FREQUENT_LOG_TRACE
                    else
                    {

                        LOGC(qrlog.Warn, log << "SUPPRESSED: Decryption failed LOG: " << why);
                    }
#endif
                }
            }
            else if (m_pCryptoControl && m_pCryptoControl->getCryptoMode() == CSrtConfig::CIPHER_MODE_AES_GCM)
            {
                // Unencrypted packets are not allowed.
                const int iDropCnt = m_pRcvBuffer->dropMessage(u->m_Packet.getSeqNo(), u->m_Packet.getSeqNo(), SRT_MSGNO_NONE, CRcvBuffer::DROP_EXISTING);

                const steady_clock::time_point tnow = steady_clock::now();
                ScopedLock lg(m_StatsLock);
                m_stats.rcvr.dropped.count(stats::BytesPackets(iDropCnt* rpkt.getLength(), iDropCnt));
                m_stats.rcvr.undecrypted.count(stats::BytesPackets(rpkt.getLength(), 1));
                string why;
                if (frequentLogAllowed(FREQLOGFA_ENCRYPTION_FAILURE, tnow, (why)))
                {
                    LOGC(qrlog.Warn, log << CONID() << "Packet not encrypted (seqno %" << u->m_Packet.getSeqNo() << "), dropped "
                        << iDropCnt << ". pktRcvUndecryptTotal=" << m_stats.rcvr.undecrypted.total.count() << ".");
                }
            }
        }

        if (adding_successful)
        {
            ScopedLock statslock(m_StatsLock);
            m_stats.rcvr.recvdUnique.count(u->m_Packet.getLength());
        }

#if ENABLE_HEAVY_LOGGING
        std::ostringstream expectspec;
        if (excessive)
            expectspec << "EXCESSIVE(" << exc_type << ")";
        else
            expectspec << "ACCEPTED";

        std::ostringstream bufinfo;

        if (m_pRcvBuffer)
        {
            // XXX Fix this when the end of contiguous region detection is added.
            const int ackidx = std::max(0, CSeqNo::seqoff(m_pRcvBuffer->getStartSeqNo(), m_iRcvLastAck));

            bufinfo << " BUF.s=" << m_pRcvBuffer->capacity()
                << " avail=" << (int(m_pRcvBuffer->capacity()) - ackidx)
                << " buffer=(%" << bufseq
                << ":%" << m_iRcvCurrSeqNo                   // -1 = size to last index
                << "+%" << CSeqNo::incseq(bufseq, int(m_pRcvBuffer->capacity()) - 1)
                << ")";
        }

        // Empty buffer info in case of groupwise receiver.
        // There's no way to obtain this information here.

        LOGC(qrlog.Debug, log << CONID() << "RECEIVED: %" << rpkt.seqno()
                << bufinfo.str()
                << " RSL=" << expectspec.str()
                << " SN=" << s_rexmitstat_str[pktrexmitflag]
                << " FLAGS: "
                << rpkt.MessageFlagStr());
#endif

        // Decryption should have made the crypto flags EK_NOENC.
        // Otherwise it's an error.
        if (adding_successful)
        {
            HLOGC(qrlog.Debug,
                      log << CONID()
                          << "CONTIGUITY CHECK: sequence distance: " << CSeqNo::seqoff(m_iRcvCurrSeqNo, rpkt.seqno()));

            if (CSeqNo::seqcmp(rpkt.seqno(), CSeqNo::incseq(m_iRcvCurrSeqNo)) > 0) // Loss detection.
            {
                int32_t seqlo = CSeqNo::incseq(m_iRcvCurrSeqNo);
                int32_t seqhi = CSeqNo::decseq(rpkt.seqno());
                w_srt_loss_seqs.push_back(make_pair(seqlo, seqhi));
                HLOGC(qrlog.Debug, log << "pkt/LOSS DETECTED: %" << seqlo << " - %" << seqhi);
            }
        }

        // Update the current largest sequence number that has been received.
        // Or it is a retransmitted packet, remove it from receiver loss list.
        if (CSeqNo::seqcmp(rpkt.seqno(), m_iRcvCurrSeqNo) > 0)
        {
            m_iRcvCurrSeqNo = rpkt.seqno(); // Latest possible received
        }
        else
        {
            unlose(rpkt); // was BELATED or RETRANSMITTED
            w_was_sent_in_order &= 0 != pktrexmitflag;
        }
    }

    return 0;
}

int srt::CUDT::processData(CUnit* in_unit)
{
    if (m_bClosing)
        return -1;

    CPacket &packet = in_unit->m_Packet;

    // Just heard from the peer, reset the expiration count.
    m_iEXPCount = 1;
    m_tsLastRspTime.store(steady_clock::now());


    // We are receiving data, start tsbpd thread if TsbPd is enabled
    if (-1 == checkLazySpawnTsbPdThread())
    {
        return -1;
    }

    const int pktrexmitflag = m_bPeerRexmitFlag ? (packet.getRexmitFlag() ? 1 : 0) : 2;
    const bool retransmitted = pktrexmitflag == 1;
#if ENABLE_HEAVY_LOGGING
    string                   rexmit_reason;
#endif

    if (retransmitted)
    {
        // This packet was retransmitted
        enterCS(m_StatsLock);
        m_stats.rcvr.recvdRetrans.count(packet.getLength());
        leaveCS(m_StatsLock);

#if ENABLE_HEAVY_LOGGING
        // Check if packet was retransmitted on request or on ack timeout
        // Search the sequence in the loss record.
        rexmit_reason = " by ";
        ScopedLock lock(m_RcvLossLock);
        if (!m_pRcvLossList->find(packet.seqno(), packet.seqno()))
            rexmit_reason += "BLIND";
        else
            rexmit_reason += "NAKREPORT";
#endif
    }

#if ENABLE_HEAVY_LOGGING
   {
       steady_clock::duration tsbpddelay = milliseconds_from(m_iTsbPdDelay_ms); // (value passed to CRcvBuffer::setRcvTsbPdMode)

       // It's easier to remove the latency factor from this value than to add a function
       // that exposes the details basing on which this value is calculated.
       steady_clock::time_point pts = m_pRcvBuffer->getPktTsbPdTime(packet.getMsgTimeStamp());
       steady_clock::time_point ets = pts - tsbpddelay;

       HLOGC(qrlog.Debug, log << CONID() << "processData: RECEIVED DATA: size=" << packet.getLength()
           << " seq=" << packet.getSeqNo()
           // XXX FIX IT. OTS should represent the original sending time, but it's relative.
           //<< " OTS=" << FormatTime(packet.getMsgTimeStamp())
           << " ETS=" << FormatTime(ets)
           << " PTS=" << FormatTime(pts));
   }
#endif

    updateCC(TEV_RECEIVE, EventVariant(&packet));
    ++m_iPktCount;

    const int pktsz = (int) packet.getLength();
    // Update time information
    // XXX Note that this adds the byte size of a packet
    // of which we don't yet know as to whether this has
    // carried out some useful data or some excessive data
    // that will be later discarded.
    // FIXME: before adding this on the rcv time window,
    // make sure that this packet isn't going to be
    // effectively discarded, as repeated retransmission,
    // for example, burdens the link, but doesn't better the speed.
    m_RcvTimeWindow.onPktArrival(pktsz);

    // Probe the packet pair if needed.
    // Conditions and any extra data required for the packet
    // this function will extract and test as needed.

    const bool unordered = CSeqNo::seqcmp(packet.seqno(), m_iRcvCurrSeqNo) <= 0;

    // Retransmitted and unordered packets do not provide expected measurement.
    // We expect the 16th and 17th packet to be sent regularly,
    // otherwise measurement must be rejected.
    m_RcvTimeWindow.probeArrival(packet, unordered || retransmitted);

    enterCS(m_StatsLock);
    m_stats.rcvr.recvd.count(pktsz);
    leaveCS(m_StatsLock);

    loss_seqs_t                             filter_loss_seqs;
    loss_seqs_t                             srt_loss_seqs;
    vector<CUnit *>                         incoming;
    bool                                    was_sent_in_order          = true;

    // If the peer doesn't understand REXMIT flag, send rexmit request
    // always immediately.
    int initial_loss_ttl = 0;
    if (m_bPeerRexmitFlag)
        initial_loss_ttl = m_iReorderTolerance;

    // Track packet loss in statistics early, because a packet filter (e.g. FEC) might recover it later on,
    // supply the missing packet(s), and the loss will no longer be visible for the code that follows.
    if (packet.getMsgSeq(m_bPeerRexmitFlag) != SRT_MSGNO_CONTROL) // disregard filter-control packets, their seq may mean nothing
    {
        const int diff = CSeqNo::seqoff(m_iRcvCurrPhySeqNo, packet.seqno());
        // Difference between these two sequence numbers is expected to be:
        // 0 - duplicated last packet (theory only)
        // 1 - subsequent packet (alright)
        // <0 - belated or recovered packet
        // >1 - jump over a packet loss (loss = seqdiff-1)
        if (diff > 1)
        {
            const int loss = diff - 1; // loss is all that is above diff == 1

            ScopedLock lg(m_StatsLock);
            const uint64_t avgpayloadsz = m_pRcvBuffer->getRcvAvgPayloadSize();
            m_stats.rcvr.lost.count(stats::BytesPackets(loss * avgpayloadsz, (uint32_t) loss));

            HLOGC(qrlog.Debug,
                  log << CONID() << "LOSS STATS: n=" << loss << " SEQ: [" << CSeqNo::incseq(m_iRcvCurrPhySeqNo) << " "
                      << CSeqNo::decseq(packet.seqno()) << "]");
        }

        if (diff > 0)
        {
            // Record if it was further than latest
            m_iRcvCurrPhySeqNo = packet.seqno();
        }
    }

    // [[using locked()]];  // (NOTHING locked)

#if ENABLE_BONDING
    // Switch to RUNNING even if there was a discrepancy, unless
    // it was long way forward.
    // XXX Important: This code is in the dead function defaultPacketArrival
    // but normally it should be called here regardless if the packet was
    // accepted or rejected because if it was belated it may result in a
    // "runaway train" problem as the IDLE links are being updated the base
    // reception sequence pointer stating that this link is not receiving.
    if (m_parent->m_GroupOf)
    {
        ScopedLock protect_group_existence (uglobal().m_GlobControlLock);
        groups::SocketData* gi = m_parent->m_GroupMemberData;

        // This check is needed as after getting the lock the socket
        // could be potentially removed. It is however granted that as long
        // as gi is non-NULL iterator, the group does exist and it does contain
        // this socket as member (that is, 'gi' cannot be a dangling pointer).
        if (gi != NULL)
        {
            if (gi->rcvstate < SRT_GST_RUNNING) // PENDING or IDLE, tho PENDING is unlikely
            {
                HLOGC(qrlog.Debug,
                      log << CONID() << "processData: IN-GROUP rcv state transition " << srt_log_grp_state[gi->rcvstate]
                          << " -> RUNNING.");
                gi->rcvstate = SRT_GST_RUNNING;
            }
            else
            {
                HLOGC(qrlog.Debug,
                      log << CONID() << "processData: IN-GROUP rcv state transition NOT DONE - state:"
                          << srt_log_grp_state[gi->rcvstate]);
            }
        }
    }
#endif

    bool new_inserted = false;

    if (m_PacketFilter)
    {
        // Stuff this data into the filter
        m_PacketFilter.receive(in_unit, (incoming), (filter_loss_seqs));
        HLOGC(qrlog.Debug,
              log << CONID() << "(FILTER) fed data, received " << incoming.size() << " pkts, " << Printable(filter_loss_seqs)
                  << " loss to report, "
                  << (m_PktFilterRexmitLevel == SRT_ARQ_ALWAYS ? "FIND & REPORT LOSSES YOURSELF"
                                                               : "REPORT ONLY THOSE"));
    }
    else
    {
        // Stuff in just one packet that has come in.
        incoming.push_back(in_unit);
    }

    {
        // Start of offset protected section
        // Prevent TsbPd thread from modifying Ack position while adding data
        // offset from RcvLastAck in RcvBuffer must remain valid between seqoff() and addData()
        UniqueLock recvbuf_acklock(m_RcvBufferLock);
        // Needed for possibly check for needsQuickACK.
        const bool incoming_belated = (CSeqNo::seqcmp(in_unit->m_Packet.seqno(), m_pRcvBuffer->getStartSeqNo()) < 0);

        const int res = handleSocketPacketReception(incoming,
                (new_inserted),
                (was_sent_in_order),
                (srt_loss_seqs));

        if (res == -2)
        {
            // This is a scoped lock with AckLock, but for the moment
            // when processClose() is called this lock must be taken out,
            // otherwise this will cause a deadlock. We don't need this
            // lock anymore, and at 'return' it will be unlocked anyway.
            recvbuf_acklock.unlock();
            processClose();

            return -1;
        }

        if (res == -1)
        {
            return -1;
        }

        if (!srt_loss_seqs.empty())
        {
            ScopedLock lock(m_RcvLossLock);

            HLOGC(qrlog.Debug,
                  log << CONID() << "processData: RECORDING LOSS: " << Printable(srt_loss_seqs)
                      << " tolerance=" << initial_loss_ttl);

            for (loss_seqs_t::iterator i = srt_loss_seqs.begin(); i != srt_loss_seqs.end(); ++i)
            {
                m_pRcvLossList->insert(i->first, i->second);
                if (initial_loss_ttl)
                {
                    // The LOSSREPORT will be sent after initial_loss_ttl.
                    m_FreshLoss.push_back(CRcvFreshLoss(i->first, i->second, initial_loss_ttl));
                }
            }
        }

        // This is moved earlier after introducing filter because it shouldn't
        // be executed in case when the packet was rejected by the receiver buffer.
        // However now the 'excessive' condition may be true also in case when
        // a truly non-excessive packet has been received, just it has been temporarily
        // stored for better times by the filter module. This way 'excessive' is also true,
        // although the old condition that a packet with a newer sequence number has arrived
        // or arrived out of order may still be satisfied.
        if (!incoming_belated && was_sent_in_order)
        {
            // Basing on some special case in the packet, it might be required
            // to enforce sending ACK immediately (earlier than normally after
            // a given period).
            if (m_CongCtl->needsQuickACK(packet))
            {
                m_tsNextACKTime.store(steady_clock::now());
            }
        }

        if (!new_inserted)
        {
            return -1;
        }
    } // End of recvbuf_acklock

    if (m_bClosing)
    {
        // RcvQueue worker thread can call processData while closing (or close while processData)
        // This race condition exists in the UDT design but the protection against TsbPd thread
        // (with AckLock) and decryption enlarged the probability window.
        // Application can crash deep in decrypt stack since crypto context is deleted in close.
        // RcvQueue worker thread will not necessarily be deleted with this connection as it can be
        // used by others (socket multiplexer).
        return -1;
    }

    if (incoming.empty())
    {
        // Treat as excessive. This is when a filter cumulates packets
        // until the loss is rebuilt, or eats up a filter control packet
        return -1;
    }

    if (!srt_loss_seqs.empty())
    {
        const bool report_recorded_loss = !m_PacketFilter || m_PktFilterRexmitLevel == SRT_ARQ_ALWAYS;
        if (!initial_loss_ttl && report_recorded_loss)
        {
            HLOGC(qrlog.Debug, log << CONID() << "WILL REPORT LOSSES (SRT): " << Printable(srt_loss_seqs));
            sendLossReport(srt_loss_seqs);
        }

        if (m_bTsbPd)
        {
            HLOGC(qrlog.Debug, log << CONID() << "loss: signaling TSBPD cond");
            CSync::lock_notify_one(m_RcvTsbPdCond, m_RecvLock);
        }
        else
        {
            HLOGC(qrlog.Debug, log << CONID() << "loss: socket is not TSBPD, not signaling");
        }
    }

    // Separately report loss records of those reported by a filter.
    // ALWAYS report whatever has been reported back by a filter. Note that
    // the filter never reports anything when rexmit fallback level is ALWAYS or NEVER.
    // With ALWAYS only those are reported that were recorded here by SRT.
    // With NEVER, nothing is to be reported.
    if (!filter_loss_seqs.empty())
    {
        HLOGC(qrlog.Debug, log << CONID() << "WILL REPORT LOSSES (filter): " << Printable(filter_loss_seqs));
        sendLossReport(filter_loss_seqs);

        if (m_bTsbPd)
        {
            HLOGC(qrlog.Debug, log << CONID() << "loss: signaling TSBPD cond");
            CSync::lock_notify_one(m_RcvTsbPdCond, m_RecvLock);
        }
    }

    // Now review the list of FreshLoss to see if there's any "old enough" to send UMSG_LOSSREPORT to it.

    // PERFORMANCE CONSIDERATIONS:
    // This list is quite inefficient as a data type and finding the candidate to send UMSG_LOSSREPORT
    // is linear time. On the other hand, there are some special cases that are important for performance:
    // - only the first (plus some following) could have had TTL drown to 0
    // - the only (little likely) possibility that the next-to-first record has TTL=0 is when there was
    //   a loss range split (due to dropFromLossLists() of one sequence)
    // - first found record with TTL>0 means end of "ready to LOSSREPORT" records
    // So:
    // All you have to do is:
    //  - start with first element and continue with next elements, as long as they have TTL=0
    //    If so, send the loss report and remove this element.
    //  - Since the first element that has TTL>0, iterate until the end of container and decrease TTL.
    //
    // This will be efficient becase the loop to increment one field (without any condition check)
    // can be quite well optimized.

    vector<int32_t> lossdata;
    {
        ScopedLock lg(m_RcvLossLock);

        // XXX There was a mysterious crash around m_FreshLoss. When the initial_loss_ttl is 0
        // (that is, "belated loss report" feature is off), don't even touch m_FreshLoss.
        if (initial_loss_ttl && !m_FreshLoss.empty())
        {
            deque<CRcvFreshLoss>::iterator i = m_FreshLoss.begin();

            // Phase 1: take while TTL <= 0.
            // There can be more than one record with the same TTL, if it has happened before
            // that there was an 'unlost' (@c dropFromLossLists) sequence that has split one detected loss
            // into two records.
            for (; i != m_FreshLoss.end() && i->ttl <= 0; ++i)
            {
                HLOGC(qrlog.Debug, log << "Packet seq " << i->seq[0] << "-" << i->seq[1]
                        << " (" << (CSeqNo::seqoff(i->seq[0], i->seq[1]) + 1) << " packets) considered lost - sending LOSSREPORT");
                addLossRecord(lossdata, i->seq[0], i->seq[1]);
            }

            // Remove elements that have been processed and prepared for lossreport.
            if (i != m_FreshLoss.begin())
            {
                m_FreshLoss.erase(m_FreshLoss.begin(), i);
                i = m_FreshLoss.begin();
            }

            if (m_FreshLoss.empty())
            {
                HLOGP(qrlog.Debug, "NO MORE FRESH LOSS RECORDS.");
            }
            else
            {
                HLOGC(qrlog.Debug, log << "STILL " << m_FreshLoss.size() << " FRESH LOSS RECORDS, FIRST: "
                        << i->seq[0] << "-" << i->seq[1]
                        << " (" << (1 + CSeqNo::seqoff(i->seq[0], i->seq[1])) << ") TTL: " << i->ttl);
            }

            // Phase 2: rest of the records should have TTL decreased.
            for (; i != m_FreshLoss.end(); ++i)
                --i->ttl;
        }
    }
    if (!lossdata.empty())
    {
        sendCtrl(UMSG_LOSSREPORT, NULL, &lossdata[0], (int) lossdata.size());
    }

    // was_sent_in_order means either of:
    // - packet was sent in order (first if branch above)
    // - packet was sent as old, but was a retransmitted packet

    if (m_bPeerRexmitFlag && was_sent_in_order)
    {
        ++m_iConsecOrderedDelivery;
        if (m_iConsecOrderedDelivery >= 50)
        {
            m_iConsecOrderedDelivery = 0;
            if (m_iReorderTolerance > 0)
            {
                m_iReorderTolerance--;
                enterCS(m_StatsLock);
                m_stats.traceReorderDistance--;
                leaveCS(m_StatsLock);
                HLOGC(qrlog.Debug, log << "ORDERED DELIVERY of 50 packets in a row - decreasing tolerance to "
                        << m_iReorderTolerance);
            }
        }
    }

    return 0;
}

#if ENABLE_BONDING

// NOTE: this is updated from the value of m_iRcvLastAck,
// which might be past the buffer and potentially cause setting
// the value to the last received and re-requiring retransmission.
// Worst case is that there could be a few packets to tear the transmission
// even more (as there will be likely no time to recover them), but
// if the transmission was already torn in the previously active link
// this shouldn't be a problem that these packets won't be recovered
// after activating the second link, although will be retried this way.
void srt::CUDT::updateIdleLinkFrom(CUDT* source)
{
    int bufseq;
    {
        ScopedLock lg (m_RcvBufferLock);
        bufseq = source->m_pRcvBuffer->getStartSeqNo();
    }
    ScopedLock lg (m_RecvLock);

    if (!m_pRcvBuffer->empty())
    {
        HLOGC(grlog.Debug, log << "grp: NOT updating rcv-seq in @" << m_SocketID << ": receiver buffer not empty");
        return;
    }

    int32_t new_last_rcv = source->m_iRcvLastAck;

    if (CSeqNo::seqcmp(new_last_rcv, bufseq) < 0)
    {
        // Emergency check whether the last ACK was behind the
        // buffer. This may happen when TSBPD dropped empty cells.
        // This may cause that the newly activated link may derive
        // these empty cells which will never be recovered.
        new_last_rcv = bufseq;
    }

    // if (new_last_rcv <=% m_iRcvCurrSeqNo)
    if (CSeqNo::seqcmp(new_last_rcv, m_iRcvCurrSeqNo) <= 0)
    {
        // Reject the change because that would shift the reception pointer backwards.
        HLOGC(grlog.Debug, log << "grp: NOT updating rcv-seq in @" << m_SocketID
                << ": backward setting rejected: %" << m_iRcvCurrSeqNo
                << " -> %" << new_last_rcv);
        return;
    }

    HLOGC(grlog.Debug, log << "grp: updating rcv-seq in @" << m_SocketID
            << " from @" << source->m_SocketID << ": %" << new_last_rcv);
    setInitialRcvSeq(new_last_rcv);
}

#endif

/// This function is called when a packet has arrived, which was behind the current
/// received sequence - that is, belated or retransmitted. Try to remove the packet
/// from both loss records: the general loss record and the fresh loss record.
///
/// Additionally, check - if supported by the peer - whether the "latecoming" packet
/// has been sent due to retransmission or due to reordering, by checking the rexmit
/// support flag and rexmit flag itself. If this packet was surely ORIGINALLY SENT
/// it means that the current network connection suffers of packet reordering. This
/// way try to introduce a dynamic tolerance by calculating the difference between
/// the current packet reception sequence and this packet's sequence. This value
/// will be set to the tolerance value, which means that later packet retransmission
/// will not be required immediately, but only after receiving N next packets that
/// do not include the lacking packet.
/// The tolerance is not increased infinitely - it's bordered by iMaxReorderTolerance.
/// This value can be set in options - SRT_LOSSMAXTTL.
void srt::CUDT::unlose(const CPacket &packet)
{
    ScopedLock lg(m_RcvLossLock);
    int32_t sequence = packet.seqno();
    m_pRcvLossList->remove(sequence);

    // Rest of this code concerns only the "belated lossreport" feature.

    bool has_increased_tolerance = false;
    bool was_reordered           = false;

    if (m_bPeerRexmitFlag)
    {
        // If the peer understands the REXMIT flag, it means that the REXMIT flag is contained
        // in the PH_MSGNO field.

        // The packet is considered coming originally (just possibly out of order), if REXMIT
        // flag is NOT set.
        was_reordered = !packet.getRexmitFlag();
        if (was_reordered)
        {
            HLOGC(qrlog.Debug, log << "received out-of-band packet %" << sequence);

            const int seqdiff = abs(CSeqNo::seqcmp(m_iRcvCurrSeqNo, packet.seqno()));
            enterCS(m_StatsLock);
            m_stats.traceReorderDistance = max(seqdiff, m_stats.traceReorderDistance);
            leaveCS(m_StatsLock);
            if (seqdiff > m_iReorderTolerance)
            {
                const int new_tolerance = min(seqdiff, m_config.iMaxReorderTolerance);
                HLOGC(qrlog.Debug, log << "Belated by " << seqdiff << " seqs - Reorder tolerance "
                        << (new_tolerance == m_iReorderTolerance ? "REMAINS with " : "increased to ") << new_tolerance);
                m_iReorderTolerance = new_tolerance;
                has_increased_tolerance =
                    true; // Yes, even if reorder tolerance is already at maximum - this prevents decreasing tolerance.
            }
        }
        else
        {
            HLOGC(qrlog.Debug, log << CONID() << "received reXmitted packet seq=" << sequence);
        }
    }
    else
    {
        HLOGC(qrlog.Debug, log << "received reXmitted or belated packet seq " << sequence << " (distinction not supported by peer)");
    }

    // Don't do anything if "belated loss report" feature is not used.
    // In that case the FreshLoss list isn't being filled in at all, the
    // loss report is sent directly.
    // Note that this condition blocks two things being done in this function:
    // - remove given sequence from the fresh loss record
    //   (in this case it's empty anyway)
    // - decrease current reorder tolerance based on whether packets come in order
    //   (current reorder tolerance is 0 anyway)
    if (m_bPeerRexmitFlag == 0 || m_iReorderTolerance == 0)
        return;

    int had_ttl = 0;
    if (CRcvFreshLoss::removeOne((m_FreshLoss), sequence, (&had_ttl)))
    {
        HLOGC(qrlog.Debug, log << "sequence " << sequence << " removed from belated lossreport record");
    }

    if (was_reordered)
    {
        m_iConsecOrderedDelivery = 0;
        if (has_increased_tolerance)
        {
            m_iConsecEarlyDelivery = 0; // reset counter
        }
        else if (had_ttl > 2)
        {
            ++m_iConsecEarlyDelivery; // otherwise, and if it arrived quite earlier, increase counter
            HLOGC(qrlog.Debug, log << "... arrived at TTL " << had_ttl << " case " << m_iConsecEarlyDelivery);

            // After 10 consecutive
            if (m_iConsecEarlyDelivery >= 10)
            {
                m_iConsecEarlyDelivery = 0;
                if (m_iReorderTolerance > 0)
                {
                    m_iReorderTolerance--;
                    enterCS(m_StatsLock);
                    m_stats.traceReorderDistance--;
                    leaveCS(m_StatsLock);
                    HLOGC(qrlog.Debug, log << "... reached " << m_iConsecEarlyDelivery
                            << " times - decreasing tolerance to " << m_iReorderTolerance);
                }
            }
        }
        // If hasn't increased tolerance, but the packet appeared at TTL less than 2, do nothing.
    }
}

void srt::CUDT::dropFromLossLists(int32_t from, int32_t to)
{
    ScopedLock lg(m_RcvLossLock);

    IF_HEAVY_LOGGING(bool autodetected = false);
    int32_t begin SRT_ATR_UNUSED;
    if (from == SRT_SEQNO_NONE)
    {
        begin = m_pRcvLossList->removeUpTo(to);
        IF_HEAVY_LOGGING(autodetected = true);
    }
    else
    {
        begin = from;
        m_pRcvLossList->remove(from, to);
    }

#if ENABLE_HEAVY_LOGGING
    ostringstream range;
    if (begin == SRT_SEQNO_NONE)
    {
        range << "no";
    }
    else
    {
        int off = CSeqNo::seqoff(begin, to);
        if (off < 0)
        {
            range << "WEIRD NUMBER OF";
        }
        else
        {
            range << (off + 1);
        }
    }

    static const char* const beginwhere[2] = {"explicit", "detected"};

    const char* const reqtype = (from == SRT_SEQNO_NONE) ? "TLPKTDROP" : "DROPREQ";

    HLOGC(qrlog.Debug, log << CONID() << "DROP PER " << reqtype << " %" << begin
            << "[" << beginwhere[1*autodetected] << "]-" << to << " ("
            << range.str() << " packets)");
#endif

    if (m_bPeerRexmitFlag == 0 || m_iReorderTolerance == 0)
        return;

    // All code below concerns only "belated lossreport" feature.

    // It's highly unlikely that this is waiting to send a belated UMSG_LOSSREPORT,
    // so treat it rather as a sanity check.

    // It's enough to check if the first element of the list starts with a sequence older than 'to'.
    // If not, just do nothing.

    size_t delete_index = 0;
    for (size_t i = 0; i < m_FreshLoss.size(); ++i)
    {
        CRcvFreshLoss::Emod result = m_FreshLoss[i].revoke(from, to);
        switch (result)
        {
        case CRcvFreshLoss::DELETE:
            delete_index = i + 1; // PAST THE END
            continue;             // There may be further ranges that are included in this one, so check on.

        case CRcvFreshLoss::NONE:
        case CRcvFreshLoss::STRIPPED:
            break; // THIS BREAKS ONLY 'switch', not 'for'!

        case CRcvFreshLoss::SPLIT:; // This function never returns it. It's only a compiler shut-up.
        }

        break; // Now this breaks also FOR.
    }

    m_FreshLoss.erase(m_FreshLoss.begin(),
                      m_FreshLoss.begin() + delete_index); // with delete_index == 0 will do nothing
}

// This function, as the name states, should bake a new cookie.
int32_t srt::CUDT::bake(const sockaddr_any& addr, int32_t current_cookie, int correction)
{
    static unsigned int distractor = 0;
    unsigned int        rollover   = distractor + 10;

    for (;;)
    {
        // SYN cookie
        char clienthost[NI_MAXHOST];
        char clientport[NI_MAXSERV];
        getnameinfo(addr.get(),
                    addr.size(),
                    clienthost,
                    sizeof(clienthost),
                    clientport,
                    sizeof(clientport),
                    NI_NUMERICHOST | NI_NUMERICSERV);
        int64_t timestamp = (count_microseconds(steady_clock::now() - m_stats.tsStartTime) / 60000000) + distractor +
                            correction; // secret changes every one minute
        stringstream cookiestr;
        cookiestr << clienthost << ":" << clientport << ":" << timestamp;
        union {
            unsigned char cookie[16];
            int32_t       cookie_val;
        };
        CMD5::compute(cookiestr.str().c_str(), cookie);

        if (cookie_val != current_cookie)
            return cookie_val;

        ++distractor;

        // This is just to make the loop formally breakable,
        // but this is virtually impossible to happen.
        if (distractor == rollover)
            return cookie_val;
    }
}

// XXX This is quite a mystery, why this function has a return value
// and what the purpose for it was. There's just one call of this
// function in the whole code and in that call the return value is
// ignored. Actually this call happens in the CRcvQueue::worker thread,
// where it makes a response for incoming UDP packet that might be
// a connection request. Should any error occur in this process, there
// is no way to "report error" that happened here. Basing on that
// these values in original UDT code were quite like the values
// for m_iReqType, they have been changed to URQ_* symbols, which
// may mean that the intent for the return value was to send this
// value back as a control packet back to the connector.
//
// This function is run when the CRcvQueue object is reading packets
// from the multiplexer (@c CRcvQueue::worker_RetrieveUnit) and the
// target socket ID is 0.
//
// XXX Make this function return EConnectStatus enum type (extend if needed),
// and this will be directly passed to the caller.

// [[using locked(m_pRcvQueue->m_LSLock)]];
int srt::CUDT::processConnectRequest(const sockaddr_any& addr, CPacket& packet)
{
    // XXX ASSUMPTIONS:
    // [[using assert(packet.id() == 0)]]

    HLOGC(cnlog.Debug, log << CONID() << "processConnectRequest: received a connection request");

    if (m_bClosing)
    {
        m_RejectReason = SRT_REJ_CLOSE;
        HLOGC(cnlog.Debug, log << CONID() << "processConnectRequest: ... NOT. Rejecting because closing.");
        return m_RejectReason;
    }

    /*
     * Closing a listening socket only set bBroken
     * If a connect packet is received while closing it gets through
     * processing and crashes later.
     */
    if (m_bBroken)
    {
        m_RejectReason = SRT_REJ_CLOSE;
        HLOGC(cnlog.Debug, log << CONID() << "processConnectRequest: ... NOT. Rejecting because broken.");
        return m_RejectReason;
    }
    // When CHandShake::m_iContentSize is used in log, the file fails to link!
    size_t exp_len = CHandShake::m_iContentSize;

    // NOTE!!! Old version of SRT code checks if the size of the HS packet
    // is EQUAL to the above CHandShake::m_iContentSize.

    // Changed to < exp_len because we actually need that the packet
    // be at least of a size for handshake, although it may contain
    // more data, depending on what's inside.
    if (packet.getLength() < exp_len)
    {
        m_RejectReason = SRT_REJ_ROGUE;
        HLOGC(cnlog.Debug,
              log << CONID() << "processConnectRequest: ... NOT. Wrong size: " << packet.getLength()
                  << " (expected: " << exp_len << ")");
        return m_RejectReason;
    }

    // Dunno why the original UDT4 code only MUCH LATER was checking if the packet was UMSG_HANDSHAKE.
    // It doesn't seem to make sense to deserialize it into the handshake structure if we are not
    // sure that the packet contains the handshake at all!
    if (!packet.isControl(UMSG_HANDSHAKE))
    {
        m_RejectReason = SRT_REJ_ROGUE;
        LOGC(cnlog.Error,
             log << CONID() << "processConnectRequest: the packet received as handshake is not a handshake message");
        return m_RejectReason;
    }

    CHandShake hs;
    hs.load_from(packet.m_pcData, packet.getLength());

    // XXX MOST LIKELY this hs should be now copied into m_ConnRes field, which holds
    // the handshake structure sent from the peer (no matter the role or mode).
    // This should simplify the createSrtHandshake() function which can this time
    // simply write the crafted handshake structure into m_ConnReq, which needs no
    // participation of the local handshake and passing it as a parameter through
    // newConnection() -> acceptAndRespond() -> createSrtHandshake(). This is also
    // required as a source of the peer's information used in processing in other
    // structures.

    int32_t cookie_val = bake(addr);

    HLOGC(cnlog.Debug, log << CONID() << "processConnectRequest: new cookie: " << hex << cookie_val);

    // Remember the incoming destination address here and use it as a source
    // address when responding. It's not possible to record this address yet
    // because this happens still in the frames of the listener socket. Only
    // when processing switches to the newly spawned accepted socket can the
    // address be recorded in its m_SourceAddr field.
    sockaddr_any use_source_addr = packet.udpDestAddr();

    // REQUEST:INDUCTION.
    // Set a cookie, a target ID, and send back the same as
    // RESPONSE:INDUCTION.
    if (hs.m_iReqType == URQ_INDUCTION)
    {
        HLOGC(cnlog.Debug,
              log << CONID() << "processConnectRequest: received type=induction, sending back with cookie+socket");

        // XXX That looks weird - the calculated md5 sum out of the given host/port/timestamp
        // is 16 bytes long, but CHandShake::m_iCookie has 4 bytes. This then effectively copies
        // only the first 4 bytes. Moreover, it's dangerous on some platforms because the char
        // array need not be aligned to int32_t - changed to union in a hope that using int32_t
        // inside a union will enforce whole union to be aligned to int32_t.
        hs.m_iCookie = cookie_val;
        packet.set_id(hs.m_iID);

        // Ok, now's the time. The listener sets here the version 5 handshake,
        // even though the request was 4. This is because the old client would
        // simply return THE SAME version, not even looking into it, giving the
        // listener false impression as if it supported version 5.
        //
        // If the caller was really HSv4, it will simply ignore the version 5 in INDUCTION;
        // it will respond with CONCLUSION, but with its own set version, which is version 4.
        //
        // If the caller was really HSv5, it will RECOGNIZE this version 5 in INDUCTION, so
        // it will respond with version 5 when sending CONCLUSION.

        hs.m_iVersion = HS_VERSION_SRT1;

        // Additionally, set this field to a MAGIC value. This field isn't used during INDUCTION
        // by HSv4 client, HSv5 client can use it to additionally verify that this is a HSv5 listener.
        // In this field we also advertise the PBKEYLEN value. When 0, it's considered not advertised.
        hs.m_iType = SrtHSRequest::wrapFlags(true /*put SRT_MAGIC_CODE in HSFLAGS*/, m_config.iSndCryptoKeyLen);
        bool whether SRT_ATR_UNUSED = m_config.iSndCryptoKeyLen != 0;
        HLOGC(cnlog.Debug,
              log << CONID() << "processConnectRequest: " << (whether ? "" : "NOT ")
                  << " Advertising PBKEYLEN - value = " << m_config.iSndCryptoKeyLen);

        size_t size = packet.getLength();
        hs.store_to((packet.m_pcData), (size));
        setPacketTS(packet, steady_clock::now());

        // Display the HS before sending it to peer
        HLOGC(cnlog.Debug, log << CONID() << "processConnectRequest: SENDING HS (i): " << hs.show());

        m_pSndQueue->sendto(addr, packet, use_source_addr);
        return SRT_REJ_UNKNOWN; // EXCEPTION: this is a "no-error" code.
    }

    // Otherwise this should be REQUEST:CONCLUSION.
    // Should then come with the correct cookie that was
    // set in the above INDUCTION, in the HS_VERSION_SRT1
    // should also contain extra data.

    if (!hs.valid())
    {
        LOGC(cnlog.Error, log << CONID() << "processConnectRequest: ROGUE HS RECEIVED. Rejecting");
        m_RejectReason = SRT_REJ_ROGUE;
        return SRT_REJ_ROGUE;
    }

    HLOGC(cnlog.Debug,
          log << CONID() << "processConnectRequest: received type=" << RequestTypeStr(hs.m_iReqType)
              << " - checking cookie...");
    if (hs.m_iCookie != cookie_val)
    {
        cookie_val = bake(addr, cookie_val, -1); // SHOULD generate an earlier, distracted cookie

        if (hs.m_iCookie != cookie_val)
        {
            m_RejectReason = SRT_REJ_RDVCOOKIE;
            HLOGC(cnlog.Debug, log << CONID() << "processConnectRequest: ...wrong cookie " << hex << cookie_val << ". Ignoring.");
            return m_RejectReason;
        }

        HLOGC(cnlog.Debug, log << CONID() << "processConnectRequest: ... correct (FIXED) cookie. Proceeding.");
    }
    else
    {
        HLOGC(cnlog.Debug, log << CONID() << "processConnectRequest: ... correct (ORIGINAL) cookie. Proceeding.");
    }

    SRTSOCKET id = hs.m_iID;

    // HANDSHAKE: The old client sees the version that does not match HS_VERSION_UDT4 (5).
    // In this case it will respond with URQ_ERROR_REJECT. Rest of the data are the same
    // as in the handshake request. When this message is received, the connector side should
    // switch itself to the version number HS_VERSION_UDT4 and continue the old way (that is,
    // continue sending URQ_INDUCTION, but this time with HS_VERSION_UDT4).

    bool accepted_hs = true;

    if (hs.m_iVersion == HS_VERSION_SRT1)
    {
        // No further check required.
        // The m_iType contains handshake extension flags.
    }
    else if (hs.m_iVersion == HS_VERSION_UDT4)
    {
        // In UDT, and so in older SRT version, the hs.m_iType field should contain
        // the socket type, although SRT only allowed this field to be UDT_DGRAM.
        // Older SRT version contained that value in a field, but now that this can
        // only contain UDT_DGRAM the field itself has been abandoned.
        // For the sake of any old client that reports version 4 handshake, interpret
        // this hs.m_iType field as a socket type and check if it's UDT_DGRAM.

        // Note that in HSv5 hs.m_iType contains extension flags.
        if (hs.m_iType != UDT_DGRAM)
        {
            m_RejectReason = SRT_REJ_ROGUE;
            accepted_hs    = false;
        }
    }
    else
    {
        // Unsupported version
        // (NOTE: This includes "version=0" which is a rejection flag).
        m_RejectReason = SRT_REJ_VERSION;
        accepted_hs    = false;
    }

    if (!accepted_hs)
    {
        HLOGC(cnlog.Debug,
              log << CONID() << "processConnectRequest: version/type mismatch. Sending REJECT code:" << m_RejectReason
                  << " MSG: " << srt_rejectreason_str(m_RejectReason));
        // mismatch, reject the request
        hs.m_iReqType = URQFailure(m_RejectReason);
        size_t size   = CHandShake::m_iContentSize;
        hs.store_to((packet.m_pcData), (size));
        packet.set_id(id);
        setPacketTS((packet), steady_clock::now());
        HLOGC(cnlog.Debug, log << CONID() << "processConnectRequest: SENDING HS (e): " << hs.show());
        m_pSndQueue->sendto(addr, packet, use_source_addr);
    }
    else
    {
        // IMPORTANT!!!
        // If the newConnection() detects there is already a socket connection associated with the remote peer,
        // it returns the socket via `acpu`, and the `result` returned is 0.
        // Else if a new connection is successfully created, the conclusion handshake response
        // is sent by the function itself (it calls the acceptAndRespond(..)), the `acpu` remains null, the `result` is 1.
        int error  = SRT_REJ_UNKNOWN;
        CUDT* acpu = NULL;
        int result = uglobal().newConnection(m_SocketID, addr, packet, (hs), (error), (acpu));

        // This is listener - m_RejectReason need not be set
        // because listener has no functionality of giving the app
        // insight into rejected callers.

        // --->
        //        (global.) CUDTUnited::updateListenerMux
        //        (new Socket.) CUDT::acceptAndRespond
        if (result == -1)
        {
            hs.m_iReqType = URQFailure(error);
            LOGC(cnlog.Warn, log << "processConnectRequest: rsp(REJECT): " << hs.m_iReqType << " - " << srt_rejectreason_str(error));
        }

        // The `acpu` not NULL means connection exists, the `result` should be 0. It is not checked here though.
        // The `newConnection(..)` only sends response for newly created connection.
        // The connection already exists (no new connection has been created, no response sent).
        // Send the conclusion response manually here in case the peer has missed the first one.
        // The value  `result` here should be 0.
        if (acpu)
        {
            // This is an existing connection, so the handshake is only needed
            // because of the rule that every handshake request must be covered
            // by the handshake response. It wouldn't be good to call interpretSrtHandshake
            // here because the data from the handshake have been already interpreted
            // and recorded. We just need to craft a response.
            HLOGC(cnlog.Debug,
                  log << CONID() << "processConnectRequest: sending REPEATED handshake response req="
                      << RequestTypeStr(hs.m_iReqType));

            // Rewrite already updated previously data in acceptAndRespond
            acpu->rewriteHandshakeData(acpu->m_PeerAddr, (hs));

            uint32_t kmdata[SRTDATA_MAXSIZE];
            size_t   kmdatasize = SRTDATA_MAXSIZE;
            EConnectStatus conn = CONN_ACCEPT;

            if (hs.m_iVersion >= HS_VERSION_SRT1)
            {
                // Always attach extension.
                hs.m_extension = true;
                conn = acpu->craftKmResponse((kmdata), (kmdatasize));
            }
            else
            {
                kmdatasize = 0;
            }

            if (conn != CONN_ACCEPT)
                return conn;

            packet.setLength(m_iMaxSRTPayloadSize);
            if (!acpu->createSrtHandshake(SRT_CMD_HSRSP, SRT_CMD_KMRSP,
                        kmdata, kmdatasize,
                        (packet), (hs)))
            {
                HLOGC(cnlog.Debug,
                      log << CONID() << "processConnectRequest: rejecting due to problems in createSrtHandshake.");
                result        = -1; // enforce fallthrough for the below condition!
                hs.m_iReqType = URQFailure(m_RejectReason == SRT_REJ_UNKNOWN ? int(SRT_REJ_IPE) : m_RejectReason.load());
            }
            else
            {
                // Send the crafted handshake
                HLOGC(cnlog.Debug, log << CONID() << "processConnectRequest: SENDING (repeated) HS (a): " << hs.show());
                acpu->addressAndSend((packet));
            }
        }

        if (result == 1)
        {
            // BUG! There is no need to update write-readiness on the listener socket once new connection is accepted.
            // Only read-readiness has to be updated, but it is done so in the newConnection(..) function.
            // See PR #1831 and issue #1667.
            HLOGC(cnlog.Debug,
                  log << CONID() << "processConnectRequest: accepted connection, updating epoll to write-ready");

            // New connection has been accepted or an existing one has been found. Update epoll write-readiness.
            // a new connection has been created, enable epoll for write
            // Note: not using SRT_EPOLL_CONNECT symbol because this is a procedure
            // executed for the accepted socket.
            uglobal().m_EPoll.update_events(m_SocketID, m_sPollID, SRT_EPOLL_OUT, true);
        }
        else if (result == -1)
        {
            // The new connection failed
            // or the connection already existed, but manually sending the HS response above has failed.
            // HSv4: Send the SHUTDOWN message to the peer (see PR #2010) in order to disallow the peer to connect.
            //       The HSv4 clients do not interpret the error handshake response correctly.
            // HSv5: Send a handshake with an error code (hs.m_iReqType set earlier) to the peer.
            if (hs.m_iVersion < HS_VERSION_SRT1)
            {
                HLOGC(cnlog.Debug, log << CONID() << "processConnectRequest: HSv4 caller, sending SHUTDOWN after rejection with "
                        << RequestTypeStr(hs.m_iReqType));
                CPacket rsp;
                setPacketTS((rsp), steady_clock::now());
                rsp.pack(UMSG_SHUTDOWN);
                rsp.set_id(m_PeerID);
                m_pSndQueue->sendto(addr, rsp, use_source_addr);
            }
            else
            {
                HLOGC(cnlog.Debug,
                        log << CONID() << "processConnectRequest: sending ABNORMAL handshake info req="
                        << RequestTypeStr(hs.m_iReqType));
                size_t size = CHandShake::m_iContentSize;
                hs.store_to((packet.m_pcData), (size));
                packet.setLength(size);
                packet.set_id(id);
                setPacketTS(packet, steady_clock::now());
                HLOGC(cnlog.Debug, log << CONID() << "processConnectRequest: SENDING HS (a): " << hs.show());
                m_pSndQueue->sendto(addr, packet, use_source_addr);
            }
        }
    }
    LOGC(cnlog.Note, log << CONID() << "listen ret: " << hs.m_iReqType << " - " << RequestTypeStr(hs.m_iReqType));

    return RejectReasonForURQ(hs.m_iReqType);
}

void srt::CUDT::addLossRecord(std::vector<int32_t> &lr, int32_t lo, int32_t hi)
{
    if (lo == hi)
        lr.push_back(lo);
    else
    {
        lr.push_back(lo | LOSSDATA_SEQNO_RANGE_FIRST);
        lr.push_back(hi);
    }
}

int srt::CUDT::checkACKTimer(const steady_clock::time_point &currtime)
{
    int because_decision = BECAUSE_NO_REASON;
    if (currtime > m_tsNextACKTime.load()  // ACK time has come
                                  // OR the number of sent packets since last ACK has reached
                                  // the congctl-defined value of ACK Interval
                                  // (note that none of the builtin congctls defines ACK Interval)
        || (m_CongCtl->ACKMaxPackets() > 0 && m_iPktCount >= m_CongCtl->ACKMaxPackets()))
    {
        // ACK timer expired or ACK interval is reached
        sendCtrl(UMSG_ACK);

        const steady_clock::duration ack_interval = m_CongCtl->ACKTimeout_us() > 0
            ? microseconds_from(m_CongCtl->ACKTimeout_us())
            : m_tdACKInterval;
        m_tsNextACKTime.store(currtime + ack_interval);

        m_iPktCount      = 0;
        m_iLightACKCount = 1;
        because_decision = BECAUSE_ACK;
    }

    // Or the transfer rate is so high that the number of packets
    // have reached the value of SelfClockInterval * LightACKCount before
    // the time has come according to m_tsNextACKTime. In this case a "lite ACK"
    // is sent, which doesn't contain statistical data and nothing more
    // than just the ACK number. The "fat ACK" packets will be still sent
    // normally according to the timely rules.
    else if (m_iPktCount >= SELF_CLOCK_INTERVAL * m_iLightACKCount)
    {
        // send a "light" ACK
        sendCtrl(UMSG_ACK, NULL, NULL, SEND_LITE_ACK);
        ++m_iLightACKCount;
        because_decision = BECAUSE_LITEACK;
    }

    return because_decision;
}

int srt::CUDT::checkNAKTimer(const steady_clock::time_point& currtime)
{
    // XXX The problem with working NAKREPORT with SRT_ARQ_ONREQ
    // is not that it would be inappropriate, but because it's not
    // implemented. The reason for it is that the structure of the
    // loss list container (m_pRcvLossList) is such that it is expected
    // that the loss records are ordered by sequence numbers (so
    // that two ranges sticking together are merged in place).
    // Unfortunately in case of SRT_ARQ_ONREQ losses must be recorded
    // as before, but they should not be reported, until confirmed
    // by the filter. By this reason they appear often out of order
    // and for adding them properly the loss list container wasn't
    // prepared. This then requires some more effort to implement.
    if (!m_config.bRcvNakReport || m_PktFilterRexmitLevel != SRT_ARQ_ALWAYS)
        return BECAUSE_NO_REASON;

    /*
     * m_config.bRcvNakReport enables NAK reports for SRT.
     * Retransmission based on timeout is bandwidth consuming,
     * not knowing what to retransmit when the only NAK sent by receiver is lost,
     * all packets past last ACK are retransmitted (rexmitMethod() == SRM_FASTREXMIT).
     */
    enterCS(m_RcvLossLock);
    const int loss_len = m_pRcvLossList->getLossLength();
    leaveCS(m_RcvLossLock);

    SRT_ASSERT(loss_len >= 0);
    int debug_decision = BECAUSE_NO_REASON;

    if (loss_len > 0)
    {
        if (currtime <= m_tsNextNAKTime.load())
            return BECAUSE_NO_REASON; // wait for next NAK time

        sendCtrl(UMSG_LOSSREPORT);
        debug_decision = BECAUSE_NAKREPORT;
    }

    m_tsNextNAKTime.store(currtime + m_tdNAKInterval);
    return debug_decision;
}

bool srt::CUDT::checkExpTimer(const steady_clock::time_point& currtime, int check_reason SRT_ATR_UNUSED)
{
    // VERY HEAVY LOGGING
#if ENABLE_HEAVY_LOGGING & 1
    static const char* const decisions [] = {
        "ACK",
        "LITE-ACK",
        "NAKREPORT"
    };

    string decision = "NOTHING";
    if (check_reason)
    {
        ostringstream decd;
        decision = "";
        for (int i = 0; i < LAST_BECAUSE_BIT; ++i)
        {
            int flag = 1 << i;
            if (check_reason & flag)
                decd << decisions[i] << " ";
        }
        decision = decd.str();
    }
    HLOGC(xtlog.Debug, log << CONID() << "checkTimer: ACTIVITIES PERFORMED: " << decision);
#endif

    // In UDT the m_bUserDefinedRTO and m_iRTO were in CCC class.
    // There's nothing in the original code that alters these values.

    steady_clock::time_point next_exp_time;
    if (m_CongCtl->RTO())
    {
        next_exp_time = m_tsLastRspTime.load() + microseconds_from(m_CongCtl->RTO());
    }
    else
    {
        steady_clock::duration exp_timeout =
            microseconds_from(m_iEXPCount * (m_iSRTT + 4 * m_iRTTVar) + COMM_SYN_INTERVAL_US);
        if (exp_timeout < (m_iEXPCount * m_tdMinExpInterval))
            exp_timeout = m_iEXPCount * m_tdMinExpInterval;
        next_exp_time = m_tsLastRspTime.load() + exp_timeout;
    }

    if (currtime <= next_exp_time && !m_bBreakAsUnstable)
        return false;

    // ms -> us
    const int PEER_IDLE_TMO_US = m_config.iPeerIdleTimeout_ms * 1000;
    // Haven't received any information from the peer, is it dead?!
    // timeout: at least 16 expirations and must be greater than 5 seconds
    time_point last_rsp_time = m_tsLastRspTime.load();
    if (m_bBreakAsUnstable || ((m_iEXPCount > COMM_RESPONSE_MAX_EXP) &&
        (currtime - last_rsp_time > microseconds_from(PEER_IDLE_TMO_US))))
    {
        //
        // Connection is broken.
        // UDT does not signal any information about this instead of to stop quietly.
        // Application will detect this when it calls any UDT methods next time.
        //
        HLOGC(xtlog.Debug,
              log << CONID() << "CONNECTION EXPIRED after " << FormatDuration<DUNIT_MS>(currtime - last_rsp_time) << " - BREAKING");
        m_bClosing       = true;
        m_bBroken        = true;
        m_iBrokenCounter = 30;

        // update snd U list to remove this socket
        m_pSndQueue->m_pSndUList->update(this, CSndUList::DO_RESCHEDULE);

        updateBrokenConnection();
        completeBrokenConnectionDependencies(SRT_ECONNLOST); // LOCKS!

        return true;
    }

    HLOGC(xtlog.Debug,
          log << CONID() << "EXP TIMER: count=" << m_iEXPCount << "/" << (+COMM_RESPONSE_MAX_EXP)
              << " elapsed=" << (count_microseconds(currtime - last_rsp_time)) << "/" << (+PEER_IDLE_TMO_US) << "us");

    ++m_iEXPCount;

    /*
     * (keepalive fix)
     * duB:
     * It seems there is confusion of the direction of the Response here.
     * lastRspTime is supposed to be when receiving (data/ctrl) from peer
     * as shown in processCtrl and processData,
     * Here we set because we sent something?
     *
     * Disabling this code that prevent quick reconnection when peer disappear
     */
    // Reset last response time since we've just sent a heart-beat.
    // (fixed) m_tsLastRspTime = currtime_tk;

    return false;
}

void srt::CUDT::checkRexmitTimer(const steady_clock::time_point& currtime)
{
    // Check if HSv4 should be retransmitted, and if KM_REQ should be resent if the side is INITIATOR.
    checkSndTimers();

    // There are two algorithms of blind packet retransmission: LATEREXMIT and FASTREXMIT.
    //
    // LATEREXMIT is only used with FileCC.
    // The RTO is triggered when some time has passed since the last ACK from
    // the receiver, while there is still some unacknowledged data in the sender's buffer,
    // and the loss list is empty at the moment of RTO (nothing to retransmit yet).
    //
    // FASTREXMIT is only used with LiveCC.
    // The RTO is triggered if the receiver is not configured to send periodic NAK reports,
    // when some time has passed since the last ACK from the receiver,
    // while there is still some unacknowledged data in the sender's buffer.
    //
    // In case the above conditions are met, the unacknowledged packets
    // in the sender's buffer will be added to the SND loss list and retransmitted.
    //

    {
        ScopedLock ack_lock(m_RecvAckLock);
        const uint64_t rtt_syn = (m_iSRTT + 4 * m_iRTTVar + 2 * COMM_SYN_INTERVAL_US);
        const uint64_t exp_int_us = (m_iReXmitCount * rtt_syn + COMM_SYN_INTERVAL_US);

        if (currtime <= (m_tsLastRspAckTime + microseconds_from(exp_int_us)))
            return;
    }

    // If there is no unacknowledged data in the sending buffer,
    // then there is nothing to retransmit.
    if (m_pSndBuffer->getCurrBufSize() <= 0)
        return;

    const bool is_laterexmit = m_CongCtl->rexmitMethod() == SrtCongestion::SRM_LATEREXMIT; // FileCC
    const bool is_fastrexmit = m_CongCtl->rexmitMethod() == SrtCongestion::SRM_FASTREXMIT; // LiveCC

    // If the receiver will send periodic NAK reports, then FASTREXMIT (live) is inactive.
    // TODO: Probably some method of "blind rexmit" MUST BE DONE, when TLPKTDROP is off.
    if (is_fastrexmit && m_bPeerNakReport)
        return;

    // Schedule a retransmission IF:
    // - there are packets in flight (getFlightSpan() > 0);
    // - in case of LATEREXMIT (File Mode): the sender loss list is empty
    //   (the receiver didn't send any LOSSREPORT, or LOSSREPORT was lost on track).
    // - in case of FASTREXMIT (Live Mode): the RTO (rtt_syn) was triggered, therefore
    //   schedule unacknowledged packets for retransmission regardless of the loss list emptiness.
    if (getFlightSpan() > 0 && (!is_laterexmit || m_pSndLossList->getLossLength() == 0))
    {
        // Sender: Insert all the packets sent after last received acknowledgement into the sender loss list.
        ScopedLock acklock(m_RecvAckLock); // Protect packet retransmission
        // Resend all unacknowledged packets on timeout, but only if there is no packet in the loss list
        const int32_t csn = m_iSndCurrSeqNo;
        const int     num = m_pSndLossList->insert(m_iSndLastAck, csn);
        if (num > 0)
        {
            enterCS(m_StatsLock);
            m_stats.sndr.lost.count(num);
            leaveCS(m_StatsLock);

            HLOGC(xtlog.Debug,
                  log << CONID() << "ENFORCED " << (is_laterexmit ? "LATEREXMIT" : "FASTREXMIT")
                      << " by ACK-TMOUT (scheduling): " << CSeqNo::incseq(m_iSndLastAck) << "-" << csn << " ("
                      << CSeqNo::seqoff(m_iSndLastAck, csn) << " packets)");
        }
    }

    ++m_iReXmitCount;

    const ECheckTimerStage stage = is_fastrexmit ? TEV_CHT_FASTREXMIT : TEV_CHT_REXMIT;
    updateCC(TEV_CHECKTIMER, EventVariant(stage));

    // schedule sending if not scheduled already
    m_pSndQueue->m_pSndUList->update(this, CSndUList::DONT_RESCHEDULE);
}

void srt::CUDT::checkTimers()
{
    // update CC parameters
    updateCC(TEV_CHECKTIMER, EventVariant(TEV_CHT_INIT));

    const steady_clock::time_point currtime = steady_clock::now();

    // This is a very heavy log, unblock only for temporary debugging!
#if 0
    HLOGC(xtlog.Debug, log << CONID() << "checkTimers: nextacktime=" << FormatTime(m_tsNextACKTime)
        << " AckInterval=" << m_iACKInterval
        << " pkt-count=" << m_iPktCount << " liteack-count=" << m_iLightACKCount);
#endif

    // Check if it is time to send ACK
    int debug_decision = checkACKTimer(currtime);

    // Check if it is time to send a loss report
    debug_decision |= checkNAKTimer(currtime);

    // Check if the connection is expired
    if (checkExpTimer(currtime, debug_decision))
        return;

    // Check if FAST or LATE packet retransmission is required
    checkRexmitTimer(currtime);

    if (currtime > m_tsLastSndTime.load() + microseconds_from(COMM_KEEPALIVE_PERIOD_US))
    {
        sendCtrl(UMSG_KEEPALIVE);
#if ENABLE_BONDING
        if (m_parent->m_GroupOf)
        {
            ScopedLock glock (uglobal().m_GlobControlLock);
            if (m_parent->m_GroupOf)
            {
                // Pass socket ID because it's about changing group socket data
                m_parent->m_GroupOf->internalKeepalive(m_parent->m_GroupMemberData);
                // NOTE: GroupLock is unnecessary here because the only data read and
                // modified is the target of the iterator from m_GroupMemberData. The
                // iterator will be valid regardless of any container modifications.
            }
        }
#endif
        HLOGP(xtlog.Debug, "KEEPALIVE");
    }
}

void srt::CUDT::updateBrokenConnection()
{
    m_bClosing = true;
    releaseSynch();
    // app can call any UDT API to learn the connection_broken error
    uglobal().m_EPoll.update_events(m_SocketID, m_sPollID, SRT_EPOLL_IN | SRT_EPOLL_OUT | SRT_EPOLL_ERR, true);
    CGlobEvent::triggerEvent();
}

void srt::CUDT::completeBrokenConnectionDependencies(int errorcode)
{
    int token = -1;

#if ENABLE_BONDING
    bool pending_broken = false;
    {
        ScopedLock guard_group_existence (uglobal().m_GlobControlLock);
        if (m_parent->m_GroupOf)
        {
            token = m_parent->m_GroupMemberData->token;
            if (m_parent->m_GroupMemberData->sndstate == SRT_GST_PENDING)
            {
                HLOGC(gmlog.Debug, log << CONID() << "updateBrokenConnection: a pending link was broken - will be removed");
                pending_broken = true;
            }
            else
            {
                HLOGC(gmlog.Debug,
                      log << CONID() << "updateBrokenConnection: state="
                          << CUDTGroup::StateStr(m_parent->m_GroupMemberData->sndstate)
                          << " a used link was broken - not closing automatically");
            }

            m_parent->m_GroupMemberData->sndstate = SRT_GST_BROKEN;
            m_parent->m_GroupMemberData->rcvstate = SRT_GST_BROKEN;
        }
    }
#endif

    if (m_cbConnectHook)
    {
        CALLBACK_CALL(m_cbConnectHook, m_SocketID, errorcode, m_PeerAddr.get(), token);
    }

#if ENABLE_BONDING
    {
        // Lock GlobControlLock in order to make sure that
        // the state if the socket having the group and the
        // existence of the group will not be changed during
        // the operation. The attempt of group deletion will
        // have to wait until this operation completes.
        ScopedLock lock(uglobal().m_GlobControlLock);
        CUDTGroup* pg = m_parent->m_GroupOf;
        if (pg)
        {
            // Bound to one call because this requires locking
            pg->updateFailedLink();
        }
    }

    // Sockets that never succeeded to connect must be deleted
    // explicitly, otherwise they will never be deleted.
    if (pending_broken)
    {
        // XXX This somehow can cause a deadlock
        // uglobal()->close(m_parent);
        LOGC(smlog.Debug, log << "updateBrokenConnection...: BROKEN SOCKET @" << m_SocketID << " - CLOSING, to be removed from group.");
        m_parent->setBrokenClosed();
    }
#endif
}

void srt::CUDT::addEPoll(const int eid)
{
    enterCS(uglobal().m_EPoll.m_EPollLock);
    m_sPollID.insert(eid);
    leaveCS(uglobal().m_EPoll.m_EPollLock);

    if (!stillConnected())
        return;

    enterCS(m_RecvLock);
    if (isRcvBufferReady())
    {
        uglobal().m_EPoll.update_events(m_SocketID, m_sPollID, SRT_EPOLL_IN, true);
    }
    leaveCS(m_RecvLock);

    if (m_config.iSndBufSize > m_pSndBuffer->getCurrBufSize())
    {
        uglobal().m_EPoll.update_events(m_SocketID, m_sPollID, SRT_EPOLL_OUT, true);
    }
}

void srt::CUDT::removeEPollEvents(const int eid)
{
    // clear IO events notifications;
    // since this happens after the epoll ID has been removed, they cannot be set again
    set<int> remove;
    remove.insert(eid);
    uglobal().m_EPoll.update_events(m_SocketID, remove, SRT_EPOLL_IN | SRT_EPOLL_OUT, false);
}

void srt::CUDT::removeEPollID(const int eid)
{
    enterCS(uglobal().m_EPoll.m_EPollLock);
    m_sPollID.erase(eid);
    leaveCS(uglobal().m_EPoll.m_EPollLock);
}

void srt::CUDT::ConnectSignal(ETransmissionEvent evt, EventSlot sl)
{
    if (evt >= TEV_E_SIZE)
        return; // sanity check

    m_Slots[evt].push_back(sl);
}

void srt::CUDT::DisconnectSignal(ETransmissionEvent evt)
{
    if (evt >= TEV_E_SIZE)
        return; // sanity check

    m_Slots[evt].clear();
}

void srt::CUDT::EmitSignal(ETransmissionEvent tev, EventVariant var)
{
    for (std::vector<EventSlot>::iterator i = m_Slots[tev].begin(); i != m_Slots[tev].end(); ++i)
    {
        i->emit(tev, var);
    }
}

int srt::CUDT::getsndbuffer(SRTSOCKET u, size_t *blocks, size_t *bytes)
{
    CUDTSocket *s = uglobal().locateSocket(u);
    if (!s)
        return -1;

    CSndBuffer *b = s->core().m_pSndBuffer;

    if (!b)
        return -1;

    int bytecount, timespan;
    int count = b->getCurrBufSize((bytecount), (timespan));

    if (blocks)
        *blocks = count;

    if (bytes)
        *bytes = bytecount;

    return std::abs(timespan);
}

int srt::CUDT::rejectReason(SRTSOCKET u)
{
    CUDTSocket* s = uglobal().locateSocket(u);
    if (!s)
        return SRT_REJ_UNKNOWN;

    return s->core().m_RejectReason;
}

SRTSTATUS srt::CUDT::rejectReason(SRTSOCKET u, int value)
{
    CUDTSocket* s = uglobal().locateSocket(u);
    if (!s)
        return APIError(MJ_NOTSUP, MN_SIDINVAL);

    if (value < SRT_REJC_PREDEFINED)
        return APIError(MJ_NOTSUP, MN_INVAL);

    s->core().m_RejectReason = value;
    return SRT_STATUS_OK;
}

int64_t srt::CUDT::socketStartTime(SRTSOCKET u)
{
    CUDTSocket* s = uglobal().locateSocket(u);
    if (!s)
        return APIError(MJ_NOTSUP, MN_SIDINVAL).as<int>();

    return count_microseconds(s->core().m_stats.tsStartTime.time_since_epoch());
}

bool srt::CUDT::runAcceptHook(CUDT *acore, const sockaddr* peer, const CHandShake& hs, const CPacket& hspkt)
{
    // Prepare the information for the hook.

    // We need streamid.
    char target[CSrtConfig::MAX_SID_LENGTH + 1];
    memset((target), 0, CSrtConfig::MAX_SID_LENGTH + 1);

    // Just for a case, check the length.
    // This wasn't done before, and we could risk memory crash.
    // In case of error, this will remain unset and the empty
    // string will be passed as streamid.

    int ext_flags = SrtHSRequest::SRT_HSTYPE_HSFLAGS::unwrap(hs.m_iType);

#if ENABLE_BONDING
    bool have_group = false;
    SRT_GROUP_TYPE gt = SRT_GTYPE_UNDEFINED;
#endif

    // This tests if there are any extensions.
    if (hspkt.getLength() > CHandShake::m_iContentSize + 4 && IsSet(ext_flags, CHandShake::HS_EXT_CONFIG))
    {
        uint32_t *begin = reinterpret_cast<uint32_t *>(hspkt.m_pcData + CHandShake::m_iContentSize);
        size_t    size  = hspkt.getLength() - CHandShake::m_iContentSize; // Due to previous cond check we grant it's >0
        uint32_t *next  = 0;
        size_t    length   = size / sizeof(uint32_t);
        size_t    blocklen = 0;

        for (;;) // ONE SHOT, but continuable loop
        {
            int cmd = FindExtensionBlock(begin, length, (blocklen), (next));

            const size_t bytelen = blocklen * sizeof(uint32_t);

            if (cmd == SRT_CMD_SID)
            {
                if (!bytelen || bytelen > CSrtConfig::MAX_SID_LENGTH)
                {
                    LOGC(cnlog.Error,
                         log << CONID() << "interpretSrtHandshake: STREAMID length " << bytelen << " is 0 or > "
                             << +CSrtConfig::MAX_SID_LENGTH << " - PROTOCOL ERROR, REJECTING");
                    return false;
                }
                // See comment at CUDT::interpretSrtHandshake().
                memcpy((target), begin + 1, bytelen);

                // Un-swap on big endian machines
                ItoHLA(((uint32_t *)target), (uint32_t *)target, blocklen);
            }
#if ENABLE_BONDING
            else if (cmd == SRT_CMD_GROUP)
            {
                uint32_t* groupdata = begin + 1;
                have_group = true; // Even if parse error happes
                if (bytelen / sizeof(int32_t) >= GRPD_E_SIZE)
                {
                    uint32_t gd = groupdata[GRPD_GROUPDATA];
                    gt = SRT_GROUP_TYPE(SrtHSRequest::HS_GROUP_TYPE::unwrap(gd));
                }
            }
#endif
            else if (cmd == SRT_CMD_NONE)
            {
                // End of blocks
                break;
            }

            // Any other kind of message extracted. Search on.
            if (!NextExtensionBlock((begin), next, (length)))
                break;
        }
    }

#if ENABLE_BONDING
    if (have_group && acore->m_config.iGroupConnect == 0)
    {
        HLOGC(cnlog.Debug,
              log << CONID() << "runAcceptHook: REJECTING connection WITHOUT calling the hook - groups not allowed");
        return false;
    }

    // Update the groupconnect flag
    acore->m_config.iGroupConnect = have_group ? 1 : 0;
    acore->m_HSGroupType = gt;
#endif

    // Set the default value
    acore->m_RejectReason = SRT_REJX_FALLBACK;
    try
    {
        int result = CALLBACK_CALL(m_cbAcceptHook, acore->m_SocketID, hs.m_iVersion, peer, target);
        if (result == -1)
            return false;
    }
    catch (...)
    {
        LOGP(cnlog.Warn, "runAcceptHook: hook interrupted by exception");
        return false;
    }

    acore->m_RejectReason = SRT_REJ_UNKNOWN;
    return true;
}

void srt::CUDT::processKeepalive(const CPacket& ctrlpkt, const time_point& tsArrival)
{
    // Here can be handled some protocol definition
    // for extra data sent through keepalive.

#if ENABLE_BONDING
    if (m_parent->m_GroupOf)
    {
        // Lock GlobControlLock in order to make sure that
        // the state if the socket having the group and the
        // existence of the group will not be changed during
        // the operation. The attempt of group deletion will
        // have to wait until this operation completes.
        ScopedLock lock(uglobal().m_GlobControlLock);
        CUDTGroup* pg = m_parent->m_GroupOf;
        if (pg)
        {
            // Whether anything is to be done with this socket
            // about the fact that keepalive arrived, let the
            // group handle it
            pg->processKeepalive(m_parent->m_GroupMemberData);
        }
    }
#endif

    ScopedLock lck(m_RcvBufferLock);
    m_pRcvBuffer->updateTsbPdTimeBase(ctrlpkt.getMsgTimeStamp());
    if (m_config.bDriftTracer)
        m_pRcvBuffer->addRcvTsbPdDriftSample(ctrlpkt.getMsgTimeStamp(), tsArrival, -1);
}<|MERGE_RESOLUTION|>--- conflicted
+++ resolved
@@ -3572,11 +3572,7 @@
     // control of methods.)
 
     // ID = 0, connection request
-<<<<<<< HEAD
     reqpkt.set_id(SRT_SOCKID_CONNREQ);
-=======
-    reqpkt.set_id(0);
->>>>>>> ea8ea9f2
 
     size_t hs_size = m_iMaxSRTPayloadSize;
     m_ConnReq.store_to((reqpkt.m_pcData), (hs_size));
@@ -3911,11 +3907,7 @@
           log << CONID() << "processAsyncConnectRequest: REQ-TIME: HIGH. Should prevent too quick responses.");
     m_tsLastReqTime = now;
     // ID = 0, connection request
-<<<<<<< HEAD
     reqpkt.set_id(!m_config.bRendezvous ? SRT_SOCKID_CONNREQ : m_ConnRes.m_iID);
-=======
-    reqpkt.set_id(!m_config.bRendezvous ? 0 : m_ConnRes.m_iID);
->>>>>>> ea8ea9f2
 
     bool status = true;
 
@@ -7891,11 +7883,7 @@
     case UMSG_ACKACK: // 110 - Acknowledgement of Acknowledgement
         ctrlpkt.pack(pkttype, lparam);
         ctrlpkt.set_id(m_PeerID);
-<<<<<<< HEAD
         nbsent = m_pSndQueue->sendto(m_PeerAddr, ctrlpkt, m_SourceAddr);
-=======
-        nbsent        = m_pSndQueue->sendto(m_PeerAddr, ctrlpkt, m_SourceAddr);
->>>>>>> ea8ea9f2
 
         break;
 
@@ -9153,11 +9141,7 @@
 
     HLOGC(inlog.Debug,
           log << CONID() << "incoming UMSG:" << ctrlpkt.getType() << " ("
-<<<<<<< HEAD
               << MessageTypeStr(ctrlpkt.getType(), ctrlpkt.getExtendedType()) << ") socket=@" << ctrlpkt.id());
-=======
-              << MessageTypeStr(ctrlpkt.getType(), ctrlpkt.getExtendedType()) << ") socket=%" << ctrlpkt.id());
->>>>>>> ea8ea9f2
 
     switch (ctrlpkt.getType())
     {
@@ -9386,30 +9370,13 @@
             }
         }
 
-<<<<<<< HEAD
-        CSndBuffer::Drop buffer_drop;
-=======
         typedef CSndBuffer::DropRange DropRange;
 
         DropRange buffer_drop;
->>>>>>> ea8ea9f2
         steady_clock::time_point tsOrigin;
         const int payload = m_pSndBuffer->readData(offset, (w_packet), (tsOrigin), (buffer_drop));
         if (payload == CSndBuffer::READ_DROP)
         {
-<<<<<<< HEAD
-            SRT_ASSERT(CSeqNo::seqoff(buffer_drop.seqno[CSndBuffer::Drop::BEGIN], buffer_drop.seqno[CSndBuffer::Drop::END]) >= 0);
-
-            HLOGC(qrlog.Debug,
-                  log << CONID() << "loss-reported packets expired in SndBuf - requesting DROP: #"
-                      << buffer_drop.msgno << " %(" << buffer_drop.seqno[CSndBuffer::Drop::BEGIN] << " - "
-                      << buffer_drop.seqno[CSndBuffer::Drop::END] << ")");
-            sendCtrl(UMSG_DROPREQ, &buffer_drop.msgno, buffer_drop.seqno, sizeof(buffer_drop.seqno));
-
-            // skip all dropped packets
-            m_pSndLossList->removeUpTo(buffer_drop.seqno[CSndBuffer::Drop::END]);
-            m_iSndCurrSeqNo = CSeqNo::maxseq(m_iSndCurrSeqNo, buffer_drop.seqno[CSndBuffer::Drop::END]);
-=======
             SRT_ASSERT(CSeqNo::seqoff(buffer_drop.seqno[DropRange::BEGIN], buffer_drop.seqno[DropRange::END]) >= 0);
 
             HLOGC(qrlog.Debug,
@@ -9421,7 +9388,6 @@
             // skip all dropped packets
             m_pSndLossList->removeUpTo(buffer_drop.seqno[DropRange::END]);
             m_iSndCurrSeqNo = CSeqNo::maxseq(m_iSndCurrSeqNo, buffer_drop.seqno[DropRange::END]);
->>>>>>> ea8ea9f2
             continue;
         }
         else if (payload == CSndBuffer::READ_NONE)
