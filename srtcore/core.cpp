--- conflicted
+++ resolved
@@ -1,19 +1,11 @@
 /*
  * SRT - Secure, Reliable, Transport
  * Copyright (c) 2018 Haivision Systems Inc.
-<<<<<<< HEAD
  * 
  * This Source Code Form is subject to the terms of the Mozilla Public
  * License, v. 2.0. If a copy of the MPL was not distributed with this
  * file, You can obtain one at http://mozilla.org/MPL/2.0/.
  * 
-=======
- * 
- * This Source Code Form is subject to the terms of the Mozilla Public
- * License, v. 2.0. If a copy of the MPL was not distributed with this
- * file, You can obtain one at http://mozilla.org/MPL/2.0/.
- * 
->>>>>>> 22d8d320
  */
 
 /*****************************************************************************
@@ -1187,15 +1179,8 @@
    m_ullNextNAKTime_tk = currtime_tk + m_ullNAKInt_tk;
    m_ullLastRspAckTime_tk = currtime_tk;
    m_iReXmitCount = 1;
-<<<<<<< HEAD
-#endif /* SRT_ENABLE_FASTREXMIT */
-#ifdef SRT_FIX_KEEPALIVE
-   m_ullLastSndTime = currtime;
-#endif
-=======
    // Fix keepalive
    m_ullLastSndTime_tk = currtime_tk;
->>>>>>> 22d8d320
 
    m_iPktCount = 0;
    m_iLightACKCount = 1;
@@ -4784,12 +4769,6 @@
         throw CUDTException(MJ_NOTSUP, MN_XSIZE, 0);
     }
 
-<<<<<<< HEAD
-   // insert the user buffer into the sending list
-#ifdef SRT_ENABLE_SRCTIMESTAMP
-   m_pSndBuffer->addBuffer(data, len, msttl, inorder, srctime);
-   LOGC(dlog.Debug) << CONID() << "sock:SENDING srctime: " << srctime << " DATA SIZE: " << len;
-=======
     if (!m_pCryptoControl || !m_pCryptoControl->isSndEncryptionOK())
     {
         LOGC(dlog.Error, log << "Encryption is required, but the peer did not supply correct credentials. Sending rejected.");
@@ -4797,7 +4776,6 @@
     }
 
     CGuard sendguard(m_SendLock);
->>>>>>> 22d8d320
 
     if (m_pSndBuffer->getCurrBufSize() == 0)
     {
@@ -5681,16 +5659,8 @@
             << "; sending buffer "
             << (m_pSndBuffer ? "NOT CREATED" : "created"));
 
-<<<<<<< HEAD
-      if ((m_llSentTotal > 2000) && (period < 1000000))
-         m_pSndBuffer->setInputRateSmpPeriod(1000000); //1 sec period after fast start
-   }
-   m_ullInterval = (uint64_t)(m_pCC->m_dPktSndPeriod * m_ullCPUFrequency);
-   m_dCongestionWindow = m_pCC->m_dCWndSize;
-=======
         return;
     }
->>>>>>> 22d8d320
 
     HLOGC(mglog.Debug, log << "updateCC: EVENT:" << TransmissionEventStr(evt));
 
