--- conflicted
+++ resolved
@@ -182,13 +182,8 @@
     m_bShutdown = false;
     m_bBroken = false;
     m_bPeerHealth = true;
-<<<<<<< HEAD
-    m_ullLingerExpiration = 0;
-    m_llLastReqTime_us = 0;
-=======
     m_tsLingerExpiration_us = ClockSys::null();
     m_tsLastReqTime_us = ClockSys::null();
->>>>>>> 7a4ad525
 
     m_lSrtVersion = SRT_DEF_VERSION;
     m_lPeerSrtVersion = 0; // not defined until connected.
@@ -1156,11 +1151,7 @@
    m_tcLastAckTime_tk = ClockCpu();
 
    // trace information
-<<<<<<< HEAD
-   m_StartTime_us = CTimer::getTime();
-=======
    m_tsStartTime_us = ClockSys::now();
->>>>>>> 7a4ad525
    m_llSentTotal = m_llRecvTotal = m_iSndLossTotal = m_iRcvLossTotal = m_iRetransTotal = m_iSentACKTotal = m_iRecvACKTotal = m_iSentNAKTotal = m_iRecvNAKTotal = 0;
    m_LastSampleTime = ClockSys::now();
    m_llTraceSent = m_llTraceRecv = m_iTraceSndLoss = m_iTraceRcvLoss = m_iTraceRetrans = m_iSentACK = m_iRecvACK = m_iSentNAK = m_iRecvNAK = 0;
@@ -1226,7 +1217,8 @@
    if (m_pRNode == NULL)
       m_pRNode = new CRNode;
    m_pRNode->m_pUDT = this;
-   m_pRNode->m_tNextEventTime_tk = 1 + CTimer::us2tk(CRcvQueue::TIMER_UPDATE_INTERVAL_US);
+
+   m_pRNode->m_tNextEventTime_tk = ClockCpu::null() + DurationCpu(1);
    m_pRNode->m_pPrev = m_pRNode->m_pNext = NULL;
    m_pRNode->m_bOnList = false;
 
@@ -2691,16 +2683,16 @@
     // register this socket in the rendezvous queue
     // RendezevousQueue is used to temporarily store incoming handshake, non-rendezvous connections also require this function
 #ifdef SRT_ENABLE_CONNTIMEO
-    uint64_t ttl = m_iConnTimeOut * uint64_t(1000);
+    uint64_t ttld = m_iConnTimeOut * uint64_t(1000);
 #else
-    uint64_t ttl = 3000000;
+    uint64_t ttld = 3000000;
 #endif
     // XXX DEBUG
     //ttl = 0x1000000000000000;
     // XXX
     if (m_bRendezvous)
-        ttl *= 10;
-    ClockSys attl = ClockSys::now() + DurationSys(ttl);
+        ttld *= 10;
+    ClockSys attl = ClockSys::now() + DurationSys(ttld);
     m_pRcvQueue->registerConnector(m_SocketID, this, m_iIPversion, serv_addr, attl);
 
     // The m_iType is used in the INDUCTION for nothing. This value is only regarded
@@ -2802,13 +2794,8 @@
     // necessarily is to be the size of the data.
     reqpkt.setLength(hs_size);
 
-<<<<<<< HEAD
-    uint64_t now = CTimer::getTime();
-    reqpkt.m_iTimeStamp = int32_t(now - m_StartTime_us);
-=======
     ClockSys now = ClockSys::now();
     reqpkt.m_iTimeStamp = (now - m_tsStartTime_us).to<int32_t>();
->>>>>>> 7a4ad525
 
     HLOGC(mglog.Debug, log << CONID() << "CUDT::startConnect: REQ-TIME set HIGH (" << now << "). SENDING HS: " << m_ConnReq.show());
 
@@ -2817,11 +2804,7 @@
      * Connect response will be ignored and connecting will wait until timeout.
      * Maybe m_ConnectionLock handling problem? Not used in CUDT::connect(const CPacket& response)
      */
-<<<<<<< HEAD
-    m_llLastReqTime_us = now;
-=======
     m_tsLastReqTime_us = now;
->>>>>>> 7a4ad525
     m_bConnecting = true;
     m_pSndQueue->sendto(serv_addr, reqpkt);
 
@@ -2855,33 +2838,20 @@
 
     while (!m_bClosing)
     {
-<<<<<<< HEAD
-        int64_t tdiff = CTimer::getTime() - m_llLastReqTime_us;
-=======
         DurationSys tdiff = ClockSys::now() - m_tsLastReqTime_us;
->>>>>>> 7a4ad525
         // avoid sending too many requests, at most 1 request per 250ms
 
         // SHORT VERSION: 
         // The immediate first run of this loop WILL SKIP THIS PART, so
         // the processing really begins AFTER THIS CONDITION.
         //
-<<<<<<< HEAD
-        // Note that some procedures inside may set m_llLastReqTime_us to 0,
-        // which will result of this condition to trigger immediately in
-        // the next iteration.
-        if (tdiff > CRcvQueue::CONN_UPDATE_INTERVAL_US)
-        {
-            HLOGC(mglog.Debug, log << "startConnect: LOOP: time to send (" << tdiff
-                    << " > " << (+CRcvQueue::CONN_UPDATE_INTERVAL_US) << "). size=" << reqpkt.getLength());
-=======
         // Note that some procedures inside may set m_tsLastReqTime_us to 0,
         // which will result of this condition to trigger immediately in
         // the next iteration.
-        if (tdiff > DurationUs(250000))
-        {
-            HLOGC(mglog.Debug, log << "startConnect: LOOP: time to send (" << tdiff.value << " > 250000). size=" << reqpkt.getLength());
->>>>>>> 7a4ad525
+        if (tdiff > DurationUs(CRcvQueue::CONN_UPDATE_INTERVAL_US))
+        {
+            HLOGC(mglog.Debug, log << "startConnect: LOOP: time to send (" << tdiff.value
+                    << " > " << (+CRcvQueue::CONN_UPDATE_INTERVAL_US) << "). size=" << reqpkt.getLength());
 
             if (m_bRendezvous)
                 reqpkt.m_iID = m_ConnRes.m_iID;
@@ -2895,13 +2865,8 @@
             }
 #endif
 
-<<<<<<< HEAD
-            m_llLastReqTime_us = now;
-            reqpkt.m_iTimeStamp = int32_t(now - m_StartTime_us);
-=======
             m_tsLastReqTime_us = now;
             reqpkt.m_iTimeStamp = (now - m_tsStartTime_us).to<int32_t>();
->>>>>>> 7a4ad525
             m_pSndQueue->sendto(serv_addr, reqpkt);
         }
         else
@@ -2965,11 +2930,7 @@
 
             // new request/response should be sent out immediately on receving a response
             HLOGC(mglog.Debug, log << "startConnect: REQ-TIME: LOW, should resend request quickly.");
-<<<<<<< HEAD
-            m_llLastReqTime_us = 0;
-=======
             m_tsLastReqTime_us = ClockSys();
->>>>>>> 7a4ad525
 
             // Now serialize the handshake again to the existing buffer so that it's
             // then sent later in this loop.
@@ -3028,7 +2989,7 @@
         }
 
         HLOGC(mglog.Debug, log << "startConnect: still no response, waiting up to T="
-                << logging::FormatTime(ttl) << " (" << (ttl - CTimer::getTime()) << "us to expire)");
+                << logging::FormatTime(attl) << " (" << (attl - ClockSys::now()) << " to expire)");
     }
 
     // <--- OUTSIDE-LOOP
@@ -3082,14 +3043,10 @@
 
     HLOGC(mglog.Debug, log << CONID() << "processAsyncConnectResponse: response processing result: "
         << ConnectStatusStr(cst) << "REQ-TIME LOW to enforce immediate response");
-<<<<<<< HEAD
-    m_llLastReqTime_us = 0;
+    m_tsLastReqTime_us = ClockSys::null();
     // REQ-TIME LOW shall request the waiting to be interrupted
     // in the packet-reading function, but it's not necessary here,
     // as this function has the affinity of RcvQ:worker.
-=======
-    m_tsLastReqTime_us = ClockSys();
->>>>>>> 7a4ad525
 
     return cst;
 }
@@ -3106,19 +3063,11 @@
     CPacket request;
     request.setControl(UMSG_HANDSHAKE);
     request.allocate(m_iMaxSRTPayloadSize);
-<<<<<<< HEAD
-    uint64_t now = CTimer::getTime();
-    request.m_iTimeStamp = int(now - this->m_StartTime_us);
-
-    HLOGC(mglog.Debug, log << "processAsyncConnectRequest: REQ-TIME: HIGH (" << now << "). Should prevent too quick responses.");
-    m_llLastReqTime_us = now;
-=======
     ClockSys now = ClockSys::now();
     request.m_iTimeStamp = (now - this->m_tsStartTime_us).to<int32_t>();
 
     HLOGC(mglog.Debug, log << "processAsyncConnectRequest: REQ-TIME: HIGH (" << now << "). Should prevent too quick responses.");
     m_tsLastReqTime_us = now;
->>>>>>> 7a4ad525
     // ID = 0, connection request
     request.m_iID = !m_bRendezvous ? 0 : m_ConnRes.m_iID;
 
@@ -3175,11 +3124,7 @@
     }
 
     HLOGC(mglog.Debug, log << "processAsyncConnectRequest: sending request packet, setting REQ-TIME HIGH.");
-<<<<<<< HEAD
-    m_llLastReqTime_us = CTimer::getTime();
-=======
     m_tsLastReqTime_us = ClockSys::now();
->>>>>>> 7a4ad525
     m_pSndQueue->sendto(serv_addr, request);
     return status;
 }
@@ -3303,11 +3248,7 @@
         {
             // We have JUST RECEIVED packet in this session (not that this is called as periodic update).
             // Sanity check
-<<<<<<< HEAD
-            m_llLastReqTime_us = 0;
-=======
             m_tsLastReqTime_us = ClockSys();
->>>>>>> 7a4ad525
             if (response.getLength() == size_t(-1))
             {
                 LOGC(mglog.Fatal, log << "IPE: rst=RST_OK, but the packet has set -1 length - REJECTING (REQ-TIME: LOW)");
@@ -3399,11 +3340,7 @@
         if (!createSrtHandshake(reqpkt, Ref(m_ConnReq), SRT_CMD_HSRSP, SRT_CMD_KMRSP, kmdata, kmdatasize))
         {
             HLOGC(mglog.Debug, log << "processRendezvous: rejecting due to problems in createSrtHandshake. REQ-TIME: LOW");
-<<<<<<< HEAD
-            m_llLastReqTime_us = 0;
-=======
             m_tsLastReqTime_us = ClockSys();
->>>>>>> 7a4ad525
             return CONN_REJECT;
         }
 
@@ -3496,11 +3433,7 @@
     if ( !createSrtHandshake(reqpkt, Ref(m_ConnReq), SRT_CMD_HSREQ, SRT_CMD_KMREQ, 0, 0))
     {
         LOGC(mglog.Error, log << "createSrtHandshake failed (IPE?), connection rejected. REQ-TIME: LOW");
-<<<<<<< HEAD
-        m_llLastReqTime_us = 0;
-=======
         m_tsLastReqTime_us = ClockSys();
->>>>>>> 7a4ad525
         return CONN_REJECT;
     }
 
@@ -3522,13 +3455,8 @@
 
         ClockSys now = ClockSys::now();
         HLOGC(mglog.Debug, log << "processRendezvous: rsp=AGREEMENT, reporting ACCEPT and sending just this one, REQ-TIME HIGH (" << now << ").");
-<<<<<<< HEAD
-        m_llLastReqTime_us = now;
-        rpkt.m_iTimeStamp = int32_t(now - m_StartTime_us);
-=======
         m_tsLastReqTime_us = now;
         rpkt.m_iTimeStamp = (now - m_tsStartTime_us).to<int32_t>();
->>>>>>> 7a4ad525
         m_pSndQueue->sendto(serv_addr, rpkt);
 
         return CONN_ACCEPT;
@@ -3539,11 +3467,7 @@
         // the request time must be updated so that the next handshake can be sent out immediately
         HLOGC(mglog.Debug, log << "processRendezvous: rsp=" << RequestTypeStr(m_ConnReq.m_iReqType)
                 << " REQ-TIME: LOW to send immediately, consider yourself conencted");
-<<<<<<< HEAD
-        m_llLastReqTime_us = 0;
-=======
         m_tsLastReqTime_us = ClockSys();
->>>>>>> 7a4ad525
     }
     else
     {
@@ -3685,11 +3609,7 @@
 
            m_ConnReq.m_iReqType = URQ_CONCLUSION;
            // the request time must be updated so that the next handshake can be sent out immediately.
-<<<<<<< HEAD
-           m_llLastReqTime_us = 0;
-=======
            m_tsLastReqTime_us = ClockSys();
->>>>>>> 7a4ad525
            return CONN_CONTINUE;
        }
        else
@@ -3742,11 +3662,7 @@
              bidirectional = true;
              hsd = HSD_INITIATOR;
          }
-<<<<<<< HEAD
-         m_llLastReqTime_us = 0;
-=======
          m_tsLastReqTime_us = ClockSys();
->>>>>>> 7a4ad525
          createCrypter(hsd, bidirectional);
 
          // NOTE: This setup sets URQ_CONCLUSION and appropriate data in the handshake structure.
@@ -4357,7 +4273,7 @@
       if (rxready)
       {
           HLOGC(tslog.Debug, log << self->CONID() << "tsbpd: PLAYING PACKET seq=" << current_pkt_seq
-              << " (belated " << ((ClockSys::now() - tsbpdtime)/1000.0) << "ms)");
+              << " (belated " << logging::FormatDuration((ClockSys::now() - tsbpdtime), TMU_MS) << ")");
          /*
          * There are packets ready to be delivered
          * signal a waiting "recv" call if there is any data available
@@ -4371,34 +4287,25 @@
          */
          self->s_UDTUnited.m_EPoll.update_events(self->m_SocketID, self->m_sPollID, UDT_EPOLL_IN, true);
          CTimer::triggerEvent();
-<<<<<<< HEAD
-         tsbpdtime = 0;
+         tsbpdtime = ClockSys::null();
 #if ENABLE_HEAVY_LOGGING
          enforced = true;
 #endif
-=======
-         tsbpdtime = ClockSys::null();
->>>>>>> 7a4ad525
       }
 
       if (tsbpdtime.value != 0)
       {
           DurationSys timediff = tsbpdtime - ClockSys::now();
-         /*
-         * Buffer at head of queue is not ready to play.
-         * Schedule wakeup when it will be.
-         */
+          /*
+           * Buffer at head of queue is not ready to play.
+           * Schedule wakeup when it will be.
+           */
           self->m_bTsbPdAckWakeup = false;
           int reason SRT_ATR_UNUSED;
           THREAD_PAUSED();
           HLOGC(tslog.Debug, log << self->CONID() << "tsbpd: FUTURE PACKET seq=" << current_pkt_seq
-<<<<<<< HEAD
-              << " T=" << logging::FormatTime(tsbpdtime) << " - waiting " << (timediff/1000.0) << "ms");
+                  << " T=" << logging::FormatTime(tsbpdtime) << " - waiting " << logging::FormatDuration(timediff, TMU_MS));
           reason = CTimer::condTimedWaitUS(&self->m_RcvTsbPdCond, &self->m_RecvLock, timediff);
-=======
-              << " T=" << logging::FormatTime(tsbpdtime) << " - waiting " << (timediff.value/1000.0) << "ms");
-          CTimer::condTimedWaitUS(&self->m_RcvTsbPdCond, &self->m_RecvLock, timediff);
->>>>>>> 7a4ad525
           THREAD_RESUMED();
           HLOGC(tslog.Debug, log << self->CONID() << "tsbpd: WAKEUP REASON: " << (reason == 0? "SIGNAL"
                       : (reason == ETIMEDOUT ? "TIMEOUT" : "ERROR")));
@@ -4789,11 +4696,7 @@
 void CUDT::addressAndSend(CPacket& pkt)
 {
     pkt.m_iID = m_PeerID;
-<<<<<<< HEAD
-    pkt.m_iTimeStamp = int(CTimer::getTime() - m_StartTime_us);
-=======
     pkt.m_iTimeStamp = (ClockSys::now() - m_tsStartTime_us).to<int32_t>();
->>>>>>> 7a4ad525
     m_pSndQueue->sendto(m_pPeerAddr, pkt);
 }
 
@@ -5897,13 +5800,8 @@
    if (m_bBroken || m_bClosing)
       throw CUDTException(MJ_CONNECTION, MN_CONNLOST, 0);
 
-<<<<<<< HEAD
-   uint64_t currtime = CTimer::getTime();
-   perf->msTimeStamp = (currtime - m_StartTime_us) / 1000;
-=======
    ClockSys currtime = ClockSys::now();
    perf->msTimeStamp = (currtime - m_tsStartTime_us).value / 1000;
->>>>>>> 7a4ad525
 
    perf->pktSent = m_llTraceSent;
    perf->pktRecv = m_llTraceRecv;
@@ -5990,13 +5888,8 @@
    */
    CGuard recvguard(m_RecvLock);
 
-<<<<<<< HEAD
-   uint64_t currtime = CTimer::getTime();
-   perf->msTimeStamp = (currtime - m_StartTime_us) / 1000;
-=======
    ClockSys currtime = ClockSys::now();
    perf->msTimeStamp = (currtime - m_tsStartTime_us).value / 1000;
->>>>>>> 7a4ad525
 
    perf->pktSent = m_llTraceSent;
    perf->pktRecv = m_llTraceRecv;
@@ -6396,11 +6289,7 @@
    CPacket ctrlpkt;
    ClockSys currtime_us = ClockSys::now();
 
-<<<<<<< HEAD
-   ctrlpkt.m_iTimeStamp = int(currtime_tk/m_ullCPUFrequency - m_StartTime_us);
-=======
    ctrlpkt.m_iTimeStamp = (currtime_us - m_tsStartTime_us).to<int32_t>();
->>>>>>> 7a4ad525
 
    int nbsent = 0;
    int local_prevack = 0;
@@ -6574,11 +6463,7 @@
          }
 
          ctrlpkt.m_iID = m_PeerID;
-<<<<<<< HEAD
-         ctrlpkt.m_iTimeStamp = int(CTimer::getTime() - m_StartTime_us);
-=======
          ctrlpkt.m_iTimeStamp = (ClockSys::now() - m_tsStartTime_us).to<int32_t>();
->>>>>>> 7a4ad525
          nbsent = m_pSndQueue->sendto(m_pPeerAddr, ctrlpkt);
          DebugAck("sendCtrl: ", this, local_prevack, ack);
 
@@ -7203,13 +7088,7 @@
          if ( createSrtHandshake(Ref(response), Ref(initdata), SRT_CMD_HSRSP, SRT_CMD_KMRSP, kmdata, kmdatasize) )
          {
              response.m_iID = m_PeerID;
-<<<<<<< HEAD
-             uint64_t currtime_tk;
-             CTimer::rdtsc(currtime_tk);
-             response.m_iTimeStamp = int(currtime_tk/m_ullCPUFrequency - m_StartTime_us);
-=======
              response.m_iTimeStamp = (ClockSys::now() - m_tsStartTime_us).to<int32_t>();
->>>>>>> 7a4ad525
              int nbsent = m_pSndQueue->sendto(m_pPeerAddr, response);
              if (nbsent)
              {
@@ -7526,19 +7405,6 @@
        * When timestamp is carried over in this sending stream from a received stream,
        * it may be older than the session start time causing a negative packet time
        * that may block the receiver's Timestamp-based Packet Delivery.
-<<<<<<< HEAD
-       * XXX Isn't it then better to not decrease it by m_StartTime_us? As long as it
-       * doesn't screw up the start time on the other side.
-       */
-      if (origintime >= m_StartTime_us)
-         packet.m_iTimeStamp = int(origintime - m_StartTime_us);
-      else
-         packet.m_iTimeStamp = int(CTimer::getTime() - m_StartTime_us);
-   }
-   else
-   {
-       packet.m_iTimeStamp = int(CTimer::getTime() - m_StartTime_us);
-=======
        * XXX Isn't it then better to not decrease it by m_tsStartTime_us? As long as it
        * doesn't screw up the start time on the other side.
        */
@@ -7550,7 +7416,6 @@
    else
    {
        packet.m_iTimeStamp = (ClockSys::now() - m_tsStartTime_us).to<int32_t>();
->>>>>>> 7a4ad525
    }
 
    packet.m_iID = m_PeerID;
@@ -8250,11 +8115,7 @@
                 (m_iIPversion == AF_INET) ? sizeof(sockaddr_in) : sizeof(sockaddr_in6),
                 clienthost, sizeof(clienthost), clientport, sizeof(clientport),
                 NI_NUMERICHOST|NI_NUMERICSERV);
-<<<<<<< HEAD
-        int64_t timestamp = ((CTimer::getTime() - m_StartTime_us) / 60000000) + distractor - correction; // secret changes every one minute
-=======
         int64_t timestamp = ((ClockSys::now() - m_tsStartTime_us) / 60000000).value + distractor - correction; // secret changes every one minute
->>>>>>> 7a4ad525
         stringstream cookiestr;
         cookiestr << clienthost << ":" << clientport << ":" << timestamp;
         union
@@ -8393,11 +8254,7 @@
 
       size_t size = packet.getLength();
       hs.store_to(packet.m_pcData, Ref(size));
-<<<<<<< HEAD
-      packet.m_iTimeStamp = int(CTimer::getTime() - m_StartTime_us);
-=======
       packet.m_iTimeStamp = (ClockSys::now() - m_tsStartTime_us).to<int32_t>();
->>>>>>> 7a4ad525
       m_pSndQueue->sendto(addr, packet);
       return URQ_INDUCTION;
    }
@@ -8468,11 +8325,7 @@
        size_t size = CHandShake::m_iContentSize;
        hs.store_to(packet.m_pcData, Ref(size));
        packet.m_iID = id;
-<<<<<<< HEAD
-       packet.m_iTimeStamp = int(CTimer::getTime() - m_StartTime_us);
-=======
        packet.m_iTimeStamp = (ClockSys::now() - m_tsStartTime_us).to<int32_t>();
->>>>>>> 7a4ad525
        m_pSndQueue->sendto(addr, packet);
    }
    else
@@ -8520,11 +8373,7 @@
            size_t size = CHandShake::m_iContentSize;
            hs.store_to(packet.m_pcData, Ref(size));
            packet.m_iID = id;
-<<<<<<< HEAD
-           packet.m_iTimeStamp = int(CTimer::getTime() - m_StartTime_us);
-=======
            packet.m_iTimeStamp = (ClockSys::now() - m_tsStartTime_us).to<int32_t>();
->>>>>>> 7a4ad525
            m_pSndQueue->sendto(addr, packet);
        }
        else
@@ -8549,7 +8398,7 @@
     }
 }
 
-uint64_t CUDT::checkTimers()
+ClockCpu CUDT::checkTimers()
 {
     // update CC parameters
     updateCC(TEV_CHECKTIMER, TEV_CHT_INIT);
@@ -8568,31 +8417,21 @@
         << " pkt-count=" << m_iPktCount << " liteack-count=" << m_iLightACKCount);
 #endif
 
-<<<<<<< HEAD
-    uint64_t nexttime_tk = 0;
-
-    if (currtime_tk > m_ullNextACKTime_tk  // ACK time has come
-=======
+    ClockCpu nexttime_tk;
     if (currtime_tk > m_tcNextACKTime_tk  // ACK time has come
->>>>>>> 7a4ad525
             // OR the number of sent packets since last ACK has reached
             // the smoother-defined value of ACK Interval
             // (note that none of the builtin smoothers defines ACK Interval)
             || (m_Smoother->ACKInterval() == 0 ? false : (m_iPktCount >= m_Smoother->ACKInterval())))
     {
         // ACK timer expired or ACK interval is reached
-        HLOGC(mglog.Debug, log << "checkTimers: sending FAT ACK (slip: " << (currtime_tk-m_ullNextACKTime_tk) << "tk)");
+        HLOGC(mglog.Debug, log << "checkTimers: sending FAT ACK (slip: " << (currtime_tk-m_tcNextACKTime_tk) << ")");
 
         sendCtrl(UMSG_ACK);
         currtime_tk.setnow();
 
-<<<<<<< HEAD
-        int ack_interval_tk = m_Smoother->ACKPeriod() == 0 ? m_ullACKInt_tk : m_Smoother->ACKPeriod() * m_ullCPUFrequency ;
-        m_ullNextACKTime_tk = currtime_tk + ack_interval_tk;
-=======
-        DurationTk ack_interval_tk = m_Smoother->ACKPeriod() > 0 ? DurationTk(m_Smoother->ACKPeriod() * m_ullCPUFrequency) : DurationTk(m_rACKInt_tk);
+        DurationTk ack_interval_tk = m_Smoother->ACKPeriod() == 0 ? DurationTk(m_rACKInt_tk) : DurationTk(m_Smoother->ACKPeriod() * m_ullCPUFrequency);
         m_tcNextACKTime_tk = currtime_tk + ack_interval_tk;
->>>>>>> 7a4ad525
 
         m_iPktCount = 0;
         m_iLightACKCount = 1;
@@ -8612,11 +8451,11 @@
     }
 
 
-    HLOGC(mglog.Debug, log << "checkTimers: NEXT ACK T=" << logging::FormatTime(CTimer::tk2us(m_ullNextACKTime_tk)));
+    HLOGC(mglog.Debug, log << "checkTimers: NEXT ACK T=" << logging::FormatClock(m_tcNextACKTime_tk));
 
     // It's updated or not. Might be that this wasn't executed at all
     // and the next ACK time is unchanged.
-    nexttime_tk = m_ullNextACKTime_tk;
+    nexttime_tk = m_tcNextACKTime_tk;
 
     if (m_bRcvNakReport)
     {
@@ -8626,38 +8465,30 @@
          * not knowing what to retransmit when the only NAK sent by receiver is lost,
          * all packets past last ACK are retransmitted (rexmitMethod() == SRM_FASTREXMIT).
          */
-<<<<<<< HEAD
         if (m_pRcvLossList->getLossLength() > 0)
-=======
-        if ((currtime_tk > m_tcNextNAKTime_tk) && (m_pRcvLossList->getLossLength() > 0))
->>>>>>> 7a4ad525
-        {
-            if (currtime_tk > m_ullNextNAKTime_tk)
+        {
+            if (currtime_tk > m_tcNextNAKTime_tk)
             {
-                HLOGC(mglog.Debug, log << "checkTimers: sending PERIODIC NAK (slip: " << (currtime_tk-m_ullNextNAKTime_tk) << "tk)");
+                HLOGC(mglog.Debug, log << "checkTimers: sending PERIODIC NAK (slip: "
+                        << TimeConvert<TMU_US>(currtime_tk-m_tcNextNAKTime_tk) << ")");
                 // NAK timer expired, and there is loss to be reported.
                 sendCtrl(UMSG_LOSSREPORT);
 
-                CTimer::rdtsc(currtime_tk);
-                m_ullNextNAKTime_tk = currtime_tk + m_ullNAKInt_tk;
+                currtime_tk.setnow();
+                m_tcNextNAKTime_tk = currtime_tk + m_rNAKInt_tk;
             }
 
             // Update the next event time, no matter if this time was updated.
             // DO NOT read this time because in case of no loss and no SRTO_NAKREPORT
             // this value is not regarded and doesn't mean anything.
-            // At least when we are here we can be sure that m_ullNextNAKTime_tk
+            // At least when we are here we can be sure that m_tcNextNAKTime_tk
             // is either unchanged, but still in future, or just set to be in future.
 
-<<<<<<< HEAD
-            HLOGC(mglog.Debug, log << "checkTimers: NEXT PNAK T=" << logging::FormatTime(CTimer::tk2us(m_ullNextNAKTime_tk)));
+            HLOGC(mglog.Debug, log << "checkTimers: NEXT PNAK T=" << logging::FormatClock(m_tcNextNAKTime_tk));
 
             // (Ah, ok, sanity check)
-            if (currtime_tk < m_ullNextNAKTime_tk)
-                nexttime_tk = nexttime_tk ? min(m_ullNextNAKTime_tk, nexttime_tk) : m_ullNextNAKTime_tk;
-=======
-            currtime_tk.setnow();
-            m_tcNextNAKTime_tk = currtime_tk + m_rNAKInt_tk;
->>>>>>> 7a4ad525
+            if (currtime_tk < m_tcNextNAKTime_tk)
+                nexttime_tk = nexttime_tk.value ? min(m_tcNextNAKTime_tk, nexttime_tk) : m_tcNextNAKTime_tk;
         }
     } // ELSE {
     // we are not sending back repeated NAK anymore and rely on the sender's EXP for retransmission
@@ -8674,33 +8505,19 @@
     // In UDT the m_bUserDefinedRTO and m_iRTO were in CCC class.
     // There's nothing in the original code that alters these values.
 
-<<<<<<< HEAD
-    uint64_t exp_int_tk;
+    DurationTk exp_int_tk;
     if (m_Smoother->RTO())
     {
-        exp_int_tk = m_Smoother->RTO() * m_ullCPUFrequency;
+        exp_int_tk = DurationTk(m_Smoother->RTO() * m_ullCPUFrequency);
     }
     else
     {
-        exp_int_tk = (m_iEXPCount * (m_iRTT + 4 * m_iRTTVar) + COMM_SYN_INTERVAL_US) * m_ullCPUFrequency;
-        if (exp_int_tk < m_iEXPCount * m_ullMinExpInt_tk)
-            exp_int_tk = m_iEXPCount * m_ullMinExpInt_tk;
-=======
-    ClockCpu next_exp_time_tk;
-    if (m_Smoother->RTO())
-    {
-        next_exp_time_tk = m_tcLastRspTime_tk + DurationTk(m_Smoother->RTO() * m_ullCPUFrequency);
-    }
-    else
-    {
-        DurationTk exp_int_tk = DurationTk((m_iEXPCount * (m_iRTT + 4 * m_iRTTVar) + COMM_SYN_INTERVAL_US) * m_ullCPUFrequency);
+        exp_int_tk = DurationTk((m_iEXPCount * (m_iRTT + 4 * m_iRTTVar) + COMM_SYN_INTERVAL_US) * m_ullCPUFrequency);
         if (exp_int_tk < m_iEXPCount * m_rMinExpInt_tk)
             exp_int_tk = m_iEXPCount * m_rMinExpInt_tk;
-        next_exp_time_tk = m_tcLastRspTime_tk + exp_int_tk;
->>>>>>> 7a4ad525
-    }
-
-    uint64_t next_exp_time_tk = m_ullLastRspTime_tk + exp_int_tk;
+    }
+
+    ClockCpu next_exp_time_tk = m_tcLastRspTime_tk + exp_int_tk;
 
     if (currtime_tk > next_exp_time_tk)
     {
@@ -8731,7 +8548,7 @@
 
             // It doesn't matter what it returns here. This is a "connection expired"
             // situation so the socket is about to be closed.
-            return 0;
+            return ClockCpu::null();
         }
 
         HLOGC(mglog.Debug, log << "EXP TIMER: count=" << m_iEXPCount << "/" << (+COMM_RESPONSE_MAX_EXP)
@@ -8803,20 +8620,20 @@
         // Update nexttime_tk if next exp time to be used at next time
         // is about to happen earlier than the latest estimated value
 
-        HLOGC(mglog.Debug, log << "checkTimers: NEXT EXP T=" << logging::FormatTime(CTimer::tk2us(next_exp_time_tk + exp_int_tk)) << " (FOLLOWING)");
+        HLOGC(mglog.Debug, log << "checkTimers: NEXT EXP T=" << logging::FormatClock(next_exp_time_tk + exp_int_tk) << " (FOLLOWING)");
         if (next_exp_time_tk + exp_int_tk < nexttime_tk)
             nexttime_tk = next_exp_time_tk + exp_int_tk;
     }
     else
     {
-        HLOGC(mglog.Debug, log << "checkTimers: NEXT EXP T=" << logging::FormatTime(CTimer::tk2us(next_exp_time_tk)));
+        HLOGC(mglog.Debug, log << "checkTimers: NEXT EXP T=" << logging::FormatClock(next_exp_time_tk));
         // EXP timer did not expire, so use CURRENT (not NEXT) exp timer
         if (next_exp_time_tk < nexttime_tk)
             nexttime_tk = next_exp_time_tk;
 
     }
 
-    HLOGC(mglog.Debug, log << "checkTimers: RESULTING NEXT EVENT T=" << logging::FormatTime(CTimer::tk2us(nexttime_tk)));
+    HLOGC(mglog.Debug, log << "checkTimers: RESULTING NEXT EVENT T=" << logging::FormatClock(nexttime_tk));
 
     // sender: Insert some packets sent after last received acknowledgement into the sender loss list.
     //         This handles retransmission on timeout for lost NAK for peer sending only one NAK when loss detected.
@@ -8845,13 +8662,8 @@
                     << " (" << CSeqNo::seqcmp(csn, m_iSndLastAck) << " packets)");
 
                 HLOGC(mglog.Debug, log << "timeout lost: pkts=" <<  num << " rtt+4*var=" <<
-<<<<<<< HEAD
                         m_iRTT + 4 * m_iRTTVar << " cnt=" <<  m_iReXmitCount << " slip="
-                        << (currtime_tk - (m_ullLastRspAckTime_tk + exp_int)) << "");
-=======
-                        m_iRTT + 4 * m_iRTTVar << " cnt=" <<  m_iReXmitCount << " diff="
                         << (currtime_tk - (m_tcLastRspAckTime_tk + exp_int)) << "");
->>>>>>> 7a4ad525
 
                 if (num > 0) {
                     m_iTraceSndLoss += 1; // num;
