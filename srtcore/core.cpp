--- conflicted
+++ resolved
@@ -9331,11 +9331,7 @@
     {
         ScopedLock glock (uglobal().m_GlobControlLock);
         grpspec = m_parent->m_GroupOf
-<<<<<<< HEAD
-            ? Sprint(" group=$", m_parent->m_GroupOf->id())
-=======
             ? fmtcat(" group=$", m_parent->m_GroupOf->id())
->>>>>>> 99ca9b46
             : string();
     }
 #else
