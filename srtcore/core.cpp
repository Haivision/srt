/*
 * SRT - Secure, Reliable, Transport
 * Copyright (c) 2018 Haivision Systems Inc.
 *
 * This Source Code Form is subject to the terms of the Mozilla Public
 * License, v. 2.0. If a copy of the MPL was not distributed with this
 * file, You can obtain one at http://mozilla.org/MPL/2.0/.
 *
 */

/*****************************************************************************
Copyright (c) 2001 - 2011, The Board of Trustees of the University of Illinois.
All rights reserved.

Redistribution and use in source and binary forms, with or without
modification, are permitted provided that the following conditions are
met:

* Redistributions of source code must retain the above
  copyright notice, this list of conditions and the
  following disclaimer.

* Redistributions in binary form must reproduce the
  above copyright notice, this list of conditions
  and the following disclaimer in the documentation
  and/or other materials provided with the distribution.

* Neither the name of the University of Illinois
  nor the names of its contributors may be used to
  endorse or promote products derived from this
  software without specific prior written permission.

THIS SOFTWARE IS PROVIDED BY THE COPYRIGHT HOLDERS AND CONTRIBUTORS "AS
IS" AND ANY EXPRESS OR IMPLIED WARRANTIES, INCLUDING, BUT NOT LIMITED TO,
THE IMPLIED WARRANTIES OF MERCHANTABILITY AND FITNESS FOR A PARTICULAR
PURPOSE ARE DISCLAIMED. IN NO EVENT SHALL THE COPYRIGHT OWNER OR
CONTRIBUTORS BE LIABLE FOR ANY DIRECT, INDIRECT, INCIDENTAL, SPECIAL,
EXEMPLARY, OR CONSEQUENTIAL DAMAGES (INCLUDING, BUT NOT LIMITED TO,
PROCUREMENT OF SUBSTITUTE GOODS OR SERVICES; LOSS OF USE, DATA, OR
PROFITS; OR BUSINESS INTERRUPTION) HOWEVER CAUSED AND ON ANY THEORY OF
LIABILITY, WHETHER IN CONTRACT, STRICT LIABILITY, OR TORT (INCLUDING
NEGLIGENCE OR OTHERWISE) ARISING IN ANY WAY OUT OF THE USE OF THIS
SOFTWARE, EVEN IF ADVISED OF THE POSSIBILITY OF SUCH DAMAGE.
*****************************************************************************/

/*****************************************************************************
written by
   Yunhong Gu, last updated 02/28/2012
modified by
   Haivision Systems Inc.
*****************************************************************************/

#include "platform_sys.h"

// Linux specific
#ifdef SRT_ENABLE_BINDTODEVICE
#include <linux/if.h>
#endif

#include <cmath>
#include <sstream>
#include <algorithm>
#include <iterator>
#include "srt.h"
#include "queue.h"
#include "api.h"
#include "core.h"
#include "logging.h"
#include "crypto.h"
#include "logging_api.h" // Required due to containing extern srt_logger_config
#include "logger_defs.h"

// Again, just in case when some "smart guy" provided such a global macro
#ifdef min
#undef min
#endif
#ifdef max
#undef max
#endif

using namespace std;
using namespace srt::sync;
using namespace srt_logging;

CUDTUnited CUDT::s_UDTUnited;

const SRTSOCKET UDT::INVALID_SOCK = CUDT::INVALID_SOCK;
const int       UDT::ERROR        = CUDT::ERROR;

// SRT Version constants
#define SRT_VERSION_UNK     0
#define SRT_VERSION_MAJ1    0x010000            /* Version 1 major */
#define SRT_VERSION_MAJ(v) (0xFF0000 & (v))     /* Major number ensuring backward compatibility */
#define SRT_VERSION_MIN(v) (0x00FF00 & (v))
#define SRT_VERSION_PCH(v) (0x0000FF & (v))

// NOTE: SRT_VERSION is primarily defined in the build file.
extern const int32_t SRT_DEF_VERSION = SrtParseVersion(SRT_VERSION);

//#define SRT_CMD_HSREQ       1           /* SRT Handshake Request (sender) */
#define SRT_CMD_HSREQ_MINSZ 8 /* Minumum Compatible (1.x.x) packet size (bytes) */
#define SRT_CMD_HSREQ_SZ 12   /* Current version packet size */
#if SRT_CMD_HSREQ_SZ > SRT_CMD_MAXSZ
#error SRT_CMD_MAXSZ too small
#endif
/*      Handshake Request (Network Order)
        0[31..0]:   SRT version     SRT_DEF_VERSION
        1[31..0]:   Options         0 [ | SRT_OPT_TSBPDSND ][ | SRT_OPT_HAICRYPT ]
        2[31..16]:  TsbPD resv      0
        2[15..0]:   TsbPD delay     [0..60000] msec
*/

//#define SRT_CMD_HSRSP       2           /* SRT Handshake Response (receiver) */
#define SRT_CMD_HSRSP_MINSZ 8 /* Minumum Compatible (1.x.x) packet size (bytes) */
#define SRT_CMD_HSRSP_SZ 12   /* Current version packet size */
#if SRT_CMD_HSRSP_SZ > SRT_CMD_MAXSZ
#error SRT_CMD_MAXSZ too small
#endif
/*      Handshake Response (Network Order)
        0[31..0]:   SRT version     SRT_DEF_VERSION
        1[31..0]:   Options         0 [ | SRT_OPT_TSBPDRCV [| SRT_OPT_TLPKTDROP ]][ | SRT_OPT_HAICRYPT]
                                      [ | SRT_OPT_NAKREPORT ] [ | SRT_OPT_REXMITFLG ]
        2[31..16]:  TsbPD resv      0
        2[15..0]:   TsbPD delay     [0..60000] msec
*/

void CUDT::construct()
{
    m_pSndBuffer           = NULL;
    m_pRcvBuffer           = NULL;
    m_pSndLossList         = NULL;
    m_pRcvLossList         = NULL;
    m_iReorderTolerance    = 0;
    m_iMaxReorderTolerance = 0; // Sensible optimal value is 10, 0 preserves old behavior
    m_iConsecEarlyDelivery = 0; // how many times so far the packet considered lost has been received before TTL expires
    m_iConsecOrderedDelivery = 0;

    m_pSndQueue = NULL;
    m_pRcvQueue = NULL;
    m_pSNode    = NULL;
    m_pRNode    = NULL;

    m_iSndHsRetryCnt      = SRT_MAX_HSRETRY + 1; // Will be reset to 0 for HSv5, this value is important for HSv4

    // Initial status
    m_bOpened             = false;
    m_bListening          = false;
    m_bConnecting         = false;
    m_bConnected          = false;
    m_bClosing            = false;
    m_bShutdown           = false;
    m_bBroken             = false;
    // XXX m_iBrokenCounter should be still set to some default!
    m_bPeerHealth         = true;
    m_RejectReason        = SRT_REJ_UNKNOWN;
    m_tsLastReqTime       = steady_clock::time_point();
    m_SrtHsSide           = HSD_DRAW;

    m_lSrtVersion            = SRT_DEF_VERSION;
    m_lPeerSrtVersion        = 0; // not defined until connected.
    m_lMinimumPeerSrtVersion = SRT_VERSION_MAJ1;

    m_iTsbPdDelay_ms     = 0;
    m_iPeerTsbPdDelay_ms = 0;

    m_bPeerTsbPd         = false;
    m_iPeerTsbPdDelay_ms = 0;
    m_bTsbPd             = false;
    m_bTsbPdAckWakeup    = false;
    m_bGroupTsbPd = false;
    m_bPeerTLPktDrop     = false;

    m_uKmRefreshRatePkt = 0;
    m_uKmPreAnnouncePkt = 0;

    // Initilize mutex and condition variables
    initSynch();

    // XXX: Unblock, when the callback is implemented
    // m_cbPacketArrival.set(this, &CUDT::defaultPacketArrival);
}

CUDT::CUDT(CUDTSocket* parent): m_parent(parent)
{
    construct();

    (void)SRT_DEF_VERSION;

    // Default UDT configurations
    m_iMSS            = DEF_MSS;
    m_bSynSending     = true;
    m_bSynRecving     = true;
    m_iFlightFlagSize = DEF_FLIGHT_SIZE;
    m_iSndBufSize     = DEF_BUFFER_SIZE;
    m_iRcvBufSize     = DEF_BUFFER_SIZE;
    m_iUDPSndBufSize  = DEF_UDP_BUFFER_SIZE;
    m_iUDPRcvBufSize  = m_iRcvBufSize * m_iMSS;

    // Linger: LIVE mode defaults, please refer to `SRTO_TRANSTYPE` option
    // for other modes.
    m_Linger.l_onoff  = 0;
    m_Linger.l_linger = 0;
    m_bRendezvous     = false;
    m_tdConnTimeOut = seconds_from(DEF_CONNTIMEO_S);
    m_bDriftTracer = true;
    m_iSndTimeOut = -1;
    m_iRcvTimeOut = -1;
    m_bReuseAddr  = true;
    m_llMaxBW     = -1;
    m_iIpTTL = -1;
    m_iIpToS = -1;
    m_CryptoSecret.len = 0;
    m_iSndCryptoKeyLen = 0;
    // Cfg
    m_bDataSender           = false; // Sender only if true: does not recv data
    m_bOPT_TsbPd            = true;  // Enable TsbPd on sender
    m_iOPT_TsbPdDelay       = SRT_LIVE_DEF_LATENCY_MS;
    m_iOPT_PeerTsbPdDelay   = 0; // Peer's TsbPd delay as receiver (here is its minimum value, if used)
    m_bOPT_TLPktDrop        = true;
    m_iOPT_SndDropDelay     = 0;
    m_bOPT_StrictEncryption = true;
    m_iOPT_PeerIdleTimeout  = COMM_RESPONSE_TIMEOUT_MS;
    m_uOPT_StabilityTimeout = CUDT::COMM_DEF_STABILITY_TIMEOUT_US;
    m_OPT_GroupConnect      = 0;
#if ENABLE_EXPERIMENTAL_BONDING
    m_HSGroupType           = SRT_GTYPE_UNDEFINED;
#endif
    m_iOPT_RetransmitAlgo       = 0;
    m_bTLPktDrop            = true; // Too-late Packet Drop
    m_bMessageAPI           = true;
    m_zOPT_ExpPayloadSize   = SRT_LIVE_DEF_PLSIZE;
    m_iIpV6Only             = -1;
    // Runtime
    m_bRcvNakReport             = true; // Receiver's Periodic NAK Reports
    m_llInputBW                 = 0;    // Application provided input bandwidth (0: internal input rate sampling)
    m_iOverheadBW               = 25;   // Percent above input stream rate (applies if m_llMaxBW == 0)
    m_OPT_PktFilterConfigString = "";

    m_pCache = NULL;

    // Default congctl is "live".
    // Available builtin congctl: "file".
    // Other congctls can be registerred.

    // Note that 'select' returns false if there's no such congctl.
    // If so, congctl becomes unselected. Calling 'configure' on an
    // unselected congctl results in exception.
    m_CongCtl.select("live");
}

CUDT::CUDT(CUDTSocket* parent, const CUDT& ancestor): m_parent(parent)
{
    construct();

    // XXX Consider all below fields (except m_bReuseAddr) to be put
    // into a separate class for easier copying.

    // Default UDT configurations
    m_iMSS            = ancestor.m_iMSS;
    m_bSynSending     = ancestor.m_bSynSending;
    m_bSynRecving     = ancestor.m_bSynRecving;
    m_iFlightFlagSize = ancestor.m_iFlightFlagSize;
    m_iSndBufSize     = ancestor.m_iSndBufSize;
    m_iRcvBufSize     = ancestor.m_iRcvBufSize;
    m_Linger          = ancestor.m_Linger;
    m_bDriftTracer    = ancestor.m_bDriftTracer;
    m_iUDPSndBufSize  = ancestor.m_iUDPSndBufSize;
    m_iUDPRcvBufSize  = ancestor.m_iUDPRcvBufSize;
    m_bRendezvous     = ancestor.m_bRendezvous;
    m_SrtHsSide = ancestor.m_SrtHsSide; // actually it sets it to HSD_RESPONDER
    m_tdConnTimeOut = ancestor.m_tdConnTimeOut;
    m_iSndTimeOut = ancestor.m_iSndTimeOut;
    m_iRcvTimeOut = ancestor.m_iRcvTimeOut;
    m_bReuseAddr  = true; // this must be true, because all accepted sockets share the same port with the listener
    m_llMaxBW     = ancestor.m_llMaxBW;
    m_iIpTTL = ancestor.m_iIpTTL;
    m_iIpToS = ancestor.m_iIpToS;
    m_llInputBW             = ancestor.m_llInputBW;
    m_iOverheadBW           = ancestor.m_iOverheadBW;
    m_bDataSender           = ancestor.m_bDataSender;
    m_bOPT_TsbPd            = ancestor.m_bOPT_TsbPd;
    m_iOPT_TsbPdDelay       = ancestor.m_iOPT_TsbPdDelay;
    m_iOPT_PeerTsbPdDelay   = ancestor.m_iOPT_PeerTsbPdDelay;
    m_bOPT_TLPktDrop        = ancestor.m_bOPT_TLPktDrop;
    m_iOPT_SndDropDelay     = ancestor.m_iOPT_SndDropDelay;
    m_bOPT_StrictEncryption = ancestor.m_bOPT_StrictEncryption;
    m_iOPT_RetransmitAlgo   = ancestor.m_iOPT_RetransmitAlgo;
    m_iOPT_PeerIdleTimeout  = ancestor.m_iOPT_PeerIdleTimeout;
    m_uOPT_StabilityTimeout = ancestor.m_uOPT_StabilityTimeout;
    m_OPT_GroupConnect      = ancestor.m_OPT_GroupConnect; // NOTE: on single accept set back to 0
    m_zOPT_ExpPayloadSize   = ancestor.m_zOPT_ExpPayloadSize;
    m_bTLPktDrop            = ancestor.m_bTLPktDrop;
    m_bMessageAPI           = ancestor.m_bMessageAPI;
    m_iIpV6Only             = ancestor.m_iIpV6Only;
    m_iReorderTolerance     = ancestor.m_iMaxReorderTolerance;  // Initialize with maximum value
    m_iMaxReorderTolerance  = ancestor.m_iMaxReorderTolerance;
    // Runtime
    m_bRcvNakReport             = ancestor.m_bRcvNakReport;
    m_OPT_PktFilterConfigString = ancestor.m_OPT_PktFilterConfigString;

    m_CryptoSecret     = ancestor.m_CryptoSecret;
    m_iSndCryptoKeyLen = ancestor.m_iSndCryptoKeyLen;

    m_uKmRefreshRatePkt = ancestor.m_uKmRefreshRatePkt;
    m_uKmPreAnnouncePkt = ancestor.m_uKmPreAnnouncePkt;

    m_pCache = ancestor.m_pCache;

    // SrtCongestion's copy constructor copies the selection,
    // but not the underlying congctl object. After
    // copy-constructed, the 'configure' must be called on it again.
    m_CongCtl = ancestor.m_CongCtl;

    m_lSrtVersion = ancestor.m_lSrtVersion;
    m_lMinimumPeerSrtVersion = ancestor.m_lMinimumPeerSrtVersion;
}

CUDT::~CUDT()
{
    // release mutex/condtion variables
    destroySynch();

    // Wipeout critical data
    memset(&m_CryptoSecret, 0, sizeof(m_CryptoSecret));

    // destroy the data structures
    delete m_pSndBuffer;
    delete m_pRcvBuffer;
    delete m_pSndLossList;
    delete m_pRcvLossList;
    delete m_pSNode;
    delete m_pRNode;
}

extern const SRT_SOCKOPT srt_post_opt_list [SRT_SOCKOPT_NPOST] = {
    SRTO_SNDSYN,
    SRTO_RCVSYN,
    SRTO_LINGER,
    SRTO_SNDTIMEO,
    SRTO_RCVTIMEO,
    SRTO_MAXBW,
    SRTO_INPUTBW,
    SRTO_OHEADBW,
    SRTO_SNDDROPDELAY,
    SRTO_CONNTIMEO,
    SRTO_DRIFTTRACER,
    SRTO_LOSSMAXTTL
};

void CUDT::setOpt(SRT_SOCKOPT optName, const void* optval, int optlen)
{
    if (m_bBroken || m_bClosing)
        throw CUDTException(MJ_CONNECTION, MN_CONNLOST, 0);

    ScopedLock cg (m_ConnectionLock);
    ScopedLock sendguard (m_SendLock);
    ScopedLock recvguard (m_RecvLock);

    HLOGC(aclog.Debug,
          log << CONID() << "OPTION: #" << optName << " value:" << FormatBinaryString((uint8_t*)optval, optlen));

    switch (optName)
    {
    case SRTO_MSS:
        if (m_bOpened)
            throw CUDTException(MJ_NOTSUP, MN_ISBOUND, 0);

        if (cast_optval<int>(optval, optlen) < int(CPacket::UDP_HDR_SIZE + CHandShake::m_iContentSize))
            throw CUDTException(MJ_NOTSUP, MN_INVAL, 0);

        m_iMSS = cast_optval<int>(optval);

        // Packet size cannot be greater than UDP buffer size
        if (m_iMSS > m_iUDPSndBufSize)
            m_iMSS = m_iUDPSndBufSize;
        if (m_iMSS > m_iUDPRcvBufSize)
            m_iMSS = m_iUDPRcvBufSize;

        break;

    case SRTO_SNDSYN:
        m_bSynSending = cast_optval<bool>(optval, optlen);
        break;

    case SRTO_RCVSYN:
        m_bSynRecving = cast_optval<bool>(optval, optlen);
        break;

    case SRTO_FC:
        if (m_bConnecting || m_bConnected)
            throw CUDTException(MJ_NOTSUP, MN_ISCONNECTED, 0);

        if (cast_optval<int>(optval, optlen) < 1)
            throw CUDTException(MJ_NOTSUP, MN_INVAL);

        // Mimimum recv flight flag size is 32 packets
        if (cast_optval<int>(optval) > 32)
            m_iFlightFlagSize = *(int *)optval;
        else
            m_iFlightFlagSize = 32;

        break;

    case SRTO_SNDBUF:
        if (m_bOpened)
            throw CUDTException(MJ_NOTSUP, MN_ISBOUND, 0);

        if (cast_optval<int>(optval, optlen) <= 0)
            throw CUDTException(MJ_NOTSUP, MN_INVAL, 0);

        m_iSndBufSize = cast_optval<int>(optval) / (m_iMSS - CPacket::UDP_HDR_SIZE);

        break;

    case SRTO_RCVBUF:
        if (m_bOpened)
            throw CUDTException(MJ_NOTSUP, MN_ISBOUND, 0);

        {
            const int val = cast_optval<int>(optval, optlen);
            if (val <= 0)
                throw CUDTException(MJ_NOTSUP, MN_INVAL, 0);

            // Mimimum recv buffer size is 32 packets
            const int mssin_size = m_iMSS - CPacket::UDP_HDR_SIZE;

            // XXX This magic 32 deserves some constant
            if (val > mssin_size * 32)
                m_iRcvBufSize = val / mssin_size;
            else
                m_iRcvBufSize = 32;

            // recv buffer MUST not be greater than FC size
            if (m_iRcvBufSize > m_iFlightFlagSize)
                m_iRcvBufSize = m_iFlightFlagSize;
        }

        break;

    case SRTO_LINGER:
        m_Linger = cast_optval<linger>(optval, optlen);
        break;

    case SRTO_UDP_SNDBUF:
        if (m_bOpened)
            throw CUDTException(MJ_NOTSUP, MN_ISBOUND, 0);

        m_iUDPSndBufSize = cast_optval<int>(optval, optlen);

        if (m_iUDPSndBufSize < m_iMSS)
            m_iUDPSndBufSize = m_iMSS;

        break;

    case SRTO_UDP_RCVBUF:
        if (m_bOpened)
            throw CUDTException(MJ_NOTSUP, MN_ISBOUND, 0);

        m_iUDPRcvBufSize = cast_optval<int>(optval, optlen);

        if (m_iUDPRcvBufSize < m_iMSS)
            m_iUDPRcvBufSize = m_iMSS;

        break;

    case SRTO_RENDEZVOUS:
        if (m_bConnecting || m_bConnected)
            throw CUDTException(MJ_NOTSUP, MN_ISBOUND, 0);
        m_bRendezvous = cast_optval<bool>(optval, optlen);
        break;

    case SRTO_SNDTIMEO:
        m_iSndTimeOut = cast_optval<int>(optval, optlen);
        break;

    case SRTO_RCVTIMEO:
        m_iRcvTimeOut = cast_optval<int>(optval, optlen);
        break;

    case SRTO_REUSEADDR:
        if (m_bOpened)
            throw CUDTException(MJ_NOTSUP, MN_ISBOUND, 0);
        m_bReuseAddr = cast_optval<bool>(optval, optlen);
        break;

    case SRTO_MAXBW:
        m_llMaxBW = cast_optval<int64_t>(optval, optlen);

        // This can be done on both connected and unconnected socket.
        // When not connected, this will do nothing, however this
        // event will be repeated just after connecting anyway.
        if (m_bConnected)
            updateCC(TEV_INIT, EventVariant(TEV_INIT_RESET));
        break;

    case SRTO_IPTTL:
        if (m_bOpened)
            throw CUDTException(MJ_NOTSUP, MN_ISBOUND, 0);
        if (!(cast_optval<int>(optval, optlen) == -1) && !((cast_optval<int>(optval) >= 1) && (cast_optval<int>(optval) <= 255)))
            throw CUDTException(MJ_NOTSUP, MN_INVAL, 0);
        m_iIpTTL = cast_optval<int>(optval);
        break;

    case SRTO_IPTOS:
        if (m_bOpened)
            throw CUDTException(MJ_NOTSUP, MN_ISBOUND, 0);
        m_iIpToS = cast_optval<int>(optval, optlen);
        break;

    case SRTO_BINDTODEVICE:
#ifdef SRT_ENABLE_BINDTODEVICE
        {
            string val;
            if (optlen == -1)
                val = (const char *)optval;
            else
                val.assign((const char *)optval, optlen);
            if (val.size() >= IFNAMSIZ)
            {
                LOGC(kmlog.Error, log << "SRTO_BINDTODEVICE: device name too long (max: IFNAMSIZ=" << IFNAMSIZ << ")");
                throw CUDTException(MJ_NOTSUP, MN_INVAL, 0);
            }

            m_BindToDevice = val;
        }
#else
        LOGC(kmlog.Error, log << "SRTO_BINDTODEVICE is not supported on that platform");
        throw CUDTException(MJ_NOTSUP, MN_INVAL, 0);
#endif
        break;

    case SRTO_INPUTBW:
        m_llInputBW = cast_optval<int64_t>(optval, optlen);
        // (only if connected; if not, then the value
        // from m_iOverheadBW will be used initially)
        if (m_bConnected)
            updateCC(TEV_INIT, EventVariant(TEV_INIT_INPUTBW));
        break;

    case SRTO_OHEADBW:
        if ((cast_optval<int32_t>(optval, optlen) < 5) || (cast_optval<int32_t>(optval) > 100))
            throw CUDTException(MJ_NOTSUP, MN_INVAL, 0);
        m_iOverheadBW = cast_optval<int32_t>(optval);

        // Changed overhead BW, so spread the change
        // (only if connected; if not, then the value
        // from m_iOverheadBW will be used initially)
        if (m_bConnected)
            updateCC(TEV_INIT, EventVariant(TEV_INIT_OHEADBW));
        break;

    case SRTO_SENDER:
        if (m_bConnected)
            throw CUDTException(MJ_NOTSUP, MN_ISCONNECTED, 0);
        m_bDataSender = cast_optval<bool>(optval, optlen);
        break;

    case SRTO_TSBPDMODE:
        if (m_bOpened)
            throw CUDTException(MJ_NOTSUP, MN_ISBOUND, 0);

        m_bOPT_TsbPd = cast_optval<bool>(optval, optlen);
        break;

    case SRTO_LATENCY:
        if (m_bOpened)
            throw CUDTException(MJ_NOTSUP, MN_ISBOUND, 0);

        m_iOPT_TsbPdDelay     = cast_optval<int>(optval, optlen);
        m_iOPT_PeerTsbPdDelay = cast_optval<int>(optval);
        break;

    case SRTO_RCVLATENCY:
        if (m_bOpened)
            throw CUDTException(MJ_NOTSUP, MN_ISBOUND, 0);

        m_iOPT_TsbPdDelay = cast_optval<int>(optval, optlen);
        break;

    case SRTO_PEERLATENCY:
        if (m_bOpened)
            throw CUDTException(MJ_NOTSUP, MN_ISBOUND, 0);

        m_iOPT_PeerTsbPdDelay = cast_optval<int>(optval, optlen);
        break;

    case SRTO_TLPKTDROP:
        if (m_bOpened)
            throw CUDTException(MJ_NOTSUP, MN_ISBOUND, 0);

        m_bOPT_TLPktDrop = cast_optval<bool>(optval, optlen);
        break;

    case SRTO_SNDDROPDELAY:
        // Surprise: you may be connected to alter this option.
        // The application may manipulate this option on sender while transmitting.
        m_iOPT_SndDropDelay = cast_optval<int>(optval, optlen);
        break;

    case SRTO_PASSPHRASE:
        // For consistency, throw exception when connected,
        // no matter if otherwise the password can be set.
        if (m_bConnected)
            throw CUDTException(MJ_NOTSUP, MN_ISCONNECTED, 0);

#ifdef SRT_ENABLE_ENCRYPTION
        // Password must be 10-80 characters.
        // Or it can be empty to clear the password.
        if ((optlen != 0) && (optlen < 10 || optlen > HAICRYPT_SECRET_MAX_SZ))
            throw CUDTException(MJ_NOTSUP, MN_INVAL, 0);

        memset(&m_CryptoSecret, 0, sizeof(m_CryptoSecret));
        m_CryptoSecret.typ = HAICRYPT_SECTYP_PASSPHRASE;
        m_CryptoSecret.len = (optlen <= (int)sizeof(m_CryptoSecret.str) ? optlen : (int)sizeof(m_CryptoSecret.str));
        memcpy((m_CryptoSecret.str), optval, m_CryptoSecret.len);
#else
        if (optlen == 0)
            break;

        LOGC(aclog.Error, log << "SRTO_PASSPHRASE: encryption not enabled at compile time");
        throw CUDTException(MJ_NOTSUP, MN_INVAL, 0);
#endif
        break;

    case SRTO_PBKEYLEN:
        if (m_bConnected)
            throw CUDTException(MJ_NOTSUP, MN_ISCONNECTED, 0);
#ifdef SRT_ENABLE_ENCRYPTION
        {
            const int v    = cast_optval<int>(optval, optlen);
            int allowed[4] = {
                0,  // Default value, if this results for initiator, defaults to 16. See below.
                16, // AES-128
                24, // AES-192
                32  // AES-256
            };
            int *allowed_end = allowed + 4;
            if (find(allowed, allowed_end, v) == allowed_end)
            {
                LOGC(aclog.Error,
                     log << "Invalid value for option SRTO_PBKEYLEN: " << v << "; allowed are: 0, 16, 24, 32");
                throw CUDTException(MJ_NOTSUP, MN_INVAL, 0);
            }

            // Note: This works a little different in HSv4 and HSv5.

            // HSv4:
            // The party that is set SRTO_SENDER will send KMREQ, and it will
            // use default value 16, if SRTO_PBKEYLEN is the default value 0.
            // The responder that receives KMRSP has nothing to say about
            // PBKEYLEN anyway and it will take the length of the key from
            // the initiator (sender) as a good deal.
            //
            // HSv5:
            // The initiator (independently on the sender) will send KMREQ,
            // and as it should be the sender to decide about the PBKEYLEN.
            // Your application should do the following then:
            // 1. The sender should set PBKEYLEN to the required value.
            // 2. If the sender is initiator, it will create the key using
            //    its preset PBKEYLEN (or default 16, if not set) and the
            //    receiver-responder will take it as a good deal.
            // 3. Leave the PBKEYLEN value on the receiver as default 0.
            // 4. If sender is responder, it should then advertise the PBKEYLEN
            //    value in the initial handshake messages (URQ_INDUCTION if
            //    listener, and both URQ_WAVEAHAND and URQ_CONCLUSION in case
            //    of rendezvous, as it is the matter of luck who of them will
            //    eventually become the initiator). This way the receiver
            //    being an initiator will set m_iSndCryptoKeyLen before setting
            //    up KMREQ for sending to the sender-responder.
            //
            // Note that in HSv5 if both sides set PBKEYLEN, the responder
            // wins, unless the initiator is a sender (the effective PBKEYLEN
            // will be the one advertised by the responder). If none sets,
            // PBKEYLEN will default to 16.

            m_iSndCryptoKeyLen = v;
        }
#else
        LOGC(aclog.Error, log << "SRTO_PBKEYLEN: encryption not enabled at compile time");
        throw CUDTException(MJ_NOTSUP, MN_INVAL, 0);
#endif
        break;

    case SRTO_NAKREPORT:
        if (m_bOpened)
            throw CUDTException(MJ_NOTSUP, MN_ISBOUND, 0);

        m_bRcvNakReport = cast_optval<bool>(optval, optlen);
        break;

    case SRTO_CONNTIMEO:
        m_tdConnTimeOut = milliseconds_from(cast_optval<int>(optval, optlen));
        break;

    case SRTO_DRIFTTRACER:
        m_bDriftTracer = cast_optval<bool>(optval, optlen);
        break;

    case SRTO_LOSSMAXTTL:
        m_iMaxReorderTolerance = cast_optval<int>(optval, optlen);
        if (!m_bConnected)
            m_iReorderTolerance = m_iMaxReorderTolerance;
        break;

    case SRTO_VERSION:
        if (m_bConnected)
            throw CUDTException(MJ_NOTSUP, MN_ISCONNECTED, 0);
        m_lSrtVersion = cast_optval<uint32_t>(optval, optlen);
        break;

    case SRTO_MINVERSION:
        if (m_bConnected)
            throw CUDTException(MJ_NOTSUP, MN_ISCONNECTED, 0);
        m_lMinimumPeerSrtVersion = cast_optval<uint32_t>(optval, optlen);
        break;

    case SRTO_STREAMID:
        if (m_bConnected)
            throw CUDTException(MJ_NOTSUP, MN_ISCONNECTED, 0);

        if (size_t(optlen) > MAX_SID_LENGTH)
            throw CUDTException(MJ_NOTSUP, MN_INVAL, 0);

        m_sStreamName.assign((const char*)optval, optlen);
        break;

    case SRTO_CONGESTION:
        if (m_bConnected)
            throw CUDTException(MJ_NOTSUP, MN_ISCONNECTED, 0);

        {
            string val;
            if (optlen == -1)
                val = (const char*)optval;
            else
                val.assign((const char*)optval, optlen);

            // Translate alias
            if (val == "vod")
                val = "file";

            bool res = m_CongCtl.select(val);
            if (!res)
                throw CUDTException(MJ_NOTSUP, MN_INVAL, 0);
        }
        break;

    case SRTO_MESSAGEAPI:
        if (m_bConnected)
            throw CUDTException(MJ_NOTSUP, MN_ISCONNECTED, 0);

        m_bMessageAPI = cast_optval<bool>(optval, optlen);
        break;

    case SRTO_PAYLOADSIZE:
        if (m_bConnected)
            throw CUDTException(MJ_NOTSUP, MN_ISCONNECTED, 0);

        if (*(int *)optval > SRT_LIVE_MAX_PLSIZE)
        {
            LOGC(aclog.Error, log << "SRTO_PAYLOADSIZE: value exceeds SRT_LIVE_MAX_PLSIZE, maximum payload per MTU.");
            throw CUDTException(MJ_NOTSUP, MN_INVAL, 0);
        }

        if (m_OPT_PktFilterConfigString != "")
        {
            // This means that the filter might have been installed before,
            // and the fix to the maximum payload size was already applied.
            // This needs to be checked now.
            SrtFilterConfig fc;
            if (!ParseFilterConfig(m_OPT_PktFilterConfigString, fc))
            {
                // Break silently. This should not happen
                LOGC(aclog.Error, log << "SRTO_PAYLOADSIZE: IPE: failing filter configuration installed");
                throw CUDTException(MJ_NOTSUP, MN_INVAL, 0);
            }

            size_t efc_max_payload_size = SRT_LIVE_MAX_PLSIZE - fc.extra_size;
            if (m_zOPT_ExpPayloadSize > efc_max_payload_size)
            {
                LOGC(aclog.Error,
                     log << "SRTO_PAYLOADSIZE: value exceeds SRT_LIVE_MAX_PLSIZE decreased by " << fc.extra_size
                         << " required for packet filter header");
                throw CUDTException(MJ_NOTSUP, MN_INVAL, 0);
            }
        }

        m_zOPT_ExpPayloadSize = cast_optval<int>(optval, optlen);
        break;

    case SRTO_TRANSTYPE:
        if (m_bOpened)
            throw CUDTException(MJ_NOTSUP, MN_ISBOUND, 0);

        // XXX Note that here the configuration for SRTT_LIVE
        // is the same as DEFAULT VALUES for these fields set
        // in CUDT::CUDT.
        switch (cast_optval<SRT_TRANSTYPE>(optval, optlen))
        {
        case SRTT_LIVE:
            // Default live options:
            // - tsbpd: on
            // - latency: 120ms
            // - linger: off
            // - congctl: live
            // - extraction method: message (reading call extracts one message)
            m_bOPT_TsbPd          = true;
            m_iOPT_TsbPdDelay     = SRT_LIVE_DEF_LATENCY_MS;
            m_iOPT_PeerTsbPdDelay = 0;
            m_bOPT_TLPktDrop      = true;
            m_iOPT_SndDropDelay   = 0;
            m_bMessageAPI         = true;
            m_bRcvNakReport       = true;
            m_zOPT_ExpPayloadSize = SRT_LIVE_DEF_PLSIZE;
            m_Linger.l_onoff      = 0;
            m_Linger.l_linger     = 0;
            m_CongCtl.select("live");
            break;

        case SRTT_FILE:
            // File transfer mode:
            // - tsbpd: off
            // - latency: 0
            // - linger: 2 minutes (180s)
            // - congctl: file (original UDT congestion control)
            // - extraction method: stream (reading call extracts as many bytes as available and fits in buffer)
            m_bOPT_TsbPd          = false;
            m_iOPT_TsbPdDelay     = 0;
            m_iOPT_PeerTsbPdDelay = 0;
            m_bOPT_TLPktDrop      = false;
            m_iOPT_SndDropDelay   = -1;
            m_bMessageAPI         = false;
            m_bRcvNakReport       = false;
            m_zOPT_ExpPayloadSize = 0; // use maximum
            m_Linger.l_onoff      = 1;
            m_Linger.l_linger     = DEF_LINGER_S;
            m_CongCtl.select("file");
            break;

        default:
            throw CUDTException(MJ_NOTSUP, MN_INVAL, 0);
        }
        break;

#if ENABLE_EXPERIMENTAL_BONDING
    case SRTO_GROUPCONNECT:
        if (m_bConnected)
            throw CUDTException(MJ_NOTSUP, MN_ISCONNECTED, 0);
        m_OPT_GroupConnect = cast_optval<int>(optval, optlen);
        break;
#endif

    case SRTO_KMREFRESHRATE:
        if (m_bConnected)
            throw CUDTException(MJ_NOTSUP, MN_ISCONNECTED, 0);

        // If you first change the KMREFRESHRATE, KMPREANNOUNCE
        // will be set to the maximum allowed value
        m_uKmRefreshRatePkt = cast_optval<int>(optval, optlen);
        if (m_uKmPreAnnouncePkt == 0 || m_uKmPreAnnouncePkt > (m_uKmRefreshRatePkt - 1) / 2)
        {
            m_uKmPreAnnouncePkt = (m_uKmRefreshRatePkt - 1) / 2;
            LOGC(aclog.Warn,
                 log << "SRTO_KMREFRESHRATE=0x" << hex << m_uKmRefreshRatePkt << ": setting SRTO_KMPREANNOUNCE=0x"
                     << hex << m_uKmPreAnnouncePkt);
        }
        break;

    case SRTO_KMPREANNOUNCE:
        if (m_bConnected)
            throw CUDTException(MJ_NOTSUP, MN_ISCONNECTED, 0);
        {
            const int val = cast_optval<int>(optval, optlen);
            const int kmref = m_uKmRefreshRatePkt == 0 ? HAICRYPT_DEF_KM_REFRESH_RATE : m_uKmRefreshRatePkt;
            if (val > (kmref - 1) / 2)
            {
                LOGC(aclog.Error,
                     log << "SRTO_KMPREANNOUNCE=0x" << hex << val << " exceeds KmRefresh/2, 0x" << ((kmref - 1) / 2)
                         << " - OPTION REJECTED.");
                throw CUDTException(MJ_NOTSUP, MN_INVAL, 0);
            }

            m_uKmPreAnnouncePkt = val;
        }
        break;

    case SRTO_ENFORCEDENCRYPTION:
        if (m_bConnected)
            throw CUDTException(MJ_NOTSUP, MN_ISCONNECTED, 0);

        m_bOPT_StrictEncryption = cast_optval<bool>(optval, optlen);
        break;

    case SRTO_PEERIDLETIMEO:

        if (m_bConnected)
            throw CUDTException(MJ_NOTSUP, MN_ISCONNECTED, 0);
        m_iOPT_PeerIdleTimeout = cast_optval<int>(optval, optlen);
        break;

    case SRTO_IPV6ONLY:
        if (m_bConnected)
            throw CUDTException(MJ_NOTSUP, MN_ISCONNECTED, 0);

        m_iIpV6Only = cast_optval<int>(optval, optlen);
        break;

    case SRTO_PACKETFILTER:
        if (m_bConnected)
            throw CUDTException(MJ_NOTSUP, MN_ISCONNECTED, 0);

        {
            string arg((const char*)optval, optlen);
            // Parse the configuration string prematurely
            SrtFilterConfig fc;
            if (!ParseFilterConfig(arg, fc))
            {
                LOGC(aclog.Error,
                     log << "SRTO_FILTER: Incorrect syntax. Use: FILTERTYPE[,KEY:VALUE...]. "
                            "FILTERTYPE ("
                         << fc.type << ") must be installed (or builtin)");
                throw CUDTException(MJ_NOTSUP, MN_INVAL, 0);
            }

            size_t efc_max_payload_size = SRT_LIVE_MAX_PLSIZE - fc.extra_size;
            if (m_zOPT_ExpPayloadSize > efc_max_payload_size)
            {
                LOGC(aclog.Warn,
                     log << "Due to filter-required extra " << fc.extra_size << " bytes, SRTO_PAYLOADSIZE fixed to "
                         << efc_max_payload_size << " bytes");
                m_zOPT_ExpPayloadSize = efc_max_payload_size;
            }

            m_OPT_PktFilterConfigString = arg;
        }
        break;

#if ENABLE_EXPERIMENTAL_BONDING
    case SRTO_GROUPSTABTIMEO:
        {
            // This option is meaningless for the socket itself.
            // It's set here just for the sake of setting it on a listener
            // socket so that it is then applied on the group when a
            // group connection is configuired.
            const int val = cast_optval<int>(optval, optlen);

            // Search if you already have SRTO_PEERIDLETIMEO set

            const int idletmo = m_iOPT_PeerIdleTimeout;

            // Both are in milliseconds.
            // This option is RECORDED in microseconds, while
            // idletmp is recorded in milliseconds, only translated to
            // microseconds directly before use.
            if (val >= idletmo)
            {
                LOGC(aclog.Error, log << "group option: SRTO_GROUPSTABTIMEO(" << val
                        << ") exceeds SRTO_PEERIDLETIMEO(" << idletmo << ")");
                throw CUDTException(MJ_NOTSUP, MN_INVAL, 0);
            }

            m_uOPT_StabilityTimeout = val * 1000;
        }
        break;
#endif

    case SRTO_RETRANSMITALGO:
        if (m_bConnected)
            throw CUDTException(MJ_NOTSUP, MN_ISCONNECTED, 0);

        m_iOPT_RetransmitAlgo = cast_optval<int32_t>(optval, optlen);
        break;

    default:
        throw CUDTException(MJ_NOTSUP, MN_INVAL, 0);
    }
}

void CUDT::getOpt(SRT_SOCKOPT optName, void *optval, int &optlen)
{
    ScopedLock cg(m_ConnectionLock);

    switch (optName)
    {
    case SRTO_MSS:
        *(int *)optval = m_iMSS;
        optlen         = sizeof(int);
        break;

    case SRTO_SNDSYN:
        *(bool *)optval = m_bSynSending;
        optlen          = sizeof(bool);
        break;

    case SRTO_RCVSYN:
        *(bool *)optval = m_bSynRecving;
        optlen          = sizeof(bool);
        break;

    case SRTO_ISN:
        *(int *)optval = m_iISN;
        optlen         = sizeof(int);
        break;

    case SRTO_FC:
        *(int *)optval = m_iFlightFlagSize;
        optlen         = sizeof(int);
        break;

    case SRTO_SNDBUF:
        *(int *)optval = m_iSndBufSize * (m_iMSS - CPacket::UDP_HDR_SIZE);
        optlen         = sizeof(int);
        break;

    case SRTO_RCVBUF:
        *(int *)optval = m_iRcvBufSize * (m_iMSS - CPacket::UDP_HDR_SIZE);
        optlen         = sizeof(int);
        break;

    case SRTO_LINGER:
        if (optlen < (int)(sizeof(linger)))
            throw CUDTException(MJ_NOTSUP, MN_INVAL, 0);

        *(linger *)optval = m_Linger;
        optlen            = sizeof(linger);
        break;

    case SRTO_UDP_SNDBUF:
        *(int *)optval = m_iUDPSndBufSize;
        optlen         = sizeof(int);
        break;

    case SRTO_UDP_RCVBUF:
        *(int *)optval = m_iUDPRcvBufSize;
        optlen         = sizeof(int);
        break;

    case SRTO_RENDEZVOUS:
        *(bool *)optval = m_bRendezvous;
        optlen          = sizeof(bool);
        break;

    case SRTO_SNDTIMEO:
        *(int *)optval = m_iSndTimeOut;
        optlen         = sizeof(int);
        break;

    case SRTO_RCVTIMEO:
        *(int *)optval = m_iRcvTimeOut;
        optlen         = sizeof(int);
        break;

    case SRTO_REUSEADDR:
        *(bool *)optval = m_bReuseAddr;
        optlen          = sizeof(bool);
        break;

    case SRTO_MAXBW:
        *(int64_t *)optval = m_llMaxBW;
        optlen             = sizeof(int64_t);
        break;

    case SRTO_INPUTBW:
       *(int64_t*)optval = m_llInputBW;
       optlen             = sizeof(int64_t);
       break;

    case SRTO_OHEADBW:
        *(int32_t *)optval = m_iOverheadBW;
        optlen = sizeof(int32_t);
        break;

    case SRTO_STATE:
        *(int32_t *)optval = s_UDTUnited.getStatus(m_SocketID);
        optlen             = sizeof(int32_t);
        break;

    case SRTO_EVENT:
    {
        int32_t event = 0;
        if (m_bBroken)
            event |= SRT_EPOLL_ERR;
        else
        {
            enterCS(m_RecvLock);
            if (m_pRcvBuffer && m_pRcvBuffer->isRcvDataReady())
                event |= SRT_EPOLL_IN;
            leaveCS(m_RecvLock);
            if (m_pSndBuffer && (m_iSndBufSize > m_pSndBuffer->getCurrBufSize()))
                event |= SRT_EPOLL_OUT;
        }
        *(int32_t *)optval = event;
        optlen             = sizeof(int32_t);
        break;
    }

    case SRTO_SNDDATA:
        if (m_pSndBuffer)
            *(int32_t *)optval = m_pSndBuffer->getCurrBufSize();
        else
            *(int32_t *)optval = 0;
        optlen = sizeof(int32_t);
        break;

    case SRTO_RCVDATA:
        if (m_pRcvBuffer)
        {
            enterCS(m_RecvLock);
            *(int32_t *)optval = m_pRcvBuffer->getRcvDataSize();
            leaveCS(m_RecvLock);
        }
        else
            *(int32_t *)optval = 0;
        optlen = sizeof(int32_t);
        break;

    case SRTO_IPTTL:
        if (m_bOpened)
            *(int32_t *)optval = m_pSndQueue->getIpTTL();
        else
            *(int32_t *)optval = m_iIpTTL;
        optlen = sizeof(int32_t);
        break;

    case SRTO_IPTOS:
        if (m_bOpened)
            *(int32_t *)optval = m_pSndQueue->getIpToS();
        else
            *(int32_t *)optval = m_iIpToS;
        optlen = sizeof(int32_t);
        break;

    case SRTO_BINDTODEVICE:
#ifdef SRT_ENABLE_BINDTODEVICE
        if (optlen < IFNAMSIZ)
            throw CUDTException(MJ_NOTSUP, MN_INVAL, 0);

        if (m_bOpened && m_pSndQueue->getBind(((char*)optval), optlen))
        {
            optlen = strlen((char*)optval);
            break;
        }

        // Fallback: return from internal data
        strcpy(((char*)optval), m_BindToDevice.c_str());
        optlen = m_BindToDevice.size();
#else
        LOGC(smlog.Error, log << "SRTO_BINDTODEVICE is not supported on that platform");
        throw CUDTException(MJ_NOTSUP, MN_INVAL, 0);
#endif
        break;

    case SRTO_SENDER:
        *(int32_t *)optval = m_bDataSender;
        optlen             = sizeof(int32_t);
        break;

    case SRTO_TSBPDMODE:
        *(int32_t *)optval = m_bOPT_TsbPd;
        optlen             = sizeof(int32_t);
        break;

    case SRTO_LATENCY:
    case SRTO_RCVLATENCY:
        *(int32_t *)optval = m_iTsbPdDelay_ms;
        optlen             = sizeof(int32_t);
        break;

    case SRTO_PEERLATENCY:
        *(int32_t *)optval = m_iPeerTsbPdDelay_ms;
        optlen             = sizeof(int32_t);
        break;

    case SRTO_TLPKTDROP:
        *(int32_t *)optval = m_bTLPktDrop;
        optlen             = sizeof(int32_t);
        break;

    case SRTO_SNDDROPDELAY:
        *(int32_t *)optval = m_iOPT_SndDropDelay;
        optlen             = sizeof(int32_t);
        break;

    case SRTO_PBKEYLEN:
        if (m_pCryptoControl)
            *(int32_t *)optval = m_pCryptoControl->KeyLen(); // Running Key length.
        else
            *(int32_t *)optval = m_iSndCryptoKeyLen; // May be 0.
        optlen = sizeof(int32_t);
        break;

    case SRTO_KMSTATE:
        if (!m_pCryptoControl)
            *(int32_t *)optval = SRT_KM_S_UNSECURED;
        else if (m_bDataSender)
            *(int32_t *)optval = m_pCryptoControl->m_SndKmState;
        else
            *(int32_t *)optval = m_pCryptoControl->m_RcvKmState;
        optlen = sizeof(int32_t);
        break;

    case SRTO_SNDKMSTATE: // State imposed by Agent depending on PW and KMX
        if (m_pCryptoControl)
            *(int32_t *)optval = m_pCryptoControl->m_SndKmState;
        else
            *(int32_t *)optval = SRT_KM_S_UNSECURED;
        optlen = sizeof(int32_t);
        break;

    case SRTO_RCVKMSTATE: // State returned by Peer as informed during KMX
        if (m_pCryptoControl)
            *(int32_t *)optval = m_pCryptoControl->m_RcvKmState;
        else
            *(int32_t *)optval = SRT_KM_S_UNSECURED;
        optlen = sizeof(int32_t);
        break;

    case SRTO_LOSSMAXTTL:
        *(int32_t*)optval = m_iMaxReorderTolerance;
        optlen = sizeof(int32_t);
        break;

    case SRTO_NAKREPORT:
        *(bool *)optval = m_bRcvNakReport;
        optlen          = sizeof(bool);
        break;

    case SRTO_VERSION:
        *(int32_t *)optval = m_lSrtVersion;
        optlen             = sizeof(int32_t);
        break;

    case SRTO_PEERVERSION:
        *(int32_t *)optval = m_lPeerSrtVersion;
        optlen             = sizeof(int32_t);
        break;

    case SRTO_CONNTIMEO:
        *(int*)optval = count_milliseconds(m_tdConnTimeOut);
        optlen        = sizeof(int);
        break;

    case SRTO_DRIFTTRACER:
        *(int*)optval = m_bDriftTracer;
        optlen        = sizeof(int);
        break;

    case SRTO_MINVERSION:
        *(uint32_t *)optval = m_lMinimumPeerSrtVersion;
        optlen              = sizeof(uint32_t);
        break;

    case SRTO_STREAMID:
        if (size_t(optlen) < m_sStreamName.size() + 1)
            throw CUDTException(MJ_NOTSUP, MN_INVAL, 0);

        strcpy((char *)optval, m_sStreamName.c_str());
        optlen = m_sStreamName.size();
        break;

    case SRTO_CONGESTION:
    {
        string tt = m_CongCtl.selected_name();
        strcpy((char *)optval, tt.c_str());
        optlen = tt.size();
    }
    break;

    case SRTO_MESSAGEAPI:
        optlen          = sizeof(bool);
        *(bool *)optval = m_bMessageAPI;
        break;

    case SRTO_PAYLOADSIZE:
        optlen         = sizeof(int);
        *(int *)optval = m_zOPT_ExpPayloadSize;
        break;

#if ENABLE_EXPERIMENTAL_BONDING
    case SRTO_GROUPCONNECT:
        optlen         = sizeof (int);
        *(int*)optval = m_OPT_GroupConnect;
        break;

    case SRTO_GROUPTYPE:
        optlen         = sizeof (int);
        *(int*)optval = m_HSGroupType;
        break;
#endif

    case SRTO_ENFORCEDENCRYPTION:
        optlen             = sizeof(int32_t); // also with TSBPDMODE and SENDER
        *(int32_t *)optval = m_bOPT_StrictEncryption;
        break;

    case SRTO_IPV6ONLY:
        optlen         = sizeof(int);
        *(int *)optval = m_iIpV6Only;
        break;

    case SRTO_PEERIDLETIMEO:
        *(int *)optval = m_iOPT_PeerIdleTimeout;
        optlen         = sizeof(int);
        break;

    case SRTO_PACKETFILTER:
        if (size_t(optlen) < m_OPT_PktFilterConfigString.size() + 1)
            throw CUDTException(MJ_NOTSUP, MN_INVAL, 0);

        strcpy((char *)optval, m_OPT_PktFilterConfigString.c_str());
        optlen = m_OPT_PktFilterConfigString.size();
        break;

    case SRTO_RETRANSMITALGO:
        *(int32_t *)optval = m_iOPT_RetransmitAlgo;
        optlen         = sizeof(int32_t);
        break;

    default:
        throw CUDTException(MJ_NOTSUP, MN_NONE, 0);
    }
}

#if ENABLE_EXPERIMENTAL_BONDING
bool SRT_SocketOptionObject::add(SRT_SOCKOPT optname, const void* optval, size_t optlen)
{
    // Check first if this option is allowed to be set
    // as on a member socket.

    switch (optname)
    {
    case SRTO_BINDTODEVICE:
    case SRTO_CONNTIMEO:
    case SRTO_DRIFTTRACER:
        //SRTO_FC - not allowed to be different among group members
    case SRTO_GROUPSTABTIMEO:
        //SRTO_INPUTBW - per transmission setting
    case SRTO_IPTOS:
    case SRTO_IPTTL:
    case SRTO_KMREFRESHRATE:
    case SRTO_KMPREANNOUNCE:
        //SRTO_LATENCY - per transmission setting
        //SRTO_LINGER - not for managed sockets
    case SRTO_LOSSMAXTTL:
        //SRTO_MAXBW - per transmission setting
        //SRTO_MESSAGEAPI - groups are live mode only
        //SRTO_MINVERSION - per group connection setting
    case SRTO_NAKREPORT:
        //SRTO_OHEADBW - per transmission setting
        //SRTO_PACKETFILTER - per transmission setting
        //SRTO_PASSPHRASE - per group connection setting
        //SRTO_PASSPHRASE - per transmission setting
        //SRTO_PBKEYLEN - per group connection setting
    case SRTO_PEERIDLETIMEO:
    case SRTO_RCVBUF:
        //SRTO_RCVSYN - must be always false in groups
        //SRTO_RCVTIMEO - must be alwyas -1 in groups
    case SRTO_SNDBUF:
    case SRTO_SNDDROPDELAY:
        //SRTO_TLPKTDROP - per transmission setting
        //SRTO_TSBPDMODE - per transmission setting
    case SRTO_UDP_RCVBUF:
    case SRTO_UDP_SNDBUF:
        break;

    default:
        // Other options are not allowed
        return false;

    }

    // Header size will get the size likely aligned, but it won't
    // hurt if the memory size will be up to 4 bytes more than
    // needed - and it's better to not risk that alighment rules
    // will make these calculations result in less space than needed.
    const size_t headersize = sizeof(SingleOption);
    const size_t payload = min(sizeof(uint32_t), optlen);
    unsigned char* mem = new unsigned char[headersize + payload];
    SingleOption* option = reinterpret_cast<SingleOption*>(mem);
    option->option = optname;
    option->length = optlen;
    memcpy(option->storage, optval, optlen);

    options.push_back(option);

    return true;
}

SRT_ERRNO CUDT::applyMemberConfigObject(const SRT_SocketOptionObject& opt)
{
    SRT_SOCKOPT this_opt = SRTO_VERSION;
    for (size_t i = 0; i < opt.options.size(); ++i)
    {
        SRT_SocketOptionObject::SingleOption* o = opt.options[i];
        HLOGC(smlog.Debug, log << "applyMemberConfigObject: OPTION @" << m_SocketID << " #" << o->option);
        this_opt = SRT_SOCKOPT(o->option);
        setOpt(this_opt, o->storage, o->length);
    }
    return SRT_SUCCESS;
}
#endif

bool CUDT::setstreamid(SRTSOCKET u, const std::string &sid)
{
    CUDT *that = getUDTHandle(u);
    if (!that)
        return false;

    if (sid.size() > MAX_SID_LENGTH)
        return false;

    if (that->m_bConnected)
        return false;

    that->m_sStreamName = sid;
    return true;
}

std::string CUDT::getstreamid(SRTSOCKET u)
{
    CUDT *that = getUDTHandle(u);
    if (!that)
        return "";

    return that->m_sStreamName;
}

// XXX REFACTOR: Make common code for CUDT constructor and clearData,
// possibly using CUDT::construct.
void CUDT::clearData()
{
    // Initial sequence number, loss, acknowledgement, etc.
    int udpsize = m_iMSS - CPacket::UDP_HDR_SIZE;

    m_iMaxSRTPayloadSize = udpsize - CPacket::HDR_SIZE;

    HLOGC(cnlog.Debug, log << "clearData: PAYLOAD SIZE: " << m_iMaxSRTPayloadSize);

    m_iEXPCount  = 1;
    m_iBandwidth = 1; // pkts/sec
    // XXX use some constant for this 16
    m_iDeliveryRate     = 16;
    m_iByteDeliveryRate = 16 * m_iMaxSRTPayloadSize;
    m_iAckSeqNo         = 0;
    m_tsLastAckTime     = steady_clock::now();

    // trace information
    {
        ScopedLock stat_lock(m_StatsLock);

        m_stats.tsStartTime = steady_clock::now();
        m_stats.sentTotal = m_stats.sentUniqTotal = m_stats.recvTotal = m_stats.recvUniqTotal
            = m_stats.sndLossTotal = m_stats.rcvLossTotal = m_stats.retransTotal
            = m_stats.sentACKTotal = m_stats.recvACKTotal = m_stats.sentNAKTotal = m_stats.recvNAKTotal = 0;
        m_stats.tsLastSampleTime = steady_clock::now();
        m_stats.traceSent = m_stats.traceSentUniq = m_stats.traceRecv = m_stats.traceRecvUniq
            = m_stats.traceSndLoss = m_stats.traceRcvLoss = m_stats.traceRetrans
            = m_stats.sentACK = m_stats.recvACK = m_stats.sentNAK = m_stats.recvNAK = 0;
        m_stats.traceRcvRetrans                                                   = 0;
        m_stats.traceReorderDistance                                              = 0;
        m_stats.traceBelatedTime                                                  = 0.0;
        m_stats.traceRcvBelated                                                   = 0;

        m_stats.sndDropTotal = 0;
        m_stats.traceSndDrop = 0;
        m_stats.rcvDropTotal = 0;
        m_stats.traceRcvDrop = 0;

        m_stats.m_rcvUndecryptTotal = 0;
        m_stats.traceRcvUndecrypt   = 0;

        m_stats.bytesSentTotal    = 0;
        m_stats.bytesSentUniqTotal    = 0;
        m_stats.bytesRecvTotal    = 0;
        m_stats.bytesRecvUniqTotal    = 0;
        m_stats.bytesRetransTotal = 0;
        m_stats.traceBytesSent    = 0;
        m_stats.traceBytesSentUniq    = 0;
        m_stats.traceBytesRecv    = 0;
        m_stats.traceBytesRecvUniq    = 0;
        m_stats.sndFilterExtra    = 0;
        m_stats.rcvFilterExtra    = 0;
        m_stats.rcvFilterSupply   = 0;
        m_stats.rcvFilterLoss     = 0;

        m_stats.traceBytesRetrans = 0;
        m_stats.traceRcvBytesLoss = 0;
        m_stats.sndBytesDropTotal        = 0;
        m_stats.rcvBytesDropTotal        = 0;
        m_stats.traceSndBytesDrop        = 0;
        m_stats.traceRcvBytesDrop        = 0;
        m_stats.m_rcvBytesUndecryptTotal = 0;
        m_stats.traceRcvBytesUndecrypt   = 0;

        m_stats.sndDuration = m_stats.m_sndDurationTotal = 0;
    }

    // Resetting these data because this happens when agent isn't connected.
    m_bPeerTsbPd         = false;
    m_iPeerTsbPdDelay_ms = 0;

    // TSBPD as state should be set to FALSE here.
    // Only when the HSREQ handshake is exchanged,
    // should they be set to possibly true.
    m_bTsbPd = false;
    m_bGroupTsbPd = false;
    m_iTsbPdDelay_ms = m_iOPT_TsbPdDelay;
    m_bTLPktDrop     = m_bOPT_TLPktDrop;
    m_bPeerTLPktDrop = false;

    m_bPeerNakReport = false;

    m_bPeerRexmitFlag = false;

    m_RdvState         = CHandShake::RDV_INVALID;
    m_tsRcvPeerStartTime = steady_clock::time_point();
}

void CUDT::open()
{
    ScopedLock cg(m_ConnectionLock);

    clearData();

    // structures for queue
    if (m_pSNode == NULL)
        m_pSNode = new CSNode;
    m_pSNode->m_pUDT      = this;
    m_pSNode->m_tsTimeStamp = steady_clock::now();
    m_pSNode->m_iHeapLoc  = -1;

    if (m_pRNode == NULL)
        m_pRNode = new CRNode;
    m_pRNode->m_pUDT      = this;
    m_pRNode->m_tsTimeStamp = steady_clock::now();
    m_pRNode->m_pPrev = m_pRNode->m_pNext = NULL;
    m_pRNode->m_bOnList                   = false;

    m_iRTT    = 10 * COMM_SYN_INTERVAL_US;
    m_iRTTVar = m_iRTT >> 1;


    // set minimum NAK and EXP timeout to 300ms
    m_tdMinNakInterval = milliseconds_from(300);
    m_tdMinExpInterval = milliseconds_from(300);

    m_tdACKInterval = microseconds_from(COMM_SYN_INTERVAL_US);
    m_tdNAKInterval = m_tdMinNakInterval;

    const steady_clock::time_point currtime = steady_clock::now();
    m_tsLastRspTime                        = currtime;
    m_tsNextACKTime                        = currtime + m_tdACKInterval;
    m_tsNextNAKTime                        = currtime + m_tdNAKInterval;
    m_tsLastRspAckTime                     = currtime;
    m_tsLastSndTime                        = currtime;

    m_iReXmitCount   = 1;
    m_tsUnstableSince = steady_clock::time_point();
    m_tsTmpActiveTime = steady_clock::time_point();
    m_iPktCount      = 0;
    m_iLightACKCount = 1;

    m_tsNextSendTime = steady_clock::time_point();
    m_tdSendTimeDiff = microseconds_from(0);

    // Now UDT is opened.
    m_bOpened = true;
}

void CUDT::setListenState()
{
    ScopedLock cg(m_ConnectionLock);

    if (!m_bOpened)
        throw CUDTException(MJ_NOTSUP, MN_NONE, 0);

    if (m_bConnecting || m_bConnected)
        throw CUDTException(MJ_NOTSUP, MN_ISCONNECTED, 0);

    // listen can be called more than once
    if (m_bListening)
        return;

    // if there is already another socket listening on the same port
    if (m_pRcvQueue->setListener(this) < 0)
        throw CUDTException(MJ_NOTSUP, MN_BUSY, 0);

    m_bListening = true;
}

size_t CUDT::fillSrtHandshake(uint32_t *aw_srtdata, size_t srtlen, int msgtype, int hs_version)
{
    if (srtlen < SRT_HS_E_SIZE)
    {
        LOGC(cnlog.Fatal,
             log << "IPE: fillSrtHandshake: buffer too small: " << srtlen << " (expected: " << SRT_HS_E_SIZE << ")");
        return 0;
    }

    srtlen = SRT_HS_E_SIZE; // We use only that much space.

    memset((aw_srtdata), 0, sizeof(uint32_t) * srtlen);
    /* Current version (1.x.x) SRT handshake */
    aw_srtdata[SRT_HS_VERSION] = m_lSrtVersion; /* Required version */
    aw_srtdata[SRT_HS_FLAGS] |= SrtVersionCapabilities();

    switch (msgtype)
    {
    case SRT_CMD_HSREQ:
        return fillSrtHandshake_HSREQ((aw_srtdata), srtlen, hs_version);
    case SRT_CMD_HSRSP:
        return fillSrtHandshake_HSRSP((aw_srtdata), srtlen, hs_version);
    default:
        LOGC(cnlog.Fatal, log << "IPE: fillSrtHandshake/sendSrtMsg called with value " << msgtype);
        return 0;
    }
}

size_t CUDT::fillSrtHandshake_HSREQ(uint32_t *aw_srtdata, size_t /* srtlen - unused */, int hs_version)
{
    // INITIATOR sends HSREQ.

    // The TSBPD(SND|RCV) options are being set only if the TSBPD is set in the current agent.
    // The agent has a decisive power only in the range of RECEIVING the data, however it can
    // also influence the peer's latency. If agent doesn't set TSBPD mode, it doesn't send any
    // latency flags, although the peer might still want to do Rx with TSBPD. When agent sets
    // TsbPd mode, it defines latency values for Rx (itself) and Tx (peer's Rx). If peer does
    // not set TsbPd mode, it will simply ignore the proposed latency (PeerTsbPdDelay), although
    // if it has received the Rx latency as well, it must honor it and respond accordingly
    // (the latter is only in case of HSv5 and bidirectional connection).
    if (m_bOPT_TsbPd)
    {
        m_iTsbPdDelay_ms     = m_iOPT_TsbPdDelay;
        m_iPeerTsbPdDelay_ms = m_iOPT_PeerTsbPdDelay;
        /*
         * Sent data is real-time, use Time-based Packet Delivery,
         * set option bit and configured delay
         */
        aw_srtdata[SRT_HS_FLAGS] |= SRT_OPT_TSBPDSND;

        if (hs_version < CUDT::HS_VERSION_SRT1)
        {
            // HSv4 - this uses only one value.
            aw_srtdata[SRT_HS_LATENCY] = SRT_HS_LATENCY_LEG::wrap(m_iPeerTsbPdDelay_ms);
        }
        else
        {
            // HSv5 - this will be understood only since this version when this exists.
            aw_srtdata[SRT_HS_LATENCY] = SRT_HS_LATENCY_SND::wrap(m_iPeerTsbPdDelay_ms);

            // And in the reverse direction.
            aw_srtdata[SRT_HS_FLAGS] |= SRT_OPT_TSBPDRCV;
            aw_srtdata[SRT_HS_LATENCY] |= SRT_HS_LATENCY_RCV::wrap(m_iTsbPdDelay_ms);

            // This wasn't there for HSv4, this setting is only for the receiver.
            // HSv5 is bidirectional, so every party is a receiver.

            if (m_bTLPktDrop)
                aw_srtdata[SRT_HS_FLAGS] |= SRT_OPT_TLPKTDROP;
        }
    }

    if (m_bRcvNakReport)
        aw_srtdata[SRT_HS_FLAGS] |= SRT_OPT_NAKREPORT;

    // I support SRT_OPT_REXMITFLG. Do you?
    aw_srtdata[SRT_HS_FLAGS] |= SRT_OPT_REXMITFLG;

    // Declare the API used. The flag is set for "stream" API because
    // the older versions will never set this flag, but all old SRT versions use message API.
    if (!m_bMessageAPI)
        aw_srtdata[SRT_HS_FLAGS] |= SRT_OPT_STREAM;

    HLOGC(cnlog.Debug,
          log << "HSREQ/snd: LATENCY[SND:" << SRT_HS_LATENCY_SND::unwrap(aw_srtdata[SRT_HS_LATENCY])
              << " RCV:" << SRT_HS_LATENCY_RCV::unwrap(aw_srtdata[SRT_HS_LATENCY]) << "] FLAGS["
              << SrtFlagString(aw_srtdata[SRT_HS_FLAGS]) << "]");

    return 3;
}

size_t CUDT::fillSrtHandshake_HSRSP(uint32_t *aw_srtdata, size_t /* srtlen - unused */, int hs_version)
{
    // Setting m_tsRcvPeerStartTime is done in processSrtMsg_HSREQ(), so
    // this condition will be skipped only if this function is called without
    // getting first received HSREQ. Doesn't look possible in both HSv4 and HSv5.
    if (is_zero(m_tsRcvPeerStartTime))
    {
        LOGC(cnlog.Fatal, log << "IPE: fillSrtHandshake_HSRSP: m_tsRcvPeerStartTime NOT SET!");
        return 0;
    }

    // If Agent doesn't set TSBPD, it will not set the TSBPD flag back to the Peer.
    // The peer doesn't have be disturbed by it anyway.
    if (isOPT_TsbPd())
    {
        /*
         * We got and transposed peer start time (HandShake request timestamp),
         * we can support Timestamp-based Packet Delivery
         */
        aw_srtdata[SRT_HS_FLAGS] |= SRT_OPT_TSBPDRCV;

        if (hs_version < HS_VERSION_SRT1)
        {
            // HSv4 - this uses only one value
            aw_srtdata[SRT_HS_LATENCY] = SRT_HS_LATENCY_LEG::wrap(m_iTsbPdDelay_ms);
        }
        else
        {
            // HSv5 - this puts "agent's" latency into RCV field and "peer's" -
            // into SND field.
            aw_srtdata[SRT_HS_LATENCY] = SRT_HS_LATENCY_RCV::wrap(m_iTsbPdDelay_ms);
        }
    }
    else
    {
        HLOGC(cnlog.Debug, log << "HSRSP/snd: TSBPD off, NOT responding TSBPDRCV flag.");
    }

    // Hsv5, only when peer has declared TSBPD mode.
    // The flag was already set, and the value already "maximized" in processSrtMsg_HSREQ().
    if (m_bPeerTsbPd && hs_version >= HS_VERSION_SRT1)
    {
        // HSv5 is bidirectional - so send the TSBPDSND flag, and place also the
        // peer's latency into SND field.
        aw_srtdata[SRT_HS_FLAGS] |= SRT_OPT_TSBPDSND;
        aw_srtdata[SRT_HS_LATENCY] |= SRT_HS_LATENCY_SND::wrap(m_iPeerTsbPdDelay_ms);

        HLOGC(cnlog.Debug,
              log << "HSRSP/snd: HSv5 peer uses TSBPD, responding TSBPDSND latency=" << m_iPeerTsbPdDelay_ms);
    }
    else
    {
        HLOGC(cnlog.Debug,
              log << "HSRSP/snd: HSv" << (hs_version == CUDT::HS_VERSION_UDT4 ? 4 : 5)
                  << " with peer TSBPD=" << (m_bPeerTsbPd ? "on" : "off") << " - NOT responding TSBPDSND");
    }

    if (m_bTLPktDrop)
        aw_srtdata[SRT_HS_FLAGS] |= SRT_OPT_TLPKTDROP;

    if (m_bRcvNakReport)
    {
        // HSv5: Note that this setting is independent on the value of
        // m_bPeerNakReport, which represent this setting in the peer.

        aw_srtdata[SRT_HS_FLAGS] |= SRT_OPT_NAKREPORT;
        /*
         * NAK Report is so efficient at controlling bandwidth that sender TLPktDrop
         * is not needed. SRT 1.0.5 to 1.0.7 sender TLPktDrop combined with SRT 1.0
         * Timestamp-Based Packet Delivery was not well implemented and could drop
         * big I-Frame tail before sending once on low latency setups.
         * Disabling TLPktDrop in the receiver SRT Handshake Reply prevents the sender
         * from enabling Too-Late Packet Drop.
         */
        if (m_lPeerSrtVersion <= SrtVersion(1, 0, 7))
            aw_srtdata[SRT_HS_FLAGS] &= ~SRT_OPT_TLPKTDROP;
    }

    if (m_lSrtVersion >= SrtVersion(1, 2, 0))
    {
        if (!m_bPeerRexmitFlag)
        {
            // Peer does not request to use rexmit flag, if so,
            // we won't use as well.
            HLOGC(cnlog.Debug, log << "HSRSP/snd: AGENT understands REXMIT flag, but PEER DOES NOT. NOT setting.");
        }
        else
        {
            // Request that the rexmit bit be used as a part of msgno.
            aw_srtdata[SRT_HS_FLAGS] |= SRT_OPT_REXMITFLG;
            HLOGF(cnlog.Debug, "HSRSP/snd: AGENT UNDERSTANDS REXMIT flag and PEER reported that it does, too.");
        }
    }
    else
    {
        // Since this is now in the code, it can occur only in case when you change the
        // version specification in the build configuration.
        HLOGF(cnlog.Debug, "HSRSP/snd: AGENT DOES NOT UNDERSTAND REXMIT flag");
    }

    HLOGC(cnlog.Debug,
          log << "HSRSP/snd: LATENCY[SND:" << SRT_HS_LATENCY_SND::unwrap(aw_srtdata[SRT_HS_LATENCY])
              << " RCV:" << SRT_HS_LATENCY_RCV::unwrap(aw_srtdata[SRT_HS_LATENCY]) << "] FLAGS["
              << SrtFlagString(aw_srtdata[SRT_HS_FLAGS]) << "]");

    return 3;
}

size_t CUDT::prepareSrtHsMsg(int cmd, uint32_t *srtdata, size_t size)
{
    size_t srtlen = fillSrtHandshake(srtdata, size, cmd, handshakeVersion());
    HLOGF(cnlog.Debug,
          "CMD:%s(%d) Len:%d Version: %s Flags: %08X (%s) sdelay:%d",
          MessageTypeStr(UMSG_EXT, cmd).c_str(),
          cmd,
          (int)(srtlen * sizeof(int32_t)),
          SrtVersionString(srtdata[SRT_HS_VERSION]).c_str(),
          srtdata[SRT_HS_FLAGS],
          SrtFlagString(srtdata[SRT_HS_FLAGS]).c_str(),
          srtdata[SRT_HS_LATENCY]);

    return srtlen;
}

void CUDT::sendSrtMsg(int cmd, uint32_t *srtdata_in, int srtlen_in)
{
    CPacket srtpkt;
    int32_t srtcmd = (int32_t)cmd;

    static const size_t SRTDATA_MAXSIZE = SRT_CMD_MAXSZ / sizeof(int32_t);

    // This is in order to issue a compile error if the SRT_CMD_MAXSZ is
    // too small to keep all the data. As this is "static const", declaring
    // an array of such specified size in C++ isn't considered VLA.
    static const int SRTDATA_SIZE = SRTDATA_MAXSIZE >= SRT_HS_E_SIZE ? SRTDATA_MAXSIZE : -1;

    // This will be effectively larger than SRT_HS_E_SIZE, but it will be also used
    // for incoming data. We have a guarantee that it won't be larger than SRTDATA_MAXSIZE.
    uint32_t srtdata[SRTDATA_SIZE];

    int srtlen = 0;

    if (cmd == SRT_CMD_REJECT)
    {
        // This is a value returned by processSrtMsg underlying layer, potentially
        // to be reported here. Should this happen, just send a rejection message.
        cmd                     = SRT_CMD_HSRSP;
        srtdata[SRT_HS_VERSION] = 0;
    }

    switch (cmd)
    {
    case SRT_CMD_HSREQ:
    case SRT_CMD_HSRSP:
        srtlen = prepareSrtHsMsg(cmd, srtdata, SRTDATA_SIZE);
        break;

    case SRT_CMD_KMREQ: // Sender
    case SRT_CMD_KMRSP: // Receiver
        srtlen = srtlen_in;
        /* Msg already in network order
         * But CChannel:sendto will swap again (assuming 32-bit fields)
         * Pre-swap to cancel it.
         */
        HtoNLA(srtdata, srtdata_in, srtlen);
        m_pCryptoControl->updateKmState(cmd, srtlen); // <-- THIS function can't be moved to CUDT

        break;

    default:
        LOGF(cnlog.Error, "sndSrtMsg: IPE: cmd=%d unsupported", cmd);
        break;
    }

    if (srtlen > 0)
    {
        /* srtpkt.pack will set message data in network order */
        srtpkt.pack(UMSG_EXT, &srtcmd, srtdata, srtlen * sizeof(int32_t));
        addressAndSend(srtpkt);
    }
}

size_t CUDT::fillHsExtConfigString(uint32_t* pcmdspec, int cmd, const string& str)
{
    uint32_t* space = pcmdspec + 1;
    size_t wordsize         = (str.size() + 3) / 4;
    size_t aligned_bytesize = wordsize * 4;

    memset((space), 0, aligned_bytesize);
    memcpy((space), str.data(), str.size());
    // Preswap to little endian (in place due to possible padding zeros)
    HtoILA((space), space, wordsize);

    *pcmdspec = HS_CMDSPEC_CMD::wrap(cmd) | HS_CMDSPEC_SIZE::wrap(wordsize);

    return wordsize;
}

#if ENABLE_EXPERIMENTAL_BONDING
// [[using locked(m_parent->m_ControlLock)]]
// [[using locked(s_UDTUnited.m_GlobControlLock)]]
size_t CUDT::fillHsExtGroup(uint32_t* pcmdspec)
{
    SRT_ASSERT(m_parent->m_IncludedGroup != NULL);
    uint32_t* space = pcmdspec + 1;

    SRTSOCKET id = m_parent->m_IncludedGroup->id();
    SRT_GROUP_TYPE tp = m_parent->m_IncludedGroup->type();
    uint32_t flags = 0;

    // Note: if agent is a listener, and the current version supports
    // both sync methods, this flag might have been changed according to
    // the wish of the caller.
    if (m_parent->m_IncludedGroup->synconmsgno())
        flags |= SRT_GFLAG_SYNCONMSG;

    // NOTE: this code remains as is for historical reasons.
    // The initial implementation stated that the peer id be
    // extracted so that it can be reported and possibly the
    // start time somehow encoded and written into the group
    // extension, but it was later seen not necessary. Therefore
    // this code remains, but now it's informational only.
#if ENABLE_HEAVY_LOGGING
    m_parent->m_IncludedGroup->debugMasterData(m_SocketID);
#endif

    // See CUDT::interpretGroup()

    uint32_t dataword = 0
        | SrtHSRequest::HS_GROUP_TYPE::wrap(tp)
        | SrtHSRequest::HS_GROUP_FLAGS::wrap(flags)
        | SrtHSRequest::HS_GROUP_WEIGHT::wrap(m_parent->m_IncludedIter->weight);

    const uint32_t storedata [GRPD_E_SIZE] = { uint32_t(id), dataword };
    memcpy((space), storedata, sizeof storedata);

    const size_t ra_size = Size(storedata);
    *pcmdspec = HS_CMDSPEC_CMD::wrap(SRT_CMD_GROUP) | HS_CMDSPEC_SIZE::wrap(ra_size);

    return ra_size;
}
#endif

size_t CUDT::fillHsExtKMREQ(uint32_t* pcmdspec, size_t ki)
{
    uint32_t* space = pcmdspec + 1;

    size_t msglen = m_pCryptoControl->getKmMsg_size(ki);
    // Make ra_size back in element unit
    // Add one extra word if the size isn't aligned to 32-bit.
    size_t ra_size = (msglen / sizeof(uint32_t)) + (msglen % sizeof(uint32_t) ? 1 : 0);

    // Store the CMD + SIZE in the next field
    *pcmdspec = HS_CMDSPEC_CMD::wrap(SRT_CMD_KMREQ) | HS_CMDSPEC_SIZE::wrap(ra_size);

    // Copy the key - do the endian inversion because another endian inversion
    // will be done for every control message before sending, and this KM message
    // is ALREADY in network order.
    const uint32_t* keydata = reinterpret_cast<const uint32_t*>(m_pCryptoControl->getKmMsg_data(ki));

    HLOGC(cnlog.Debug,
            log << "createSrtHandshake: KMREQ: adding key #" << ki << " length=" << ra_size
            << " words (KmMsg_size=" << msglen << ")");
    // XXX INSECURE ": [" << FormatBinaryString((uint8_t*)keydata, msglen) << "]";

    // Yes, I know HtoNLA and NtoHLA do exactly the same operation, but I want
    // to be clear about the true intention.
    NtoHLA((space), keydata, ra_size);

    return ra_size;
}

size_t CUDT::fillHsExtKMRSP(uint32_t* pcmdspec, const uint32_t* kmdata, size_t kmdata_wordsize)
{
    uint32_t* space = pcmdspec + 1;
    const uint32_t failure_kmrsp[] = {SRT_KM_S_UNSECURED};
    const uint32_t* keydata = 0;

    // Shift the starting point with the value of previously added block,
    // to start with the new one.

    size_t ra_size;

    if (kmdata_wordsize == 0)
    {
        LOGC(cnlog.Warn, log << "createSrtHandshake: Agent has PW, but Peer sent no KMREQ. Sending error KMRSP response");
        ra_size = 1;
        keydata = failure_kmrsp;

        // Update the KM state as well
        m_pCryptoControl->m_SndKmState = SRT_KM_S_NOSECRET;  // Agent has PW, but Peer won't decrypt
        m_pCryptoControl->m_RcvKmState = SRT_KM_S_UNSECURED; // Peer won't encrypt as well.
    }
    else
    {
        if (!kmdata)
        {
            m_RejectReason = SRT_REJ_IPE;
            LOGC(cnlog.Fatal, log << "createSrtHandshake: IPE: srtkm_cmd=SRT_CMD_KMRSP and no kmdata!");
            return false;
        }
        ra_size = kmdata_wordsize;
        keydata = reinterpret_cast<const uint32_t *>(kmdata);
    }

    *pcmdspec = HS_CMDSPEC_CMD::wrap(SRT_CMD_KMRSP) | HS_CMDSPEC_SIZE::wrap(ra_size);
    HLOGC(cnlog.Debug,
            log << "createSrtHandshake: KMRSP: applying returned key length="
            << ra_size); // XXX INSECURE << " words: [" << FormatBinaryString((uint8_t*)kmdata,
            // kmdata_wordsize*sizeof(uint32_t)) << "]";

    NtoHLA((space), keydata, ra_size);
    return ra_size;
}


// PREREQUISITE:
// pkt must be set the buffer and configured for UMSG_HANDSHAKE.
// Note that this function replaces also serialization for the HSv4.
bool CUDT::createSrtHandshake(
        int             srths_cmd,
        int             srtkm_cmd,
        const uint32_t* kmdata,
        size_t          kmdata_wordsize, // IN WORDS, NOT BYTES!!!
        CPacket&        w_pkt,
        CHandShake&     w_hs)
{
    // This function might be called before the opposite version was recognized.
    // Check if the version is exactly 4 because this means that the peer has already
    // sent something - asynchronously, and usually in rendezvous - and we already know
    // that the peer is version 4. In this case, agent must behave as HSv4, til the end.
    if (m_ConnRes.m_iVersion == HS_VERSION_UDT4)
    {
        w_hs.m_iVersion = HS_VERSION_UDT4;
        w_hs.m_iType    = UDT_DGRAM;
        if (w_hs.m_extension)
        {
            // Should be impossible
            LOGC(cnlog.Error, log << "createSrtHandshake: IPE: EXTENSION SET WHEN peer reports version 4 - fixing...");
            w_hs.m_extension = false;
        }
    }
    else
    {
        w_hs.m_iType = 0; // Prepare it for flags
    }

    HLOGC(cnlog.Debug,
          log << "createSrtHandshake: buf size=" << w_pkt.getLength() << " hsx=" << MessageTypeStr(UMSG_EXT, srths_cmd)
              << " kmx=" << MessageTypeStr(UMSG_EXT, srtkm_cmd) << " kmdata_wordsize=" << kmdata_wordsize
              << " version=" << w_hs.m_iVersion);

    // Once you are certain that the version is HSv5, set the enc type flags
    // to advertise pbkeylen. Otherwise make sure that the old interpretation
    // will correctly pick up the type field. PBKEYLEN should be advertized
    // regardless of what URQ stage the handshake is (note that in case of rendezvous
    // CONCLUSION might be the FIRST MESSAGE EVER RECEIVED by a party).
    if (w_hs.m_iVersion > HS_VERSION_UDT4)
    {
        // Check if there was a failure to receie HSREQ before trying to craft HSRSP.
        // If fillSrtHandshake_HSRSP catches the condition of m_tsRcvPeerStartTime == steady_clock::zero(),
        // it will return size 0, which will mess up with further extension procedures;
        // PREVENT THIS HERE.
        if (w_hs.m_iReqType == URQ_CONCLUSION && srths_cmd == SRT_CMD_HSRSP && is_zero(m_tsRcvPeerStartTime))
        {
            LOGC(cnlog.Error,
                 log << "createSrtHandshake: IPE (non-fatal): Attempting to craft HSRSP without received HSREQ. "
                        "BLOCKING extensions.");
            w_hs.m_extension = false;
        }

        // The situation when this function is called without requested extensions
        // is URQ_CONCLUSION in rendezvous mode in some of the transitions.
        // In this case for version 5 just clear the m_iType field, as it has
        // different meaning in HSv5 and contains extension flags.
        //
        // Keep 0 in the SRT_HSTYPE_HSFLAGS field, but still advertise PBKEYLEN
        // in the SRT_HSTYPE_ENCFLAGS field.
        w_hs.m_iType                  = SrtHSRequest::wrapFlags(false /*no magic in HSFLAGS*/, m_iSndCryptoKeyLen);

        IF_HEAVY_LOGGING(bool whether = m_iSndCryptoKeyLen != 0);
        HLOGC(cnlog.Debug,
              log << "createSrtHandshake: " << (whether ? "" : "NOT ")
                  << " Advertising PBKEYLEN - value = " << m_iSndCryptoKeyLen);

        // Note: This is required only when sending a HS message without SRT extensions.
        // When this is to be sent with SRT extensions, then KMREQ will be attached here
        // and the PBKEYLEN will be extracted from it. If this is going to attach KMRSP
        // here, it's already too late (it should've been advertised before getting the first
        // handshake message with KMREQ).
    }
    else
    {
        w_hs.m_iType = UDT_DGRAM;
    }

    // values > URQ_CONCLUSION include also error types
    // if (w_hs.m_iVersion == HS_VERSION_UDT4 || w_hs.m_iReqType > URQ_CONCLUSION) <--- This condition was checked b4 and
    // it's only valid for caller-listener mode
    if (!w_hs.m_extension)
    {
        // Serialize only the basic handshake, if this is predicted for
        // Hsv4 peer or this is URQ_INDUCTION or URQ_WAVEAHAND.
        size_t hs_size = w_pkt.getLength();
        w_hs.store_to((w_pkt.m_pcData), (hs_size));
        w_pkt.setLength(hs_size);
        HLOGC(cnlog.Debug, log << "createSrtHandshake: (no ext) size=" << hs_size << " data: " << w_hs.show());
        return true;
    }

    // Sanity check, applies to HSv5 only cases.
    if (srths_cmd == SRT_CMD_HSREQ && m_SrtHsSide == HSD_RESPONDER)
    {
        m_RejectReason = SRT_REJ_IPE;
        LOGC(cnlog.Fatal, log << "IPE: SRT_CMD_HSREQ was requested to be sent in HSv5 by an INITIATOR side!");
        return false; // should cause rejection
    }

    ostringstream logext;
    logext << "HSX";

    // Install the SRT extensions
    w_hs.m_iType |= CHandShake::HS_EXT_HSREQ;

    bool have_sid = false;
    if (srths_cmd == SRT_CMD_HSREQ)
    {
        if (m_sStreamName != "")
        {
            have_sid = true;
            w_hs.m_iType |= CHandShake::HS_EXT_CONFIG;
            logext << ",SID";
        }
    }

    // If this is a response, we have also information
    // on the peer. If Peer is NOT filter capable, don't
    // put filter config, even if agent is capable.
    bool peer_filter_capable = true;
    if (srths_cmd == SRT_CMD_HSRSP)
    {
        if (m_sPeerPktFilterConfigString != "")
        {
            peer_filter_capable = true;
        }
        else if (IsSet(m_lPeerSrtFlags, SRT_OPT_FILTERCAP))
        {
            peer_filter_capable = true;
        }
        else
        {
            peer_filter_capable = false;
        }
    }

    // Now, if this is INITIATOR, then it has its
    // filter config already set, if configured, otherwise
    // it should not attach the filter config extension.

    // If this is a RESPONDER, then it has already received
    // the filter config string from the peer and therefore
    // possibly confronted with the contents of m_OPT_FECConfigString,
    // and if it decided to go with filter, it will be nonempty.
    bool have_filter  = false;
    if (peer_filter_capable && m_OPT_PktFilterConfigString != "")
    {
        have_filter = true;
        w_hs.m_iType |= CHandShake::HS_EXT_CONFIG;
        logext << ",filter";
    }

    bool have_congctl = false;
    const string& sm = m_CongCtl.selected_name();
    if (sm != "" && sm != "live")
    {
        have_congctl = true;
        w_hs.m_iType |= CHandShake::HS_EXT_CONFIG;
        logext << ",CONGCTL";
    }

    bool have_kmreq   = false;
    // Prevent adding KMRSP only in case when BOTH:
    // - Agent has set no password
    // - no KMREQ has arrived from Peer
    // KMRSP must be always sent when:
    // - Agent set a password, Peer did not send KMREQ: Agent sets snd=NOSECRET.
    // - Agent set no password, but Peer sent KMREQ: Ageng sets rcv=NOSECRET.
    if (m_CryptoSecret.len > 0 || kmdata_wordsize > 0)
    {
        have_kmreq = true;
        w_hs.m_iType |= CHandShake::HS_EXT_KMREQ;
        logext << ",KMX";
    }

#if ENABLE_EXPERIMENTAL_BONDING
    bool have_group = false;

    // Note: this is done without locking because we have the following possibilities:
    //
    // 1. Most positive: the group will be the same all the time up to the moment when we use it.
    // 2. The group will disappear when next time we try to use it having now have_group set true.
    //
    // Not possible that a group is NULL now but would appear later: the group must be either empty
    // or already set as valid at this time.
    //
    // If the 2nd possibility happens, then simply it means that the group has been closed during
    // the operation and the socket got this information updated in the meantime. This means that
    // it was an abnormal interrupt during the processing so the handshake process should be aborted
    // anyway, and that's what will be done.

    // LOCKING INFORMATION: accesing this field just for NULL check doesn't
    // hurt, even if this field could be dangling in the moment. This will be
    // followed by an additional check, done this time under lock, and there will
    // be no dangling pointers at this time.
    if (m_parent->m_IncludedGroup)
    {
        // Whatever group this socket belongs to, the information about
        // the group is always sent the same way with the handshake.
        have_group = true;
        w_hs.m_iType |= CHandShake::HS_EXT_CONFIG;
        logext << ",GROUP";
    }
#endif

    HLOGC(cnlog.Debug, log << "createSrtHandshake: (ext: " << logext.str() << ") data: " << w_hs.show());

    // NOTE: The HSREQ is practically always required, although may happen
    // in future that CONCLUSION can be sent multiple times for a separate
    // stream encryption support, and this way it won't enclose HSREQ.
    // Also, KMREQ may occur multiple times.

    // So, initially store the UDT legacy handshake.
    size_t hs_size = w_pkt.getLength(), total_ra_size = (hs_size / sizeof(uint32_t)); // Maximum size of data
    w_hs.store_to((w_pkt.m_pcData), (hs_size));                                        // hs_size is updated

    size_t ra_size = hs_size / sizeof(int32_t);

    // Now attach the SRT handshake for HSREQ
    size_t    offset = ra_size;
    uint32_t *p      = reinterpret_cast<uint32_t *>(w_pkt.m_pcData);
    // NOTE: since this point, ra_size has a size in int32_t elements, NOT BYTES.

    // The first 4-byte item is the CMD/LENGTH spec.
    uint32_t *pcmdspec = p + offset; // Remember the location to be filled later, when we know the length
    ++offset;

    // Now use the original function to store the actual SRT_HS data
    // ra_size after that
    // NOTE: so far, ra_size is m_iMaxSRTPayloadSize expressed in number of elements.
    // WILL BE CHANGED HERE.
    ra_size   = fillSrtHandshake((p + offset), total_ra_size - offset, srths_cmd, HS_VERSION_SRT1);
    *pcmdspec = HS_CMDSPEC_CMD::wrap(srths_cmd) | HS_CMDSPEC_SIZE::wrap(ra_size);

    HLOGC(cnlog.Debug,
          log << "createSrtHandshake: after HSREQ: offset=" << offset << " HSREQ size=" << ra_size
              << " space left: " << (total_ra_size - offset));

    // Use only in REQ phase and only if stream name is set
    if (have_sid)
    {
        // Now prepare the string with 4-byte alignment. The string size is limited
        // to half the payload size. Just a sanity check to not pack too much into
        // the conclusion packet.
        size_t size_limit = m_iMaxSRTPayloadSize / 2;

        if (m_sStreamName.size() >= size_limit)
        {
            m_RejectReason = SRT_REJ_ROGUE;
            LOGC(cnlog.Warn,
                 log << "createSrtHandshake: stream id too long, limited to " << (size_limit - 1) << " bytes");
            return false;
        }

        offset += ra_size + 1;
        ra_size = fillHsExtConfigString(p + offset - 1, SRT_CMD_SID, m_sStreamName);

        HLOGC(cnlog.Debug,
              log << "createSrtHandshake: after SID [" << m_sStreamName << "] length=" << m_sStreamName.size()
                  << " alignedln=" << (4*ra_size) << ": offset=" << offset << " SID size=" << ra_size
                  << " space left: " << (total_ra_size - offset));
    }

    if (have_congctl)
    {
        // Pass the congctl to the other side as informational.
        // The other side should reject connection if it uses a different congctl.
        // The other side should also respond with the congctl it uses, if its non-default (for backward compatibility).

        offset += ra_size + 1;
        ra_size = fillHsExtConfigString(p + offset - 1, SRT_CMD_CONGESTION, sm);

        HLOGC(cnlog.Debug,
              log << "createSrtHandshake: after CONGCTL [" << sm << "] length=" << sm.size()
                  << " alignedln=" << (4*ra_size) << ": offset=" << offset << " CONGCTL size=" << ra_size
                  << " space left: " << (total_ra_size - offset));
    }

    if (have_filter)
    {
        offset += ra_size + 1;
        ra_size = fillHsExtConfigString(p + offset - 1, SRT_CMD_FILTER, m_OPT_PktFilterConfigString);

        HLOGC(cnlog.Debug,
              log << "createSrtHandshake: after filter [" << m_OPT_PktFilterConfigString << "] length="
                  << m_OPT_PktFilterConfigString.size() << " alignedln=" << (4*ra_size) << ": offset=" << offset
                  << " filter size=" << ra_size << " space left: " << (total_ra_size - offset));
    }

#if ENABLE_EXPERIMENTAL_BONDING
    // Note that this will fire in both cases:
    // - When the group has been set by the user on a socket (or socket was created as a part of the group),
    //   and the handshake request is to be sent with informing the peer that this conenction belongs to a group
    // - When the agent received a HS request with a group, has created its mirror group on its side, and
    //   now sends the HS response to the peer, with ITS OWN group id (the mirror one).
    //
    // XXX Probably a condition should be checked here around the group type.
    // The time synchronization should be done only on any kind of parallel sending group.
    // Currently all groups are such groups (broadcast, backup, balancing), but it may
    // need to be changed for some other types.
    if (have_group)
    {
        // NOTE: See information about mutex ordering in api.h
        ScopedLock grd (m_parent->m_ControlLock); // Required to make sure 
        ScopedLock gdrg (s_UDTUnited.m_GlobControlLock);
        if (!m_parent->m_IncludedGroup)
        {
            // This may only happen if since last check of m_IncludedGroup pointer the socket was removed
            // from the group in the meantime, which can only happen due to that the group was closed.
            // In such a case it simply means that the handshake process was requested to be interrupted.
            LOGC(cnlog.Fatal, log << "GROUP DISAPPEARED. Socket not capable of continuing HS");
            return false;
        }
        else
        {
            if (m_parent->m_IncludedGroup->closing())
            {
                m_RejectReason = SRT_REJ_IPE;
                LOGC(cnlog.Error, log << "createSrtHandshake: group is closing during the process, rejecting.");
                return false;

            }
            offset += ra_size + 1;
            ra_size = fillHsExtGroup(p + offset - 1);

            HLOGC(cnlog.Debug, log << "createSrtHandshake: after GROUP [" << sm << "] length=" << sm.size()
                    << ": offset=" << offset << " GROUP size=" << ra_size << " space left: " << (total_ra_size - offset));
        }
    }
#endif

    // When encryption turned on
    if (have_kmreq)
    {
        HLOGC(cnlog.Debug,
              log << "createSrtHandshake: "
                  << (m_CryptoSecret.len > 0 ? "Agent uses ENCRYPTION" : "Peer requires ENCRYPTION"));
        if (srtkm_cmd == SRT_CMD_KMREQ)
        {
            bool have_any_keys = false;
            for (size_t ki = 0; ki < 2; ++ki)
            {
                // Skip those that have expired
                if (!m_pCryptoControl->getKmMsg_needSend(ki, false))
                    continue;

                m_pCryptoControl->getKmMsg_markSent(ki, false);

                offset += ra_size + 1;
                ra_size = fillHsExtKMREQ(p + offset - 1, ki);

                have_any_keys = true;
            }

            if (!have_any_keys)
            {
                m_RejectReason = SRT_REJ_IPE;
                LOGC(cnlog.Error, log << "createSrtHandshake: IPE: all keys have expired, no KM to send.");
                return false;
            }
        }
        else if (srtkm_cmd == SRT_CMD_KMRSP)
        {
            offset += ra_size + 1;
            ra_size = fillHsExtKMRSP(p + offset - 1, kmdata, kmdata_wordsize);

        }
        else
        {
            m_RejectReason = SRT_REJ_IPE;
            LOGC(cnlog.Fatal, log << "createSrtHandshake: IPE: wrong value of srtkm_cmd: " << srtkm_cmd);
            return false;
        }
    }

    // ra_size + offset has a value in element unit.
    // Switch it again to byte unit.
    w_pkt.setLength((ra_size + offset) * sizeof(int32_t));

    HLOGC(cnlog.Debug,
          log << "createSrtHandshake: filled HSv5 handshake flags: " << CHandShake::ExtensionFlagStr(w_hs.m_iType)
              << " length: " << w_pkt.getLength() << " bytes");

    return true;
}

template <class Integer>
static inline int FindExtensionBlock(Integer* begin, size_t total_length,
        size_t& w_out_len, Integer*& w_next_block)
{
    // Check if there's anything to process
    if (total_length == 0)
    {
        w_next_block = NULL;
        w_out_len    = 0;
        return SRT_CMD_NONE;
    }

    // This function extracts the block command from the block and its length.
    // The command value is returned as a function result.
    // The size of that command block is stored into w_out_len.
    // The beginning of the prospective next block is stored in w_next_block.

    // The caller must be aware that:
    // - exactly one element holds the block header (cmd+size), so the actual data are after this one.
    // - the returned size is the number of uint32_t elements since that first data element
    // - the remaining size should be manually calculated as total_length - 1 - w_out_len, or
    // simply, as w_next_block - begin.

    // Note that if the total_length is too short to extract the whole block, it will return
    // SRT_CMD_NONE. Note that total_length includes this first CMDSPEC word.
    //
    // When SRT_CMD_NONE is returned, it means that nothing has been extracted and nothing else
    // can be further extracted from this block.

    int    cmd  = HS_CMDSPEC_CMD::unwrap(*begin);
    size_t size = HS_CMDSPEC_SIZE::unwrap(*begin);

    if (size + 1 > total_length)
        return SRT_CMD_NONE;

    w_out_len = size;

    if (total_length == size + 1)
        w_next_block = NULL;
    else
        w_next_block = begin + 1 + size;

    return cmd;
}

// NOTE: the rule of order of arguments is broken here because this order
// serves better the logics and readability.
template <class Integer>
static inline bool NextExtensionBlock(Integer*& w_begin, Integer* next, size_t& w_length)
{
    if (!next)
        return false;

    w_length = w_length - (next - w_begin);
    w_begin  = next;
    return true;
}

void SrtExtractHandshakeExtensions(const char* bufbegin, size_t buflength,
        vector<SrtHandshakeExtension>& w_output)
{
    const uint32_t *begin = reinterpret_cast<const uint32_t *>(bufbegin + CHandShake::m_iContentSize);
    size_t    size  = buflength - CHandShake::m_iContentSize; // Due to previous cond check we grant it's >0
    const uint32_t *next  = 0;
    size_t    length   = size / sizeof(uint32_t);
    size_t    blocklen = 0;

    for (;;) // ONE SHOT, but continuable loop
    {
        const int cmd = FindExtensionBlock(begin, length, (blocklen), (next));

        if (cmd == SRT_CMD_NONE)
        {
            // End of blocks
            break;
        }

        w_output.push_back(SrtHandshakeExtension(cmd));

        SrtHandshakeExtension& ext = w_output.back();

        std::copy(begin+1, begin+blocklen+1, back_inserter(ext.contents));

        // Any other kind of message extracted. Search on.
        if (!NextExtensionBlock((begin), next, (length)))
            break;
    }
}


bool CUDT::processSrtMsg(const CPacket *ctrlpkt)
{
    uint32_t *srtdata = (uint32_t *)ctrlpkt->m_pcData;
    size_t    len     = ctrlpkt->getLength();
    int       etype   = ctrlpkt->getExtendedType();
    uint32_t  ts      = ctrlpkt->m_iTimeStamp;

    int res = SRT_CMD_NONE;

    HLOGC(cnlog.Debug, log << "Dispatching message type=" << etype << " data length=" << (len / sizeof(int32_t)));
    switch (etype)
    {
    case SRT_CMD_HSREQ:
    {
        res = processSrtMsg_HSREQ(srtdata, len, ts, CUDT::HS_VERSION_UDT4);
        break;
    }
    case SRT_CMD_HSRSP:
    {
        res = processSrtMsg_HSRSP(srtdata, len, ts, CUDT::HS_VERSION_UDT4);
        break;
    }
    case SRT_CMD_KMREQ:
        // Special case when the data need to be processed here
        // and the appropriate message must be constructed for sending.
        // No further processing required
        {
            uint32_t srtdata_out[SRTDATA_MAXSIZE];
            size_t   len_out = 0;
            res = m_pCryptoControl->processSrtMsg_KMREQ(srtdata, len, CUDT::HS_VERSION_UDT4,
                    (srtdata_out), (len_out));
            if (res == SRT_CMD_KMRSP)
            {
                if (len_out == 1)
                {
                    if (m_bOPT_StrictEncryption)
                    {
                        LOGC(cnlog.Warn,
                             log << "KMREQ FAILURE: " << KmStateStr(SRT_KM_STATE(srtdata_out[0]))
                                 << " - rejecting per enforced encryption");
                        res = SRT_CMD_NONE;
                        break;
                    }
                    HLOGC(cnlog.Debug,
                          log << "MKREQ -> KMRSP FAILURE state: " << KmStateStr(SRT_KM_STATE(srtdata_out[0])));
                }
                else
                {
                    HLOGC(cnlog.Debug, log << "KMREQ -> requested to send KMRSP length=" << len_out);
                }
                sendSrtMsg(SRT_CMD_KMRSP, srtdata_out, len_out);
            }
            // XXX Dead code. processSrtMsg_KMREQ now doesn't return any other value now.
            // Please review later.
            else
            {
                LOGC(cnlog.Warn, log << "KMREQ failed to process the request - ignoring");
            }

            return true; // already done what's necessary
        }

    case SRT_CMD_KMRSP:
    {
        // KMRSP doesn't expect any following action
        m_pCryptoControl->processSrtMsg_KMRSP(srtdata, len, CUDT::HS_VERSION_UDT4);
        return true; // nothing to do
    }

    default:
        return false;
    }

    if (res == SRT_CMD_NONE)
        return true;

    // Send the message that the message handler requested.
    sendSrtMsg(res);

    return true;
}

int CUDT::processSrtMsg_HSREQ(const uint32_t *srtdata, size_t bytelen, uint32_t ts, int hsv)
{
    // Set this start time in the beginning, regardless as to whether TSBPD is being
    // used or not. This must be done in the Initiator as well as Responder.

    /*
     * Compute peer StartTime in our time reference
     * This takes time zone, time drift into account.
     * Also includes current packet transit time (rtt/2)
     */
    m_tsRcvPeerStartTime = steady_clock::now() - microseconds_from(ts);
    // (in case of bonding group, this value will be OVERWRITTEN
    // later in CUDT::interpretGroup).

    // Prepare the initial runtime values of latency basing on the option values.
    // They are going to get the value fixed HERE.
    m_iTsbPdDelay_ms     = m_iOPT_TsbPdDelay;
    m_iPeerTsbPdDelay_ms = m_iOPT_PeerTsbPdDelay;

    if (bytelen < SRT_CMD_HSREQ_MINSZ)
    {
        m_RejectReason = SRT_REJ_ROGUE;
        /* Packet smaller than minimum compatible packet size */
        LOGF(cnlog.Error, "HSREQ/rcv: cmd=%d(HSREQ) len=%" PRIzu " invalid", SRT_CMD_HSREQ, bytelen);
        return SRT_CMD_NONE;
    }

    LOGF(cnlog.Note,
         "HSREQ/rcv: cmd=%d(HSREQ) len=%" PRIzu " vers=0x%x opts=0x%x delay=%d",
         SRT_CMD_HSREQ,
         bytelen,
         srtdata[SRT_HS_VERSION],
         srtdata[SRT_HS_FLAGS],
         SRT_HS_LATENCY_RCV::unwrap(srtdata[SRT_HS_LATENCY]));

    m_lPeerSrtVersion = srtdata[SRT_HS_VERSION];
    m_lPeerSrtFlags   = srtdata[SRT_HS_FLAGS];

    if (hsv == CUDT::HS_VERSION_UDT4)
    {
        if (m_lPeerSrtVersion >= SRT_VERSION_FEAT_HSv5)
        {
            m_RejectReason = SRT_REJ_ROGUE;
            LOGC(cnlog.Error,
                 log << "HSREQ/rcv: With HSv4 version >= " << SrtVersionString(SRT_VERSION_FEAT_HSv5)
                     << " is not acceptable.");
            return SRT_CMD_REJECT;
        }
    }
    else
    {
        if (m_lPeerSrtVersion < SRT_VERSION_FEAT_HSv5)
        {
            m_RejectReason = SRT_REJ_ROGUE;
            LOGC(cnlog.Error,
                 log << "HSREQ/rcv: With HSv5 version must be >= " << SrtVersionString(SRT_VERSION_FEAT_HSv5) << " .");
            return SRT_CMD_REJECT;
        }
    }

    // Check also if the version satisfies the minimum required version
    if (m_lPeerSrtVersion < m_lMinimumPeerSrtVersion)
    {
        m_RejectReason = SRT_REJ_VERSION;
        LOGC(cnlog.Error,
             log << "HSREQ/rcv: Peer version: " << SrtVersionString(m_lPeerSrtVersion)
                 << " is too old for requested: " << SrtVersionString(m_lMinimumPeerSrtVersion) << " - REJECTING");
        return SRT_CMD_REJECT;
    }

    HLOGC(cnlog.Debug,
          log << "HSREQ/rcv: PEER Version: " << SrtVersionString(m_lPeerSrtVersion) << " Flags: " << m_lPeerSrtFlags
              << "(" << SrtFlagString(m_lPeerSrtFlags) << ") Min req version:" << SrtVersionString(m_lMinimumPeerSrtVersion));

    m_bPeerRexmitFlag = IsSet(m_lPeerSrtFlags, SRT_OPT_REXMITFLG);
    HLOGF(cnlog.Debug, "HSREQ/rcv: peer %s REXMIT flag", m_bPeerRexmitFlag ? "UNDERSTANDS" : "DOES NOT UNDERSTAND");

    // Check if both use the same API type. Reject if not.
    bool peer_message_api = !IsSet(m_lPeerSrtFlags, SRT_OPT_STREAM);
    if (peer_message_api != m_bMessageAPI)
    {
        m_RejectReason = SRT_REJ_MESSAGEAPI;
        LOGC(cnlog.Error,
             log << "HSREQ/rcv: Agent uses " << (m_bMessageAPI ? "MESSAGE" : "STREAM") << " API, but the Peer declares "
                 << (peer_message_api ? "MESSAGE" : "STREAM") << " API. Not compatible transmission type, rejecting.");
        return SRT_CMD_REJECT;
    }

#if HAVE_CXX11
    static_assert(SRT_HS_E_SIZE == SRT_HS_LATENCY + 1, "Assuming latency is the last field");
#endif
    if (bytelen < (SRT_HS_E_SIZE * sizeof(uint32_t)))
    {
        // Handshake extension message includes VERSION, FLAGS and LATENCY
        // (3 x 32 bits). SRT v1.2.0 and earlier might supply shorter extension message,
        // without LATENCY fields.
        // It is acceptable, as long as the latency flags are not set on our side.
        //
        //  0 1 2 3 4 5 6 7 8 9 0 1 2 3 4 5 6 7 8 9 0 1 2 3 4 5 6 7 8 9 0 1
        // +-+-+-+-+-+-+-+-+-+-+-+-+-+-+-+-+-+-+-+-+-+-+-+-+-+-+-+-+-+-+-+-+
        // |                          SRT Version                          |
        // +-+-+-+-+-+-+-+-+-+-+-+-+-+-+-+-+-+-+-+-+-+-+-+-+-+-+-+-+-+-+-+-+
        // |                           SRT Flags                           |
        // +-+-+-+-+-+-+-+-+-+-+-+-+-+-+-+-+-+-+-+-+-+-+-+-+-+-+-+-+-+-+-+-+
        // |      Receiver TSBPD Delay     |       Sender TSBPD Delay      |
        // +-+-+-+-+-+-+-+-+-+-+-+-+-+-+-+-+-+-+-+-+-+-+-+-+-+-+-+-+-+-+-+-+
        if (IsSet(m_lPeerSrtFlags, SRT_OPT_TSBPDSND) || IsSet(m_lPeerSrtFlags, SRT_OPT_TSBPDRCV))
        {
            m_RejectReason = SRT_REJ_ROGUE;
            LOGC(cnlog.Error,
                 log << "HSREQ/rcv: Peer sent only VERSION + FLAGS HSREQ, but TSBPD flags are set. Rejecting.");
            return SRT_CMD_REJECT;
        }

        LOGC(cnlog.Warn, log << "HSREQ/rcv: Peer sent only VERSION + FLAGS HSREQ, not getting any TSBPD settings.");
        // Don't process any further settings in this case. Turn off TSBPD, just for a case.
        m_bTsbPd     = false;
        m_bPeerTsbPd = false;
        return SRT_CMD_HSRSP;
    }

    const uint32_t latencystr = srtdata[SRT_HS_LATENCY];

    if (IsSet(m_lPeerSrtFlags, SRT_OPT_TSBPDSND))
    {
        // TimeStamp-based Packet Delivery feature enabled
        if (!isOPT_TsbPd())
        {
            LOGC(cnlog.Warn, log << "HSREQ/rcv: Agent did not set rcv-TSBPD - ignoring proposed latency from peer");

            // Note: also don't set the peer TSBPD flag HERE because
            // - in HSv4 it will be a sender, so it doesn't matter anyway
            // - in HSv5 if it's going to receive, the TSBPDRCV flag will define it.
        }
        else
        {
            int peer_decl_latency;
            if (hsv < CUDT::HS_VERSION_SRT1)
            {
                // In HSv4 there is only one value and this is the latency
                // that the sender peer proposes for the agent.
                peer_decl_latency = SRT_HS_LATENCY_LEG::unwrap(latencystr);
            }
            else
            {
                // In HSv5 there are latency declared for sending and receiving separately.

                // SRT_HS_LATENCY_SND is the value that the peer proposes to be the
                // value used by agent when receiving data. We take this as a local latency value.
                peer_decl_latency = SRT_HS_LATENCY_SND::unwrap(srtdata[SRT_HS_LATENCY]);
            }

            // Use the maximum latency out of latency from our settings and the latency
            // "proposed" by the peer.
            int maxdelay = std::max(m_iTsbPdDelay_ms, peer_decl_latency);
            HLOGC(cnlog.Debug,
                  log << "HSREQ/rcv: LOCAL/RCV LATENCY: Agent:" << m_iTsbPdDelay_ms << " Peer:" << peer_decl_latency
                      << "  Selecting:" << maxdelay);
            m_iTsbPdDelay_ms = maxdelay;
            m_bTsbPd = true;
        }
    }
    else
    {
        std::string how_about_agent = isOPT_TsbPd() ? "BUT AGENT DOES" : "and nor does Agent";
        HLOGC(cnlog.Debug, log << "HSREQ/rcv: Peer DOES NOT USE latency for sending - " << how_about_agent);
    }

    // This happens when the HSv5 RESPONDER receives the HSREQ message; it declares
    // that the peer INITIATOR will receive the data and informs about its predefined
    // latency. We need to maximize this with our setting of the peer's latency and
    // record as peer's latency, which will be then sent back with HSRSP.
    if (hsv > CUDT::HS_VERSION_UDT4 && IsSet(m_lPeerSrtFlags, SRT_OPT_TSBPDRCV))
    {
        // So, PEER uses TSBPD, set the flag.
        // NOTE: it doesn't matter, if AGENT uses TSBPD.
        m_bPeerTsbPd = true;

        // SRT_HS_LATENCY_RCV is the value that the peer declares as to be
        // used by it when receiving data. We take this as a peer's value,
        // and select the maximum of this one and our proposed latency for the peer.
        int peer_decl_latency = SRT_HS_LATENCY_RCV::unwrap(latencystr);
        int maxdelay          = std::max(m_iPeerTsbPdDelay_ms, peer_decl_latency);
        HLOGC(cnlog.Debug,
              log << "HSREQ/rcv: PEER/RCV LATENCY: Agent:" << m_iPeerTsbPdDelay_ms << " Peer:" << peer_decl_latency
                  << " Selecting:" << maxdelay);
        m_iPeerTsbPdDelay_ms = maxdelay;
    }
    else
    {
        std::string how_about_agent = isOPT_TsbPd() ? "BUT AGENT DOES" : "and nor does Agent";
        HLOGC(cnlog.Debug, log << "HSREQ/rcv: Peer DOES NOT USE latency for receiving - " << how_about_agent);
    }

    if (hsv > CUDT::HS_VERSION_UDT4)
    {
        // This is HSv5, do the same things as required for the sending party in HSv4,
        // as in HSv5 this can also be a sender.
        if (IsSet(m_lPeerSrtFlags, SRT_OPT_TLPKTDROP))
        {
            // Too late packets dropping feature supported
            m_bPeerTLPktDrop = true;
        }
        if (IsSet(m_lPeerSrtFlags, SRT_OPT_NAKREPORT))
        {
            // Peer will send Periodic NAK Reports
            m_bPeerNakReport = true;
        }
    }

    return SRT_CMD_HSRSP;
}

int CUDT::processSrtMsg_HSRSP(const uint32_t *srtdata, size_t bytelen, uint32_t ts, int hsv)
{
    // XXX Check for mis-version
    // With HSv4 we accept only version less than 1.3.0
    if (hsv == CUDT::HS_VERSION_UDT4 && srtdata[SRT_HS_VERSION] >= SRT_VERSION_FEAT_HSv5)
    {
        LOGC(cnlog.Error, log << "HSRSP/rcv: With HSv4 version >= 1.2.0 is not acceptable.");
        return SRT_CMD_NONE;
    }

    if (bytelen < SRT_CMD_HSRSP_MINSZ)
    {
        /* Packet smaller than minimum compatible packet size */
        LOGF(cnlog.Error, "HSRSP/rcv: cmd=%d(HSRSP) len=%" PRIzu " invalid", SRT_CMD_HSRSP, bytelen);
        return SRT_CMD_NONE;
    }

    // Set this start time in the beginning, regardless as to whether TSBPD is being
    // used or not. This must be done in the Initiator as well as Responder. In case when
    // agent is sender only (HSv4) this value simply won't be used.

    /*
     * Compute peer StartTime in our time reference
     * This takes time zone, time drift into account.
     * Also includes current packet transit time (rtt/2)
     */

    if (is_zero(m_tsRcvPeerStartTime))
    {
        // Do not set this time when it's already set, which may be the case
        // if the agent has this value already "borrowed" from a master socket
        // that was in the group at the time when it was added.
        m_tsRcvPeerStartTime = steady_clock::now() - microseconds_from(ts);
        HLOGC(cnlog.Debug, log << "HSRSP/rcv: PEER START TIME not yet defined, setting: " << FormatTime(m_tsRcvPeerStartTime));
    }
    else
    {
        HLOGC(cnlog.Debug, log << "HSRSP/rcv: PEER START TIME already set (derived): " << FormatTime(m_tsRcvPeerStartTime));
    }

    m_lPeerSrtVersion = srtdata[SRT_HS_VERSION];
    m_lPeerSrtFlags   = srtdata[SRT_HS_FLAGS];

    HLOGF(cnlog.Debug,
          "HSRSP/rcv: Version: %s Flags: SND:%08X (%s)",
          SrtVersionString(m_lPeerSrtVersion).c_str(),
          m_lPeerSrtFlags,
          SrtFlagString(m_lPeerSrtFlags).c_str());

    // Basic version check
    if (m_lPeerSrtVersion < m_lMinimumPeerSrtVersion)
    {
        m_RejectReason = SRT_REJ_VERSION;
        LOGC(cnlog.Error,
             log << "HSRSP/rcv: Peer version: " << SrtVersionString(m_lPeerSrtVersion)
                 << " is too old for requested: " << SrtVersionString(m_lMinimumPeerSrtVersion) << " - REJECTING");
        return SRT_CMD_REJECT;
    }

    if (hsv == CUDT::HS_VERSION_UDT4)
    {
        // The old HSv4 way: extract just one value and put it under peer.
        if (IsSet(m_lPeerSrtFlags, SRT_OPT_TSBPDRCV))
        {
            // TsbPd feature enabled
            m_bPeerTsbPd         = true;
            m_iPeerTsbPdDelay_ms = SRT_HS_LATENCY_LEG::unwrap(srtdata[SRT_HS_LATENCY]);
            HLOGC(cnlog.Debug,
                  log << "HSRSP/rcv: LATENCY: Peer/snd:" << m_iPeerTsbPdDelay_ms
                      << " (Agent: declared:" << m_iTsbPdDelay_ms << " rcv:" << m_iTsbPdDelay_ms << ")");
        }
        // TSBPDSND isn't set in HSv4 by the RESPONDER, because HSv4 RESPONDER is always RECEIVER.
    }
    else
    {
        // HSv5 way: extract the receiver latency and sender latency, if used.

        // PEER WILL RECEIVE TSBPD == AGENT SHALL SEND TSBPD.
        if (IsSet(m_lPeerSrtFlags, SRT_OPT_TSBPDRCV))
        {
            // TsbPd feature enabled
            m_bPeerTsbPd         = true;
            m_iPeerTsbPdDelay_ms = SRT_HS_LATENCY_RCV::unwrap(srtdata[SRT_HS_LATENCY]);
            HLOGC(cnlog.Debug, log << "HSRSP/rcv: LATENCY: Peer/snd:" << m_iPeerTsbPdDelay_ms << "ms");
        }
        else
        {
            HLOGC(cnlog.Debug, log << "HSRSP/rcv: Peer (responder) DOES NOT USE latency");
        }

        // PEER WILL SEND TSBPD == AGENT SHALL RECEIVE TSBPD.
        if (IsSet(m_lPeerSrtFlags, SRT_OPT_TSBPDSND))
        {
            if (!isOPT_TsbPd())
            {
                LOGC(cnlog.Warn,
                     log << "HSRSP/rcv: BUG? Peer (responder) declares sending latency, but Agent turned off TSBPD.");
            }
            else
            {
                m_bTsbPd = true; // NOTE: in case of Group TSBPD receiving, this field will be SWITCHED TO m_bGroupTsbPd.
                // Take this value as a good deal. In case when the Peer did not "correct" the latency
                // because it has TSBPD turned off, just stay with the present value defined in options.
                m_iTsbPdDelay_ms = SRT_HS_LATENCY_SND::unwrap(srtdata[SRT_HS_LATENCY]);
                HLOGC(cnlog.Debug, log << "HSRSP/rcv: LATENCY Agent/rcv: " << m_iTsbPdDelay_ms << "ms");
            }
        }
    }

    if ((m_lSrtVersion >= SrtVersion(1, 0, 5)) && IsSet(m_lPeerSrtFlags, SRT_OPT_TLPKTDROP))
    {
        // Too late packets dropping feature supported
        m_bPeerTLPktDrop = true;
    }

    if ((m_lSrtVersion >= SrtVersion(1, 1, 0)) && IsSet(m_lPeerSrtFlags, SRT_OPT_NAKREPORT))
    {
        // Peer will send Periodic NAK Reports
        m_bPeerNakReport = true;
    }

    if (m_lSrtVersion >= SrtVersion(1, 2, 0))
    {
        if (IsSet(m_lPeerSrtFlags, SRT_OPT_REXMITFLG))
        {
            // Peer will use REXMIT flag in packet retransmission.
            m_bPeerRexmitFlag = true;
            HLOGP(cnlog.Debug, "HSRSP/rcv: 1.2.0+ Agent understands REXMIT flag and so does peer.");
        }
        else
        {
            HLOGP(cnlog.Debug, "HSRSP/rcv: Agent understands REXMIT flag, but PEER DOES NOT");
        }
    }
    else
    {
        HLOGF(cnlog.Debug, "HSRSP/rcv: <1.2.0 Agent DOESN'T understand REXMIT flag");
    }

    handshakeDone();

    return SRT_CMD_NONE;
}

// This function is called only when the URQ_CONCLUSION handshake has been received from the peer.
bool CUDT::interpretSrtHandshake(const CHandShake& hs,
                                 const CPacket&    hspkt,
                                 uint32_t*         out_data,
                                 size_t*           pw_len)
{
    // Initialize pw_len to 0 to handle the unencrypted case
    if (pw_len)
        *pw_len = 0;

    // The version=0 statement as rejection is used only since HSv5.
    // The HSv4 sends the AGREEMENT handshake message with version=0, do not misinterpret it.
    if (m_ConnRes.m_iVersion > HS_VERSION_UDT4 && hs.m_iVersion == 0)
    {
        m_RejectReason = SRT_REJ_PEER;
        LOGC(cnlog.Error, log << "HS VERSION = 0, meaning the handshake has been rejected.");
        return false;
    }

    if (hs.m_iVersion < HS_VERSION_SRT1)
        return true; // do nothing

    // Anyway, check if the handshake contains any extra data.
    if (hspkt.getLength() <= CHandShake::m_iContentSize)
    {
        m_RejectReason = SRT_REJ_ROGUE;
        // This would mean that the handshake was at least HSv5, but somehow no extras were added.
        // Dismiss it then, however this has to be logged.
        LOGC(cnlog.Error, log << "HS VERSION=" << hs.m_iVersion << " but no handshake extension found!");
        return false;
    }

    // We still believe it should work, let's check the flags.
    int ext_flags = SrtHSRequest::SRT_HSTYPE_HSFLAGS::unwrap(hs.m_iType);
    if (ext_flags == 0)
    {
        m_RejectReason = SRT_REJ_ROGUE;
        LOGC(cnlog.Error, log << "HS VERSION=" << hs.m_iVersion << " but no handshake extension flags are set!");
        return false;
    }

    HLOGC(cnlog.Debug,
          log << "HS VERSION=" << hs.m_iVersion << " EXTENSIONS: " << CHandShake::ExtensionFlagStr(ext_flags));

    // Ok, now find the beginning of an int32_t array that follows the UDT handshake.
    uint32_t* p    = reinterpret_cast<uint32_t*>(hspkt.m_pcData + CHandShake::m_iContentSize);
    size_t    size = hspkt.getLength() - CHandShake::m_iContentSize; // Due to previous cond check we grant it's >0

    int hsreq_type_cmd ATR_UNUSED = SRT_CMD_NONE;

    if (IsSet(ext_flags, CHandShake::HS_EXT_HSREQ))
    {
        HLOGC(cnlog.Debug, log << "interpretSrtHandshake: extracting HSREQ/RSP type extension");
        uint32_t *begin    = p;
        uint32_t *next     = 0;
        size_t    length   = size / sizeof(uint32_t);
        size_t    blocklen = 0;

        for (;;) // this is ONE SHOT LOOP
        {
            int cmd = FindExtensionBlock(begin, length, (blocklen), (next));

            size_t bytelen = blocklen * sizeof(uint32_t);

            if (cmd == SRT_CMD_HSREQ)
            {
                hsreq_type_cmd = cmd;
                // Set is the size as it should, then give it for interpretation for
                // the proper function.
                if (blocklen < SRT_HS_E_SIZE)
                {
                    m_RejectReason = SRT_REJ_ROGUE;
                    LOGC(cnlog.Error,
                         log << "HS-ext HSREQ found but invalid size: " << bytelen << " (expected: " << SRT_HS_E_SIZE
                             << ")");
                    return false; // don't interpret
                }

                int rescmd = processSrtMsg_HSREQ(begin + 1, bytelen, hspkt.m_iTimeStamp, HS_VERSION_SRT1);
                // Interpreted? Then it should be responded with SRT_CMD_HSRSP.
                if (rescmd != SRT_CMD_HSRSP)
                {
                    // m_RejectReason already set
                    LOGC(cnlog.Error,
                         log << "interpretSrtHandshake: process HSREQ returned unexpected value " << rescmd);
                    return false;
                }
                handshakeDone();
                // updateAfterSrtHandshake -> moved to postConnect and processRendezvous
            }
            else if (cmd == SRT_CMD_HSRSP)
            {
                hsreq_type_cmd = cmd;
                // Set is the size as it should, then give it for interpretation for
                // the proper function.
                if (blocklen < SRT_HS_E_SIZE)
                {
                    m_RejectReason = SRT_REJ_ROGUE;
                    LOGC(cnlog.Error,
                         log << "HS-ext HSRSP found but invalid size: " << bytelen << " (expected: " << SRT_HS_E_SIZE
                             << ")");

                    return false; // don't interpret
                }

                int rescmd = processSrtMsg_HSRSP(begin + 1, bytelen, hspkt.m_iTimeStamp, HS_VERSION_SRT1);
                // Interpreted? Then it should be responded with SRT_CMD_NONE.
                // (nothing to be responded for HSRSP, unless there was some kinda problem)
                if (rescmd != SRT_CMD_NONE)
                {
                    // Just formally; the current code doesn't seem to return anything else
                    // (unless it's already set)
                    if (m_RejectReason == SRT_REJ_UNKNOWN)
                        m_RejectReason = SRT_REJ_ROGUE;
                    LOGC(cnlog.Error,
                         log << "interpretSrtHandshake: process HSRSP returned unexpected value " << rescmd);
                    return false;
                }
                handshakeDone();
                // updateAfterSrtHandshake -> moved to postConnect and processRendezvous
            }
            else if (cmd == SRT_CMD_NONE)
            {
                m_RejectReason = SRT_REJ_ROGUE;
                LOGC(cnlog.Warn, log << "interpretSrtHandshake: no HSREQ/HSRSP block found in the handshake msg!");
                // This means that there can be no more processing done by FindExtensionBlock().
                // And we haven't found what we need - otherwise one of the above cases would pass
                // and lead to exit this loop immediately.
                return false;
            }
            else
            {
                // Any other kind of message extracted. Search on.
                length -= (next - begin);
                begin = next;
                if (begin)
                    continue;
            }

            break;
        }
    }

    HLOGC(cnlog.Debug, log << "interpretSrtHandshake: HSREQ done, checking KMREQ");

    // Now check the encrypted

    bool encrypted = false;

    if (IsSet(ext_flags, CHandShake::HS_EXT_KMREQ))
    {
        HLOGC(cnlog.Debug, log << "interpretSrtHandshake: extracting KMREQ/RSP type extension");

#ifdef SRT_ENABLE_ENCRYPTION
        if (!m_pCryptoControl->hasPassphrase())
        {
            if (m_bOPT_StrictEncryption)
            {
                m_RejectReason = SRT_REJ_UNSECURE;
                LOGC(cnlog.Error,
                    log << "HS KMREQ: Peer declares encryption, but agent does not - rejecting per enforced encryption");
                return false;
            }

            LOGC(cnlog.Warn,
                 log << "HS KMREQ: Peer declares encryption, but agent does not - still allowing connection.");

            // Still allow for connection, and allow Agent to send unencrypted stream to the peer.
            // Also normally allow the key to be processed; worst case it will send the failure response.
        }

        uint32_t *begin    = p;
        uint32_t *next     = 0;
        size_t    length   = size / sizeof(uint32_t);
        size_t    blocklen = 0;

        for (;;) // This is one shot loop, unless REPEATED by 'continue'.
        {
            int cmd = FindExtensionBlock(begin, length, (blocklen), (next));

            HLOGC(cnlog.Debug,
                  log << "interpretSrtHandshake: found extension: (" << cmd << ") " << MessageTypeStr(UMSG_EXT, cmd));

            size_t bytelen = blocklen * sizeof(uint32_t);
            if (cmd == SRT_CMD_KMREQ)
            {
                if (!out_data || !pw_len)
                {
                    m_RejectReason = SRT_REJ_IPE;
                    LOGC(cnlog.Fatal, log << "IPE: HS/KMREQ extracted without passing target buffer!");
                    return false;
                }

                int res = m_pCryptoControl->processSrtMsg_KMREQ(begin + 1, bytelen, HS_VERSION_SRT1,
                            (out_data), (*pw_len));
                if (res != SRT_CMD_KMRSP)
                {
                    m_RejectReason = SRT_REJ_IPE;
                    // Something went wrong.
                    HLOGC(cnlog.Debug,
                          log << "interpretSrtHandshake: IPE/EPE KMREQ processing failed - returned " << res);
                    return false;
                }
                if (*pw_len == 1)
                {
                    // This means that there was an abnormal encryption situation occurred.
                    // This is inacceptable in case of strict encryption.
                    if (m_bOPT_StrictEncryption)
                    {
                        if (m_pCryptoControl->m_RcvKmState == SRT_KM_S_BADSECRET)
                        {
                            m_RejectReason = SRT_REJ_BADSECRET;
                        }
                        else
                        {
                            m_RejectReason = SRT_REJ_UNSECURE;
                        }
                        LOGC(cnlog.Error,
                             log << "interpretSrtHandshake: KMREQ result abnornal - rejecting per enforced encryption");
                        return false;
                    }
                }
                encrypted = true;
            }
            else if (cmd == SRT_CMD_KMRSP)
            {
                int res = m_pCryptoControl->processSrtMsg_KMRSP(begin + 1, bytelen, HS_VERSION_SRT1);
                if (m_bOPT_StrictEncryption && res == -1)
                {
                    m_RejectReason = SRT_REJ_UNSECURE;
                    LOGC(cnlog.Error, log << "KMRSP failed - rejecting connection as per enforced encryption.");
                    return false;
                }
                encrypted = true;
            }
            else if (cmd == SRT_CMD_NONE)
            {
                m_RejectReason = SRT_REJ_ROGUE;
                LOGC(cnlog.Error, log << "HS KMREQ expected - none found!");
                return false;
            }
            else
            {
                HLOGC(cnlog.Debug, log << "interpretSrtHandshake: ... skipping " << MessageTypeStr(UMSG_EXT, cmd));
                if (NextExtensionBlock((begin), next, (length)))
                    continue;
            }

            break;
        }
#else
        // When encryption is not enabled at compile time, behave as if encryption wasn't set,
        // so accordingly to StrictEncryption flag.

        if (m_bOPT_StrictEncryption)
        {
            m_RejectReason = SRT_REJ_UNSECURE;
            LOGC(cnlog.Error,
                 log << "HS KMREQ: Peer declares encryption, but agent didn't enable it at compile time - rejecting "
                        "per enforced encryption");
            return false;
        }

        LOGC(cnlog.Warn,
             log << "HS KMREQ: Peer declares encryption, but agent didn't enable it at compile time - still allowing "
                    "connection.");
        encrypted = true;
#endif
    }

    bool   have_congctl = false;
    bool   have_filter  = false;
    string agsm         = m_CongCtl.selected_name();
    if (agsm == "")
    {
        agsm = "live";
        m_CongCtl.select("live");
    }

    bool have_group ATR_UNUSED = false;

    if (IsSet(ext_flags, CHandShake::HS_EXT_CONFIG))
    {
        HLOGC(cnlog.Debug, log << "interpretSrtHandshake: extracting various CONFIG extensions");

        uint32_t *begin    = p;
        uint32_t *next     = 0;
        size_t    length   = size / sizeof(uint32_t);
        size_t    blocklen = 0;

        for (;;) // This is one shot loop, unless REPEATED by 'continue'.
        {
            int cmd = FindExtensionBlock(begin, length, (blocklen), (next));

            HLOGC(cnlog.Debug,
                  log << "interpretSrtHandshake: found extension: (" << cmd << ") " << MessageTypeStr(UMSG_EXT, cmd));

            const size_t bytelen = blocklen * sizeof(uint32_t);
            if (cmd == SRT_CMD_SID)
            {
                if (!bytelen || bytelen > MAX_SID_LENGTH)
                {
                    LOGC(cnlog.Error,
                         log << "interpretSrtHandshake: STREAMID length " << bytelen << " is 0 or > " << +MAX_SID_LENGTH
                             << " - PROTOCOL ERROR, REJECTING");
                    return false;
                }
                // Copied through a cleared array. This is because the length is aligned to 4
                // where the padding is filled by zero bytes. For the case when the string is
                // exactly of a 4-divisible length, we make a big array with maximum allowed size
                // filled with zeros. Copying to this array should then copy either only the valid
                // characters of the string (if the lenght is divisible by 4), or the string with
                // padding zeros. In all these cases in the resulting array we should have all
                // subsequent characters of the string plus at least one '\0' at the end. This will
                // make it a perfect NUL-terminated string, to be used to initialize a string.
                char target[MAX_SID_LENGTH + 1];
                memset((target), 0, MAX_SID_LENGTH + 1);
                memcpy((target), begin + 1, bytelen);

                // Un-swap on big endian machines
                ItoHLA((uint32_t *)target, (uint32_t *)target, blocklen);

                m_sStreamName = target;
                HLOGC(cnlog.Debug,
                      log << "CONNECTOR'S REQUESTED SID [" << m_sStreamName << "] (bytelen=" << bytelen
                          << " blocklen=" << blocklen << ")");
            }
            else if (cmd == SRT_CMD_CONGESTION)
            {
                if (have_congctl)
                {
                    m_RejectReason = SRT_REJ_ROGUE;
                    LOGC(cnlog.Error, log << "CONGCTL BLOCK REPEATED!");
                    return false;
                }

                if (!bytelen || bytelen > MAX_SID_LENGTH)
                {
                    LOGC(cnlog.Error,
                         log << "interpretSrtHandshake: CONGESTION-control type length " << bytelen << " is 0 or > "
                             << +MAX_SID_LENGTH << " - PROTOCOL ERROR, REJECTING");
                    return false;
                }
                // Declare that congctl has been received
                have_congctl = true;

                char target[MAX_SID_LENGTH + 1];
                memset((target), 0, MAX_SID_LENGTH + 1);
                memcpy((target), begin + 1, bytelen);
                // Un-swap on big endian machines
                ItoHLA((uint32_t *)target, (uint32_t *)target, blocklen);

                string sm = target;

                // As the congctl has been declared by the peer,
                // check if your congctl is compatible.
                // sm cannot be empty, but the agent's sm can be empty meaning live.
                if (sm != agsm)
                {
                    m_RejectReason = SRT_REJ_CONGESTION;
                    LOGC(cnlog.Error,
                         log << "PEER'S CONGCTL '" << sm << "' does not match AGENT'S CONGCTL '" << agsm << "'");
                    return false;
                }

                HLOGC(cnlog.Debug,
                      log << "CONNECTOR'S CONGCTL [" << sm << "] (bytelen=" << bytelen << " blocklen=" << blocklen
                          << ")");
            }
            else if (cmd == SRT_CMD_FILTER)
            {
                if (have_filter)
                {
                    m_RejectReason = SRT_REJ_FILTER;
                    LOGC(cnlog.Error, log << "FILTER BLOCK REPEATED!");
                    return false;
                }
                // Declare that filter has been received
                have_filter = true;

                // XXX This is the maximum string, but filter config
                // shall be normally limited somehow, especially if used
                // together with SID!
                char target[MAX_SID_LENGTH + 1];
                memset((target), 0, MAX_SID_LENGTH + 1);
                memcpy((target), begin + 1, bytelen);
                string fltcfg = target;

                HLOGC(cnlog.Debug,
                      log << "PEER'S FILTER CONFIG [" << fltcfg << "] (bytelen=" << bytelen << " blocklen=" << blocklen
                          << ")");

                if (!checkApplyFilterConfig(fltcfg))
                {
                    LOGC(cnlog.Error, log << "PEER'S FILTER CONFIG [" << fltcfg << "] has been rejected");
                    return false;
                }
            }
#if ENABLE_EXPERIMENTAL_BONDING
            else if ( cmd == SRT_CMD_GROUP )
            {
                // Note that this will fire in both cases:
                // - When receiving HS request from the Initiator, which belongs to a group, and agent must
                //   create the mirror group on his side (or join the existing one, if there's already
                //   a mirror group for that group ID).
                // - When receiving HS response from the Responder, with its mirror group ID, so the agent
                //   must put the group into his peer group data
                int32_t groupdata[GRPD_E_SIZE] = {};
                if (bytelen < GRPD_MIN_SIZE * GRPD_FIELD_SIZE || bytelen % GRPD_FIELD_SIZE || blocklen > GRPD_E_SIZE)
                {
                    m_RejectReason = SRT_REJ_ROGUE;
                    LOGC(cnlog.Error, log << "PEER'S GROUP wrong size: " << (bytelen/GRPD_FIELD_SIZE));
                    return false;
                }
                size_t groupdata_size = bytelen / GRPD_FIELD_SIZE;

                memcpy(groupdata, begin+1, bytelen);
                if (!interpretGroup(groupdata, groupdata_size, hsreq_type_cmd) )
                {
                    // m_RejectReason handled inside interpretGroup().
                    return false;
                }

                have_group = true;
                HLOGC(cnlog.Debug, log << "CONNECTOR'S PEER GROUP [" << groupdata[0] << "] (bytelen=" << bytelen << " blocklen=" << blocklen << ")");
            }
#endif
            else if (cmd == SRT_CMD_NONE)
            {
                break;
            }
            else
            {
                // Found some block that is not interesting here. Skip this and get the next one.
                HLOGC(cnlog.Debug, log << "interpretSrtHandshake: ... skipping " << MessageTypeStr(UMSG_EXT, cmd));
            }

            if (!NextExtensionBlock((begin), next, (length)))
                break;
        }
    }

    // Post-checks
    // Check if peer declared encryption
    if (!encrypted && m_CryptoSecret.len > 0)
    {
        if (m_bOPT_StrictEncryption)
        {
            m_RejectReason = SRT_REJ_UNSECURE;
            LOGC(cnlog.Error,
                 log << "HS EXT: Agent declares encryption, but Peer does not - rejecting connection per "
                        "enforced encryption.");
            return false;
        }

        LOGC(cnlog.Warn,
             log << "HS EXT: Agent declares encryption, but Peer does not (Agent can still receive unencrypted packets "
                    "from Peer).");

        // This is required so that the sender is still allowed to send data, when encryption is required,
        // just this will be for waste because the receiver won't decrypt them anyway.
        m_pCryptoControl->createFakeSndContext();
        m_pCryptoControl->m_SndKmState = SRT_KM_S_NOSECRET;  // Because Peer did not send KMX, though Agent has pw
        m_pCryptoControl->m_RcvKmState = SRT_KM_S_UNSECURED; // Because Peer has no PW, as has sent no KMREQ.
        return true;
    }

    // If agent has set some nondefault congctl, then congctl is expected from the peer.
    if (agsm != "live" && !have_congctl)
    {
        m_RejectReason = SRT_REJ_CONGESTION;
        LOGC(cnlog.Error,
             log << "HS EXT: Agent uses '" << agsm << "' congctl, but peer DID NOT DECLARE congctl (assuming 'live').");
        return false;
    }

#if ENABLE_EXPERIMENTAL_BONDING
    // m_IncludedGroup and locking info: NULL check won't hurt here. If the group
    // was deleted in the meantime, it will be found out later anyway and result with error.
    if (m_SrtHsSide == HSD_INITIATOR && m_parent->m_IncludedGroup)
    {
        // XXX Later probably needs to check if this group REQUIRES the group
        // response. Currently this implements the bonding-category group, and this
        // always requires that the listener respond with the group id, otherwise
        // it probably DID NOT UNDERSTAND THE GROUP, so the connection should be rejected.
        if (!have_group)
        {
            m_RejectReason = SRT_REJ_GROUP;
            LOGC(cnlog.Error, log << "HS EXT: agent is a group member, but the listener did not respond with group ID. Rejecting.");
            return false;
        }
    }
#endif

    // Ok, finished, for now.
    return true;
}

bool CUDT::checkApplyFilterConfig(const std::string &confstr)
{
    SrtFilterConfig cfg;
    if (!ParseFilterConfig(confstr, cfg))
        return false;

    // Now extract the type, if present, and
    // check if you have this type of corrector available.
    if (!PacketFilter::correctConfig(cfg))
        return false;

    // Now parse your own string, if you have it.
    if (m_OPT_PktFilterConfigString != "")
    {
        // - for rendezvous, both must be exactly the same, or only one side specified.
        if (m_bRendezvous && m_OPT_PktFilterConfigString != confstr)
        {
            return false;
        }

        SrtFilterConfig mycfg;
        if (!ParseFilterConfig(m_OPT_PktFilterConfigString, mycfg))
            return false;

        // Check only if both have set a filter of the same type.
        if (mycfg.type != cfg.type)
            return false;

        // If so, then:
        // - for caller-listener configuration, accept the listener version.
        if (m_SrtHsSide == HSD_INITIATOR)
        {
            // This is a caller, this should apply all parameters received
            // from the listener, forcefully.
            for (map<string, string>::iterator x = cfg.parameters.begin(); x != cfg.parameters.end(); ++x)
            {
                mycfg.parameters[x->first] = x->second;
            }
        }
        else
        {
            // On a listener, only apply those that you haven't set
            for (map<string, string>::iterator x = cfg.parameters.begin(); x != cfg.parameters.end(); ++x)
            {
                if (!mycfg.parameters.count(x->first))
                    mycfg.parameters[x->first] = x->second;
            }
        }

        HLOGC(cnlog.Debug,
              log << "checkApplyFilterConfig: param: LOCAL: " << Printable(mycfg.parameters)
                  << " FORGN: " << Printable(cfg.parameters));

        ostringstream myos;
        myos << mycfg.type;
        for (map<string, string>::iterator x = mycfg.parameters.begin(); x != mycfg.parameters.end(); ++x)
        {
            myos << "," << x->first << ":" << x->second;
        }

        m_OPT_PktFilterConfigString = myos.str();

        HLOGC(cnlog.Debug, log << "checkApplyFilterConfig: Effective config: " << m_OPT_PktFilterConfigString);
    }
    else
    {
        // Take the foreign configuration as a good deal.
        HLOGC(cnlog.Debug, log << "checkApplyFilterConfig: Good deal config: " << m_OPT_PktFilterConfigString);
        m_OPT_PktFilterConfigString = confstr;
    }

    size_t efc_max_payload_size = SRT_LIVE_MAX_PLSIZE - cfg.extra_size;
    if (m_zOPT_ExpPayloadSize > efc_max_payload_size)
    {
        LOGC(cnlog.Warn,
             log << "Due to filter-required extra " << cfg.extra_size << " bytes, SRTO_PAYLOADSIZE fixed to "
                 << efc_max_payload_size << " bytes");
        m_zOPT_ExpPayloadSize = efc_max_payload_size;
    }

    return true;
}

#if ENABLE_EXPERIMENTAL_BONDING
bool CUDT::interpretGroup(const int32_t groupdata[], size_t data_size SRT_ATR_UNUSED, int hsreq_type_cmd SRT_ATR_UNUSED)
{
    // `data_size` isn't checked because we believe it's checked earlier.
    // Also this code doesn't predict to get any other format than the official one,
    // so there are only data in two fields. Passing this argument is only left
    // for consistency and possibly changes in future.

    // We are granted these two fields do exist
    SRTSOCKET grpid = groupdata[GRPD_GROUPID];
    uint32_t gd = groupdata[GRPD_GROUPDATA];

    SRT_GROUP_TYPE gtp = SRT_GROUP_TYPE(SrtHSRequest::HS_GROUP_TYPE::unwrap(gd));
    int link_weight = SrtHSRequest::HS_GROUP_WEIGHT::unwrap(gd);
    uint32_t link_flags = SrtHSRequest::HS_GROUP_FLAGS::unwrap(gd);

    if (m_OPT_GroupConnect == 0)
    {
        m_RejectReason = SRT_REJ_GROUP;
        LOGC(cnlog.Error, log << "HS/GROUP: this socket is not allowed for group connect.");
        return false;
    }

    // This is called when the group type has come in the handshake is invalid.
    if (gtp >= SRT_GTYPE_E_END)
    {
        m_RejectReason = SRT_REJ_GROUP;
        LOGC(cnlog.Error, log << "HS/GROUP: incorrect group type value " << gtp << " (max is " << SRT_GTYPE_E_END << ")");
        return false;
    }

    if ((grpid & SRTGROUP_MASK) == 0)
    {
        m_RejectReason = SRT_REJ_ROGUE;
        LOGC(cnlog.Error, log << "HS/GROUP: socket ID passed as a group ID is not a group ID");
        return false;
    }

    // We have the group, now take appropriate action.
    // The redundancy group requires to make a mirror group
    // on this side, and the newly created socket should
    // be made belong to it.

#if ENABLE_HEAVY_LOGGING
    static const char* hs_side_name[] = {"draw", "initiator", "responder"};
    HLOGC(cnlog.Debug, log << "interpretGroup: STATE: HsSide=" << hs_side_name[m_SrtHsSide] << " HS MSG: " << MessageTypeStr(UMSG_EXT, hsreq_type_cmd)
            << " $" << grpid << " type=" << gtp << " weight=" << link_weight << " flags=0x" << std::hex << link_flags);
#endif

    // XXX Here are two separate possibilities:
    //
    // 1. This is a HS request and this is a newly created socket not yet part of any group.
    // 2. This is a HS response and the group is the mirror group for the group to which the agent belongs; we need to pin the mirror group as peer group
    //
    // These two situations can be only distinguished by the HS side.
    if (m_SrtHsSide == HSD_DRAW)
    {
        m_RejectReason = SRT_REJ_IPE;
        LOGC(cnlog.Error, log << "IPE: interpretGroup: The HS side should have been already decided; it's still DRAW. Grouping rejected.");
        return false;
    }

    ScopedLock guard_group_existence (s_UDTUnited.m_GlobControlLock);

    if (m_SrtHsSide == HSD_INITIATOR)
    {
        // This is a connection initiator that has requested the peer to make a
        // mirror group and join it, then respond its mirror group id. The
        // `grpid` variable contains this group ID; map this as your peer
        // group. If your group already has a peer group set, check if this is
        // the same id, otherwise the connection should be rejected.

        // So, first check the group of the current socket and see if a peer is set.
        CUDTGroup* pg = m_parent->m_IncludedGroup;
        if (!pg)
        {
            // This means that the responder has responded with a group membership,
            // but the initiator did not request any group membership presence.
            // Currently impossible situation.
            m_RejectReason = SRT_REJ_IPE;
            LOGC(cnlog.Error, log << "IPE: HS/RSP: group membership responded, while not requested.");
            return false;
        }

        // Now we know the group exists, but it might still be closed
        if (pg->closing())
        {
            LOGC(cnlog.Error, log << "HS/RSP: group was closed in the process, can't continue connecting");
            m_RejectReason = SRT_REJ_IPE;
            return false;
        }

        SRTSOCKET peer = pg->peerid();
        if (peer == -1)
        {
            // This is the first connection within this group, so this group
            // has just been informed about the peer membership. Accept it.
            pg->set_peerid(grpid);
            HLOGC(cnlog.Debug, log << "HS/RSP: group $" << pg->id() << " mapped to peer mirror $" << pg->peerid());
        }
        // Otherwise the peer id must be the same as existing, otherwise
        // this group is considered already bound to another peer group.
        // (Note that the peer group is peer-specific, and peer id numbers
        // may repeat among sockets connected to groups established on
        // different peers).
        else if (pg->peerid() != grpid)
        {
            LOGC(cnlog.Error, log << "IPE: HS/RSP: group membership responded for peer $" << grpid
                    << " but the current socket's group $" << pg->id() << " has already a peer $" << peer);
            m_RejectReason = SRT_REJ_GROUP;
            return false;
        }
        else
        {
            HLOGC(cnlog.Debug, log << "HS/RSP: group $" << pg->id() << " ALREADY MAPPED to peer mirror $" << pg->peerid());
        }
    }
    else
    {
        // This is a connection responder that has been requested to make a
        // mirror group and join it. Later on, the HS response will be sent
        // and its group ID will be added to the HS extensions as mirror group
        // ID to the peer.

        SRTSOCKET lgid = makeMePeerOf(grpid, gtp, link_flags);
        if (!lgid)
            return true; // already done

        if (lgid == -1)
        {
            // NOTE: This error currently isn't reported by makeMePeerOf,
            // so this is left to handle a possible error introduced in future.
            m_RejectReason = SRT_REJ_GROUP;
            return false; // error occurred
        }

        if (!m_parent->m_IncludedGroup)
        {
            // Strange, we just added it...
            m_RejectReason = SRT_REJ_IPE;
            LOGC(cnlog.Fatal, log << "IPE: socket not in group after adding to it");
            return false;
        }

        CUDTGroup::gli_t f = m_parent->m_IncludedIter;

        f->weight = link_weight;
        f->agent = m_parent->m_SelfAddr;
        f->peer = m_PeerAddr;
    }

    m_parent->m_IncludedGroup->debugGroup();

    // That's all. For specific things concerning group
    // types, this will be later.
    return true;
}
#endif

#if ENABLE_EXPERIMENTAL_BONDING
// NOTE: This function is called only in one place and it's done
// exclusively on the listener side (HSD_RESPONDER, HSv5+).

// [[using locked(s_UDTUnited.m_GlobControlLock)]]
SRTSOCKET CUDT::makeMePeerOf(SRTSOCKET peergroup, SRT_GROUP_TYPE gtp, uint32_t link_flags)
{
    // Note: This function will lock pg->m_GroupLock!

    CUDTSocket* s = m_parent;

    // Note that the socket being worked out here is about to be returned
    // from `srt_accept` call, and until this moment it will be inaccessible
    // for any other thread. It is then assumed that no other thread is accessing
    // it right now so there's no need to lock s->m_ControlLock.

    // Check if there exists a group that this one is a peer of.
    CUDTGroup* gp = s_UDTUnited.findPeerGroup_LOCKED(peergroup);
    bool was_empty = true;
    if (gp)
    {
        if (gp->type() != gtp)
        {
            LOGC(gmlog.Error, log << "HS: GROUP TYPE COLLISION: peer group=$" << peergroup << " type " << gtp
                << " agent group=$" << gp->id() << " type" << gp->type());
            return -1;
        }

        HLOGC(gmlog.Debug, log << "makeMePeerOf: group for peer=$" << peergroup << " found: $" << gp->id());

        if (!gp->groupEmpty())
            was_empty = false;
    }
    else
    {
        try
        {
            gp = &newGroup(gtp);
        }
        catch (...)
        {
            // Expected exceptions are only those referring to system resources
            return -1;
        }

        if (!gp->applyFlags(link_flags, m_SrtHsSide))
        {
            // Wrong settings. Must reject. Delete group.
            s_UDTUnited.deleteGroup(gp);
            return -1;
        }

        gp->set_peerid(peergroup);
        gp->deriveSettings(this);

        // This can only happen on a listener (it's only called on a site that is
        // HSD_RESPONDER), so it was a response for a groupwise connection.
        // Therefore such a group shall always be considered opened.
        gp->setOpen();

        HLOGC(gmlog.Debug, log << "makeMePeerOf: no group has peer=$" << peergroup << " - creating new mirror group $" << gp->id());
    }


    {
        ScopedLock glock (*gp->exp_groupLock());
        if (gp->closing())
        {
            HLOGC(gmlog.Debug, log << CONID() << "makeMePeerOf: group $" << gp->id() << " is being closed, can't process");
        }

        if (was_empty)
        {
            gp->syncWithSocket(s->core(), HSD_RESPONDER);
        }
    }

    // Setting non-blocking reading for group socket.
    s->core().m_bSynRecving = false;
    s->core().m_bSynSending = false;

    // Copy of addSocketToGroup. No idea how many parts could be common, not much.

    // Check if the socket already is in the group
    CUDTGroup::gli_t f = gp->find(m_SocketID);
    if (f != CUDTGroup::gli_NULL())
    {
        // XXX This is internal error. Report it, but continue
        // (A newly created socket from acceptAndRespond should not have any group membership yet)
        LOGC(gmlog.Error, log << "IPE (non-fatal): the socket is in the group, but has no clue about it!");
        s->m_IncludedGroup = gp;
        s->m_IncludedIter = f;
        return 0;
    }

    s->m_IncludedIter = gp->add(gp->prepareData(s));
    s->m_IncludedGroup = gp;

    // Record the remote address in the group data.

    return gp->id();
}

void CUDT::synchronizeWithGroup(CUDTGroup* gp)
{
    ScopedLock gl (*gp->exp_groupLock());

    // We have blocked here the process of connecting a new
    // socket and adding anything new to the group, so no such
    // thing may happen in the meantime.
    steady_clock::time_point start_time, peer_start_time;

    start_time = m_stats.tsStartTime;
    peer_start_time = m_tsRcvPeerStartTime;

    if (!gp->applyGroupTime((start_time), (peer_start_time)))
    {
        HLOGC(gmlog.Debug, log << "synchronizeWithGroup: @" << m_SocketID
                << " DERIVED: ST="
                << FormatTime(m_stats.tsStartTime) << " -> "
                << FormatTime(start_time) << " PST="
                << FormatTime(m_tsRcvPeerStartTime) << " -> "
                << FormatTime(peer_start_time));
        m_stats.tsStartTime = start_time;
        m_tsRcvPeerStartTime = peer_start_time;
    }
    else
    {
        // This was the first connected socket and it defined start time.
        HLOGC(gmlog.Debug, log << "synchronizeWithGroup: @" << m_SocketID
                << " DEFINED: ST="
                << FormatTime(m_stats.tsStartTime)
                << " PST=" << FormatTime(m_tsRcvPeerStartTime));
    }

    steady_clock::time_point rcv_buffer_time_base;
    bool rcv_buffer_wrap_period = false;
    steady_clock::duration rcv_buffer_udrift(0);
    if (m_bTsbPd && gp->getBufferTimeBase(this, (rcv_buffer_time_base), (rcv_buffer_wrap_period), (rcv_buffer_udrift)))
    {
        // We have at least one socket in the group, each socket should have
        // the value of the timebase set exactly THE SAME.

        // In case when we have the following situation:

        // - the existing link is before [LAST30] (so wrap period is off)
        // - the new link gets the timestamp from [LAST30] range
        // --> this will be recognized as entering the wrap period, next
        //     timebase will get added a segment to this value
        //
        // The only dangerous situations could be when one link gets
        // timestamps from the [FOLLOWING30] and the other in [FIRST30],
        // but between them there's a 30s distance, considered large enough
        // time to not fill a network window.
        enterCS(m_RecvLock);
        m_pRcvBuffer->applyGroupTime(rcv_buffer_time_base, rcv_buffer_wrap_period, m_iTsbPdDelay_ms * 1000, rcv_buffer_udrift);
        leaveCS(m_RecvLock);

        HLOGF(gmlog.Debug,  "AFTER HS: Set Rcv TsbPd mode: delay=%u.%03us GROUP TIME BASE: %s%s",
                m_iTsbPdDelay_ms/1000,
                m_iTsbPdDelay_ms%1000,
                FormatTime(rcv_buffer_time_base).c_str(),
                rcv_buffer_wrap_period ? " (WRAP PERIOD)" : " (NOT WRAP PERIOD)");
    }
    else
    {
        HLOGC(gmlog.Debug, log << "AFTER HS: (GROUP, but " << (m_bTsbPd ? "FIRST SOCKET is initialized normally)" : "no TSBPD set)"));
        updateSrtRcvSettings();
    }

    // This function currently does nothing, just left for consistency
    // with updateAfterSrtHandshake().
    updateSrtSndSettings();

    if (gp->synconmsgno())
    {
        HLOGC(gmlog.Debug, log << "synchronizeWithGroup: @" << m_SocketID << ": NOT synchronizing sequence numbers.");
    }
    else
    {
        // These are the values that are normally set initially by setters.
        int32_t snd_isn = m_iSndLastAck, rcv_isn = m_iRcvLastAck;
        if (!gp->applyGroupSequences(m_SocketID, (snd_isn), (rcv_isn)))
        {
            HLOGC(gmlog.Debug, log << "synchronizeWithGroup: @" << m_SocketID
                    << " DERIVED ISN: RCV=%" << m_iRcvLastAck << " -> %" << rcv_isn
                    << " (shift by " << CSeqNo::seqcmp(rcv_isn, m_iRcvLastAck)
                    << ") SND=%" << m_iSndLastAck << " -> %" << snd_isn
                    << " (shift by " << CSeqNo::seqcmp(snd_isn, m_iSndLastAck) << ")");
            setInitialRcvSeq(rcv_isn);
            setInitialSndSeq(snd_isn);
        }
        else
        {
            HLOGC(gmlog.Debug, log << "synchronizeWithGroup: @" << m_SocketID
                    << " DEFINED ISN: RCV=%" << m_iRcvLastAck
                    << " SND=%" << m_iSndLastAck);
        }
    }
}

#endif
void CUDT::startConnect(const sockaddr_any& serv_addr, int32_t forced_isn)
{
    ScopedLock cg (m_ConnectionLock);

    HLOGC(aclog.Debug, log << CONID() << "startConnect: -> " << serv_addr.str()
            << (m_bSynRecving ? " (SYNCHRONOUS)" : " (ASYNCHRONOUS)") << "...");

    if (!m_bOpened)
        throw CUDTException(MJ_NOTSUP, MN_NONE, 0);

    if (m_bListening)
        throw CUDTException(MJ_NOTSUP, MN_ISCONNECTED, 0);

    if (m_bConnecting || m_bConnected)
        throw CUDTException(MJ_NOTSUP, MN_ISCONNECTED, 0);

    // record peer/server address
    m_PeerAddr = serv_addr;

    // register this socket in the rendezvous queue
    // RendezevousQueue is used to temporarily store incoming handshake, non-rendezvous connections also require this
    // function
    steady_clock::duration ttl = m_tdConnTimeOut;

    if (m_bRendezvous)
        ttl *= 10;

    const steady_clock::time_point ttl_time = steady_clock::now() + ttl;
    m_pRcvQueue->registerConnector(m_SocketID, this, serv_addr, ttl_time);

    // The m_iType is used in the INDUCTION for nothing. This value is only regarded
    // in CONCLUSION handshake, however this must be created after the handshake version
    // is already known. UDT_DGRAM is the value that was the only valid in the old SRT
    // with HSv4 (it supported only live transmission), for HSv5 it will be changed to
    // handle handshake extension flags.
    m_ConnReq.m_iType = UDT_DGRAM;

    // This is my current configuration
    if (m_bRendezvous)
    {
        // For rendezvous, use version 5 in the waveahand and the cookie.
        // In case when you get the version 4 waveahand, simply switch to
        // the legacy HSv4 rendezvous and this time send version 4 CONCLUSION.

        // The HSv4 client simply won't check the version nor the cookie and it
        // will be sending its waveahands with version 4. Only when the party
        // has sent version 5 waveahand should the agent continue with HSv5
        // rendezvous.
        m_ConnReq.m_iVersion = HS_VERSION_SRT1;
        // m_ConnReq.m_iVersion = HS_VERSION_UDT4; // <--- Change in order to do regression test.
        m_ConnReq.m_iReqType = URQ_WAVEAHAND;
        m_ConnReq.m_iCookie  = bake(serv_addr);

        // This will be also passed to a HSv4 rendezvous, but fortunately the old
        // SRT didn't read this field from URQ_WAVEAHAND message, only URQ_CONCLUSION.
        m_ConnReq.m_iType           = SrtHSRequest::wrapFlags(false /* no MAGIC here */, m_iSndCryptoKeyLen);
        bool whether SRT_ATR_UNUSED = m_iSndCryptoKeyLen != 0;
        HLOGC(aclog.Debug,
              log << "startConnect (rnd): " << (whether ? "" : "NOT ")
                  << " Advertising PBKEYLEN - value = " << m_iSndCryptoKeyLen);
        m_RdvState  = CHandShake::RDV_WAVING;
        m_SrtHsSide = HSD_DRAW; // initially not resolved.
    }
    else
    {
        // For caller-listener configuration, set the version 4 for INDUCTION
        // due to a serious problem in UDT code being also in the older SRT versions:
        // the listener peer simply sents the EXACT COPY of the caller's induction
        // handshake, except the cookie, which means that when the caller sents version 5,
        // the listener will respond with version 5, which is a false information. Therefore
        // HSv5 clients MUST send HS_VERSION_UDT4 from the caller, regardless of currently
        // supported handshake version.
        //
        // The HSv5 listener should only respond with INDUCTION with m_iVersion == HS_VERSION_SRT1.
        m_ConnReq.m_iVersion = HS_VERSION_UDT4;
        m_ConnReq.m_iReqType = URQ_INDUCTION;
        m_ConnReq.m_iCookie  = 0;
        m_RdvState           = CHandShake::RDV_INVALID;
    }

    m_ConnReq.m_iMSS            = m_iMSS;
    m_ConnReq.m_iFlightFlagSize = (m_iRcvBufSize < m_iFlightFlagSize) ? m_iRcvBufSize : m_iFlightFlagSize;
    m_ConnReq.m_iID             = m_SocketID;
    CIPAddress::ntop(serv_addr, (m_ConnReq.m_piPeerIP));

    if (forced_isn == SRT_SEQNO_NONE)
    {
        forced_isn = generateISN();
        HLOGC(aclog.Debug, log << "startConnect: ISN generated = " << forced_isn);
    }
    else
    {
        HLOGC(aclog.Debug, log << "startConnect: ISN forced = " << forced_isn);
    }

    m_iISN = m_ConnReq.m_iISN = forced_isn;

    setInitialSndSeq(m_iISN);
    m_SndLastAck2Time = steady_clock::now();

    // Inform the server my configurations.
    CPacket reqpkt;
    reqpkt.setControl(UMSG_HANDSHAKE);
    reqpkt.allocate(m_iMaxSRTPayloadSize);
    // XXX NOTE: Now the memory for the payload part is allocated automatically,
    // and such allocated memory is also automatically deallocated in the
    // destructor. If you use CPacket::allocate, remember that you must not:
    // - delete this memory
    // - assign to m_pcData.
    // If you use only manual assignment to m_pCData, this is then manual
    // allocation and so it won't be deallocated in the destructor.
    //
    // (Desired would be to disallow modification of m_pcData outside the
    // control of methods.)

    // ID = 0, connection request
    reqpkt.m_iID = 0;

    size_t hs_size = m_iMaxSRTPayloadSize;
    m_ConnReq.store_to((reqpkt.m_pcData), (hs_size));

    // Note that CPacket::allocate() sets also the size
    // to the size of the allocated buffer, which not
    // necessarily is to be the size of the data.
    reqpkt.setLength(hs_size);

    steady_clock::time_point now = steady_clock::now();
    setPacketTS(reqpkt, now);

    HLOGC(cnlog.Debug,
          log << CONID() << "CUDT::startConnect: REQ-TIME set HIGH (TimeStamp: " << reqpkt.m_iTimeStamp << "). SENDING HS: " << m_ConnReq.show());

    /*
     * Race condition if non-block connect response thread scheduled before we set m_bConnecting to true?
     * Connect response will be ignored and connecting will wait until timeout.
     * Maybe m_ConnectionLock handling problem? Not used in CUDT::connect(const CPacket& response)
     */
    m_tsLastReqTime = now;
    m_bConnecting = true;
    m_pSndQueue->sendto(serv_addr, reqpkt);

    //
    ///
    ////  ---> CONTINUE TO: <PEER>.CUDT::processConnectRequest()
    ///        (Take the part under condition: hs.m_iReqType == URQ_INDUCTION)
    ////  <--- RETURN WHEN: m_pSndQueue->sendto() is called.
    ////  .... SKIP UNTIL m_pRcvQueue->recvfrom() HERE....
    ////       (the first "sendto" will not be called due to being too early)
    ///
    //

    //////////////////////////////////////////////////////
    // SYNCHRO BAR
    //////////////////////////////////////////////////////
    if (!m_bSynRecving)
    {
        HLOGC(cnlog.Debug, log << CONID() << "startConnect: ASYNC MODE DETECTED. Deferring the process to RcvQ:worker");
        return;
    }

    // Below this bar, rest of function maintains only and exclusively
    // the SYNCHRONOUS (blocking) connection process. 

    // Wait for the negotiated configurations from the peer side.

    // This packet only prepares the storage where we will read the
    // next incoming packet.
    CPacket response;
    response.setControl(UMSG_HANDSHAKE);
    response.allocate(m_iMaxSRTPayloadSize);

    CUDTException  e;
    EConnectStatus cst = CONN_CONTINUE;

    while (!m_bClosing)
    {
        const steady_clock::duration tdiff = steady_clock::now() - m_tsLastReqTime;
        // avoid sending too many requests, at most 1 request per 250ms

        // SHORT VERSION:
        // The immediate first run of this loop WILL SKIP THIS PART, so
        // the processing really begins AFTER THIS CONDITION.
        //
        // Note that some procedures inside may set m_tsLastReqTime to 0,
        // which will result of this condition to trigger immediately in
        // the next iteration.
        if (count_milliseconds(tdiff) > 250)
        {
            HLOGC(cnlog.Debug,
                  log << "startConnect: LOOP: time to send (" << count_milliseconds(tdiff) << " > 250 ms). size=" << reqpkt.getLength());

            if (m_bRendezvous)
                reqpkt.m_iID = m_ConnRes.m_iID;

            now = steady_clock::now();
#if ENABLE_HEAVY_LOGGING
            {
                CHandShake debughs;
                debughs.load_from(reqpkt.m_pcData, reqpkt.getLength());
                HLOGC(cnlog.Debug,
                      log << CONID() << "startConnect: REQ-TIME HIGH."
                          << " cont/sending HS to peer: " << debughs.show());
            }
#endif

            m_tsLastReqTime       = now;
            setPacketTS(reqpkt, now);
            m_pSndQueue->sendto(serv_addr, reqpkt);
        }
        else
        {
            HLOGC(cnlog.Debug, log << "startConnect: LOOP: too early to send - " << count_milliseconds(tdiff) << " < 250ms");
        }

        cst = CONN_CONTINUE;
        response.setLength(m_iMaxSRTPayloadSize);
        if (m_pRcvQueue->recvfrom(m_SocketID, (response)) > 0)
        {
            HLOGC(cnlog.Debug, log << CONID() << "startConnect: got response for connect request");
            cst = processConnectResponse(response, &e);

            HLOGC(cnlog.Debug, log << CONID() << "startConnect: response processing result: " << ConnectStatusStr(cst));

            // Expected is that:
            // - the peer responded with URQ_INDUCTION + cookie. This above function
            //   should check that and craft the URQ_CONCLUSION handshake, in which
            //   case this function returns CONN_CONTINUE. As an extra action taken
            //   for that case, we set the SECURING mode if encryption requested,
            //   and serialize again the handshake, possibly together with HS extension
            //   blocks, if HSv5 peer responded. The serialized handshake will be then
            //   sent again, as the loop is repeated.
            // - the peer responded with URQ_CONCLUSION. This handshake was accepted
            //   as a connection, and for >= HSv5 the HS extension blocks have been
            //   also read and interpreted. In this case this function returns:
            //   - CONN_ACCEPT, if everything was correct - break this loop and return normally
            //   - CONN_REJECT in case of any problems with the delivered handshake
            //     (incorrect data or data conflict) - throw error exception
            // - the peer responded with any of URQ_ERROR_*.  - throw error exception
            //
            // The error exception should make the API connect() function fail, if blocking
            // or mark the failure for that socket in epoll, if non-blocking.

            if (cst == CONN_RENDEZVOUS)
            {
                // When this function returned CONN_RENDEZVOUS, this requires
                // very special processing for the Rendezvous-v5 algorithm. This MAY
                // involve also preparing a new handshake form, also interpreting the
                // SRT handshake extension and crafting SRT handshake extension for the
                // peer, which should be next sent. When this function returns CONN_CONTINUE,
                // it means that it has done all that was required, however none of the below
                // things has to be done (this function will do it by itself if needed).
                // Otherwise the handshake rolling can be interrupted and considered complete.
                cst = processRendezvous(response, serv_addr, RST_OK, (reqpkt));
                if (cst == CONN_CONTINUE)
                    continue;
                break;
            }

            if (cst == CONN_REJECT)
                sendCtrl(UMSG_SHUTDOWN);

            if (cst != CONN_CONTINUE && cst != CONN_CONFUSED)
                break; // --> OUTSIDE-LOOP

            // IMPORTANT
            // [[using assert(m_pCryptoControl != nullptr)]];

            // new request/response should be sent out immediately on receving a response
            HLOGC(cnlog.Debug,
                  log << "startConnect: SYNC CONNECTION STATUS:" << ConnectStatusStr(cst) << ", REQ-TIME: LOW.");
            m_tsLastReqTime = steady_clock::time_point();

            // Now serialize the handshake again to the existing buffer so that it's
            // then sent later in this loop.

            // First, set the size back to the original size, m_iMaxSRTPayloadSize because
            // this is the size of the originally allocated space. It might have been
            // shrunk by serializing the INDUCTION handshake (which was required before
            // sending this packet to the output queue) and therefore be too
            // small to store the CONCLUSION handshake (with HSv5 extensions).
            reqpkt.setLength(m_iMaxSRTPayloadSize);

            HLOGC(cnlog.Debug, log << "startConnect: creating HS CONCLUSION: buffer size=" << reqpkt.getLength());

            // NOTE: BUGFIX: SERIALIZE AGAIN.
            // The original UDT code didn't do it, so it was theoretically
            // turned into conclusion, but was sending still the original
            // induction handshake challenge message. It was working only
            // thanks to that simultaneously there were being sent handshake
            // messages from a separate thread (CSndQueue::worker) from
            // RendezvousQueue, this time serialized properly, which caused
            // that with blocking mode there was a kinda initial "drunk
            // passenger with taxi driver talk" until the RendezvousQueue sends
            // (when "the time comes") the right CONCLUSION handshake
            // challenge message.
            //
            // Now that this is fixed, the handshake messages from RendezvousQueue
            // are sent only when there is a rendezvous mode or non-blocking mode.
            if (!createSrtHandshake(SRT_CMD_HSREQ, SRT_CMD_KMREQ, 0, 0, (reqpkt), (m_ConnReq)))
            {
                LOGC(cnlog.Warn, log << "createSrtHandshake failed - REJECTING.");
                cst = CONN_REJECT;
                break;
            }
            // These last 2 parameters designate the buffer, which is in use only for SRT_CMD_KMRSP.
            // If m_ConnReq.m_iVersion == HS_VERSION_UDT4, this function will do nothing,
            // except just serializing the UDT handshake.
            // The trick is that the HS challenge is with version HS_VERSION_UDT4, but the
            // listener should respond with HS_VERSION_SRT1, if it is HSv5 capable.
        }

        HLOGC(cnlog.Debug,
              log << "startConnect: timeout from Q:recvfrom, looping again; cst=" << ConnectStatusStr(cst));

#if ENABLE_HEAVY_LOGGING
        // Non-fatal assertion
        if (cst == CONN_REJECT) // Might be returned by processRendezvous
        {
            LOGC(cnlog.Error,
                 log << "startConnect: IPE: cst=REJECT NOT EXPECTED HERE, the loop should've been interrupted!");
            break;
        }
#endif

        if (steady_clock::now() > ttl_time)
        {
            // timeout
            e = CUDTException(MJ_SETUP, MN_TIMEOUT, 0);
            m_RejectReason = SRT_REJ_TIMEOUT;
            HLOGC(cnlog.Debug, log << "startConnect: TTL time " << FormatTime(ttl_time) << " exceeded, TIMEOUT.");
            break;
        }
    }

    // <--- OUTSIDE-LOOP
    // Here will fall the break when not CONN_CONTINUE.
    // CONN_RENDEZVOUS is handled by processRendezvous.
    // CONN_ACCEPT will skip this and pass on.
    if (cst == CONN_REJECT)
    {
        e = CUDTException(MJ_SETUP, MN_REJECTED, 0);
    }

    if (e.getErrorCode() == 0)
    {
        if (m_bClosing)                                    // if the socket is closed before connection...
            e = CUDTException(MJ_SETUP, MN_CLOSED, 0);
        else if (m_ConnRes.m_iReqType > URQ_FAILURE_TYPES) // connection request rejected
        {
            m_RejectReason = RejectReasonForURQ(m_ConnRes.m_iReqType);
            e              = CUDTException(MJ_SETUP, MN_REJECTED, 0);
        }
        else if ((!m_bRendezvous) && (m_ConnRes.m_iISN != m_iISN)) // secuity check
            e = CUDTException(MJ_SETUP, MN_SECURITY, 0);
    }

    if (e.getErrorCode() != 0)
    {
        m_bConnecting = false;
        // The process is to be abnormally terminated, remove the connector
        // now because most likely no other processing part has done anything with it.
        m_pRcvQueue->removeConnector(m_SocketID);
        throw e;
    }

    HLOGC(cnlog.Debug,
          log << CONID() << "startConnect: handshake exchange succeeded.");

    // Parameters at the end.
    HLOGC(cnlog.Debug,
          log << "startConnect: END. Parameters:"
                 " mss="
              << m_iMSS << " max-cwnd-size=" << m_CongCtl->cgWindowMaxSize()
              << " cwnd-size=" << m_CongCtl->cgWindowSize() << " rtt=" << m_iRTT << " bw=" << m_iBandwidth);
}

// Asynchronous connection
EConnectStatus CUDT::processAsyncConnectResponse(const CPacket &pkt) ATR_NOEXCEPT
{
    EConnectStatus cst = CONN_CONTINUE;
    CUDTException  e;

    ScopedLock cg(m_ConnectionLock);
    HLOGC(cnlog.Debug, log << CONID() << "processAsyncConnectResponse: got response for connect request, processing");
    cst = processConnectResponse(pkt, &e);

    HLOGC(cnlog.Debug,
          log << CONID() << "processAsyncConnectResponse: response processing result: " << ConnectStatusStr(cst)
              << "; REQ-TIME LOW to enforce immediate response");
    m_tsLastReqTime = steady_clock::time_point();

    return cst;
}

bool CUDT::processAsyncConnectRequest(EReadStatus         rst,
                                      EConnectStatus      cst,
                                      const CPacket&      response,
                                      const sockaddr_any& serv_addr)
{
    // IMPORTANT!

    // This function is called, still asynchronously, but in the order
    // of call just after the call to the above processAsyncConnectResponse.
    // This should have got the original value returned from
    // processConnectResponse through processAsyncConnectResponse.

    CPacket request;
    request.setControl(UMSG_HANDSHAKE);
    request.allocate(m_iMaxSRTPayloadSize);
    const steady_clock::time_point now = steady_clock::now();
    setPacketTS(request, now);

    HLOGC(cnlog.Debug,
          log << "processAsyncConnectRequest: REQ-TIME: HIGH. Should prevent too quick responses.");
    m_tsLastReqTime = now;
    // ID = 0, connection request
    request.m_iID = !m_bRendezvous ? 0 : m_ConnRes.m_iID;

    bool status = true;

    ScopedLock cg(m_ConnectionLock);

    if (cst == CONN_RENDEZVOUS)
    {
        HLOGC(cnlog.Debug, log << "processAsyncConnectRequest: passing to processRendezvous");
        cst = processRendezvous(response, serv_addr, rst, (request));
        if (cst == CONN_ACCEPT)
        {
            HLOGC(cnlog.Debug,
                  log << "processAsyncConnectRequest: processRendezvous completed the process and responded by itself. "
                         "Done.");
            return true;
        }

        if (cst != CONN_CONTINUE)
        {
            // processRendezvous already set the reject reason
            LOGC(cnlog.Warn,
                 log << "processAsyncConnectRequest: REJECT reported from processRendezvous, not processing further.");
            status = false;
        }
    }
    else if (cst == CONN_REJECT)
    {
        // m_RejectReason already set at worker_ProcessAddressedPacket.
        LOGC(cnlog.Warn,
             log << "processAsyncConnectRequest: REJECT reported from HS processing:"
             << srt_rejectreason_str(m_RejectReason)
             << "- not processing further"); //; REQ-TIME LOW"); XXX ?
        // m_tsLastReqTime = steady_clock::time_point(); XXX ?
        return false;
    }
    else
    {
        // (this procedure will be also run for HSv4 rendezvous)
        HLOGC(cnlog.Debug, log << "processAsyncConnectRequest: serializing HS: buffer size=" << request.getLength());
        if (!createSrtHandshake(SRT_CMD_HSREQ, SRT_CMD_KMREQ, 0, 0, (request), (m_ConnReq)))
        {
            // All 'false' returns from here are IPE-type, mostly "invalid argument" plus "all keys expired".
            LOGC(cnlog.Error, log << "IPE: processAsyncConnectRequest: createSrtHandshake failed, dismissing.");
            status = false;
        }
        else
        {
            HLOGC(cnlog.Debug,
                  log << "processAsyncConnectRequest: sending HS reqtype=" << RequestTypeStr(m_ConnReq.m_iReqType)
                      << " to socket " << request.m_iID << " size=" << request.getLength());
        }
    }

    if (!status)
    {
        return false;
        /* XXX Shouldn't it send a single response packet for the rejection?
        // Set the version to 0 as "handshake rejection" status and serialize it
        CHandShake zhs;
        size_t size = request.getLength();
        zhs.store_to((request.m_pcData), (size));
        request.setLength(size);
        */
    }

    HLOGC(cnlog.Debug, log << "processAsyncConnectRequest: setting REQ-TIME HIGH, SENDING HS:" << m_ConnReq.show());
    m_tsLastReqTime = steady_clock::now();
    m_pSndQueue->sendto(serv_addr, request);
    return status;
}

void CUDT::cookieContest()
{
    if (m_SrtHsSide != HSD_DRAW)
        return;

    HLOGC(cnlog.Debug, log << "cookieContest: agent=" << m_ConnReq.m_iCookie << " peer=" << m_ConnRes.m_iCookie);

    if (m_ConnReq.m_iCookie == 0 || m_ConnRes.m_iCookie == 0)
    {
        // Note that it's virtually impossible that Agent's cookie is not ready, this
        // shall be considered IPE.
        // Not all cookies are ready, don't start the contest.
        return;
    }

    // INITIATOR/RESPONDER role is resolved by COOKIE CONTEST.
    //
    // The cookie contest must be repeated every time because it
    // may change the state at some point.
    int better_cookie = m_ConnReq.m_iCookie - m_ConnRes.m_iCookie;

    if (better_cookie > 0)
    {
        m_SrtHsSide = HSD_INITIATOR;
        return;
    }

    if (better_cookie < 0)
    {
        m_SrtHsSide = HSD_RESPONDER;
        return;
    }

    // DRAW! The only way to continue would be to force the
    // cookies to be regenerated and to start over. But it's
    // not worth a shot - this is an extremely rare case.
    // This can simply do reject so that it can be started again.

    // Pretend then that the cookie contest wasn't done so that
    // it's done again. Cookies are baked every time anew, however
    // the successful initial contest remains valid no matter how
    // cookies will change.

    m_SrtHsSide = HSD_DRAW;
}

// This function should complete the data for KMX needed for an out-of-band
// handshake response. Possibilities are:
// - There's no KMX (including first responder's handshake in rendezvous). This writes 0 to w_kmdatasize.
// - The encryption status is failure. Respond with fail code and w_kmdatasize = 1.
// - The last KMX was successful. Respond with the original kmdata and their size in w_kmdatasize.
EConnectStatus CUDT::craftKmResponse(uint32_t* aw_kmdata, size_t& w_kmdatasize)
{
    // If the last CONCLUSION message didn't contain the KMX extension, there's
    // no key recorded yet, so it can't be extracted. Mark this w_kmdatasize empty though.
    int hs_flags = SrtHSRequest::SRT_HSTYPE_HSFLAGS::unwrap(m_ConnRes.m_iType);
    if (IsSet(hs_flags, CHandShake::HS_EXT_KMREQ))
    {
        // This is a periodic handshake update, so you need to extract the KM data from the
        // first message, provided that it is there.
        size_t msgsize = m_pCryptoControl->getKmMsg_size(0);
        if (msgsize == 0)
        {
            switch (m_pCryptoControl->m_RcvKmState)
            {
                // If the KMX process ended up with a failure, the KMX is not recorded.
                // In this case as the KMRSP answer the "failure status" should be crafted.
            case SRT_KM_S_NOSECRET:
            case SRT_KM_S_BADSECRET:
                {
                    HLOGC(cnlog.Debug,
                            log << "craftKmResponse: No KMX recorded, status = "
                            << KmStateStr(m_pCryptoControl->m_RcvKmState) << ". Respond it.");

                    // Just do the same thing as in CCryptoControl::processSrtMsg_KMREQ for that case,
                    // that is, copy the NOSECRET code into KMX message.
                    memcpy((aw_kmdata), &m_pCryptoControl->m_RcvKmState, sizeof(int32_t));
                    w_kmdatasize = 1;
                }
                break; // Treat as ACCEPT in general; might change to REJECT on enforced-encryption

            default:
                // Remaining values:
                // UNSECURED: should not fall here at all
                // SECURING: should not happen in HSv5
                // SECURED: should have received the recorded KMX correctly (getKmMsg_size(0) > 0)
                {
                    m_RejectReason = SRT_REJ_IPE;
                    // Remaining situations:
                    // - password only on this site: shouldn't be considered to be sent to a no-password site
                    LOGC(cnlog.Error,
                            log << "craftKmResponse: IPE: PERIODIC HS: NO KMREQ RECORDED KMSTATE: RCV="
                            << KmStateStr(m_pCryptoControl->m_RcvKmState)
                            << " SND=" << KmStateStr(m_pCryptoControl->m_SndKmState));
                    return CONN_REJECT;
                }
                break;
            }
        }
        else
        {
            w_kmdatasize = msgsize / 4;
            if (msgsize > w_kmdatasize * 4)
            {
                // Sanity check
                LOGC(cnlog.Error, log << "IPE: KMX data not aligned to 4 bytes! size=" << msgsize);
                memset((aw_kmdata + (w_kmdatasize * 4)), 0, msgsize - (w_kmdatasize * 4));
                ++w_kmdatasize;
            }

            HLOGC(cnlog.Debug,
                    log << "craftKmResponse: getting KM DATA from the fore-recorded KMX from KMREQ, size="
                    << w_kmdatasize);
            memcpy((aw_kmdata), m_pCryptoControl->getKmMsg_data(0), msgsize);
        }
    }
    else
    {
        HLOGC(cnlog.Debug, log << "craftKmResponse: no KMX flag - not extracting KM data for KMRSP");
        w_kmdatasize = 0;
    }

    return CONN_ACCEPT;
}

EConnectStatus CUDT::processRendezvous(
    const CPacket& response, const sockaddr_any& serv_addr,
    EReadStatus rst, CPacket& w_reqpkt)
{
    if (m_RdvState == CHandShake::RDV_CONNECTED)
    {
        HLOGC(cnlog.Debug, log << "processRendezvous: already in CONNECTED state.");
        return CONN_ACCEPT;
    }

    uint32_t kmdata[SRTDATA_MAXSIZE];
    size_t   kmdatasize = SRTDATA_MAXSIZE;

    cookieContest();

    // We know that the other side was contacted and the other side has sent
    // the handshake message - we know then both cookies. If it's a draw, it's
    // a very rare case of creating identical cookies.
    if (m_SrtHsSide == HSD_DRAW)
    {
        m_RejectReason = SRT_REJ_RDVCOOKIE;
        LOGC(cnlog.Error,
             log << "COOKIE CONTEST UNRESOLVED: can't assign connection roles, please wait another minute.");
        return CONN_REJECT;
    }

    UDTRequestType rsp_type = URQ_FAILURE_TYPES; // just to track uninitialized errors

    // We can assume that the Handshake packet received here as 'response'
    // is already serialized in m_ConnRes. Check extra flags that are meaningful
    // for further processing here.

    int  ext_flags       = SrtHSRequest::SRT_HSTYPE_HSFLAGS::unwrap(m_ConnRes.m_iType);
    bool needs_extension = ext_flags != 0; // Initial value: received HS has extensions.
    bool needs_hsrsp;
    rendezvousSwitchState((rsp_type), (needs_extension), (needs_hsrsp));
    if (rsp_type > URQ_FAILURE_TYPES)
    {
        m_RejectReason = RejectReasonForURQ(rsp_type);
        HLOGC(cnlog.Debug,
              log << "processRendezvous: rejecting due to switch-state response: " << RequestTypeStr(rsp_type));
        return CONN_REJECT;
    }
    checkUpdateCryptoKeyLen("processRendezvous", m_ConnRes.m_iType);

    // We have three possibilities here as it comes to HSREQ extensions:

    // 1. The agent is loser in attention state, it sends EMPTY conclusion (without extensions)
    // 2. The agent is loser in initiated state, it interprets incoming HSREQ and creates HSRSP
    // 3. The agent is winner in attention or fine state, it sends HSREQ extension
    m_ConnReq.m_iReqType  = rsp_type;
    m_ConnReq.m_extension = needs_extension;

    // This must be done before prepareConnectionObjects().
    applyResponseSettings();

    // This must be done before interpreting and creating HSv5 extensions.
    if (!prepareConnectionObjects(m_ConnRes, m_SrtHsSide, 0))
    {
        // m_RejectReason already handled
        HLOGC(cnlog.Debug, log << "processRendezvous: rejecting due to problems in prepareConnectionObjects.");
        return CONN_REJECT;
    }

    // Case 2.
    if (needs_hsrsp)
    {
        // This means that we have received HSREQ extension with the handshake, so we need to interpret
        // it and craft the response.
        if (rst == RST_OK)
        {
            // We have JUST RECEIVED packet in this session (not that this is called as periodic update).
            // Sanity check
            m_tsLastReqTime = steady_clock::time_point();
            if (response.getLength() == size_t(-1))
            {
                m_RejectReason = SRT_REJ_IPE;
                LOGC(cnlog.Fatal,
                     log << "IPE: rst=RST_OK, but the packet has set -1 length - REJECTING (REQ-TIME: LOW)");
                return CONN_REJECT;
            }

            if (!interpretSrtHandshake(m_ConnRes, response, kmdata, &kmdatasize))
            {
                HLOGC(cnlog.Debug,
                      log << "processRendezvous: rejecting due to problems in interpretSrtHandshake REQ-TIME: LOW.");
                return CONN_REJECT;
            }

            updateAfterSrtHandshake(HS_VERSION_SRT1);

            // Pass on, inform about the shortened response-waiting period.
            HLOGC(cnlog.Debug, log << "processRendezvous: setting REQ-TIME: LOW. Forced to respond immediately.");
        }
        else
        {
            // This is a repeated handshake, so you can't use the incoming data to
            // prepare data for createSrtHandshake. They have to be extracted from inside.
            EConnectStatus conn = craftKmResponse((kmdata), (kmdatasize));
            if (conn != CONN_ACCEPT)
                return conn;
        }

        // No matter the value of needs_extension, the extension is always needed
        // when HSREQ was interpreted (to store HSRSP extension).
        m_ConnReq.m_extension = true;

        HLOGC(cnlog.Debug,
              log << "processRendezvous: HSREQ extension ok, creating HSRSP response. kmdatasize=" << kmdatasize);

        w_reqpkt.setLength(m_iMaxSRTPayloadSize);
        if (!createSrtHandshake(SRT_CMD_HSRSP, SRT_CMD_KMRSP,
                    kmdata, kmdatasize,
                    (w_reqpkt), (m_ConnReq)))
        {
            HLOGC(cnlog.Debug,
                  log << "processRendezvous: rejecting due to problems in createSrtHandshake. REQ-TIME: LOW");
            m_tsLastReqTime = steady_clock::time_point();
            return CONN_REJECT;
        }

        // This means that it has received URQ_CONCLUSION with HSREQ, agent is then in RDV_FINE
        // state, it sends here URQ_CONCLUSION with HSREQ/KMREQ extensions and it awaits URQ_AGREEMENT.
        return CONN_CONTINUE;
    }

    // Special case: if URQ_AGREEMENT is to be sent, when this side is INITIATOR,
    // then it must have received HSRSP, so it must interpret it. Otherwise it would
    // end up with URQ_DONE, which means that it is the other side to interpret HSRSP.
    if (m_SrtHsSide == HSD_INITIATOR && m_ConnReq.m_iReqType == URQ_AGREEMENT)
    {
        // The same is done in CUDT::postConnect(), however this section will
        // not be done in case of rendezvous. The section in postConnect() is
        // predicted to run only in regular CALLER handling.

        if (rst != RST_OK || response.getLength() == size_t(-1))
        {
            // Actually the -1 length would be an IPE, but it's likely that this was reported already.
            HLOGC(
                cnlog.Debug,
                log << "processRendezvous: no INCOMING packet, NOT interpreting extensions (relying on exising data)");
        }
        else
        {
            HLOGC(cnlog.Debug,
                  log << "processRendezvous: INITIATOR, will send AGREEMENT - interpreting HSRSP extension");
            if (!interpretSrtHandshake(m_ConnRes, response, 0, 0))
            {
                // m_RejectReason is already set, so set the reqtype accordingly
                m_ConnReq.m_iReqType = URQFailure(m_RejectReason);
            }
        }
        // This should be false, make a kinda assert here.
        if (needs_extension)
        {
            LOGC(cnlog.Fatal, log << "IPE: INITIATOR responding AGREEMENT should declare no extensions to HS");
            m_ConnReq.m_extension = false;
        }
        updateAfterSrtHandshake(HS_VERSION_SRT1);
    }

    HLOGC(cnlog.Debug,
          log << CONID() << "processRendezvous: COOKIES Agent/Peer: " << m_ConnReq.m_iCookie << "/"
              << m_ConnRes.m_iCookie << " HSD:" << (m_SrtHsSide == HSD_INITIATOR ? "initiator" : "responder")
              << " STATE:" << CHandShake::RdvStateStr(m_RdvState) << " ...");

    if (rsp_type == URQ_DONE)
    {
        HLOGC(cnlog.Debug, log << "... WON'T SEND any response, both sides considered connected");
    }
    else
    {
        HLOGC(cnlog.Debug,
              log << "... WILL SEND " << RequestTypeStr(rsp_type) << " " << (m_ConnReq.m_extension ? "with" : "without")
                  << " SRT HS extensions");
    }

    // This marks the information for the serializer that
    // the SRT handshake extension is required.
    // Rest of the data will be filled together with
    // serialization.
    m_ConnReq.m_extension = needs_extension;

    w_reqpkt.setLength(m_iMaxSRTPayloadSize);
    if (m_RdvState == CHandShake::RDV_CONNECTED)
    {
        // When synchro=false, don't lock a mutex for rendezvous queue.
        // This is required when this function is called in the
        // receive queue worker thread - it would lock itself.
        int cst = postConnect(response, true, 0);
        if (cst == CONN_REJECT)
        {
            // m_RejectReason already set
            HLOGC(cnlog.Debug, log << "processRendezvous: rejecting due to problems in postConnect.");
            return CONN_REJECT;
        }
    }

    // URQ_DONE or URQ_AGREEMENT can be the result if the state is RDV_CONNECTED.
    // If URQ_DONE, then there's nothing to be done, when URQ_AGREEMENT then return
    // CONN_CONTINUE to make the caller send again the contents if the packet buffer,
    // this time with URQ_AGREEMENT message, but still consider yourself connected.
    if (rsp_type == URQ_DONE)
    {
        HLOGC(cnlog.Debug, log << "processRendezvous: rsp=DONE, reporting ACCEPT (nothing to respond)");
        return CONN_ACCEPT;
    }

    // createSrtHandshake moved here because if the above conditions are satisfied,
    // no response is going to be send, so nothing needs to be "created".

    // needs_extension here distinguishes between cases 1 and 3.
    // NOTE: in case when interpretSrtHandshake was run under the conditions above (to interpret HSRSP),
    // then createSrtHandshake below will create only empty AGREEMENT message.
    if (!createSrtHandshake(SRT_CMD_HSREQ, SRT_CMD_KMREQ, 0, 0,
                (w_reqpkt), (m_ConnReq)))
    {
        // m_RejectReason already set
        LOGC(cnlog.Warn, log << "createSrtHandshake failed (IPE?), connection rejected. REQ-TIME: LOW");
        m_tsLastReqTime = steady_clock::time_point();
        return CONN_REJECT;
    }

    if (rsp_type == URQ_AGREEMENT && m_RdvState == CHandShake::RDV_CONNECTED)
    {
        // We are using our own serialization method (not the one called after
        // processConnectResponse, this is skipped in case when this function
        // is called), so we can also send this immediately. Agreement must be
        // sent just once and the party must switch into CONNECTED state - in
        // contrast to CONCLUSION messages, which should be sent in loop repeatedly.
        //
        // Even though in theory the AGREEMENT message sent just once may miss
        // the target (as normal thing in UDP), this is little probable to happen,
        // and this doesn't matter much because even if the other party doesn't
        // get AGREEMENT, but will get payload or KEEPALIVE messages, it will
        // turn into connected state as well. The AGREEMENT is rather kinda
        // catalyzer here and may turn the entity on the right track faster. When
        // AGREEMENT is missed, it may have kinda initial tearing.

        const steady_clock::time_point now = steady_clock::now();
        m_tsLastReqTime                    = now;
        setPacketTS(w_reqpkt, now);
        HLOGC(cnlog.Debug,
              log << "processRendezvous: rsp=AGREEMENT, reporting ACCEPT and sending just this one, REQ-TIME HIGH.");

        m_pSndQueue->sendto(serv_addr, w_reqpkt);

        return CONN_ACCEPT;
    }

    if (rst == RST_OK)
    {
        // the request time must be updated so that the next handshake can be sent out immediately
        HLOGC(cnlog.Debug,
              log << "processRendezvous: rsp=" << RequestTypeStr(m_ConnReq.m_iReqType)
                  << " REQ-TIME: LOW to send immediately, consider yourself conencted");
        m_tsLastReqTime = steady_clock::time_point();
    }
    else
    {
        HLOGC(cnlog.Debug, log << "processRendezvous: REQ-TIME: remains previous value, consider yourself connected");
    }
    return CONN_CONTINUE;
}

// [[using locked(m_ConnectionLock)]];
EConnectStatus CUDT::processConnectResponse(const CPacket& response, CUDTException* eout) ATR_NOEXCEPT
{
    // NOTE: ASSUMED LOCK ON: m_ConnectionLock.

    // this is the 2nd half of a connection request. If the connection is setup successfully this returns 0.
    // Returned values:
    // - CONN_REJECT: there was some error when processing the response, connection should be rejected
    // - CONN_ACCEPT: the handshake is done and finished correctly
    // - CONN_CONTINUE: the induction handshake has been processed correctly, and expects CONCLUSION handshake

    if (!m_bConnecting)
        return CONN_REJECT;

    // This is required in HSv5 rendezvous, in which it should send the URQ_AGREEMENT message to
    // the peer, however switch to connected state.
    HLOGC(cnlog.Debug,
          log << "processConnectResponse: TYPE:"
              << (response.isControl() ? MessageTypeStr(response.getType(), response.getExtendedType())
                                       : string("DATA")));
    // ConnectStatus res = CONN_REJECT; // used later for status - must be declared here due to goto POST_CONNECT.

    // For HSv4, the data sender is INITIATOR, and the data receiver is RESPONDER,
    // regardless of the connecting side affiliation. This will be changed for HSv5.
    bool          bidirectional = false;
    HandshakeSide hsd           = m_bDataSender ? HSD_INITIATOR : HSD_RESPONDER;
    // (defined here due to 'goto' below).

    // SRT peer may send the SRT handshake private message (type 0x7fff) before a keep-alive.

    // This condition is checked when the current agent is trying to do connect() in rendezvous mode,
    // but the peer was faster to send a handshake packet earlier. This makes it continue with connecting
    // process if the peer is already behaving as if the connection was already established.

    // This value will check either the initial value, which is less than SRT1, or
    // the value previously loaded to m_ConnReq during the previous handshake response.
    // For the initial form this value should not be checked.
    bool hsv5 = m_ConnRes.m_iVersion >= HS_VERSION_SRT1;

    if (m_bRendezvous &&
        (m_RdvState == CHandShake::RDV_CONNECTED   // somehow Rendezvous-v5 switched it to CONNECTED.
         || !response.isControl()                  // WAS A PAYLOAD PACKET.
         || (response.getType() == UMSG_KEEPALIVE) // OR WAS A UMSG_KEEPALIVE message.
         || (response.getType() == UMSG_EXT) // OR WAS a CONTROL packet of some extended type (i.e. any SRT specific)
         )
        // This may happen if this is an initial state in which the socket type was not yet set.
        // If this is a field that holds the response handshake record from the peer, this means that it wasn't received
        // yet. HSv5: added version check because in HSv5 the m_iType field has different meaning and it may be 0 in
        // case when the handshake does not carry SRT extensions.
        && (hsv5 || m_ConnRes.m_iType != UDT_UNDEFINED))
    {
        // a data packet or a keep-alive packet comes, which means the peer side is already connected
        // in this situation, the previously recorded response will be used
        // In HSv5 this situation is theoretically possible if this party has missed the URQ_AGREEMENT message.
        HLOGC(cnlog.Debug, log << CONID() << "processConnectResponse: already connected - pinning in");
        if (hsv5)
        {
            m_RdvState = CHandShake::RDV_CONNECTED;
        }

        return postConnect(response, hsv5, eout);
    }

    if (!response.isControl(UMSG_HANDSHAKE))
    {
        m_RejectReason = SRT_REJ_ROGUE;
        if (!response.isControl())
        {
            LOGC(cnlog.Warn, log << CONID() << "processConnectResponse: received DATA while HANDSHAKE expected");
        }
        else
        {
            LOGC(cnlog.Error,
                 log << CONID()
                     << "processConnectResponse: CONFUSED: expected UMSG_HANDSHAKE as connection not yet established, "
                        "got: "
                     << MessageTypeStr(response.getType(), response.getExtendedType()));
        }
        return CONN_CONFUSED;
    }

    if (m_ConnRes.load_from(response.m_pcData, response.getLength()) == -1)
    {
        m_RejectReason = SRT_REJ_ROGUE;
        // Handshake data were too small to reach the Handshake structure. Reject.
        LOGC(cnlog.Error,
             log << CONID()
                 << "processConnectResponse: HANDSHAKE data buffer too small - possible blueboxing. Rejecting.");
        return CONN_REJECT;
    }

    HLOGC(cnlog.Debug, log << CONID() << "processConnectResponse: HS RECEIVED: " << m_ConnRes.show());
    if (m_ConnRes.m_iReqType > URQ_FAILURE_TYPES)
    {
        m_RejectReason = RejectReasonForURQ(m_ConnRes.m_iReqType);
        return CONN_REJECT;
    }

    if (size_t(m_ConnRes.m_iMSS) > CPacket::ETH_MAX_MTU_SIZE)
    {
        // Yes, we do abort to prevent buffer overrun. Set your MSS correctly
        // and you'll avoid problems.
        m_RejectReason = SRT_REJ_ROGUE;
        LOGC(cnlog.Fatal, log << "MSS size " << m_iMSS << "exceeds MTU size!");
        return CONN_REJECT;
    }

    // (see createCrypter() call below)
    //
    // The CCryptoControl attached object must be created early
    // because it will be required to create a conclusion handshake in HSv5
    //
    if (m_bRendezvous)
    {
        // SANITY CHECK: A rendezvous socket should reject any caller requests (it's not a listener)
        if (m_ConnRes.m_iReqType == URQ_INDUCTION)
        {
            m_RejectReason = SRT_REJ_ROGUE;
            LOGC(cnlog.Error,
                 log << CONID()
                     << "processConnectResponse: Rendezvous-point received INDUCTION handshake (expected WAVEAHAND). "
                        "Rejecting.");
            return CONN_REJECT;
        }

        // The procedure for version 5 is completely different and changes the states
        // differently, so the old code will still maintain HSv4 the old way.

        if (m_ConnRes.m_iVersion > HS_VERSION_UDT4)
        {
            HLOGC(cnlog.Debug, log << CONID() << "processConnectResponse: Rendezvous HSv5 DETECTED.");
            return CONN_RENDEZVOUS; // --> will continue in CUDT::processRendezvous().
        }

        HLOGC(cnlog.Debug, log << CONID() << "processConnectResponse: Rendsezvous HSv4 DETECTED.");
        // So, here it has either received URQ_WAVEAHAND handshake message (while it should be in URQ_WAVEAHAND itself)
        // or it has received URQ_CONCLUSION/URQ_AGREEMENT message while this box has already sent URQ_WAVEAHAND to the
        // peer, and DID NOT send the URQ_CONCLUSION yet.

        if (m_ConnReq.m_iReqType == URQ_WAVEAHAND || m_ConnRes.m_iReqType == URQ_WAVEAHAND)
        {
            HLOGC(cnlog.Debug,
                  log << CONID() << "processConnectResponse: REQ-TIME LOW. got HS RDV. Agent state:"
                      << RequestTypeStr(m_ConnReq.m_iReqType) << " Peer HS:" << m_ConnRes.show());

            // Here we could have received WAVEAHAND or CONCLUSION.
            // For HSv4 simply switch to CONCLUSION for the sake of further handshake rolling.
            // For HSv5, make the cookie contest and basing on this decide, which party
            // should provide the HSREQ/KMREQ attachment.

           if (!createCrypter(hsd, false /* unidirectional */))
           {
               m_RejectReason = SRT_REJ_RESOURCE;
               m_ConnReq.m_iReqType = URQFailure(SRT_REJ_RESOURCE);
               // the request time must be updated so that the next handshake can be sent out immediately.
               m_tsLastReqTime = steady_clock::time_point();
               return CONN_REJECT;
           }

            m_ConnReq.m_iReqType = URQ_CONCLUSION;
            // the request time must be updated so that the next handshake can be sent out immediately.
            m_tsLastReqTime = steady_clock::time_point();
            return CONN_CONTINUE;
        }
        else
        {
            HLOGC(cnlog.Debug, log << CONID() << "processConnectResponse: Rendezvous HSv4 PAST waveahand");
        }
    }
    else
    {
        // set cookie
        if (m_ConnRes.m_iReqType == URQ_INDUCTION)
        {
            HLOGC(cnlog.Debug,
                  log << CONID() << "processConnectResponse: REQ-TIME LOW; got INDUCTION HS response (cookie:" << hex
                      << m_ConnRes.m_iCookie << " version:" << dec << m_ConnRes.m_iVersion
                      << "), sending CONCLUSION HS with this cookie");

            m_ConnReq.m_iCookie  = m_ConnRes.m_iCookie;
            m_ConnReq.m_iReqType = URQ_CONCLUSION;

            // Here test if the LISTENER has responded with version HS_VERSION_SRT1,
            // it means that it is HSv5 capable. It can still accept the HSv4 handshake.
            if (m_ConnRes.m_iVersion > HS_VERSION_UDT4)
            {
                int hs_flags = SrtHSRequest::SRT_HSTYPE_HSFLAGS::unwrap(m_ConnRes.m_iType);

                if (hs_flags != SrtHSRequest::SRT_MAGIC_CODE)
                {
                    LOGC(cnlog.Warn, log << "processConnectResponse: Listener HSv5 did not set the SRT_MAGIC_CODE");
                }

                checkUpdateCryptoKeyLen("processConnectResponse", m_ConnRes.m_iType);

                // This will catch HS_VERSION_SRT1 and any newer.
                // Set your highest version.
                m_ConnReq.m_iVersion = HS_VERSION_SRT1;
                // CONTROVERSIAL: use 0 as m_iType according to the meaning in HSv5.
                // The HSv4 client might not understand it, which means that agent
                // must switch itself to HSv4 rendezvous, and this time iType sould
                // be set to UDT_DGRAM value.
                m_ConnReq.m_iType = 0;

                // This marks the information for the serializer that
                // the SRT handshake extension is required.
                // Rest of the data will be filled together with
                // serialization.
                m_ConnReq.m_extension = true;

                // For HSv5, the caller is INITIATOR and the listener is RESPONDER.
                // The m_bDataSender value should be completely ignored and the
                // connection is always bidirectional.
                bidirectional = true;
                hsd           = HSD_INITIATOR;
                m_SrtHsSide   = hsd;
            }

            m_tsLastReqTime = steady_clock::time_point();
            if (!createCrypter(hsd, bidirectional))
            {
                m_RejectReason = SRT_REJ_RESOURCE;
                return CONN_REJECT;
            }
            // NOTE: This setup sets URQ_CONCLUSION and appropriate data in the handshake structure.
            // The full handshake to be sent will be filled back in the caller function -- CUDT::startConnect().
            return CONN_CONTINUE;
        }
    }

    return postConnect(response, false, eout);
}

void CUDT::applyResponseSettings() ATR_NOEXCEPT
{
    // Re-configure according to the negotiated values.
    m_iMSS               = m_ConnRes.m_iMSS;
    m_iFlowWindowSize    = m_ConnRes.m_iFlightFlagSize;
    int udpsize          = m_iMSS - CPacket::UDP_HDR_SIZE;
    m_iMaxSRTPayloadSize = udpsize - CPacket::HDR_SIZE;
    m_iPeerISN           = m_ConnRes.m_iISN;

    setInitialRcvSeq(m_iPeerISN);

    m_iRcvCurrPhySeqNo = m_ConnRes.m_iISN - 1;
    m_PeerID           = m_ConnRes.m_iID;
    memcpy((m_piSelfIP), m_ConnRes.m_piPeerIP, sizeof m_piSelfIP);

    HLOGC(cnlog.Debug,
          log << CONID() << "applyResponseSettings: HANSHAKE CONCLUDED. SETTING: payload-size=" << m_iMaxSRTPayloadSize
              << " mss=" << m_ConnRes.m_iMSS << " flw=" << m_ConnRes.m_iFlightFlagSize << " isn=" << m_ConnRes.m_iISN
              << " peerID=" << m_ConnRes.m_iID);
}

EConnectStatus CUDT::postConnect(const CPacket &response, bool rendezvous, CUDTException *eout) ATR_NOEXCEPT
{
    if (m_ConnRes.m_iVersion < HS_VERSION_SRT1)
        m_tsRcvPeerStartTime = steady_clock::time_point(); // will be set correctly in SRT HS.

    // This procedure isn't being executed in rendezvous because
    // in rendezvous it's completed before calling this function.
    if (!rendezvous)
    {
        // NOTE: THIS function must be called before calling prepareConnectionObjects.
        // The reason why it's not part of prepareConnectionObjects is that the activities
        // done there are done SIMILAR way in acceptAndRespond, which also calls this
        // function. In fact, prepareConnectionObjects() represents the code that was
        // done separately in processConnectResponse() and acceptAndRespond(), so this way
        // this code is now common. Now acceptAndRespond() does "manually" something similar
        // to applyResponseSettings(), just a little bit differently. This SHOULD be made
        // common as a part of refactoring job, just needs a bit more time.
        //
        // Currently just this function must be called always BEFORE prepareConnectionObjects
        // everywhere except acceptAndRespond().
        applyResponseSettings();

        // This will actually be done also in rendezvous HSv4,
        // however in this case the HSREQ extension will not be attached,
        // so it will simply go the "old way".
        bool ok = prepareConnectionObjects(m_ConnRes, m_SrtHsSide, eout);
        // May happen that 'response' contains a data packet that was sent in rendezvous mode.
        // In this situation the interpretation of handshake was already done earlier.
        if (ok && response.isControl())
        {
            ok = interpretSrtHandshake(m_ConnRes, response, 0, 0);
            if (!ok && eout)
            {
                *eout = CUDTException(MJ_SETUP, MN_REJECTED, 0);
            }
        }
        if (!ok) // m_RejectReason already set
            return CONN_REJECT;
    }

    bool have_group = false;

    {
#if ENABLE_EXPERIMENTAL_BONDING
        ScopedLock cl (s_UDTUnited.m_GlobControlLock);
        CUDTGroup* g = m_parent->m_IncludedGroup;
        if (g)
        {
            // This is the last moment when this can be done.
            // The updateAfterSrtHandshake call will copy the receiver
            // start time to the receiver buffer data, so the correct
            // value must be set before this happens.
            synchronizeWithGroup(g);
            have_group = true;
        }
#endif
    }

    if (!have_group)
    {
        // This function will be called internally inside
        // synchronizeWithGroup(). This is just more complicated.
        updateAfterSrtHandshake(m_ConnRes.m_iVersion);
    }

    CInfoBlock ib;
    ib.m_iIPversion = m_PeerAddr.family();
    CInfoBlock::convert(m_PeerAddr, ib.m_piIP);
    if (m_pCache->lookup(&ib) >= 0)
    {
        m_iRTT       = ib.m_iRTT;
        m_iBandwidth = ib.m_iBandwidth;
    }

    SRT_REJECT_REASON rr = setupCC();
    if (rr != SRT_REJ_UNKNOWN)
    {
        m_RejectReason = rr;
        return CONN_REJECT;
    }

    // And, I am connected too.
    m_bConnecting = false;

    // The lock on m_ConnectionLock should still be applied, but
    // the socket could have been started removal before this function
    // has started. Do a sanity check before you continue with the
    // connection process.
    CUDTSocket* s = s_UDTUnited.locateSocket(m_SocketID);
    if (s)
    {
        // The socket could be closed at this very moment.
        // Continue with removing the socket from the pending structures,
        // but prevent it from setting it as connected.
        m_bConnected  = true;

        // register this socket for receiving data packets
        m_pRNode->m_bOnList = true;
        m_pRcvQueue->setNewEntry(this);
    }

    // XXX Problem around CONN_CONFUSED!
    // If some too-eager packets were received from a listener
    // that thinks it's connected, but his last handshake was missed,
    // they are collected by CRcvQueue::storePkt. The removeConnector
    // function will want to delete them all, so it would be nice
    // if these packets can be re-delivered. Of course the listener
    // should be prepared to resend them (as every packet can be lost
    // on UDP), but it's kinda overkill when we have them already and
    // can dispatch them.

    // Remove from rendezvous queue (in this particular case it's
    // actually removing the socket that undergoes asynchronous HS processing).
    // Removing at THIS point because since when setNewEntry is called,
    // the next iteration in the CRcvQueue::worker loop will be dispatching
    // packets normally, as within-connection, so the "connector" won't
    // play any role since this time.
    // The connector, however, must stay alive until the setNewEntry is called
    // because otherwise the packets that are coming for this socket before the
    // connection process is complete will be rejected as "attack", instead of
    // being enqueued for later pickup from the queue.
    m_pRcvQueue->removeConnector(m_SocketID);

    // Ok, no more things to be done as per "clear connecting state"
    if (!s)
    {
        LOGC(cnlog.Error, log << "Connection broken in the process - socket @" << m_SocketID << " closed");
        m_RejectReason = SRT_REJ_CLOSE;
        if (eout)
        {
            *eout = CUDTException(MJ_CONNECTION, MN_CONNLOST, 0);
        }
        return CONN_REJECT;
    }

    // copy address information of local node
    // the local port must be correctly assigned BEFORE CUDT::startConnect(),
    // otherwise if startConnect() fails, the multiplexer cannot be located
    // by garbage collection and will cause leak
    s->m_pUDT->m_pSndQueue->m_pChannel->getSockAddr((s->m_SelfAddr));
    CIPAddress::pton((s->m_SelfAddr), s->m_pUDT->m_piSelfIP, m_PeerAddr);

    s->m_Status = SRTS_CONNECTED;

    // acknowledde any waiting epolls to write
    s_UDTUnited.m_EPoll.update_events(m_SocketID, m_sPollID, SRT_EPOLL_CONNECT, true);

    //int token = -1;
#if ENABLE_EXPERIMENTAL_BONDING
    {
        ScopedLock cl (s_UDTUnited.m_GlobControlLock);
        CUDTGroup* g = m_parent->m_IncludedGroup;
        if (g)
        {
            // XXX this might require another check of group type.
            // For redundancy group, at least, update the status in the group.

            // LEAVING as comment for historical reasons. Locking is here most
            // likely not necessary because the socket cannot be removed from the
            // group until the socket isn't removed, and this requires locking of
            // m_GlobControlLock. This should ensure that when m_IncludedGroup is
            // not NULL, m_IncludedIter is also valid.
            // ScopedLock glock(g->m_GroupLock);

            HLOGC(cnlog.Debug, log << "group: Socket @" << m_parent->m_SocketID << " fresh connected, setting IDLE");

            CUDTGroup::gli_t gi       = m_parent->m_IncludedIter;
            gi->sndstate   = SRT_GST_IDLE;
            gi->rcvstate   = SRT_GST_IDLE;
            gi->laststatus = SRTS_CONNECTED;
            //token = gi->token;
            g->setGroupConnected();
        }
    }
#endif

    CGlobEvent::triggerEvent();

/* XXX Likely it should NOT be called here for two reasons:

  - likely lots of mutexes are locked here so any
    API call from here might cause a deadlock
  - if called from an asynchronous connection process, it was
    already called from inside updateConnStatus
  - if called from startConnect (synchronous mode), it is even wrong.

    if (m_cbConnectHook)
    {
        CALLBACK_CALL(m_cbConnectHook, m_SocketID, SRT_SUCCESS, m_PeerAddr.get(), token);
    }

    */

    LOGC(cnlog.Note, log << CONID() << "Connection established to: " << m_PeerAddr.str());

    return CONN_ACCEPT;
}

void CUDT::checkUpdateCryptoKeyLen(const char *loghdr SRT_ATR_UNUSED, int32_t typefield)
{
    int enc_flags = SrtHSRequest::SRT_HSTYPE_ENCFLAGS::unwrap(typefield);

    // potentially 0-7 values are possible.
    // When 0, don't change anything - it should rely on the value 0.
    // When 1, 5, 6, 7, this is kinda internal error - ignore.
    if (enc_flags >= 2 && enc_flags <= 4) // 2 = 128, 3 = 192, 4 = 256
    {
        int rcv_pbkeylen = SrtHSRequest::SRT_PBKEYLEN_BITS::wrap(enc_flags);
        if (m_iSndCryptoKeyLen == 0)
        {
            m_iSndCryptoKeyLen = rcv_pbkeylen;
            HLOGC(cnlog.Debug, log << loghdr << ": PBKEYLEN adopted from advertised value: " << m_iSndCryptoKeyLen);
        }
        else if (m_iSndCryptoKeyLen != rcv_pbkeylen)
        {
            // Conflict. Use SRTO_SENDER flag to check if this side should accept
            // the enforcement, otherwise simply let it win.
            if (!m_bDataSender)
            {
                LOGC(cnlog.Warn,
                     log << loghdr << ": PBKEYLEN conflict - OVERRIDDEN " << m_iSndCryptoKeyLen << " by "
                         << rcv_pbkeylen << " from PEER (as AGENT is not SRTO_SENDER)");
                m_iSndCryptoKeyLen = rcv_pbkeylen;
            }
            else
            {
                LOGC(cnlog.Warn,
                     log << loghdr << ": PBKEYLEN conflict - keep " << m_iSndCryptoKeyLen
                         << "; peer-advertised PBKEYLEN " << rcv_pbkeylen << " rejected because Agent is SRTO_SENDER");
            }
        }
    }
    else if (enc_flags != 0)
    {
        LOGC(cnlog.Error, log << loghdr << ": IPE: enc_flags outside allowed 2, 3, 4: " << enc_flags);
    }
    else
    {
        HLOGC(cnlog.Debug, log << loghdr << ": No encryption flags found in type field: " << typefield);
    }
}

// Rendezvous
void CUDT::rendezvousSwitchState(UDTRequestType& w_rsptype, bool& w_needs_extension, bool& w_needs_hsrsp)
{
    UDTRequestType req           = m_ConnRes.m_iReqType;
    int            hs_flags      = SrtHSRequest::SRT_HSTYPE_HSFLAGS::unwrap(m_ConnRes.m_iType);
    bool           has_extension = !!hs_flags; // it holds flags, if no flags, there are no extensions.

    const HandshakeSide &hsd = m_SrtHsSide;
    // Note important possibilities that are considered here:

    // 1. The serial arrangement. This happens when one party has missed the
    // URQ_WAVEAHAND message, it sent its own URQ_WAVEAHAND message, and then the
    // firstmost message it received from the peer is URQ_CONCLUSION, as a response
    // for agent's URQ_WAVEAHAND.
    //
    // In this case, Agent switches to RDV_FINE state and Peer switches to RDV_ATTENTION state.
    //
    // 2. The parallel arrangement. This happens when the URQ_WAVEAHAND message sent
    // by both parties are almost in a perfect synch (a rare, but possible case). In this
    // case, both parties receive one another's URQ_WAVEAHAND message and both switch to
    // RDV_ATTENTION state.
    //
    // It's not possible to predict neither which arrangement will happen, or which
    // party will be RDV_FINE in case when the serial arrangement has happened. What
    // will actually happen will depend on random conditions.
    //
    // No matter this randomity, we have a limited number of possible conditions:
    //
    // Stating that "agent" is the party that has received the URQ_WAVEAHAND in whatever
    // arrangement, we are certain, that "agent" switched to RDV_ATTENTION, and peer:
    //
    // - switched to RDV_ATTENTION state (so, both are in the same state independently)
    // - switched to RDV_FINE state (so, the message interchange is actually more-less sequenced)
    //
    // In particular, there's no possibility of a situation that both are in RDV_FINE state
    // because the agent can switch to RDV_FINE state only if it received URQ_CONCLUSION from
    // the peer, while the peer could not send URQ_CONCLUSION without switching off RDV_WAVING
    // (actually to RDV_ATTENTION). There's also no exit to RDV_FINE from RDV_ATTENTION.

    // DEFAULT STATEMENT: don't attach extensions to URQ_CONCLUSION, neither HSREQ nor HSRSP.
    w_needs_extension = false;
    w_needs_hsrsp     = false;

    string reason;

#if ENABLE_HEAVY_LOGGING

    HLOGC(cnlog.Debug, log << "rendezvousSwitchState: HS: " << m_ConnRes.show());

    struct LogAtTheEnd
    {
        CHandShake::RendezvousState        ost;
        UDTRequestType                     orq;
        const CHandShake::RendezvousState &nst;
        const UDTRequestType &             nrq;
        bool &                             needext;
        bool &                             needrsp;
        string &                           reason;

        ~LogAtTheEnd()
        {
            HLOGC(cnlog.Debug,
                  log << "rendezvousSwitchState: STATE[" << CHandShake::RdvStateStr(ost) << "->"
                      << CHandShake::RdvStateStr(nst) << "] REQTYPE[" << RequestTypeStr(orq) << "->"
                      << RequestTypeStr(nrq) << "] "
                      << "ext:" << (needext ? (needrsp ? "HSRSP" : "HSREQ") : "NONE")
                      << (reason == "" ? string() : "reason:" + reason));
        }
    } l_logend = {m_RdvState, req, m_RdvState, w_rsptype, w_needs_extension, w_needs_hsrsp, reason};

#endif

    switch (m_RdvState)
    {
    case CHandShake::RDV_INVALID:
        return;

    case CHandShake::RDV_WAVING:
    {
        if (req == URQ_WAVEAHAND)
        {
            m_RdvState = CHandShake::RDV_ATTENTION;

            // NOTE: if this->isWinner(), attach HSREQ
            w_rsptype = URQ_CONCLUSION;
            if (hsd == HSD_INITIATOR)
                w_needs_extension = true;
            return;
        }

        if (req == URQ_CONCLUSION)
        {
            m_RdvState = CHandShake::RDV_FINE;
            w_rsptype   = URQ_CONCLUSION;

            w_needs_extension = true; // (see below - this needs to craft either HSREQ or HSRSP)
            // if this->isWinner(), then craft HSREQ for that response.
            // if this->isLoser(), then this packet should bring HSREQ, so craft HSRSP for the response.
            if (hsd == HSD_RESPONDER)
                w_needs_hsrsp = true;
            return;
        }
    }
        reason = "WAVING -> WAVEAHAND or CONCLUSION";
        break;

    case CHandShake::RDV_ATTENTION:
    {
        if (req == URQ_WAVEAHAND)
        {
            // This is only possible if the URQ_CONCLUSION sent to the peer
            // was lost on track. The peer is then simply unaware that the
            // agent has switched to ATTENTION state and continues sending
            // waveahands. In this case, just remain in ATTENTION state and
            // retry with URQ_CONCLUSION, as normally.
            w_rsptype = URQ_CONCLUSION;
            if (hsd == HSD_INITIATOR)
                w_needs_extension = true;
            return;
        }

        if (req == URQ_CONCLUSION)
        {
            // We have two possibilities here:
            //
            // WINNER (HSD_INITIATOR): send URQ_AGREEMENT
            if (hsd == HSD_INITIATOR)
            {
                // WINNER should get a response with HSRSP, otherwise this is kinda empty conclusion.
                // If no HSRSP attached, stay in this state.
                if (hs_flags == 0)
                {
                    HLOGC(
                        cnlog.Debug,
                        log << "rendezvousSwitchState: "
                               "{INITIATOR}[ATTENTION] awaits CONCLUSION+HSRSP, got CONCLUSION, remain in [ATTENTION]");
                    w_rsptype         = URQ_CONCLUSION;
                    w_needs_extension = true; // If you expect to receive HSRSP, continue sending HSREQ
                    return;
                }
                m_RdvState = CHandShake::RDV_CONNECTED;
                w_rsptype   = URQ_AGREEMENT;
                return;
            }

            // LOSER (HSD_RESPONDER): send URQ_CONCLUSION and attach HSRSP extension, then expect URQ_AGREEMENT
            if (hsd == HSD_RESPONDER)
            {
                // If no HSREQ attached, stay in this state.
                // (Although this seems completely impossible).
                if (hs_flags == 0)
                {
                    LOGC(
                        cnlog.Warn,
                        log << "rendezvousSwitchState: (IPE!)"
                               "{RESPONDER}[ATTENTION] awaits CONCLUSION+HSREQ, got CONCLUSION, remain in [ATTENTION]");
                    w_rsptype         = URQ_CONCLUSION;
                    w_needs_extension = false; // If you received WITHOUT extensions, respond WITHOUT extensions (wait
                                               // for the right message)
                    return;
                }
                m_RdvState       = CHandShake::RDV_INITIATED;
                w_rsptype         = URQ_CONCLUSION;
                w_needs_extension = true;
                w_needs_hsrsp     = true;
                return;
            }

            LOGC(cnlog.Error, log << "RENDEZVOUS COOKIE DRAW! Cannot resolve to a valid state.");
            // Fallback for cookie draw
            m_RdvState = CHandShake::RDV_INVALID;
            w_rsptype   = URQFailure(SRT_REJ_RDVCOOKIE);
            return;
        }

        if (req == URQ_AGREEMENT)
        {
            // This means that the peer has received our URQ_CONCLUSION, but
            // the agent missed the peer's URQ_CONCLUSION (received only initial
            // URQ_WAVEAHAND).
            if (hsd == HSD_INITIATOR)
            {
                // In this case the missed URQ_CONCLUSION was sent without extensions,
                // whereas the peer received our URQ_CONCLUSION with HSREQ, and therefore
                // it sent URQ_AGREEMENT already with HSRSP. This isn't a problem for
                // us, we can go on with it, especially that the peer is already switched
                // into CHandShake::RDV_CONNECTED state.
                m_RdvState = CHandShake::RDV_CONNECTED;

                // Both sides are connected, no need to send anything anymore.
                w_rsptype = URQ_DONE;
                return;
            }

            if (hsd == HSD_RESPONDER)
            {
                // In this case the missed URQ_CONCLUSION was sent with extensions, so
                // we have to request this once again. Send URQ_CONCLUSION in order to
                // inform the other party that we need the conclusion message once again.
                // The ATTENTION state should be maintained.
                w_rsptype         = URQ_CONCLUSION;
                w_needs_extension = true;
                w_needs_hsrsp     = true;
                return;
            }
        }
    }
    reason = "ATTENTION -> WAVEAHAND(conclusion), CONCLUSION(agreement/conclusion), AGREEMENT (done/conclusion)";
    break;

    case CHandShake::RDV_FINE:
    {
        // In FINE state we can't receive URQ_WAVEAHAND because if the peer has already
        // sent URQ_CONCLUSION, it's already in CHandShake::RDV_ATTENTION, and in this state it can
        // only send URQ_CONCLUSION, whereas when it isn't in CHandShake::RDV_ATTENTION, it couldn't
        // have sent URQ_CONCLUSION, and if it didn't, the agent wouldn't be in CHandShake::RDV_FINE state.

        if (req == URQ_CONCLUSION)
        {
            // There's only one case when it should receive CONCLUSION in FINE state:
            // When it's the winner. If so, it should then contain HSREQ extension.
            // In case of loser, it shouldn't receive CONCLUSION at all - it should
            // receive AGREEMENT.

            // The winner case, received CONCLUSION + HSRSP - switch to CONNECTED and send AGREEMENT.
            // So, check first if HAS EXTENSION

            bool correct_switch = false;
            if (hsd == HSD_INITIATOR && !has_extension)
            {
                // Received REPEATED empty conclusion that has initially switched it into FINE state.
                // To exit FINE state we need the CONCLUSION message with HSRSP.
                HLOGC(cnlog.Debug,
                      log << "rendezvousSwitchState: {INITIATOR}[FINE] <CONCLUSION without HSRSP. Stay in [FINE], "
                             "await CONCLUSION+HSRSP");
            }
            else if (hsd == HSD_RESPONDER)
            {
                // In FINE state the RESPONDER expects only to be sent AGREEMENT.
                // It has previously received CONCLUSION in WAVING state and this has switched
                // it to FINE state. That CONCLUSION message should have contained extension,
                // so if this is a repeated CONCLUSION+HSREQ, it should be responded with
                // CONCLUSION+HSRSP.
                HLOGC(cnlog.Debug,
                      log << "rendezvousSwitchState: {RESPONDER}[FINE] <CONCLUSION. Stay in [FINE], await AGREEMENT");
            }
            else
            {
                correct_switch = true;
            }

            if (!correct_switch)
            {
                w_rsptype = URQ_CONCLUSION;
                // initiator should send HSREQ, responder HSRSP,
                // in both cases extension is needed
                w_needs_extension = true;
                w_needs_hsrsp     = hsd == HSD_RESPONDER;
                return;
            }

            m_RdvState = CHandShake::RDV_CONNECTED;
            w_rsptype   = URQ_AGREEMENT;
            return;
        }

        if (req == URQ_AGREEMENT)
        {
            // The loser case, the agreement was sent in response to conclusion that
            // already carried over the HSRSP extension.

            // There's a theoretical case when URQ_AGREEMENT can be received in case of
            // parallel arrangement, while the agent is already in CHandShake::RDV_CONNECTED state.
            // This will be dispatched in the main loop and discarded.

            m_RdvState = CHandShake::RDV_CONNECTED;
            w_rsptype   = URQ_DONE;
            return;
        }
    }

        reason = "FINE -> CONCLUSION(agreement), AGREEMENT(done)";
        break;
    case CHandShake::RDV_INITIATED:
    {
        // In this state we just wait for URQ_AGREEMENT, which should cause it to
        // switch to CONNECTED. No response required.
        if (req == URQ_AGREEMENT)
        {
            // No matter in which state we'd be, just switch to connected.
            if (m_RdvState == CHandShake::RDV_CONNECTED)
            {
                HLOGC(cnlog.Debug, log << "<-- AGREEMENT: already connected");
            }
            else
            {
                HLOGC(cnlog.Debug, log << "<-- AGREEMENT: switched to connected");
            }
            m_RdvState = CHandShake::RDV_CONNECTED;
            w_rsptype   = URQ_DONE;
            return;
        }

        if (req == URQ_CONCLUSION)
        {
            // Receiving conclusion in this state means that the other party
            // didn't get our conclusion, so send it again, the same as when
            // exiting the ATTENTION state.
            w_rsptype = URQ_CONCLUSION;
            if (hsd == HSD_RESPONDER)
            {
                HLOGC(cnlog.Debug,
                      log << "rendezvousSwitchState: "
                             "{RESPONDER}[INITIATED] awaits AGREEMENT, "
                             "got CONCLUSION, sending CONCLUSION+HSRSP");
                w_needs_extension = true;
                w_needs_hsrsp     = true;
                return;
            }

            // Loser, initiated? This may only happen in parallel arrangement, where
            // the agent exchanges empty conclusion messages with the peer, simultaneously
            // exchanging HSREQ-HSRSP conclusion messages. Check if THIS message contained
            // HSREQ, and set responding HSRSP in that case.
            if (hs_flags == 0)
            {
                HLOGC(cnlog.Debug,
                      log << "rendezvousSwitchState: "
                             "{INITIATOR}[INITIATED] awaits AGREEMENT, "
                             "got empty CONCLUSION, STILL RESPONDING CONCLUSION+HSRSP");
            }
            else
            {

                HLOGC(cnlog.Debug,
                      log << "rendezvousSwitchState: "
                             "{INITIATOR}[INITIATED] awaits AGREEMENT, "
                             "got CONCLUSION+HSREQ, responding CONCLUSION+HSRSP");
            }
            w_needs_extension = true;
            w_needs_hsrsp     = true;
            return;
        }
    }

        reason = "INITIATED -> AGREEMENT(done)";
        break;

    case CHandShake::RDV_CONNECTED:
        // Do nothing. This theoretically should never happen.
        w_rsptype = URQ_DONE;
        return;
    }

    HLOGC(cnlog.Debug, log << "rendezvousSwitchState: INVALID STATE TRANSITION, result: INVALID");
    // All others are treated as errors
    m_RdvState = CHandShake::RDV_WAVING;
    w_rsptype   = URQFailure(SRT_REJ_ROGUE);
}

/*
 * Timestamp-based Packet Delivery (TsbPd) thread
 * This thread runs only if TsbPd mode is enabled
 * Hold received packets until its time to 'play' them, at PktTimeStamp + TsbPdDelay.
 */
void *CUDT::tsbpd(void *param)
{
    CUDT *self = (CUDT *)param;

    THREAD_STATE_INIT("SRT:TsbPd");

#if ENABLE_EXPERIMENTAL_BONDING
    // Make the TSBPD thread a "client" of the group,
    // which will ensure that the group will not be physically
    // deleted until this thread exits.
    // NOTE: DO NOT LEAD TO EVER CANCEL THE THREAD!!!
    CUDTUnited::GroupKeeper gkeeper (self->s_UDTUnited, self->m_parent);
#endif

    UniqueLock recv_lock  (self->m_RecvLock);
    CSync recvdata_cc (self->m_RecvDataCond, recv_lock);
    CSync tsbpd_cc    (self->m_RcvTsbPdCond, recv_lock);

    self->m_bTsbPdAckWakeup = true;
    while (!self->m_bClosing)
    {
        int32_t                  current_pkt_seq = 0;
        steady_clock::time_point tsbpdtime;
        bool                     rxready = false;
#if ENABLE_EXPERIMENTAL_BONDING
        bool shall_update_group = false;
#endif

        enterCS(self->m_RcvBufferLock);

        self->m_pRcvBuffer->updRcvAvgDataSize(steady_clock::now());

        if (self->m_bTLPktDrop)
        {
            int32_t skiptoseqno = SRT_SEQNO_NONE;
            bool    passack     = true; // Get next packet to wait for even if not acked

            rxready = self->m_pRcvBuffer->getRcvFirstMsg((tsbpdtime), (passack), (skiptoseqno), (current_pkt_seq));

            HLOGC(tslog.Debug,
                  log << boolalpha << "NEXT PKT CHECK: rdy=" << rxready << " passack=" << passack << " skipto=%"
                      << skiptoseqno << " current=%" << current_pkt_seq << " buf-base=%" << self->m_iRcvLastSkipAck);
            /*
             * VALUES RETURNED:
             *
             * rxready:     if true, packet at head of queue ready to play
             * tsbpdtime:   timestamp of packet at head of queue, ready or not. 0 if none.
             * passack:     if true, ready head of queue not yet acknowledged
             * skiptoseqno: sequence number of packet at head of queue if ready to play but
             *              some preceeding packets are missing (need to be skipped). -1 if none.
             */
            if (rxready)
            {
                /* Packet ready to play according to time stamp but... */
                int seqlen = CSeqNo::seqoff(self->m_iRcvLastSkipAck, skiptoseqno);

                if (skiptoseqno != SRT_SEQNO_NONE && seqlen > 0)
                {
                    /*
                     * skiptoseqno != SRT_SEQNO_NONE,
                     * packet ready to play but preceeded by missing packets (hole).
                     */

                    self->updateForgotten(seqlen, self->m_iRcvLastSkipAck, skiptoseqno);
                    self->m_pRcvBuffer->skipData(seqlen);

                    self->m_iRcvLastSkipAck = skiptoseqno;
#if ENABLE_EXPERIMENTAL_BONDING
                    shall_update_group = true;
#endif

#if ENABLE_LOGGING
                    int64_t timediff_us = 0;
                    if (!is_zero(tsbpdtime))
                        timediff_us = count_microseconds(steady_clock::now() - tsbpdtime);
#if ENABLE_HEAVY_LOGGING
                    HLOGC(tslog.Debug,
                          log << self->CONID() << "tsbpd: DROPSEQ: up to seqno %" << CSeqNo::decseq(skiptoseqno) << " ("
                              << seqlen << " packets) playable at " << FormatTime(tsbpdtime) << " delayed "
                              << (timediff_us / 1000) << "." << std::setw(3) << std::setfill('0') << (timediff_us % 1000) << " ms");
#endif
                    LOGC(brlog.Warn,
                         log << "RCV-DROPPED " << seqlen << " packet(s), packet seqno %" << skiptoseqno
                             << " delayed for " << (timediff_us / 1000) << "." << std::setw(3) << std::setfill('0')
                             << (timediff_us % 1000) << " ms");
#endif

                    tsbpdtime = steady_clock::time_point(); //Next sent ack will unblock
                    rxready   = false;
                }
                else if (passack)
                {
                    /* Packets ready to play but not yet acknowledged (should happen within 10ms) */
                    rxready   = false;
                    tsbpdtime = steady_clock::time_point(); // Next sent ack will unblock
                }                  /* else packet ready to play */
            }                      /* else packets not ready to play */
        }
        else
        {
            rxready = self->m_pRcvBuffer->isRcvDataReady((tsbpdtime), (current_pkt_seq), -1 /*get first ready*/);
        }
        leaveCS(self->m_RcvBufferLock);

        if (rxready)
        {
            HLOGC(tslog.Debug,
                  log << self->CONID() << "tsbpd: PLAYING PACKET seq=" << current_pkt_seq << " (belated "
                      << (count_milliseconds(steady_clock::now() - tsbpdtime)) << "ms)");
            /*
             * There are packets ready to be delivered
             * signal a waiting "recv" call if there is any data available
             */
            if (self->m_bSynRecving)
            {
                recvdata_cc.signal_locked(recv_lock);
            }
            /*
             * Set EPOLL_IN to wakeup any thread waiting on epoll
             */
            self->s_UDTUnited.m_EPoll.update_events(self->m_SocketID, self->m_sPollID, SRT_EPOLL_IN, true);
#if ENABLE_EXPERIMENTAL_BONDING
            // If this is NULL, it means:
            // - the socket never was a group member
            // - the socket was a group member, but:
            //    - was just removed as a part of closure
            //    - and will never be member of the group anymore

            // If this is not NULL, it means:
            // - This socket is currently member of the group
            // - This socket WAS a member of the group, though possibly removed from it already, BUT:
            //   - the group that this socket IS OR WAS member of is in the GroupKeeper
            //   - the GroupKeeper prevents the group from being deleted
            //   - it is then completely safe to access the group here,
            //     EVEN IF THE SOCKET THAT WAS ITS MEMBER IS BEING DELETED.

            // It is ensured that the group object exists here because GroupKeeper
            // keeps it busy, even if you just closed the socket, remove it as a member
            // or even the group is empty and was explicitly closed.
            if (gkeeper.group)
            {
                // Functions called below will lock m_GroupLock, which in hierarchy
                // lies after m_RecvLock. Must unlock m_RecvLock to be able to lock
                // m_GroupLock inside the calls.
                InvertedLock unrecv(self->m_RecvLock);
                // The current "APP reader" needs to simply decide as to whether
                // the next CUDTGroup::recv() call should return with no blocking or not.
                // When the group is read-ready, it should update its pollers as it sees fit.

                // NOTE: this call will set lock to m_IncludedGroup->m_GroupLock
                HLOGC(tslog.Debug, log << self->CONID() << "tsbpd: GROUP: checking if %" << current_pkt_seq << " makes group readable");
                gkeeper.group->updateReadState(self->m_SocketID, current_pkt_seq);

                if (shall_update_group)
                {
                    // A group may need to update the parallelly used idle links,
                    // should it have any. Pass the current socket position in order
                    // to skip it from the group loop.
                    // NOTE: SELF LOCKING.
                    gkeeper.group->updateLatestRcv(self->m_parent);
                }
            }
#endif
            CGlobEvent::triggerEvent();
            tsbpdtime = steady_clock::time_point();
        }

        if (!is_zero(tsbpdtime))
        {
            const steady_clock::duration timediff = tsbpdtime - steady_clock::now();
            /*
             * Buffer at head of queue is not ready to play.
             * Schedule wakeup when it will be.
             */
            self->m_bTsbPdAckWakeup = false;
            HLOGC(tslog.Debug,
                  log << self->CONID() << "tsbpd: FUTURE PACKET seq=" << current_pkt_seq
                      << " T=" << FormatTime(tsbpdtime) << " - waiting " << count_milliseconds(timediff) << "ms");
            THREAD_PAUSED();
            tsbpd_cc.wait_for(timediff);
            THREAD_RESUMED();
        }
        else
        {
            /*
             * We have just signaled epoll; or
             * receive queue is empty; or
             * next buffer to deliver is not in receive queue (missing packet in sequence).
             *
             * Block until woken up by one of the following event:
             * - All ready-to-play packets have been pulled and EPOLL_IN cleared (then loop to block until next pkt time
             * if any)
             * - New buffers ACKed
             * - Closing the connection
             */
            HLOGC(tslog.Debug, log << self->CONID() << "tsbpd: no data, scheduling wakeup at ack");
            self->m_bTsbPdAckWakeup = true;
            THREAD_PAUSED();
            tsbpd_cc.wait();
            THREAD_RESUMED();
        }

        HLOGC(tslog.Debug, log << self->CONID() << "tsbpd: WAKE UP!!!");
    }
    THREAD_EXIT();
    HLOGC(tslog.Debug, log << self->CONID() << "tsbpd: EXITING");
    return NULL;
}

void CUDT::updateForgotten(int seqlen, int32_t lastack, int32_t skiptoseqno)
{
    /* Update drop/skip stats */
    enterCS(m_StatsLock);
    m_stats.rcvDropTotal += seqlen;
    m_stats.traceRcvDrop += seqlen;
    /* Estimate dropped/skipped bytes from average payload */
    const uint64_t avgpayloadsz = m_pRcvBuffer->getRcvAvgPayloadSize();
    m_stats.rcvBytesDropTotal += seqlen * avgpayloadsz;
    m_stats.traceRcvBytesDrop += seqlen * avgpayloadsz;
    leaveCS(m_StatsLock);

    dropFromLossLists(lastack, CSeqNo::decseq(skiptoseqno)); //remove(from,to-inclusive)
}

bool CUDT::prepareConnectionObjects(const CHandShake &hs, HandshakeSide hsd, CUDTException *eout)
{
    // This will be lazily created due to being the common
    // code with HSv5 rendezvous, in which this will be run
    // in a little bit "randomly selected" moment, but must
    // be run once in the whole connection process.
    if (m_pSndBuffer)
    {
        HLOGC(rslog.Debug, log << "prepareConnectionObjects: (lazy) already created.");
        return true;
    }

    bool bidirectional = false;
    if (hs.m_iVersion > HS_VERSION_UDT4)
    {
        bidirectional = true; // HSv5 is always bidirectional
    }

    // HSD_DRAW is received only if this side is listener.
    // If this side is caller with HSv5, HSD_INITIATOR should be passed.
    // If this is a rendezvous connection with HSv5, the handshake role
    // is taken from m_SrtHsSide field.
    if (hsd == HSD_DRAW)
    {
        if (bidirectional)
        {
            hsd = HSD_RESPONDER; // In HSv5, listener is always RESPONDER and caller always INITIATOR.
        }
        else
        {
            hsd = m_bDataSender ? HSD_INITIATOR : HSD_RESPONDER;
        }
    }

    try
    {
        m_pSndBuffer = new CSndBuffer(32, m_iMaxSRTPayloadSize);
        m_pRcvBuffer = new CRcvBuffer(&(m_pRcvQueue->m_UnitQueue), m_iRcvBufSize);
        // after introducing lite ACK, the sndlosslist may not be cleared in time, so it requires twice space.
        m_pSndLossList = new CSndLossList(m_iFlowWindowSize * 2);
        m_pRcvLossList = new CRcvLossList(m_iFlightFlagSize);
    }
    catch (...)
    {
        // Simply reject.
        if (eout)
        {
            *eout = CUDTException(MJ_SYSTEMRES, MN_MEMORY, 0);
        }
        m_RejectReason = SRT_REJ_RESOURCE;
        return false;
    }

    if (!createCrypter(hsd, bidirectional)) // Make sure CC is created (lazy)
    {
        m_RejectReason = SRT_REJ_RESOURCE;
        return false;
    }

    return true;
}

void CUDT::rewriteHandshakeData(const sockaddr_any& peer, CHandShake& w_hs)
{
    // this is a reponse handshake
    w_hs.m_iReqType = URQ_CONCLUSION;
    w_hs.m_iMSS = m_iMSS;
    w_hs.m_iFlightFlagSize = (m_iRcvBufSize < m_iFlightFlagSize) ? m_iRcvBufSize : m_iFlightFlagSize;
    w_hs.m_iID = m_SocketID;

    if (w_hs.m_iVersion > HS_VERSION_UDT4)
    {
        // The version is agreed; this code is executed only in case
        // when AGENT is listener. In this case, conclusion response
        // must always contain HSv5 handshake extensions.
        w_hs.m_extension = true;
    }

    CIPAddress::ntop(peer, (w_hs.m_piPeerIP));
}

void CUDT::acceptAndRespond(const sockaddr_any& agent, const sockaddr_any& peer, const CPacket& hspkt, CHandShake& w_hs)
{
    HLOGC(cnlog.Debug, log << "acceptAndRespond: setting up data according to handshake");

    ScopedLock cg(m_ConnectionLock);

    m_tsRcvPeerStartTime = steady_clock::time_point(); // will be set correctly at SRT HS

    // Uses the smaller MSS between the peers
    m_iMSS = std::min(m_iMSS, w_hs.m_iMSS);

    // exchange info for maximum flow window size
    m_iFlowWindowSize = w_hs.m_iFlightFlagSize;
    m_iPeerISN = w_hs.m_iISN;
    setInitialRcvSeq(m_iPeerISN);
    m_iRcvCurrPhySeqNo = CSeqNo::decseq(w_hs.m_iISN);

    m_PeerID  = w_hs.m_iID;

    // use peer's ISN and send it back for security check
    m_iISN = w_hs.m_iISN;

    setInitialSndSeq(m_iISN);
    m_SndLastAck2Time = steady_clock::now();

    // get local IP address and send the peer its IP address (because UDP cannot get local IP address)
    memcpy((m_piSelfIP), w_hs.m_piPeerIP, sizeof m_piSelfIP);
    m_parent->m_SelfAddr = agent;
<<<<<<< HEAD
    CIPAddress::pton((m_parent->m_SelfAddr), m_piSelfIP, agent.family(), peer);

    rewriteHandshakeData(peer, (w_hs));
=======
    CIPAddress::pton((m_parent->m_SelfAddr), m_piSelfIP, peer);
    CIPAddress::ntop(peer, (w_hs.m_piPeerIP));
>>>>>>> fda8b7b4

    int udpsize          = m_iMSS - CPacket::UDP_HDR_SIZE;
    m_iMaxSRTPayloadSize = udpsize - CPacket::HDR_SIZE;
    HLOGC(cnlog.Debug, log << "acceptAndRespond: PAYLOAD SIZE: " << m_iMaxSRTPayloadSize);

    // Prepare all structures
    if (!prepareConnectionObjects(w_hs, HSD_DRAW, 0))
    {
        HLOGC(cnlog.Debug, log << "acceptAndRespond: prepareConnectionObjects failed - responding with REJECT.");
        // If the SRT Handshake extension was provided and wasn't interpreted
        // correctly, the connection should be rejected.
        //
        // Respond with the rejection message and exit with exception
        // so that the caller will know that this new socket should be deleted.
        w_hs.m_iReqType = URQFailure(m_RejectReason);
        throw CUDTException(MJ_SETUP, MN_REJECTED, 0);
    }
    // Since now you can use m_pCryptoControl

    CInfoBlock ib;
    ib.m_iIPversion = peer.family();
    CInfoBlock::convert(peer, ib.m_piIP);
    if (m_pCache->lookup(&ib) >= 0)
    {
        m_iRTT       = ib.m_iRTT;
        m_iBandwidth = ib.m_iBandwidth;
    }

    m_PeerAddr = peer;

    // This should extract the HSREQ and KMREQ portion in the handshake packet.
    // This could still be a HSv4 packet and contain no such parts, which will leave
    // this entity as "non-SRT-handshaken", and await further HSREQ and KMREQ sent
    // as UMSG_EXT.
    uint32_t kmdata[SRTDATA_MAXSIZE];
    size_t   kmdatasize = SRTDATA_MAXSIZE;
    if (!interpretSrtHandshake(w_hs, hspkt, (kmdata), (&kmdatasize)))
    {
        HLOGC(cnlog.Debug, log << "acceptAndRespond: interpretSrtHandshake failed - responding with REJECT.");
        // If the SRT Handshake extension was provided and wasn't interpreted
        // correctly, the connection should be rejected.
        //
        // Respond with the rejection message and return false from
        // this function so that the caller will know that this new
        // socket should be deleted.
        w_hs.m_iReqType = URQFailure(m_RejectReason);
        throw CUDTException(MJ_SETUP, MN_REJECTED, 0);
    }

   // Synchronize the time NOW because the following function is about
   // to use the start time to pass it to the receiver buffer data.
    bool have_group = false;

    {
#if ENABLE_EXPERIMENTAL_BONDING
        ScopedLock cl (s_UDTUnited.m_GlobControlLock);
        CUDTGroup* g = m_parent->m_IncludedGroup;
        if (g)
        {
            // This is the last moment when this can be done.
            // The updateAfterSrtHandshake call will copy the receiver
            // start time to the receiver buffer data, so the correct
            // value must be set before this happens.
            synchronizeWithGroup(g);
            have_group = true;
        }
#endif
    }

    if (!have_group)
    {
        // This function will be called internally inside
        // synchronizeWithGroup(). This is just more complicated.
        updateAfterSrtHandshake(w_hs.m_iVersion);
    }

    SRT_REJECT_REASON rr = setupCC();
    // UNKNOWN used as a "no error" value
    if (rr != SRT_REJ_UNKNOWN)
    {
        w_hs.m_iReqType = URQFailure(rr);
        m_RejectReason = rr;
        throw CUDTException(MJ_SETUP, MN_REJECTED, 0);
    }

    // And of course, it is connected.
    m_bConnected = true;

    // register this socket for receiving data packets
    m_pRNode->m_bOnList = true;
    m_pRcvQueue->setNewEntry(this);

    // send the response to the peer, see listen() for more discussions about this
    // XXX Here create CONCLUSION RESPONSE with:
    // - just the UDT handshake, if HS_VERSION_UDT4,
    // - if higher, the UDT handshake, the SRT HSRSP, the SRT KMRSP
    size_t size = m_iMaxSRTPayloadSize;
    // Allocate the maximum possible memory for an SRT payload.
    // This is a maximum you can send once.
    CPacket response;
    response.setControl(UMSG_HANDSHAKE);
    response.allocate(size);

    // This will serialize the handshake according to its current form.
    HLOGC(cnlog.Debug,
          log << "acceptAndRespond: creating CONCLUSION response (HSv5: with HSRSP/KMRSP) buffer size=" << size);
    if (!createSrtHandshake(SRT_CMD_HSRSP, SRT_CMD_KMRSP, kmdata, kmdatasize, (response), (w_hs)))
    {
        LOGC(cnlog.Error, log << "acceptAndRespond: error creating handshake response");
        throw CUDTException(MJ_SETUP, MN_REJECTED, 0);
    }

#if ENABLE_HEAVY_LOGGING
    {
        // To make sure what REALLY is being sent, parse back the handshake
        // data that have been just written into the buffer.
        CHandShake debughs;
        debughs.load_from(response.m_pcData, response.getLength());
        HLOGC(cnlog.Debug,
              log << CONID() << "acceptAndRespond: sending HS from agent @"
                << debughs.m_iID << " to peer @" << response.m_iID
                << "HS:" << debughs.show());
    }
#endif

    // NOTE: BLOCK THIS instruction in order to cause the final
    // handshake to be missed and cause the problem solved in PR #417.
    // When missed this message, the caller should not accept packets
    // coming as connected, but continue repeated handshake until finally
    // received the listener's handshake.
    addressAndSend((response));
}

// This function is required to be called when a caller receives an INDUCTION
// response from the listener and would like to create a CONCLUSION that includes
// the SRT handshake extension. This extension requires that the crypter object
// be created, but it's still too early for it to be completely configured.
// This function then precreates the object so that the handshake extension can
// be created, as this happens before the completion of the connection (and
// therefore configuration of the crypter object), which can only take place upon
// reception of CONCLUSION response from the listener.
bool CUDT::createCrypter(HandshakeSide side, bool bidirectional)
{
    // Lazy initialization
    if (m_pCryptoControl)
        return true;

    // Write back this value, when it was just determined.
    m_SrtHsSide = side;

    m_pCryptoControl.reset(new CCryptoControl(this, m_SocketID));

    // XXX These below are a little bit controversial.
    // These data should probably be filled only upon
    // reception of the conclusion handshake - otherwise
    // they have outdated values.
    m_pCryptoControl->setCryptoSecret(m_CryptoSecret);

    if (bidirectional || m_bDataSender)
    {
        HLOGC(rslog.Debug, log << "createCrypter: setting RCV/SND KeyLen=" << m_iSndCryptoKeyLen);
        m_pCryptoControl->setCryptoKeylen(m_iSndCryptoKeyLen);
    }

    return m_pCryptoControl->init(side, bidirectional);
}

SRT_REJECT_REASON CUDT::setupCC()
{
    // Prepare configuration object,
    // Create the CCC object and configure it.

    // UDT also sets back the congestion window: ???
    // m_dCongestionWindow = m_pCC->m_dCWndSize;

    // XXX Not sure about that. May happen that AGENT wants
    // tsbpd mode, but PEER doesn't, even in bidirectional mode.
    // This way, the reception side should get precedense.
    // if (bidirectional || m_bDataSender || m_bTwoWayData)
    //    m_bPeerTsbPd = m_bOPT_TsbPd;

    // SrtCongestion will retrieve whatever parameters it needs
    // from *this.
    if (!m_CongCtl.configure(this))
    {
        return SRT_REJ_CONGESTION;
    }

    // Configure filter module
    if (m_OPT_PktFilterConfigString != "")
    {
        // This string, when nonempty, defines that the corrector shall be
        // configured. Otherwise it's left uninitialized.

        // At this point we state everything is checked and the appropriate
        // corrector type is already selected, so now create it.
        HLOGC(pflog.Debug, log << "filter: Configuring: " << m_OPT_PktFilterConfigString);
        if (!m_PacketFilter.configure(this, &(m_pRcvQueue->m_UnitQueue), m_OPT_PktFilterConfigString))
        {
            return SRT_REJ_FILTER;
        }

        m_PktFilterRexmitLevel = m_PacketFilter.arqLevel();
    }
    else
    {
        // When we have no filter, ARQ should work in ALWAYS mode.
        m_PktFilterRexmitLevel = SRT_ARQ_ALWAYS;
    }

    // Override the value of minimum NAK interval, per SrtCongestion's wish.
    // When default 0 value is returned, the current value set by CUDT
    // is preserved.
    const steady_clock::duration min_nak = microseconds_from(m_CongCtl->minNAKInterval());
    if (min_nak != steady_clock::duration::zero())
        m_tdMinNakInterval = min_nak;

    // Update timers
    const steady_clock::time_point currtime = steady_clock::now();
    m_tsLastRspTime          = currtime;
    m_tsNextACKTime          = currtime + m_tdACKInterval;
    m_tsNextNAKTime          = currtime + m_tdNAKInterval;
    m_tsLastRspAckTime       = currtime;
    m_tsLastSndTime          = currtime;

    HLOGC(rslog.Debug,
          log << "setupCC: setting parameters: mss=" << m_iMSS << " maxCWNDSize/FlowWindowSize=" << m_iFlowWindowSize
              << " rcvrate=" << m_iDeliveryRate << "p/s (" << m_iByteDeliveryRate << "B/S)"
              << " rtt=" << m_iRTT << " bw=" << m_iBandwidth);

    if (!updateCC(TEV_INIT, EventVariant(TEV_INIT_RESET)))
    {
        LOGC(rslog.Error, log << "setupCC: IPE: resrouces not yet initialized!");
        return SRT_REJ_IPE;
    }
    return SRT_REJ_UNKNOWN;
}

void CUDT::considerLegacySrtHandshake(const steady_clock::time_point &timebase)
{
    // Do a fast pre-check first - this simply declares that agent uses HSv5
    // and the legacy SRT Handshake is not to be done. Second check is whether
    // agent is sender (=initiator in HSv4).
    if (!isOPT_TsbPd() || !m_bDataSender)
        return;

    if (m_iSndHsRetryCnt <= 0)
    {
        HLOGC(cnlog.Debug, log << "Legacy HSREQ: not needed, expire counter=" << m_iSndHsRetryCnt);
        return;
    }

    const steady_clock::time_point now = steady_clock::now();
    if (!is_zero(timebase))
    {
        // Then this should be done only if it's the right time,
        // the TSBPD mode is on, and when the counter is "still rolling".
        /*
         * SRT Handshake with peer:
         * If...
         * - we want TsbPd mode; and
         * - we have not tried more than CSRTCC_MAXRETRY times (peer may not be SRT); and
         * - and did not get answer back from peer
         * - last sent handshake req should have been replied (RTT*1.5 elapsed); and
         * then (re-)send handshake request.
         */
        if (timebase > now) // too early
        {
            HLOGC(cnlog.Debug, log << "Legacy HSREQ: TOO EARLY, will still retry " << m_iSndHsRetryCnt << " times");
            return;
        }
    }
    // If 0 timebase, it means that this is the initial sending with the very first
    // payload packet sent. Send only if this is still set to maximum+1 value.
    else if (m_iSndHsRetryCnt < SRT_MAX_HSRETRY + 1)
    {
        HLOGC(cnlog.Debug,
              log << "Legacy HSREQ: INITIAL, REPEATED, so not to be done. Will repeat on sending " << m_iSndHsRetryCnt
                  << " times");
        return;
    }

    HLOGC(cnlog.Debug, log << "Legacy HSREQ: SENDING, will repeat " << m_iSndHsRetryCnt << " times if no response");
    m_iSndHsRetryCnt--;
    m_tsSndHsLastTime = now;
    sendSrtMsg(SRT_CMD_HSREQ);
}

void CUDT::checkSndTimers(Whether2RegenKm regen)
{
    if (m_SrtHsSide == HSD_INITIATOR)
    {
        HLOGC(cnlog.Debug, log << "checkSndTimers: HS SIDE: INITIATOR, considering legacy handshake with timebase");
        // Legacy method for HSREQ, only if initiator.
        considerLegacySrtHandshake(m_tsSndHsLastTime + microseconds_from(m_iRTT * 3 / 2));
    }
    else
    {
        HLOGC(cnlog.Debug,
              log << "checkSndTimers: HS SIDE: " << (m_SrtHsSide == HSD_RESPONDER ? "RESPONDER" : "DRAW (IPE?)")
                  << " - not considering legacy handshake");
    }

    // This must be done always on sender, regardless of HS side.
    // When regen == DONT_REGEN_KM, it's a handshake call, so do
    // it only for initiator.
    if (regen || m_SrtHsSide == HSD_INITIATOR)
    {
        // Don't call this function in "non-regen mode" (sending only),
        // if this side is RESPONDER. This shall be called only with
        // regeneration request, which is required by the sender.
        if (m_pCryptoControl)
            m_pCryptoControl->sendKeysToPeer(regen);
    }
}

void CUDT::addressAndSend(CPacket& w_pkt)
{
    w_pkt.m_iID        = m_PeerID;
    setPacketTS(w_pkt, steady_clock::now());

    // NOTE: w_pkt isn't modified in this call,
    // just in CChannel::sendto it's modified in place
    // before sending for performance purposes,
    // and then modification is undone. Logically then
    // there's no modification here.
    m_pSndQueue->sendto(m_PeerAddr, w_pkt);
}

// [[using maybe_locked(m_GlobControlLock, if called from GC)]]
bool CUDT::closeInternal()
{
    // NOTE: this function is called from within the garbage collector thread.

    if (!m_bOpened)
    {
        return false;
    }

    // IMPORTANT:
    // This function may block indefinitely, if called for a socket
    // that has m_bBroken == false or m_bConnected == true.
    // If it is intended to forcefully close the socket, make sure
    // that it's in response to a broken connection.
    HLOGC(smlog.Debug, log << CONID() << " - closing socket:");

    if (m_Linger.l_onoff != 0)
    {
        const steady_clock::time_point entertime = steady_clock::now();

        HLOGC(smlog.Debug, log << CONID() << " ... (linger)");
        while (!m_bBroken && m_bConnected && (m_pSndBuffer->getCurrBufSize() > 0) &&
               (steady_clock::now() - entertime < seconds_from(m_Linger.l_linger)))
        {
            // linger has been checked by previous close() call and has expired
            if (m_tsLingerExpiration >= entertime)
                break;

            if (!m_bSynSending)
            {
                // if this socket enables asynchronous sending, return immediately and let GC to close it later
                if (is_zero(m_tsLingerExpiration))
                    m_tsLingerExpiration = entertime + seconds_from(m_Linger.l_linger);

                HLOGC(smlog.Debug,
                      log << "CUDT::close: linger-nonblocking, setting expire time T="
                          << FormatTime(m_tsLingerExpiration));

                return false;
            }

#ifndef _WIN32
            timespec ts;
            ts.tv_sec  = 0;
            ts.tv_nsec = 1000000;
            nanosleep(&ts, NULL);
#else
            Sleep(1);
#endif
        }
    }

    // remove this socket from the snd queue
    if (m_bConnected)
        m_pSndQueue->m_pSndUList->remove(this);

    /*
     * update_events below useless
     * removing usock for EPolls right after (update_usocks) clears it (in other HAI patch).
     *
     * What is in EPoll shall be the responsibility of the application, if it want local close event,
     * it would remove the socket from the EPoll after close.
     */

    // Make a copy under a lock because other thread might access it
    // at the same time.
    enterCS(s_UDTUnited.m_EPoll.m_EPollLock);
    set<int> epollid = m_sPollID;
    leaveCS(s_UDTUnited.m_EPoll.m_EPollLock);

    // trigger any pending IO events.
    HLOGC(smlog.Debug, log << "close: SETTING ERR readiness on E" << Printable(epollid) << " of @" << m_SocketID);
    s_UDTUnited.m_EPoll.update_events(m_SocketID, m_sPollID, SRT_EPOLL_ERR, true);
    // then remove itself from all epoll monitoring
    int no_events = 0;
    for (set<int>::iterator i = epollid.begin(); i != epollid.end(); ++i)
    {
        HLOGC(smlog.Debug, log << "close: CLEARING subscription on E" << (*i) << " of @" << m_SocketID);
        try
        {
            s_UDTUnited.m_EPoll.update_usock(*i, m_SocketID, &no_events);
        }
        catch (...)
        {
            // The goal of this loop is to remove all subscriptions in
            // the epoll system to this socket. If it's unsubscribed already,
            // that's even better.
        }
        HLOGC(smlog.Debug, log << "close: removing E" << (*i) << " from back-subscribers of @" << m_SocketID);
    }

    // Not deleting elements from m_sPollID inside the loop because it invalidates
    // the control iterator of the loop. Instead, all will be removed at once.

    // IMPORTANT: there's theoretically little time between setting ERR readiness
    // and unsubscribing, however if there's an application waiting on this event,
    // it should be informed before this below instruction locks the epoll mutex.
    enterCS(s_UDTUnited.m_EPoll.m_EPollLock);
    m_sPollID.clear();
    leaveCS(s_UDTUnited.m_EPoll.m_EPollLock);

    // XXX What's this, could any of the above actions make it !m_bOpened?
    if (!m_bOpened)
    {
        return true;
    }

    // Inform the threads handler to stop.
    m_bClosing = true;

    HLOGC(smlog.Debug, log << CONID() << "CLOSING STATE. Acquiring connection lock");

    ScopedLock connectguard(m_ConnectionLock);

    // Signal the sender and recver if they are waiting for data.
    releaseSynch();

    HLOGC(smlog.Debug, log << CONID() << "CLOSING, removing from listener/connector");

    if (m_bListening)
    {
        m_bListening = false;
        m_pRcvQueue->removeListener(this);
    }
    else if (m_bConnecting)
    {
        m_pRcvQueue->removeConnector(m_SocketID);
    }

    if (m_bConnected)
    {
        if (!m_bShutdown)
        {
            HLOGC(smlog.Debug, log << CONID() << "CLOSING - sending SHUTDOWN to the peer");
            sendCtrl(UMSG_SHUTDOWN);
        }

        // Store current connection information.
        CInfoBlock ib;
        ib.m_iIPversion = m_PeerAddr.family();
        CInfoBlock::convert(m_PeerAddr, ib.m_piIP);
        ib.m_iRTT       = m_iRTT;
        ib.m_iBandwidth = m_iBandwidth;
        m_pCache->update(&ib);

        m_bConnected = false;
    }

    HLOGC(smlog.Debug, log << "CLOSING, joining send/receive threads");

    // waiting all send and recv calls to stop
    ScopedLock sendguard(m_SendLock);
    ScopedLock recvguard(m_RecvLock);

    // Locking m_RcvBufferLock to protect calling to m_pCryptoControl->decrypt((packet))
    // from the processData(...) function while resetting Crypto Control.
    enterCS(m_RcvBufferLock);
    if (m_pCryptoControl)
        m_pCryptoControl->close();

    m_pCryptoControl.reset();
    leaveCS(m_RcvBufferLock);

    m_lSrtVersion            = SRT_DEF_VERSION;
    m_lPeerSrtVersion        = SRT_VERSION_UNK;
    m_lMinimumPeerSrtVersion = SRT_VERSION_MAJ1;
    m_tsRcvPeerStartTime     = steady_clock::time_point();

    m_bOpened = false;

    return true;
}

int CUDT::receiveBuffer(char *data, int len)
{
    if (!m_CongCtl->checkTransArgs(SrtCongestion::STA_BUFFER, SrtCongestion::STAD_RECV, data, len, SRT_MSGTTL_INF, false))
        throw CUDTException(MJ_NOTSUP, MN_INVALBUFFERAPI, 0);

    if (isOPT_TsbPd())
    {
        LOGP(arlog.Error, "recv: This function is not intended to be used in Live mode with TSBPD.");
        throw CUDTException(MJ_NOTSUP, MN_INVALBUFFERAPI, 0);
    }

    UniqueLock recvguard(m_RecvLock);

    if ((m_bBroken || m_bClosing) && !m_pRcvBuffer->isRcvDataReady())
    {
        if (m_bShutdown)
        {
            // For stream API, return 0 as a sign of EOF for transmission.
            // That's a bit controversial because theoretically the
            // UMSG_SHUTDOWN message may be lost as every UDP packet, although
            // another theory states that this will never happen because this
            // packet has a total size of 42 bytes and such packets are
            // declared as never dropped - but still, this is UDP so there's no
            // guarantee.

            // The most reliable way to inform the party that the transmission
            // has ended would be to send a single empty packet (that is,
            // a data packet that contains only an SRT header in the UDP
            // payload), which is a normal data packet that can undergo
            // normal sequence check and retransmission rules, so it's ensured
            // that this packet will be received. Receiving such a packet should
            // make this function return 0, potentially also without breaking
            // the connection and potentially also with losing no ability to
            // send some larger portion of data next time.
            HLOGC(arlog.Debug, log << "STREAM API, SHUTDOWN: marking as EOF");
            return 0;
        }
        HLOGC(arlog.Debug,
              log << (m_bMessageAPI ? "MESSAGE" : "STREAM") << " API, " << (m_bShutdown ? "" : "no")
                  << " SHUTDOWN. Reporting as BROKEN.");
        throw CUDTException(MJ_CONNECTION, MN_CONNLOST, 0);
    }

    CSync rcond  (m_RecvDataCond, recvguard);
    CSync tscond (m_RcvTsbPdCond, recvguard);
    if (!m_pRcvBuffer->isRcvDataReady())
    {
        if (!m_bSynRecving)
        {
            throw CUDTException(MJ_AGAIN, MN_RDAVAIL, 0);
        }
        else
        {
            /* Kick TsbPd thread to schedule next wakeup (if running) */
            if (m_iRcvTimeOut < 0)
            {
                THREAD_PAUSED();
                while (stillConnected() && !m_pRcvBuffer->isRcvDataReady())
                {
                    // Do not block forever, check connection status each 1 sec.
                    rcond.wait_for(seconds_from(1));
                }
                THREAD_RESUMED();
            }
            else
            {
                const steady_clock::time_point exptime = steady_clock::now() + milliseconds_from(m_iRcvTimeOut);
                THREAD_PAUSED();
                while (stillConnected() && !m_pRcvBuffer->isRcvDataReady())
                {
                    if (!rcond.wait_until(exptime)) // NOT means "not received a signal"
                        break; // timeout
                }
                THREAD_RESUMED();
            }
        }
    }

    // throw an exception if not connected
    if (!m_bConnected)
        throw CUDTException(MJ_CONNECTION, MN_NOCONN, 0);

    if ((m_bBroken || m_bClosing) && !m_pRcvBuffer->isRcvDataReady())
    {
        // See at the beginning
        if (!m_bMessageAPI && m_bShutdown)
        {
            HLOGC(arlog.Debug, log << "STREAM API, SHUTDOWN: marking as EOF");
            return 0;
        }
        HLOGC(arlog.Debug,
              log << (m_bMessageAPI ? "MESSAGE" : "STREAM") << " API, " << (m_bShutdown ? "" : "no")
                  << " SHUTDOWN. Reporting as BROKEN.");

        throw CUDTException(MJ_CONNECTION, MN_CONNLOST, 0);
    }

    const int res = m_pRcvBuffer->readBuffer(data, len);

    /* Kick TsbPd thread to schedule next wakeup (if running) */
    if (m_bTsbPd)
    {
        HLOGP(tslog.Debug, "Ping TSBPD thread to schedule wakeup");
        tscond.signal_locked(recvguard);
    }
    else
    {
        HLOGP(tslog.Debug, "NOT pinging TSBPD - not set");
    }

    if (!m_pRcvBuffer->isRcvDataReady())
    {
        // read is not available any more
        s_UDTUnited.m_EPoll.update_events(m_SocketID, m_sPollID, SRT_EPOLL_IN, false);
    }

    if ((res <= 0) && (m_iRcvTimeOut >= 0))
        throw CUDTException(MJ_AGAIN, MN_XMTIMEOUT, 0);

    return res;
}

// [[using maybe_locked(CUDTGroup::m_GroupLock, m_parent->m_IncludedGroup != NULL)]];
// [[using locked(m_SendLock)]];
void CUDT::checkNeedDrop(bool& w_bCongestion)
{
    if (!m_bPeerTLPktDrop)
        return;

    if (!m_bMessageAPI)
    {
        LOGC(aslog.Error, log << "The SRTO_TLPKTDROP flag can only be used with message API.");
        throw CUDTException(MJ_NOTSUP, MN_INVALBUFFERAPI, 0);
    }

    int bytes, timespan_ms;
    // (returns buffer size in buffer units, ignored)
    m_pSndBuffer->getCurrBufSize((bytes), (timespan_ms));

    // high threshold (msec) at tsbpd_delay plus sender/receiver reaction time (2 * 10ms)
    // Minimum value must accomodate an I-Frame (~8 x average frame size)
    // >>need picture rate or app to set min treshold
    // >>using 1 sec for worse case 1 frame using all bit budget.
    // picture rate would be useful in auto SRT setting for min latency
    // XXX Make SRT_TLPKTDROP_MINTHRESHOLD_MS option-configurable
    int threshold_ms = 0;
    if (m_iOPT_SndDropDelay >= 0)
    {
        threshold_ms = std::max(m_iPeerTsbPdDelay_ms + m_iOPT_SndDropDelay, +SRT_TLPKTDROP_MINTHRESHOLD_MS) +
                       (2 * COMM_SYN_INTERVAL_US / 1000);
    }

    if (threshold_ms && timespan_ms > threshold_ms)
    {
        // protect packet retransmission
        enterCS(m_RecvAckLock);
        int dbytes;
        int32_t first_msgno;
        int dpkts = m_pSndBuffer->dropLateData((dbytes), (first_msgno), steady_clock::now() - milliseconds_from(threshold_ms));
        if (dpkts > 0)
        {
            enterCS(m_StatsLock);
            m_stats.traceSndDrop += dpkts;
            m_stats.sndDropTotal += dpkts;
            m_stats.traceSndBytesDrop += dbytes;
            m_stats.sndBytesDropTotal += dbytes;
            leaveCS(m_StatsLock);

            IF_HEAVY_LOGGING(const int32_t realack = m_iSndLastDataAck);
            const int32_t fakeack = CSeqNo::incseq(m_iSndLastDataAck, dpkts);

            m_iSndLastAck     = fakeack;
            m_iSndLastDataAck = fakeack;

            int32_t minlastack = CSeqNo::decseq(m_iSndLastDataAck);
            m_pSndLossList->removeUpTo(minlastack);
            /* If we dropped packets not yet sent, advance current position */
            // THIS MEANS: m_iSndCurrSeqNo = MAX(m_iSndCurrSeqNo, m_iSndLastDataAck-1)
            if (CSeqNo::seqcmp(m_iSndCurrSeqNo, minlastack) < 0)
            {
                m_iSndCurrSeqNo = minlastack;
            }

            HLOGC(aslog.Debug, log << "SND-DROP: %(" << realack << "-" <<  m_iSndCurrSeqNo << ") n="
                    << dpkts << "pkt " <<  dbytes << "B, span=" <<  timespan_ms << " ms, FIRST #" << first_msgno);

#if ENABLE_EXPERIMENTAL_BONDING
            // This is done with a presumption that the group
            // exists and if this is not NULL, it means that this
            // function was called with locked m_GroupLock, as sendmsg2
            // function was called from inside CUDTGroup::send, which
            // locks the whole function.
            //
            // XXX This is true only because all existing groups are managed
            // groups, that is, sockets cannot be added or removed from group
            // manually, nor can send/recv operation be done on a single socket
            // from the API call directly. This should be extra verified, if that
            // changes in the future.
            //
            // What's important is that the lock on GroupLock cannot be applied
            // here, both because it might be applied already, and because the
            // locks on the later lock ordered mutexes are already set.
            if (m_parent->m_IncludedGroup)
            {
                m_parent->m_IncludedGroup->ackMessage(first_msgno);
            }
#endif
        }
        w_bCongestion = true;
        leaveCS(m_RecvAckLock);
    }
    else if (timespan_ms > (m_iPeerTsbPdDelay_ms / 2))
    {
        HLOGC(aslog.Debug,
              log << "cong, BYTES " << bytes << ", TMSPAN " << timespan_ms << "ms");

        w_bCongestion = true;
    }
}

int CUDT::sendmsg(const char *data, int len, int msttl, bool inorder, int64_t srctime)
{
    SRT_MSGCTRL mctrl = srt_msgctrl_default;
    mctrl.msgttl      = msttl;
    mctrl.inorder     = inorder;
    mctrl.srctime     = srctime;
    return this->sendmsg2(data, len, (mctrl));
}

// [[using maybe_locked(CUDTGroup::m_GroupLock, m_parent->m_IncludedGroup != NULL)]]
// GroupLock is applied when this function is called from inside CUDTGroup::send,
// which is the only case when the m_parent->m_IncludedGroup is not NULL.
int CUDT::sendmsg2(const char *data, int len, SRT_MSGCTRL& w_mctrl)
{
    bool         bCongestion = false;

    // throw an exception if not connected
    if (m_bBroken || m_bClosing)
        throw CUDTException(MJ_CONNECTION, MN_CONNLOST, 0);
    else if (!m_bConnected || !m_CongCtl.ready())
        throw CUDTException(MJ_CONNECTION, MN_NOCONN, 0);

    if (len <= 0)
    {
        LOGC(aslog.Error, log << "INVALID: Data size for sending declared with length: " << len);
        return 0;
    }

    if (w_mctrl.msgno != -1) // most unlikely, unless you use balancing groups
    {
        if (w_mctrl.msgno < 1 || w_mctrl.msgno > MSGNO_SEQ_MAX)
        {
            LOGC(aslog.Error, log << "INVALID forced msgno " << w_mctrl.msgno << ": can be -1 (trap) or <1..." << MSGNO_SEQ_MAX << ">");
            throw CUDTException(MJ_NOTSUP, MN_INVAL);
        }
    }

    int  msttl   = w_mctrl.msgttl;
    bool inorder = w_mctrl.inorder;

    // Sendmsg isn't restricted to the congctl type, however the congctl
    // may want to have something to say here.
    // NOTE: SrtCongestion is also allowed to throw CUDTException() by itself!
    {
        SrtCongestion::TransAPI api = SrtCongestion::STA_MESSAGE;
        CodeMinor               mn  = MN_INVALMSGAPI;
        if (!m_bMessageAPI)
        {
            api = SrtCongestion::STA_BUFFER;
            mn  = MN_INVALBUFFERAPI;
        }

        if (!m_CongCtl->checkTransArgs(api, SrtCongestion::STAD_SEND, data, len, msttl, inorder))
            throw CUDTException(MJ_NOTSUP, mn, 0);
    }

    // NOTE: the length restrictions differ in STREAM API and in MESSAGE API:

    // - STREAM API:
    //   At least 1 byte free sending buffer space is needed
    //   (in practice, one unit buffer of 1456 bytes).
    //   This function will send as much as possible, and return
    //   how much was actually sent.

    // - MESSAGE API:
    //   At least so many bytes free in the sending buffer is needed,
    //   as the length of the data, otherwise this function will block
    //   or return MJ_AGAIN until this condition is satisfied. The EXACTLY
    //   such number of data will be then written out, and this function
    //   will effectively return either -1 (error) or the value of 'len'.
    //   This call will be also rejected from upside when trying to send
    //   out a message of a length that exceeds the total size of the sending
    //   buffer (configurable by SRTO_SNDBUF).

    if (m_bMessageAPI && len > int(m_iSndBufSize * m_iMaxSRTPayloadSize))
    {
        LOGC(aslog.Error,
             log << "Message length (" << len << ") exceeds the size of sending buffer: "
                 << (m_iSndBufSize * m_iMaxSRTPayloadSize) << ". Use SRTO_SNDBUF if needed.");
        throw CUDTException(MJ_NOTSUP, MN_XSIZE, 0);
    }

    /* XXX
       This might be worth preserving for several occasions, but it
       must be at least conditional because it breaks backward compat.
    if (!m_pCryptoControl || !m_pCryptoControl->isSndEncryptionOK())
    {
        LOGC(aslog.Error, log << "Encryption is required, but the peer did not supply correct credentials. Sending
    rejected."); throw CUDTException(MJ_SETUP, MN_SECURITY, 0);
    }
    */

    UniqueLock sendguard(m_SendLock);

    if (m_pSndBuffer->getCurrBufSize() == 0)
    {
        // delay the EXP timer to avoid mis-fired timeout
        ScopedLock ack_lock(m_RecvAckLock);
        m_tsLastRspAckTime = steady_clock::now();
        m_iReXmitCount   = 1;
    }

    // checkNeedDrop(...) may lock m_RecvAckLock
    // to modify m_pSndBuffer and m_pSndLossList
    checkNeedDrop((bCongestion));

    int minlen = 1; // Minimum sender buffer space required for STREAM API
    if (m_bMessageAPI)
    {
        // For MESSAGE API the minimum outgoing buffer space required is
        // the size that can carry over the whole message as passed here.
        minlen = (len + m_iMaxSRTPayloadSize - 1) / m_iMaxSRTPayloadSize;
    }

    if (sndBuffersLeft() < minlen)
    {
        //>>We should not get here if SRT_ENABLE_TLPKTDROP
        // XXX Check if this needs to be removed, or put to an 'else' condition for m_bTLPktDrop.
        if (!m_bSynSending)
            throw CUDTException(MJ_AGAIN, MN_WRAVAIL, 0);

        {
            // wait here during a blocking sending
            UniqueLock sendblock_lock (m_SendBlockLock);

            if (m_iSndTimeOut < 0)
            {
                while (stillConnected() && sndBuffersLeft() < minlen && m_bPeerHealth)
                    m_SendBlockCond.wait(sendblock_lock);
            }
            else
            {
                const steady_clock::time_point exptime = steady_clock::now() + milliseconds_from(m_iSndTimeOut);
                THREAD_PAUSED();
                while (stillConnected() && sndBuffersLeft() < minlen && m_bPeerHealth)
                {
                    if (!m_SendBlockCond.wait_until(sendblock_lock, exptime))
                        break;
                }
                THREAD_RESUMED();
            }
        }

        // check the connection status
        if (m_bBroken || m_bClosing)
            throw CUDTException(MJ_CONNECTION, MN_CONNLOST, 0);
        else if (!m_bConnected)
            throw CUDTException(MJ_CONNECTION, MN_NOCONN, 0);
        else if (!m_bPeerHealth)
        {
            m_bPeerHealth = true;
            throw CUDTException(MJ_PEERERROR);
        }

        /*
         * The code below is to return ETIMEOUT when blocking mode could not get free buffer in time.
         * If no free buffer available in non-blocking mode, we alredy returned. If buffer availaible,
         * we test twice if this code is outside the else section.
         * This fix move it in the else (blocking-mode) section
         */
        if (sndBuffersLeft() < minlen)
        {
            if (m_iSndTimeOut >= 0)
                throw CUDTException(MJ_AGAIN, MN_XMTIMEOUT, 0);

            // XXX This looks very weird here, however most likely
            // this will happen only in the following case, when
            // the above loop has been interrupted, which happens when:
            // 1. The buffers left gets enough for minlen - but this is excluded
            //    in the first condition here.
            // 2. In the case of sending timeout, the above loop was interrupted
            //    due to reaching timeout, but this is excluded by the second
            //    condition here
            // 3. The 'stillConnected()' or m_bPeerHealth condition is false, of which:
            //    - broken/closing status is checked and responded with CONNECTION/CONNLOST
            //    - not connected status is checked and responded with CONNECTION/NOCONN
            //    - m_bPeerHealth condition is checked and responded with PEERERROR
            //
            // ERGO: never happens?
            LOGC(aslog.Fatal,
                 log << "IPE: sendmsg: the loop exited, while not enough size, still connected, peer healthy. "
                        "Impossible.");

            return 0;
        }
    }

    // If the sender's buffer is empty,
    // record total time used for sending
    if (m_pSndBuffer->getCurrBufSize() == 0)
    {
        ScopedLock lock(m_StatsLock);
        m_stats.sndDurationCounter = steady_clock::now();
    }

    int size = len;
    if (!m_bMessageAPI)
    {
        // For STREAM API it's allowed to send less bytes than the given buffer.
        // Just return how many bytes were actually scheduled for writing.
        // XXX May be reasonable to add a flag that requires that the function
        // not return until the buffer is sent completely.
        size = min(len, sndBuffersLeft() * m_iMaxSRTPayloadSize);
    }

    {
        ScopedLock recvAckLock(m_RecvAckLock);
        // insert the user buffer into the sending list

        int32_t seqno = m_iSndNextSeqNo;
        IF_HEAVY_LOGGING(int32_t orig_seqno = seqno);
        IF_HEAVY_LOGGING(steady_clock::time_point ts_srctime = steady_clock::time_point() + microseconds_from(w_mctrl.srctime));

        // Check if seqno has been set, in case when this is a group sender.
        // If the sequence is from the past towards the "next sequence",
        // simply return the size, pretending that it has been sent.
        if (w_mctrl.pktseq != SRT_SEQNO_NONE && m_iSndNextSeqNo != SRT_SEQNO_NONE)
        {
            if (CSeqNo::seqcmp(w_mctrl.pktseq, seqno) < 0)
            {
                HLOGC(aslog.Debug, log << CONID() << "sock:SENDING (NOT): group-req %" << w_mctrl.pktseq
                        << " OLDER THAN next expected %" << seqno << " - FAKE-SENDING.");
                return size;
            }
        }

        // Set this predicted next sequence to the control information.
        // It's the sequence of the FIRST (!) packet from all packets used to send
        // this buffer. Values from this field will be monotonic only if you always
        // have one packet per buffer (as it's in live mode).
        w_mctrl.pktseq = seqno;

        // Now seqno is the sequence to which it was scheduled
        // XXX Conversion from w_mctrl.srctime -> steady_clock::time_point need not be accurrate.
        HLOGC(aslog.Debug, log << CONID() << "buf:SENDING (BEFORE) srctime:"
                << (w_mctrl.srctime ? FormatTime(ts_srctime) : "none")
                << " DATA SIZE: " << size << " sched-SEQUENCE: " << seqno
                << " STAMP: " << BufferStamp(data, size));

        if (w_mctrl.srctime && w_mctrl.srctime < count_microseconds(m_stats.tsStartTime.time_since_epoch()))
        {
            LOGC(aslog.Error,
                log << "Wrong source time was provided. Sending is rejected.");
            throw CUDTException(MJ_NOTSUP, MN_INVALMSGAPI);
        }

        if (w_mctrl.srctime && (!m_bMessageAPI || !m_bTsbPd))
        {
            HLOGC(aslog.Warn,
                log << "Source time can only be used with TSBPD and Message API enabled. Using default time instead.");
            w_mctrl.srctime = 0;
        }

        // w_mctrl.seqno is INPUT-OUTPUT value:
        // - INPUT: the current sequence number to be placed for the next scheduled packet
        // - OUTPUT: value of the sequence number to be put on the first packet at the next sendmsg2 call.
        // We need to supply to the output the value that was STAMPED ON THE PACKET,
        // which is seqno. In the output we'll get the next sequence number.
        m_pSndBuffer->addBuffer(data, size, (w_mctrl));
        m_iSndNextSeqNo = w_mctrl.pktseq;
        w_mctrl.pktseq = seqno;

        HLOGC(aslog.Debug, log << CONID() << "buf:SENDING srctime:" << FormatTime(ts_srctime)
              << " size=" << size << " #" << w_mctrl.msgno << " SCHED %" << orig_seqno
              << "(>> %" << seqno << ") !" << BufferStamp(data, size));

        if (sndBuffersLeft() < 1) // XXX Not sure if it should test if any space in the buffer, or as requried.
        {
            // write is not available any more
            s_UDTUnited.m_EPoll.update_events(m_SocketID, m_sPollID, SRT_EPOLL_OUT, false);
        }
    }

    // insert this socket to the snd list if it is not on the list yet
    // m_pSndUList->pop may lock CSndUList::m_ListLock and then m_RecvAckLock
    m_pSndQueue->m_pSndUList->update(this, CSndUList::rescheduleIf(bCongestion));

#ifdef SRT_ENABLE_ECN
    if (bCongestion)
    {
        LOGC(aslog.Error, log << "sendmsg2: CONGESTION; reporting error");
        throw CUDTException(MJ_AGAIN, MN_CONGESTION, 0);
    }
#endif /* SRT_ENABLE_ECN */

    HLOGC(aslog.Debug, log << CONID() << "sock:SENDING (END): success, size=" << size);
    return size;
}

int CUDT::recv(char* data, int len)
{
    SRT_MSGCTRL mctrl = srt_msgctrl_default;
    return recvmsg2(data, len, (mctrl));
}

int CUDT::recvmsg(char* data, int len, int64_t& srctime)
{
    SRT_MSGCTRL mctrl = srt_msgctrl_default;
    int res = recvmsg2(data, len, (mctrl));
    srctime = mctrl.srctime;
    return res;
}

// [[using maybe_locked(CUDTGroup::m_GroupLock, m_parent->m_IncludedGroup != NULL)]]
// GroupLock is applied when this function is called from inside CUDTGroup::recv,
// which is the only case when the m_parent->m_IncludedGroup is not NULL.
int CUDT::recvmsg2(char* data, int len, SRT_MSGCTRL& w_mctrl)
{
    // Check if the socket is a member of a receiver group.
    // If so, then reading by receiveMessage is disallowed.

#if ENABLE_EXPERIMENTAL_BONDING
    if (m_parent->m_IncludedGroup && m_parent->m_IncludedGroup->isGroupReceiver())
    {
        LOGP(arlog.Error, "recv*: This socket is a receiver group member. Use group ID, NOT socket ID.");
        throw CUDTException(MJ_NOTSUP, MN_INVALMSGAPI, 0);
    }
#endif

    if (!m_bConnected || !m_CongCtl.ready())
        throw CUDTException(MJ_CONNECTION, MN_NOCONN, 0);

    if (len <= 0)
    {
        LOGC(arlog.Error, log << "Length of '" << len << "' supplied to srt_recvmsg.");
        throw CUDTException(MJ_NOTSUP, MN_INVAL, 0);
    }

    if (m_bMessageAPI)
        return receiveMessage(data, len, (w_mctrl));

    return receiveBuffer(data, len);
}

// int by_exception: accepts values of CUDTUnited::ErrorHandling:
// - 0 - by return value
// - 1 - by exception
// - 2 - by abort (unused)
int CUDT::receiveMessage(char* data, int len, SRT_MSGCTRL& w_mctrl, int by_exception)
{
    // Recvmsg isn't restricted to the congctl type, it's the most
    // basic method of passing the data. You can retrieve data as
    // they come in, however you need to match the size of the buffer.

    // Note: if by_exception = ERH_RETURN, this would still break it
    // by exception. The intention of by_exception isn't to prevent
    // exceptions here, but to intercept the erroneous situation should
    // it be handled by the caller in a less than general way. As this
    // is only used internally, we state that the problem that would be
    // handled by exception here should not happen, and in case if it does,
    // it's a bug to fix, so the exception is nothing wrong.
    if (!m_CongCtl->checkTransArgs(SrtCongestion::STA_MESSAGE, SrtCongestion::STAD_RECV, data, len, SRT_MSGTTL_INF, false))
        throw CUDTException(MJ_NOTSUP, MN_INVALMSGAPI, 0);

    UniqueLock recvguard (m_RecvLock);
    CSync tscond     (m_RcvTsbPdCond,  recvguard);

    /* XXX DEBUG STUFF - enable when required
       char charbool[2] = {'0', '1'};
       char ptrn [] = "RECVMSG/BEGIN BROKEN 1 CONN 1 CLOSING 1 SYNCR 1 NMSG                                ";
       int pos [] = {21, 28, 38, 46, 53};
       ptrn[pos[0]] = charbool[m_bBroken];
       ptrn[pos[1]] = charbool[m_bConnected];
       ptrn[pos[2]] = charbool[m_bClosing];
       ptrn[pos[3]] = charbool[m_bSynRecving];
       int wrtlen = sprintf(ptrn + pos[4], "%d", m_pRcvBuffer->getRcvMsgNum());
       strcpy(ptrn + pos[4] + wrtlen, "\n");
       fputs(ptrn, stderr);
    // */

    if (m_bBroken || m_bClosing)
    {
        HLOGC(arlog.Debug, log << CONID() << "receiveMessage: CONNECTION BROKEN - reading from recv buffer just for formality");
        enterCS(m_RcvBufferLock);
        int res       = m_pRcvBuffer->readMsg(data, len);
        leaveCS(m_RcvBufferLock);
        w_mctrl.srctime = 0;

        // Kick TsbPd thread to schedule next wakeup (if running)
        if (m_bTsbPd)
        {
            HLOGP(tslog.Debug, "Ping TSBPD thread to schedule wakeup");
            tscond.signal_locked(recvguard);
        }
        else
        {
            HLOGP(tslog.Debug, "NOT pinging TSBPD - not set");
        }

        if (!m_pRcvBuffer->isRcvDataReady())
        {
            // read is not available any more
            s_UDTUnited.m_EPoll.update_events(m_SocketID, m_sPollID, SRT_EPOLL_IN, false);
        }

        if (res == 0)
        {
            if (!m_bMessageAPI && m_bShutdown)
                return 0;
            // Forced to return error instead of throwing exception.
            if (!by_exception)
                return APIError(MJ_CONNECTION, MN_CONNLOST, 0);
            throw CUDTException(MJ_CONNECTION, MN_CONNLOST, 0);
        }
        else
            return res;
    }

    const int seqdistance = -1;

    if (!m_bSynRecving)
    {
        HLOGC(arlog.Debug, log << CONID() << "receiveMessage: BEGIN ASYNC MODE. Going to extract payload size=" << len);
        enterCS(m_RcvBufferLock);
        const int res = m_pRcvBuffer->readMsg(data, len, (w_mctrl), seqdistance);
        leaveCS(m_RcvBufferLock);
        HLOGC(arlog.Debug, log << CONID() << "AFTER readMsg: (NON-BLOCKING) result=" << res);

        if (res == 0)
        {
            // read is not available any more
            // Kick TsbPd thread to schedule next wakeup (if running)
            if (m_bTsbPd)
            {
                HLOGP(arlog.Debug, "receiveMessage: nothing to read, kicking TSBPD, return AGAIN");
                tscond.signal_locked(recvguard);
            }
            else
            {
                HLOGP(arlog.Debug, "receiveMessage: nothing to read, return AGAIN");
            }

            // Shut up EPoll if no more messages in non-blocking mode
            s_UDTUnited.m_EPoll.update_events(m_SocketID, m_sPollID, SRT_EPOLL_IN, false);
            // Forced to return 0 instead of throwing exception, in case of AGAIN/READ
            if (!by_exception)
                return 0;
            throw CUDTException(MJ_AGAIN, MN_RDAVAIL, 0);
        }

        if (!m_pRcvBuffer->isRcvDataReady())
        {
            // Kick TsbPd thread to schedule next wakeup (if running)
            if (m_bTsbPd)
            {
                HLOGP(arlog.Debug, "receiveMessage: DATA READ, but nothing more - kicking TSBPD.");
                tscond.signal_locked(recvguard);
            }
            else
            {
                HLOGP(arlog.Debug, "receiveMessage: DATA READ, but nothing more");
            }

            // Shut up EPoll if no more messages in non-blocking mode
            s_UDTUnited.m_EPoll.update_events(m_SocketID, m_sPollID, SRT_EPOLL_IN, false);

            // After signaling the tsbpd for ready data, report the bandwidth.
#if ENABLE_HEAVY_LOGGING
            double bw = Bps2Mbps( m_iBandwidth * m_iMaxSRTPayloadSize );
            HLOGC(arlog.Debug, log << CONID() << "CURRENT BANDWIDTH: " << bw << "Mbps (" << m_iBandwidth << " buffers per second)");
#endif
        }
        return res;
    }

    HLOGC(arlog.Debug, log << CONID() << "receiveMessage: BEGIN SYNC MODE. Going to extract payload size max=" << len);

    int  res     = 0;
    bool timeout = false;
    // Do not block forever, check connection status each 1 sec.
    const steady_clock::duration recv_timeout = m_iRcvTimeOut < 0 ? seconds_from(1) : milliseconds_from(m_iRcvTimeOut);

    CSync recv_cond (m_RecvDataCond, recvguard);

    do
    {
        steady_clock::time_point tstime SRT_ATR_UNUSED;
        int32_t seqno;
        if (stillConnected() && !timeout && !m_pRcvBuffer->isRcvDataReady((tstime), (seqno), seqdistance))
        {
            /* Kick TsbPd thread to schedule next wakeup (if running) */
            if (m_bTsbPd)
            {
                // XXX Experimental, so just inform:
                // Check if the last check of isRcvDataReady has returned any "next time for a packet".
                // If so, then it means that TSBPD has fallen asleep only up to this time, so waking it up
                // would be "spurious". If a new packet comes ahead of the packet which's time is returned
                // in tstime (as TSBPD sleeps up to then), the procedure that receives it is responsible
                // of kicking TSBPD.
                // bool spurious = (tstime != 0);

                HLOGC(tslog.Debug, log << CONID() << "receiveMessage: KICK tsbpd" << (is_zero(tstime) ? " (SPURIOUS!)" : ""));
                tscond.signal_locked(recvguard);
            }

            THREAD_PAUSED();
            do
            {
                // `wait_for(recv_timeout)` wouldn't be correct here. Waiting should be
                // only until the time that is now + timeout since the first moment
                // when this started, or sliced-waiting for 1 second, if timtout is
                // higher than this.
                const steady_clock::time_point exptime = steady_clock::now() + recv_timeout;

                HLOGC(tslog.Debug,
                      log << CONID() << "receiveMessage: fall asleep up to TS=" << FormatTime(exptime) << " lock=" << (&m_RecvLock)
                          << " cond=" << (&m_RecvDataCond));

                if (!recv_cond.wait_until(exptime))
                {
                    if (m_iRcvTimeOut >= 0) // otherwise it's "no timeout set"
                        timeout = true;
                    HLOGP(tslog.Debug,
                          "receiveMessage: DATA COND: EXPIRED -- checking connection conditions and rolling again");
                }
                else
                {
                    HLOGP(tslog.Debug, "receiveMessage: DATA COND: KICKED.");
                }
            } while (stillConnected() && !timeout && (!m_pRcvBuffer->isRcvDataReady()));
            THREAD_RESUMED();

            HLOGC(tslog.Debug,
                  log << CONID() << "receiveMessage: lock-waiting loop exited: stillConntected=" << stillConnected()
                      << " timeout=" << timeout << " data-ready=" << m_pRcvBuffer->isRcvDataReady());
        }

        /* XXX DEBUG STUFF - enable when required
        LOGC(arlog.Debug, "RECVMSG/GO-ON BROKEN " << m_bBroken << " CONN " << m_bConnected
                << " CLOSING " << m_bClosing << " TMOUT " << timeout
                << " NMSG " << m_pRcvBuffer->getRcvMsgNum());
                */

        enterCS(m_RcvBufferLock);
        res = m_pRcvBuffer->readMsg((data), len, (w_mctrl), seqdistance);
        leaveCS(m_RcvBufferLock);
        HLOGC(arlog.Debug, log << CONID() << "AFTER readMsg: (BLOCKING) result=" << res);

        if (m_bBroken || m_bClosing)
        {
            // Forced to return 0 instead of throwing exception.
            if (!by_exception)
                return APIError(MJ_CONNECTION, MN_CONNLOST, 0);
            if (!m_bMessageAPI && m_bShutdown)
                return 0;
            throw CUDTException(MJ_CONNECTION, MN_CONNLOST, 0);
        }
        else if (!m_bConnected)
        {
            // Forced to return -1 instead of throwing exception.
            if (!by_exception)
                return APIError(MJ_CONNECTION, MN_NOCONN, 0);
            throw CUDTException(MJ_CONNECTION, MN_NOCONN, 0);
        }
    } while ((res == 0) && !timeout);

    if (!m_pRcvBuffer->isRcvDataReady())
    {
        // Falling here means usually that res == 0 && timeout == true.
        // res == 0 would repeat the above loop, unless there was also a timeout.
        // timeout has interrupted the above loop, but with res > 0 this condition
        // wouldn't be satisfied.

        // read is not available any more

        // Kick TsbPd thread to schedule next wakeup (if running)
        if (m_bTsbPd)
        {
            HLOGP(tslog.Debug, "recvmsg: KICK tsbpd() (buffer empty)");
            tscond.signal_locked(recvguard);
        }

        // Shut up EPoll if no more messages in non-blocking mode
        s_UDTUnited.m_EPoll.update_events(m_SocketID, m_sPollID, SRT_EPOLL_IN, false);
    }

    // Unblock when required
    // LOGC(tslog.Debug, "RECVMSG/EXIT RES " << res << " RCVTIMEOUT");

    if ((res <= 0) && (m_iRcvTimeOut >= 0))
    {
        // Forced to return -1 instead of throwing exception.
        if (!by_exception)
            return APIError(MJ_AGAIN, MN_XMTIMEOUT, 0);
        throw CUDTException(MJ_AGAIN, MN_XMTIMEOUT, 0);
    }

    return res;
}

int64_t CUDT::sendfile(fstream &ifs, int64_t &offset, int64_t size, int block)
{
    if (m_bBroken || m_bClosing)
        throw CUDTException(MJ_CONNECTION, MN_CONNLOST, 0);
    else if (!m_bConnected || !m_CongCtl.ready())
        throw CUDTException(MJ_CONNECTION, MN_NOCONN, 0);

    if (size <= 0 && size != -1)
        return 0;

    if (!m_CongCtl->checkTransArgs(SrtCongestion::STA_FILE, SrtCongestion::STAD_SEND, 0, size, SRT_MSGTTL_INF, false))
        throw CUDTException(MJ_NOTSUP, MN_INVALBUFFERAPI, 0);

    if (!m_pCryptoControl || !m_pCryptoControl->isSndEncryptionOK())
    {
        LOGC(aslog.Error,
             log << "Encryption is required, but the peer did not supply correct credentials. Sending rejected.");
        throw CUDTException(MJ_SETUP, MN_SECURITY, 0);
    }

    ScopedLock sendguard (m_SendLock);

    if (m_pSndBuffer->getCurrBufSize() == 0)
    {
        // delay the EXP timer to avoid mis-fired timeout
        m_tsLastRspAckTime = steady_clock::now();
        m_iReXmitCount   = 1;
    }

    // positioning...
    try
    {
        if (size == -1)
        {
            ifs.seekg(0, std::ios::end);
            size = ifs.tellg();
            if (offset > size)
                throw 0; // let it be caught below
        }

        // This will also set the position back to the beginning
        // in case when it was moved to the end for measuring the size.
        // This will also fail if the offset exceeds size, so measuring
        // the size can be skipped if not needed.
        ifs.seekg((streamoff)offset);
        if (!ifs.good())
            throw 0;
    }
    catch (...)
    {
        // XXX It would be nice to note that this is reported
        // by exception only if explicitly requested by setting
        // the exception flags in the stream. Here it's fixed so
        // that when this isn't set, the exception is "thrown manually".
        throw CUDTException(MJ_FILESYSTEM, MN_SEEKGFAIL);
    }

    int64_t tosend = size;
    int     unitsize;

    // sending block by block
    while (tosend > 0)
    {
        if (ifs.fail())
            throw CUDTException(MJ_FILESYSTEM, MN_WRITEFAIL);

        if (ifs.eof())
            break;

        unitsize = int((tosend >= block) ? block : tosend);

        {
            UniqueLock lock(m_SendBlockLock);

            THREAD_PAUSED();
            while (stillConnected() && (sndBuffersLeft() <= 0) && m_bPeerHealth)
                m_SendBlockCond.wait(lock);
            THREAD_RESUMED();
        }

        if (m_bBroken || m_bClosing)
            throw CUDTException(MJ_CONNECTION, MN_CONNLOST, 0);
        else if (!m_bConnected)
            throw CUDTException(MJ_CONNECTION, MN_NOCONN, 0);
        else if (!m_bPeerHealth)
        {
            // reset peer health status, once this error returns, the app should handle the situation at the peer side
            m_bPeerHealth = true;
            throw CUDTException(MJ_PEERERROR);
        }

        // record total time used for sending
        if (m_pSndBuffer->getCurrBufSize() == 0)
        {
            ScopedLock lock(m_StatsLock);
            m_stats.sndDurationCounter = steady_clock::now();
        }

        {
            ScopedLock        recvAckLock(m_RecvAckLock);
            const int64_t sentsize = m_pSndBuffer->addBufferFromFile(ifs, unitsize);

            if (sentsize > 0)
            {
                tosend -= sentsize;
                offset += sentsize;
            }

            if (sndBuffersLeft() <= 0)
            {
                // write is not available any more
                s_UDTUnited.m_EPoll.update_events(m_SocketID, m_sPollID, SRT_EPOLL_OUT, false);
            }
        }

        // insert this socket to snd list if it is not on the list yet
        m_pSndQueue->m_pSndUList->update(this, CSndUList::DONT_RESCHEDULE);
    }

    return size - tosend;
}

int64_t CUDT::recvfile(fstream &ofs, int64_t &offset, int64_t size, int block)
{
    if (!m_bConnected || !m_CongCtl.ready())
        throw CUDTException(MJ_CONNECTION, MN_NOCONN, 0);
    else if ((m_bBroken || m_bClosing) && !m_pRcvBuffer->isRcvDataReady())
    {
        if (!m_bMessageAPI && m_bShutdown)
            return 0;
        throw CUDTException(MJ_CONNECTION, MN_CONNLOST, 0);
    }

    if (size <= 0)
        return 0;

    if (!m_CongCtl->checkTransArgs(SrtCongestion::STA_FILE, SrtCongestion::STAD_RECV, 0, size, SRT_MSGTTL_INF, false))
        throw CUDTException(MJ_NOTSUP, MN_INVALBUFFERAPI, 0);

    if (isOPT_TsbPd())
    {
        LOGC(arlog.Error, log << "Reading from file is incompatible with TSBPD mode and would cause a deadlock\n");
        throw CUDTException(MJ_NOTSUP, MN_INVALBUFFERAPI, 0);
    }

    UniqueLock recvguard(m_RecvLock);

    // Well, actually as this works over a FILE (fstream), not just a stream,
    // the size can be measured anyway and predicted if setting the offset might
    // have a chance to work or not.

    // positioning...
    try
    {
        if (offset > 0)
        {
            // Don't do anything around here if the offset == 0, as this
            // is the default offset after opening. Whether this operation
            // is performed correctly, it highly depends on how the file
            // has been open. For example, if you want to overwrite parts
            // of an existing file, the file must exist, and the ios::trunc
            // flag must not be set. If the file is open for only ios::out,
            // then the file will be truncated since the offset position on
            // at the time when first written; if ios::in|ios::out, then
            // it won't be truncated, just overwritten.

            // What is required here is that if offset is 0, don't try to
            // change the offset because this might be impossible with
            // the current flag set anyway.

            // Also check the status and CAUSE exception manually because
            // you don't know, as well, whether the user has set exception
            // flags.

            ofs.seekp((streamoff)offset);
            if (!ofs.good())
                throw 0; // just to get caught :)
        }
    }
    catch (...)
    {
        // XXX It would be nice to note that this is reported
        // by exception only if explicitly requested by setting
        // the exception flags in the stream. For a case, when it's not,
        // an additional explicit throwing happens when failbit is set.
        throw CUDTException(MJ_FILESYSTEM, MN_SEEKPFAIL);
    }

    int64_t torecv   = size;
    int     unitsize = block;
    int     recvsize;

    // receiving... "recvfile" is always blocking
    while (torecv > 0)
    {
        if (ofs.fail())
        {
            // send the sender a signal so it will not be blocked forever
            int32_t err_code = CUDTException::EFILE;
            sendCtrl(UMSG_PEERERROR, &err_code);

            throw CUDTException(MJ_FILESYSTEM, MN_WRITEFAIL);
        }

        {
            CSync rcond (m_RecvDataCond, recvguard);

            THREAD_PAUSED();
            while (stillConnected() && !m_pRcvBuffer->isRcvDataReady())
                rcond.wait();
            THREAD_RESUMED();
        }

        if (!m_bConnected)
            throw CUDTException(MJ_CONNECTION, MN_NOCONN, 0);
        else if ((m_bBroken || m_bClosing) && !m_pRcvBuffer->isRcvDataReady())
        {
            if (!m_bMessageAPI && m_bShutdown)
                return 0;
            throw CUDTException(MJ_CONNECTION, MN_CONNLOST, 0);
        }

        unitsize = int((torecv > block) ? block : torecv);
        recvsize = m_pRcvBuffer->readBufferToFile(ofs, unitsize);

        if (recvsize > 0)
        {
            torecv -= recvsize;
            offset += recvsize;
        }
    }

    if (!m_pRcvBuffer->isRcvDataReady())
    {
        // read is not available any more
        s_UDTUnited.m_EPoll.update_events(m_SocketID, m_sPollID, SRT_EPOLL_IN, false);
    }

    return size - torecv;
}

void CUDT::bstats(CBytePerfMon *perf, bool clear, bool instantaneous)
{
    if (!m_bConnected)
        throw CUDTException(MJ_CONNECTION, MN_NOCONN, 0);
    if (m_bBroken || m_bClosing)
        throw CUDTException(MJ_CONNECTION, MN_CONNLOST, 0);

    ScopedLock statsguard(m_StatsLock);

    const steady_clock::time_point currtime = steady_clock::now();

    perf->msTimeStamp          = count_milliseconds(currtime - m_stats.tsStartTime);
    perf->pktSent              = m_stats.traceSent;
    perf->pktSentUnique        = m_stats.traceSentUniq;
    perf->pktRecv              = m_stats.traceRecv;
    perf->pktRecvUnique        = m_stats.traceRecvUniq;
    perf->pktSndLoss           = m_stats.traceSndLoss;
    perf->pktRcvLoss           = m_stats.traceRcvLoss;
    perf->pktRetrans           = m_stats.traceRetrans;
    perf->pktRcvRetrans        = m_stats.traceRcvRetrans;
    perf->pktSentACK           = m_stats.sentACK;
    perf->pktRecvACK           = m_stats.recvACK;
    perf->pktSentNAK           = m_stats.sentNAK;
    perf->pktRecvNAK           = m_stats.recvNAK;
    perf->usSndDuration        = m_stats.sndDuration;
    perf->pktReorderDistance   = m_stats.traceReorderDistance;
    perf->pktReorderTolerance  = m_iReorderTolerance;
    perf->pktRcvAvgBelatedTime = m_stats.traceBelatedTime;
    perf->pktRcvBelated        = m_stats.traceRcvBelated;

    perf->pktSndFilterExtra  = m_stats.sndFilterExtra;
    perf->pktRcvFilterExtra  = m_stats.rcvFilterExtra;
    perf->pktRcvFilterSupply = m_stats.rcvFilterSupply;
    perf->pktRcvFilterLoss   = m_stats.rcvFilterLoss;

    /* perf byte counters include all headers (SRT+UDP+IP) */
    const int pktHdrSize = CPacket::HDR_SIZE + CPacket::UDP_HDR_SIZE;
    perf->byteSent       = m_stats.traceBytesSent + (m_stats.traceSent * pktHdrSize);
    perf->byteSentUnique = m_stats.traceBytesSentUniq + (m_stats.traceSentUniq * pktHdrSize);
    perf->byteRecv       = m_stats.traceBytesRecv + (m_stats.traceRecv * pktHdrSize);
    perf->byteRecvUnique = m_stats.traceBytesRecvUniq + (m_stats.traceRecvUniq * pktHdrSize);
    perf->byteRetrans    = m_stats.traceBytesRetrans + (m_stats.traceRetrans * pktHdrSize);
    perf->byteRcvLoss = m_stats.traceRcvBytesLoss + (m_stats.traceRcvLoss * pktHdrSize);

    perf->pktSndDrop  = m_stats.traceSndDrop;
    perf->pktRcvDrop  = m_stats.traceRcvDrop + m_stats.traceRcvUndecrypt;
    perf->byteSndDrop = m_stats.traceSndBytesDrop + (m_stats.traceSndDrop * pktHdrSize);
    perf->byteRcvDrop =
        m_stats.traceRcvBytesDrop + (m_stats.traceRcvDrop * pktHdrSize) + m_stats.traceRcvBytesUndecrypt;
    perf->pktRcvUndecrypt  = m_stats.traceRcvUndecrypt;
    perf->byteRcvUndecrypt = m_stats.traceRcvBytesUndecrypt;

    perf->pktSentTotal       = m_stats.sentTotal;
    perf->pktSentUniqueTotal = m_stats.sentUniqTotal;
    perf->pktRecvTotal       = m_stats.recvTotal;
    perf->pktRecvUniqueTotal = m_stats.recvUniqTotal;
    perf->pktSndLossTotal    = m_stats.sndLossTotal;
    perf->pktRcvLossTotal    = m_stats.rcvLossTotal;
    perf->pktRetransTotal    = m_stats.retransTotal;
    perf->pktSentACKTotal    = m_stats.sentACKTotal;
    perf->pktRecvACKTotal    = m_stats.recvACKTotal;
    perf->pktSentNAKTotal    = m_stats.sentNAKTotal;
    perf->pktRecvNAKTotal    = m_stats.recvNAKTotal;
    perf->usSndDurationTotal = m_stats.m_sndDurationTotal;

    perf->byteSentTotal           = m_stats.bytesSentTotal + (m_stats.sentTotal * pktHdrSize);
    perf->byteSentUniqueTotal     = m_stats.bytesSentUniqTotal + (m_stats.sentUniqTotal * pktHdrSize);
    perf->byteRecvTotal           = m_stats.bytesRecvTotal + (m_stats.recvTotal * pktHdrSize);
    perf->byteRecvUniqueTotal     = m_stats.bytesRecvUniqTotal + (m_stats.recvUniqTotal * pktHdrSize);
    perf->byteRetransTotal        = m_stats.bytesRetransTotal + (m_stats.retransTotal * pktHdrSize);
    perf->pktSndFilterExtraTotal  = m_stats.sndFilterExtraTotal;
    perf->pktRcvFilterExtraTotal  = m_stats.rcvFilterExtraTotal;
    perf->pktRcvFilterSupplyTotal = m_stats.rcvFilterSupplyTotal;
    perf->pktRcvFilterLossTotal   = m_stats.rcvFilterLossTotal;

    perf->byteRcvLossTotal = m_stats.rcvBytesLossTotal + (m_stats.rcvLossTotal * pktHdrSize);
    perf->pktSndDropTotal  = m_stats.sndDropTotal;
    perf->pktRcvDropTotal  = m_stats.rcvDropTotal + m_stats.m_rcvUndecryptTotal;
    perf->byteSndDropTotal = m_stats.sndBytesDropTotal + (m_stats.sndDropTotal * pktHdrSize);
    perf->byteRcvDropTotal =
        m_stats.rcvBytesDropTotal + (m_stats.rcvDropTotal * pktHdrSize) + m_stats.m_rcvBytesUndecryptTotal;
    perf->pktRcvUndecryptTotal  = m_stats.m_rcvUndecryptTotal;
    perf->byteRcvUndecryptTotal = m_stats.m_rcvBytesUndecryptTotal;

    double interval = count_microseconds(currtime - m_stats.tsLastSampleTime);
    perf->mbpsSendRate = double(perf->byteSent) * 8.0 / interval;
    perf->mbpsRecvRate = double(perf->byteRecv) * 8.0 / interval;
    perf->usPktSndPeriod      = count_microseconds(m_tdSendInterval);
    perf->pktFlowWindow       = m_iFlowWindowSize;
    perf->pktCongestionWindow = (int)m_dCongestionWindow;
    perf->pktFlightSize       = getFlightSpan();
    perf->msRTT               = (double)m_iRTT / 1000.0;
    perf->msSndTsbPdDelay = m_bPeerTsbPd ? m_iPeerTsbPdDelay_ms : 0;
    perf->msRcvTsbPdDelay = isOPT_TsbPd() ? m_iTsbPdDelay_ms : 0;
    perf->byteMSS         = m_iMSS;

    perf->mbpsMaxBW = m_llMaxBW > 0 ? Bps2Mbps(m_llMaxBW) : m_CongCtl.ready() ? Bps2Mbps(m_CongCtl->sndBandwidth()) : 0;

    const int64_t availbw = m_iBandwidth == 1 ? m_RcvTimeWindow.getBandwidth() : m_iBandwidth;

    perf->mbpsBandwidth = Bps2Mbps(availbw * (m_iMaxSRTPayloadSize + pktHdrSize));

    if (tryEnterCS(m_ConnectionLock))
    {
        if (m_pSndBuffer)
        {
            if (instantaneous)
            {
                /* Get instant SndBuf instead of moving average for application-based Algorithm
                   (such as NAE) in need of fast reaction to network condition changes. */
                perf->pktSndBuf = m_pSndBuffer->getCurrBufSize((perf->byteSndBuf), (perf->msSndBuf));
            }
            else
            {
                perf->pktSndBuf = m_pSndBuffer->getAvgBufSize((perf->byteSndBuf), (perf->msSndBuf));
            }
            perf->byteSndBuf += (perf->pktSndBuf * pktHdrSize);
            //<
            perf->byteAvailSndBuf = (m_iSndBufSize - perf->pktSndBuf) * m_iMSS;
        }
        else
        {
            perf->byteAvailSndBuf = 0;
            perf->pktSndBuf  = 0;
            perf->byteSndBuf = 0;
            perf->msSndBuf   = 0;
        }

        if (m_pRcvBuffer)
        {
            perf->byteAvailRcvBuf = m_pRcvBuffer->getAvailBufSize() * m_iMSS;
            if (instantaneous) // no need for historical API for Rcv side
            {
                perf->pktRcvBuf = m_pRcvBuffer->getRcvDataSize(perf->byteRcvBuf, perf->msRcvBuf);
            }
            else
            {
                perf->pktRcvBuf = m_pRcvBuffer->getRcvAvgDataSize(perf->byteRcvBuf, perf->msRcvBuf);
            }
        }
        else
        {
            perf->byteAvailRcvBuf = 0;
            perf->pktRcvBuf  = 0;
            perf->byteRcvBuf = 0;
            perf->msRcvBuf   = 0;
        }

        leaveCS(m_ConnectionLock);
    }
    else
    {
        perf->byteAvailSndBuf = 0;
        perf->byteAvailRcvBuf = 0;
        perf->pktSndBuf  = 0;
        perf->byteSndBuf = 0;
        perf->msSndBuf   = 0;
        perf->byteRcvBuf = 0;
        perf->msRcvBuf   = 0;
    }

    if (clear)
    {
        m_stats.traceSndDrop           = 0;
        m_stats.traceRcvDrop           = 0;
        m_stats.traceSndBytesDrop      = 0;
        m_stats.traceRcvBytesDrop      = 0;
        m_stats.traceRcvUndecrypt      = 0;
        m_stats.traceRcvBytesUndecrypt = 0;
        m_stats.traceBytesSent = m_stats.traceBytesRecv = m_stats.traceBytesRetrans = 0;
        m_stats.traceBytesSentUniq = m_stats.traceBytesRecvUniq = 0;
        m_stats.traceSent = m_stats.traceRecv
            = m_stats.traceSentUniq = m_stats.traceRecvUniq
            = m_stats.traceSndLoss = m_stats.traceRcvLoss = m_stats.traceRetrans
            = m_stats.sentACK = m_stats.recvACK = m_stats.sentNAK = m_stats.recvNAK = 0;
        m_stats.sndDuration                                                       = 0;
        m_stats.traceRcvRetrans                                                   = 0;
        m_stats.traceRcvBelated                                                   = 0;
        m_stats.traceRcvBytesLoss = 0;

        m_stats.sndFilterExtra = 0;
        m_stats.rcvFilterExtra = 0;

        m_stats.rcvFilterSupply = 0;
        m_stats.rcvFilterLoss   = 0;

        m_stats.tsLastSampleTime = currtime;
    }
}

bool CUDT::updateCC(ETransmissionEvent evt, const EventVariant arg)
{
    // Special things that must be done HERE, not in SrtCongestion,
    // because it involves the input buffer in CUDT. It would be
    // slightly dangerous to give SrtCongestion access to it.

    // According to the rules, the congctl should be ready at the same
    // time when the sending buffer. For sanity check, check both first.
    if (!m_CongCtl.ready() || !m_pSndBuffer)
    {
        LOGC(rslog.Error,
             log << CONID() << "updateCC: CAN'T DO UPDATE - congctl " << (m_CongCtl.ready() ? "ready" : "NOT READY")
            << "; sending buffer " << (m_pSndBuffer ? "NOT CREATED" : "created"));

        return false;
    }

    HLOGC(rslog.Debug, log << "updateCC: EVENT:" << TransmissionEventStr(evt));

    if (evt == TEV_INIT)
    {
        // only_input uses:
        // 0: in the beginning and when SRTO_MAXBW was changed
        // 1: SRTO_INPUTBW was changed
        // 2: SRTO_OHEADBW was changed
        EInitEvent only_input = arg.get<EventVariant::INIT>();
        // false = TEV_INIT_RESET: in the beginning, or when MAXBW was changed.

        if (only_input && m_llMaxBW)
        {
            HLOGC(rslog.Debug, log << CONID() << "updateCC/TEV_INIT: non-RESET stage and m_llMaxBW already set to " << m_llMaxBW);
            // Don't change
        }
        else // either m_llMaxBW == 0 or only_input == TEV_INIT_RESET
        {
            // Use the values:
            // - if SRTO_MAXBW is >0, use it.
            // - if SRTO_MAXBW == 0, use SRTO_INPUTBW + SRTO_OHEADBW
            // - if SRTO_INPUTBW == 0, pass 0 to requst in-buffer sampling
            // Bytes/s
            int bw = m_llMaxBW != 0 ? m_llMaxBW :                       // When used SRTO_MAXBW
                         m_llInputBW != 0 ? withOverhead(m_llInputBW) : // SRTO_INPUTBW + SRT_OHEADBW
                             0; // When both MAXBW and INPUTBW are 0, request in-buffer sampling

            // Note: setting bw == 0 uses BW_INFINITE value in LiveCC
            m_CongCtl->updateBandwidth(m_llMaxBW, bw);

            if (only_input == TEV_INIT_OHEADBW)
            {
                // On updated SRTO_OHEADBW don't change input rate.
                // This only influences the call to withOverhead().
            }
            else
            {
                // No need to calculate input reate if the bandwidth is set
                const bool disable_in_rate_calc = (bw != 0);
                m_pSndBuffer->resetInputRateSmpPeriod(disable_in_rate_calc);
            }

            HLOGC(rslog.Debug,
                  log << CONID() << "updateCC/TEV_INIT: updating BW=" << m_llMaxBW
                      << (only_input == TEV_INIT_RESET
                              ? " (UNCHANGED)"
                              : only_input == TEV_INIT_OHEADBW ? " (only Overhead)" : " (updated sampling rate)"));
        }
    }

    // This part is also required only by LiveCC, however not
    // moved there due to that it needs access to CSndBuffer.
    if (evt == TEV_ACK || evt == TEV_LOSSREPORT || evt == TEV_CHECKTIMER)
    {
        // Specific part done when MaxBW is set to 0 (auto) and InputBW is 0.
        // This requests internal input rate sampling.
        if (m_llMaxBW == 0 && m_llInputBW == 0)
        {
            // Get auto-calculated input rate, Bytes per second
            const int64_t inputbw = m_pSndBuffer->getInputRate();

            /*
             * On blocked transmitter (tx full) and until connection closes,
             * auto input rate falls to 0 but there may be still lot of packet to retransmit
             * Calling updateBandwidth with 0 sets maxBW to default BW_INFINITE (1 Gbps)
             * and sendrate skyrockets for retransmission.
             * Keep previously set maximum in that case (inputbw == 0).
             */
            if (inputbw != 0)
                m_CongCtl->updateBandwidth(0, withOverhead(inputbw)); // Bytes/sec
        }
    }

    HLOGC(rslog.Debug, log << CONID() << "updateCC: emitting signal for EVENT:" << TransmissionEventStr(evt));

    // Now execute a congctl-defined action for that event.
    EmitSignal(evt, arg);

    // This should be done with every event except ACKACK and SEND/RECEIVE
    // After any action was done by the congctl, update the congestion window and sending interval.
    if (evt != TEV_ACKACK && evt != TEV_SEND && evt != TEV_RECEIVE)
    {
        // This part comes from original UDT.
        // NOTE: THESE things come from CCC class:
        // - m_dPktSndPeriod
        // - m_dCWndSize
        m_tdSendInterval    = microseconds_from((int64_t)m_CongCtl->pktSndPeriod_us());
        m_dCongestionWindow = m_CongCtl->cgWindowSize();
#if ENABLE_HEAVY_LOGGING
        HLOGC(rslog.Debug,
              log << CONID() << "updateCC: updated values from congctl: interval=" << count_microseconds(m_tdSendInterval) << " us ("
                  << "tk (" << m_CongCtl->pktSndPeriod_us() << "us) cgwindow="
                  << std::setprecision(3) << m_dCongestionWindow);
#endif
    }

    HLOGC(rslog.Debug, log << "udpateCC: finished handling for EVENT:" << TransmissionEventStr(evt));

    return true;
}

void CUDT::initSynch()
{
    setupMutex(m_SendBlockLock, "SendBlock");
    setupCond(m_SendBlockCond, "SendBlock");
    setupCond(m_RecvDataCond, "RecvData");
    setupMutex(m_SendLock, "Send");
    setupMutex(m_RecvLock, "Recv");
    setupMutex(m_RcvLossLock, "RcvLoss");
    setupMutex(m_RecvAckLock, "RecvAck");
    setupMutex(m_RcvBufferLock, "RcvBuffer");
    setupMutex(m_ConnectionLock, "Connection");
    setupMutex(m_StatsLock, "Stats");
    setupCond(m_RcvTsbPdCond, "RcvTsbPd");
}

void CUDT::destroySynch()
{
    releaseMutex(m_SendBlockLock);

    // Just in case, signal the CV, on which some
    // other thread is possibly waiting, because a
    // process hanging on a pthread_cond_wait would
    // cause the call to destroy a CV hang up.
    m_SendBlockCond.notify_all();
    releaseCond(m_SendBlockCond);

    m_RecvDataCond.notify_all();
    releaseCond(m_RecvDataCond);
    releaseMutex(m_SendLock);
    releaseMutex(m_RecvLock);
    releaseMutex(m_RcvLossLock);
    releaseMutex(m_RecvAckLock);
    releaseMutex(m_RcvBufferLock);
    releaseMutex(m_ConnectionLock);
    releaseMutex(m_StatsLock);

    m_RcvTsbPdCond.notify_all();
    releaseCond(m_RcvTsbPdCond);
}

void CUDT::releaseSynch()
{
    SRT_ASSERT(m_bClosing);
    // wake up user calls
    CSync::lock_signal(m_SendBlockCond, m_SendBlockLock);

    enterCS(m_SendLock);
    leaveCS(m_SendLock);

    // Awake tsbpd() and srt_recv*(..) threads for them to check m_bClosing.
    CSync::lock_signal(m_RecvDataCond, m_RecvLock);
    CSync::lock_signal(m_RcvTsbPdCond, m_RecvLock);

    // Azquiring m_RcvTsbPdStartupLock protects race in starting
    // the tsbpd() thread in CUDT::processData().
    // Wait for tsbpd() thread to finish.
    enterCS(m_RcvTsbPdStartupLock);
    if (m_RcvTsbPdThread.joinable())
    {
        m_RcvTsbPdThread.join();
    }
    leaveCS(m_RcvTsbPdStartupLock);

    // Acquiring the m_RecvLock it is assumed that both tsbpd()
    // and srt_recv*(..) threads will be aware about the state of m_bClosing.
    enterCS(m_RecvLock);
    leaveCS(m_RecvLock);
}

// [[using locked(m_RcvBufferLock)]];
int32_t CUDT::ackDataUpTo(int32_t ack)
{
    int acksize = CSeqNo::seqoff(m_iRcvLastSkipAck, ack);

    HLOGC(xtlog.Debug, log << "ackDataUpTo: %" << ack << " vs. current %" << m_iRcvLastSkipAck
            << " (signing off " << acksize << " packets)");

    m_iRcvLastAck = ack;
    m_iRcvLastSkipAck = ack;

    // NOTE: This is new towards UDT and prevents spurious
    // wakeup of select/epoll functions when no new packets
    // were signed off for extraction.
    if (acksize > 0)
    {
        const int distance = m_pRcvBuffer->ackData(acksize);
        return CSeqNo::decseq(ack, distance);
    }

    // If nothing was confirmed, then use the current buffer span
    const int distance = m_pRcvBuffer->getRcvDataSize();
    if (distance > 0)
        return CSeqNo::decseq(ack, distance);
    return ack;
}

#if ENABLE_HEAVY_LOGGING
static void DebugAck(string hdr, int prev, int ack)
{
    if (!prev)
    {
        HLOGC(xtlog.Debug, log << hdr << "ACK " << ack);
        return;
    }

    prev     = CSeqNo::incseq(prev);
    int diff = CSeqNo::seqoff(prev, ack);
    if (diff < 0)
    {
        HLOGC(xtlog.Debug, log << hdr << "ACK ERROR: " << prev << "-" << ack << "(diff " << diff << ")");
        return;
    }

    bool shorted = diff > 100; // sanity
    if (shorted)
        ack = CSeqNo::incseq(prev, 100);

    ostringstream ackv;
    for (; prev != ack; prev = CSeqNo::incseq(prev))
        ackv << prev << " ";
    if (shorted)
        ackv << "...";
    HLOGC(xtlog.Debug, log << hdr << "ACK (" << (diff + 1) << "): " << ackv.str() << ack);
}
#else
static inline void DebugAck(string, int, int) {}
#endif

void CUDT::sendCtrl(UDTMessageType pkttype, const int32_t* lparam, void* rparam, int size)
{
    CPacket ctrlpkt;
    setPacketTS(ctrlpkt, steady_clock::now());

    int nbsent        = 0;

    switch (pkttype)
    {
    case UMSG_ACK: // 010 - Acknowledgement
    {
        nbsent = sendCtrlAck(ctrlpkt, size);
        break;
    }

    case UMSG_ACKACK: // 110 - Acknowledgement of Acknowledgement
        ctrlpkt.pack(pkttype, lparam);
        ctrlpkt.m_iID = m_PeerID;
        nbsent        = m_pSndQueue->sendto(m_PeerAddr, ctrlpkt);

        break;

    case UMSG_LOSSREPORT: // 011 - Loss Report
    {
        // Explicitly defined lost sequences
        if (rparam)
        {
            int32_t *lossdata = (int32_t *)rparam;

            size_t bytes = sizeof(*lossdata) * size;
            ctrlpkt.pack(pkttype, NULL, lossdata, bytes);

            ctrlpkt.m_iID = m_PeerID;
            nbsent        = m_pSndQueue->sendto(m_PeerAddr, ctrlpkt);

            enterCS(m_StatsLock);
            ++m_stats.sentNAK;
            ++m_stats.sentNAKTotal;
            leaveCS(m_StatsLock);
        }
        // Call with no arguments - get loss list from internal data.
        else if (m_pRcvLossList->getLossLength() > 0)
        {
            ScopedLock lock(m_RcvLossLock);
            // this is periodically NAK report; make sure NAK cannot be sent back too often

            // read loss list from the local receiver loss list
            int32_t *data = new int32_t[m_iMaxSRTPayloadSize / 4];
            int      losslen;
            m_pRcvLossList->getLossArray(data, losslen, m_iMaxSRTPayloadSize / 4);

            if (0 < losslen)
            {
                ctrlpkt.pack(pkttype, NULL, data, losslen * 4);
                ctrlpkt.m_iID = m_PeerID;
                nbsent        = m_pSndQueue->sendto(m_PeerAddr, ctrlpkt);

                enterCS(m_StatsLock);
                ++m_stats.sentNAK;
                ++m_stats.sentNAKTotal;
                leaveCS(m_StatsLock);
            }

            delete[] data;
        }

        // update next NAK time, which should wait enough time for the retansmission, but not too long
        m_tdNAKInterval = microseconds_from(m_iRTT + 4 * m_iRTTVar);

        // Fix the NAKreport period according to the congctl
        m_tdNAKInterval =
            microseconds_from(m_CongCtl->updateNAKInterval(count_microseconds(m_tdNAKInterval),
                                                                      m_RcvTimeWindow.getPktRcvSpeed(),
                                                                      m_pRcvLossList->getLossLength()));

        // This is necessary because a congctl need not wish to define
        // its own minimum interval, in which case the default one is used.
        if (m_tdNAKInterval < m_tdMinNakInterval)
            m_tdNAKInterval = m_tdMinNakInterval;

        break;
    }

    case UMSG_CGWARNING: // 100 - Congestion Warning
        ctrlpkt.pack(pkttype);
        ctrlpkt.m_iID = m_PeerID;
        nbsent        = m_pSndQueue->sendto(m_PeerAddr, ctrlpkt);

        m_tsLastWarningTime = steady_clock::now();

        break;

    case UMSG_KEEPALIVE: // 001 - Keep-alive
        ctrlpkt.pack(pkttype);
        ctrlpkt.m_iID = m_PeerID;
        nbsent        = m_pSndQueue->sendto(m_PeerAddr, ctrlpkt);

        break;

    case UMSG_HANDSHAKE: // 000 - Handshake
        ctrlpkt.pack(pkttype, NULL, rparam, sizeof(CHandShake));
        ctrlpkt.m_iID = m_PeerID;
        nbsent        = m_pSndQueue->sendto(m_PeerAddr, ctrlpkt);

        break;

    case UMSG_SHUTDOWN: // 101 - Shutdown
        ctrlpkt.pack(pkttype);
        ctrlpkt.m_iID = m_PeerID;
        nbsent        = m_pSndQueue->sendto(m_PeerAddr, ctrlpkt);

        break;

    case UMSG_DROPREQ: // 111 - Msg drop request
        ctrlpkt.pack(pkttype, lparam, rparam, 8);
        ctrlpkt.m_iID = m_PeerID;
        nbsent        = m_pSndQueue->sendto(m_PeerAddr, ctrlpkt);

        break;

    case UMSG_PEERERROR: // 1000 - acknowledge the peer side a special error
        ctrlpkt.pack(pkttype, lparam);
        ctrlpkt.m_iID = m_PeerID;
        nbsent        = m_pSndQueue->sendto(m_PeerAddr, ctrlpkt);

        break;

    case UMSG_EXT: // 0x7FFF - Resevered for future use
        break;

    default:
        break;
    }

    // Fix keepalive
    if (nbsent)
        m_tsLastSndTime = steady_clock::now();
}

int CUDT::sendCtrlAck(CPacket& ctrlpkt, int size)
{
    SRT_ASSERT(ctrlpkt.getMsgTimeStamp() != 0);
    int32_t ack;
    int nbsent = 0;
    int local_prevack = 0;

#if ENABLE_HEAVY_LOGGING
    struct SaveBack
    {
        int& target;
        const int& source;

        ~SaveBack() { target = source; }
    } l_saveback = { m_iDebugPrevLastAck, m_iRcvLastAck };
    (void)l_saveback; // kill compiler warning: unused variable `l_saveback` [-Wunused-variable]

    local_prevack = m_iDebugPrevLastAck;

    string reason = "first lost"; // just for "a reason" of giving particular % for ACK
#endif

    {
        // If there is no loss, the ACK is the current largest sequence number plus 1;
        // Otherwise it is the smallest sequence number in the receiver loss list.
        ScopedLock lock(m_RcvLossLock);
        ack = m_pRcvLossList->getFirstLostSeq();
    }

    // We don't need to check the length prematurely,
    // if length is 0, this will return SRT_SEQNO_NONE.
    // If so happened, simply use the latest received pkt + 1.
    if (ack == SRT_SEQNO_NONE)
    {
        ack = CSeqNo::incseq(m_iRcvCurrSeqNo);
        IF_HEAVY_LOGGING(reason = "expected next");
    }

    if (m_iRcvLastAckAck == ack)
    {
        HLOGC(xtlog.Debug, log << "sendCtrl(UMSG_ACK): last ACK %" << ack << "(" << reason << ") == last ACKACK");
        return nbsent;
    }

    // send out a lite ACK
    // to save time on buffer processing and bandwidth/AS measurement, a lite ACK only feeds back an ACK number
    if (size == SEND_LITE_ACK)
    {
        ctrlpkt.pack(UMSG_ACK, NULL, &ack, size);
        ctrlpkt.m_iID = m_PeerID;
        nbsent = m_pSndQueue->sendto(m_PeerAddr, ctrlpkt);
        DebugAck("sendCtrl(lite):" + CONID(), local_prevack, ack);
        return nbsent;
    }

    // There are new received packets to acknowledge, update related information.
    /* tsbpd thread may also call ackData when skipping packet so protect code */
    UniqueLock bufflock(m_RcvBufferLock);

    // IF ack %> m_iRcvLastAck
    if (CSeqNo::seqcmp(ack, m_iRcvLastAck) > 0)
    {
        const int32_t first_seq ATR_UNUSED = ackDataUpTo(ack);
        InvertedLock un_bufflock (m_RcvBufferLock);

#if ENABLE_EXPERIMENTAL_BONDING
        // This actually should be done immediately after the ACK pointers were
        // updated in this socket, but it can't be done inside this function due
        // to being run under a lock.

        // At this moment no locks are applied. The only lock used so far
        // was m_RcvBufferLock, but this was lifed above. At this moment
        // it is safe to apply any locks here. This function is affined
        // to CRcvQueue::worker thread, so it is free to apply locks as
        // required in the defined order. At present we only need the lock
        // on m_GlobControlLock to prevent the group from being deleted
        // in the meantime
        if (m_parent->m_IncludedGroup)
        {
            // Check is first done before locking to avoid unnecessary
            // mutex locking. The condition for this field is that it
            // can be either never set, already reset, or ever set
            // and possibly dangling. The re-check after lock eliminates
            // the dangling case.
            ScopedLock glock (s_UDTUnited.m_GlobControlLock);

            // Note that updateLatestRcv will lock m_IncludedGroup->m_GroupLock,
            // but this is an intended order.
            if (m_parent->m_IncludedGroup)
            {
                // A group may need to update the parallelly used idle links,
                // should it have any. Pass the current socket position in order
                // to skip it from the group loop.
                m_parent->m_IncludedGroup->updateLatestRcv(m_parent);
            }
        }
#endif
        IF_HEAVY_LOGGING(int32_t oldack = m_iRcvLastSkipAck);

        // If TSBPD is enabled, then INSTEAD OF signaling m_RecvDataCond,
        // signal m_RcvTsbPdCond. This will kick in the tsbpd thread, which
        // will signal m_RecvDataCond when there's time to play for particular
        // data packet.
        HLOGC(xtlog.Debug, log << "ACK: clip %" << oldack << "-%" << ack
            << ", REVOKED " << CSeqNo::seqoff(ack, m_iRcvLastAck) << " from RCV buffer");

        if (m_bTsbPd)
        {
            /* Newly acknowledged data, signal TsbPD thread */
            UniqueLock rcvlock(m_RecvLock);
            CSync tscond(m_RcvTsbPdCond, rcvlock);
            // m_bTsbPdAckWakeup is protected by m_RecvLock in the tsbpd() thread
            if (m_bTsbPdAckWakeup)
                tscond.signal_locked(rcvlock);
        }
        else
        {
            if (m_bSynRecving)
            {
                // signal a waiting "recv" call if there is any data available
                CSync::lock_signal(m_RecvDataCond, m_RecvLock);
            }
            // acknowledge any waiting epolls to read
            s_UDTUnited.m_EPoll.update_events(m_SocketID, m_sPollID, SRT_EPOLL_IN, true);
#if ENABLE_EXPERIMENTAL_BONDING
            if (m_parent->m_IncludedGroup)
            {
                // See above explanation for double-checking
                ScopedLock glock (s_UDTUnited.m_GlobControlLock);

                if (m_parent->m_IncludedGroup)
                {
                    // The current "APP reader" needs to simply decide as to whether
                    // the next CUDTGroup::recv() call should return with no blocking or not.
                    // When the group is read-ready, it should update its pollers as it sees fit.
                    m_parent->m_IncludedGroup->updateReadState(m_SocketID, first_seq);
                }
            }
#endif
            CGlobEvent::triggerEvent();
        }
    }
    else if (ack == m_iRcvLastAck)
    {
        // If the ACK was just sent already AND elapsed time did not exceed RTT,
        if ((steady_clock::now() - m_tsLastAckTime) <
            (microseconds_from(m_iRTT + 4 * m_iRTTVar)))
        {
            HLOGC(xtlog.Debug, log << "sendCtrl(UMSG_ACK): ACK %" << ack << " just sent - too early to repeat");
            return nbsent;
        }
    }
    else
    {
        // Not possible (m_iRcvCurrSeqNo+1 <% m_iRcvLastAck ?)
        LOGC(xtlog.Error, log << "sendCtrl(UMSG_ACK): IPE: curr %" << ack
            << " <% last %" << m_iRcvLastAck);
        return nbsent;
    }

    // [[using assert( ack >= m_iRcvLastAck && is_periodic_ack ) ]];
    // [[using locked(m_RcvBufferLock)]];

    // Send out the ACK only if has not been received by the sender before
    if (CSeqNo::seqcmp(m_iRcvLastAck, m_iRcvLastAckAck) > 0)
    {
        // NOTE: The BSTATS feature turns on extra fields above size 6
        // also known as ACKD_TOTAL_SIZE_VER100.
        int32_t data[ACKD_TOTAL_SIZE];

        // Case you care, CAckNo::incack does exactly the same thing as
        // CSeqNo::incseq. Logically the ACK number is a different thing
        // than sequence number (it's a "journal" for ACK request-response,
        // and starts from 0, unlike sequence, which starts from a random
        // number), but still the numbers are from exactly the same domain.
        m_iAckSeqNo = CAckNo::incack(m_iAckSeqNo);
        data[ACKD_RCVLASTACK] = m_iRcvLastAck;
        data[ACKD_RTT] = m_iRTT;
        data[ACKD_RTTVAR] = m_iRTTVar;
        data[ACKD_BUFFERLEFT] = m_pRcvBuffer->getAvailBufSize();
        // a minimum flow window of 2 is used, even if buffer is full, to break potential deadlock
        if (data[ACKD_BUFFERLEFT] < 2)
            data[ACKD_BUFFERLEFT] = 2;

        if (steady_clock::now() - m_tsLastAckTime > m_tdACKInterval)
        {
            int rcvRate;
            int ctrlsz = ACKD_TOTAL_SIZE_UDTBASE * ACKD_FIELD_SIZE; // Minimum required size

            data[ACKD_RCVSPEED] = m_RcvTimeWindow.getPktRcvSpeed((rcvRate));
            data[ACKD_BANDWIDTH] = m_RcvTimeWindow.getBandwidth();

            //>>Patch while incompatible (1.0.2) receiver floating around
            if (m_lPeerSrtVersion == SrtVersion(1, 0, 2))
            {
                data[ACKD_RCVRATE] = rcvRate;                                     // bytes/sec
                data[ACKD_XMRATE] = data[ACKD_BANDWIDTH] * m_iMaxSRTPayloadSize; // bytes/sec
                ctrlsz = ACKD_FIELD_SIZE * ACKD_TOTAL_SIZE_VER102;
            }
            else if (m_lPeerSrtVersion >= SrtVersion(1, 0, 3))
            {
                // Normal, currently expected version.
                data[ACKD_RCVRATE] = rcvRate; // bytes/sec
                ctrlsz = ACKD_FIELD_SIZE * ACKD_TOTAL_SIZE_VER101;
            }
            // ELSE: leave the buffer with ...UDTBASE size.

            ctrlpkt.pack(UMSG_ACK, &m_iAckSeqNo, data, ctrlsz);
            m_tsLastAckTime = steady_clock::now();
        }
        else
        {
            ctrlpkt.pack(UMSG_ACK, &m_iAckSeqNo, data, ACKD_FIELD_SIZE * ACKD_TOTAL_SIZE_SMALL);
        }

        ctrlpkt.m_iID = m_PeerID;
        setPacketTS(ctrlpkt, steady_clock::now());
        nbsent = m_pSndQueue->sendto(m_PeerAddr, ctrlpkt);
        DebugAck("sendCtrl(UMSG_ACK): " + CONID(), local_prevack, ack);

        m_ACKWindow.store(m_iAckSeqNo, m_iRcvLastAck);

        enterCS(m_StatsLock);
        ++m_stats.sentACK;
        ++m_stats.sentACKTotal;
        leaveCS(m_StatsLock);
    }
    else
    {
        HLOGC(xtlog.Debug, log << "sendCtrl(UMSG_ACK): " << CONID() << "ACK %" << m_iRcvLastAck
            << " <=%  ACKACK %" << m_iRcvLastAckAck << " - NOT SENDING ACK");
    }

    return nbsent;
}

void CUDT::updateSndLossListOnACK(int32_t ackdata_seqno)
{
#if ENABLE_EXPERIMENTAL_BONDING
    // This is for the call of CSndBuffer::getMsgNoAt that returns
    // this value as a notfound-trap.
    int32_t msgno_at_last_acked_seq = SRT_MSGNO_CONTROL;
    bool is_group = m_parent->m_IncludedGroup;
#endif

    // Update sender's loss list and acknowledge packets in the sender's buffer
    {
        // m_RecvAckLock protects sender's loss list and epoll
        ScopedLock ack_lock(m_RecvAckLock);

        const int offset = CSeqNo::seqoff(m_iSndLastDataAck, ackdata_seqno);
        // IF distance between m_iSndLastDataAck and ack is nonempty...
        if (offset <= 0)
            return;

        // update sending variables
        m_iSndLastDataAck = ackdata_seqno;

#if ENABLE_EXPERIMENTAL_BONDING
        if (is_group)
        {
            // Get offset-1 because 'offset' points actually to past-the-end
            // of the sender buffer. We have already checked that offset is
            // at least 1.
            msgno_at_last_acked_seq = m_pSndBuffer->getMsgNoAt(offset-1);
            // Just keep this value prepared; it can't be updated exactly right
            // now because accessing the group needs some locks to be applied
            // with preserved the right locking order.
        }
#endif

        // remove any loss that predates 'ack' (not to be considered loss anymore)
        m_pSndLossList->removeUpTo(CSeqNo::decseq(m_iSndLastDataAck));

        // acknowledge the sending buffer (remove data that predate 'ack')
        m_pSndBuffer->ackData(offset);

        // acknowledde any waiting epolls to write
        s_UDTUnited.m_EPoll.update_events(m_SocketID, m_sPollID, SRT_EPOLL_OUT, true);
        CGlobEvent::triggerEvent();
    }

#if ENABLE_EXPERIMENTAL_BONDING
    if (is_group)
    {
        // m_RecvAckLock is ordered AFTER m_GlobControlLock, so this can only
        // be done now that m_RecvAckLock is unlocked.
        ScopedLock glock (s_UDTUnited.m_GlobControlLock);
        if (m_parent->m_IncludedGroup)
        {
            HLOGC(xtlog.Debug, log << "ACK: acking group sender buffer for #" << msgno_at_last_acked_seq);
            // NOTE: ackMessage also accepts and ignores the trap representation
            // which is SRT_MSGNO_CONTROL.
            m_parent->m_IncludedGroup->ackMessage(msgno_at_last_acked_seq);
        }
    }
#endif

    // insert this socket to snd list if it is not on the list yet
    m_pSndQueue->m_pSndUList->update(this, CSndUList::DONT_RESCHEDULE);

    if (m_bSynSending)
    {
        CSync::lock_signal(m_SendBlockCond, m_SendBlockLock);
    }

    const steady_clock::time_point currtime = steady_clock::now();
    // record total time used for sending
    enterCS(m_StatsLock);
    m_stats.sndDuration += count_microseconds(currtime - m_stats.sndDurationCounter);
    m_stats.m_sndDurationTotal += count_microseconds(currtime - m_stats.sndDurationCounter);
    m_stats.sndDurationCounter = currtime;
    leaveCS(m_StatsLock);
}

void CUDT::processCtrlAck(const CPacket &ctrlpkt, const steady_clock::time_point& currtime)
{
    const int32_t* ackdata       = (const int32_t*)ctrlpkt.m_pcData;
    const int32_t  ackdata_seqno = ackdata[ACKD_RCVLASTACK];

    // Check the value of ACK in case when it was some rogue peer
    if (ackdata_seqno < 0)
    {
        // This embraces all cases when the most significant bit is set,
        // as the variable is of a signed type. So, SRT_SEQNO_NONE is
        // included, but it also triggers for any other kind of invalid value.
        // This check MUST BE DONE before making any operation on this number.
        LOGC(inlog.Error, log << CONID() << "ACK: IPE/EPE: received invalid ACK value: " << ackdata_seqno
                << " " << std::hex << ackdata_seqno << " (IGNORED)");
        return;
    }

    const bool isLiteAck = ctrlpkt.getLength() == (size_t)SEND_LITE_ACK;
    HLOGC(inlog.Debug,
          log << CONID() << "ACK covers: " << m_iSndLastDataAck << " - " << ackdata_seqno << " [ACK=" << m_iSndLastAck
              << "]" << (isLiteAck ? "[LITE]" : "[FULL]"));

    updateSndLossListOnACK(ackdata_seqno);

    // Process a lite ACK
    if (isLiteAck)
    {
        if (CSeqNo::seqcmp(ackdata_seqno, m_iSndLastAck) >= 0)
        {
            ScopedLock ack_lock(m_RecvAckLock);
            m_iFlowWindowSize -= CSeqNo::seqoff(m_iSndLastAck, ackdata_seqno);
            m_iSndLastAck = ackdata_seqno;

            // TODO: m_tsLastRspAckTime should be protected with m_RecvAckLock
            // because the sendmsg2 may want to change it at the same time.
            m_tsLastRspAckTime = currtime;
            m_iReXmitCount         = 1; // Reset re-transmit count since last ACK
        }

        return;
    }

    // Decide to send ACKACK or not
    {
        // Sequence number of the ACK packet
        const int32_t ack_seqno = ctrlpkt.getAckSeqNo();

        // Send ACK acknowledgement (UMSG_ACKACK).
        // There can be less ACKACK packets in the stream, than the number of ACK packets.
        // Only send ACKACK every syn interval or if ACK packet with the sequence number
        // already acknowledged (with ACKACK) has come again, which probably means ACKACK was lost.
        if ((currtime - m_SndLastAck2Time > microseconds_from(COMM_SYN_INTERVAL_US)) || (ack_seqno == m_iSndLastAck2))
        {
            sendCtrl(UMSG_ACKACK, &ack_seqno);
            m_iSndLastAck2       = ack_seqno;
            m_SndLastAck2Time = currtime;
        }
    }

    //
    // Begin of the new code with TLPKTDROP.
    //

    // Protect packet retransmission
    enterCS(m_RecvAckLock);

    // Check the validation of the ack
    if (CSeqNo::seqcmp(ackdata_seqno, CSeqNo::incseq(m_iSndCurrSeqNo)) > 0)
    {
        leaveCS(m_RecvAckLock);
        // this should not happen: attack or bug
        LOGC(gglog.Error,
                log << CONID() << "ATTACK/IPE: incoming ack seq " << ackdata_seqno << " exceeds current "
                    << m_iSndCurrSeqNo << " by " << (CSeqNo::seqoff(m_iSndCurrSeqNo, ackdata_seqno) - 1) << "!");
        m_bBroken        = true;
        m_iBrokenCounter = 0;
        return;
    }

    if (CSeqNo::seqcmp(ackdata_seqno, m_iSndLastAck) >= 0)
    {
        // Update Flow Window Size, must update before and together with m_iSndLastAck
        m_iFlowWindowSize = ackdata[ACKD_BUFFERLEFT];
        m_iSndLastAck     = ackdata_seqno;
        m_tsLastRspAckTime  = currtime;
        m_iReXmitCount    = 1; // Reset re-transmit count since last ACK
    }

    /*
     * We must not ignore full ack received by peer
     * if data has been artificially acked by late packet drop.
     * Therefore, a distinct ack state is used for received Ack (iSndLastFullAck)
     * and ack position in send buffer (m_iSndLastDataAck).
     * Otherwise, when severe congestion causing packet drops (and m_iSndLastDataAck update)
     * occures, we drop received acks (as duplicates) and do not update stats like RTT,
     * which may go crazy and stay there, preventing proper stream recovery.
     */

    if (CSeqNo::seqoff(m_iSndLastFullAck, ackdata_seqno) <= 0)
    {
        // discard it if it is a repeated ACK
        leaveCS(m_RecvAckLock);
        return;
    }
    m_iSndLastFullAck = ackdata_seqno;

    //
    // END of the new code with TLPKTDROP
    //
    leaveCS(m_RecvAckLock);
#if ENABLE_EXPERIMENTAL_BONDING
    if (m_parent->m_IncludedGroup)
    {
        ScopedLock glock (s_UDTUnited.m_GlobControlLock);
        if (m_parent->m_IncludedGroup)
        {
            // Will apply m_GroupLock, ordered after m_GlobControlLock.
            // m_GlobControlLock is necessary for group existence.
            m_parent->m_IncludedGroup->updateWriteState();
        }
    }
#endif

    size_t acksize   = ctrlpkt.getLength(); // TEMPORARY VALUE FOR CHECKING
    bool   wrongsize = 0 != (acksize % ACKD_FIELD_SIZE);
    acksize          = acksize / ACKD_FIELD_SIZE; // ACTUAL VALUE

    if (wrongsize)
    {
        // Issue a log, but don't do anything but skipping the "odd" bytes from the payload.
        LOGC(inlog.Warn,
             log << CONID() << "Received UMSG_ACK payload is not evened up to 4-byte based field size - cutting to "
                 << acksize << " fields");
    }

    // Start with checking the base size.
    if (acksize < ACKD_TOTAL_SIZE_SMALL)
    {
        LOGC(inlog.Warn, log << CONID() << "Invalid ACK size " << acksize << " fields - less than minimum required!");
        // Ack is already interpreted, just skip further parts.
        return;
    }
    // This check covers fields up to ACKD_BUFFERLEFT.

    // Update RTT
    // m_iRTT = ackdata[ACKD_RTT];
    // m_iRTTVar = ackdata[ACKD_RTTVAR];
    // XXX These ^^^ commented-out were blocked in UDT;
    // the current RTT calculations are exactly the same as in UDT4.
    const int rtt = ackdata[ACKD_RTT];

    m_iRTTVar = avg_iir<4>(m_iRTTVar, abs(rtt - m_iRTT));
    m_iRTT    = avg_iir<8>(m_iRTT, rtt);

    /* Version-dependent fields:
     * Original UDT (total size: ACKD_TOTAL_SIZE_SMALL):
     *   ACKD_RCVLASTACK
     *   ACKD_RTT
     *   ACKD_RTTVAR
     *   ACKD_BUFFERLEFT
     * Additional UDT fields, not always attached:
     *   ACKD_RCVSPEED
     *   ACKD_BANDWIDTH
     * SRT extension version 1.0.2 (bstats):
     *   ACKD_RCVRATE
     * SRT extension version 1.0.4:
     *   ACKD_XMRATE
     */

    if (acksize > ACKD_TOTAL_SIZE_SMALL)
    {
        // This means that ACKD_RCVSPEED and ACKD_BANDWIDTH fields are available.
        int pktps     = ackdata[ACKD_RCVSPEED];
        int bandwidth = ackdata[ACKD_BANDWIDTH];
        int bytesps;

        /* SRT v1.0.2 Bytes-based stats: bandwidth (pcData[ACKD_XMRATE]) and delivery rate (pcData[ACKD_RCVRATE]) in
         * bytes/sec instead of pkts/sec */
        /* SRT v1.0.3 Bytes-based stats: only delivery rate (pcData[ACKD_RCVRATE]) in bytes/sec instead of pkts/sec */
        if (acksize > ACKD_TOTAL_SIZE_UDTBASE)
            bytesps = ackdata[ACKD_RCVRATE];
        else
            bytesps = pktps * m_iMaxSRTPayloadSize;

        m_iBandwidth        = avg_iir<8>(m_iBandwidth, bandwidth);
        m_iDeliveryRate     = avg_iir<8>(m_iDeliveryRate, pktps);
        m_iByteDeliveryRate = avg_iir<8>(m_iByteDeliveryRate, bytesps);
        // XXX not sure if ACKD_XMRATE is of any use. This is simply
        // calculated as ACKD_BANDWIDTH * m_iMaxSRTPayloadSize.

        // Update Estimated Bandwidth and packet delivery rate
        // m_iRcvRate = m_iDeliveryRate;
        // ^^ This has been removed because with the SrtCongestion class
        // instead of reading the m_iRcvRate local field this will read
        // cudt->deliveryRate() instead.
    }

    checkSndTimers(REGEN_KM);
    updateCC(TEV_ACK, EventVariant(ackdata_seqno));

    enterCS(m_StatsLock);
    ++m_stats.recvACK;
    ++m_stats.recvACKTotal;
    leaveCS(m_StatsLock);
}

void CUDT::processCtrlLossReport(const CPacket& ctrlpkt)
{
    const int32_t* losslist = (int32_t*)(ctrlpkt.m_pcData);
    const size_t   losslist_len = ctrlpkt.getLength() / 4;

    bool secure = true;

    // This variable is used in "normal" logs, so it may cause a warning
    // when logging is forcefully off.
    int32_t wrong_loss SRT_ATR_UNUSED = CSeqNo::m_iMaxSeqNo;

    // protect packet retransmission
    {
        ScopedLock ack_lock(m_RecvAckLock);

        // decode loss list message and insert loss into the sender loss list
        for (int i = 0, n = (int)(ctrlpkt.getLength() / 4); i < n; ++i)
        {
            if (IsSet(losslist[i], LOSSDATA_SEQNO_RANGE_FIRST))
            {
                // Then it's this is a <lo, hi> specification with HI in a consecutive cell.
                const int32_t losslist_lo = SEQNO_VALUE::unwrap(losslist[i]);
                const int32_t losslist_hi = losslist[i + 1];
                // <lo, hi> specification means that the consecutive cell has been already interpreted.
                ++i;

                HLOGF(inlog.Debug,
                    "%sreceived UMSG_LOSSREPORT: %d-%d (%d packets)...", CONID().c_str(),
                    losslist_lo,
                    losslist_hi,
                    CSeqNo::seqoff(losslist_lo, losslist_hi) + 1);

                if ((CSeqNo::seqcmp(losslist_lo, losslist_hi) > 0) ||
                    (CSeqNo::seqcmp(losslist_hi, m_iSndCurrSeqNo) > 0))
                {
                    LOGC(inlog.Warn, log << CONID() << "rcv LOSSREPORT rng " << losslist_lo << " - " << losslist_hi
                        << " with last sent " << m_iSndCurrSeqNo << " - DISCARDING");
                    // seq_a must not be greater than seq_b; seq_b must not be greater than the most recent sent seq
                    secure = false;
                    wrong_loss = losslist_hi;
                    break;
                }

                int num = 0;
                //   IF losslist_lo %>= m_iSndLastAck
                if (CSeqNo::seqcmp(losslist_lo, m_iSndLastAck) >= 0)
                {
                    HLOGC(inlog.Debug, log << CONID() << "LOSSREPORT: adding "
                        << losslist_lo << " - " << losslist_hi << " to loss list");
                    num = m_pSndLossList->insert(losslist_lo, losslist_hi);
                }
                // ELSE IF losslist_hi %>= m_iSndLastAck
                else if (CSeqNo::seqcmp(losslist_hi, m_iSndLastAck) >= 0)
                {
                    // This should be theoretically impossible because this would mean
                    // that the received packet loss report informs about the loss that predates
                    // the ACK sequence.
                    // However, this can happen if the packet reordering has caused the earlier sent
                    // LOSSREPORT will be delivered after later sent ACK. Whatever, ACK should be
                    // more important, so simply drop the part that predates ACK.
                    HLOGC(inlog.Debug, log << CONID() << "LOSSREPORT: adding "
                        << m_iSndLastAck << "[ACK] - " << losslist_hi << " to loss list");
                    num = m_pSndLossList->insert(m_iSndLastAck, losslist_hi);
                }
                else
                {
                    // This should be treated as IPE, but this may happen in one situtation:
                    // - redundancy second link (ISN was screwed up initially, but late towards last sent)
                    // - initial DROPREQ was lost
                    // This just causes repeating DROPREQ, as when the receiver continues sending
                    // LOSSREPORT, it's probably UNAWARE OF THE SITUATION.
                    //
                    // When this DROPREQ gets lost in UDP again, the receiver will do one of these:
                    // - repeatedly send LOSSREPORT (as per NAKREPORT), so this will happen again
                    // - finally give up rexmit request as per TLPKTDROP (DROPREQ should make
                    //   TSBPD wake up should it still wait for new packets to get ACK-ed)

                    HLOGC(inlog.Debug, log << CONID() << "LOSSREPORT: IGNORED with SndLastAck=%"
                        << m_iSndLastAck << ": %" << losslist_lo << "-" << losslist_hi
                        << " - sending DROPREQ (IPE or DROPREQ lost with ISN screw)");

                    // This means that the loss touches upon a range that wasn't ever sent.
                    // Normally this should never happen, but this might be a case when the
                    // ISN FIX for redundant connection was missed.

                    // In distinction to losslist, DROPREQ has always a range
                    // always just one range, and the data are <LO, HI>, with no range bit.
                    int32_t seqpair[2] = { losslist_lo, losslist_hi };
                    const int32_t no_msgno = 0; // We don't know - this wasn't ever sent

                    sendCtrl(UMSG_DROPREQ, &no_msgno, seqpair, sizeof(seqpair));
                }

                enterCS(m_StatsLock);
                m_stats.traceSndLoss += num;
                m_stats.sndLossTotal += num;
                leaveCS(m_StatsLock);
            }
            else if (CSeqNo::seqcmp(losslist[i], m_iSndLastAck) >= 0)
            {
                if (CSeqNo::seqcmp(losslist[i], m_iSndCurrSeqNo) > 0)
                {
                    LOGC(inlog.Warn, log << CONID() << "rcv LOSSREPORT pkt %" << losslist[i]
                        << " with last sent %" << m_iSndCurrSeqNo << " - DISCARDING");
                    // seq_a must not be greater than the most recent sent seq
                    secure = false;
                    wrong_loss = losslist[i];
                    break;
                }

                HLOGC(inlog.Debug, log << CONID() << "rcv LOSSREPORT: %"
                    << losslist[i] << " (1 packet)");
                const int num = m_pSndLossList->insert(losslist[i], losslist[i]);

                enterCS(m_StatsLock);
                m_stats.traceSndLoss += num;
                m_stats.sndLossTotal += num;
                leaveCS(m_StatsLock);
            }
        }
    }

    updateCC(TEV_LOSSREPORT, EventVariant(losslist, losslist_len));

    if (!secure)
    {
        LOGC(inlog.Warn,
            log << CONID() << "out-of-band LOSSREPORT received; BUG or ATTACK - last sent %" << m_iSndCurrSeqNo
            << " vs loss %" << wrong_loss);
        // this should not happen: attack or bug
        m_bBroken = true;
        m_iBrokenCounter = 0;
        return;
    }

    // the lost packet (retransmission) should be sent out immediately
    m_pSndQueue->m_pSndUList->update(this, CSndUList::DO_RESCHEDULE);

    enterCS(m_StatsLock);
    ++m_stats.recvNAK;
    ++m_stats.recvNAKTotal;
    leaveCS(m_StatsLock);
}

void CUDT::processCtrl(const CPacket &ctrlpkt)
{
    // Just heard from the peer, reset the expiration count.
    m_iEXPCount = 1;
    const steady_clock::time_point currtime = steady_clock::now();
    m_tsLastRspTime = currtime;
    bool using_rexmit_flag = m_bPeerRexmitFlag;

    HLOGC(inlog.Debug,
          log << CONID() << "incoming UMSG:" << ctrlpkt.getType() << " ("
              << MessageTypeStr(ctrlpkt.getType(), ctrlpkt.getExtendedType()) << ") socket=%" << ctrlpkt.m_iID);

    switch (ctrlpkt.getType())
    {
    case UMSG_ACK: // 010 - Acknowledgement
        processCtrlAck(ctrlpkt, currtime);
        break;

    case UMSG_ACKACK: // 110 - Acknowledgement of Acknowledgement
    {
        int32_t ack = 0;
        int     rtt = -1;

        // update RTT
        rtt = m_ACKWindow.acknowledge(ctrlpkt.getAckSeqNo(), ack);
        if (rtt <= 0)
        {
            LOGC(inlog.Error,
                 log << CONID() << "IPE: ACK node overwritten when acknowledging " << ctrlpkt.getAckSeqNo()
                     << " (ack extracted: " << ack << ")");
            break;
        }

        // if increasing delay detected...
        //   sendCtrl(UMSG_CGWARNING);

        // RTT EWMA
        m_iRTTVar = avg_iir<4>(m_iRTTVar, abs(rtt - m_iRTT));
        m_iRTT = avg_iir<8>(m_iRTT, rtt);

        updateCC(TEV_ACKACK, EventVariant(ack));

        // This function will put a lock on m_RecvLock by itself, as needed.
        // It must be done inside because this function reads the current time
        // and if waiting for the lock has caused a delay, the time will be
        // inaccurate. Additionally it won't lock if TSBPD mode is off, and
        // won't update anything. Note that if you set TSBPD mode and use
        // srt_recvfile (which doesn't make any sense), you'll have a deadlock.
        if (m_bDriftTracer)
        {
            steady_clock::duration udrift(0);
            steady_clock::time_point newtimebase;
            const bool drift_updated ATR_UNUSED = m_pRcvBuffer->addRcvTsbPdDriftSample(ctrlpkt.getMsgTimeStamp(), m_RecvLock,
                    (udrift), (newtimebase));
#if ENABLE_EXPERIMENTAL_BONDING
            if (drift_updated && m_parent->m_IncludedGroup)
            {
                ScopedLock glock (s_UDTUnited.m_GlobControlLock);
                if (m_parent->m_IncludedGroup)
                {
                    m_parent->m_IncludedGroup->synchronizeDrift(this, udrift, newtimebase);
                }
            }
#endif
        }

        // update last ACK that has been received by the sender
        if (CSeqNo::seqcmp(ack, m_iRcvLastAckAck) > 0)
            m_iRcvLastAckAck = ack;

        break;
    }

    case UMSG_LOSSREPORT: // 011 - Loss Report
        processCtrlLossReport(ctrlpkt);
        break;

    case UMSG_CGWARNING: // 100 - Delay Warning
        // One way packet delay is increasing, so decrease the sending rate
        m_tdSendInterval = (m_tdSendInterval * 1125) / 1000;
        // XXX Note as interesting fact: this is only prepared for handling,
        // but nothing in the code is sending this message. Probably predicted
        // for a custom congctl. There's a predicted place to call it under
        // UMSG_ACKACK handling, but it's commented out.

        break;

    case UMSG_KEEPALIVE: // 001 - Keep-alive

        handleKeepalive(ctrlpkt.m_pcData, ctrlpkt.getLength());

        break;

    case UMSG_HANDSHAKE: // 000 - Handshake
    {
        CHandShake req;
        req.load_from(ctrlpkt.m_pcData, ctrlpkt.getLength());

        HLOGC(inlog.Debug, log << CONID() << "processCtrl: got HS: " << req.show());

        if ((req.m_iReqType > URQ_INDUCTION_TYPES) // acually it catches URQ_INDUCTION and URQ_ERROR_* symbols...???
            || (m_bRendezvous && (req.m_iReqType != URQ_AGREEMENT))) // rnd sends AGREEMENT in rsp to CONCLUSION
        {
            // The peer side has not received the handshake message, so it keeps querying
            // resend the handshake packet

            // This condition embraces cases when:
            // - this is normal accept() and URQ_INDUCTION was received
            // - this is rendezvous accept() and there's coming any kind of URQ except AGREEMENT (should be RENDEZVOUS
            // or CONCLUSION)
            // - this is any of URQ_ERROR_* - well...
            CHandShake initdata;
            initdata.m_iISN            = m_iISN;
            initdata.m_iMSS            = m_iMSS;
            initdata.m_iFlightFlagSize = m_iFlightFlagSize;

            // For rendezvous we do URQ_WAVEAHAND/URQ_CONCLUSION --> URQ_AGREEMENT.
            // For client-server we do URQ_INDUCTION --> URQ_CONCLUSION.
            initdata.m_iReqType = (!m_bRendezvous) ? URQ_CONCLUSION : URQ_AGREEMENT;
            initdata.m_iID      = m_SocketID;

            uint32_t kmdata[SRTDATA_MAXSIZE];
            size_t   kmdatasize = SRTDATA_MAXSIZE;
            bool     have_hsreq = false;
            if (req.m_iVersion > HS_VERSION_UDT4)
            {
                initdata.m_iVersion = HS_VERSION_SRT1; // if I remember correctly, this is induction/listener...
                int hs_flags        = SrtHSRequest::SRT_HSTYPE_HSFLAGS::unwrap(m_ConnRes.m_iType);
                if (hs_flags != 0) // has SRT extensions
                {
                    HLOGC(inlog.Debug,
                          log << CONID() << "processCtrl/HS: got HS reqtype=" << RequestTypeStr(req.m_iReqType)
                              << " WITH SRT ext");
                    have_hsreq = interpretSrtHandshake(req, ctrlpkt, (kmdata), (&kmdatasize));
                    if (!have_hsreq)
                    {
                        initdata.m_iVersion = 0;
                        m_RejectReason      = SRT_REJ_ROGUE;
                        initdata.m_iReqType = URQFailure(m_RejectReason);
                    }
                    else
                    {
                        // Extensions are added only in case of CONCLUSION (not AGREEMENT).
                        // Actually what is expected here is that this may either process the
                        // belated-repeated handshake from a caller (and then it's CONCLUSION,
                        // and should be added with HSRSP/KMRSP), or it's a belated handshake
                        // of Rendezvous when it has already considered itself connected.
                        // Sanity check - according to the rules, there should be no such situation
                        if (m_bRendezvous && m_SrtHsSide == HSD_RESPONDER)
                        {
                            LOGC(inlog.Error,
                                 log << CONID() << "processCtrl/HS: IPE???: RESPONDER should receive all its handshakes in "
                                        "handshake phase.");
                        }

                        // The 'extension' flag will be set from this variable; set it to false
                        // in case when the AGREEMENT response is to be sent.
                        have_hsreq = initdata.m_iReqType == URQ_CONCLUSION;
                        HLOGC(inlog.Debug,
                              log << CONID() << "processCtrl/HS: processing ok, reqtype=" << RequestTypeStr(initdata.m_iReqType)
                                  << " kmdatasize=" << kmdatasize);
                    }
                }
                else
                {
                    HLOGC(inlog.Debug, log << CONID() << "processCtrl/HS: got HS reqtype=" << RequestTypeStr(req.m_iReqType));
                }
            }
            else
            {
                initdata.m_iVersion = HS_VERSION_UDT4;
                kmdatasize = 0; // HSv4 doesn't add any extensions, no KMX
            }

            initdata.m_extension = have_hsreq;

            HLOGC(inlog.Debug,
                  log << CONID() << "processCtrl: responding HS reqtype=" << RequestTypeStr(initdata.m_iReqType)
                      << (have_hsreq ? " WITH SRT HS response extensions" : ""));

            CPacket response;
            response.setControl(UMSG_HANDSHAKE);
            response.allocate(m_iMaxSRTPayloadSize);

            // If createSrtHandshake failed, don't send anything. Actually it can only fail on IPE.
            // There is also no possible IPE condition in case of HSv4 - for this version it will always return true.
            if (createSrtHandshake(SRT_CMD_HSRSP, SRT_CMD_KMRSP, kmdata, kmdatasize,
                        (response), (initdata)))
            {
                response.m_iID        = m_PeerID;
                setPacketTS(response, steady_clock::now());
                const int nbsent      = m_pSndQueue->sendto(m_PeerAddr, response);
                if (nbsent)
                {
                    m_tsLastSndTime = steady_clock::now();
                }
            }
        }
        else
        {
            HLOGC(inlog.Debug, log << CONID() << "processCtrl: ... not INDUCTION, not ERROR, not rendezvous - IGNORED.");
        }

        break;
    }

    case UMSG_SHUTDOWN: // 101 - Shutdown
        m_bShutdown      = true;
        m_bClosing       = true;
        m_bBroken        = true;
        m_iBrokenCounter = 60;

        // This does the same as it would happen on connection timeout,
        // just we know about this state prematurely thanks to this message.
        updateBrokenConnection();
        completeBrokenConnectionDependencies(SRT_ECONNLOST); // LOCKS!
        break;

    case UMSG_DROPREQ: // 111 - Msg drop request
        {
            UniqueLock rlock(m_RecvLock);
            m_pRcvBuffer->dropMsg(ctrlpkt.getMsgSeq(using_rexmit_flag), using_rexmit_flag);
            // When the drop request was received, it means that there are
            // packets for which there will never be ACK sent; if the TSBPD thread
            // is currently in the ACK-waiting state, it may never exit.
            if (m_bTsbPd)
            {
                HLOGP(inlog.Debug, "DROPREQ: signal TSBPD");
                CSync cc(m_RcvTsbPdCond, rlock);
                cc.signal_locked(rlock);
            }
        }

        {
            int32_t* dropdata = (int32_t*)ctrlpkt.m_pcData;

            dropFromLossLists(dropdata[0], dropdata[1]);

            // move forward with current recv seq no.
            // SYMBOLIC:
            // if (dropdata[0]  <=%  1 +% m_iRcvCurrSeqNo
            //   && dropdata[1] >% m_iRcvCurrSeqNo )
            if ((CSeqNo::seqcmp(dropdata[0], CSeqNo::incseq(m_iRcvCurrSeqNo)) <= 0)
                    && (CSeqNo::seqcmp(dropdata[1], m_iRcvCurrSeqNo) > 0))
            {
                HLOGC(inlog.Debug, log << CONID() << "DROPREQ: dropping %"
                        << dropdata[0] << "-" << dropdata[1] << " <-- set as current seq");
                m_iRcvCurrSeqNo = dropdata[1];
            }
            else
            {
                HLOGC(inlog.Debug, log << CONID() << "DROPREQ: dropping %"
                        << dropdata[0] << "-" << dropdata[1] << " current %" << m_iRcvCurrSeqNo);
            }
        }

        break;

    case UMSG_PEERERROR: // 1000 - An error has happened to the peer side
        // int err_type = packet.getAddInfo();

        // currently only this error is signalled from the peer side
        // if recvfile() failes (e.g., due to disk fail), blcoked sendfile/send should return immediately
        // giving the app a chance to fix the issue

        m_bPeerHealth = false;

        break;

    case UMSG_EXT: // 0x7FFF - reserved and user defined messages
        HLOGC(inlog.Debug, log << CONID() << "CONTROL EXT MSG RECEIVED:"
                << MessageTypeStr(ctrlpkt.getType(), ctrlpkt.getExtendedType())
                << ", value=" << ctrlpkt.getExtendedType());
        {
            // This has currently two roles in SRT:
            // - HSv4 (legacy) handshake
            // - refreshed KMX (initial KMX is done still in the HS process in HSv5)
            bool understood = processSrtMsg(&ctrlpkt);
            // CAREFUL HERE! This only means that this update comes from the UMSG_EXT
            // message received, REGARDLESS OF WHAT IT IS. This version doesn't mean
            // the handshake version, but the reason of calling this function.
            //
            // Fortunately, the only messages taken into account in this function
            // are HSREQ and HSRSP, which should *never* be interchanged when both
            // parties are HSv5.
            if (understood)
            {
                if (ctrlpkt.getExtendedType() == SRT_CMD_HSREQ || ctrlpkt.getExtendedType() == SRT_CMD_HSRSP)
                {
                    updateAfterSrtHandshake(HS_VERSION_UDT4);
                }
            }
            else
            {
                updateCC(TEV_CUSTOM, EventVariant(&ctrlpkt));
            }
        }
        break;

    default:
        break;
    }
}

void CUDT::updateSrtRcvSettings()
{
    // CHANGED: we need to apply the tsbpd delay only for socket TSBPD.
    // For Group TSBPD the buffer will have to deliver packets always on request
    // by sequence number, although the buffer will have to solve all the TSBPD
    // things internally anyway. Extracting by sequence number means only that
    // the packet can be retrieved from the buffer before its time to play comes
    // (unlike in normal situation when reading directly from socket), however
    // its time to play shall be properly defined.

    // XXX m_bGroupTsbPd is ignored with SRT_ENABLE_APP_READER
    if (m_bTsbPd || m_bGroupTsbPd)
    {
        /* We are TsbPd receiver */
        enterCS(m_RecvLock);
        m_pRcvBuffer->setRcvTsbPdMode(m_tsRcvPeerStartTime, milliseconds_from(m_iTsbPdDelay_ms));
        leaveCS(m_RecvLock);

        HLOGF(cnlog.Debug,
              "AFTER HS: Set Rcv TsbPd mode%s: delay=%u.%03us RCV START: %s",
              (m_bGroupTsbPd ? " (AS GROUP MEMBER)" : ""),
              m_iTsbPdDelay_ms/1000, // XXX use FormatDuration ?
              m_iTsbPdDelay_ms%1000,
              FormatTime(m_tsRcvPeerStartTime).c_str());
    }
    else
    {
        HLOGC(cnlog.Debug, log << "AFTER HS: Rcv TsbPd mode not set");
    }
}

void CUDT::updateSrtSndSettings()
{
    if (m_bPeerTsbPd)
    {
        /* We are TsbPd sender */
        // XXX Check what happened here.
        // m_iPeerTsbPdDelay_ms = m_CongCtl->getSndPeerTsbPdDelay();// + ((m_iRTT + (4 * m_iRTTVar)) / 1000);
        /*
         * For sender to apply Too-Late Packet Drop
         * option (m_bTLPktDrop) must be enabled and receiving peer shall support it
         */
        HLOGF(cnlog.Debug,
              "AFTER HS: Set Snd TsbPd mode %s TLPktDrop: delay=%d.%03ds START TIME: %s",
              m_bPeerTLPktDrop ? "with" : "without",
              m_iPeerTsbPdDelay_ms/1000, m_iPeerTsbPdDelay_ms%1000,
              FormatTime(m_stats.tsStartTime).c_str());
    }
    else
    {
        HLOGC(cnlog.Debug, log << "AFTER HS: Snd TsbPd mode not set");
    }
}

void CUDT::updateAfterSrtHandshake(int hsv)
{
    HLOGC(cnlog.Debug, log << "updateAfterSrtHandshake: HS version " << hsv);
    // This is blocked from being run in the "app reader" version because here
    // every socket does its TsbPd independently, just the sequence screwup is
    // done and the application reader sorts out packets by sequence numbers,
    // but only when they are signed off by TsbPd.

    // The only possibility here is one of these two:
    // - Agent is RESPONDER and it receives HSREQ.
    // - Agent is INITIATOR and it receives HSRSP.
    //
    // In HSv4, INITIATOR is sender and RESPONDER is receiver.
    // In HSv5, both are sender AND receiver.
    //
    // This function will be called only ONCE in this
    // instance, through either HSREQ or HSRSP.
#if ENABLE_HEAVY_LOGGING
    const char* hs_side[] = { "DRAW", "INITIATOR", "RESPONDER" };
#if ENABLE_EXPERIMENTAL_BONDING
    string grpspec;

    if (m_parent->m_IncludedGroup)
    {
        ScopedLock glock (s_UDTUnited.m_GlobControlLock);
        grpspec = m_parent->m_IncludedGroup
            ? " group=$" + Sprint(m_parent->m_IncludedGroup->id())
            : string();
    }
#else
    const char* grpspec = "";
#endif

    HLOGC(cnlog.Debug, log << "updateAfterSrtHandshake: version="
            << m_ConnRes.m_iVersion << " side=" << hs_side[m_SrtHsSide]
            << grpspec);
#endif

    if (hsv > HS_VERSION_UDT4)
    {
        updateSrtRcvSettings();
        updateSrtSndSettings();
    }
    else if (m_SrtHsSide == HSD_INITIATOR)
    {
        // HSv4 INITIATOR is sender
        updateSrtSndSettings();
    }
    else
    {
        // HSv4 RESPONDER is receiver
        updateSrtRcvSettings();
    }
}

int CUDT::packLostData(CPacket& w_packet, steady_clock::time_point& w_origintime)
{
    // protect m_iSndLastDataAck from updating by ACK processing
    UniqueLock ackguard(m_RecvAckLock);
    const steady_clock::time_point time_now = steady_clock::now();
    const steady_clock::time_point time_nak = time_now - microseconds_from(m_iRTT - 4 * m_iRTTVar);

    while ((w_packet.m_iSeqNo = m_pSndLossList->popLostSeq()) >= 0)
    {
        // XXX See the note above the m_iSndLastDataAck declaration in core.h
        // This is the place where the important sequence numbers for
        // sender buffer are actually managed by this field here.
        const int offset = CSeqNo::seqoff(m_iSndLastDataAck, w_packet.m_iSeqNo);
        if (offset < 0)
        {
            // XXX Likely that this will never be executed because if the upper
            // sequence is not in the sender buffer, then most likely the loss 
            // was completely ignored.
            LOGC(qrlog.Error, log << "IPE/EPE: packLostData: LOST packet negative offset: seqoff(m_iSeqNo "
                << w_packet.m_iSeqNo << ", m_iSndLastDataAck " << m_iSndLastDataAck
                << ")=" << offset << ". Continue");

            // No matter whether this is right or not (maybe the attack case should be
            // considered, and some LOSSREPORT flood prevention), send the drop request
            // to the peer.
            int32_t seqpair[2];
            seqpair[0] = w_packet.m_iSeqNo;
            seqpair[1] = m_iSndLastDataAck;

            HLOGC(qrlog.Debug, log << "PEER reported LOSS not from the sending buffer - requesting DROP: "
                    << "msg=" << MSGNO_SEQ::unwrap(w_packet.m_iMsgNo) << " SEQ:"
                    << seqpair[0] << " - " << seqpair[1] << "(" << (-offset) << " packets)");

            sendCtrl(UMSG_DROPREQ, &w_packet.m_iMsgNo, seqpair, sizeof(seqpair));
            continue;
        }

        if (m_bPeerNakReport && m_iOPT_RetransmitAlgo != 0)
        {
            const steady_clock::time_point tsLastRexmit = m_pSndBuffer->getPacketRexmitTime(offset);
            if (tsLastRexmit >= time_nak)
            {
                HLOGC(qrlog.Debug, log << CONID() << "REXMIT: ignoring seqno "
                    << w_packet.m_iSeqNo << ", last rexmit " << (is_zero(tsLastRexmit) ? "never" : FormatTime(tsLastRexmit))
                    << " RTT=" << m_iRTT << " RTTVar=" << m_iRTTVar
                    << " now=" << FormatTime(time_now));
                continue;
            }
        }

        int msglen;

        const int payload = m_pSndBuffer->readData(offset, (w_packet), (w_origintime), (msglen));
        SRT_ASSERT(payload != 0);
        if (payload == -1)
        {
            int32_t seqpair[2];
            seqpair[0] = w_packet.m_iSeqNo;
            seqpair[1] = CSeqNo::incseq(seqpair[0], msglen);

            HLOGC(qrlog.Debug, log << "IPE: loss-reported packets not found in SndBuf - requesting DROP: "
                    << "msg=" << MSGNO_SEQ::unwrap(w_packet.m_iMsgNo) << " SEQ:"
                    << seqpair[0] << " - " << seqpair[1] << "(" << (-offset) << " packets)");
            sendCtrl(UMSG_DROPREQ, &w_packet.m_iMsgNo, seqpair, sizeof(seqpair));

            // only one msg drop request is necessary
            m_pSndLossList->removeUpTo(seqpair[1]);

            // skip all dropped packets
            m_iSndCurrSeqNo = CSeqNo::maxseq(m_iSndCurrSeqNo, CSeqNo::incseq(seqpair[1]));

            continue;
        }
        // NOTE: This is just a sanity check. Returning 0 is impossible to happen
        // in case of retransmission. If the offset was a positive value, then the
        // block must exist in the old blocks because it wasn't yet cut off by ACK
        // and has been already recorded as sent (otherwise the peer wouldn't send
        // back the loss report). May something happen here in case when the send
        // loss record has been updated by the FASTREXMIT.
        else if (payload == 0)
            continue;

        // At this point we no longer need the ACK lock,
        // because we are going to return from the function.
        // Therefore unlocking in order not to block other threads.
        ackguard.unlock();

        enterCS(m_StatsLock);
        ++m_stats.traceRetrans;
        ++m_stats.retransTotal;
        m_stats.traceBytesRetrans += payload;
        m_stats.bytesRetransTotal += payload;
        leaveCS(m_StatsLock);

        // Despite the contextual interpretation of packet.m_iMsgNo around
        // CSndBuffer::readData version 2 (version 1 doesn't return -1), in this particular
        // case we can be sure that this is exactly the value of PH_MSGNO as a bitset.
        // So, set here the rexmit flag if the peer understands it.
        if (m_bPeerRexmitFlag)
        {
            w_packet.m_iMsgNo |= PACKET_SND_REXMIT;
        }

        return payload;
    }

    return 0;
}

std::pair<int, steady_clock::time_point> CUDT::packData(CPacket& w_packet)
{
    int payload = 0;
    bool probe = false;
    steady_clock::time_point origintime;
    bool new_packet_packed = false;
    bool filter_ctl_pkt = false;

    int kflg = EK_NOENC;

    const steady_clock::time_point enter_time = steady_clock::now();

    if (!is_zero(m_tsNextSendTime) && enter_time > m_tsNextSendTime)
        m_tdSendTimeDiff += enter_time - m_tsNextSendTime;

    string reason = "reXmit";

    ScopedLock connectguard(m_ConnectionLock);
    // If a closing action is done simultaneously, then
    // m_bOpened should already be false, and it's set
    // just before releasing this lock.
    //
    // If this lock is caught BEFORE the closing could
    // start the dissolving process, this process will
    // not be started until this function is finished.
    if (!m_bOpened)
        return std::make_pair(0, enter_time);

    payload = packLostData((w_packet), (origintime));
    if (payload > 0)
    {
        reason = "reXmit";
    }
    else if (m_PacketFilter &&
             m_PacketFilter.packControlPacket(m_iSndCurrSeqNo, m_pCryptoControl->getSndCryptoFlags(), (w_packet)))
    {
        HLOGC(qslog.Debug, log << "filter: filter/CTL packet ready - packing instead of data.");
        payload        = w_packet.getLength();
        reason         = "filter";
        filter_ctl_pkt = true; // Mark that this packet ALREADY HAS timestamp field and it should not be set

        // Stats
        {
            ScopedLock lg(m_StatsLock);
            ++m_stats.sndFilterExtra;
            ++m_stats.sndFilterExtraTotal;
        }
    }
    else
    {
        // If no loss, and no packetfilter control packet, pack a new packet.

        // Check the congestion/flow window limit
        const int cwnd    = std::min(int(m_iFlowWindowSize), int(m_dCongestionWindow));
        const int flightspan = getFlightSpan();
        if (cwnd > flightspan)
        {
            // XXX Here it's needed to set kflg to msgno_bitset in the block stored in the
            // send buffer. This should be somehow avoided, the crypto flags should be set
            // together with encrypting, and the packet should be sent as is, when rexmitting.
            // It would be nice to research as to whether CSndBuffer::Block::m_iMsgNoBitset field
            // isn't a useless redundant state copy. If it is, then taking the flags here can be removed.
            kflg    = m_pCryptoControl->getSndCryptoFlags();
            payload = m_pSndBuffer->readData((w_packet), (origintime), kflg);
            if (payload)
            {
                // A CHANGE. The sequence number is currently added to the packet
                // when scheduling, not when extracting. This is a inter-migration form,
                // so still override the value, but trace it.
                m_iSndCurrSeqNo = CSeqNo::incseq(m_iSndCurrSeqNo);

                // Do this checking only for groups and only at the very first moment,
                // when there's still nothing in the buffer. Otherwise there will be
                // a serious data discrepancy between the agent and the peer.
                // After increasing by 1, but being previously set as ISN-1, this should be == ISN,
                // if this is the very first packet to send.
#if ENABLE_EXPERIMENTAL_BONDING
                // Fortunately here is only the procedure that verifies if the extraction
                // sequence is moved due to the difference between ISN caught during the existing
                // transmission and the first sequence possible to be used at the first sending
                // instruction. The group itself isn't being accessed.
                if (m_parent->m_IncludedGroup && m_iSndCurrSeqNo != w_packet.m_iSeqNo && m_iSndCurrSeqNo == m_iISN)
                {
                    const int packetspan = CSeqNo::seqcmp(w_packet.m_iSeqNo, m_iSndCurrSeqNo);

                    HLOGC(qslog.Debug, log << CONID() << "packData: Fixing EXTRACTION sequence " << m_iSndCurrSeqNo
                            << " from SCHEDULING sequence " << w_packet.m_iSeqNo
                            << " DIFF: " << packetspan << " STAMP:" << BufferStamp(w_packet.m_pcData, w_packet.getLength()));

                    // This is the very first packet to be sent; so there's nothing in
                    // the sending buffer yet, and therefore we are in a situation as just
                    // after connection. No packets in the buffer, no packets are sent,
                    // no ACK to be awaited. We can screw up all the variables that are
                    // initialized from ISN just after connection.
                    //
                    // Additionally send the drop request to the peer so that it
                    // won't stupidly request the packets to be retransmitted.
                    // Don't do it if the difference isn't positive or exceeds the threshold.
                    if (packetspan > 0)
                    {
                        int32_t seqpair[2];
                        seqpair[0] = m_iSndCurrSeqNo;
                        seqpair[1] = w_packet.m_iSeqNo;
                        HLOGC(qslog.Debug, log << "... sending INITIAL DROP (ISN FIX): "
                                << "msg=" << MSGNO_SEQ::unwrap(w_packet.m_iMsgNo) << " SEQ:"
                                << seqpair[0] << " - " << seqpair[1] << "(" << packetspan << " packets)");
                        sendCtrl(UMSG_DROPREQ, &w_packet.m_iMsgNo, seqpair, sizeof(seqpair));

                        // In case when this message is lost, the peer will still get the
                        // UMSG_DROPREQ message when the agent realizes that the requested
                        // packet are not present in the buffer (preadte the send buffer).
                    }
                }
                else
#endif
                {
                    HLOGC(qslog.Debug, log << CONID() << "packData: Applying EXTRACTION sequence " << m_iSndCurrSeqNo
                            << " over SCHEDULING sequence " << w_packet.m_iSeqNo
                            << " DIFF: " << CSeqNo::seqcmp(m_iSndCurrSeqNo, w_packet.m_iSeqNo)
                            << " STAMP:" << BufferStamp(w_packet.m_pcData, w_packet.getLength()));

#if ENABLE_EXPERIMENTAL_BONDING
                    HLOGC(qslog.Debug, log << "... CONDITION: IN GROUP: " << (m_parent->m_IncludedGroup ? "yes":"no")
                            << " extraction-seq=" << m_iSndCurrSeqNo << " scheduling-seq=" << w_packet.m_iSeqNo << " ISN=" << m_iISN);
#endif

                    // Do this always when not in a group, 
                    w_packet.m_iSeqNo = m_iSndCurrSeqNo;
                }

                // every 16 (0xF) packets, a packet pair is sent
                if ((w_packet.m_iSeqNo & PUMASK_SEQNO_PROBE) == 0)
                    probe = true;

                new_packet_packed = true;
            }
            else
            {
                m_tsNextSendTime = steady_clock::time_point();
                m_tdSendTimeDiff = m_tdSendTimeDiff.zero();
                return std::make_pair(0, enter_time);
            }
        }
        else
        {
            HLOGC(qslog.Debug, log << "packData: CONGESTED: cwnd=min(" << m_iFlowWindowSize << "," << m_dCongestionWindow
                << ")=" << cwnd << " seqlen=(" << m_iSndLastAck << "-" << m_iSndCurrSeqNo << ")=" << flightspan);
            m_tsNextSendTime = steady_clock::time_point();
            m_tdSendTimeDiff = m_tdSendTimeDiff.zero();
            return std::make_pair(0, enter_time);
        }

        reason = "normal";
    }

    // Normally packet.m_iTimeStamp field is set exactly here,
    // usually as taken from m_stats.tsStartTime and current time, unless live
    // mode in which case it is based on 'origintime' as set during scheduling.
    // In case when this is a filter control packet, the m_iTimeStamp field already
    // contains the exactly needed value, and it's a timestamp clip, not a real
    // timestamp.
    if (!filter_ctl_pkt)
    {
        if (m_bPeerTsbPd)
        {
            /*
             * When timestamp is carried over in this sending stream from a received stream,
             * it may be older than the session start time causing a negative packet time
             * that may block the receiver's Timestamp-based Packet Delivery.
             * XXX Isn't it then better to not decrease it by m_stats.tsStartTime? As long as it
             * doesn't screw up the start time on the other side.
             */
            if (origintime >= m_stats.tsStartTime)
            {
                setPacketTS(w_packet, origintime);
            }
            else
            {
                setPacketTS(w_packet, steady_clock::now());
                LOGC(qslog.Warn, log << "packData: reference time=" << FormatTime(origintime)
                        << " is in the past towards start time=" << FormatTime(m_stats.tsStartTime)
                        << " - setting NOW as reference time for the data packet");
            }
        }
        else
        {
            setPacketTS(w_packet, steady_clock::now());
        }
    }

    w_packet.m_iID = m_PeerID;

    /* Encrypt if 1st time this packet is sent and crypto is enabled */
    if (kflg)
    {
        // XXX Encryption flags are already set on the packet before calling this.
        // See readData() above.
        if (m_pCryptoControl->encrypt((w_packet)))
        {
            // Encryption failed
            //>>Add stats for crypto failure
            LOGC(qslog.Warn, log << "ENCRYPT FAILED - packet won't be sent, size=" << payload);
            // Encryption failed
            return std::make_pair(-1, enter_time);
        }
        payload = w_packet.getLength(); /* Cipher may change length */
        reason += " (encrypted)";
    }

    if (new_packet_packed && m_PacketFilter)
    {
        HLOGC(qslog.Debug, log << "filter: Feeding packet for source clip");
        m_PacketFilter.feedSource((w_packet));
    }

#if ENABLE_HEAVY_LOGGING // Required because of referring to MessageFlagStr()
    HLOGC(qslog.Debug,
          log << CONID() << "packData: " << reason << " packet seq=" << w_packet.m_iSeqNo << " (ACK=" << m_iSndLastAck
              << " ACKDATA=" << m_iSndLastDataAck << " MSG/FLAGS: " << w_packet.MessageFlagStr() << ")");
#endif

    // Fix keepalive
    m_tsLastSndTime = enter_time;

    considerLegacySrtHandshake(steady_clock::time_point());

    // WARNING: TEV_SEND is the only event that is reported from
    // the CSndQueue::worker thread. All others are reported from
    // CRcvQueue::worker. If you connect to this signal, make sure
    // that you are aware of prospective simultaneous access.
    updateCC(TEV_SEND, EventVariant(&w_packet));

    // XXX This was a blocked code also originally in UDT. Probably not required.
    // Left untouched for historical reasons.
    // Might be possible that it was because of that this is send from
    // different thread than the rest of the signals.
    // m_pSndTimeWindow->onPktSent(w_packet.m_iTimeStamp);

    enterCS(m_StatsLock);
    m_stats.traceBytesSent += payload;
    m_stats.bytesSentTotal += payload;
    ++m_stats.traceSent;
    ++m_stats.sentTotal;
    if (new_packet_packed)
    {
        ++m_stats.traceSentUniq;
        ++m_stats.sentUniqTotal;
        m_stats.traceBytesSentUniq += payload;
        m_stats.bytesSentUniqTotal += payload;
    }
    leaveCS(m_StatsLock);

    if (probe)
    {
        // sends out probing packet pair
        m_tsNextSendTime = enter_time;
        probe          = false;
    }
    else
    {
#if USE_BUSY_WAITING
        m_tsNextSendTime = enter_time + m_tdSendInterval;
#else
        if (m_tdSendTimeDiff >= m_tdSendInterval)
        {
            // Send immidiately
            m_tsNextSendTime = enter_time;
            m_tdSendTimeDiff -= m_tdSendInterval;
        }
        else
        {
            m_tsNextSendTime = enter_time + (m_tdSendInterval - m_tdSendTimeDiff);
            m_tdSendTimeDiff = m_tdSendTimeDiff.zero();
        }
#endif
    }

    return std::make_pair(payload, m_tsNextSendTime);
}

// This is a close request, but called from the
void CUDT::processClose()
{
    sendCtrl(UMSG_SHUTDOWN);

    m_bShutdown      = true;
    m_bClosing       = true;
    m_bBroken        = true;
    m_iBrokenCounter = 60;

    HLOGP(smlog.Debug, "processClose: sent message and set flags");

    if (m_bTsbPd)
    {
        HLOGP(smlog.Debug, "processClose: lock-and-signal TSBPD");
        CSync::lock_signal(m_RcvTsbPdCond, m_RecvLock);
    }

    // Signal the sender and recver if they are waiting for data.
    releaseSynch();
    // Unblock any call so they learn the connection_broken error
    s_UDTUnited.m_EPoll.update_events(m_SocketID, m_sPollID, SRT_EPOLL_ERR, true);

    HLOGP(smlog.Debug, "processClose: triggering timer event to spread the bad news");
    CGlobEvent::triggerEvent();
}

void CUDT::sendLossReport(const std::vector<std::pair<int32_t, int32_t> > &loss_seqs)
{
    typedef vector<pair<int32_t, int32_t> > loss_seqs_t;

    vector<int32_t> seqbuffer;
    seqbuffer.reserve(2 * loss_seqs.size()); // pessimistic
    for (loss_seqs_t::const_iterator i = loss_seqs.begin(); i != loss_seqs.end(); ++i)
    {
        if (i->first == i->second)
        {
            seqbuffer.push_back(i->first);
            HLOGF(qrlog.Debug, "lost packet %d: sending LOSSREPORT", i->first);
        }
        else
        {
            seqbuffer.push_back(i->first | LOSSDATA_SEQNO_RANGE_FIRST);
            seqbuffer.push_back(i->second);
            HLOGF(qrlog.Debug,
                  "lost packets %d-%d (%d packets): sending LOSSREPORT",
                  i->first,
                  i->second,
                  1 + CSeqNo::seqcmp(i->second, i->first));
        }
    }

    if (!seqbuffer.empty())
    {
        sendCtrl(UMSG_LOSSREPORT, NULL, &seqbuffer[0], seqbuffer.size());
    }
}


bool CUDT::overrideSndSeqNo(int32_t seq)
{
    // This function is intended to be called from the socket
    // group managmenet functions to synchronize the sequnece in
    // all sockes in the bonding group. THIS sequence given
    // here is the sequence TO BE STAMPED AT THE EXACTLY NEXT
    // sent payload. Therefore, screw up the ISN to exactly this
    // value, and the send sequence to the value one less - because
    // the m_iSndCurrSeqNo is increased by one immediately before
    // stamping it to the packet.

    // This function can only be called:
    // - from the operation on an idle socket in the socket group
    // - IMMEDIATELY after connection established and BEFORE the first payload
    // - The corresponding socket at the peer side must be also
    //   in this idle state!

    ScopedLock cg (m_RecvAckLock);

    // Both the scheduling and sending sequences should be fixed.
    // The new sequence normally should jump over several sequence numbers
    // towards what is currently in m_iSndCurrSeqNo.
    // Therefore it's not allowed that:
    // - the jump go backward: backward packets should be already there
    // - the jump go forward by a value larger than half the period: DISCREPANCY.
    const int diff = CSeqNo(seq) - CSeqNo(m_iSndCurrSeqNo);
    if (diff < 0 || diff > CSeqNo::m_iSeqNoTH)
    {
        LOGC(gslog.Error, log << CONID() << "IPE: Overridding with seq %" << seq << " DISCREPANCY against current %"
                << m_iSndCurrSeqNo << " and next sched %" << m_iSndNextSeqNo << " - diff=" << diff);
        return false;
    }

    //
    // The peer will have to do the same, as a reaction on perceived
    // packet loss. When it recognizes that this initial screwing up
    // has happened, it should simply ignore the loss and go on.
    // ISN isn't being changed here - it doesn't make much sense now.

    setInitialSndSeq(seq);

    // m_iSndCurrSeqNo will be most likely lower than m_iSndNextSeqNo because
    // the latter is ahead with the number of packets already scheduled, but
    // not yet sent.

    HLOGC(gslog.Debug, log << CONID() << "overrideSndSeqNo: sched-seq=" << m_iSndNextSeqNo << " send-seq=" << m_iSndCurrSeqNo
        << " (unchanged)"
        );
    return true;
}

int CUDT::processData(CUnit* in_unit)
{
    if (m_bClosing)
        return -1;

    CPacket &packet = in_unit->m_Packet;

    // Just heard from the peer, reset the expiration count.
    m_iEXPCount = 1;
    m_tsLastRspTime = steady_clock::now();

    const bool need_tsbpd = m_bTsbPd || m_bGroupTsbPd;

    // We are receiving data, start tsbpd thread if TsbPd is enabled
    if (need_tsbpd && !m_RcvTsbPdThread.joinable())
    {
        ScopedLock lock(m_RcvTsbPdStartupLock);

        if (m_bClosing) // Check again to protect join() in CUDT::releaseSync()
            return -1;

        HLOGP(qrlog.Debug, "Spawning Socket TSBPD thread");
#if ENABLE_HEAVY_LOGGING
        std::ostringstream tns1, tns2;
        // Take the last 2 ciphers from the socket ID.
        tns1 << m_SocketID;
        std::string s = tns1.str();
        tns2 << "SRT:TsbPd:@" << s.substr(s.size()-2, 2);

        ThreadName tn(tns2.str().c_str());
        const char* thname = tns2.str().c_str();
#else
        const char* thname = "SRT:TsbPd";
#endif
        if (!StartThread(m_RcvTsbPdThread, CUDT::tsbpd, this, thname))
            return -1;
    }

    const int pktrexmitflag = m_bPeerRexmitFlag ? (packet.getRexmitFlag() ? 1 : 0) : 2;
#if ENABLE_HEAVY_LOGGING
    static const char *const rexmitstat[] = {"ORIGINAL", "REXMITTED", "RXS-UNKNOWN"};
    string                   rexmit_reason;
#endif

    if (pktrexmitflag == 1)
    {
        // This packet was retransmitted
        enterCS(m_StatsLock);
        m_stats.traceRcvRetrans++;
        leaveCS(m_StatsLock);

#if ENABLE_HEAVY_LOGGING
        // Check if packet was retransmitted on request or on ack timeout
        // Search the sequence in the loss record.
        rexmit_reason = " by ";
        if (!m_pRcvLossList->find(packet.m_iSeqNo, packet.m_iSeqNo))
            rexmit_reason += "BLIND";
        else
            rexmit_reason += "NAKREPORT";
#endif
    }

#if ENABLE_HEAVY_LOGGING
   {
       steady_clock::duration tsbpddelay = milliseconds_from(m_iTsbPdDelay_ms); // (value passed to CRcvBuffer::setRcvTsbPdMode)

       // It's easier to remove the latency factor from this value than to add a function
       // that exposes the details basing on which this value is calculated.
       steady_clock::time_point pts = m_pRcvBuffer->getPktTsbPdTime(packet.getMsgTimeStamp());
       steady_clock::time_point ets = pts - tsbpddelay;

       HLOGC(qrlog.Debug, log << CONID() << "processData: RECEIVED DATA: size=" << packet.getLength()
           << " seq=" << packet.getSeqNo()
           // XXX FIX IT. OTS should represent the original sending time, but it's relative.
           //<< " OTS=" << FormatTime(packet.getMsgTimeStamp())
           << " ETS=" << FormatTime(ets)
           << " PTS=" << FormatTime(pts));
   }
#endif

    updateCC(TEV_RECEIVE, EventVariant(&packet));
    ++m_iPktCount;

    const int pktsz = packet.getLength();
    // Update time information
    // XXX Note that this adds the byte size of a packet
    // of which we don't yet know as to whether this has
    // carried out some useful data or some excessive data
    // that will be later discarded.
    // FIXME: before adding this on the rcv time window,
    // make sure that this packet isn't going to be
    // effectively discarded, as repeated retransmission,
    // for example, burdens the link, but doesn't better the speed.
    m_RcvTimeWindow.onPktArrival(pktsz);

    // Probe the packet pair if needed.
    // Conditions and any extra data required for the packet
    // this function will extract and test as needed.

    const bool unordered = CSeqNo::seqcmp(packet.m_iSeqNo, m_iRcvCurrSeqNo) <= 0;
    const bool retransmitted = m_bPeerRexmitFlag && packet.getRexmitFlag();

    // Retransmitted and unordered packets do not provide expected measurement.
    // We expect the 16th and 17th packet to be sent regularly,
    // otherwise measurement must be rejected.
    m_RcvTimeWindow.probeArrival(packet, unordered || retransmitted);

    enterCS(m_StatsLock);
    m_stats.traceBytesRecv += pktsz;
    m_stats.bytesRecvTotal += pktsz;
    ++m_stats.traceRecv;
    ++m_stats.recvTotal;
    leaveCS(m_StatsLock);

    loss_seqs_t                             filter_loss_seqs;
    loss_seqs_t                             srt_loss_seqs;
    vector<CUnit *>                         incoming;
    bool                                    was_sent_in_order          = true;
    bool                                    reorder_prevent_lossreport = false;

    // If the peer doesn't understand REXMIT flag, send rexmit request
    // always immediately.
    int initial_loss_ttl = 0;
    if (m_bPeerRexmitFlag)
        initial_loss_ttl = m_iReorderTolerance;

    // After introduction of packet filtering, the "recordable loss detection"
    // does not exactly match the true loss detection. When a FEC filter is
    // working, for example, then getting one group filled with all packet but
    // the last one and the FEC control packet, in this special case this packet
    // won't be notified at all as lost because it will be recovered by the
    // filter immediately before anyone notices what happened (and the loss
    // detection for the further functionality is checked only afterwards,
    // and in this case the immediate recovery makes the loss to not be noticed
    // at all).
    //
    // Because of that the check for losses must happen BEFORE passing the packet
    // to the filter and before the filter could recover the packet before anyone
    // notices :)

    if (packet.getMsgSeq() != SRT_MSGNO_CONTROL) // disregard filter-control packets, their seq may mean nothing
    {
        int diff = CSeqNo::seqoff(m_iRcvCurrPhySeqNo, packet.m_iSeqNo);
       // Difference between these two sequence numbers is expected to be:
       // 0 - duplicated last packet (theory only)
       // 1 - subsequent packet (alright)
       // <0 - belated or recovered packet
       // >1 - jump over a packet loss (loss = seqdiff-1)
        if (diff > 1)
        {
            ScopedLock lg(m_StatsLock);
            int    loss = diff - 1; // loss is all that is above diff == 1
            m_stats.traceRcvLoss += loss;
            m_stats.rcvLossTotal += loss;
            const uint64_t avgpayloadsz = m_pRcvBuffer->getRcvAvgPayloadSize();
            const uint64_t lossbytes = loss * avgpayloadsz;
            m_stats.traceRcvBytesLoss += lossbytes;
            m_stats.rcvBytesLossTotal += lossbytes;
            HLOGC(qrlog.Debug,
                  log << "LOSS STATS: n=" << loss << " SEQ: [" << CSeqNo::incseq(m_iRcvCurrPhySeqNo) << " "
                      << CSeqNo::decseq(packet.m_iSeqNo) << "]");
        }

        if (diff > 0)
        {
            // Record if it was further than latest
            m_iRcvCurrPhySeqNo = packet.m_iSeqNo;
        }
    }

    bool need_notify_loss = true;

    // [[using locked()]];  // (NOTHING locked)

#if ENABLE_EXPERIMENTAL_BONDING
    // Switch to RUNNING even if there was a discrepancy, unless
    // it was long way forward.
    // XXX Important: This code is in the dead function defaultPacketArrival
    // but normally it should be called here regardless if the packet was
    // accepted or rejected because if it was belated it may result in a
    // "runaway train" problem as the IDLE links are being updated the base
    // reception sequence pointer stating that this link is not receiving.
    if (m_parent->m_IncludedGroup)
    {
        ScopedLock protect_group_existence (s_UDTUnited.m_GlobControlLock);
        CUDTGroup::gli_t gi = m_parent->m_IncludedIter;

        // This check is needed as after getting the lock the socket
        // could be potentially removed. It is however granted that as long
        // as gi is non-NULL iterator, the group does exist and it does contain
        // this socket as member (that is, 'gi' cannot be a dangling iterator).
        if (gi != CUDTGroup::gli_NULL())
        {
            if (gi->rcvstate < SRT_GST_RUNNING) // PENDING or IDLE, tho PENDING is unlikely
            {
                HLOGC(qrlog.Debug, log << "processData: IN-GROUP rcv state transition "
                        << srt_log_grp_state[gi->rcvstate]
                        << " -> RUNNING. NOT checking for loss");
                gi->rcvstate = SRT_GST_RUNNING;

                // The function unfortunately can't return here.
                // We just need to skip loss reporting.
                need_notify_loss = false;
            }
            else
            {
                HLOGC(qrlog.Debug, log << "processData: IN-GROUP rcv state transition NOT DONE - state:"
                        << srt_log_grp_state[gi->rcvstate]);
            }
        }
    }
#endif

    {
        // Start of offset protected section
        // Prevent TsbPd thread from modifying Ack position while adding data
        // offset from RcvLastAck in RcvBuffer must remain valid between seqoff() and addData()
        UniqueLock recvbuf_acklock(m_RcvBufferLock);

        // vector<CUnit*> undec_units;
        if (m_PacketFilter)
        {
            // Stuff this data into the filter
            m_PacketFilter.receive(in_unit, (incoming), (filter_loss_seqs));
            HLOGC(qrlog.Debug,
                  log << "(FILTER) fed data, received " << incoming.size() << " pkts, " << Printable(filter_loss_seqs)
                      << " loss to report, "
                      << (m_PktFilterRexmitLevel == SRT_ARQ_ALWAYS ? "FIND & REPORT LOSSES YOURSELF"
                                                                   : "REPORT ONLY THOSE"));
        }
        else
        {
            // Stuff in just one packet that has come in.
            incoming.push_back(in_unit);
        }

        bool excessive = true; // stays true unless it was successfully added

        // Needed for possibly check for needsQuickACK.
        bool incoming_belated = (CSeqNo::seqcmp(in_unit->m_Packet.m_iSeqNo, m_iRcvLastSkipAck) < 0);

        // Loop over all incoming packets that were filtered out.
        // In case when there is no filter, there's just one packet in 'incoming',
        // the one that came in the input of this function.
        for (vector<CUnit *>::iterator i = incoming.begin(); i != incoming.end(); ++i)
        {
            CUnit *  u    = *i;
            CPacket &rpkt = u->m_Packet;

            // m_iRcvLastSkipAck is the base sequence number for the receiver buffer.
            // This is the offset in the buffer; if this is negative, it means that
            // this sequence is already in the past and the buffer is not interested.
            // Meaning, this packet will be rejected, even if it could potentially be
            // one of missing packets in the transmission.
            int32_t offset = CSeqNo::seqoff(m_iRcvLastSkipAck, rpkt.m_iSeqNo);

            IF_HEAVY_LOGGING(const char *exc_type = "EXPECTED");

            if (offset < 0)
            {
                IF_HEAVY_LOGGING(exc_type = "BELATED");
                steady_clock::time_point tsbpdtime = m_pRcvBuffer->getPktTsbPdTime(rpkt.getMsgTimeStamp());
                long bltime = CountIIR<uint64_t>(
                        uint64_t(m_stats.traceBelatedTime) * 1000,
                        count_microseconds(steady_clock::now() - tsbpdtime), 0.2);

                enterCS(m_StatsLock);
                m_stats.traceBelatedTime = double(bltime) / 1000.0;
                m_stats.traceRcvBelated++;
                leaveCS(m_StatsLock);
                HLOGC(qrlog.Debug,
                      log << CONID() << "RECEIVED: seq=" << packet.m_iSeqNo << " offset=" << offset << " (BELATED/"
                          << rexmitstat[pktrexmitflag] << rexmit_reason << ") FLAGS: " << packet.MessageFlagStr());
                continue;
            }

            const int avail_bufsize = m_pRcvBuffer->getAvailBufSize();
            if (offset >= avail_bufsize)
            {
                // This is already a sequence discrepancy. Probably there could be found
                // some way to make it continue reception by overriding the sequence and
                // make a kinda TLKPTDROP, but there has been found no reliable way to do this.
                if (m_bTsbPd && m_bTLPktDrop && m_pRcvBuffer->empty())
                {
                    // Only in live mode. In File mode this shall not be possible
                    // because the sender should stop sending in this situation.
                    // In Live mode this means that there is a gap between the
                    // lowest sequence in the empty buffer and the incoming sequence
                    // that exceeds the buffer size. Receiving data in this situation
                    // is no longer possible and this is a point of no return.

                    LOGC(qrlog.Error, log << CONID() <<
                            "SEQUENCE DISCREPANCY. BREAKING CONNECTION."
                            " seq=" << rpkt.m_iSeqNo
                            << " buffer=(" << m_iRcvLastSkipAck
                            << ":" << m_iRcvCurrSeqNo                   // -1 = size to last index
                            << "+" << CSeqNo::incseq(m_iRcvLastSkipAck, m_pRcvBuffer->capacity()-1)
                            << "), " << (offset-avail_bufsize+1)
                            << " past max. Reception no longer possible. REQUESTING TO CLOSE.");

                    // This is a scoped lock with AckLock, but for the moment
                    // when processClose() is called this lock must be taken out,
                    // otherwise this will cause a deadlock. We don't need this
                    // lock anymore, and at 'return' it will be unlocked anyway.
                    recvbuf_acklock.unlock();
                    processClose();
                    return -1;
                }
                else
                {
                    LOGC(qrlog.Warn, log << CONID() << "No room to store incoming packet: offset="
                            << offset << " avail=" << avail_bufsize
                            << " ack.seq=" << m_iRcvLastSkipAck << " pkt.seq=" << rpkt.m_iSeqNo
                            << " rcv-remain=" << m_pRcvBuffer->debugGetSize()
                            << " drift=" << m_pRcvBuffer->getDrift()
                        );
                    return -1;
                }
            }

            bool adding_successful = true;
            if (m_pRcvBuffer->addData(*i, offset) < 0)
            {
                // addData returns -1 if at the m_iLastAckPos+offset position there already is a packet.
                // So this packet is "redundant".
                IF_HEAVY_LOGGING(exc_type = "UNACKED");
                adding_successful = false;
            }
            else
            {
                IF_HEAVY_LOGGING(exc_type = "ACCEPTED");
                excessive = false;
                if (u->m_Packet.getMsgCryptoFlags())
                {
                    EncryptionStatus rc = m_pCryptoControl ? m_pCryptoControl->decrypt((u->m_Packet)) : ENCS_NOTSUP;
                    if (rc != ENCS_CLEAR)
                    {
                        // Could not decrypt
                        // Keep packet in received buffer
                        // Crypto flags are still set
                        // It will be acknowledged
                        {
                            ScopedLock lg(m_StatsLock);
                            m_stats.traceRcvUndecrypt += 1;
                            m_stats.traceRcvBytesUndecrypt += pktsz;
                            m_stats.m_rcvUndecryptTotal += 1;
                            m_stats.m_rcvBytesUndecryptTotal += pktsz;
                        }

                        // Log message degraded to debug because it may happen very often
                        HLOGC(qrlog.Debug, log << CONID() << "ERROR: packet not decrypted, dropping data.");
                        adding_successful = false;
                        IF_HEAVY_LOGGING(exc_type = "UNDECRYPTED");
                    }
                }
            }

            if (adding_successful)
            {
                ScopedLock statslock(m_StatsLock);
                ++m_stats.traceRecvUniq;
                ++m_stats.recvUniqTotal;
                m_stats.traceBytesRecvUniq += u->m_Packet.getLength();
                m_stats.bytesRecvUniqTotal += u->m_Packet.getLength();
            }

#if ENABLE_HEAVY_LOGGING
            std::ostringstream timebufspec;
            if (m_bTsbPd)
            {
                int dsize = m_pRcvBuffer->getRcvDataSize();
                timebufspec << "(" << FormatTime(m_pRcvBuffer->debugGetDeliveryTime(0))
                    << "-" << FormatTime(m_pRcvBuffer->debugGetDeliveryTime(dsize-1)) << ")";
            }

            std::ostringstream expectspec;
            if (excessive)
                expectspec << "EXCESSIVE(" << exc_type << rexmit_reason << ")";
            else
                expectspec << "ACCEPTED";

            LOGC(qrlog.Debug, log << CONID() << "RECEIVED: seq=" << rpkt.m_iSeqNo
                    << " offset=" << offset
                    << " BUFr=" << avail_bufsize
                    << " avail=" << m_pRcvBuffer->getAvailBufSize()
                    << " buffer=(" << m_iRcvLastSkipAck
                    << ":" << m_iRcvCurrSeqNo                   // -1 = size to last index
                    << "+" << CSeqNo::incseq(m_iRcvLastSkipAck, m_pRcvBuffer->capacity()-1)
                    << ") "
                    << " RSL=" << expectspec.str()
                    << " SN=" << rexmitstat[pktrexmitflag]
                    << " DLVTM=" << timebufspec.str()
                    << " FLAGS: "
                    << rpkt.MessageFlagStr());
#endif

            // Decryption should have made the crypto flags EK_NOENC.
            // Otherwise it's an error.
            if (adding_successful)
            {
                // XXX move this code do CUDT::defaultPacketArrival and call it from here:
                // srt_loss_seqs = CALLBACK_CALL(m_cbPacketArrival, rpkt);

                HLOGC(qrlog.Debug,
                      log << "CONTIGUITY CHECK: sequence distance: " << CSeqNo::seqoff(m_iRcvCurrSeqNo, rpkt.m_iSeqNo));

                if (need_notify_loss && CSeqNo::seqcmp(rpkt.m_iSeqNo, CSeqNo::incseq(m_iRcvCurrSeqNo)) > 0) // Loss detection.
                {
                    int32_t seqlo = CSeqNo::incseq(m_iRcvCurrSeqNo);
                    int32_t seqhi = CSeqNo::decseq(rpkt.m_iSeqNo);

                    srt_loss_seqs.push_back(make_pair(seqlo, seqhi));

                    if (initial_loss_ttl)
                    {
                        // pack loss list for (possibly belated) NAK
                        // The LOSSREPORT will be sent in a while.

                        for (loss_seqs_t::iterator i = srt_loss_seqs.begin(); i != srt_loss_seqs.end(); ++i)
                        {
                            m_FreshLoss.push_back(CRcvFreshLoss(i->first, i->second, initial_loss_ttl));
                        }
                        HLOGC(qrlog.Debug,
                              log << "FreshLoss: added sequences: " << Printable(srt_loss_seqs)
                                  << " tolerance: " << initial_loss_ttl);
                        reorder_prevent_lossreport = true;
                    }
                }
            }

            // Update the current largest sequence number that has been received.
            // Or it is a retransmitted packet, remove it from receiver loss list.
            if (CSeqNo::seqcmp(rpkt.m_iSeqNo, m_iRcvCurrSeqNo) > 0)
            {
                m_iRcvCurrSeqNo = rpkt.m_iSeqNo; // Latest possible received
            }
            else
            {
                unlose(rpkt); // was BELATED or RETRANSMITTED
                was_sent_in_order &= 0 != pktrexmitflag;
            }
        }

        // This is moved earlier after introducing filter because it shouldn't
        // be executed in case when the packet was rejected by the receiver buffer.
        // However now the 'excessive' condition may be true also in case when
        // a truly non-excessive packet has been received, just it has been temporarily
        // stored for better times by the filter module. This way 'excessive' is also true,
        // although the old condition that a packet with a newer sequence number has arrived
        // or arrived out of order may still be satisfied.
        if (!incoming_belated && was_sent_in_order)
        {
            // Basing on some special case in the packet, it might be required
            // to enforce sending ACK immediately (earlier than normally after
            // a given period).
            if (m_CongCtl->needsQuickACK(packet))
            {
                m_tsNextACKTime = steady_clock::now();
            }
        }

        if (excessive)
        {
            return -1;
        }
    } // End of recvbuf_acklock

    if (m_bClosing)
    {
        // RcvQueue worker thread can call processData while closing (or close while processData)
        // This race condition exists in the UDT design but the protection against TsbPd thread
        // (with AckLock) and decryption enlarged the probability window.
        // Application can crash deep in decrypt stack since crypto context is deleted in close.
        // RcvQueue worker thread will not necessarily be deleted with this connection as it can be
        // used by others (socket multiplexer).
        return -1;
    }

    if (incoming.empty())
    {
        // Treat as excessive. This is when a filter cumulates packets
        // until the loss is rebuilt, or eats up a filter control packet
        return -1;
    }

    if (!srt_loss_seqs.empty())
    {
        // A loss is detected
        {
            // TODO: Can unlock rcvloss after m_pRcvLossList->insert(...)?
            // And probably protect m_FreshLoss as well.

            HLOGC(qrlog.Debug, log << "processData: LOSS DETECTED, %: " << Printable(srt_loss_seqs) << " - RECORDING.");
            // if record_loss == false, nothing will be contained here
            // Insert lost sequence numbers to the receiver loss list
            ScopedLock lg(m_RcvLossLock);
            for (loss_seqs_t::iterator i = srt_loss_seqs.begin(); i != srt_loss_seqs.end(); ++i)
            {
                // If loss found, insert them to the receiver loss list
                m_pRcvLossList->insert(i->first, i->second);
            }
        }

        const bool report_recorded_loss = !m_PacketFilter || m_PktFilterRexmitLevel == SRT_ARQ_ALWAYS;
        if (!reorder_prevent_lossreport && report_recorded_loss)
        {
            HLOGC(qrlog.Debug, log << "WILL REPORT LOSSES (SRT): " << Printable(srt_loss_seqs));
            sendLossReport(srt_loss_seqs);
        }

        if (m_bTsbPd)
        {
            HLOGC(qrlog.Debug, log << "loss: signaling TSBPD cond");
            CSync::lock_signal(m_RcvTsbPdCond, m_RecvLock);
        }
        else
        {
            HLOGC(qrlog.Debug, log << "loss: socket is not TSBPD, not signaling");
        }
    }

    // Separately report loss records of those reported by a filter.
    // ALWAYS report whatever has been reported back by a filter. Note that
    // the filter never reports anything when rexmit fallback level is ALWAYS or NEVER.
    // With ALWAYS only those are reported that were recorded here by SRT.
    // With NEVER, nothing is to be reported.
    if (!filter_loss_seqs.empty())
    {
        HLOGC(qrlog.Debug, log << "WILL REPORT LOSSES (filter): " << Printable(filter_loss_seqs));
        sendLossReport(filter_loss_seqs);

        if (m_bTsbPd)
        {
            HLOGC(qrlog.Debug, log << "loss: signaling TSBPD cond");
            CSync::lock_signal(m_RcvTsbPdCond, m_RecvLock);
        }
    }

    // Now review the list of FreshLoss to see if there's any "old enough" to send UMSG_LOSSREPORT to it.

    // PERFORMANCE CONSIDERATIONS:
    // This list is quite inefficient as a data type and finding the candidate to send UMSG_LOSSREPORT
    // is linear time. On the other hand, there are some special cases that are important for performance:
    // - only the first (plus some following) could have had TTL drown to 0
    // - the only (little likely) possibility that the next-to-first record has TTL=0 is when there was
    //   a loss range split (due to dropFromLossLists() of one sequence)
    // - first found record with TTL>0 means end of "ready to LOSSREPORT" records
    // So:
    // All you have to do is:
    //  - start with first element and continue with next elements, as long as they have TTL=0
    //    If so, send the loss report and remove this element.
    //  - Since the first element that has TTL>0, iterate until the end of container and decrease TTL.
    //
    // This will be efficient becase the loop to increment one field (without any condition check)
    // can be quite well optimized.

    vector<int32_t> lossdata;
    {
        ScopedLock lg(m_RcvLossLock);

        // XXX There was a mysterious crash around m_FreshLoss. When the initial_loss_ttl is 0
        // (that is, "belated loss report" feature is off), don't even touch m_FreshLoss.
        if (initial_loss_ttl && !m_FreshLoss.empty())
        {
            deque<CRcvFreshLoss>::iterator i = m_FreshLoss.begin();

            // Phase 1: take while TTL <= 0.
            // There can be more than one record with the same TTL, if it has happened before
            // that there was an 'unlost' (@c dropFromLossLists) sequence that has split one detected loss
            // into two records.
            for (; i != m_FreshLoss.end() && i->ttl <= 0; ++i)
            {
                HLOGF(qrlog.Debug,
                      "Packet seq %d-%d (%d packets) considered lost - sending LOSSREPORT",
                      i->seq[0],
                      i->seq[1],
                      CSeqNo::seqoff(i->seq[0], i->seq[1]) + 1);
                addLossRecord(lossdata, i->seq[0], i->seq[1]);
            }

            // Remove elements that have been processed and prepared for lossreport.
            if (i != m_FreshLoss.begin())
            {
                m_FreshLoss.erase(m_FreshLoss.begin(), i);
                i = m_FreshLoss.begin();
            }

            if (m_FreshLoss.empty())
            {
                HLOGP(qrlog.Debug, "NO MORE FRESH LOSS RECORDS.");
            }
            else
            {
                HLOGF(qrlog.Debug,
                      "STILL %" PRIzu " FRESH LOSS RECORDS, FIRST: %d-%d (%d) TTL: %d",
                      m_FreshLoss.size(),
                      i->seq[0],
                      i->seq[1],
                      1 + CSeqNo::seqoff(i->seq[0], i->seq[1]),
                      i->ttl);
            }

            // Phase 2: rest of the records should have TTL decreased.
            for (; i != m_FreshLoss.end(); ++i)
                --i->ttl;
        }
    }
    if (!lossdata.empty())
    {
        sendCtrl(UMSG_LOSSREPORT, NULL, &lossdata[0], lossdata.size());
    }

    // was_sent_in_order means either of:
    // - packet was sent in order (first if branch above)
    // - packet was sent as old, but was a retransmitted packet

    if (m_bPeerRexmitFlag && was_sent_in_order)
    {
        ++m_iConsecOrderedDelivery;
        if (m_iConsecOrderedDelivery >= 50)
        {
            m_iConsecOrderedDelivery = 0;
            if (m_iReorderTolerance > 0)
            {
                m_iReorderTolerance--;
                enterCS(m_StatsLock);
                m_stats.traceReorderDistance--;
                leaveCS(m_StatsLock);
                HLOGF(qrlog.Debug,
                      "ORDERED DELIVERY of 50 packets in a row - decreasing tolerance to %d",
                      m_iReorderTolerance);
            }
        }
    }

    return 0;
}

#if ENABLE_EXPERIMENTAL_BONDING
void CUDT::updateIdleLinkFrom(CUDT* source)
{
    ScopedLock lg (m_RecvLock);

    if (!m_pRcvBuffer->empty())
    {
        HLOGC(grlog.Debug, log << "grp: NOT updating rcv-seq in @" << m_SocketID << ": receiver buffer not empty");
        return;
    }

    // XXX Try to optimize this. Note that here happens:
    // - decseq just to have a value to compare directly
    // - seqcmp with that value
    // - if passed, in setInitialRcvSeq there's the same decseq again
    int32_t new_last_rcv = CSeqNo::decseq(source->m_iRcvLastSkipAck);

    // if (new_last_rcv <% m_iRcvCurrSeqNo)
    if (CSeqNo::seqcmp(new_last_rcv, m_iRcvCurrSeqNo) < 0)
    {
        // Reject the change because that would shift the reception pointer backwards.
        HLOGC(grlog.Debug, log << "grp: NOT updating rcv-seq in @" << m_SocketID
                << ": backward setting rejected: %" << m_iRcvCurrSeqNo
                << " -> %" << new_last_rcv);
        return;
    }

    HLOGC(grlog.Debug, log << "grp: updating rcv-seq in @" << m_SocketID
            << " from @" << source->m_SocketID << ": %" << source->m_iRcvLastSkipAck);
    setInitialRcvSeq(source->m_iRcvLastSkipAck);
}

// XXX This function is currently unused. It should be fixed and put into use.
// See the blocked call in CUDT::processData().
// XXX REVIEW LOCKS WHEN REACTIVATING!
CUDT::loss_seqs_t CUDT::defaultPacketArrival(void* vself, CPacket& pkt)
{
// [[using affinity(m_pRcvBuffer->workerThread())]];
    CUDT* self = (CUDT*)vself;
    loss_seqs_t output;

    // XXX When an alternative packet arrival callback is installed
    // in case of groups, move this part to the groupwise version.

    if (self->m_parent->m_IncludedGroup)
    {
        CUDTGroup::gli_t gi = self->m_parent->m_IncludedIter;
        if (gi->rcvstate < SRT_GST_RUNNING) // PENDING or IDLE, tho PENDING is unlikely
        {
            HLOGC(qrlog.Debug, log << "defaultPacketArrival: IN-GROUP rcv state transition to RUNNING. NOT checking for loss");
            gi->rcvstate = SRT_GST_RUNNING;
            return output;
        }
    }

    const int initial_loss_ttl = (self->m_bPeerRexmitFlag) ? self->m_iReorderTolerance : 0;

    int seqdiff = CSeqNo::seqcmp(pkt.m_iSeqNo, self->m_iRcvCurrSeqNo);

    HLOGC(qrlog.Debug, log << "defaultPacketArrival: checking sequence " << pkt.m_iSeqNo
            << " against latest " << self->m_iRcvCurrSeqNo << " (distance: " << seqdiff << ")");

    // Loss detection.
    if (seqdiff > 1) // packet is later than the very subsequent packet
    {
        const int32_t seqlo = CSeqNo::incseq(self->m_iRcvCurrSeqNo);
        const int32_t seqhi = CSeqNo::decseq(pkt.m_iSeqNo);

        {
            // If loss found, insert them to the receiver loss list
            ScopedLock lg (self->m_RcvLossLock);
            self->m_pRcvLossList->insert(seqlo, seqhi);

            if (initial_loss_ttl)
            {
                // pack loss list for (possibly belated) NAK
                // The LOSSREPORT will be sent in a while.
                self->m_FreshLoss.push_back(CRcvFreshLoss(seqlo, seqhi, initial_loss_ttl));
                HLOGF(qrlog.Debug, "defaultPacketArrival: added loss sequence %d-%d (%d) with tolerance %d", seqlo, seqhi,
                        1+CSeqNo::seqcmp(seqhi, seqlo), initial_loss_ttl);
            }
        }

        if (!initial_loss_ttl)
        {
            // old code; run immediately when tolerance = 0
            // or this feature isn't used because of the peer
            output.push_back(make_pair(seqlo, seqhi));
        }
    }

    return output;
}
#endif

/// This function is called when a packet has arrived, which was behind the current
/// received sequence - that is, belated or retransmitted. Try to remove the packet
/// from both loss records: the general loss record and the fresh loss record.
///
/// Additionally, check - if supported by the peer - whether the "latecoming" packet
/// has been sent due to retransmission or due to reordering, by checking the rexmit
/// support flag and rexmit flag itself. If this packet was surely ORIGINALLY SENT
/// it means that the current network connection suffers of packet reordering. This
/// way try to introduce a dynamic tolerance by calculating the difference between
/// the current packet reception sequence and this packet's sequence. This value
/// will be set to the tolerance value, which means that later packet retransmission
/// will not be required immediately, but only after receiving N next packets that
/// do not include the lacking packet.
/// The tolerance is not increased infinitely - it's bordered by m_iMaxReorderTolerance.
/// This value can be set in options - SRT_LOSSMAXTTL.
void CUDT::unlose(const CPacket &packet)
{
    ScopedLock lg(m_RcvLossLock);
    int32_t sequence = packet.m_iSeqNo;
    m_pRcvLossList->remove(sequence);

    // Rest of this code concerns only the "belated lossreport" feature.

    bool has_increased_tolerance = false;
    bool was_reordered           = false;

    if (m_bPeerRexmitFlag)
    {
        // If the peer understands the REXMIT flag, it means that the REXMIT flag is contained
        // in the PH_MSGNO field.

        // The packet is considered coming originally (just possibly out of order), if REXMIT
        // flag is NOT set.
        was_reordered = !packet.getRexmitFlag();
        if (was_reordered)
        {
            HLOGF(qrlog.Debug, "received out-of-band packet seq %d", sequence);

            const int seqdiff = abs(CSeqNo::seqcmp(m_iRcvCurrSeqNo, packet.m_iSeqNo));
            enterCS(m_StatsLock);
            m_stats.traceReorderDistance = max(seqdiff, m_stats.traceReorderDistance);
            leaveCS(m_StatsLock);
            if (seqdiff > m_iReorderTolerance)
            {
                const int new_tolerance = min(seqdiff, m_iMaxReorderTolerance);
                HLOGF(qrlog.Debug,
                      "Belated by %d seqs - Reorder tolerance %s %d",
                      seqdiff,
                      (new_tolerance == m_iReorderTolerance) ? "REMAINS with" : "increased to",
                      new_tolerance);
                m_iReorderTolerance = new_tolerance;
                has_increased_tolerance =
                    true; // Yes, even if reorder tolerance is already at maximum - this prevents decreasing tolerance.
            }
        }
        else
        {
            HLOGC(qrlog.Debug, log << CONID() << "received reXmitted packet seq=" << sequence);
        }
    }
    else
    {
        HLOGF(qrlog.Debug, "received reXmitted or belated packet seq %d (distinction not supported by peer)", sequence);
    }

    // Don't do anything if "belated loss report" feature is not used.
    // In that case the FreshLoss list isn't being filled in at all, the
    // loss report is sent directly.
    // Note that this condition blocks two things being done in this function:
    // - remove given sequence from the fresh loss record
    //   (in this case it's empty anyway)
    // - decrease current reorder tolerance based on whether packets come in order
    //   (current reorder tolerance is 0 anyway)
    if (m_bPeerRexmitFlag == 0 || m_iReorderTolerance == 0)
        return;

    size_t i       = 0;
    int    had_ttl = 0;
    for (i = 0; i < m_FreshLoss.size(); ++i)
    {
        had_ttl = m_FreshLoss[i].ttl;
        switch (m_FreshLoss[i].revoke(sequence))
        {
        case CRcvFreshLoss::NONE:
            continue; // Not found. Search again.

        case CRcvFreshLoss::STRIPPED:
            goto breakbreak; // Found and the modification is applied. We're done here.

        case CRcvFreshLoss::DELETE:
            // No more elements. Kill it.
            m_FreshLoss.erase(m_FreshLoss.begin() + i);
            // Every loss is unique. We're done here.
            goto breakbreak;

        case CRcvFreshLoss::SPLIT:
            // Oh, this will be more complicated. This means that it was in between.
            {
                // So create a new element that will hold the upper part of the range,
                // and this one modify to be the lower part of the range.

                // Keep the current end-of-sequence value for the second element
                int32_t next_end = m_FreshLoss[i].seq[1];

                // seq-1 set to the end of this element
                m_FreshLoss[i].seq[1] = CSeqNo::decseq(sequence);
                // seq+1 set to the begin of the next element
                int32_t next_begin = CSeqNo::incseq(sequence);

                // Use position of the NEXT element because insertion happens BEFORE pointed element.
                // Use the same TTL (will stay the same in the other one).
                m_FreshLoss.insert(m_FreshLoss.begin() + i + 1,
                                   CRcvFreshLoss(next_begin, next_end, m_FreshLoss[i].ttl));
            }
            goto breakbreak;
        }
    }

    // Could have made the "return" instruction instead of goto, but maybe there will be something
    // to add in future, so keeping that.
breakbreak:;

    if (i != m_FreshLoss.size())
    {
        HLOGF(qrlog.Debug, "sequence %d removed from belated lossreport record", sequence);
    }

    if (was_reordered)
    {
        m_iConsecOrderedDelivery = 0;
        if (has_increased_tolerance)
        {
            m_iConsecEarlyDelivery = 0; // reset counter
        }
        else if (had_ttl > 2)
        {
            ++m_iConsecEarlyDelivery; // otherwise, and if it arrived quite earlier, increase counter
            HLOGF(qrlog.Debug, "... arrived at TTL %d case %d", had_ttl, m_iConsecEarlyDelivery);

            // After 10 consecutive
            if (m_iConsecEarlyDelivery >= 10)
            {
                m_iConsecEarlyDelivery = 0;
                if (m_iReorderTolerance > 0)
                {
                    m_iReorderTolerance--;
                    enterCS(m_StatsLock);
                    m_stats.traceReorderDistance--;
                    leaveCS(m_StatsLock);
                    HLOGF(qrlog.Debug,
                          "... reached %d times - decreasing tolerance to %d",
                          m_iConsecEarlyDelivery,
                          m_iReorderTolerance);
                }
            }
        }
        // If hasn't increased tolerance, but the packet appeared at TTL less than 2, do nothing.
    }
}

void CUDT::dropFromLossLists(int32_t from, int32_t to)
{
    ScopedLock lg(m_RcvLossLock);
    m_pRcvLossList->remove(from, to);

    HLOGF(qrlog.Debug, "%sTLPKTDROP seq %d-%d (%d packets)", CONID().c_str(), from, to, CSeqNo::seqoff(from, to));

    if (m_bPeerRexmitFlag == 0 || m_iReorderTolerance == 0)
        return;

    // All code below concerns only "belated lossreport" feature.

    // It's highly unlikely that this is waiting to send a belated UMSG_LOSSREPORT,
    // so treat it rather as a sanity check.

    // It's enough to check if the first element of the list starts with a sequence older than 'to'.
    // If not, just do nothing.

    size_t delete_index = 0;
    for (size_t i = 0; i < m_FreshLoss.size(); ++i)
    {
        CRcvFreshLoss::Emod result = m_FreshLoss[i].revoke(from, to);
        switch (result)
        {
        case CRcvFreshLoss::DELETE:
            delete_index = i + 1; // PAST THE END
            continue;             // There may be further ranges that are included in this one, so check on.

        case CRcvFreshLoss::NONE:
        case CRcvFreshLoss::STRIPPED:
            break; // THIS BREAKS ONLY 'switch', not 'for'!

        case CRcvFreshLoss::SPLIT:; // This function never returns it. It's only a compiler shut-up.
        }

        break; // Now this breaks also FOR.
    }

    m_FreshLoss.erase(m_FreshLoss.begin(),
                      m_FreshLoss.begin() + delete_index); // with delete_index == 0 will do nothing
}

// This function, as the name states, should bake a new cookie.
int32_t CUDT::bake(const sockaddr_any& addr, int32_t current_cookie, int correction)
{
    static unsigned int distractor = 0;
    unsigned int        rollover   = distractor + 10;

    for (;;)
    {
        // SYN cookie
        char clienthost[NI_MAXHOST];
        char clientport[NI_MAXSERV];
        getnameinfo(addr.get(),
                    addr.size(),
                    clienthost,
                    sizeof(clienthost),
                    clientport,
                    sizeof(clientport),
                    NI_NUMERICHOST | NI_NUMERICSERV);
        int64_t timestamp = (count_microseconds(steady_clock::now() - m_stats.tsStartTime) / 60000000) + distractor -
                            correction; // secret changes every one minute
        stringstream cookiestr;
        cookiestr << clienthost << ":" << clientport << ":" << timestamp;
        union {
            unsigned char cookie[16];
            int32_t       cookie_val;
        };
        CMD5::compute(cookiestr.str().c_str(), cookie);

        if (cookie_val != current_cookie)
            return cookie_val;

        ++distractor;

        // This is just to make the loop formally breakable,
        // but this is virtually impossible to happen.
        if (distractor == rollover)
            return cookie_val;
    }
}

// XXX This is quite a mystery, why this function has a return value
// and what the purpose for it was. There's just one call of this
// function in the whole code and in that call the return value is
// ignored. Actually this call happens in the CRcvQueue::worker thread,
// where it makes a response for incoming UDP packet that might be
// a connection request. Should any error occur in this process, there
// is no way to "report error" that happened here. Basing on that
// these values in original UDT code were quite like the values
// for m_iReqType, they have been changed to URQ_* symbols, which
// may mean that the intent for the return value was to send this
// value back as a control packet back to the connector.
//
// This function is run when the CRcvQueue object is reading packets
// from the multiplexer (@c CRcvQueue::worker_RetrieveUnit) and the
// target socket ID is 0.
//
// XXX Make this function return EConnectStatus enum type (extend if needed),
// and this will be directly passed to the caller.

// [[using locked(m_pRcvQueue->m_LSLock)]];
int CUDT::processConnectRequest(const sockaddr_any& addr, CPacket& packet)
{
    // XXX ASSUMPTIONS:
    // [[using assert(packet.m_iID == 0)]]

    HLOGC(cnlog.Debug, log << "processConnectRequest: received a connection request");

    if (m_bClosing)
    {
        m_RejectReason = SRT_REJ_CLOSE;
        HLOGC(cnlog.Debug, log << "processConnectRequest: ... NOT. Rejecting because closing.");
        return m_RejectReason;
    }

    /*
     * Closing a listening socket only set bBroken
     * If a connect packet is received while closing it gets through
     * processing and crashes later.
     */
    if (m_bBroken)
    {
        m_RejectReason = SRT_REJ_CLOSE;
        HLOGC(cnlog.Debug, log << "processConnectRequest: ... NOT. Rejecting because broken.");
        return m_RejectReason;
    }
    size_t exp_len =
        CHandShake::m_iContentSize; // When CHandShake::m_iContentSize is used in log, the file fails to link!

    // NOTE!!! Old version of SRT code checks if the size of the HS packet
    // is EQUAL to the above CHandShake::m_iContentSize.

    // Changed to < exp_len because we actually need that the packet
    // be at least of a size for handshake, although it may contain
    // more data, depending on what's inside.
    if (packet.getLength() < exp_len)
    {
        m_RejectReason = SRT_REJ_ROGUE;
        HLOGC(cnlog.Debug,
              log << "processConnectRequest: ... NOT. Wrong size: " << packet.getLength() << " (expected: " << exp_len
                  << ")");
        return m_RejectReason;
    }

    // Dunno why the original UDT4 code only MUCH LATER was checking if the packet was UMSG_HANDSHAKE.
    // It doesn't seem to make sense to deserialize it into the handshake structure if we are not
    // sure that the packet contains the handshake at all!
    if (!packet.isControl(UMSG_HANDSHAKE))
    {
        m_RejectReason = SRT_REJ_ROGUE;
        LOGC(cnlog.Error, log << "processConnectRequest: the packet received as handshake is not a handshake message");
        return m_RejectReason;
    }

    CHandShake hs;
    hs.load_from(packet.m_pcData, packet.getLength());

    // XXX MOST LIKELY this hs should be now copied into m_ConnRes field, which holds
    // the handshake structure sent from the peer (no matter the role or mode).
    // This should simplify the createSrtHandshake() function which can this time
    // simply write the crafted handshake structure into m_ConnReq, which needs no
    // participation of the local handshake and passing it as a parameter through
    // newConnection() -> acceptAndRespond() -> createSrtHandshake(). This is also
    // required as a source of the peer's information used in processing in other
    // structures.

    int32_t cookie_val = bake(addr);

    HLOGC(cnlog.Debug, log << "processConnectRequest: new cookie: " << hex << cookie_val);

    // REQUEST:INDUCTION.
    // Set a cookie, a target ID, and send back the same as
    // RESPONSE:INDUCTION.
    if (hs.m_iReqType == URQ_INDUCTION)
    {
        HLOGC(cnlog.Debug, log << "processConnectRequest: received type=induction, sending back with cookie+socket");

        // XXX That looks weird - the calculated md5 sum out of the given host/port/timestamp
        // is 16 bytes long, but CHandShake::m_iCookie has 4 bytes. This then effectively copies
        // only the first 4 bytes. Moreover, it's dangerous on some platforms because the char
        // array need not be aligned to int32_t - changed to union in a hope that using int32_t
        // inside a union will enforce whole union to be aligned to int32_t.
        hs.m_iCookie = cookie_val;
        packet.m_iID = hs.m_iID;

        // Ok, now's the time. The listener sets here the version 5 handshake,
        // even though the request was 4. This is because the old client would
        // simply return THE SAME version, not even looking into it, giving the
        // listener false impression as if it supported version 5.
        //
        // If the caller was really HSv4, it will simply ignore the version 5 in INDUCTION;
        // it will respond with CONCLUSION, but with its own set version, which is version 4.
        //
        // If the caller was really HSv5, it will RECOGNIZE this version 5 in INDUCTION, so
        // it will respond with version 5 when sending CONCLUSION.

        hs.m_iVersion = HS_VERSION_SRT1;

        // Additionally, set this field to a MAGIC value. This field isn't used during INDUCTION
        // by HSv4 client, HSv5 client can use it to additionally verify that this is a HSv5 listener.
        // In this field we also advertise the PBKEYLEN value. When 0, it's considered not advertised.
        hs.m_iType = SrtHSRequest::wrapFlags(true /*put SRT_MAGIC_CODE in HSFLAGS*/, m_iSndCryptoKeyLen);
        bool whether SRT_ATR_UNUSED = m_iSndCryptoKeyLen != 0;
        HLOGC(cnlog.Debug,
              log << "processConnectRequest: " << (whether ? "" : "NOT ")
                  << " Advertising PBKEYLEN - value = " << m_iSndCryptoKeyLen);

        size_t size = packet.getLength();
        hs.store_to((packet.m_pcData), (size));
        setPacketTS(packet, steady_clock::now());

        // Display the HS before sending it to peer
        HLOGC(cnlog.Debug, log << "processConnectRequest: SENDING HS (i): " << hs.show());

        m_pSndQueue->sendto(addr, packet);
        return SRT_REJ_UNKNOWN; // EXCEPTION: this is a "no-error" code.
    }

    // Otherwise this should be REQUEST:CONCLUSION.
    // Should then come with the correct cookie that was
    // set in the above INDUCTION, in the HS_VERSION_SRT1
    // should also contain extra data.

    HLOGC(cnlog.Debug,
          log << "processConnectRequest: received type=" << RequestTypeStr(hs.m_iReqType) << " - checking cookie...");
    if (hs.m_iCookie != cookie_val)
    {
        cookie_val = bake(addr, cookie_val, -1); // SHOULD generate an earlier, distracted cookie

        if (hs.m_iCookie != cookie_val)
        {
            m_RejectReason = SRT_REJ_RDVCOOKIE;
            HLOGC(cnlog.Debug, log << "processConnectRequest: ...wrong cookie " << hex << cookie_val << ". Ignoring.");
            return m_RejectReason;
        }

        HLOGC(cnlog.Debug, log << "processConnectRequest: ... correct (FIXED) cookie. Proceeding.");
    }
    else
    {
        HLOGC(cnlog.Debug, log << "processConnectRequest: ... correct (ORIGINAL) cookie. Proceeding.");
    }

    int32_t id = hs.m_iID;

    // HANDSHAKE: The old client sees the version that does not match HS_VERSION_UDT4 (5).
    // In this case it will respond with URQ_ERROR_REJECT. Rest of the data are the same
    // as in the handshake request. When this message is received, the connector side should
    // switch itself to the version number HS_VERSION_UDT4 and continue the old way (that is,
    // continue sending URQ_INDUCTION, but this time with HS_VERSION_UDT4).

    bool accepted_hs = true;

    if (hs.m_iVersion == HS_VERSION_SRT1)
    {
        // No further check required.
        // The m_iType contains handshake extension flags.
    }
    else if (hs.m_iVersion == HS_VERSION_UDT4)
    {
        // In UDT, and so in older SRT version, the hs.m_iType field should contain
        // the socket type, although SRT only allowed this field to be UDT_DGRAM.
        // Older SRT version contained that value in a field, but now that this can
        // only contain UDT_DGRAM the field itself has been abandoned.
        // For the sake of any old client that reports version 4 handshake, interpret
        // this hs.m_iType field as a socket type and check if it's UDT_DGRAM.

        // Note that in HSv5 hs.m_iType contains extension flags.
        if (hs.m_iType != UDT_DGRAM)
        {
            m_RejectReason = SRT_REJ_ROGUE;
            accepted_hs    = false;
        }
    }
    else
    {
        // Unsupported version
        // (NOTE: This includes "version=0" which is a rejection flag).
        m_RejectReason = SRT_REJ_VERSION;
        accepted_hs    = false;
    }

    if (!accepted_hs)
    {
        HLOGC(cnlog.Debug,
              log << "processConnectRequest: version/type mismatch. Sending REJECT code:" << m_RejectReason
              << " MSG: " << srt_rejectreason_str(m_RejectReason));
        // mismatch, reject the request
        hs.m_iReqType = URQFailure(m_RejectReason);
        size_t size   = CHandShake::m_iContentSize;
        hs.store_to((packet.m_pcData), (size));
        packet.m_iID        = id;
        setPacketTS(packet, steady_clock::now());
        HLOGC(cnlog.Debug, log << "processConnectRequest: SENDING HS (e): " << hs.show());
        m_pSndQueue->sendto(addr, packet);
    }
    else
    {
        int error  = SRT_REJ_UNKNOWN;
        CUDT* acpu = NULL;
        int result = s_UDTUnited.newConnection(m_SocketID, addr, packet, (hs), (error), (acpu));

        // This is listener - m_RejectReason need not be set
        // because listener has no functionality of giving the app
        // insight into rejected callers.

        // --->
        //        (global.) CUDTUnited::updateListenerMux
        //        (new Socket.) CUDT::acceptAndRespond
        if (result == -1)
        {
            hs.m_iReqType = URQFailure(error);
            LOGF(cnlog.Warn, "processConnectRequest: rsp(REJECT): %d - %s", hs.m_iReqType, srt_rejectreason_str(error));
        }

        // CONFUSION WARNING!
        //
        // The newConnection() will call acceptAndRespond() if the processing
        // was successful - IN WHICH CASE THIS PROCEDURE SHOULD DO NOTHING.
        // Ok, almost nothing - see update_events below.
        //
        // If newConnection() failed, acceptAndRespond() will not be called.
        // Ok, more precisely, the thing that acceptAndRespond() is expected to do
        // will not be done (this includes sending any response to the peer).
        //
        // Now read CAREFULLY. The newConnection() will return:
        //
        // - -1: The connection processing failed due to errors like:
        //       - memory alloation error
        //       - listen backlog exceeded
        //       - any error propagated from CUDT::open and CUDT::acceptAndRespond
        // - 0: The connection already exists
        // - 1: Connection accepted.
        //
        // So, update_events is called only if the connection is established.
        // Both 0 (repeated) and -1 (error) require that a response be sent.
        // The CPacket object that has arrived as a connection request is here
        // reused for the connection rejection response (see URQ_ERROR_REJECT set
        // as m_iReqType).

        // The 'acpu' should be set to a new socket, if found;
        // this means simultaneously that result == 0, but it's safest to
        // check this condition only. This means that 'newConnection' found
        // that the connection attempt has already been accepted, just the
        // caller side somehow didn't get the answer. The rule is that every
        // connection request HS must be completed with a symmetric HS response,
        // so craft one here.

        // Note that this function runs in the listener socket context, while 'acpu'
        // is the CUDT entity for the accepted socket.
        if (acpu)
        {
            // This is an existing connection, so the handshake is only needed
            // because of the rule that every handshake request must be covered
            // by the handshake response. It wouldn't be good to call interpretSrtHandshake
            // here because the data from the handshake have been already interpreted
            // and recorded. We just need to craft a response.
            HLOGC(cnlog.Debug,
                  log << CONID() << "processConnectRequest: sending REPEATED handshake response req="
                      << RequestTypeStr(hs.m_iReqType));

            // Rewrite already updated previously data in acceptAndRespond
            acpu->rewriteHandshakeData(acpu->m_PeerAddr, (hs));

            uint32_t kmdata[SRTDATA_MAXSIZE];
            size_t   kmdatasize = SRTDATA_MAXSIZE;
            EConnectStatus conn = CONN_ACCEPT;

            if (hs.m_iVersion >= HS_VERSION_SRT1)
            {
                // Always attach extension.
                hs.m_extension = true;
                conn = acpu->craftKmResponse((kmdata), (kmdatasize));
            }
            else
            {
                kmdatasize = 0;
            }

            if (conn != CONN_ACCEPT)
                return conn;

            packet.setLength(m_iMaxSRTPayloadSize);
            if (!acpu->createSrtHandshake(SRT_CMD_HSRSP, SRT_CMD_KMRSP,
                        kmdata, kmdatasize,
                        (packet), (hs)))
            {
                HLOGC(cnlog.Debug,
                        log << "processConnectRequest: rejecting due to problems in createSrtHandshake.");
                result = -1; // enforce fallthrough for the below condition!
                hs.m_iReqType = URQFailure(m_RejectReason == SRT_REJ_UNKNOWN ? SRT_REJ_IPE : m_RejectReason);
            }
            else
            {
                // Send the crafted handshake
                HLOGC(cnlog.Debug, log << "processConnectRequest: SENDING (repeated) HS (a): " << hs.show());
                acpu->addressAndSend((packet));
            }
        }

        // send back a response if connection failed or connection already existed
        // (or the above procedure failed)
        if (result == -1)
        {
            HLOGC(cnlog.Debug,
                  log << CONID() << "processConnectRequest: sending ABNORMAL handshake info req="
                      << RequestTypeStr(hs.m_iReqType));
            size_t size = CHandShake::m_iContentSize;
            hs.store_to((packet.m_pcData), (size));
            packet.setLength(size);
            packet.m_iID        = id;
            setPacketTS(packet, steady_clock::now());
            HLOGC(cnlog.Debug, log << "processConnectRequest: SENDING HS (a): " << hs.show());
            m_pSndQueue->sendto(addr, packet);
        }
        // new connection response should be sent in acceptAndRespond()
        // turn the socket writable if this is the first time when this was found out.
        else
        {
            // a new connection has been created, enable epoll for write
           HLOGC(cnlog.Debug, log << "processConnectRequest: @" << m_SocketID
                   << " connected, setting epoll to connect:");

           // Note: not using SRT_EPOLL_CONNECT symbol because this is a procedure
           // executed for the accepted socket.
           s_UDTUnited.m_EPoll.update_events(m_SocketID, m_sPollID, SRT_EPOLL_OUT, true);
        }
    }
    LOGC(cnlog.Note, log << "listen ret: " << hs.m_iReqType << " - " << RequestTypeStr(hs.m_iReqType));

    return RejectReasonForURQ(hs.m_iReqType);
}

void CUDT::addLossRecord(std::vector<int32_t> &lr, int32_t lo, int32_t hi)
{
    if (lo == hi)
        lr.push_back(lo);
    else
    {
        lr.push_back(lo | LOSSDATA_SEQNO_RANGE_FIRST);
        lr.push_back(hi);
    }
}

int CUDT::checkACKTimer(const steady_clock::time_point &currtime)
{
    int because_decision = BECAUSE_NO_REASON;
    if (currtime > m_tsNextACKTime  // ACK time has come
                                  // OR the number of sent packets since last ACK has reached
                                  // the congctl-defined value of ACK Interval
                                  // (note that none of the builtin congctls defines ACK Interval)
        || (m_CongCtl->ACKMaxPackets() > 0 && m_iPktCount >= m_CongCtl->ACKMaxPackets()))
    {
        // ACK timer expired or ACK interval is reached
        sendCtrl(UMSG_ACK);

        const steady_clock::duration ack_interval = m_CongCtl->ACKTimeout_us() > 0
            ? microseconds_from(m_CongCtl->ACKTimeout_us())
            : m_tdACKInterval;
        m_tsNextACKTime = currtime + ack_interval;

        m_iPktCount      = 0;
        m_iLightACKCount = 1;
        because_decision = BECAUSE_ACK;
    }

    // Or the transfer rate is so high that the number of packets
    // have reached the value of SelfClockInterval * LightACKCount before
    // the time has come according to m_tsNextACKTime. In this case a "lite ACK"
    // is sent, which doesn't contain statistical data and nothing more
    // than just the ACK number. The "fat ACK" packets will be still sent
    // normally according to the timely rules.
    else if (m_iPktCount >= SELF_CLOCK_INTERVAL * m_iLightACKCount)
    {
        // send a "light" ACK
        sendCtrl(UMSG_ACK, NULL, NULL, SEND_LITE_ACK);
        ++m_iLightACKCount;
        because_decision = BECAUSE_LITEACK;
    }

    return because_decision;
}

int CUDT::checkNAKTimer(const steady_clock::time_point& currtime)
{
    // XXX The problem with working NAKREPORT with SRT_ARQ_ONREQ
    // is not that it would be inappropriate, but because it's not
    // implemented. The reason for it is that the structure of the
    // loss list container (m_pRcvLossList) is such that it is expected
    // that the loss records are ordered by sequence numbers (so
    // that two ranges sticking together are merged in place).
    // Unfortunately in case of SRT_ARQ_ONREQ losses must be recorded
    // as before, but they should not be reported, until confirmed
    // by the filter. By this reason they appear often out of order
    // and for adding them properly the loss list container wasn't
    // prepared. This then requires some more effort to implement.
    if (!m_bRcvNakReport || m_PktFilterRexmitLevel != SRT_ARQ_ALWAYS)
        return BECAUSE_NO_REASON;

    /*
     * m_bRcvNakReport enables NAK reports for SRT.
     * Retransmission based on timeout is bandwidth consuming,
     * not knowing what to retransmit when the only NAK sent by receiver is lost,
     * all packets past last ACK are retransmitted (rexmitMethod() == SRM_FASTREXMIT).
     */
    const int loss_len = m_pRcvLossList->getLossLength();
    SRT_ASSERT(loss_len >= 0);
    int debug_decision = BECAUSE_NO_REASON;

    if (loss_len > 0)
    {
        if (currtime <= m_tsNextNAKTime)
            return BECAUSE_NO_REASON; // wait for next NAK time

        sendCtrl(UMSG_LOSSREPORT);
        debug_decision = BECAUSE_NAKREPORT;
    }

    m_tsNextNAKTime = currtime + m_tdNAKInterval;
    return debug_decision;
}

bool CUDT::checkExpTimer(const steady_clock::time_point& currtime, int check_reason ATR_UNUSED)
{
    // VERY HEAVY LOGGING
#if ENABLE_HEAVY_LOGGING & 1
    static const char* const decisions [] = {
        "ACK",
        "LITE-ACK",
        "NAKREPORT"
    };

    string decision = "NOTHING";
    if (check_reason)
    {
        ostringstream decd;
        decision = "";
        for (int i = 0; i < LAST_BECAUSE_BIT; ++i)
        {
            int flag = 1 << i;
            if (check_reason & flag)
                decd << decisions[i] << " ";
        }
        decision = decd.str();
    }
    HLOGC(xtlog.Debug, log << CONID() << "checkTimer: ACTIVITIES PERFORMED: " << decision);
#endif

    // In UDT the m_bUserDefinedRTO and m_iRTO were in CCC class.
    // There's nothing in the original code that alters these values.

    steady_clock::time_point next_exp_time;
    if (m_CongCtl->RTO())
    {
        next_exp_time = m_tsLastRspTime + microseconds_from(m_CongCtl->RTO());
    }
    else
    {
        steady_clock::duration exp_timeout =
            microseconds_from(m_iEXPCount * (m_iRTT + 4 * m_iRTTVar) + COMM_SYN_INTERVAL_US);
        if (exp_timeout < (m_iEXPCount * m_tdMinExpInterval))
            exp_timeout = m_iEXPCount * m_tdMinExpInterval;
        next_exp_time = m_tsLastRspTime + exp_timeout;
    }

    if (currtime <= next_exp_time)
        return false;

    // ms -> us
    const int PEER_IDLE_TMO_US = m_iOPT_PeerIdleTimeout * 1000;
    // Haven't received any information from the peer, is it dead?!
    // timeout: at least 16 expirations and must be greater than 5 seconds
    if ((m_iEXPCount > COMM_RESPONSE_MAX_EXP) &&
        (currtime - m_tsLastRspTime > microseconds_from(PEER_IDLE_TMO_US)))
    {
        //
        // Connection is broken.
        // UDT does not signal any information about this instead of to stop quietly.
        // Application will detect this when it calls any UDT methods next time.
        //
        HLOGC(xtlog.Debug,
              log << "CONNECTION EXPIRED after " << count_milliseconds(currtime - m_tsLastRspTime) << "ms");
        m_bClosing       = true;
        m_bBroken        = true;
        m_iBrokenCounter = 30;

        // update snd U list to remove this socket
        m_pSndQueue->m_pSndUList->update(this, CSndUList::DO_RESCHEDULE);

        updateBrokenConnection();
        completeBrokenConnectionDependencies(SRT_ECONNLOST); // LOCKS!

        return true;
    }

    HLOGC(xtlog.Debug,
          log << "EXP TIMER: count=" << m_iEXPCount << "/" << (+COMM_RESPONSE_MAX_EXP) << " elapsed="
              << (count_microseconds(currtime - m_tsLastRspTime)) << "/" << (+PEER_IDLE_TMO_US) << "us");

    ++m_iEXPCount;

    /*
     * (keepalive fix)
     * duB:
     * It seems there is confusion of the direction of the Response here.
     * LastRspTime is supposed to be when receiving (data/ctrl) from peer
     * as shown in processCtrl and processData,
     * Here we set because we sent something?
     *
     * Disabling this code that prevent quick reconnection when peer disappear
     */
    // Reset last response time since we've just sent a heart-beat.
    // (fixed) m_tsLastRspTime = currtime_tk;

    return false;
}

void CUDT::checkRexmitTimer(const steady_clock::time_point& currtime)
{
    /* There are two algorithms of blind packet retransmission: LATEREXMIT and FASTREXMIT.
     *
     * LATEREXMIT is only used with FileCC.
     * The mode is triggered when some time has passed since the last ACK from
     * the receiver, while there is still some unacknowledged data in the sender's buffer,
     * and the loss list is empty.
     *
     * FASTREXMIT is only used with LiveCC.
     * The mode is triggered if the receiver does not send periodic NAK reports,
     * when some time has passed since the last ACK from the receiver,
     * while there is still some unacknowledged data in the sender's buffer.
     *
     * In case the above conditions are met, the unacknowledged packets
     * in the sender's buffer will be added to loss list and retransmitted.
     */

    const uint64_t rtt_syn = (m_iRTT + 4 * m_iRTTVar + 2 * COMM_SYN_INTERVAL_US);
    const uint64_t exp_int_us = (m_iReXmitCount * rtt_syn + COMM_SYN_INTERVAL_US);

    if (currtime <= (m_tsLastRspAckTime + microseconds_from(exp_int_us)))
        return;

    // If there is no unacknowledged data in the sending buffer,
    // then there is nothing to retransmit.
    if (m_pSndBuffer->getCurrBufSize() <= 0)
        return;

    const bool is_laterexmit = m_CongCtl->rexmitMethod() == SrtCongestion::SRM_LATEREXMIT;
    const bool is_fastrexmit = m_CongCtl->rexmitMethod() == SrtCongestion::SRM_FASTREXMIT;

    // If the receiver will send periodic NAK reports, then FASTREXMIT (live) is inactive.
    // TODO: Probably some method of "blind rexmit" MUST BE DONE, when TLPKTDROP is off.
    if (is_fastrexmit && m_bPeerNakReport)
        return;

    // Schedule for retransmission IF:
    // - there are packets in flight (getFlightSpan() > 0);
    // - in case of LATEREXMIT (File Mode): the sender loss list is empty
    //   (the receiver didn't send any LOSSREPORT, or LOSSREPORT was lost on track).
    // - in case of FASTREXMIT (Live Mode): there is the latency constraint, therefore
    //   schedule unacknowledged packets for retransmission regardless of the loss list emptiness.
    if (getFlightSpan() > 0 && (!is_laterexmit || m_pSndLossList->getLossLength() == 0))
    {
        // Sender: Insert all the packets sent after last received acknowledgement into the sender loss list.
        ScopedLock acklock(m_RecvAckLock); // Protect packet retransmission
        // Resend all unacknowledged packets on timeout, but only if there is no packet in the loss list
        const int32_t csn = m_iSndCurrSeqNo;
        const int     num = m_pSndLossList->insert(m_iSndLastAck, csn);
        if (num > 0)
        {
            enterCS(m_StatsLock);
            m_stats.traceSndLoss += num;
            m_stats.sndLossTotal += num;
            leaveCS(m_StatsLock);

            HLOGC(xtlog.Debug,
                  log << CONID() << "ENFORCED " << (is_laterexmit ? "LATEREXMIT" : "FASTREXMIT")
                      << " by ACK-TMOUT (scheduling): " << CSeqNo::incseq(m_iSndLastAck) << "-" << csn << " ("
                      << CSeqNo::seqoff(m_iSndLastAck, csn) << " packets)");
        }
    }

    ++m_iReXmitCount;

    checkSndTimers(DONT_REGEN_KM);
    const ECheckTimerStage stage = is_fastrexmit ? TEV_CHT_FASTREXMIT : TEV_CHT_REXMIT;
    updateCC(TEV_CHECKTIMER, EventVariant(stage));

    // immediately restart transmission
    m_pSndQueue->m_pSndUList->update(this, CSndUList::DO_RESCHEDULE);
}

void CUDT::checkTimers()
{
    // update CC parameters
    updateCC(TEV_CHECKTIMER, EventVariant(TEV_CHT_INIT));

    const steady_clock::time_point currtime = steady_clock::now();

    // This is a very heavy log, unblock only for temporary debugging!
#if 0
    HLOGC(xtlog.Debug, log << CONID() << "checkTimers: nextacktime=" << FormatTime(m_tsNextACKTime)
        << " AckInterval=" << m_iACKInterval
        << " pkt-count=" << m_iPktCount << " liteack-count=" << m_iLightACKCount);
#endif

    // Check if it is time to send ACK
    int debug_decision = checkACKTimer(currtime);

    // Check if it is time to send a loss report
    debug_decision |= checkNAKTimer(currtime);

    // Check if the connection is expired
    if (checkExpTimer(currtime, debug_decision))
        return;

    // Check if FAST or LATE packet retransmission is required
    checkRexmitTimer(currtime);

    if (currtime > m_tsLastSndTime + microseconds_from(COMM_KEEPALIVE_PERIOD_US))
    {
        sendCtrl(UMSG_KEEPALIVE);
#if ENABLE_EXPERIMENTAL_BONDING
        if (m_parent->m_IncludedGroup)
        {
            ScopedLock glock (s_UDTUnited.m_GlobControlLock);
            if (m_parent->m_IncludedGroup)
            {
                // Pass socket ID because it's about changing group socket data
                m_parent->m_IncludedGroup->internalKeepalive(m_parent->m_IncludedIter);
                // NOTE: GroupLock is unnecessary here because the only data read and
                // modified is the target of the iterator from m_IncludedIter. The
                // iterator will be valid regardless of any container modifications.
            }
        }
#endif
        HLOGP(xtlog.Debug, "KEEPALIVE");
    }
}

void CUDT::updateBrokenConnection()
{
    releaseSynch();
    // app can call any UDT API to learn the connection_broken error
    s_UDTUnited.m_EPoll.update_events(m_SocketID, m_sPollID, SRT_EPOLL_IN | SRT_EPOLL_OUT | SRT_EPOLL_ERR, true);
    CGlobEvent::triggerEvent();
}

void CUDT::completeBrokenConnectionDependencies(int errorcode)
{
    int token = -1;

#if ENABLE_EXPERIMENTAL_BONDING
    bool pending_broken = false;
    {
        ScopedLock guard_group_existence (s_UDTUnited.m_GlobControlLock);
        if (m_parent->m_IncludedGroup)
        {
            token = m_parent->m_IncludedIter->token;
            if (m_parent->m_IncludedIter->sndstate == SRT_GST_PENDING)
            {
                HLOGC(gmlog.Debug, log << "updateBrokenConnection: a pending link was broken - will be removed");
                pending_broken = true;
            }
            else
            {
                HLOGC(gmlog.Debug, log << "updateBrokenConnection: state=" << CUDTGroup::StateStr(m_parent->m_IncludedIter->sndstate) << " a used link was broken - not closing automatically");
            }

            m_parent->m_IncludedIter->sndstate = SRT_GST_BROKEN;
            m_parent->m_IncludedIter->rcvstate = SRT_GST_BROKEN;
        }
    }
#endif

    if (m_cbConnectHook)
    {
        CALLBACK_CALL(m_cbConnectHook, m_SocketID, errorcode, m_PeerAddr.get(), token);
    }

#if ENABLE_EXPERIMENTAL_BONDING
    {
        // Lock GlobControlLock in order to make sure that
        // the state if the socket having the group and the
        // existence of the group will not be changed during
        // the operation. The attempt of group deletion will
        // have to wait until this operation completes.
        ScopedLock lock(s_UDTUnited.m_GlobControlLock);
        CUDTGroup* pg = m_parent->m_IncludedGroup;
        if (pg)
        {
            // Bound to one call because this requires locking
            pg->updateFailedLink();
        }
    }

    // Sockets that never succeeded to connect must be deleted
    // explicitly, otherwise they will never be deleted.
    if (pending_broken)
    {
        // XXX This somehow can cause a deadlock
        // s_UDTUnited.close(m_parent);
        m_parent->setBrokenClosed();
    }
#endif
}

void CUDT::addEPoll(const int eid)
{
    enterCS(s_UDTUnited.m_EPoll.m_EPollLock);
    m_sPollID.insert(eid);
    leaveCS(s_UDTUnited.m_EPoll.m_EPollLock);

    if (!stillConnected())
        return;

    enterCS(m_RecvLock);
    if (m_pRcvBuffer->isRcvDataReady())
    {
        s_UDTUnited.m_EPoll.update_events(m_SocketID, m_sPollID, SRT_EPOLL_IN, true);
    }
    leaveCS(m_RecvLock);

    if (m_iSndBufSize > m_pSndBuffer->getCurrBufSize())
    {
        s_UDTUnited.m_EPoll.update_events(m_SocketID, m_sPollID, SRT_EPOLL_OUT, true);
    }
}

void CUDT::removeEPollEvents(const int eid)
{
    // clear IO events notifications;
    // since this happens after the epoll ID has been removed, they cannot be set again
    set<int> remove;
    remove.insert(eid);
    s_UDTUnited.m_EPoll.update_events(m_SocketID, remove, SRT_EPOLL_IN | SRT_EPOLL_OUT, false);
}

void CUDT::removeEPollID(const int eid)
{
    enterCS(s_UDTUnited.m_EPoll.m_EPollLock);
    m_sPollID.erase(eid);
    leaveCS(s_UDTUnited.m_EPoll.m_EPollLock);
}

void CUDT::ConnectSignal(ETransmissionEvent evt, EventSlot sl)
{
    if (evt >= TEV_E_SIZE)
        return; // sanity check

    m_Slots[evt].push_back(sl);
}

void CUDT::DisconnectSignal(ETransmissionEvent evt)
{
    if (evt >= TEV_E_SIZE)
        return; // sanity check

    m_Slots[evt].clear();
}

void CUDT::EmitSignal(ETransmissionEvent tev, EventVariant var)
{
    for (std::vector<EventSlot>::iterator i = m_Slots[tev].begin(); i != m_Slots[tev].end(); ++i)
    {
        i->emit(tev, var);
    }
}

int CUDT::getsndbuffer(SRTSOCKET u, size_t *blocks, size_t *bytes)
{
    CUDTSocket *s = s_UDTUnited.locateSocket(u);
    if (!s || !s->m_pUDT)
        return -1;

    CSndBuffer *b = s->m_pUDT->m_pSndBuffer;

    if (!b)
        return -1;

    int bytecount, timespan;
    int count = b->getCurrBufSize((bytecount), (timespan));

    if (blocks)
        *blocks = count;

    if (bytes)
        *bytes = bytecount;

    return std::abs(timespan);
}

int CUDT::rejectReason(SRTSOCKET u)
{
    CUDTSocket* s = s_UDTUnited.locateSocket(u);
    if (!s || !s->m_pUDT)
        return SRT_REJ_UNKNOWN;

    return s->m_pUDT->m_RejectReason;
}

int CUDT::rejectReason(SRTSOCKET u, int value)
{
    CUDTSocket* s = s_UDTUnited.locateSocket(u);
    if (!s || !s->m_pUDT)
        return APIError(MJ_NOTSUP, MN_SIDINVAL);

    if (value < SRT_REJC_PREDEFINED)
        return APIError(MJ_NOTSUP, MN_INVAL);

    s->m_pUDT->m_RejectReason = value;
    return 0;
}

int64_t CUDT::socketStartTime(SRTSOCKET u)
{
    CUDTSocket* s = s_UDTUnited.locateSocket(u);
    if (!s || !s->m_pUDT)
        return APIError(MJ_NOTSUP, MN_SIDINVAL);

    return count_microseconds(s->m_pUDT->m_stats.tsStartTime.time_since_epoch());
}

bool CUDT::runAcceptHook(CUDT *acore, const sockaddr* peer, const CHandShake& hs, const CPacket& hspkt)
{
    // Prepare the information for the hook.

    // We need streamid.
    char target[MAX_SID_LENGTH + 1];
    memset((target), 0, MAX_SID_LENGTH + 1);

    // Just for a case, check the length.
    // This wasn't done before, and we could risk memory crash.
    // In case of error, this will remain unset and the empty
    // string will be passed as streamid.

    int ext_flags = SrtHSRequest::SRT_HSTYPE_HSFLAGS::unwrap(hs.m_iType);

#if ENABLE_EXPERIMENTAL_BONDING
    bool have_group = false;
    SRT_GROUP_TYPE gt = SRT_GTYPE_UNDEFINED;
#endif

    // This tests if there are any extensions.
    if (hspkt.getLength() > CHandShake::m_iContentSize + 4 && IsSet(ext_flags, CHandShake::HS_EXT_CONFIG))
    {
        uint32_t *begin = reinterpret_cast<uint32_t *>(hspkt.m_pcData + CHandShake::m_iContentSize);
        size_t    size  = hspkt.getLength() - CHandShake::m_iContentSize; // Due to previous cond check we grant it's >0
        uint32_t *next  = 0;
        size_t    length   = size / sizeof(uint32_t);
        size_t    blocklen = 0;

        for (;;) // ONE SHOT, but continuable loop
        {
            int cmd = FindExtensionBlock(begin, length, (blocklen), (next));

            const size_t bytelen = blocklen * sizeof(uint32_t);

            if (cmd == SRT_CMD_SID)
            {
                if (!bytelen || bytelen > MAX_SID_LENGTH)
                {
                    LOGC(cnlog.Error,
                         log << "interpretSrtHandshake: STREAMID length " << bytelen << " is 0 or > " << +MAX_SID_LENGTH
                             << " - PROTOCOL ERROR, REJECTING");
                    return false;
                }
                // See comment at CUDT::interpretSrtHandshake().
                memcpy((target), begin + 1, bytelen);

                // Un-swap on big endian machines
                ItoHLA(((uint32_t *)target), (uint32_t *)target, blocklen);
            }
#if ENABLE_EXPERIMENTAL_BONDING
            else if (cmd == SRT_CMD_GROUP)
            {
                uint32_t* groupdata = begin + 1;
                have_group = true; // Even if parse error happes
                if (bytelen / sizeof(int32_t) >= GRPD_E_SIZE)
                {
                    uint32_t gd = groupdata[GRPD_GROUPDATA];
                    gt = SRT_GROUP_TYPE(SrtHSRequest::HS_GROUP_TYPE::unwrap(gd));
                }
            }
#endif
            else if (cmd == SRT_CMD_NONE)
            {
                // End of blocks
                break;
            }

            // Any other kind of message extracted. Search on.
            if (!NextExtensionBlock((begin), next, (length)))
                break;
        }
    }

#if ENABLE_EXPERIMENTAL_BONDING
    if (have_group && acore->m_OPT_GroupConnect == 0)
    {
        HLOGC(cnlog.Debug, log << "runAcceptHook: REJECTING connection WITHOUT calling the hook - groups not allowed");
        return false;
    }

    // Update the groupconnect flag
    acore->m_OPT_GroupConnect = have_group ? 1 : 0;
    acore->m_HSGroupType = gt;
#endif

    try
    {
        int result = CALLBACK_CALL(m_cbAcceptHook, acore->m_SocketID, hs.m_iVersion, peer, target);
        if (result == -1)
            return false;
    }
    catch (...)
    {
        LOGP(cnlog.Warn, "runAcceptHook: hook interrupted by exception");
        return false;
    }

    return true;
}

void CUDT::handleKeepalive(const char* /*data*/, size_t /*size*/)
{
    // Here can be handled some protocol definition
    // for extra data sent through keepalive.

#if ENABLE_EXPERIMENTAL_BONDING
    if (m_parent->m_IncludedGroup)
    {
        // Lock GlobControlLock in order to make sure that
        // the state if the socket having the group and the
        // existence of the group will not be changed during
        // the operation. The attempt of group deletion will
        // have to wait until this operation completes.
        ScopedLock lock(s_UDTUnited.m_GlobControlLock);
        CUDTGroup* pg = m_parent->m_IncludedGroup;
        if (pg)
        {
            // Whether anything is to be done with this socket
            // about the fact that keepalive arrived, let the
            // group handle it
            pg->handleKeepalive(m_parent->m_IncludedIter);
        }
    }
#endif
}
<|MERGE_RESOLUTION|>--- conflicted
+++ resolved
@@ -5927,14 +5927,9 @@
     // get local IP address and send the peer its IP address (because UDP cannot get local IP address)
     memcpy((m_piSelfIP), w_hs.m_piPeerIP, sizeof m_piSelfIP);
     m_parent->m_SelfAddr = agent;
-<<<<<<< HEAD
-    CIPAddress::pton((m_parent->m_SelfAddr), m_piSelfIP, agent.family(), peer);
+    CIPAddress::pton((m_parent->m_SelfAddr), m_piSelfIP, peer);
 
     rewriteHandshakeData(peer, (w_hs));
-=======
-    CIPAddress::pton((m_parent->m_SelfAddr), m_piSelfIP, peer);
-    CIPAddress::ntop(peer, (w_hs.m_piPeerIP));
->>>>>>> fda8b7b4
 
     int udpsize          = m_iMSS - CPacket::UDP_HDR_SIZE;
     m_iMaxSRTPayloadSize = udpsize - CPacket::HDR_SIZE;
