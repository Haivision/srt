/*
 * SRT - Secure, Reliable, Transport
 * Copyright (c) 2018 Haivision Systems Inc.
 *
 * This Source Code Form is subject to the terms of the Mozilla Public
 * License, v. 2.0. If a copy of the MPL was not distributed with this
 * file, You can obtain one at http://mozilla.org/MPL/2.0/.
 *
 */

/*****************************************************************************
Copyright (c) 2001 - 2011, The Board of Trustees of the University of Illinois.
All rights reserved.

Redistribution and use in source and binary forms, with or without
modification, are permitted provided that the following conditions are
met:

* Redistributions of source code must retain the above
  copyright notice, this list of conditions and the
  following disclaimer.

* Redistributions in binary form must reproduce the
  above copyright notice, this list of conditions
  and the following disclaimer in the documentation
  and/or other materials provided with the distribution.

* Neither the name of the University of Illinois
  nor the names of its contributors may be used to
  endorse or promote products derived from this
  software without specific prior written permission.

THIS SOFTWARE IS PROVIDED BY THE COPYRIGHT HOLDERS AND CONTRIBUTORS "AS
IS" AND ANY EXPRESS OR IMPLIED WARRANTIES, INCLUDING, BUT NOT LIMITED TO,
THE IMPLIED WARRANTIES OF MERCHANTABILITY AND FITNESS FOR A PARTICULAR
PURPOSE ARE DISCLAIMED. IN NO EVENT SHALL THE COPYRIGHT OWNER OR
CONTRIBUTORS BE LIABLE FOR ANY DIRECT, INDIRECT, INCIDENTAL, SPECIAL,
EXEMPLARY, OR CONSEQUENTIAL DAMAGES (INCLUDING, BUT NOT LIMITED TO,
PROCUREMENT OF SUBSTITUTE GOODS OR SERVICES; LOSS OF USE, DATA, OR
PROFITS; OR BUSINESS INTERRUPTION) HOWEVER CAUSED AND ON ANY THEORY OF
LIABILITY, WHETHER IN CONTRACT, STRICT LIABILITY, OR TORT (INCLUDING
NEGLIGENCE OR OTHERWISE) ARISING IN ANY WAY OUT OF THE USE OF THIS
SOFTWARE, EVEN IF ADVISED OF THE POSSIBILITY OF SUCH DAMAGE.
*****************************************************************************/

/*****************************************************************************
written by
   Yunhong Gu, last updated 02/28/2012
modified by
   Haivision Systems Inc.
*****************************************************************************/

#include "platform_sys.h"

// Linux specific
#ifdef SRT_ENABLE_BINDTODEVICE
#include <linux/if.h>
#endif

#include <cmath>
#include <sstream>
#include <algorithm>
#include <iterator>
#include "srt.h"
#include "access_control.h" // Required for SRT_REJX_FALLBACK
#include "queue.h"
#include "api.h"
#include "core.h"
#include "logging.h"
#include "crypto.h"
#include "logging_api.h" // Required due to containing extern srt_logger_config
#include "logger_defs.h"

#if !HAVE_CXX11
// for pthread_once
#include <pthread.h>
#endif

// Again, just in case when some "smart guy" provided such a global macro
#ifdef min
#undef min
#endif
#ifdef max
#undef max
#endif

using namespace std;
using namespace srt;
using namespace srt::sync;
using namespace srt_logging;

const SRTSOCKET UDT::INVALID_SOCK = srt::CUDT::INVALID_SOCK;
const int       UDT::ERROR        = srt::CUDT::ERROR;

//#define SRT_CMD_HSREQ       1           /* SRT Handshake Request (sender) */
#define SRT_CMD_HSREQ_MINSZ 8 /* Minumum Compatible (1.x.x) packet size (bytes) */
#define SRT_CMD_HSREQ_SZ 12   /* Current version packet size */
#if SRT_CMD_HSREQ_SZ > SRT_CMD_MAXSZ
#error SRT_CMD_MAXSZ too small
#endif
/*      Handshake Request (Network Order)
        0[31..0]:   SRT version     SRT_DEF_VERSION
        1[31..0]:   Options         0 [ | SRT_OPT_TSBPDSND ][ | SRT_OPT_HAICRYPT ]
        2[31..16]:  TsbPD resv      0
        2[15..0]:   TsbPD delay     [0..60000] msec
*/

//#define SRT_CMD_HSRSP       2           /* SRT Handshake Response (receiver) */
#define SRT_CMD_HSRSP_MINSZ 8 /* Minumum Compatible (1.x.x) packet size (bytes) */
#define SRT_CMD_HSRSP_SZ 12   /* Current version packet size */
#if SRT_CMD_HSRSP_SZ > SRT_CMD_MAXSZ
#error SRT_CMD_MAXSZ too small
#endif
/*      Handshake Response (Network Order)
        0[31..0]:   SRT version     SRT_DEF_VERSION
        1[31..0]:   Options         0 [ | SRT_OPT_TSBPDRCV [| SRT_OPT_TLPKTDROP ]][ | SRT_OPT_HAICRYPT]
                                      [ | SRT_OPT_NAKREPORT ] [ | SRT_OPT_REXMITFLG ]
        2[31..16]:  TsbPD resv      0
        2[15..0]:   TsbPD delay     [0..60000] msec
*/

// IMPORTANT!!! This array must be ordered by value, because std::binary_search is performed on it!
extern const SRT_SOCKOPT srt_post_opt_list [SRT_SOCKOPT_NPOST] = {
    SRTO_SNDSYN,
    SRTO_RCVSYN,
    SRTO_LINGER,
    SRTO_SNDTIMEO,
    SRTO_RCVTIMEO,
    SRTO_MAXBW,
    SRTO_INPUTBW,
    SRTO_OHEADBW,
    SRTO_SNDDROPDELAY,
    SRTO_DRIFTTRACER,
    SRTO_MININPUTBW,
    SRTO_LOSSMAXTTL
#ifdef ENABLE_MAXREXMITBW
    ,SRTO_MAXREXMITBW
#endif
};

const int32_t
    SRTO_R_PREBIND = BIT(0), //< cannot be modified after srt_bind()
    SRTO_R_PRE = BIT(1),     //< cannot be modified after connection is established
    SRTO_POST_SPEC = BIT(2); //< executes some action after setting the option


namespace srt
{

struct SrtOptionAction
{
    int flags[SRTO_E_SIZE];
    std::map<SRT_SOCKOPT, std::string> private_default;
    SrtOptionAction()
    {
        // Set everything to 0 to clear all flags
        // When an option isn't present here, it means that:
        // * it is not settable, or
        // * the option is POST (non-restricted)
        // * it has no post-actions
        // The post-action may be defined independently on restrictions.
        memset(flags, 0, sizeof flags);

        flags[SRTO_MSS]                = SRTO_R_PREBIND;
        flags[SRTO_FC]                 = SRTO_R_PRE;
        flags[SRTO_SNDBUF]             = SRTO_R_PREBIND;
        flags[SRTO_RCVBUF]             = SRTO_R_PREBIND;
        flags[SRTO_UDP_SNDBUF]         = SRTO_R_PREBIND;
        flags[SRTO_UDP_RCVBUF]         = SRTO_R_PREBIND;
        flags[SRTO_RENDEZVOUS]         = SRTO_R_PRE;
        flags[SRTO_REUSEADDR]          = SRTO_R_PREBIND;
        flags[SRTO_MAXBW]              = SRTO_POST_SPEC;
        flags[SRTO_SENDER]             = SRTO_R_PRE;
        flags[SRTO_TSBPDMODE]          = SRTO_R_PRE;
        flags[SRTO_LATENCY]            = SRTO_R_PRE;
        flags[SRTO_INPUTBW]            = SRTO_POST_SPEC;
        flags[SRTO_MININPUTBW]         = SRTO_POST_SPEC;
        flags[SRTO_OHEADBW]            = SRTO_POST_SPEC;
        flags[SRTO_PASSPHRASE]         = SRTO_R_PRE;
        flags[SRTO_PBKEYLEN]           = SRTO_R_PRE;
        flags[SRTO_IPTTL]              = SRTO_R_PREBIND;
        flags[SRTO_IPTOS]              = SRTO_R_PREBIND;
        flags[SRTO_TLPKTDROP]          = SRTO_R_PRE;
        flags[SRTO_SNDDROPDELAY]       = SRTO_POST_SPEC;
        flags[SRTO_NAKREPORT]          = SRTO_R_PRE;
        flags[SRTO_VERSION]            = SRTO_R_PRE;
        flags[SRTO_CONNTIMEO]          = SRTO_R_PRE;
        flags[SRTO_LOSSMAXTTL]         = SRTO_POST_SPEC;
        flags[SRTO_RCVLATENCY]         = SRTO_R_PRE;
        flags[SRTO_PEERLATENCY]        = SRTO_R_PRE;
        flags[SRTO_MINVERSION]         = SRTO_R_PRE;
        flags[SRTO_STREAMID]           = SRTO_R_PRE;
        flags[SRTO_CONGESTION]         = SRTO_R_PRE;
        flags[SRTO_MESSAGEAPI]         = SRTO_R_PRE;
        flags[SRTO_PAYLOADSIZE]        = SRTO_R_PRE;
        flags[SRTO_TRANSTYPE]          = SRTO_R_PREBIND;
        flags[SRTO_KMREFRESHRATE]      = SRTO_R_PRE;
        flags[SRTO_KMPREANNOUNCE]      = SRTO_R_PRE;
        flags[SRTO_ENFORCEDENCRYPTION] = SRTO_R_PRE;
        flags[SRTO_IPV6ONLY]           = SRTO_R_PREBIND;
        flags[SRTO_PEERIDLETIMEO]      = SRTO_R_PRE;
#ifdef SRT_ENABLE_BINDTODEVICE
        flags[SRTO_BINDTODEVICE]       = SRTO_R_PREBIND;
#endif
#if ENABLE_BONDING
        flags[SRTO_GROUPCONNECT]       = SRTO_R_PRE;
        flags[SRTO_GROUPMINSTABLETIMEO]= SRTO_R_PRE;
#endif
        flags[SRTO_PACKETFILTER]       = SRTO_R_PRE;
        flags[SRTO_RETRANSMITALGO]     = SRTO_R_PRE;
#ifdef ENABLE_AEAD_API_PREVIEW
        flags[SRTO_CRYPTOMODE]         = SRTO_R_PRE;
#endif

        // For "private" options (not derived from the listener
        // socket by an accepted socket) provide below private_default
        // to which these options will be reset after blindly
        // copying the option object from the listener socket.
        // Note that this option cannot have runtime-dependent
        // default value, like options affected by SRTO_TRANSTYPE.

        // Options may be of different types, but this value should be only
        // used as a source of the value. For example, in case of int64_t you'd
        // have to place here a string of 8 characters. It should be copied
        // always in the hardware order, as this is what will be directly
        // passed to a setting function.
        private_default[SRTO_STREAMID] = string();
    }
};

const SrtOptionAction s_sockopt_action;

} // namespace srt

#if HAVE_CXX11

CUDTUnited& srt::CUDT::uglobal()
{
    static CUDTUnited instance;
    return instance;
}

#else // !HAVE_CXX11

static pthread_once_t s_UDTUnitedOnce = PTHREAD_ONCE_INIT;

static CUDTUnited *getInstance()
{
    static CUDTUnited instance;
    return &instance;
}

CUDTUnited& srt::CUDT::uglobal()
{
    // We don't want lock each time, pthread_once can be faster than mutex.
    pthread_once(&s_UDTUnitedOnce, reinterpret_cast<void (*)()>(getInstance));
    return *getInstance();
}

#endif

void srt::CUDT::construct()
{
    m_pSndBuffer           = NULL;
    m_pRcvBuffer           = NULL;
    m_pSndLossList         = NULL;
    m_pRcvLossList         = NULL;
    m_iReorderTolerance    = 0;
    // How many times so far the packet considered lost has been received
    // before TTL expires.
    m_iConsecEarlyDelivery   = 0; 
    m_iConsecOrderedDelivery = 0;

    m_pSndQueue = NULL;
    m_pRcvQueue = NULL;
    m_TransferIPVersion = AF_UNSPEC; // Will be set after connection
    m_pSNode    = NULL;
    m_pRNode    = NULL;

    // Will be reset to 0 for HSv5, this value is important for HSv4.
    m_iSndHsRetryCnt = SRT_MAX_HSRETRY + 1;

    m_PeerID              = 0;
    m_bOpened             = false;
    m_bListening          = false;
    m_bConnecting         = false;
    m_bConnected          = false;
    m_bClosing            = false;
    m_bShutdown           = false;
    m_bBroken             = false;
    m_bBreakAsUnstable    = false;
    // TODO: m_iBrokenCounter should be still set to some default.
    m_bPeerHealth         = true;
    m_RejectReason        = SRT_REJ_UNKNOWN;
    m_tsLastReqTime.store(steady_clock::time_point());
    m_SrtHsSide           = HSD_DRAW;
    m_uPeerSrtVersion     = 0;  // Not defined until connected.
    m_iTsbPdDelay_ms      = 0;
    m_iPeerTsbPdDelay_ms  = 0;
    m_bPeerTsbPd          = false;
    m_bTsbPd              = false;
    m_bTsbPdNeedsWakeup   = false;
    m_bGroupTsbPd         = false;
    m_bPeerTLPktDrop      = false;
    m_bBufferWasFull      = false;

    // Initilize mutex and condition variables.
    initSynch();

    // TODO: Uncomment when the callback is implemented.
    // m_cbPacketArrival.set(this, &CUDT::defaultPacketArrival);
}

srt::CUDT::CUDT(CUDTSocket* parent)
    : m_parent(parent)
#ifdef ENABLE_MAXREXMITBW
    , m_SndRexmitRate(sync::steady_clock::now())
#endif
    , m_iISN(-1)
    , m_iPeerISN(-1)
{
    construct();

    (void)SRT_DEF_VERSION;

    // Runtime fields
#if ENABLE_BONDING
    m_HSGroupType           = SRT_GTYPE_UNDEFINED;
#endif
    m_bTLPktDrop            = true; // Too-late Packet Drop

    m_pCache = NULL;
    // This is in order to set it ANY kind of initial value, however
    // this value should not be used when not connected and should be
    // updated in the handshake. When this value is 0, it means that
    // packets shall not be sent, as the other party doesn't have a
    // room to receive and store it. Therefore this value should be
    // overridden before any sending happens.
    m_iFlowWindowSize = 0;

}

srt::CUDT::CUDT(CUDTSocket* parent, const CUDT& ancestor)
    : m_parent(parent)
#ifdef ENABLE_MAXREXMITBW
    , m_SndRexmitRate(sync::steady_clock::now())
#endif
    , m_iISN(-1)
    , m_iPeerISN(-1)
{
    construct();

    // XXX Consider all below fields (except m_bReuseAddr) to be put
    // into a separate class for easier copying.

    m_config            = ancestor.m_config;
    // Reset values that shall not be derived to default ones.
    // These declarations should be consistent with SRTO_R_PRIVATE flag.
    for (size_t i = 0; i < Size(s_sockopt_action.flags); ++i)
    {
        const string* pdef = map_getp(s_sockopt_action.private_default, SRT_SOCKOPT(i));
        if (pdef)
        {
            try
            {
                // Ignore errors here - this is a development-time granted
                // value, not user-provided value.
                m_config.set(SRT_SOCKOPT(i), pdef->data(), (int) pdef->size());
            }
            catch (...)
            {
                LOGC(gglog.Error, log << "IPE: failed to set a declared default option!");
            }
        }
    }

    m_SrtHsSide         = ancestor.m_SrtHsSide; // actually it sets it to HSD_RESPONDER
    m_bTLPktDrop        = ancestor.m_bTLPktDrop;
    m_iReorderTolerance = m_config.iMaxReorderTolerance;  // Initialize with maximum value

    // Runtime
    m_pCache = ancestor.m_pCache;
}

srt::CUDT::~CUDT()
{
    // release mutex/condtion variables
    destroySynch();

    // destroy the data structures
    delete m_pSndBuffer;
    delete m_pRcvBuffer;
    delete m_pSndLossList;
    delete m_pRcvLossList;
    delete m_pSNode;
    delete m_pRNode;
}

void srt::CUDT::setOpt(SRT_SOCKOPT optName, const void* optval, int optlen)
{
    if (m_bBroken || m_bClosing)
        throw CUDTException(MJ_CONNECTION, MN_CONNLOST, 0);

    // Match check (confirm optName as index for s_sockopt_action)
    if (int(optName) < 0 || int(optName) >= int(SRTO_E_SIZE))
        throw CUDTException(MJ_NOTSUP, MN_INVAL, 0);

    // Restriction check
    const int oflags = s_sockopt_action.flags[optName];

    ScopedLock cg (m_ConnectionLock);
    ScopedLock sendguard (m_SendLock);
    ScopedLock recvguard (m_RecvLock);

    HLOGC(aclog.Debug,
          log << CONID() << "OPTION: #" << optName << " value:" << FormatBinaryString((uint8_t*)optval, optlen));

    if (IsSet(oflags, SRTO_R_PREBIND) && m_bOpened)
        throw CUDTException(MJ_NOTSUP, MN_ISBOUND, 0);

    if (IsSet(oflags, SRTO_R_PRE) && (m_bConnected || m_bConnecting || m_bListening))
        throw CUDTException(MJ_NOTSUP, MN_ISCONNECTED, 0);

    // Option execution. If this returns -1, there's no such option.
    const int status = m_config.set(optName, optval, optlen);
    if (status == -1)
    {
        LOGC(aclog.Error, log << CONID() << "OPTION: #" << optName << " UNKNOWN");
        throw CUDTException(MJ_NOTSUP, MN_INVAL, 0);
    }

    // Post-action, if applicable
    if (IsSet(oflags, SRTO_POST_SPEC) && m_bConnected)
    {
        switch (optName)
        {
        case SRTO_MAXBW:
            updateCC(TEV_INIT, EventVariant(TEV_INIT_RESET));
            break;

        case SRTO_INPUTBW:
        case SRTO_MININPUTBW:
            updateCC(TEV_INIT, EventVariant(TEV_INIT_INPUTBW));
            break;

        case SRTO_OHEADBW:
            updateCC(TEV_INIT, EventVariant(TEV_INIT_OHEADBW));
            break;

        case SRTO_LOSSMAXTTL:
            m_iReorderTolerance = m_config.iMaxReorderTolerance;

        default: break;
        }
    }
}

void srt::CUDT::getOpt(SRT_SOCKOPT optName, void *optval, int &optlen)
{
    ScopedLock cg(m_ConnectionLock);

    switch (optName)
    {
    case SRTO_MSS:
        *(int *)optval = m_config.iMSS;
        optlen         = sizeof(int);
        break;

    case SRTO_SNDSYN:
        *(bool *)optval = m_config.bSynSending;
        optlen          = sizeof(bool);
        break;

    case SRTO_RCVSYN:
        *(bool *)optval = m_config.bSynRecving;
        optlen          = sizeof(bool);
        break;

    case SRTO_ISN:
        *(int *)optval = m_iISN;
        optlen         = sizeof(int);
        break;

    case SRTO_FC:
        *(int *)optval = m_config.iFlightFlagSize;
        optlen         = sizeof(int);
        break;

        // For SNDBUF/RCVBUF values take the variant that uses more memory.
        // It is not possible to make sure what "family" is in use without
        // checking if the socket is bound. This will also be the exact size
        // of the memory in use.
    case SRTO_SNDBUF:
        *(int *)optval = m_config.iSndBufSize * m_config.bytesPerPkt();
        optlen         = sizeof(int);
        break;

    case SRTO_RCVBUF:
        *(int *)optval = m_config.iRcvBufSize * m_config.bytesPerPkt();
        optlen         = sizeof(int);
        break;

    case SRTO_LINGER:
        if (optlen < (int)(sizeof(linger)))
            throw CUDTException(MJ_NOTSUP, MN_INVAL, 0);

        *(linger *)optval = m_config.Linger;
        optlen            = sizeof(linger);
        break;

    case SRTO_UDP_SNDBUF:
        *(int *)optval = m_config.iUDPSndBufSize;
        optlen         = sizeof(int);
        break;

    case SRTO_UDP_RCVBUF:
        *(int *)optval = m_config.iUDPRcvBufSize;
        optlen         = sizeof(int);
        break;

    case SRTO_RENDEZVOUS:
        *(bool *)optval = m_config.bRendezvous;
        optlen          = sizeof(bool);
        break;

    case SRTO_SNDTIMEO:
        *(int *)optval = m_config.iSndTimeOut;
        optlen         = sizeof(int);
        break;

    case SRTO_RCVTIMEO:
        *(int *)optval = m_config.iRcvTimeOut;
        optlen         = sizeof(int);
        break;

    case SRTO_REUSEADDR:
        *(bool *)optval = m_config.bReuseAddr;
        optlen          = sizeof(bool);
        break;

    case SRTO_MAXBW:
        if (size_t(optlen) < sizeof(m_config.llMaxBW))
            throw CUDTException(MJ_NOTSUP, MN_INVAL, 0);
        *(int64_t *)optval = m_config.llMaxBW;
        optlen             = sizeof(int64_t);
        break;

    case SRTO_INPUTBW:
        if (size_t(optlen) < sizeof(m_config.llInputBW))
            throw CUDTException(MJ_NOTSUP, MN_INVAL, 0);
       *(int64_t*)optval = m_config.llInputBW;
       optlen            = sizeof(int64_t);
       break;

    case SRTO_MININPUTBW:
        if (size_t(optlen) < sizeof (m_config.llMinInputBW))
            throw CUDTException(MJ_NOTSUP, MN_INVAL, 0);
        *(int64_t*)optval = m_config.llMinInputBW;
        optlen            = sizeof(int64_t);
        break;

    case SRTO_OHEADBW:
        *(int32_t *)optval = m_config.iOverheadBW;
        optlen = sizeof(int32_t);
        break;

#ifdef ENABLE_MAXREXMITBW
    case SRTO_MAXREXMITBW:
        if (size_t(optlen) < sizeof(m_config.llMaxRexmitBW))
            throw CUDTException(MJ_NOTSUP, MN_INVAL, 0);
        *(int64_t*)optval = m_config.llMaxRexmitBW;
        optlen = sizeof(int64_t);
        break;
#endif

    case SRTO_STATE:
        *(int32_t *)optval = uglobal().getStatus(m_SocketID);
        optlen             = sizeof(int32_t);
        break;

    case SRTO_EVENT:
    {
        int32_t event = 0;
        if (m_bBroken)
            event |= SRT_EPOLL_ERR;
        else
        {
            enterCS(m_RecvLock);
            if (m_pRcvBuffer && isRcvBufferReady())
                event |= SRT_EPOLL_IN;
            leaveCS(m_RecvLock);
            if (m_pSndBuffer && (m_config.iSndBufSize > m_pSndBuffer->getCurrBufSize()))
                event |= SRT_EPOLL_OUT;
        }
        *(int32_t *)optval = event;
        optlen             = sizeof(int32_t);
        break;
    }

    case SRTO_SNDDATA:
        if (m_pSndBuffer)
            *(int32_t *)optval = m_pSndBuffer->getCurrBufSize();
        else
            *(int32_t *)optval = 0;
        optlen = sizeof(int32_t);
        break;

    case SRTO_RCVDATA:
        if (m_pRcvBuffer)
        {
            enterCS(m_RecvLock);
            *(int32_t *)optval = m_pRcvBuffer->getRcvDataSize();
            leaveCS(m_RecvLock);
        }
        else
            *(int32_t *)optval = 0;
        optlen = sizeof(int32_t);
        break;

    case SRTO_IPTTL:
        if (m_bOpened)
            *(int32_t *)optval = m_pSndQueue->getIpTTL();
        else
            *(int32_t *)optval = m_config.iIpTTL;
        optlen = sizeof(int32_t);
        break;

    case SRTO_IPTOS:
        if (m_bOpened)
            *(int32_t *)optval = m_pSndQueue->getIpToS();
        else
            *(int32_t *)optval = m_config.iIpToS;
        optlen = sizeof(int32_t);
        break;

    case SRTO_BINDTODEVICE:
#ifdef SRT_ENABLE_BINDTODEVICE
        if (optlen < IFNAMSIZ)
            throw CUDTException(MJ_NOTSUP, MN_INVAL, 0);

        if (m_bOpened && m_pSndQueue->getBind(((char*)optval), optlen))
        {
            optlen = strlen((char*)optval);
            break;
        }

        // Fallback: return from internal data
        optlen = (int)m_config.sBindToDevice.copy((char*)optval, (size_t)optlen - 1);
        ((char*)optval)[optlen] = '\0';
#else
        LOGC(smlog.Error, log << "SRTO_BINDTODEVICE is not supported on that platform");
        throw CUDTException(MJ_NOTSUP, MN_INVAL, 0);
#endif
        break;

    case SRTO_SENDER:
        *(bool *)optval = m_config.bDataSender;
        optlen             = sizeof(bool);
        break;

    case SRTO_TSBPDMODE:
        *(bool *)optval = m_config.bTSBPD;
        optlen             = sizeof(bool);
        break;

    case SRTO_LATENCY:
    case SRTO_RCVLATENCY:
        if (m_bConnected)
            *(int32_t *)optval = m_iTsbPdDelay_ms;
        else
            *(int32_t *)optval = m_config.iRcvLatency;
        optlen             = sizeof(int32_t);
        break;

    case SRTO_PEERLATENCY:
        if (m_bConnected)
            *(int32_t *)optval = m_iPeerTsbPdDelay_ms;
        else
            *(int32_t *)optval = m_config.iPeerLatency;

        optlen             = sizeof(int32_t);
        break;

    case SRTO_TLPKTDROP:
        if (m_bConnected)
            *(bool *)optval = m_bTLPktDrop;
        else
            *(bool *)optval = m_config.bTLPktDrop;

        optlen          = sizeof(bool);
        break;

    case SRTO_SNDDROPDELAY:
        *(int32_t *)optval = m_config.iSndDropDelay;
        optlen             = sizeof(int32_t);
        break;

    case SRTO_PBKEYLEN:
        if (m_pCryptoControl)
            *(int32_t *)optval = (int32_t) m_pCryptoControl->KeyLen(); // Running Key length.
        else
            *(int32_t *)optval = m_config.iSndCryptoKeyLen; // May be 0.
        optlen = sizeof(int32_t);
        break;

    case SRTO_KMSTATE:
        if (!m_pCryptoControl)
            *(int32_t *)optval = SRT_KM_S_UNSECURED;
        else if (m_config.bDataSender)
            *(int32_t *)optval = m_pCryptoControl->m_SndKmState;
        else
            *(int32_t *)optval = m_pCryptoControl->m_RcvKmState;
        optlen = sizeof(int32_t);
        break;

    case SRTO_SNDKMSTATE: // State imposed by Agent depending on PW and KMX
        if (m_pCryptoControl)
            *(int32_t *)optval = m_pCryptoControl->m_SndKmState;
        else
            *(int32_t *)optval = SRT_KM_S_UNSECURED;
        optlen = sizeof(int32_t);
        break;

    case SRTO_RCVKMSTATE: // State returned by Peer as informed during KMX
        if (m_pCryptoControl)
            *(int32_t *)optval = m_pCryptoControl->m_RcvKmState;
        else
            *(int32_t *)optval = SRT_KM_S_UNSECURED;
        optlen = sizeof(int32_t);
        break;

    case SRTO_LOSSMAXTTL:
        *(int32_t*)optval = m_config.iMaxReorderTolerance;
        optlen = sizeof(int32_t);
        break;

    case SRTO_NAKREPORT:
        *(bool *)optval = m_config.bRcvNakReport;
        optlen          = sizeof(bool);
        break;

    case SRTO_VERSION:
        *(int32_t *)optval = m_config.uSrtVersion;
        optlen             = sizeof(int32_t);
        break;

    case SRTO_PEERVERSION:
        *(int32_t *)optval = m_uPeerSrtVersion;
        optlen             = sizeof(int32_t);
        break;

    case SRTO_CONNTIMEO:
        *(int*)optval = (int) count_milliseconds(m_config.tdConnTimeOut);
        optlen        = sizeof(int);
        break;

    case SRTO_DRIFTTRACER:
        *(bool*)optval = m_config.bDriftTracer;
        optlen         = sizeof(bool);
        break;

    case SRTO_MINVERSION:
        *(uint32_t *)optval = m_config.uMinimumPeerSrtVersion;
        optlen              = sizeof(uint32_t);
        break;

    case SRTO_STREAMID:
        if (size_t(optlen) < m_config.sStreamName.size() + 1)
            throw CUDTException(MJ_NOTSUP, MN_INVAL, 0);

        optlen = (int)m_config.sStreamName.copy((char*)optval, (size_t)optlen - 1);
        ((char*)optval)[optlen] = '\0';
        break;

    case SRTO_CONGESTION:
        if (size_t(optlen) < m_config.sCongestion.size() + 1)
            throw CUDTException(MJ_NOTSUP, MN_INVAL, 0);

        optlen = (int)m_config.sCongestion.copy((char*)optval, (size_t)optlen - 1);
        ((char*)optval)[optlen] = '\0';
        break;

    case SRTO_MESSAGEAPI:
        optlen          = sizeof(bool);
        *(bool *)optval = m_config.bMessageAPI;
        break;

    case SRTO_PAYLOADSIZE:
        optlen         = sizeof(int);
        *(int *)optval = (int) payloadSize();
        break;

    case SRTO_KMREFRESHRATE:
        optlen = sizeof(int);
        *(int*)optval = (int)m_config.uKmRefreshRatePkt;
        break;

    case SRTO_KMPREANNOUNCE:
        optlen = sizeof(int);
        *(int*)optval = (int)m_config.uKmPreAnnouncePkt;
        break;

#if ENABLE_BONDING
    case SRTO_GROUPCONNECT:
        optlen        = sizeof (int);
        *(int*)optval = m_config.iGroupConnect;
        break;

    case SRTO_GROUPMINSTABLETIMEO:
        optlen = sizeof(int);
        *(int*)optval = (int)m_config.uMinStabilityTimeout_ms;
        break;

    case SRTO_GROUPTYPE:
        optlen         = sizeof (int);
        *(int*)optval = m_HSGroupType;
        break;
#endif

    case SRTO_ENFORCEDENCRYPTION:
        optlen          = sizeof(bool);
        *(bool *)optval = m_config.bEnforcedEnc;
        break;

    case SRTO_IPV6ONLY:
        optlen         = sizeof(int);
        *(int *)optval = m_config.iIpV6Only;
        break;

    case SRTO_PEERIDLETIMEO:
        *(int *)optval = m_config.iPeerIdleTimeout_ms;
        optlen         = sizeof(int);
        break;

    case SRTO_PACKETFILTER:
        if (size_t(optlen) < m_config.sPacketFilterConfig.size() + 1)
            throw CUDTException(MJ_NOTSUP, MN_INVAL, 0);

        optlen = (int)m_config.sPacketFilterConfig.copy((char*)optval, (size_t)optlen - 1);
        ((char*)optval)[optlen] = '\0';
        break;

    case SRTO_RETRANSMITALGO:
        *(int32_t *)optval = m_config.iRetransmitAlgo;
        optlen         = sizeof(int32_t);
        break;
#ifdef ENABLE_AEAD_API_PREVIEW
    case SRTO_CRYPTOMODE:
        if (m_pCryptoControl)
            *(int32_t*)optval = m_pCryptoControl->getCryptoMode();
        else
            *(int32_t*)optval = m_config.iCryptoMode;
        optlen = sizeof(int32_t);
        break;
#endif

    default:
        throw CUDTException(MJ_NOTSUP, MN_NONE, 0);
    }
}


#if ENABLE_BONDING
SRT_ERRNO srt::CUDT::applyMemberConfigObject(const SRT_SocketOptionObject& opt)
{
    SRT_SOCKOPT this_opt = SRTO_VERSION;
    for (size_t i = 0; i < opt.options.size(); ++i)
    {
        SRT_SocketOptionObject::SingleOption* o = opt.options[i];
        HLOGC(smlog.Debug, log << CONID() << "applyMemberConfigObject: OPTION @" << m_SocketID << " #" << o->option);
        this_opt = SRT_SOCKOPT(o->option);
        setOpt(this_opt, o->storage, o->length);
    }
    return SRT_SUCCESS;
}
#endif

bool srt::CUDT::setstreamid(SRTSOCKET u, const std::string &sid)
{
    CUDT *that = getUDTHandle(u);
    if (!that)
        return false;

    if (sid.size() > CSrtConfig::MAX_SID_LENGTH)
        return false;

    if (that->m_bConnected)
        return false;

    that->m_config.sStreamName.set(sid);
    return true;
}

string srt::CUDT::getstreamid(SRTSOCKET u)
{
    CUDT *that = getUDTHandle(u);
    if (!that)
        return "";

    return that->m_config.sStreamName.str();
}

// XXX REFACTOR: Make common code for CUDT constructor and clearData,
// possibly using CUDT::construct.
// Initial sequence number, loss, acknowledgement, etc.
void srt::CUDT::clearData()
{
    const size_t full_hdr_size = CPacket::udpHeaderSize(AF_INET) + CPacket::HDR_SIZE;
    m_iMaxSRTPayloadSize = m_config.iMSS - full_hdr_size;
    HLOGC(cnlog.Debug, log << CONID() << "clearData: PAYLOAD SIZE: " << m_iMaxSRTPayloadSize);

    m_SndTimeWindow.initialize(full_hdr_size, m_iMaxSRTPayloadSize);
    m_RcvTimeWindow.initialize(full_hdr_size, m_iMaxSRTPayloadSize);

    m_iEXPCount  = 1;
    m_iBandwidth = 1; // pkts/sec
    // XXX use some constant for this 16
    m_iDeliveryRate     = 16;
    m_iByteDeliveryRate = 16 * m_iMaxSRTPayloadSize;
    m_iAckSeqNo         = 0;
    m_tsLastAckTime     = steady_clock::now();

    // trace information
    {
        ScopedLock stat_lock(m_StatsLock);

        m_stats.tsStartTime = steady_clock::now();
        m_stats.sndr.reset();
        m_stats.rcvr.reset();

        m_stats.tsLastSampleTime = steady_clock::now();
        m_stats.traceReorderDistance = 0;
        m_stats.traceBelatedTime = 0;
        m_stats.sndDuration = m_stats.m_sndDurationTotal = 0;
    }

    // Resetting these data because this happens when agent isn't connected.
    m_bPeerTsbPd         = false;
    m_iPeerTsbPdDelay_ms = 0;

    // TSBPD as state should be set to FALSE here.
    // Only when the HSREQ handshake is exchanged,
    // should they be set to possibly true.
    m_bTsbPd         = false;
    m_bGroupTsbPd    = false;
    m_iTsbPdDelay_ms = m_config.iRcvLatency;
    m_bTLPktDrop     = m_config.bTLPktDrop;
    m_bPeerTLPktDrop = false;

    m_bPeerNakReport = false;

    m_bPeerRexmitFlag = false;

    m_RdvState           = CHandShake::RDV_INVALID;
    m_tsRcvPeerStartTime = steady_clock::time_point();
}

void srt::CUDT::open()
{
    ScopedLock cg(m_ConnectionLock);

    clearData();

    // structures for queue
    if (m_pSNode == NULL)
        m_pSNode = new CSNode;
    m_pSNode->m_pUDT      = this;
    m_pSNode->m_tsTimeStamp = steady_clock::now();
    m_pSNode->m_iHeapLoc  = -1;

    if (m_pRNode == NULL)
        m_pRNode = new CRNode;
    m_pRNode->m_pUDT      = this;
    m_pRNode->m_tsTimeStamp = steady_clock::now();
    m_pRNode->m_pPrev = m_pRNode->m_pNext = NULL;
    m_pRNode->m_bOnList                   = false;

    // Set initial values of smoothed RTT and RTT variance.
    m_iSRTT               = INITIAL_RTT;
    m_iRTTVar             = INITIAL_RTTVAR;
    m_bIsFirstRTTReceived = false;

    // set minimum NAK and EXP timeout to 300ms
    m_tdMinNakInterval = milliseconds_from(300);
    m_tdMinExpInterval = milliseconds_from(300);

    m_tdACKInterval = microseconds_from(COMM_SYN_INTERVAL_US);
    m_tdNAKInterval = m_tdMinNakInterval;

    const steady_clock::time_point currtime = steady_clock::now();
    m_tsLastRspTime.store(currtime);
    m_tsNextACKTime.store(currtime + m_tdACKInterval);
    m_tsNextNAKTime.store(currtime + m_tdNAKInterval);
    m_tsLastRspAckTime = currtime;
    m_tsLastSndTime.store(currtime);

#if ENABLE_BONDING
    m_tsUnstableSince   = steady_clock::time_point();
    m_tsFreshActivation = steady_clock::time_point();
    m_tsWarySince       = steady_clock::time_point();
#endif

    m_iReXmitCount   = 1;
    memset(&m_aSuppressedMsg, 0, sizeof m_aSuppressedMsg);
    m_iPktCount      = 0;
    m_iLightACKCount = 1;
    m_tsNextSendTime = steady_clock::time_point();
    m_tdSendTimeDiff = microseconds_from(0);

    // Now UDT is opened.
    m_bOpened = true;
}

void srt::CUDT::setListenState()
{
    if (!m_bOpened)
        throw CUDTException(MJ_NOTSUP, MN_NONE, 0);

    if (m_bConnecting || m_bConnected)
        throw CUDTException(MJ_NOTSUP, MN_ISCONNECTED, 0);

    // listen can be called more than once
    // If two threads call srt_listen at the same time, only
    // one will pass this condition; others will be rejected.
    // If it was called ever once, none will pass.
    for (;;)
    {
        if (m_bListening.compare_exchange(false, true))
        {
            // if there is already another socket listening on the same port
            if (!m_pRcvQueue->setListener(this))
            {
                // Failed here, so 
                m_bListening = false;
                throw CUDTException(MJ_NOTSUP, MN_BUSY, 0);
            }
        }
        else
        {
            // Ok, this thread could have been blocked access,
            // but still the other thread that attempted to set
            // the listener could have failed. Therefore check
            // again if the listener was set successfully, and
            // if the listening point is still free, try again.
            CUDT* current = m_pRcvQueue->getListener();
            if (current == NULL)
            {
                continue;
            }
            else if (current != this)
            {
                // Some other listener already set it
                throw CUDTException(MJ_NOTSUP, MN_BUSY, 0);
            }
            // If it was you who set this, just return with no exception.
        }
        break;
    }
}

size_t srt::CUDT::fillSrtHandshake(uint32_t *aw_srtdata, size_t srtlen, int msgtype, int hs_version)
{
    if (srtlen < SRT_HS_E_SIZE)
    {
        LOGC(cnlog.Fatal,
             log << CONID() << "IPE: fillSrtHandshake: buffer too small: " << srtlen << " (expected: " << SRT_HS_E_SIZE << ")");
        return 0;
    }

    srtlen = SRT_HS_E_SIZE; // We use only that much space.

    memset((aw_srtdata), 0, sizeof(uint32_t) * srtlen);
    /* Current version (1.x.x) SRT handshake */
    aw_srtdata[SRT_HS_VERSION] = m_config.uSrtVersion; /* Required version */
    aw_srtdata[SRT_HS_FLAGS] |= SrtVersionCapabilities();

    switch (msgtype)
    {
    case SRT_CMD_HSREQ:
        return fillSrtHandshake_HSREQ((aw_srtdata), srtlen, hs_version);
    case SRT_CMD_HSRSP:
        return fillSrtHandshake_HSRSP((aw_srtdata), srtlen, hs_version);
    default:
        LOGC(cnlog.Fatal, log << CONID() << "IPE: fillSrtHandshake/sendSrtMsg called with value " << msgtype);
        return 0;
    }
}

size_t srt::CUDT::fillSrtHandshake_HSREQ(uint32_t *aw_srtdata, size_t /* srtlen - unused */, int hs_version)
{
    // INITIATOR sends HSREQ.

    // The TSBPD(SND|RCV) options are being set only if the TSBPD is set in the current agent.
    // The agent has a decisive power only in the range of RECEIVING the data, however it can
    // also influence the peer's latency. If agent doesn't set TSBPD mode, it doesn't send any
    // latency flags, although the peer might still want to do Rx with TSBPD. When agent sets
    // TsbPd mode, it defines latency values for Rx (itself) and Tx (peer's Rx). If peer does
    // not set TsbPd mode, it will simply ignore the proposed latency (PeerTsbPdDelay), although
    // if it has received the Rx latency as well, it must honor it and respond accordingly
    // (the latter is only in case of HSv5 and bidirectional connection).
    if (m_config.bTSBPD)
    {
        m_iTsbPdDelay_ms     = m_config.iRcvLatency;
        m_iPeerTsbPdDelay_ms = m_config.iPeerLatency;
        /*
         * Sent data is real-time, use Time-based Packet Delivery,
         * set option bit and configured delay
         */
        aw_srtdata[SRT_HS_FLAGS] |= SRT_OPT_TSBPDSND;

        if (hs_version < CUDT::HS_VERSION_SRT1)
        {
            // HSv4 - this uses only one value.
            aw_srtdata[SRT_HS_LATENCY] = SRT_HS_LATENCY_LEG::wrap(m_iPeerTsbPdDelay_ms);
        }
        else
        {
            // HSv5 - this will be understood only since this version when this exists.
            aw_srtdata[SRT_HS_LATENCY] = SRT_HS_LATENCY_SND::wrap(m_iPeerTsbPdDelay_ms);

            // And in the reverse direction.
            aw_srtdata[SRT_HS_FLAGS] |= SRT_OPT_TSBPDRCV;
            aw_srtdata[SRT_HS_LATENCY] |= SRT_HS_LATENCY_RCV::wrap(m_iTsbPdDelay_ms);

            // This wasn't there for HSv4, this setting is only for the receiver.
            // HSv5 is bidirectional, so every party is a receiver.

            if (m_bTLPktDrop)
                aw_srtdata[SRT_HS_FLAGS] |= SRT_OPT_TLPKTDROP;
        }
    }

    if (m_config.bRcvNakReport)
        aw_srtdata[SRT_HS_FLAGS] |= SRT_OPT_NAKREPORT;

    // I support SRT_OPT_REXMITFLG. Do you?
    aw_srtdata[SRT_HS_FLAGS] |= SRT_OPT_REXMITFLG;

    // Declare the API used. The flag is set for "stream" API because
    // the older versions will never set this flag, but all old SRT versions use message API.
    if (!m_config.bMessageAPI)
        aw_srtdata[SRT_HS_FLAGS] |= SRT_OPT_STREAM;

    HLOGC(cnlog.Debug,
          log << CONID() << "HSREQ/snd: LATENCY[SND:" << SRT_HS_LATENCY_SND::unwrap(aw_srtdata[SRT_HS_LATENCY])
              << " RCV:" << SRT_HS_LATENCY_RCV::unwrap(aw_srtdata[SRT_HS_LATENCY]) << "] FLAGS["
              << SrtFlagString(aw_srtdata[SRT_HS_FLAGS]) << "]");

    return 3;
}

size_t srt::CUDT::fillSrtHandshake_HSRSP(uint32_t *aw_srtdata, size_t /* srtlen - unused */, int hs_version)
{
    // Setting m_tsRcvPeerStartTime is done in processSrtMsg_HSREQ(), so
    // this condition will be skipped only if this function is called without
    // getting first received HSREQ. Doesn't look possible in both HSv4 and HSv5.
    if (is_zero(m_tsRcvPeerStartTime))
    {
        LOGC(cnlog.Fatal, log << CONID() << "IPE: fillSrtHandshake_HSRSP: m_tsRcvPeerStartTime NOT SET!");
        return 0;
    }

    // If Agent doesn't set TSBPD, it will not set the TSBPD flag back to the Peer.
    // The peer doesn't have be disturbed by it anyway.
    if (isOPT_TsbPd())
    {
        /*
         * We got and transposed peer start time (HandShake request timestamp),
         * we can support Timestamp-based Packet Delivery
         */
        aw_srtdata[SRT_HS_FLAGS] |= SRT_OPT_TSBPDRCV;

        if (hs_version < HS_VERSION_SRT1)
        {
            // HSv4 - this uses only one value
            aw_srtdata[SRT_HS_LATENCY] = SRT_HS_LATENCY_LEG::wrap(m_iTsbPdDelay_ms);
        }
        else
        {
            // HSv5 - this puts "agent's" latency into RCV field and "peer's" -
            // into SND field.
            aw_srtdata[SRT_HS_LATENCY] = SRT_HS_LATENCY_RCV::wrap(m_iTsbPdDelay_ms);
        }
    }
    else
    {
        HLOGC(cnlog.Debug, log << CONID() << "HSRSP/snd: TSBPD off, NOT responding TSBPDRCV flag.");
    }

    // Hsv5, only when peer has declared TSBPD mode.
    // The flag was already set, and the value already "maximized" in processSrtMsg_HSREQ().
    if (m_bPeerTsbPd && hs_version >= HS_VERSION_SRT1)
    {
        // HSv5 is bidirectional - so send the TSBPDSND flag, and place also the
        // peer's latency into SND field.
        aw_srtdata[SRT_HS_FLAGS] |= SRT_OPT_TSBPDSND;
        aw_srtdata[SRT_HS_LATENCY] |= SRT_HS_LATENCY_SND::wrap(m_iPeerTsbPdDelay_ms);

        HLOGC(cnlog.Debug,
              log << CONID()
                  << "HSRSP/snd: HSv5 peer uses TSBPD, responding TSBPDSND latency=" << m_iPeerTsbPdDelay_ms);
    }
    else
    {
        HLOGC(cnlog.Debug,
              log << CONID() << "HSRSP/snd: HSv" << (hs_version == CUDT::HS_VERSION_UDT4 ? 4 : 5)
                  << " with peer TSBPD=" << (m_bPeerTsbPd ? "on" : "off") << " - NOT responding TSBPDSND");
    }

    if (m_bTLPktDrop)
        aw_srtdata[SRT_HS_FLAGS] |= SRT_OPT_TLPKTDROP;

    if (m_config.bRcvNakReport)
    {
        // HSv5: Note that this setting is independent on the value of
        // m_bPeerNakReport, which represent this setting in the peer.

        aw_srtdata[SRT_HS_FLAGS] |= SRT_OPT_NAKREPORT;
        /*
         * NAK Report is so efficient at controlling bandwidth that sender TLPktDrop
         * is not needed. SRT 1.0.5 to 1.0.7 sender TLPktDrop combined with SRT 1.0
         * Timestamp-Based Packet Delivery was not well implemented and could drop
         * big I-Frame tail before sending once on low latency setups.
         * Disabling TLPktDrop in the receiver SRT Handshake Reply prevents the sender
         * from enabling Too-Late Packet Drop.
         */
        if (m_uPeerSrtVersion <= SrtVersion(1, 0, 7))
            aw_srtdata[SRT_HS_FLAGS] &= ~SRT_OPT_TLPKTDROP;
    }

    if (m_config.uSrtVersion >= SrtVersion(1, 2, 0))
    {
        if (!m_bPeerRexmitFlag)
        {
            // Peer does not request to use rexmit flag, if so,
            // we won't use as well.
            HLOGC(cnlog.Debug,
                  log << CONID() << "HSRSP/snd: AGENT understands REXMIT flag, but PEER DOES NOT. NOT setting.");
        }
        else
        {
            // Request that the rexmit bit be used as a part of msgno.
            aw_srtdata[SRT_HS_FLAGS] |= SRT_OPT_REXMITFLG;
            HLOGP(cnlog.Debug, "HSRSP/snd: AGENT UNDERSTANDS REXMIT flag and PEER reported that it does, too.");
        }
    }
    else
    {
        // Since this is now in the code, it can occur only in case when you change the
        // version specification in the build configuration.
        HLOGP(cnlog.Debug, "HSRSP/snd: AGENT DOES NOT UNDERSTAND REXMIT flag");
    }

    HLOGC(cnlog.Debug,
          log << CONID() << "HSRSP/snd: LATENCY[SND:" << SRT_HS_LATENCY_SND::unwrap(aw_srtdata[SRT_HS_LATENCY])
              << " RCV:" << SRT_HS_LATENCY_RCV::unwrap(aw_srtdata[SRT_HS_LATENCY]) << "] FLAGS["
              << SrtFlagString(aw_srtdata[SRT_HS_FLAGS]) << "]");

    return 3;
}

size_t srt::CUDT::prepareSrtHsMsg(int cmd, uint32_t *srtdata, size_t size)
{
    size_t srtlen = fillSrtHandshake(srtdata, size, cmd, handshakeVersion());
    HLOGC(cnlog.Debug, log << "CMD:" << MessageTypeStr(UMSG_EXT, cmd) << "(" << cmd << ") Len:"
                           << int(srtlen * sizeof(int32_t))
                           << " Version: " << SrtVersionString(srtdata[SRT_HS_VERSION])
                           << " Flags: " << srtdata[SRT_HS_FLAGS]
                           << " (" << SrtFlagString(srtdata[SRT_HS_FLAGS]) << ") sdelay:"
                           << srtdata[SRT_HS_LATENCY]);

    return srtlen;
}

void srt::CUDT::sendSrtMsg(int cmd, uint32_t *srtdata_in, size_t srtlen_in)
{
    CPacket srtpkt;
    int32_t srtcmd = (int32_t)cmd;

    SRT_STATIC_ASSERT(SRTDATA_MAXSIZE >= SRT_HS_E_SIZE, "SRT_CMD_MAXSZ is too small to hold all the data");
    // This will be effectively larger than SRT_HS_E_SIZE, but it will be also used for incoming data.
    uint32_t srtdata[SRTDATA_MAXSIZE];

    size_t srtlen = 0;

    if (cmd == SRT_CMD_REJECT)
    {
        // This is a value returned by processSrtMsg underlying layer, potentially
        // to be reported here. Should this happen, just send a rejection message.
        cmd                     = SRT_CMD_HSRSP;
        srtdata[SRT_HS_VERSION] = 0;
    }

    switch (cmd)
    {
    case SRT_CMD_HSREQ:
    case SRT_CMD_HSRSP:
        srtlen = prepareSrtHsMsg(cmd, srtdata, SRTDATA_MAXSIZE);
        break;

    case SRT_CMD_KMREQ: // Sender
    case SRT_CMD_KMRSP: // Receiver
        srtlen = srtlen_in;
        /* Msg already in network order
         * But CChannel:sendto will swap again (assuming 32-bit fields)
         * Pre-swap to cancel it.
         */
        HtoNLA(srtdata, srtdata_in, srtlen);
        m_pCryptoControl->updateKmState(cmd, srtlen); // <-- THIS function can't be moved to CUDT

        break;

    default:
        LOGC(cnlog.Error, log << "sndSrtMsg: IPE: cmd=" << cmd << " unsupported");
        break;
    }

    if (srtlen > 0)
    {
        /* srtpkt.pack will set message data in network order */
        srtpkt.pack(UMSG_EXT, &srtcmd, srtdata, srtlen * sizeof(int32_t));
        addressAndSend(srtpkt);
    }
}

size_t srt::CUDT::fillHsExtConfigString(uint32_t* pcmdspec, int cmd, const string& str)
{
    uint32_t* space = pcmdspec + 1;
    size_t wordsize         = (str.size() + 3) / 4;
    size_t aligned_bytesize = wordsize * 4;

    memset((space), 0, aligned_bytesize);
    memcpy((space), str.data(), str.size());
    // Preswap to little endian (in place due to possible padding zeros)
    HtoILA((space), space, wordsize);

    *pcmdspec = HS_CMDSPEC_CMD::wrap(cmd) | HS_CMDSPEC_SIZE::wrap((uint32_t) wordsize);

    return wordsize;
}

#if ENABLE_BONDING
// [[using locked(m_parent->m_ControlLock)]]
// [[using locked(s_UDTUnited.m_GlobControlLock)]]
size_t srt::CUDT::fillHsExtGroup(uint32_t* pcmdspec)
{
    SRT_ASSERT(m_parent->m_GroupOf != NULL);
    uint32_t* space = pcmdspec + 1;

    SRTSOCKET id = m_parent->m_GroupOf->id();
    SRT_GROUP_TYPE tp = m_parent->m_GroupOf->type();
    uint32_t flags = 0;

    // NOTE: this code remains as is for historical reasons.
    // The initial implementation stated that the peer id be
    // extracted so that it can be reported and possibly the
    // start time somehow encoded and written into the group
    // extension, but it was later seen not necessary. Therefore
    // this code remains, but now it's informational only.
#if ENABLE_HEAVY_LOGGING
    m_parent->m_GroupOf->debugMasterData(m_SocketID);
#endif

    // See CUDT::interpretGroup()

    uint32_t dataword = 0
        | SrtHSRequest::HS_GROUP_TYPE::wrap(tp)
        | SrtHSRequest::HS_GROUP_FLAGS::wrap(flags)
        | SrtHSRequest::HS_GROUP_WEIGHT::wrap(m_parent->m_GroupMemberData->weight);

    const uint32_t storedata [GRPD_E_SIZE] = { uint32_t(id), dataword };
    memcpy((space), storedata, sizeof storedata);

    const size_t ra_size = Size(storedata);
    *pcmdspec = HS_CMDSPEC_CMD::wrap(SRT_CMD_GROUP) | HS_CMDSPEC_SIZE::wrap(ra_size);

    return ra_size;
}
#endif

size_t srt::CUDT::fillHsExtKMREQ(uint32_t* pcmdspec, size_t ki)
{
    uint32_t* space = pcmdspec + 1;

    size_t msglen = m_pCryptoControl->getKmMsg_size(ki);
    // Make ra_size back in element unit
    // Add one extra word if the size isn't aligned to 32-bit.
    size_t ra_size = (msglen / sizeof(uint32_t)) + (msglen % sizeof(uint32_t) ? 1 : 0);

    // Store the CMD + SIZE in the next field
    *pcmdspec = HS_CMDSPEC_CMD::wrap(SRT_CMD_KMREQ) | HS_CMDSPEC_SIZE::wrap((uint32_t) ra_size);

    // Copy the key - do the endian inversion because another endian inversion
    // will be done for every control message before sending, and this KM message
    // is ALREADY in network order.
    const uint32_t* keydata = reinterpret_cast<const uint32_t*>(m_pCryptoControl->getKmMsg_data(ki));

    HLOGC(cnlog.Debug,
          log << CONID() << "createSrtHandshake: KMREQ: adding key #" << ki << " length=" << ra_size
              << " words (KmMsg_size=" << msglen << ")");
    // XXX INSECURE ": [" << FormatBinaryString((uint8_t*)keydata, msglen) << "]";

    // Yes, I know HtoNLA and NtoHLA do exactly the same operation, but I want
    // to be clear about the true intention.
    NtoHLA((space), keydata, ra_size);

    return ra_size;
}

size_t srt::CUDT::fillHsExtKMRSP(uint32_t* pcmdspec, const uint32_t* kmdata, size_t kmdata_wordsize)
{
    uint32_t* space = pcmdspec + 1;
    const uint32_t failure_kmrsp[] = {SRT_KM_S_UNSECURED};
    const uint32_t* keydata = 0;

    // Shift the starting point with the value of previously added block,
    // to start with the new one.

    size_t ra_size;

    if (kmdata_wordsize == 0)
    {
        LOGC(cnlog.Warn,
             log << CONID()
                 << "createSrtHandshake: Agent has PW, but Peer sent no KMREQ. Sending error KMRSP response");
        ra_size = 1;
        keydata = failure_kmrsp;

        // Update the KM state as well
        m_pCryptoControl->m_SndKmState = SRT_KM_S_NOSECRET;  // Agent has PW, but Peer won't decrypt
        m_pCryptoControl->m_RcvKmState = SRT_KM_S_UNSECURED; // Peer won't encrypt as well.
    }
    else
    {
        if (!kmdata)
        {
            m_RejectReason = SRT_REJ_IPE;
            LOGC(cnlog.Fatal, log << CONID() << "createSrtHandshake: IPE: srtkm_cmd=SRT_CMD_KMRSP and no kmdata!");
            return 0;
        }
        ra_size = kmdata_wordsize;
        keydata = reinterpret_cast<const uint32_t *>(kmdata);
    }

    *pcmdspec = HS_CMDSPEC_CMD::wrap(SRT_CMD_KMRSP) | HS_CMDSPEC_SIZE::wrap((uint32_t) ra_size);
    HLOGC(cnlog.Debug,
          log << CONID() << "createSrtHandshake: KMRSP: applying returned key length="
              << ra_size); // XXX INSECURE << " words: [" << FormatBinaryString((uint8_t*)kmdata,
                           // kmdata_wordsize*sizeof(uint32_t)) << "]";

    NtoHLA((space), keydata, ra_size);
    return ra_size;
}


// PREREQUISITE:
// pkt must be set the buffer and configured for UMSG_HANDSHAKE.
// Note that this function replaces also serialization for the HSv4.
bool srt::CUDT::createSrtHandshake(
        int             srths_cmd,
        int             srtkm_cmd,
        const uint32_t* kmdata,
        size_t          kmdata_wordsize, // IN WORDS, NOT BYTES!!!
        CPacket&        w_pkt,
        CHandShake&     w_hs)
{
    // This function might be called before the opposite version was recognized.
    // Check if the version is exactly 4 because this means that the peer has already
    // sent something - asynchronously, and usually in rendezvous - and we already know
    // that the peer is version 4. In this case, agent must behave as HSv4, til the end.
    if (m_ConnRes.m_iVersion == HS_VERSION_UDT4)
    {
        w_hs.m_iVersion = HS_VERSION_UDT4;
        w_hs.m_iType    = UDT_DGRAM;
        if (w_hs.m_extension)
        {
            // Should be impossible
            LOGC(cnlog.Error,
                 log << CONID() << "createSrtHandshake: IPE: EXTENSION SET WHEN peer reports version 4 - fixing...");
            w_hs.m_extension = false;
        }
    }
    else
    {
        w_hs.m_iType = 0; // Prepare it for flags
    }

    HLOGC(cnlog.Debug,
          log << CONID() << "createSrtHandshake: buf size=" << w_pkt.getLength()
              << " hsx=" << MessageTypeStr(UMSG_EXT, srths_cmd) << " kmx=" << MessageTypeStr(UMSG_EXT, srtkm_cmd)
              << " kmdata_wordsize=" << kmdata_wordsize << " version=" << w_hs.m_iVersion);

    // Once you are certain that the version is HSv5, set the enc type flags
    // to advertise pbkeylen. Otherwise make sure that the old interpretation
    // will correctly pick up the type field. PBKEYLEN should be advertized
    // regardless of what URQ stage the handshake is (note that in case of rendezvous
    // CONCLUSION might be the FIRST MESSAGE EVER RECEIVED by a party).
    if (w_hs.m_iVersion > HS_VERSION_UDT4)
    {
        // Check if there was a failure to receie HSREQ before trying to craft HSRSP.
        // If fillSrtHandshake_HSRSP catches the condition of m_tsRcvPeerStartTime == steady_clock::zero(),
        // it will return size 0, which will mess up with further extension procedures;
        // PREVENT THIS HERE.
        if (w_hs.m_iReqType == URQ_CONCLUSION && srths_cmd == SRT_CMD_HSRSP && is_zero(m_tsRcvPeerStartTime))
        {
            LOGC(cnlog.Error,
                 log << CONID()
                     << "createSrtHandshake: IPE (non-fatal): Attempting to craft HSRSP without received HSREQ. "
                        "BLOCKING extensions.");
            w_hs.m_extension = false;
        }

        // The situation when this function is called without requested extensions
        // is URQ_CONCLUSION in rendezvous mode in some of the transitions.
        // In this case for version 5 just clear the m_iType field, as it has
        // different meaning in HSv5 and contains extension flags.
        //
        // Keep 0 in the SRT_HSTYPE_HSFLAGS field, but still advertise PBKEYLEN
        // in the SRT_HSTYPE_ENCFLAGS field.
        w_hs.m_iType                  = SrtHSRequest::wrapFlags(false /*no magic in HSFLAGS*/, m_config.iSndCryptoKeyLen);

        IF_HEAVY_LOGGING(bool whether = m_config.iSndCryptoKeyLen != 0);
        HLOGC(cnlog.Debug,
              log << CONID() << "createSrtHandshake: " << (whether ? "" : "NOT ")
                  << " Advertising PBKEYLEN - value = " << m_config.iSndCryptoKeyLen);

        // Note: This is required only when sending a HS message without SRT extensions.
        // When this is to be sent with SRT extensions, then KMREQ will be attached here
        // and the PBKEYLEN will be extracted from it. If this is going to attach KMRSP
        // here, it's already too late (it should've been advertised before getting the first
        // handshake message with KMREQ).
    }
    else
    {
        w_hs.m_iType = UDT_DGRAM;
    }

    // values > URQ_CONCLUSION include also error types
    // if (w_hs.m_iVersion == HS_VERSION_UDT4 || w_hs.m_iReqType > URQ_CONCLUSION) <--- This condition was checked b4 and
    // it's only valid for caller-listener mode
    if (!w_hs.m_extension)
    {
        // Serialize only the basic handshake, if this is predicted for
        // Hsv4 peer or this is URQ_INDUCTION or URQ_WAVEAHAND.
        size_t hs_size = w_pkt.getLength();
        w_hs.store_to((w_pkt.m_pcData), (hs_size));
        w_pkt.setLength(hs_size);
        HLOGC(cnlog.Debug,
              log << CONID() << "createSrtHandshake: (no ext) size=" << hs_size << " data: " << w_hs.show());
        return true;
    }

    // Sanity check, applies to HSv5 only cases.
    if (srths_cmd == SRT_CMD_HSREQ && m_SrtHsSide == HSD_RESPONDER)
    {
        m_RejectReason = SRT_REJ_IPE;
        LOGC(cnlog.Fatal,
             log << CONID() << "IPE: SRT_CMD_HSREQ was requested to be sent in HSv5 by an INITIATOR side!");
        return false; // should cause rejection
    }

    ostringstream logext;
    logext << "HSX";

    // Install the SRT extensions
    w_hs.m_iType |= CHandShake::HS_EXT_HSREQ;

    bool have_sid = false;
    if (srths_cmd == SRT_CMD_HSREQ && !m_config.sStreamName.empty())
    {
        have_sid = true;
        w_hs.m_iType |= CHandShake::HS_EXT_CONFIG;
        logext << ",SID";
    }

    // If this is a response, we have also information
    // on the peer. If Peer is NOT filter capable, don't
    // put filter config, even if agent is capable.
    bool peer_filter_capable = true;
    if (srths_cmd == SRT_CMD_HSRSP)
    {
        if (m_sPeerPktFilterConfigString != "")
        {
            peer_filter_capable = true;
        }
        else if (IsSet(m_uPeerSrtFlags, SRT_OPT_FILTERCAP))
        {
            peer_filter_capable = true;
        }
        else
        {
            peer_filter_capable = false;
        }
    }

    // Now, if this is INITIATOR, then it has its
    // filter config already set, if configured, otherwise
    // it should not attach the filter config extension.

    // If this is a RESPONDER, then it has already received
    // the filter config string from the peer and therefore
    // possibly confronted with the contents of m_OPT_FECConfigString,
    // and if it decided to go with filter, it will be nonempty.
    bool have_filter  = false;
    if (peer_filter_capable && !m_config.sPacketFilterConfig.empty())
    {
        have_filter = true;
        w_hs.m_iType |= CHandShake::HS_EXT_CONFIG;
        logext << ",filter";
    }

    bool have_congctl = false;
    const string sm = m_config.sCongestion.str();
    if (sm != "" && sm != "live")
    {
        have_congctl = true;
        w_hs.m_iType |= CHandShake::HS_EXT_CONFIG;
        logext << ",CONGCTL";
    }

    bool have_kmreq   = false;
    // Prevent adding KMRSP only in case when BOTH:
    // - Agent has set no password
    // - no KMREQ has arrived from Peer
    // KMRSP must be always sent when:
    // - Agent set a password, Peer did not send KMREQ: Agent sets snd=NOSECRET.
    // - Agent set no password, but Peer sent KMREQ: Ageng sets rcv=NOSECRET.
    if (m_config.CryptoSecret.len > 0 || kmdata_wordsize > 0)
    {
        have_kmreq = true;
        w_hs.m_iType |= CHandShake::HS_EXT_KMREQ;
        logext << ",KMX";
    }

#if ENABLE_BONDING
    bool have_group = false;

    // Note: this is done without locking because we have the following possibilities:
    //
    // 1. Most positive: the group will be the same all the time up to the moment when we use it.
    // 2. The group will disappear when next time we try to use it having now have_group set true.
    //
    // Not possible that a group is NULL now but would appear later: the group must be either empty
    // or already set as valid at this time.
    //
    // If the 2nd possibility happens, then simply it means that the group has been closed during
    // the operation and the socket got this information updated in the meantime. This means that
    // it was an abnormal interrupt during the processing so the handshake process should be aborted
    // anyway, and that's what will be done.

    // LOCKING INFORMATION: accesing this field just for NULL check doesn't
    // hurt, even if this field could be dangling in the moment. This will be
    // followed by an additional check, done this time under lock, and there will
    // be no dangling pointers at this time.
    if (m_parent->m_GroupOf)
    {
        // Whatever group this socket belongs to, the information about
        // the group is always sent the same way with the handshake.
        have_group = true;
        w_hs.m_iType |= CHandShake::HS_EXT_CONFIG;
        logext << ",GROUP";
    }
#endif

    HLOGC(cnlog.Debug, log << CONID() << "createSrtHandshake: (ext: " << logext.str() << ") data: " << w_hs.show());

    // NOTE: The HSREQ is practically always required, although may happen
    // in future that CONCLUSION can be sent multiple times for a separate
    // stream encryption support, and this way it won't enclose HSREQ.
    // Also, KMREQ may occur multiple times.

    // So, initially store the UDT legacy handshake.
    size_t hs_size = w_pkt.getLength(), total_ra_size = (hs_size / sizeof(uint32_t)); // Maximum size of data
    w_hs.store_to((w_pkt.m_pcData), (hs_size));                                        // hs_size is updated

    size_t ra_size = hs_size / sizeof(int32_t);

    // Now attach the SRT handshake for HSREQ
    size_t    offset = ra_size;
    uint32_t *p      = reinterpret_cast<uint32_t *>(w_pkt.m_pcData);
    // NOTE: since this point, ra_size has a size in int32_t elements, NOT BYTES.

    // The first 4-byte item is the CMD/LENGTH spec.
    uint32_t *pcmdspec = p + offset; // Remember the location to be filled later, when we know the length
    ++offset;

    // Now use the original function to store the actual SRT_HS data
    // ra_size after that
    // NOTE: so far, ra_size is m_iMaxSRTPayloadSize expressed in number of elements.
    // WILL BE CHANGED HERE.
    ra_size   = fillSrtHandshake((p + offset), total_ra_size - offset, srths_cmd, HS_VERSION_SRT1);
    *pcmdspec = HS_CMDSPEC_CMD::wrap(srths_cmd) | HS_CMDSPEC_SIZE::wrap((uint32_t) ra_size);

    HLOGC(cnlog.Debug,
          log << CONID() << "createSrtHandshake: after HSREQ: offset=" << offset << " HSREQ size=" << ra_size
              << " space left: " << (total_ra_size - offset));

    // Use only in REQ phase and only if stream name is set
    if (have_sid)
    {
        // Now prepare the string with 4-byte alignment. The string size is limited
        // to half the payload size. Just a sanity check to not pack too much into
        // the conclusion packet.
        size_t size_limit = m_iMaxSRTPayloadSize / 2;

        if (m_config.sStreamName.size() >= size_limit)
        {
            m_RejectReason = SRT_REJ_ROGUE;
            LOGC(cnlog.Warn,
                 log << CONID() << "createSrtHandshake: stream id too long, limited to " << (size_limit - 1)
                     << " bytes");
            return false;
        }

        offset += ra_size + 1;
        ra_size = fillHsExtConfigString(p + offset - 1, SRT_CMD_SID, m_config.sStreamName.str());

        HLOGC(cnlog.Debug,
              log << CONID() << "createSrtHandshake: after SID [" << m_config.sStreamName.c_str()
                  << "] length=" << m_config.sStreamName.size() << " alignedln=" << (4 * ra_size)
                  << ": offset=" << offset << " SID size=" << ra_size << " space left: " << (total_ra_size - offset));
    }

    if (have_congctl)
    {
        // Pass the congctl to the other side as informational.
        // The other side should reject connection if it uses a different congctl.
        // The other side should also respond with the congctl it uses, if its non-default (for backward compatibility).

        offset += ra_size + 1;
        ra_size = fillHsExtConfigString(p + offset - 1, SRT_CMD_CONGESTION, sm);

        HLOGC(cnlog.Debug,
              log << CONID() << "createSrtHandshake: after CONGCTL [" << sm << "] length=" << sm.size()
                  << " alignedln=" << (4 * ra_size) << ": offset=" << offset << " CONGCTL size=" << ra_size
                  << " space left: " << (total_ra_size - offset));
    }

    if (have_filter)
    {
        offset += ra_size + 1;
        ra_size = fillHsExtConfigString(p + offset - 1, SRT_CMD_FILTER, m_config.sPacketFilterConfig.str());

        HLOGC(cnlog.Debug,
              log << CONID() << "createSrtHandshake: after filter [" << m_config.sPacketFilterConfig.c_str()
                  << "] length=" << m_config.sPacketFilterConfig.size() << " alignedln=" << (4 * ra_size) << ": offset="
                  << offset << " filter size=" << ra_size << " space left: " << (total_ra_size - offset));
    }

#if ENABLE_BONDING
    // Note that this will fire in both cases:
    // - When the group has been set by the user on a socket (or socket was created as a part of the group),
    //   and the handshake request is to be sent with informing the peer that this conenction belongs to a group
    // - When the agent received a HS request with a group, has created its mirror group on its side, and
    //   now sends the HS response to the peer, with ITS OWN group id (the mirror one).
    //
    // XXX Probably a condition should be checked here around the group type.
    // The time synchronization should be done only on any kind of parallel sending group.
    // Currently all groups are such groups (broadcast, backup, balancing), but it may
    // need to be changed for some other types.
    if (have_group)
    {
        // NOTE: See information about mutex ordering in api.h
        SharedLock gdrg (uglobal().m_GlobControlLock);
        if (!m_parent->m_GroupOf)
        {
            // This may only happen if since last check of m_GroupOf pointer the socket was removed
            // from the group in the meantime, which can only happen due to that the group was closed.
            // In such a case it simply means that the handshake process was requested to be interrupted.
            LOGC(cnlog.Fatal, log << CONID() << "GROUP DISAPPEARED. Socket not capable of continuing HS");
            return false;
        }
        else
        {
            if (m_parent->m_GroupOf->closing())
            {
                m_RejectReason = SRT_REJ_IPE;
                LOGC(cnlog.Error,
                     log << CONID() << "createSrtHandshake: group is closing during the process, rejecting.");
                return false;
            }
            offset += ra_size + 1;
            ra_size = fillHsExtGroup(p + offset - 1);

            HLOGC(cnlog.Debug,
                  log << CONID() << "createSrtHandshake: after GROUP [" << sm << "] length=" << sm.size() << ": offset="
                      << offset << " GROUP size=" << ra_size << " space left: " << (total_ra_size - offset));
        }
    }
#endif

    // When encryption turned on
    if (have_kmreq)
    {
        HLOGC(cnlog.Debug,
              log << CONID() << "createSrtHandshake: "
                  << (m_config.CryptoSecret.len > 0 ? "Agent uses ENCRYPTION" : "Peer requires ENCRYPTION"));

        if (!m_pCryptoControl && (srtkm_cmd == SRT_CMD_KMREQ || srtkm_cmd == SRT_CMD_KMRSP))
        {
            m_RejectReason = SRT_REJ_IPE;
            LOGC(cnlog.Error,
                 log << CONID() << "createSrtHandshake: IPE: need to send KM, but CryptoControl does not exist."
                     << " Socket state: connected=" << boolalpha << m_bConnected << ", connecting=" << m_bConnecting
                     << ", broken=" << m_bBroken << ", closing=" << m_bClosing << ".");
            return false;
        }

        if (srtkm_cmd == SRT_CMD_KMREQ)
        {
            bool have_any_keys = false;
            for (size_t ki = 0; ki < 2; ++ki)
            {
                // Skip those that have expired
                if (!m_pCryptoControl->getKmMsg_needSend(ki, false))
                    continue;

                m_pCryptoControl->getKmMsg_markSent(ki, false);

                offset += ra_size + 1;
                ra_size = fillHsExtKMREQ(p + offset - 1, ki);

                have_any_keys = true;
            }

            if (!have_any_keys)
            {
                m_RejectReason = SRT_REJ_IPE;
                LOGC(cnlog.Error, log << CONID() << "createSrtHandshake: IPE: all keys have expired, no KM to send.");
                return false;
            }
        }
        else if (srtkm_cmd == SRT_CMD_KMRSP)
        {
            offset += ra_size + 1;
            ra_size = fillHsExtKMRSP(p + offset - 1, kmdata, kmdata_wordsize);
        }
        else
        {
            m_RejectReason = SRT_REJ_IPE;
            LOGC(cnlog.Fatal, log << CONID() << "createSrtHandshake: IPE: wrong value of srtkm_cmd: " << srtkm_cmd);
            return false;
        }
    }

    if (ra_size == 0)
    {
        // m_RejectReason is expected to be set by fillHsExtKMRSP(..) in this case.
        return false;
    }

    // ra_size + offset has a value in element unit.
    // Switch it again to byte unit.
    w_pkt.setLength((ra_size + offset) * sizeof(int32_t));

    HLOGC(cnlog.Debug,
          log << CONID() << "createSrtHandshake: filled HSv5 handshake flags: "
              << CHandShake::ExtensionFlagStr(w_hs.m_iType) << " length: " << w_pkt.getLength() << " bytes");

    return true;
}

template <class Integer>
static inline int FindExtensionBlock(Integer* begin, size_t total_length,
        size_t& w_out_len, Integer*& w_next_block)
{
    // Check if there's anything to process
    if (total_length == 0)
    {
        w_next_block = NULL;
        w_out_len    = 0;
        return SRT_CMD_NONE;
    }

    // This function extracts the block command from the block and its length.
    // The command value is returned as a function result.
    // The size of that command block is stored into w_out_len.
    // The beginning of the prospective next block is stored in w_next_block.

    // The caller must be aware that:
    // - exactly one element holds the block header (cmd+size), so the actual data are after this one.
    // - the returned size is the number of uint32_t elements since that first data element
    // - the remaining size should be manually calculated as total_length - 1 - w_out_len, or
    // simply, as w_next_block - begin.

    // Note that if the total_length is too short to extract the whole block, it will return
    // SRT_CMD_NONE. Note that total_length includes this first CMDSPEC word.
    //
    // When SRT_CMD_NONE is returned, it means that nothing has been extracted and nothing else
    // can be further extracted from this block.

    int    cmd  = HS_CMDSPEC_CMD::unwrap(*begin);
    size_t size = HS_CMDSPEC_SIZE::unwrap(*begin);

    if (size + 1 > total_length)
        return SRT_CMD_NONE;

    w_out_len = size;

    if (total_length == size + 1)
        w_next_block = NULL;
    else
        w_next_block = begin + 1 + size;

    return cmd;
}

// NOTE: the rule of order of arguments is broken here because this order
// serves better the logics and readability.
template <class Integer>
static inline bool NextExtensionBlock(Integer*& w_begin, Integer* next, size_t& w_length)
{
    if (!next)
        return false;

    w_length = w_length - (next - w_begin);
    w_begin  = next;
    return true;
}

void SrtExtractHandshakeExtensions(const char* bufbegin, size_t buflength,
        vector<SrtHandshakeExtension>& w_output)
{
    const uint32_t *begin = reinterpret_cast<const uint32_t *>(bufbegin + CHandShake::m_iContentSize);
    size_t    size  = buflength - CHandShake::m_iContentSize; // Due to previous cond check we grant it's >0
    const uint32_t *next  = 0;
    size_t    length   = size / sizeof(uint32_t);
    size_t    blocklen = 0;

    for (;;) // ONE SHOT, but continuable loop
    {
        const int cmd = FindExtensionBlock(begin, length, (blocklen), (next));

        if (cmd == SRT_CMD_NONE)
        {
            // End of blocks
            break;
        }

        w_output.push_back(SrtHandshakeExtension(cmd));

        SrtHandshakeExtension& ext = w_output.back();

        std::copy(begin+1, begin+blocklen+1, back_inserter(ext.contents));

        // Any other kind of message extracted. Search on.
        if (!NextExtensionBlock((begin), next, (length)))
            break;
    }
}

#if SRT_DEBUG_RTT
class RttTracer
{
public:
    RttTracer()
    {
    }

    ~RttTracer()
    {
        srt::sync::ScopedLock lck(m_mtx);
        m_fout.close();
    }

    void trace(const srt::sync::steady_clock::time_point& currtime,
               const std::string& event, int rtt_sample, int rttvar_sample,
               bool is_smoothed_rtt_reset, int64_t recvTotal,
               int smoothed_rtt, int rttvar)
    {
        srt::sync::ScopedLock lck(m_mtx);
        create_file();
        
        m_fout << srt::sync::FormatTimeSys(currtime) << ",";
        m_fout << srt::sync::FormatTime(currtime) << ",";
        m_fout << event << ",";
        m_fout << rtt_sample << ",";
        m_fout << rttvar_sample << ",";
        m_fout << is_smoothed_rtt_reset << ",";
        m_fout << recvTotal << ",";
        m_fout << smoothed_rtt << ",";
        m_fout << rttvar << "\n";
        m_fout.flush();
    }

private:
    void print_header()
    {
        m_fout << "Timepoint_SYST,Timepoint_STDY,Event,usRTTSample,"
                  "usRTTVarSample,IsSmoothedRTTReset,pktsRecvTotal,"
                  "usSmoothedRTT,usRTTVar\n";
    }

    void create_file()
    {
        if (m_fout.is_open())
            return;

        std::string str_tnow = srt::sync::FormatTimeSys(srt::sync::steady_clock::now());
        str_tnow.resize(str_tnow.size() - 7); // remove trailing ' [SYST]' part
        while (str_tnow.find(':') != std::string::npos) {
            str_tnow.replace(str_tnow.find(':'), 1, 1, '_');
        }
        const std::string fname = "rtt_trace_" + str_tnow + "_" + SRT_SYNC_CLOCK_STR + ".csv";
        m_fout.open(fname, std::ofstream::out);
        if (!m_fout)
            std::cerr << "IPE: Failed to open " << fname << "!!!\n";

        print_header();
    }

private:
    srt::sync::Mutex m_mtx;
    std::ofstream m_fout;
};

RttTracer s_rtt_trace;
#endif


bool srt::CUDT::processSrtMsg(const CPacket *ctrlpkt)
{
    uint32_t *srtdata = (uint32_t *)ctrlpkt->m_pcData;
    size_t    len     = ctrlpkt->getLength();
    int       etype   = ctrlpkt->getExtendedType();
    uint32_t  ts      = ctrlpkt->timestamp();

    int res = SRT_CMD_NONE;

    HLOGC(cnlog.Debug,
          log << CONID() << "Dispatching message type=" << etype << " data length=" << (len / sizeof(int32_t)));
    switch (etype)
    {
    case SRT_CMD_HSREQ:
    {
        res = processSrtMsg_HSREQ(srtdata, len, ts, CUDT::HS_VERSION_UDT4);
        break;
    }
    case SRT_CMD_HSRSP:
    {
        res = processSrtMsg_HSRSP(srtdata, len, ts, CUDT::HS_VERSION_UDT4);
        break;
    }
    case SRT_CMD_KMREQ:
        // Special case when the data need to be processed here
        // and the appropriate message must be constructed for sending.
        // No further processing required
        {
            uint32_t srtdata_out[SRTDATA_MAXSIZE];
            size_t   len_out = 0;
            res = m_pCryptoControl->processSrtMsg_KMREQ(srtdata, len, CUDT::HS_VERSION_UDT4, m_uPeerSrtVersion,
                    (srtdata_out), (len_out));
            if (res == SRT_CMD_KMRSP)
            {
                if (len_out == 1)
                {
                    if (m_config.bEnforcedEnc)
                    {
                        LOGC(cnlog.Warn,
                             log << CONID() << "KMREQ FAILURE: " << KmStateStr(SRT_KM_STATE(srtdata_out[0]))
                                 << " - rejecting per enforced encryption");
                        res = SRT_CMD_NONE;
                        break;
                    }
                    HLOGC(cnlog.Debug,
                          log << CONID()
                              << "MKREQ -> KMRSP FAILURE state: " << KmStateStr(SRT_KM_STATE(srtdata_out[0])));
                }
                else
                {
                    HLOGC(cnlog.Debug, log << CONID() << "KMREQ -> requested to send KMRSP length=" << len_out);
                }
                sendSrtMsg(SRT_CMD_KMRSP, srtdata_out, len_out);
            }
            // XXX Dead code. processSrtMsg_KMREQ now doesn't return any other value now.
            // Please review later.
            else
            {
                LOGC(cnlog.Warn, log << CONID() << "KMREQ failed to process the request - ignoring");
            }

            return true; // already done what's necessary
        }

    case SRT_CMD_KMRSP:
    {
        // KMRSP doesn't expect any following action
        m_pCryptoControl->processSrtMsg_KMRSP(srtdata, len, m_uPeerSrtVersion);
        return true; // nothing to do
    }

    default:
        return false;
    }

    if (res == SRT_CMD_NONE)
        return true;

    // Send the message that the message handler requested.
    sendSrtMsg(res);

    return true;
}

int srt::CUDT::processSrtMsg_HSREQ(const uint32_t *srtdata, size_t bytelen, uint32_t ts, int hsv)
{
    // Set this start time in the beginning, regardless as to whether TSBPD is being
    // used or not. This must be done in the Initiator as well as Responder.

    /*
     * Compute peer StartTime in our time reference
     * This takes time zone, time drift into account.
     * Also includes current packet transit time (rtt/2)
     */
    m_tsRcvPeerStartTime = steady_clock::now() - microseconds_from(ts);
    // (in case of bonding group, this value will be OVERWRITTEN
    // later in CUDT::interpretGroup).

    // Prepare the initial runtime values of latency basing on the option values.
    // They are going to get the value fixed HERE.
    m_iTsbPdDelay_ms     = m_config.iRcvLatency;
    m_iPeerTsbPdDelay_ms = m_config.iPeerLatency;

    if (bytelen < SRT_CMD_HSREQ_MINSZ)
    {
        m_RejectReason = SRT_REJ_ROGUE;
        /* Packet smaller than minimum compatible packet size */
        LOGC(cnlog.Error, log << "HSREQ/rcv: cmd=" << SRT_CMD_HSREQ << "(HSREQ) len=" << bytelen << " invalid");
        return SRT_CMD_NONE;
    }

    LOGC(cnlog.Debug, log << "HSREQ/rcv: cmd=" << SRT_CMD_HSREQ << "(HSREQ) len=" << bytelen
                          << hex << " vers=0x" << srtdata[SRT_HS_VERSION] << " opts=0x" << srtdata[SRT_HS_FLAGS]
                          << dec << " delay=" << SRT_HS_LATENCY_RCV::unwrap(srtdata[SRT_HS_LATENCY]));

    m_uPeerSrtVersion = srtdata[SRT_HS_VERSION];
    m_uPeerSrtFlags   = srtdata[SRT_HS_FLAGS];

    if (hsv == CUDT::HS_VERSION_UDT4)
    {
        if (m_uPeerSrtVersion >= SRT_VERSION_FEAT_HSv5)
        {
            m_RejectReason = SRT_REJ_ROGUE;
            LOGC(cnlog.Error,
                 log << CONID() << "HSREQ/rcv: With HSv4 version >= " << SrtVersionString(SRT_VERSION_FEAT_HSv5)
                     << " is not acceptable.");
            return SRT_CMD_REJECT;
        }
    }
    else
    {
        if (m_uPeerSrtVersion < SRT_VERSION_FEAT_HSv5)
        {
            m_RejectReason = SRT_REJ_ROGUE;
            LOGC(cnlog.Error,
                 log << CONID() << "HSREQ/rcv: With HSv5 version must be >= " << SrtVersionString(SRT_VERSION_FEAT_HSv5)
                     << " .");
            return SRT_CMD_REJECT;
        }
    }

    // Check also if the version satisfies the minimum required version
    if (m_uPeerSrtVersion < m_config.uMinimumPeerSrtVersion)
    {
        m_RejectReason = SRT_REJ_VERSION;
        LOGC(cnlog.Error,
             log << CONID() << "HSREQ/rcv: Peer version: " << SrtVersionString(m_uPeerSrtVersion)
                 << " is too old for requested: " << SrtVersionString(m_config.uMinimumPeerSrtVersion)
                 << " - REJECTING");
        return SRT_CMD_REJECT;
    }

    HLOGC(cnlog.Debug,
          log << CONID() << "HSREQ/rcv: PEER Version: " << SrtVersionString(m_uPeerSrtVersion)
              << " Flags: " << m_uPeerSrtFlags << "(" << SrtFlagString(m_uPeerSrtFlags)
              << ") Min req version:" << SrtVersionString(m_config.uMinimumPeerSrtVersion));

    m_bPeerRexmitFlag = IsSet(m_uPeerSrtFlags, SRT_OPT_REXMITFLG);
    HLOGC(cnlog.Debug, log << CONID() << "HSREQ/rcv: peer " << (m_bPeerRexmitFlag ? "UNDERSTANDS" : "DOES NOT UNDERSTAND") << " REXMIT flag");

    // Check if both use the same API type. Reject if not.
    bool peer_message_api = !IsSet(m_uPeerSrtFlags, SRT_OPT_STREAM);
    if (peer_message_api != m_config.bMessageAPI)
    {
        m_RejectReason = SRT_REJ_MESSAGEAPI;
        LOGC(cnlog.Error,
             log << CONID() << "HSREQ/rcv: Agent uses " << (m_config.bMessageAPI ? "MESSAGE" : "STREAM")
                 << " API, but the Peer declares " << (peer_message_api ? "MESSAGE" : "STREAM")
                 << " API. Not compatible transmission type, rejecting.");
        return SRT_CMD_REJECT;
    }

    SRT_STATIC_ASSERT(SRT_HS_E_SIZE == SRT_HS_LATENCY + 1, "Assuming latency is the last field");
    if (bytelen < (SRT_HS_E_SIZE * sizeof(uint32_t)))
    {
        // Handshake extension message includes VERSION, FLAGS and LATENCY
        // (3 x 32 bits). SRT v1.2.0 and earlier might supply shorter extension message,
        // without LATENCY fields.
        // It is acceptable, as long as the latency flags are not set on our side.
        //
        //  0 1 2 3 4 5 6 7 8 9 0 1 2 3 4 5 6 7 8 9 0 1 2 3 4 5 6 7 8 9 0 1
        // +-+-+-+-+-+-+-+-+-+-+-+-+-+-+-+-+-+-+-+-+-+-+-+-+-+-+-+-+-+-+-+-+
        // |                          SRT Version                          |
        // +-+-+-+-+-+-+-+-+-+-+-+-+-+-+-+-+-+-+-+-+-+-+-+-+-+-+-+-+-+-+-+-+
        // |                           SRT Flags                           |
        // +-+-+-+-+-+-+-+-+-+-+-+-+-+-+-+-+-+-+-+-+-+-+-+-+-+-+-+-+-+-+-+-+
        // |      Receiver TSBPD Delay     |       Sender TSBPD Delay      |
        // +-+-+-+-+-+-+-+-+-+-+-+-+-+-+-+-+-+-+-+-+-+-+-+-+-+-+-+-+-+-+-+-+
        if (IsSet(m_uPeerSrtFlags, SRT_OPT_TSBPDSND) || IsSet(m_uPeerSrtFlags, SRT_OPT_TSBPDRCV))
        {
            m_RejectReason = SRT_REJ_ROGUE;
            LOGC(cnlog.Error,
                 log << CONID()
                     << "HSREQ/rcv: Peer sent only VERSION + FLAGS HSREQ, but TSBPD flags are set. Rejecting.");
            return SRT_CMD_REJECT;
        }

        LOGC(cnlog.Warn,
             log << CONID() << "HSREQ/rcv: Peer sent only VERSION + FLAGS HSREQ, not getting any TSBPD settings.");
        // Don't process any further settings in this case. Turn off TSBPD, just for a case.
        m_bTsbPd     = false;
        m_bPeerTsbPd = false;
        return SRT_CMD_HSRSP;
    }

    const uint32_t latencystr = srtdata[SRT_HS_LATENCY];

    if (IsSet(m_uPeerSrtFlags, SRT_OPT_TSBPDSND))
    {
        // TimeStamp-based Packet Delivery feature enabled
        if (!isOPT_TsbPd())
        {
            LOGC(cnlog.Warn,
                 log << CONID() << "HSREQ/rcv: Agent did not set rcv-TSBPD - ignoring proposed latency from peer");

            // Note: also don't set the peer TSBPD flag HERE because
            // - in HSv4 it will be a sender, so it doesn't matter anyway
            // - in HSv5 if it's going to receive, the TSBPDRCV flag will define it.
        }
        else
        {
            int peer_decl_latency;
            if (hsv < CUDT::HS_VERSION_SRT1)
            {
                // In HSv4 there is only one value and this is the latency
                // that the sender peer proposes for the agent.
                peer_decl_latency = SRT_HS_LATENCY_LEG::unwrap(latencystr);
            }
            else
            {
                // In HSv5 there are latency declared for sending and receiving separately.

                // SRT_HS_LATENCY_SND is the value that the peer proposes to be the
                // value used by agent when receiving data. We take this as a local latency value.
                peer_decl_latency = SRT_HS_LATENCY_SND::unwrap(srtdata[SRT_HS_LATENCY]);
            }

            // Use the maximum latency out of latency from our settings and the latency
            // "proposed" by the peer.
            int maxdelay = std::max(m_iTsbPdDelay_ms, peer_decl_latency);
            HLOGC(cnlog.Debug,
                  log << CONID() << "HSREQ/rcv: LOCAL/RCV LATENCY: Agent:" << m_iTsbPdDelay_ms
                      << " Peer:" << peer_decl_latency << "  Selecting:" << maxdelay);
            m_iTsbPdDelay_ms = maxdelay;
            m_bTsbPd = true;
        }
    }
    else
    {
        std::string how_about_agent = isOPT_TsbPd() ? "BUT AGENT DOES" : "and nor does Agent";
        HLOGC(cnlog.Debug, log << CONID() << "HSREQ/rcv: Peer DOES NOT USE latency for sending - " << how_about_agent);
    }

    // This happens when the HSv5 RESPONDER receives the HSREQ message; it declares
    // that the peer INITIATOR will receive the data and informs about its predefined
    // latency. We need to maximize this with our setting of the peer's latency and
    // record as peer's latency, which will be then sent back with HSRSP.
    if (hsv > CUDT::HS_VERSION_UDT4 && IsSet(m_uPeerSrtFlags, SRT_OPT_TSBPDRCV))
    {
        // So, PEER uses TSBPD, set the flag.
        // NOTE: it doesn't matter, if AGENT uses TSBPD.
        m_bPeerTsbPd = true;

        // SRT_HS_LATENCY_RCV is the value that the peer declares as to be
        // used by it when receiving data. We take this as a peer's value,
        // and select the maximum of this one and our proposed latency for the peer.
        int peer_decl_latency = SRT_HS_LATENCY_RCV::unwrap(latencystr);
        int maxdelay          = std::max(m_iPeerTsbPdDelay_ms, peer_decl_latency);
        HLOGC(cnlog.Debug,
              log << CONID() << "HSREQ/rcv: PEER/RCV LATENCY: Agent:" << m_iPeerTsbPdDelay_ms
                  << " Peer:" << peer_decl_latency << " Selecting:" << maxdelay);
        m_iPeerTsbPdDelay_ms = maxdelay;
    }
    else
    {
        std::string how_about_agent = isOPT_TsbPd() ? "BUT AGENT DOES" : "and nor does Agent";
        HLOGC(cnlog.Debug,
              log << CONID() << "HSREQ/rcv: Peer DOES NOT USE latency for receiving - " << how_about_agent);
    }

    if (hsv > CUDT::HS_VERSION_UDT4)
    {
        // This is HSv5, do the same things as required for the sending party in HSv4,
        // as in HSv5 this can also be a sender.
        if (IsSet(m_uPeerSrtFlags, SRT_OPT_TLPKTDROP))
        {
            // Too late packets dropping feature supported
            m_bPeerTLPktDrop = true;
        }
        if (IsSet(m_uPeerSrtFlags, SRT_OPT_NAKREPORT))
        {
            // Peer will send Periodic NAK Reports
            m_bPeerNakReport = true;
        }
    }

    return SRT_CMD_HSRSP;
}

int srt::CUDT::processSrtMsg_HSRSP(const uint32_t *srtdata, size_t bytelen, uint32_t ts, int hsv)
{
    // XXX Check for mis-version
    // With HSv4 we accept only version less than 1.3.0
    if (hsv == CUDT::HS_VERSION_UDT4 && srtdata[SRT_HS_VERSION] >= SRT_VERSION_FEAT_HSv5)
    {
        LOGC(cnlog.Error, log << CONID() << "HSRSP/rcv: With HSv4 version >= 1.2.0 is not acceptable.");
        return SRT_CMD_NONE;
    }

    if (bytelen < SRT_CMD_HSRSP_MINSZ)
    {
        /* Packet smaller than minimum compatible packet size */
        LOGC(cnlog.Error, log << CONID() << "HSRSP/rcv: cmd=" << SRT_CMD_HSRSP << "(HSRSP) len=" << bytelen << " invalid");
        return SRT_CMD_NONE;
    }

    // Set this start time in the beginning, regardless as to whether TSBPD is being
    // used or not. This must be done in the Initiator as well as Responder. In case when
    // agent is sender only (HSv4) this value simply won't be used.

    /*
     * Compute peer StartTime in our time reference
     * This takes time zone, time drift into account.
     * Also includes current packet transit time (rtt/2)
     */

    if (is_zero(m_tsRcvPeerStartTime))
    {
        // Do not set this time when it's already set, which may be the case
        // if the agent has this value already "borrowed" from a master socket
        // that was in the group at the time when it was added.
        m_tsRcvPeerStartTime = steady_clock::now() - microseconds_from(ts);
        HLOGC(cnlog.Debug,
              log << CONID()
                  << "HSRSP/rcv: PEER START TIME not yet defined, setting: " << FormatTime(m_tsRcvPeerStartTime));
    }
    else
    {
        HLOGC(cnlog.Debug,
              log << CONID()
                  << "HSRSP/rcv: PEER START TIME already set (derived): " << FormatTime(m_tsRcvPeerStartTime));
    }

    m_uPeerSrtVersion = srtdata[SRT_HS_VERSION];
    m_uPeerSrtFlags   = srtdata[SRT_HS_FLAGS];

    HLOGC(cnlog.Debug, log << "HSRSP/rcv: Version: " << SrtVersionString(m_uPeerSrtVersion)
                           << " Flags: SND:" << setw(8) << setfill('0') << hex << m_uPeerSrtFlags
                           << setw(0) << " (" << SrtFlagString(m_uPeerSrtFlags) << ")");
    // Basic version check
    if (m_uPeerSrtVersion < m_config.uMinimumPeerSrtVersion)
    {
        m_RejectReason = SRT_REJ_VERSION;
        LOGC(cnlog.Error,
             log << CONID() << "HSRSP/rcv: Peer version: " << SrtVersionString(m_uPeerSrtVersion)
                 << " is too old for requested: " << SrtVersionString(m_config.uMinimumPeerSrtVersion)
                 << " - REJECTING");
        return SRT_CMD_REJECT;
    }

    if (hsv == CUDT::HS_VERSION_UDT4)
    {
        // The old HSv4 way: extract just one value and put it under peer.
        if (IsSet(m_uPeerSrtFlags, SRT_OPT_TSBPDRCV))
        {
            // TsbPd feature enabled
            m_bPeerTsbPd         = true;
            m_iPeerTsbPdDelay_ms = SRT_HS_LATENCY_LEG::unwrap(srtdata[SRT_HS_LATENCY]);
            HLOGC(cnlog.Debug,
                  log << CONID() << "HSRSP/rcv: LATENCY: Peer/snd:" << m_iPeerTsbPdDelay_ms
                      << " (Agent: declared:" << m_iTsbPdDelay_ms << " rcv:" << m_iTsbPdDelay_ms << ")");
        }
        // TSBPDSND isn't set in HSv4 by the RESPONDER, because HSv4 RESPONDER is always RECEIVER.
    }
    else
    {
        // HSv5 way: extract the receiver latency and sender latency, if used.

        // PEER WILL RECEIVE TSBPD == AGENT SHALL SEND TSBPD.
        if (IsSet(m_uPeerSrtFlags, SRT_OPT_TSBPDRCV))
        {
            // TsbPd feature enabled
            m_bPeerTsbPd         = true;
            m_iPeerTsbPdDelay_ms = SRT_HS_LATENCY_RCV::unwrap(srtdata[SRT_HS_LATENCY]);
            HLOGC(cnlog.Debug, log << CONID() << "HSRSP/rcv: LATENCY: Peer/snd:" << m_iPeerTsbPdDelay_ms << "ms");
        }
        else
        {
            HLOGC(cnlog.Debug, log << CONID() << "HSRSP/rcv: Peer (responder) DOES NOT USE latency");
        }

        // PEER WILL SEND TSBPD == AGENT SHALL RECEIVE TSBPD.
        if (IsSet(m_uPeerSrtFlags, SRT_OPT_TSBPDSND))
        {
            if (!isOPT_TsbPd())
            {
                LOGC(cnlog.Warn,
                     log << CONID()
                         << "HSRSP/rcv: BUG? Peer (responder) declares sending latency, but Agent turned off TSBPD.");
            }
            else
            {
                m_bTsbPd = true; // NOTE: in case of Group TSBPD receiving, this field will be SWITCHED TO m_bGroupTsbPd.
                // Take this value as a good deal. In case when the Peer did not "correct" the latency
                // because it has TSBPD turned off, just stay with the present value defined in options.
                m_iTsbPdDelay_ms = SRT_HS_LATENCY_SND::unwrap(srtdata[SRT_HS_LATENCY]);
                HLOGC(cnlog.Debug, log << CONID() << "HSRSP/rcv: LATENCY Agent/rcv: " << m_iTsbPdDelay_ms << "ms");
            }
        }
    }

    if ((m_config.uSrtVersion >= SrtVersion(1, 0, 5)) && IsSet(m_uPeerSrtFlags, SRT_OPT_TLPKTDROP))
    {
        // Too late packets dropping feature supported
        m_bPeerTLPktDrop = true;
    }

    if ((m_config.uSrtVersion >= SrtVersion(1, 1, 0)) && IsSet(m_uPeerSrtFlags, SRT_OPT_NAKREPORT))
    {
        // Peer will send Periodic NAK Reports
        m_bPeerNakReport = true;
    }

    if (m_config.uSrtVersion >= SrtVersion(1, 2, 0))
    {
        if (IsSet(m_uPeerSrtFlags, SRT_OPT_REXMITFLG))
        {
            // Peer will use REXMIT flag in packet retransmission.
            m_bPeerRexmitFlag = true;
            HLOGP(cnlog.Debug, "HSRSP/rcv: 1.2.0+ Agent understands REXMIT flag and so does peer.");
        }
        else
        {
            HLOGP(cnlog.Debug, "HSRSP/rcv: Agent understands REXMIT flag, but PEER DOES NOT");
        }
    }
    else
    {
        HLOGP(cnlog.Debug, "HSRSP/rcv: <1.2.0 Agent DOESN'T understand REXMIT flag");
    }

    handshakeDone();

    return SRT_CMD_NONE;
}

// This function is called only when the URQ_CONCLUSION handshake has been received from the peer.
bool srt::CUDT::interpretSrtHandshake(const CHandShake& hs,
                                 const CPacket&    hspkt,
                                 uint32_t*         out_data SRT_ATR_UNUSED,
                                 size_t*           pw_len)
{
    // Initialize pw_len to 0 to handle the unencrypted case
    if (pw_len)
        *pw_len = 0;

    // The version=0 statement as rejection is used only since HSv5.
    // The HSv4 sends the AGREEMENT handshake message with version=0, do not misinterpret it.
    if (m_ConnRes.m_iVersion > HS_VERSION_UDT4 && hs.m_iVersion == 0)
    {
        m_RejectReason = SRT_REJ_PEER;
        LOGC(cnlog.Error, log << CONID() << "HS VERSION = 0, meaning the handshake has been rejected.");
        return false;
    }

    if (hs.m_iVersion < HS_VERSION_SRT1)
    {
        if (m_config.uMinimumPeerSrtVersion && m_config.uMinimumPeerSrtVersion >= SRT_VERSION_FEAT_HSv5)
        {
            m_RejectReason = SRT_REJ_VERSION;
            // This means that a version with minimum 1.3.0 that features HSv5 is required,
            // hence all HSv4 clients should be rejected.
            LOGP(cnlog.Error, "interpretSrtHandshake: minimum peer version 1.3.0 (HSv5 only), rejecting HSv4 client");
            return false;
        }
        return true; // do nothing
    }

    // Anyway, check if the handshake contains any extra data.
    if (hspkt.getLength() <= CHandShake::m_iContentSize)
    {
        m_RejectReason = SRT_REJ_ROGUE;
        // This would mean that the handshake was at least HSv5, but somehow no extras were added.
        // Dismiss it then, however this has to be logged.
        LOGC(cnlog.Error, log << CONID() << "HS VERSION=" << hs.m_iVersion << " but no handshake extension found!");
        return false;
    }

    // We still believe it should work, let's check the flags.
    const int ext_flags = SrtHSRequest::SRT_HSTYPE_HSFLAGS::unwrap(hs.m_iType);
    if (ext_flags == 0)
    {
        m_RejectReason = SRT_REJ_ROGUE;
        LOGC(cnlog.Error,
             log << CONID() << "HS VERSION=" << hs.m_iVersion << " but no handshake extension flags are set!");
        return false;
    }

    HLOGC(cnlog.Debug,
          log << CONID() << "HS VERSION=" << hs.m_iVersion
              << " EXTENSIONS: " << CHandShake::ExtensionFlagStr(ext_flags));

    // Ok, now find the beginning of an int32_t array that follows the UDT handshake.
    uint32_t* p    = reinterpret_cast<uint32_t*>(hspkt.m_pcData + CHandShake::m_iContentSize);
    size_t    size = hspkt.getLength() - CHandShake::m_iContentSize; // Due to previous cond check we grant it's >0

    int hsreq_type_cmd SRT_ATR_UNUSED = SRT_CMD_NONE;

    if (IsSet(ext_flags, CHandShake::HS_EXT_HSREQ))
    {
        HLOGC(cnlog.Debug, log << CONID() << "interpretSrtHandshake: extracting HSREQ/RSP type extension");
        uint32_t *begin    = p;
        uint32_t *next     = 0;
        size_t    length   = size / sizeof(uint32_t);
        size_t    blocklen = 0;

        for (;;) // this is ONE SHOT LOOP
        {
            int cmd = FindExtensionBlock(begin, length, (blocklen), (next));

            size_t bytelen = blocklen * sizeof(uint32_t);

            if (cmd == SRT_CMD_HSREQ)
            {
                hsreq_type_cmd = cmd;
                // Set is the size as it should, then give it for interpretation for
                // the proper function.
                if (blocklen < SRT_HS_E_SIZE)
                {
                    m_RejectReason = SRT_REJ_ROGUE;
                    LOGC(cnlog.Error,
                         log << CONID() << "HS-ext HSREQ found but invalid size: " << bytelen
                             << " (expected: " << SRT_HS_E_SIZE << ")");
                    return false; // don't interpret
                }

                int rescmd = processSrtMsg_HSREQ(begin + 1, bytelen, hspkt.timestamp(), HS_VERSION_SRT1);
                // Interpreted? Then it should be responded with SRT_CMD_HSRSP.
                if (rescmd != SRT_CMD_HSRSP)
                {
                    // m_RejectReason already set
                    LOGC(cnlog.Error,
                         log << CONID() << "interpretSrtHandshake: process HSREQ returned unexpected value " << rescmd);
                    return false;
                }
                handshakeDone();
                // updateAfterSrtHandshake -> moved to postConnect and processRendezvous
            }
            else if (cmd == SRT_CMD_HSRSP)
            {
                hsreq_type_cmd = cmd;
                // Set is the size as it should, then give it for interpretation for
                // the proper function.
                if (blocklen < SRT_HS_E_SIZE)
                {
                    m_RejectReason = SRT_REJ_ROGUE;
                    LOGC(cnlog.Error,
                         log << CONID() << "HS-ext HSRSP found but invalid size: " << bytelen
                             << " (expected: " << SRT_HS_E_SIZE << ")");

                    return false; // don't interpret
                }

                int rescmd = processSrtMsg_HSRSP(begin + 1, bytelen, hspkt.timestamp(), HS_VERSION_SRT1);
                // Interpreted? Then it should be responded with SRT_CMD_NONE.
                // (nothing to be responded for HSRSP, unless there was some kinda problem)
                if (rescmd != SRT_CMD_NONE)
                {
                    // Just formally; the current code doesn't seem to return anything else
                    // (unless it's already set)
                    if (m_RejectReason == SRT_REJ_UNKNOWN)
                        m_RejectReason = SRT_REJ_ROGUE;
                    LOGC(cnlog.Error,
                         log << CONID() << "interpretSrtHandshake: process HSRSP returned unexpected value " << rescmd);
                    return false;
                }
                handshakeDone();
                // updateAfterSrtHandshake -> moved to postConnect and processRendezvous
            }
            else if (cmd == SRT_CMD_NONE)
            {
                m_RejectReason = SRT_REJ_ROGUE;
                LOGC(cnlog.Warn,
                     log << CONID() << "interpretSrtHandshake: no HSREQ/HSRSP block found in the handshake msg!");
                // This means that there can be no more processing done by FindExtensionBlock().
                // And we haven't found what we need - otherwise one of the above cases would pass
                // and lead to exit this loop immediately.
                return false;
            }
            else
            {
                // Any other kind of message extracted. Search on.
                length -= (next - begin);
                begin = next;
                if (begin)
                    continue;
            }

            break;
        }
    }

    HLOGC(cnlog.Debug, log << CONID() << "interpretSrtHandshake: HSREQ done, checking KMREQ");

    // Now check the encrypted

    bool encrypted = false;

    if (IsSet(ext_flags, CHandShake::HS_EXT_KMREQ))
    {
        HLOGC(cnlog.Debug, log << CONID() << "interpretSrtHandshake: extracting KMREQ/RSP type extension");

#ifdef SRT_ENABLE_ENCRYPTION
        if (!m_pCryptoControl->hasPassphrase())
        {
            if (m_config.bEnforcedEnc)
            {
                m_RejectReason = SRT_REJ_UNSECURE;
                LOGC(cnlog.Error,
                     log << CONID()
                         << "HS KMREQ: Peer declares encryption, but agent does not - rejecting per enforced "
                            "encryption");
                return false;
            }

            LOGC(cnlog.Warn,
                 log << CONID()
                     << "HS KMREQ: Peer declares encryption, but agent does not - still allowing connection.");

            // Still allow for connection, and allow Agent to send unencrypted stream to the peer.
            // Also normally allow the key to be processed; worst case it will send the failure response.
        }

        uint32_t *begin    = p;
        uint32_t *next     = 0;
        size_t    length   = size / sizeof(uint32_t);
        size_t    blocklen = 0;

        for (;;) // This is one shot loop, unless REPEATED by 'continue'.
        {
            int cmd = FindExtensionBlock(begin, length, (blocklen), (next));

            HLOGC(cnlog.Debug,
                  log << CONID() << "interpretSrtHandshake: found extension: (" << cmd << ") "
                      << MessageTypeStr(UMSG_EXT, cmd));

            size_t bytelen = blocklen * sizeof(uint32_t);
            if (cmd == SRT_CMD_KMREQ)
            {
                if (!out_data || !pw_len)
                {
                    m_RejectReason = SRT_REJ_IPE;
                    LOGC(cnlog.Fatal, log << CONID() << "IPE: HS/KMREQ extracted without passing target buffer!");
                    return false;
                }

                int res = m_pCryptoControl->processSrtMsg_KMREQ(begin + 1, bytelen, HS_VERSION_SRT1, m_uPeerSrtVersion,
                            (out_data), (*pw_len));
                if (res != SRT_CMD_KMRSP)
                {
                    m_RejectReason = SRT_REJ_IPE;
                    // Something went wrong.
                    HLOGC(cnlog.Debug,
                          log << CONID() << "interpretSrtHandshake: IPE/EPE KMREQ processing failed - returned "
                              << res);
                    return false;
                }
                if (*pw_len == 1)
                {
#ifdef ENABLE_AEAD_API_PREVIEW
                    if (m_pCryptoControl->m_RcvKmState == SRT_KM_S_BADCRYPTOMODE)
                    {
                        // Cryptographic modes mismatch. Not acceptable at all.
                        m_RejectReason = SRT_REJ_CRYPTO;
                        LOGC(cnlog.Error,
                             log << CONID()
                                 << "interpretSrtHandshake: KMREQ result: Bad crypto mode - rejecting");
                        return false;
                    }
#endif

                    // This means that there was an abnormal encryption situation occurred.
                    // This is inacceptable in case of strict encryption.
                    if (m_config.bEnforcedEnc)
                    {
                        if (m_pCryptoControl->m_RcvKmState == SRT_KM_S_BADSECRET)
                        {
                            m_RejectReason = SRT_REJ_BADSECRET;
                        }
                        else
                        {
                            m_RejectReason = SRT_REJ_UNSECURE;
                        }
                        LOGC(cnlog.Error,
                             log << CONID()
                                 << "interpretSrtHandshake: KMREQ result abnornal - rejecting per enforced encryption");
                        return false;
                    }
                }
                encrypted = true;
            }
            else if (cmd == SRT_CMD_KMRSP)
            {
                int res = m_pCryptoControl->processSrtMsg_KMRSP(begin + 1, bytelen, m_uPeerSrtVersion);
                if (m_config.bEnforcedEnc && res == -1)
                {
                    if (m_pCryptoControl->m_SndKmState == SRT_KM_S_BADSECRET)
                        m_RejectReason = SRT_REJ_BADSECRET;
#ifdef ENABLE_AEAD_API_PREVIEW
                    else if (m_pCryptoControl->m_SndKmState == SRT_KM_S_BADCRYPTOMODE)
                        m_RejectReason = SRT_REJ_CRYPTO;
#endif
                    else
                        m_RejectReason = SRT_REJ_UNSECURE;
                    LOGC(cnlog.Error,
                         log << CONID() << "KMRSP failed - rejecting connection as per enforced encryption.");
                    return false;
                }
                encrypted = true;
            }
            else if (cmd == SRT_CMD_NONE)
            {
                m_RejectReason = SRT_REJ_ROGUE;
                LOGC(cnlog.Error, log << CONID() << "HS KMREQ expected - none found!");
                return false;
            }
            else
            {
                HLOGC(cnlog.Debug, log << CONID() << "interpretSrtHandshake: ... skipping " << MessageTypeStr(UMSG_EXT, cmd));
                if (NextExtensionBlock((begin), next, (length)))
                    continue;
            }

            break;
        }
#else
        // When encryption is not enabled at compile time, behave as if encryption wasn't set,
        // so accordingly to StrictEncryption flag.

        if (m_config.bEnforcedEnc)
        {
            m_RejectReason = SRT_REJ_UNSECURE;
            LOGC(cnlog.Error,
                 log << CONID()
                     << "HS KMREQ: Peer declares encryption, but agent didn't enable it at compile time - rejecting "
                        "per enforced encryption");
            return false;
        }

        LOGC(cnlog.Warn,
             log << CONID()
                 << "HS KMREQ: Peer declares encryption, but agent didn't enable it at compile time - still allowing "
                    "connection.");
        encrypted = true;
#endif
    }

    bool   have_congctl = false;
    bool   have_filter  = false;
    string agsm = m_config.sCongestion.str();
    if (agsm == "")
    {
        agsm = "live";
        m_config.sCongestion.set("live", 4);
    }

    bool have_group SRT_ATR_UNUSED = false;

    if (IsSet(ext_flags, CHandShake::HS_EXT_CONFIG))
    {
        HLOGC(cnlog.Debug, log << CONID() << "interpretSrtHandshake: extracting various CONFIG extensions");

        uint32_t *begin    = p;
        uint32_t *next     = 0;
        size_t    length   = size / sizeof(uint32_t);
        size_t    blocklen = 0;

        for (;;) // This is one shot loop, unless REPEATED by 'continue'.
        {
            int cmd = FindExtensionBlock(begin, length, (blocklen), (next));

            HLOGC(cnlog.Debug,
                  log << CONID() << "interpretSrtHandshake: found extension: (" << cmd << ") "
                      << MessageTypeStr(UMSG_EXT, cmd));

            const size_t bytelen = blocklen * sizeof(uint32_t);
            if (cmd == SRT_CMD_SID)
            {
                if (!bytelen || bytelen > CSrtConfig::MAX_SID_LENGTH)
                {
                    LOGC(cnlog.Error,
                         log << CONID() << "interpretSrtHandshake: STREAMID length " << bytelen << " is 0 or > "
                             << +CSrtConfig::MAX_SID_LENGTH << " - PROTOCOL ERROR, REJECTING");
                    return false;
                }
                // Copied through a cleared array. This is because the length is aligned to 4
                // where the padding is filled by zero bytes. For the case when the string is
                // exactly of a 4-divisible length, we make a big array with maximum allowed size
                // filled with zeros. Copying to this array should then copy either only the valid
                // characters of the string (if the length is divisible by 4), or the string with
                // padding zeros. In all these cases in the resulting array we should have all
                // subsequent characters of the string plus at least one '\0' at the end. This will
                // make it a perfect NUL-terminated string, to be used to initialize a string.
                char target[CSrtConfig::MAX_SID_LENGTH + 1];
                memset((target), 0, CSrtConfig::MAX_SID_LENGTH + 1);
                memcpy((target), begin + 1, bytelen);

                // Un-swap on big endian machines
                ItoHLA((uint32_t *)target, (uint32_t *)target, blocklen);

                // Determine the length by dropping all but one of terminal NUL characters.

                size_t targetlen = bytelen;
                for (size_t pos = bytelen - 1; pos != 0; --pos)
                {
                    if (target[pos])
                    {
                        // Found the first non-NUL character backwards
                        // So the length is pos+1
                        targetlen = pos + 1;
                        break;
                    }
                }

                m_config.sStreamName.set(target, targetlen);
                HLOGC(cnlog.Debug,
                      log << CONID() << "CONNECTOR'S REQUESTED SID [" << m_config.sStreamName.c_str()
                          << "] (bytelen=" << bytelen << " blocklen=" << blocklen << ")");
            }
            else if (cmd == SRT_CMD_CONGESTION)
            {
                if (have_congctl)
                {
                    m_RejectReason = SRT_REJ_ROGUE;
                    LOGC(cnlog.Error, log << CONID() << "CONGCTL BLOCK REPEATED!");
                    return false;
                }

                if (!bytelen || bytelen > CSrtConfig::MAX_CONG_LENGTH)
                {
                    LOGC(cnlog.Error,
                         log << CONID() << "interpretSrtHandshake: CONGESTION-control type length " << bytelen
                             << " is 0 or > " << +CSrtConfig::MAX_CONG_LENGTH << " - PROTOCOL ERROR, REJECTING");
                    return false;
                }
                // Declare that congctl has been received
                have_congctl = true;

                char target[CSrtConfig::MAX_CONG_LENGTH + 1];
                memset((target), 0, CSrtConfig::MAX_CONG_LENGTH + 1);
                memcpy((target), begin + 1, bytelen);
                // Un-swap on big endian machines
                ItoHLA((uint32_t *)target, (uint32_t *)target, blocklen);

                string sm = target;

                // As the congctl has been declared by the peer,
                // check if your congctl is compatible.
                // sm cannot be empty, but the agent's sm can be empty meaning live.
                if (sm != agsm)
                {
                    m_RejectReason = SRT_REJ_CONGESTION;
                    LOGC(cnlog.Error,
                         log << CONID() << "PEER'S CONGCTL '" << sm << "' does not match AGENT'S CONGCTL '" << agsm
                             << "'");
                    return false;
                }

                HLOGC(cnlog.Debug,
                      log << CONID() << "CONNECTOR'S CONGCTL [" << sm << "] (bytelen=" << bytelen
                          << " blocklen=" << blocklen << ")");
            }
            else if (cmd == SRT_CMD_FILTER)
            {
                if (have_filter)
                {
                    m_RejectReason = SRT_REJ_FILTER;
                    LOGC(cnlog.Error, log << CONID() << "FILTER BLOCK REPEATED!");
                    return false;
                }

                if (!bytelen || bytelen > CSrtConfig::MAX_PFILTER_LENGTH)
                {
                    LOGC(cnlog.Error,
                         log << CONID() << "interpretSrtHandshake: packet-filter type length " << bytelen
                             << " is 0 or > " << +CSrtConfig::MAX_PFILTER_LENGTH << " - PROTOCOL ERROR, REJECTING");
                    return false;
                }
                // Declare that filter has been received
                have_filter = true;

                char target[CSrtConfig::MAX_PFILTER_LENGTH + 1];
                memset((target), 0, CSrtConfig::MAX_PFILTER_LENGTH + 1);
                memcpy((target), begin + 1, bytelen);
                // Un-swap on big endian machines
                ItoHLA((uint32_t *)target, (uint32_t *)target, blocklen);

                string fltcfg = target;

                HLOGC(cnlog.Debug,
                      log << CONID() << "PEER'S FILTER CONFIG [" << fltcfg << "] (bytelen=" << bytelen
                          << " blocklen=" << blocklen << ")");

                if (!checkApplyFilterConfig(fltcfg))
                {
                    m_RejectReason = SRT_REJ_FILTER;
                    LOGC(cnlog.Error, log << CONID() << "PEER'S FILTER CONFIG [" << fltcfg << "] has been rejected");
                    return false;
                }
            }
#if ENABLE_BONDING
            else if ( cmd == SRT_CMD_GROUP )
            {
                // Note that this will fire in both cases:
                // - When receiving HS request from the Initiator, which belongs to a group, and agent must
                //   create the mirror group on his side (or join the existing one, if there's already
                //   a mirror group for that group ID).
                // - When receiving HS response from the Responder, with its mirror group ID, so the agent
                //   must put the group into his peer group data
                int32_t groupdata[GRPD_E_SIZE] = {};
                if (bytelen < GRPD_MIN_SIZE * GRPD_FIELD_SIZE || bytelen % GRPD_FIELD_SIZE)
                {
                    m_RejectReason = SRT_REJ_ROGUE;
                    LOGC(cnlog.Error, log << CONID() << "PEER'S GROUP wrong size: " << (bytelen/GRPD_FIELD_SIZE));
                    return false;
                }
                size_t groupdata_size = bytelen / GRPD_FIELD_SIZE;

                memcpy(groupdata, begin+1, bytelen);
                if (!interpretGroup(groupdata, groupdata_size, hsreq_type_cmd) )
                {
                    // m_RejectReason handled inside interpretGroup().
                    return false;
                }

                have_group = true;
                HLOGC(cnlog.Debug,
                      log << CONID() << "CONNECTOR'S PEER GROUP [" << groupdata[0] << "] (bytelen=" << bytelen
                          << " blocklen=" << blocklen << ")");
            }
#endif
            else if (cmd == SRT_CMD_NONE)
            {
                break;
            }
            else
            {
                // Found some block that is not interesting here. Skip this and get the next one.
                HLOGC(cnlog.Debug,
                      log << CONID() << "interpretSrtHandshake: ... skipping " << MessageTypeStr(UMSG_EXT, cmd));
            }

            if (!NextExtensionBlock((begin), next, (length)))
                break;
        }
    }

    // Post-checks
    // Check if peer declared encryption
    if (!encrypted && m_config.CryptoSecret.len > 0)
    {
        if (m_config.bEnforcedEnc)
        {
            m_RejectReason = SRT_REJ_UNSECURE;
            LOGC(cnlog.Error,
                 log << CONID()
                     << "HS EXT: Agent declares encryption, but Peer does not - rejecting connection per "
                        "enforced encryption.");
            return false;
        }

        LOGC(cnlog.Warn,
             log << CONID()
                 << "HS EXT: Agent declares encryption, but Peer does not (Agent can still receive unencrypted packets "
                    "from Peer).");

        // This is required so that the sender is still allowed to send data, when encryption is required,
        // just this will be for waste because the receiver won't decrypt them anyway.
        m_pCryptoControl->createFakeSndContext();
        m_pCryptoControl->m_SndKmState = SRT_KM_S_NOSECRET;  // Because Peer did not send KMX, though Agent has pw
        m_pCryptoControl->m_RcvKmState = SRT_KM_S_UNSECURED; // Because Peer has no PW, as has sent no KMREQ.
        return true;
    }

    // If agent has set some nondefault congctl, then congctl is expected from the peer.
    if (agsm != "live" && !have_congctl)
    {
        m_RejectReason = SRT_REJ_CONGESTION;
        LOGC(cnlog.Error,
             log << CONID() << "HS EXT: Agent uses '" << agsm
                 << "' congctl, but peer DID NOT DECLARE congctl (assuming 'live').");
        return false;
    }

    // Check if the filter was configured on agent,
    // but the peer responded with no filter.
    if (!m_config.sPacketFilterConfig.empty() && !have_filter)
    {
        if (m_SrtHsSide == HSD_INITIATOR)
        {
            // IMPORTANT:
            // If agent didn't set the packet filter in the configuration, the peer
            // could have responded with its own configuration and enforce the packet filter
            // setting here locally. In this case the sPacketFilterConfig will not be empty
            // at the moment, even if it was empty initially.

            // The situation caught here is that the configuration for packet filter was set,
            // but the peer responded as if it didn't understand it, or simply didn't accept it.
            // In such a situation the configuration should be rejected because if the
            // peer doesn't support packet filter, the caller side should not have set it.
            m_RejectReason = SRT_REJ_FILTER;
            LOGC(cnlog.Error, log << CONID()
                    << "HS EXT: Agent has configured packetfilter, but peer didn't respond.");
            return false;
        }

        // Responder: we are the listener that has configured packetfilter,
        // but the caller didn't request packetfilter.
        m_config.sPacketFilterConfig.set("");
        LOGC(cnlog.Warn, log << CONID() << "HS EXT: Agent has configured packetfilter, but peer didn't request it");
    }

#if ENABLE_BONDING
    // m_GroupOf and locking info: NULL check won't hurt here. If the group
    // was deleted in the meantime, it will be found out later anyway and result with error.
    if (m_SrtHsSide == HSD_INITIATOR && m_parent->m_GroupOf)
    {
        // XXX Later probably needs to check if this group REQUIRES the group
        // response. Currently this implements the bonding-category group, and this
        // always requires that the listener respond with the group id, otherwise
        // it probably DID NOT UNDERSTAND THE GROUP, so the connection should be rejected.
        if (!have_group)
        {
            m_RejectReason = SRT_REJ_GROUP;
            LOGC(cnlog.Error,
                 log << CONID()
                     << "HS EXT: agent is a group member, but the listener did not respond with group ID. Rejecting.");
            return false;
        }
    }
#endif

    // Ok, finished, for now.
    return true;
}

bool srt::CUDT::checkApplyFilterConfig(const std::string &confstr)
{
    SrtFilterConfig cfg;
    if (!ParseFilterConfig(confstr, (cfg)))
        return false;

    // Now extract the type, if present, and
    // check if you have this type of corrector available.
    if (!PacketFilter::correctConfig(cfg))
        return false;

    string thisconf = m_config.sPacketFilterConfig.str();

    // Now parse your own string, if you have it.
    if (thisconf != "")
    {
        // - for rendezvous, both must be exactly the same (it's unspecified, which will be the first one)
        if (m_config.bRendezvous && thisconf != confstr)
        {
            return false;
        }

        SrtFilterConfig mycfg;
        if (!ParseFilterConfig(thisconf, (mycfg)))
            return false;

        // Check only if both have set a filter of the same type.
        if (mycfg.type != cfg.type)
            return false;

        // If so, then:
        // - for caller-listener configuration, accept the listener version.
        if (m_SrtHsSide == HSD_INITIATOR)
        {
            // This is a caller, this should apply all parameters received
            // from the listener, forcefully.
            for (map<string, string>::iterator x = cfg.parameters.begin(); x != cfg.parameters.end(); ++x)
            {
                mycfg.parameters[x->first] = x->second;
            }
        }
        else
        {
            if (!CheckFilterCompat((mycfg), cfg))
                return false;
        }

        HLOGC(cnlog.Debug,
              log << CONID() << "checkApplyFilterConfig: param: LOCAL: " << Printable(mycfg.parameters)
                  << " FORGN: " << Printable(cfg.parameters));

        ostringstream myos;
        myos << mycfg.type;
        for (map<string, string>::iterator x = mycfg.parameters.begin(); x != mycfg.parameters.end(); ++x)
        {
            myos << "," << x->first << ":" << x->second;
        }

        m_config.sPacketFilterConfig.set(myos.str());

        HLOGC(cnlog.Debug, log << CONID() << "checkApplyFilterConfig: Effective config: " << thisconf);
    }
    else
    {
        // Take the foreign configuration as a good deal.
        HLOGC(cnlog.Debug, log << CONID() << "checkApplyFilterConfig: Good deal config: " << thisconf);
        m_config.sPacketFilterConfig.set(confstr);
    }

    // XXX Using less maximum payload size of IPv4 and IPv6; this is only about the payload size
    // for live.
    size_t efc_max_payload_size = SRT_MAX_PLSIZE_AF_INET6 - cfg.extra_size;
    if (m_config.zExpPayloadSize > efc_max_payload_size)
    {
        LOGC(cnlog.Warn,
             log << CONID() << "Due to filter-required extra " << cfg.extra_size << " bytes, SRTO_PAYLOADSIZE fixed to "
                 << efc_max_payload_size << " bytes");
        m_config.zExpPayloadSize = efc_max_payload_size;
    }

    return true;
}

#if ENABLE_BONDING
bool srt::CUDT::interpretGroup(const int32_t groupdata[], size_t data_size SRT_ATR_UNUSED, int hsreq_type_cmd SRT_ATR_UNUSED)
{
    // `data_size` isn't checked because we believe it's checked earlier.
    // Also this code doesn't predict to get any other format than the official one,
    // so there are only data in two fields. Passing this argument is only left
    // for consistency and possibly changes in future.

    // We are granted these two fields do exist
    SRTSOCKET grpid = groupdata[GRPD_GROUPID];
    uint32_t gd = groupdata[GRPD_GROUPDATA];

    SRT_GROUP_TYPE gtp = SRT_GROUP_TYPE(SrtHSRequest::HS_GROUP_TYPE::unwrap(gd));
    int link_weight = SrtHSRequest::HS_GROUP_WEIGHT::unwrap(gd);
    uint32_t link_flags = SrtHSRequest::HS_GROUP_FLAGS::unwrap(gd);

    if (m_config.iGroupConnect == 0)
    {
        m_RejectReason = SRT_REJ_GROUP;
        LOGC(cnlog.Error, log << CONID() << "HS/GROUP: this socket is not allowed for group connect.");
        return false;
    }

    // This is called when the group type has come in the handshake is invalid.
    if (gtp >= SRT_GTYPE_E_END)
    {
        m_RejectReason = SRT_REJ_GROUP;
        LOGC(cnlog.Error,
             log << CONID() << "HS/GROUP: incorrect group type value " << gtp << " (max is " << SRT_GTYPE_E_END << ")");
        return false;
    }

    if ((grpid & SRTGROUP_MASK) == 0)
    {
        m_RejectReason = SRT_REJ_ROGUE;
        LOGC(cnlog.Error, log << CONID() << "HS/GROUP: socket ID passed as a group ID is not a group ID");
        return false;
    }

    // We have the group, now take appropriate action.
    // The redundancy group requires to make a mirror group
    // on this side, and the newly created socket should
    // be made belong to it.

#if ENABLE_HEAVY_LOGGING
    static const char* hs_side_name[] = {"draw", "initiator", "responder"};
    HLOGC(cnlog.Debug,
          log << CONID() << "interpretGroup: STATE: HsSide=" << hs_side_name[m_SrtHsSide]
              << " HS MSG: " << MessageTypeStr(UMSG_EXT, hsreq_type_cmd) << " $" << grpid << " type=" << gtp
              << " weight=" << link_weight << " flags=0x" << std::hex << link_flags);
#endif

    // XXX Here are two separate possibilities:
    //
    // 1. This is a HS request and this is a newly created socket not yet part of any group.
    // 2. This is a HS response and the group is the mirror group for the group to which the agent belongs; we need to pin the mirror group as peer group
    //
    // These two situations can be only distinguished by the HS side.
    if (m_SrtHsSide == HSD_DRAW)
    {
        m_RejectReason = SRT_REJ_IPE;
        LOGC(cnlog.Error,
             log << CONID()
                 << "IPE: interpretGroup: The HS side should have been already decided; it's still DRAW. Grouping "
                    "rejected.");
        return false;
    }

    SharedLock guard_group_existence (uglobal().m_GlobControlLock);

    if (m_SrtHsSide == HSD_INITIATOR)
    {
        // This is a connection initiator that has requested the peer to make a
        // mirror group and join it, then respond its mirror group id. The
        // `grpid` variable contains this group ID; map this as your peer
        // group. If your group already has a peer group set, check if this is
        // the same id, otherwise the connection should be rejected.

        // So, first check the group of the current socket and see if a peer is set.
        CUDTGroup* pg = m_parent->m_GroupOf;
        if (!pg)
        {
            // This means that the responder has responded with a group membership,
            // but the initiator did not request any group membership presence.
            // Currently impossible situation.
            m_RejectReason = SRT_REJ_IPE;
            LOGC(cnlog.Error, log << CONID() << "IPE: HS/RSP: group membership responded, while not requested.");
            return false;
        }

        // Group existence is guarded, so we can now lock the group as well.
        ScopedLock gl(*pg->exp_groupLock());

        // Now we know the group exists, but it might still be closed
        if (pg->closing())
        {
            LOGC(cnlog.Error, log << CONID() << "HS/RSP: group was closed in the process, can't continue connecting");
            m_RejectReason = SRT_REJ_IPE;
            return false;
        }

        SRTSOCKET peer = pg->peerid();
        if (peer == -1)
        {
            // This is the first connection within this group, so this group
            // has just been informed about the peer membership. Accept it.
            pg->set_peerid(grpid);
            HLOGC(cnlog.Debug,
                  log << CONID() << "HS/RSP: group $" << pg->id() << " -> peer $" << pg->peerid()
                      << ", copying characteristic data");

            // The call to syncWithSocket is copying
            // some interesting data from the first connected
            // socket. This should be only done for the first successful connection.
            pg->syncWithSocket(*this, HSD_INITIATOR);
        }
        // Otherwise the peer id must be the same as existing, otherwise
        // this group is considered already bound to another peer group.
        // (Note that the peer group is peer-specific, and peer id numbers
        // may repeat among sockets connected to groups established on
        // different peers).
        else if (peer != grpid)
        {
            LOGC(cnlog.Error,
                 log << CONID() << "IPE: HS/RSP: group membership responded for peer $" << grpid
                     << " but the current socket's group $" << pg->id() << " has already a peer $" << peer);
            m_RejectReason = SRT_REJ_GROUP;
            return false;
        }
        else
        {
            HLOGC(cnlog.Debug,
                  log << CONID() << "HS/RSP: group $" << pg->id() << " ALREADY MAPPED to peer mirror $"
                      << pg->peerid());
        }
    }
    else
    {
        // This is a connection responder that has been requested to make a
        // mirror group and join it. Later on, the HS response will be sent
        // and its group ID will be added to the HS extensions as mirror group
        // ID to the peer.

        SRTSOCKET lgid = makeMePeerOf(grpid, gtp, link_flags);
        if (!lgid)
            return true; // already done

        if (lgid == -1)
        {
            // NOTE: This error currently isn't reported by makeMePeerOf,
            // so this is left to handle a possible error introduced in future.
            m_RejectReason = SRT_REJ_GROUP;
            return false; // error occurred
        }

        if (!m_parent->m_GroupOf)
        {
            // Strange, we just added it...
            m_RejectReason = SRT_REJ_IPE;
            LOGC(cnlog.Fatal, log << CONID() << "IPE: socket not in group after adding to it");
            return false;
        }

        groups::SocketData* f = m_parent->m_GroupMemberData;

        f->weight = link_weight;
        f->agent = m_parent->m_SelfAddr;
        f->peer = m_PeerAddr;
    }

    m_parent->m_GroupOf->debugGroup();

    // That's all. For specific things concerning group
    // types, this will be later.
    return true;
}
#endif

#if ENABLE_BONDING
// NOTE: This function is called only in one place and it's done
// exclusively on the listener side (HSD_RESPONDER, HSv5+).

// [[using locked(s_UDTUnited.m_GlobControlLock)]]
SRTSOCKET srt::CUDT::makeMePeerOf(SRTSOCKET peergroup, SRT_GROUP_TYPE gtp, uint32_t link_flags)
{
    // Note: This function will lock pg->m_GroupLock!

    CUDTSocket* s = m_parent;

    // Note that the socket being worked out here is about to be returned
    // from `srt_accept` call, and until this moment it will be inaccessible
    // for any other thread. It is then assumed that no other thread is accessing
    // it right now so there's no need to lock s->m_ControlLock.

    // Check if there exists a group that this one is a peer of.
    CUDTGroup* gp = uglobal().findPeerGroup_LOCKED(peergroup);
    bool was_empty = true;
    if (gp)
    {
        if (gp->type() != gtp)
        {
            LOGC(gmlog.Error,
                 log << CONID() << "HS: GROUP TYPE COLLISION: peer group=$" << peergroup << " type " << gtp
                     << " agent group=$" << gp->id() << " type" << gp->type());
            return -1;
        }

        HLOGC(gmlog.Debug, log << CONID() << "makeMePeerOf: group for peer=$" << peergroup << " found: $" << gp->id());

        if (!gp->groupEmpty())
            was_empty = false;
    }
    else
    {
        try
        {
            gp = &newGroup(gtp);
        }
        catch (...)
        {
            // Expected exceptions are only those referring to system resources
            return -1;
        }

        if (!gp->applyFlags(link_flags, m_SrtHsSide))
        {
            // Wrong settings. Must reject. Delete group.
            uglobal().deleteGroup_LOCKED(gp);
            return -1;
        }

        gp->set_peerid(peergroup);
        gp->deriveSettings(this);

        // This can only happen on a listener (it's only called on a site that is
        // HSD_RESPONDER), so it was a response for a groupwise connection.
        // Therefore such a group shall always be considered opened.
        gp->setOpen();

        HLOGC(gmlog.Debug,
              log << CONID() << "makeMePeerOf: no group has peer=$" << peergroup << " - creating new mirror group $"
                  << gp->id());
    }

    {
        ScopedLock glock (*gp->exp_groupLock());
        if (gp->closing())
        {
            HLOGC(gmlog.Debug, log << CONID() << "makeMePeerOf: group $" << gp->id() << " is being closed, can't process");
        }

        if (was_empty)
        {
            gp->syncWithSocket(s->core(), HSD_RESPONDER);
        }
    }

    // Setting non-blocking reading for group socket.
    s->core().m_config.bSynRecving = false;
    s->core().m_config.bSynSending = false;

    // Copy of addSocketToGroup. No idea how many parts could be common, not much.

    // Check if the socket already is in the group
    groups::SocketData* f;
    if (gp->contains(m_SocketID, (f)))
    {
        // XXX This is internal error. Report it, but continue
        // (A newly created socket from acceptAndRespond should not have any group membership yet)
        LOGC(gmlog.Error, log << CONID() << "IPE (non-fatal): the socket is in the group, but has no clue about it!");
        s->m_GroupOf         = gp;
        s->m_GroupMemberData = f;
        return 0;
    }

    s->m_GroupMemberData = gp->add(groups::prepareSocketData(s));
    s->m_GroupOf = gp;
    m_HSGroupType = gtp;

    // Record the remote address in the group data.

    return gp->id();
}

void srt::CUDT::synchronizeWithGroup(CUDTGroup* gp)
{
    ScopedLock gl (*gp->exp_groupLock());

    // We have blocked here the process of connecting a new
    // socket and adding anything new to the group, so no such
    // thing may happen in the meantime.
    steady_clock::time_point start_time, peer_start_time;

    start_time = m_stats.tsStartTime;
    peer_start_time = m_tsRcvPeerStartTime;

    if (!gp->applyGroupTime((start_time), (peer_start_time)))
    {
        HLOGC(gmlog.Debug,
              log << CONID() << "synchronizeWithGroup: ST=" << FormatTime(m_stats.tsStartTime) << " -> "
                  << FormatTime(start_time) << " PST=" << FormatTime(m_tsRcvPeerStartTime) << " -> "
                  << FormatTime(peer_start_time));
        m_stats.tsStartTime  = start_time;
        m_tsRcvPeerStartTime = peer_start_time;
    }
    else
    {
        // This was the first connected socket and it defined start time.
        HLOGC(gmlog.Debug,
              log << CONID() << "synchronizeWithGroup: ST=" << FormatTime(m_stats.tsStartTime)
                  << " PST=" << FormatTime(m_tsRcvPeerStartTime));
    }

    steady_clock::time_point rcv_buffer_time_base;
    bool rcv_buffer_wrap_period = false;
    steady_clock::duration rcv_buffer_udrift(0);
    if (m_bTsbPd && gp->getBufferTimeBase(this, (rcv_buffer_time_base), (rcv_buffer_wrap_period), (rcv_buffer_udrift)))
    {
        // We have at least one socket in the group, each socket should have
        // the value of the timebase set exactly THE SAME.

        // In case when we have the following situation:

        // - the existing link is before [LAST30] (so wrap period is off)
        // - the new link gets the timestamp from [LAST30] range
        // --> this will be recognized as entering the wrap period, next
        //     timebase will get added a segment to this value
        //
        // The only dangerous situations could be when one link gets
        // timestamps from the [FOLLOWING30] and the other in [FIRST30],
        // but between them there's a 30s distance, considered large enough
        // time to not fill a network window.
        enterCS(m_RecvLock);
        m_pRcvBuffer->applyGroupTime(rcv_buffer_time_base, rcv_buffer_wrap_period, m_iTsbPdDelay_ms * 1000, rcv_buffer_udrift);
        m_pRcvBuffer->setPeerRexmitFlag(m_bPeerRexmitFlag);
        leaveCS(m_RecvLock);

        HLOGC(gmlog.Debug, log << "AFTER HS: Set Rcv TsbPd mode: delay="
                << (m_iTsbPdDelay_ms/1000) << "." << (m_iTsbPdDelay_ms%1000)
                << "s GROUP TIME BASE: " << FormatTime(rcv_buffer_time_base)
                << " (" << (rcv_buffer_wrap_period ? "" : "NOT") << " WRAP PERIOD)");
    }
    else
    {
        HLOGC(gmlog.Debug,
              log << CONID() << "AFTER HS: (GROUP, but "
                  << (m_bTsbPd ? "FIRST SOCKET is initialized normally)" : "no TSBPD set)"));
        updateSrtRcvSettings();
    }

    // This function currently does nothing, just left for consistency
    // with updateAfterSrtHandshake().
    updateSrtSndSettings();

    // These are the values that are normally set initially by setters.
    int32_t snd_isn = m_iSndLastAck, rcv_isn = m_iRcvLastAck;
    if (!gp->applyGroupSequences(m_SocketID, (snd_isn), (rcv_isn)))
    {
        HLOGC(gmlog.Debug,
                log << CONID() << "synchronizeWithGroup: DERIVED ISN: RCV=%" << m_iRcvLastAck << " -> %" << rcv_isn
                << " (shift by " << CSeqNo::seqcmp(rcv_isn, m_iRcvLastAck) << ") SND=%" << m_iSndLastAck
                << " -> %" << snd_isn << " (shift by " << CSeqNo::seqcmp(snd_isn, m_iSndLastAck) << ")");
        setInitialRcvSeq(rcv_isn);
        setInitialSndSeq(snd_isn);
    }
    else
    {
        HLOGC(gmlog.Debug,
                log << CONID() << "synchronizeWithGroup: DEFINED ISN: RCV=%" << m_iRcvLastAck << " SND=%"
                << m_iSndLastAck);
    }
}
#endif

void srt::CUDT::startConnect(const sockaddr_any& serv_addr, int32_t forced_isn)
{
    ScopedLock cg (m_ConnectionLock);

    HLOGC(aclog.Debug, log << CONID() << "startConnect: -> " << serv_addr.str()
            << (m_config.bSynRecving ? " (SYNCHRONOUS)" : " (ASYNCHRONOUS)") << "...");

    if (!m_bOpened)
        throw CUDTException(MJ_NOTSUP, MN_NONE, 0);

    if (m_bListening)
        throw CUDTException(MJ_NOTSUP, MN_ISCONNECTED, 0);

    if (m_bConnecting || m_bConnected)
        throw CUDTException(MJ_NOTSUP, MN_ISCONNECTED, 0);

    // record peer/server address
    m_PeerAddr = serv_addr;

    // register this socket in the rendezvous queue
    // RendezevousQueue is used to temporarily store incoming handshake, non-rendezvous connections also require this
    // function
    steady_clock::duration ttl = m_config.tdConnTimeOut;

    if (m_config.bRendezvous)
        ttl *= 10;

    const steady_clock::time_point ttl_time = steady_clock::now() + ttl;
    m_pRcvQueue->registerConnector(m_SocketID, this, serv_addr, ttl_time);

    // The m_iType is used in the INDUCTION for nothing. This value is only regarded
    // in CONCLUSION handshake, however this must be created after the handshake version
    // is already known. UDT_DGRAM is the value that was the only valid in the old SRT
    // with HSv4 (it supported only live transmission), for HSv5 it will be changed to
    // handle handshake extension flags.
    m_ConnReq.m_iType = UDT_DGRAM;

    // Auto mode for Caller and in Rendezvous is equivalent to CIPHER_MODE_AES_CTR.
    if (m_config.iCryptoMode == CSrtConfig::CIPHER_MODE_AUTO)
        m_config.iCryptoMode = CSrtConfig::CIPHER_MODE_AES_CTR;

    // This is my current configuration
    if (m_config.bRendezvous)
    {
        // For rendezvous, use version 5 in the waveahand and the cookie.
        // In case when you get the version 4 waveahand, simply switch to
        // the legacy HSv4 rendezvous and this time send version 4 CONCLUSION.

        // The HSv4 client simply won't check the version nor the cookie and it
        // will be sending its waveahands with version 4. Only when the party
        // has sent version 5 waveahand should the agent continue with HSv5
        // rendezvous.
        m_ConnReq.m_iVersion = HS_VERSION_SRT1;
        // m_ConnReq.m_iVersion = HS_VERSION_UDT4; // <--- Change in order to do regression test.
        m_ConnReq.m_iReqType = URQ_WAVEAHAND;
        m_ConnReq.m_iCookie  = bake(serv_addr);

        // This will be also passed to a HSv4 rendezvous, but fortunately the old
        // SRT didn't read this field from URQ_WAVEAHAND message, only URQ_CONCLUSION.
        m_ConnReq.m_iType           = SrtHSRequest::wrapFlags(false /* no MAGIC here */, m_config.iSndCryptoKeyLen);
        IF_HEAVY_LOGGING(const bool whether = m_config.iSndCryptoKeyLen != 0);
        HLOGC(aclog.Debug,
              log << CONID() << "startConnect (rnd): " << (whether ? "" : "NOT ")
                  << " Advertising PBKEYLEN - value = " << m_config.iSndCryptoKeyLen);
        m_RdvState  = CHandShake::RDV_WAVING;
        m_SrtHsSide = HSD_DRAW; // initially not resolved.
    }
    else
    {
        // For caller-listener configuration, set the version 4 for INDUCTION
        // due to a serious problem in UDT code being also in the older SRT versions:
        // the listener peer simply sents the EXACT COPY of the caller's induction
        // handshake, except the cookie, which means that when the caller sents version 5,
        // the listener will respond with version 5, which is a false information. Therefore
        // HSv5 clients MUST send HS_VERSION_UDT4 from the caller, regardless of currently
        // supported handshake version.
        //
        // The HSv5 listener should only respond with INDUCTION with m_iVersion == HS_VERSION_SRT1.
        m_ConnReq.m_iVersion = HS_VERSION_UDT4;
        m_ConnReq.m_iReqType = URQ_INDUCTION;
        m_ConnReq.m_iCookie  = 0;
        m_RdvState           = CHandShake::RDV_INVALID;
    }

    m_ConnReq.m_iMSS            = m_config.iMSS;
    // Defined as the size of the receiver buffer in packets, unless
    // SRTO_FC has been set to a less value.
    m_ConnReq.m_iFlightFlagSize = m_config.flightCapacity();
    m_ConnReq.m_iID             = m_SocketID;
    CIPAddress::ntop(serv_addr, (m_ConnReq.m_piPeerIP));

    if (forced_isn == SRT_SEQNO_NONE)
    {
        forced_isn = generateISN();
        HLOGC(aclog.Debug, log << CONID() << "startConnect: ISN generated = " << forced_isn);
    }
    else
    {
        HLOGC(aclog.Debug, log << CONID() << "startConnect: ISN forced = " << forced_isn);
    }

    m_iISN = m_ConnReq.m_iISN = forced_isn;

    setInitialSndSeq(m_iISN);
    // Inform the server my configurations.
    CPacket reqpkt;
    reqpkt.setControl(UMSG_HANDSHAKE);
    reqpkt.allocate(m_iMaxSRTPayloadSize);
    // XXX NOTE: Now the memory for the payload part is allocated automatically,
    // and such allocated memory is also automatically deallocated in the
    // destructor. If you use CPacket::allocate, remember that you must not:
    // - delete this memory
    // - assign to m_pcData.
    // If you use only manual assignment to m_pCData, this is then manual
    // allocation and so it won't be deallocated in the destructor.
    //
    // (Desired would be to disallow modification of m_pcData outside the
    // control of methods.)

    // ID = 0, connection request
    reqpkt.set_id(0);

    size_t hs_size = m_iMaxSRTPayloadSize;
    m_ConnReq.store_to((reqpkt.m_pcData), (hs_size));

    // Note that CPacket::allocate() sets also the size
    // to the size of the allocated buffer, which not
    // necessarily is to be the size of the data.
    reqpkt.setLength(hs_size);

    const steady_clock::time_point tnow = steady_clock::now();
    m_SndLastAck2Time = tnow;
    setPacketTS(reqpkt, tnow);

    HLOGC(cnlog.Debug,
          log << CONID() << "CUDT::startConnect: REQ-TIME set HIGH (TimeStamp: " << reqpkt.timestamp()
              << "). SENDING HS: " << m_ConnReq.show());

    /*
     * Race condition if non-block connect response thread scheduled before we set m_bConnecting to true?
     * Connect response will be ignored and connecting will wait until timeout.
     * Maybe m_ConnectionLock handling problem? Not used in CUDT::connect(const CPacket& response)
     */
    m_tsLastReqTime = tnow;
    m_bConnecting = true;

    // At this point m_SourceAddr is probably default-any, but this function
    // now requires that the address be specified here because there will be
    // no possibility to do it at any next stage of sending.
    m_pSndQueue->sendto(serv_addr, reqpkt, m_SourceAddr);

    //
    ///
    ////  ---> CONTINUE TO: <PEER>.CUDT::processConnectRequest()
    ///        (Take the part under condition: hs.m_iReqType == URQ_INDUCTION)
    ////  <--- RETURN WHEN: m_pSndQueue->sendto() is called.
    ////  .... SKIP UNTIL m_pRcvQueue->recvfrom() HERE....
    ////       (the first "sendto" will not be called due to being too early)
    ///
    //

    //////////////////////////////////////////////////////
    // SYNCHRO BAR
    //////////////////////////////////////////////////////
    if (!m_config.bSynRecving)
    {
        HLOGC(cnlog.Debug, log << CONID() << "startConnect: ASYNC MODE DETECTED. Deferring the process to RcvQ:worker");
        return;
    }

    // Below this bar, rest of function maintains only and exclusively
    // the SYNCHRONOUS (blocking) connection process. 

    // Wait for the negotiated configurations from the peer side.

    // This packet only prepares the storage where we will read the
    // next incoming packet.
    CPacket response;
    response.setControl(UMSG_HANDSHAKE);
    response.allocate(m_iMaxSRTPayloadSize);

    CUDTException  e;
    EConnectStatus cst = CONN_CONTINUE;
    // This is a temporary place to store the DESTINATION IP from the incoming packet.
    // We can't record this address yet until the cookie-confirmation is done, for safety reasons.
    sockaddr_any use_source_adr(serv_addr.family());

    while (!m_bClosing && !m_bBroken)
    {
        const steady_clock::time_point local_tnow = steady_clock::now();
        const steady_clock::duration tdiff = local_tnow - m_tsLastReqTime.load();
        // avoid sending too many requests, at most 1 request per 250ms

        // SHORT VERSION:
        // The immediate first run of this loop WILL SKIP THIS PART, so
        // the processing really begins AFTER THIS CONDITION.
        //
        // Note that some procedures inside may set m_tsLastReqTime to 0,
        // which will result of this condition to trigger immediately in
        // the next iteration.
        if (count_milliseconds(tdiff) > 250)
        {
            HLOGC(cnlog.Debug,
                  log << CONID() << "startConnect: LOOP: time to send (" << count_milliseconds(tdiff)
                      << " > 250 ms). size=" << reqpkt.getLength());

            if (m_config.bRendezvous)
                reqpkt.set_id(m_ConnRes.m_iID);

#if ENABLE_HEAVY_LOGGING
            {
                CHandShake debughs;
                debughs.load_from(reqpkt.m_pcData, reqpkt.getLength());
                HLOGC(cnlog.Debug,
                      log << CONID() << "startConnect: REQ-TIME HIGH."
                          << " cont/sending HS to peer: " << debughs.show());
            }
#endif

            m_tsLastReqTime = local_tnow;
            setPacketTS(reqpkt, local_tnow);
            m_pSndQueue->sendto(serv_addr, reqpkt, use_source_adr);
        }
        else
        {
            HLOGC(cnlog.Debug,
                  log << CONID() << "startConnect: LOOP: too early to send - " << count_milliseconds(tdiff)
                      << " < 250ms");
        }

        cst = CONN_CONTINUE;
        response.setLength(m_iMaxSRTPayloadSize);
        if (m_pRcvQueue->recvfrom(m_SocketID, (response)) > 0)
        {
            use_source_adr = response.udpDestAddr();

            HLOGC(cnlog.Debug, log << CONID() << "startConnect: got response for connect request");
            cst = processConnectResponse(response, &e);

            HLOGC(cnlog.Debug, log << CONID() << "startConnect: response processing result: " << ConnectStatusStr(cst));

            // Expected is that:
            // - the peer responded with URQ_INDUCTION + cookie. This above function
            //   should check that and craft the URQ_CONCLUSION handshake, in which
            //   case this function returns CONN_CONTINUE. As an extra action taken
            //   for that case, we set the SECURING mode if encryption requested,
            //   and serialize again the handshake, possibly together with HS extension
            //   blocks, if HSv5 peer responded. The serialized handshake will be then
            //   sent again, as the loop is repeated.
            // - the peer responded with URQ_CONCLUSION. This handshake was accepted
            //   as a connection, and for >= HSv5 the HS extension blocks have been
            //   also read and interpreted. In this case this function returns:
            //   - CONN_ACCEPT, if everything was correct - break this loop and return normally
            //   - CONN_REJECT in case of any problems with the delivered handshake
            //     (incorrect data or data conflict) - throw error exception
            // - the peer responded with any of URQ_ERROR_*.  - throw error exception
            //
            // The error exception should make the API connect() function fail, if blocking
            // or mark the failure for that socket in epoll, if non-blocking.

            if (cst == CONN_RENDEZVOUS)
            {
                // When this function returned CONN_RENDEZVOUS, this requires
                // very special processing for the Rendezvous-v5 algorithm. This MAY
                // involve also preparing a new handshake form, also interpreting the
                // SRT handshake extension and crafting SRT handshake extension for the
                // peer, which should be next sent. When this function returns CONN_CONTINUE,
                // it means that it has done all that was required, however none of the below
                // things has to be done (this function will do it by itself if needed).
                // Otherwise the handshake rolling can be interrupted and considered complete.
                cst = processRendezvous(&response, serv_addr, RST_OK, (reqpkt));
                if (cst == CONN_CONTINUE)
                    continue;

                HLOGC(cnlog.Debug,
                        log << CONID() << "startConnect: processRendezvous returned cst=" << ConnectStatusStr(cst));

                if (cst == CONN_REJECT)
                {
                    // Just in case it wasn't set, set this as a fallback
                    if (m_RejectReason == SRT_REJ_UNKNOWN)
                        m_RejectReason = SRT_REJ_ROGUE;

                    // rejection or erroneous code.
                    reqpkt.setLength(m_iMaxSRTPayloadSize);
                    reqpkt.setControl(UMSG_HANDSHAKE);
                    sendRendezvousRejection(serv_addr, (reqpkt));
                }
            }

            if (cst == CONN_REJECT)
            {
                HLOGC(cnlog.Debug,
                        log << CONID() << "startConnect: REJECTED by processConnectResponse - sending SHUTDOWN");
                sendCtrl(UMSG_SHUTDOWN);
            }

            if (cst != CONN_CONTINUE && cst != CONN_CONFUSED)
                break; // --> OUTSIDE-LOOP

            // IMPORTANT
            // [[using assert(m_pCryptoControl != nullptr)]];

            // new request/response should be sent out immediately on receiving a response
            HLOGC(cnlog.Debug,
                  log << CONID() << "startConnect: SYNC CONNECTION STATUS:" << ConnectStatusStr(cst)
                      << ", REQ-TIME: LOW.");
            m_tsLastReqTime = steady_clock::time_point();

            // Now serialize the handshake again to the existing buffer so that it's
            // then sent later in this loop.

            // First, set the size back to the original size, m_iMaxSRTPayloadSize because
            // this is the size of the originally allocated space. It might have been
            // shrunk by serializing the INDUCTION handshake (which was required before
            // sending this packet to the output queue) and therefore be too
            // small to store the CONCLUSION handshake (with HSv5 extensions).
            reqpkt.setLength(m_iMaxSRTPayloadSize);

            HLOGC(cnlog.Debug,
                  log << CONID() << "startConnect: creating HS CONCLUSION: buffer size=" << reqpkt.getLength());

            // NOTE: BUGFIX: SERIALIZE AGAIN.
            // The original UDT code didn't do it, so it was theoretically
            // turned into conclusion, but was sending still the original
            // induction handshake challenge message. It was working only
            // thanks to that simultaneously there were being sent handshake
            // messages from a separate thread (CSndQueue::worker) from
            // RendezvousQueue, this time serialized properly, which caused
            // that with blocking mode there was a kinda initial "drunk
            // passenger with taxi driver talk" until the RendezvousQueue sends
            // (when "the time comes") the right CONCLUSION handshake
            // challenge message.
            //
            // Now that this is fixed, the handshake messages from RendezvousQueue
            // are sent only when there is a rendezvous mode or non-blocking mode.
            if (!createSrtHandshake(SRT_CMD_HSREQ, SRT_CMD_KMREQ, 0, 0, (reqpkt), (m_ConnReq)))
            {
                LOGC(cnlog.Warn, log << CONID() << "createSrtHandshake failed - REJECTING.");
                cst = CONN_REJECT;
                break;
            }
            // These last 2 parameters designate the buffer, which is in use only for SRT_CMD_KMRSP.
            // If m_ConnReq.m_iVersion == HS_VERSION_UDT4, this function will do nothing,
            // except just serializing the UDT handshake.
            // The trick is that the HS challenge is with version HS_VERSION_UDT4, but the
            // listener should respond with HS_VERSION_SRT1, if it is HSv5 capable.
        }

        HLOGC(cnlog.Debug,
              log << CONID() << "startConnect: timeout from Q:recvfrom, looping again; cst=" << ConnectStatusStr(cst));

#if ENABLE_HEAVY_LOGGING
        // Non-fatal assertion
        if (cst == CONN_REJECT) // Might be returned by processRendezvous
        {
            LOGC(cnlog.Error,
                 log << CONID()
                     << "startConnect: IPE: cst=REJECT NOT EXPECTED HERE, the loop should've been interrupted!");
            break;
        }
#endif

        if (steady_clock::now() > ttl_time)
        {
            // timeout
            e = CUDTException(MJ_SETUP, MN_TIMEOUT, 0);
            m_RejectReason = SRT_REJ_TIMEOUT;
            HLOGC(cnlog.Debug,
                  log << CONID() << "startConnect: TTL time " << FormatTime(ttl_time) << " exceeded, TIMEOUT.");
            break;
        }
    }

    // <--- OUTSIDE-LOOP
    // Here will fall the break when not CONN_CONTINUE.
    // CONN_RENDEZVOUS is handled by processRendezvous.
    // CONN_ACCEPT will skip this and pass on.
    if (cst == CONN_REJECT)
    {
        e = CUDTException(MJ_SETUP, MN_REJECTED, 0);
    }

    if (e.getErrorCode() == 0)
    {
        if (m_bClosing)                                    // if the socket is closed before connection...
            e = CUDTException(MJ_SETUP, MN_CLOSED, 0);
        else if (m_ConnRes.m_iReqType > URQ_FAILURE_TYPES) // connection request rejected
        {
            m_RejectReason = RejectReasonForURQ(m_ConnRes.m_iReqType);
            e              = CUDTException(MJ_SETUP, MN_REJECTED, 0);
        }
        else if ((!m_config.bRendezvous) && (m_ConnRes.m_iISN != m_iISN)) // secuity check
            e = CUDTException(MJ_SETUP, MN_SECURITY, 0);
    }

    if (e.getErrorCode() != 0)
    {
        m_bConnecting = false;
        // The process is to be abnormally terminated, remove the connector
        // now because most likely no other processing part has done anything with it.
        m_pRcvQueue->removeConnector(m_SocketID);
        throw e;
    }

    HLOGC(cnlog.Debug,
          log << CONID() << "startConnect: handshake exchange succeeded. sourceIP=" << m_SourceAddr.str());

    // Parameters at the end.
    HLOGC(cnlog.Debug,
          log << CONID() << "startConnect: END. Parameters: mss=" << m_config.iMSS
              << " max-cwnd-size=" << m_CongCtl->cgWindowMaxSize() << " cwnd-size=" << m_CongCtl->cgWindowSize()
              << " rtt=" << m_iSRTT << " bw=" << m_iBandwidth);
}

// Asynchronous connection
EConnectStatus srt::CUDT::processAsyncConnectResponse(const CPacket &pkt) ATR_NOEXCEPT
{
    EConnectStatus cst = CONN_CONTINUE;
    CUDTException  e;

    ScopedLock cg(m_ConnectionLock);
    HLOGC(cnlog.Debug, log << CONID() << "processAsyncConnectResponse: got response for connect request, processing");
    cst = processConnectResponse(pkt, &e);

    HLOGC(cnlog.Debug,
          log << CONID() << "processAsyncConnectResponse: response processing result: " << ConnectStatusStr(cst)
              << "; REQ-TIME LOW to enforce immediate response");
    m_tsLastReqTime = steady_clock::time_point();

    return cst;
}

bool srt::CUDT::processAsyncConnectRequest(EReadStatus         rst,
                                      EConnectStatus      cst,
                                      const CPacket*      pResponse /*[[nullable]]*/,
                                      const sockaddr_any& serv_addr)
{
    // IMPORTANT!

    // This function is called, still asynchronously, but in the order
    // of call just after the call to the above processAsyncConnectResponse.
    // This should have got the original value returned from
    // processConnectResponse through processAsyncConnectResponse.

    CPacket reqpkt;
    reqpkt.setControl(UMSG_HANDSHAKE);
    reqpkt.allocate(m_iMaxSRTPayloadSize);
    const steady_clock::time_point now = steady_clock::now();
    setPacketTS(reqpkt, now);

    HLOGC(cnlog.Debug,
          log << CONID() << "processAsyncConnectRequest: REQ-TIME: HIGH. Should prevent too quick responses.");
    m_tsLastReqTime = now;
    // ID = 0, connection request
    reqpkt.set_id(!m_config.bRendezvous ? 0 : m_ConnRes.m_iID);

    bool status = true;

    ScopedLock cg(m_ConnectionLock);
    if (!m_bOpened) // Check the socket has not been closed before already.
        return false;

    if (cst == CONN_RENDEZVOUS)
    {
        HLOGC(cnlog.Debug, log << CONID() << "processAsyncConnectRequest: passing to processRendezvous");
        cst = processRendezvous(pResponse, serv_addr, rst, (reqpkt));
        if (cst == CONN_ACCEPT)
        {
            HLOGC(cnlog.Debug,
                  log << CONID()
                      << "processAsyncConnectRequest: processRendezvous completed the process and responded by itself. "
                         "Done.");
            return true;
        }

        if (cst != CONN_CONTINUE)
        {
            // processRendezvous already set the reject reason
            LOGC(cnlog.Warn,
                 log << CONID()
                     << "processAsyncConnectRequest: REJECT reported from processRendezvous, not processing further.");

            if (m_RejectReason == SRT_REJ_UNKNOWN)
                m_RejectReason = SRT_REJ_ROGUE;

            sendRendezvousRejection(serv_addr, (reqpkt));
            status = false;
        }
    }
    else if (cst == CONN_REJECT)
    {
        // m_RejectReason already set at worker_ProcessAddressedPacket.
        LOGC(cnlog.Warn,
             log << CONID() << "processAsyncConnectRequest: REJECT reported from HS processing: "
                 << srt_rejectreason_str(m_RejectReason) << " - not processing further");
        // m_tsLastReqTime = steady_clock::time_point(); XXX ?
        return false;
    }
    else
    {
        // (this procedure will be also run for HSv4 rendezvous)
        HLOGC(cnlog.Debug,
              log << CONID() << "processAsyncConnectRequest: serializing HS: buffer size=" << reqpkt.getLength());
        if (!createSrtHandshake(SRT_CMD_HSREQ, SRT_CMD_KMREQ, 0, 0, (reqpkt), (m_ConnReq)))
        {
            // All 'false' returns from here are IPE-type, mostly "invalid argument" plus "all keys expired".
            LOGC(cnlog.Error,
                 log << CONID() << "IPE: processAsyncConnectRequest: createSrtHandshake failed, dismissing.");
            status = false;
        }
        else
        {
            HLOGC(cnlog.Debug,
                  log << CONID()
                      << "processAsyncConnectRequest: sending HS reqtype=" << RequestTypeStr(m_ConnReq.m_iReqType)
                      << " to socket " << reqpkt.id() << " size=" << reqpkt.getLength());
        }
    }

    if (!status)
    {
        return false;
        /* XXX Shouldn't it send a single response packet for the rejection?
        // Set the version to 0 as "handshake rejection" status and serialize it
        CHandShake zhs;
        size_t size = reqpkt.getLength();
        zhs.store_to((reqpkt.m_pcData), (size));
        reqpkt.setLength(size);
        */
    }

    HLOGC(cnlog.Debug,
          log << CONID() << "processAsyncConnectRequest: setting REQ-TIME HIGH, SENDING HS:" << m_ConnReq.show());
    m_tsLastReqTime = steady_clock::now();
    m_pSndQueue->sendto(serv_addr, reqpkt, m_SourceAddr);
    return status;
}

void srt::CUDT::sendRendezvousRejection(const sockaddr_any& serv_addr, CPacket& r_rsppkt)
{
    // We can reuse m_ConnReq because we are about to abandon the connection process.
    m_ConnReq.m_iReqType = URQFailure(m_RejectReason);

    // Assumed that r_rsppkt refers to a packet object that was already prepared
    // to be used for storing the handshake there.
    size_t size = r_rsppkt.getLength();
    m_ConnReq.store_to((r_rsppkt.m_pcData), (size));
    r_rsppkt.setLength(size);

    HLOGC(cnlog.Debug, log << CONID() << "sendRendezvousRejection: using code=" << m_ConnReq.m_iReqType
            << " for reject reason code " << m_RejectReason << " (" << srt_rejectreason_str(m_RejectReason) << ")");

    setPacketTS(r_rsppkt, steady_clock::now());
    m_pSndQueue->sendto(serv_addr, r_rsppkt, m_SourceAddr);
}

void srt::CUDT::cookieContest()
{
    if (m_SrtHsSide != HSD_DRAW)
        return;

    LOGC(cnlog.Debug,
         log << CONID() << "cookieContest: agent=" << m_ConnReq.m_iCookie << " peer=" << m_ConnRes.m_iCookie);

    // Here m_ConnReq.m_iCookie is a local cookie value sent in connection request to the peer.
    // m_ConnRes.m_iCookie is a cookie value sent by the peer in its connection request.
    if (m_ConnReq.m_iCookie == 0 || m_ConnRes.m_iCookie == 0)
    {
        // Note that it's virtually impossible that Agent's cookie is not ready, this
        // shall be considered IPE.
        // Not all cookies are ready, don't start the contest.
        return;
    }

    // INITIATOR/RESPONDER role is resolved by COOKIE CONTEST.
    //
    // The cookie contest must be repeated every time because it
    // may change the state at some point.
    // 
    // In SRT v1.4.3 and prior the below subtraction was performed in 32-bit arithmetic.
    // The result of subtraction can overflow 32-bits. 
    // Example
    // m_ConnReq.m_iCookie = -1480577720;
    // m_ConnRes.m_iCookie = 811599203;
    // int64_t llBetterCookie = -1480577720 - 811599203 = -2292176923 (FFFF FFFF 7760 27E5);
    // int32_t iBetterCookie  = 2002790373 (7760 27E5);
    // 
    // Now 64-bit arithmetic is used to calculate the actual result of subtraction.
    // The 31-st bit is then checked to check if the resulting is negative in 32-bit aritmetics.
    // This way the old contest behavior is preserved, and potential compiler optimisations are avoided.
    const int64_t contest = int64_t(m_ConnReq.m_iCookie) - int64_t(m_ConnRes.m_iCookie);

    if ((contest & 0xFFFFFFFF) == 0)
    {
        // DRAW! The only way to continue would be to force the
        // cookies to be regenerated and to start over. But it's
        // not worth a shot - this is an extremely rare case.
        // This can simply do reject so that it can be started again.

        // Pretend then that the cookie contest wasn't done so that
        // it's done again. Cookies are baked every time anew, however
        // the successful initial contest remains valid no matter how
        // cookies will change.

        m_SrtHsSide = HSD_DRAW;
        return;
    }

    if (contest & 0x80000000)
    {
        m_SrtHsSide = HSD_RESPONDER;
        return;
    }

    m_SrtHsSide = HSD_INITIATOR;
}

// This function should complete the data for KMX needed for an out-of-band
// handshake response. Possibilities are:
// - There's no KMX (including first responder's handshake in rendezvous). This writes 0 to w_kmdatasize.
// - The encryption status is failure. Respond with fail code and w_kmdatasize = 1.
// - The last KMX was successful. Respond with the original kmdata and their size in w_kmdatasize.
EConnectStatus srt::CUDT::craftKmResponse(uint32_t* aw_kmdata, size_t& w_kmdatasize)
{
    // If the last CONCLUSION message didn't contain the KMX extension, there's
    // no key recorded yet, so it can't be extracted. Mark this w_kmdatasize empty though.
    int hs_flags = SrtHSRequest::SRT_HSTYPE_HSFLAGS::unwrap(m_ConnRes.m_iType);
    if (IsSet(hs_flags, CHandShake::HS_EXT_KMREQ))
    {
        // m_pCryptoControl can be NULL if the socket has been closed already. See issue #2231.
        if (!m_pCryptoControl)
        {
            m_RejectReason = SRT_REJ_IPE;
            LOGC(cnlog.Error,
                 log << CONID() << "IPE: craftKmResponse needs to send KM, but CryptoControl does not exist."
                     << " Socket state: connected=" << boolalpha << m_bConnected << ", connecting=" << m_bConnecting
                     << ", broken=" << m_bBroken << ", opened " << m_bOpened << ", closing=" << m_bClosing << ".");
            return CONN_REJECT;
        }
        // This is a periodic handshake update, so you need to extract the KM data from the
        // first message, provided that it is there.
        size_t msgsize = m_pCryptoControl->getKmMsg_size(0);
        if (msgsize == 0)
        {
            switch (m_pCryptoControl->m_RcvKmState)
            {
                // If the KMX process ended up with a failure, the KMX is not recorded.
                // In this case as the KMRSP answer the "failure status" should be crafted.
            case SRT_KM_S_NOSECRET:
            case SRT_KM_S_BADSECRET:
                {
                    HLOGC(cnlog.Debug,
                          log << CONID() << "craftKmResponse: No KMX recorded, status = "
                              << KmStateStr(m_pCryptoControl->m_RcvKmState) << ". Respond it.");

                    // Just do the same thing as in CCryptoControl::processSrtMsg_KMREQ for that case,
                    // that is, copy the NOSECRET code into KMX message.
                    memcpy((aw_kmdata), &m_pCryptoControl->m_RcvKmState, sizeof(int32_t));
                    w_kmdatasize = 1;
                }
                break; // Treat as ACCEPT in general; might change to REJECT on enforced-encryption

            default:
                // Remaining values:
                // UNSECURED: should not fall here at all
                // SECURING: should not happen in HSv5
                // SECURED: should have received the recorded KMX correctly (getKmMsg_size(0) > 0)
                {
                    m_RejectReason = SRT_REJ_IPE;
                    // Remaining situations:
                    // - password only on this site: shouldn't be considered to be sent to a no-password site
                    LOGC(cnlog.Error,
                         log << CONID() << "craftKmResponse: IPE: PERIODIC HS: NO KMREQ RECORDED KMSTATE: RCV="
                             << KmStateStr(m_pCryptoControl->m_RcvKmState)
                             << " SND=" << KmStateStr(m_pCryptoControl->m_SndKmState));
                    return CONN_REJECT;
                }
                break;
            }
        }
        else
        {
            w_kmdatasize = msgsize / 4;
            if (msgsize > w_kmdatasize * 4)
            {
                // Sanity check
                LOGC(cnlog.Error, log << CONID() << "IPE: KMX data not aligned to 4 bytes! size=" << msgsize);
                memset((aw_kmdata + (w_kmdatasize * 4)), 0, msgsize - (w_kmdatasize * 4));
                ++w_kmdatasize;
            }

            HLOGC(cnlog.Debug,
                  log << CONID() << "craftKmResponse: getting KM DATA from the fore-recorded KMX from KMREQ, size="
                      << w_kmdatasize);
            memcpy((aw_kmdata), m_pCryptoControl->getKmMsg_data(0), msgsize);
        }
    }
    else
    {
        HLOGC(cnlog.Debug, log << CONID() << "craftKmResponse: no KMX flag - not extracting KM data for KMRSP");
        w_kmdatasize = 0;
    }

    return CONN_ACCEPT;
}

EConnectStatus srt::CUDT::processRendezvous(
    const CPacket* pResponse /*[[nullable]]*/, const sockaddr_any& serv_addr,
    EReadStatus rst, CPacket& w_reqpkt)
{
    if (m_RdvState == CHandShake::RDV_CONNECTED)
    {
        HLOGC(cnlog.Debug, log << CONID() << "processRendezvous: already in CONNECTED state.");
        return CONN_ACCEPT;
    }

    uint32_t kmdata[SRTDATA_MAXSIZE];
    size_t   kmdatasize = SRTDATA_MAXSIZE;

    cookieContest();

    // We know that the other side was contacted and the other side has sent
    // the handshake message - we know then both cookies. If it's a draw, it's
    // a very rare case of creating identical cookies.
    if (m_SrtHsSide == HSD_DRAW)
    {
        m_RejectReason = SRT_REJ_RDVCOOKIE;
        LOGC(cnlog.Error,
             log << CONID() << "COOKIE CONTEST UNRESOLVED: can't assign connection roles, please wait another minute.");
        return CONN_REJECT;
    }

    UDTRequestType rsp_type = URQ_FAILURE_TYPES; // just to track uninitialized errors

    // We can assume that the Handshake packet received here as 'response'
    // is already serialized in m_ConnRes. Check extra flags that are meaningful
    // for further processing here.

    int  ext_flags       = SrtHSRequest::SRT_HSTYPE_HSFLAGS::unwrap(m_ConnRes.m_iType);
    bool needs_extension = ext_flags != 0; // Initial value: received HS has extensions.
    bool needs_hsrsp;
    rendezvousSwitchState((rsp_type), (needs_extension), (needs_hsrsp));
    if (rsp_type > URQ_FAILURE_TYPES)
    {
        m_RejectReason = RejectReasonForURQ(rsp_type);
        HLOGC(cnlog.Debug,
              log << CONID()
                  << "processRendezvous: rejecting due to switch-state response: " << RequestTypeStr(rsp_type));
        return CONN_REJECT;
    }
    checkUpdateCryptoKeyLen("processRendezvous", m_ConnRes.m_iType);

    // We have three possibilities here as it comes to HSREQ extensions:

    // 1. The agent is loser in attention state, it sends EMPTY conclusion (without extensions)
    // 2. The agent is loser in initiated state, it interprets incoming HSREQ and creates HSRSP
    // 3. The agent is winner in attention or fine state, it sends HSREQ extension
    m_ConnReq.m_iReqType  = rsp_type;
    m_ConnReq.m_extension = needs_extension;

    // This must be done before prepareConnectionObjects(), because it sets ISN and m_iMaxSRTPayloadSize needed to create buffers.
    if (!applyResponseSettings(pResponse))
    {
        LOGC(cnlog.Error, log << CONID() << "processRendezvous: peer settings rejected");
        return CONN_REJECT;
    }

    // The CryptoControl must be created by the prepareConnectionObjects() before interpreting and creating HSv5 extensions
    // because the it will be used there.
    if (!prepareConnectionObjects(m_ConnRes, m_SrtHsSide, NULL) || !prepareBuffers(NULL))
    {
        // m_RejectReason already handled
        HLOGC(cnlog.Debug,
              log << CONID() << "processRendezvous: rejecting due to problems in prepareConnectionObjects.");
        return CONN_REJECT;
    }

    // Case 2.
    if (needs_hsrsp)
    {
        // This means that we have received HSREQ extension with the handshake, so we need to interpret
        // it and craft the response.
        if (rst == RST_OK)
        {
            // We have JUST RECEIVED packet in this session (not that this is called as periodic update).
            // Sanity check
            m_tsLastReqTime = steady_clock::time_point();
            if (!pResponse || pResponse->getLength() == size_t(-1))
            {
                m_RejectReason = SRT_REJ_IPE;
                LOGC(cnlog.Fatal,
                     log << CONID() << "IPE: rst=RST_OK, but the packet has set -1 length - REJECTING (REQ-TIME: LOW)");
                return CONN_REJECT;
            }

            if (!interpretSrtHandshake(m_ConnRes, *pResponse, kmdata, &kmdatasize))
            {
                HLOGC(cnlog.Debug,
                      log << CONID() << "processRendezvous: rejecting due to problems in interpretSrtHandshake REQ-TIME: LOW.");
                return CONN_REJECT;
            }

            updateAfterSrtHandshake(HS_VERSION_SRT1);

            // Pass on, inform about the shortened response-waiting period.
            HLOGC(cnlog.Debug, log << CONID() << "processRendezvous: setting REQ-TIME: LOW. Forced to respond immediately.");
        }
        else
        {
            // This is a repeated handshake, so you can't use the incoming data to
            // prepare data for createSrtHandshake. They have to be extracted from inside.
            EConnectStatus conn = craftKmResponse((kmdata), (kmdatasize));
            if (conn != CONN_ACCEPT)
                return conn;
        }

        // No matter the value of needs_extension, the extension is always needed
        // when HSREQ was interpreted (to store HSRSP extension).
        m_ConnReq.m_extension = true;

        HLOGC(cnlog.Debug,
              log << CONID()
                  << "processRendezvous: HSREQ extension ok, creating HSRSP response. kmdatasize=" << kmdatasize);

        w_reqpkt.setLength(m_iMaxSRTPayloadSize);
        if (!createSrtHandshake(SRT_CMD_HSRSP, SRT_CMD_KMRSP,
                    kmdata, kmdatasize,
                    (w_reqpkt), (m_ConnReq)))
        {
            HLOGC(cnlog.Debug,
                  log << CONID()
                      << "processRendezvous: rejecting due to problems in createSrtHandshake. REQ-TIME: LOW");
            m_tsLastReqTime = steady_clock::time_point();
            return CONN_REJECT;
        }

        // This means that it has received URQ_CONCLUSION with HSREQ, agent is then in RDV_FINE
        // state, it sends here URQ_CONCLUSION with HSREQ/KMREQ extensions and it awaits URQ_AGREEMENT.
        return CONN_CONTINUE;
    }

    // Special case: if URQ_AGREEMENT is to be sent, when this side is INITIATOR,
    // then it must have received HSRSP, so it must interpret it. Otherwise it would
    // end up with URQ_DONE, which means that it is the other side to interpret HSRSP.
    if (m_SrtHsSide == HSD_INITIATOR && m_ConnReq.m_iReqType == URQ_AGREEMENT)
    {
        // The same is done in CUDT::postConnect(), however this section will
        // not be done in case of rendezvous. The section in postConnect() is
        // predicted to run only in regular CALLER handling.

        if (rst != RST_OK || !pResponse || pResponse->getLength() == size_t(-1))
        {
            // Actually the -1 length would be an IPE, but it's likely that this was reported already.
            HLOGC(
                cnlog.Debug,
                log << CONID()
                    << "processRendezvous: no INCOMING packet, NOT interpreting extensions (relying on exising data)");
        }
        else
        {
            HLOGC(cnlog.Debug,
                  log << CONID() << "processRendezvous: INITIATOR, will send AGREEMENT - interpreting HSRSP extension");
            if (!interpretSrtHandshake(m_ConnRes, *pResponse, 0, 0))
            {
                // m_RejectReason is already set, so set the reqtype accordingly
                m_ConnReq.m_iReqType = URQFailure(m_RejectReason);
                return CONN_REJECT;
            }
        }
        // This should be false, make a kinda assert here.
        if (needs_extension)
        {
            LOGC(cnlog.Fatal,
                 log << CONID() << "IPE: INITIATOR responding AGREEMENT should declare no extensions to HS");
            m_ConnReq.m_extension = false;
        }
        updateAfterSrtHandshake(HS_VERSION_SRT1);
    }

    HLOGC(cnlog.Debug,
          log << CONID() << "processRendezvous: COOKIES Agent/Peer: " << m_ConnReq.m_iCookie << "/"
              << m_ConnRes.m_iCookie << " HSD:" << (m_SrtHsSide == HSD_INITIATOR ? "initiator" : "responder")
              << " STATE:" << CHandShake::RdvStateStr(m_RdvState) << " ...");

    if (rsp_type == URQ_DONE)
    {
        HLOGC(cnlog.Debug, log << CONID() << "... WON'T SEND any response, both sides considered connected");
    }
    else
    {
        HLOGC(cnlog.Debug,
              log << CONID() << "... WILL SEND " << RequestTypeStr(rsp_type) << " "
                  << (m_ConnReq.m_extension ? "with" : "without") << " SRT HS extensions");
    }

    // This marks the information for the serializer that
    // the SRT handshake extension is required.
    // Rest of the data will be filled together with
    // serialization.
    m_ConnReq.m_extension = needs_extension;

    w_reqpkt.setLength(m_iMaxSRTPayloadSize);
    if (m_RdvState == CHandShake::RDV_CONNECTED)
    {
        int cst = postConnect(pResponse, true, 0);
        if (cst == CONN_REJECT)
        {
            // m_RejectReason already set
            HLOGC(cnlog.Debug, log << CONID() << "processRendezvous: rejecting due to problems in postConnect.");
            return CONN_REJECT;
        }
    }

    // URQ_DONE or URQ_AGREEMENT can be the result if the state is RDV_CONNECTED.
    // If URQ_DONE, then there's nothing to be done, when URQ_AGREEMENT then return
    // CONN_CONTINUE to make the caller send again the contents if the packet buffer,
    // this time with URQ_AGREEMENT message, but still consider yourself connected.
    if (rsp_type == URQ_DONE)
    {
        HLOGC(cnlog.Debug, log << CONID() << "processRendezvous: rsp=DONE, reporting ACCEPT (nothing to respond)");
        return CONN_ACCEPT;
    }

    // createSrtHandshake moved here because if the above conditions are satisfied,
    // no response is going to be send, so nothing needs to be "created".

    // needs_extension here distinguishes between cases 1 and 3.
    // NOTE: in case when interpretSrtHandshake was run under the conditions above (to interpret HSRSP),
    // then createSrtHandshake below will create only empty AGREEMENT message.
    if (!createSrtHandshake(SRT_CMD_HSREQ, SRT_CMD_KMREQ, 0, 0,
                (w_reqpkt), (m_ConnReq)))
    {
        // m_RejectReason already set
        LOGC(cnlog.Warn, log << CONID() << "createSrtHandshake failed (IPE?), connection rejected. REQ-TIME: LOW");
        m_tsLastReqTime = steady_clock::time_point();
        return CONN_REJECT;
    }

    if (rsp_type == URQ_AGREEMENT && m_RdvState == CHandShake::RDV_CONNECTED)
    {
        // We are using our own serialization method (not the one called after
        // processConnectResponse, this is skipped in case when this function
        // is called), so we can also send this immediately. Agreement must be
        // sent just once and the party must switch into CONNECTED state - in
        // contrast to CONCLUSION messages, which should be sent in loop repeatedly.
        //
        // Even though in theory the AGREEMENT message sent just once may miss
        // the target (as normal thing in UDP), this is little probable to happen,
        // and this doesn't matter much because even if the other party doesn't
        // get AGREEMENT, but will get payload or KEEPALIVE messages, it will
        // turn into connected state as well. The AGREEMENT is rather kinda
        // catalyzer here and may turn the entity on the right track faster. When
        // AGREEMENT is missed, it may have kinda initial tearing.

        const steady_clock::time_point now = steady_clock::now();
        m_tsLastReqTime                    = now;
        setPacketTS(w_reqpkt, now);
        HLOGC(cnlog.Debug,
              log << CONID()
                  << "processRendezvous: rsp=AGREEMENT, reporting ACCEPT and sending just this one, REQ-TIME HIGH.");

        m_pSndQueue->sendto(serv_addr, w_reqpkt, m_SourceAddr);

        return CONN_ACCEPT;
    }

    if (rst == RST_OK)
    {
        // the request time must be updated so that the next handshake can be sent out immediately
        HLOGC(cnlog.Debug,
              log << "processRendezvous: rsp=" << RequestTypeStr(m_ConnReq.m_iReqType)
                  << " REQ-TIME: LOW to send immediately, consider yourself conencted");
        m_tsLastReqTime = steady_clock::time_point();
    }
    else
    {
        HLOGC(cnlog.Debug,
              log << CONID() << "processRendezvous: REQ-TIME: remains previous value, consider yourself connected");
    }
    return CONN_CONTINUE;
}

// [[using locked(m_ConnectionLock)]];
EConnectStatus srt::CUDT::processConnectResponse(const CPacket& response, CUDTException* eout) ATR_NOEXCEPT
{
    // NOTE: ASSUMED LOCK ON: m_ConnectionLock.

    // this is the 2nd half of a connection request. If the connection is setup successfully this returns 0.
    // Returned values:
    // - CONN_REJECT: there was some error when processing the response, connection should be rejected
    // - CONN_ACCEPT: the handshake is done and finished correctly
    // - CONN_CONTINUE: the induction handshake has been processed correctly, and expects CONCLUSION handshake

    if (!m_bConnecting)
        return CONN_REJECT;

    // This is required in HSv5 rendezvous, in which it should send the URQ_AGREEMENT message to
    // the peer, however switch to connected state.
    HLOGC(cnlog.Debug,
          log << CONID() << "processConnectResponse: TYPE:"
              << (response.isControl() ? MessageTypeStr(response.getType(), response.getExtendedType())
                                       : string("DATA")));
    // ConnectStatus res = CONN_REJECT; // used later for status - must be declared here due to goto POST_CONNECT.

    // For HSv4, the data sender is INITIATOR, and the data receiver is RESPONDER,
    // regardless of the connecting side affiliation. This will be changed for HSv5.
    bool          bidirectional = false;
    HandshakeSide hsd           = m_config.bDataSender ? HSD_INITIATOR : HSD_RESPONDER;
    // (defined here due to 'goto' below).

    // SRT peer may send the SRT handshake private message (type 0x7fff) before a keep-alive.

    // This condition is checked when the current agent is trying to do connect() in rendezvous mode,
    // but the peer was faster to send a handshake packet earlier. This makes it continue with connecting
    // process if the peer is already behaving as if the connection was already established.

    // This value will check either the initial value, which is less than SRT1, or
    // the value previously loaded to m_ConnReq during the previous handshake response.
    // For the initial form this value should not be checked.
    bool hsv5 = m_ConnRes.m_iVersion >= HS_VERSION_SRT1;

    if (m_config.bRendezvous &&
        (m_RdvState == CHandShake::RDV_CONNECTED   // somehow Rendezvous-v5 switched it to CONNECTED.
         || !response.isControl()                  // WAS A PAYLOAD PACKET.
         || (response.getType() == UMSG_KEEPALIVE) // OR WAS A UMSG_KEEPALIVE message.
         || (response.getType() == UMSG_EXT) // OR WAS a CONTROL packet of some extended type (i.e. any SRT specific)
         )
        // This may happen if this is an initial state in which the socket type was not yet set.
        // If this is a field that holds the response handshake record from the peer, this means that it wasn't received
        // yet. HSv5: added version check because in HSv5 the m_iType field has different meaning and it may be 0 in
        // case when the handshake does not carry SRT extensions.
        && (hsv5 || m_ConnRes.m_iType != UDT_UNDEFINED))
    {
        // a data packet or a keep-alive packet comes, which means the peer side is already connected
        // in this situation, the previously recorded response will be used
        // In HSv5 this situation is theoretically possible if this party has missed the URQ_AGREEMENT message.
        HLOGC(cnlog.Debug, log << CONID() << "processConnectResponse: already connected - pinning in");
        if (hsv5)
        {
            m_RdvState = CHandShake::RDV_CONNECTED;
        }

        return postConnect(&response, hsv5, eout);
    }

    if (!response.isControl(UMSG_HANDSHAKE))
    {
        m_RejectReason = SRT_REJ_ROGUE;
        if (!response.isControl())
        {
            LOGC(cnlog.Warn, log << CONID() << "processConnectResponse: received DATA while HANDSHAKE expected");
        }
        else
        {
            LOGC(cnlog.Error,
                 log << CONID()
                     << "processConnectResponse: CONFUSED: expected UMSG_HANDSHAKE as connection not yet established, "
                        "got: "
                     << MessageTypeStr(response.getType(), response.getExtendedType()));

            if (response.getType() == UMSG_SHUTDOWN)
            {
                LOGC(cnlog.Error,
                        log << CONID() << "processConnectResponse: UMSG_SHUTDOWN received, rejecting connection.");
                return CONN_REJECT;
            }
        }

        if (m_config.bRendezvous)
        {
            // In rendezvous mode we expect that both sides are known
            // to the service operator (unlike a listener, which may
            // operate connections from unknown sources). This means that
            // the connection process should be terminated anyway, on
            // whichever side it would happen.
            return CONN_REJECT;
        }

        return CONN_CONFUSED;
    }

    if (m_config.bRendezvous)
    {
        m_SourceAddr = response.udpDestAddr();
    }

    if (m_ConnRes.load_from(response.m_pcData, response.getLength()) == -1)
    {
        m_RejectReason = SRT_REJ_ROGUE;
        // Handshake data were too small to reach the Handshake structure. Reject.
        LOGC(cnlog.Error,
             log << CONID()
                 << "processConnectResponse: HANDSHAKE data buffer too small - possible blueboxing. Rejecting.");
        return CONN_REJECT;
    }

    HLOGC(cnlog.Debug, log << CONID() << "processConnectResponse: HS RECEIVED: " << m_ConnRes.show());
    if (m_ConnRes.m_iReqType >= URQ_FAILURE_TYPES)
    {
        m_RejectReason = RejectReasonForURQ(m_ConnRes.m_iReqType);
        LOGC(cnlog.Warn,
                log << CONID() << "processConnectResponse: rejecting per reception of a rejection HS response: "
                    << RequestTypeStr(m_ConnRes.m_iReqType));
        return CONN_REJECT;
    }

    if (size_t(m_ConnRes.m_iMSS) > CPacket::ETH_MAX_MTU_SIZE)
    {
        // Yes, we do abort to prevent buffer overrun. Set your MSS correctly
        // and you'll avoid problems.
        m_RejectReason = SRT_REJ_ROGUE;
        LOGC(cnlog.Fatal, log << CONID() << "MSS size " << m_config.iMSS << "exceeds MTU size!");
        return CONN_REJECT;
    }

    // (see createCrypter() call below)
    //
    // The CCryptoControl attached object must be created early
    // because it will be required to create a conclusion handshake in HSv5
    //
    if (m_config.bRendezvous)
    {
        // SANITY CHECK: A rendezvous socket should reject any caller requests (it's not a listener)
        if (m_ConnRes.m_iReqType == URQ_INDUCTION)
        {
            m_RejectReason = SRT_REJ_ROGUE;
            LOGC(cnlog.Error,
                 log << CONID()
                     << "processConnectResponse: Rendezvous-point received INDUCTION handshake (expected WAVEAHAND). "
                        "Rejecting.");
            return CONN_REJECT;
        }

        // The procedure for version 5 is completely different and changes the states
        // differently, so the old code will still maintain HSv4 the old way.

        if (m_ConnRes.m_iVersion > HS_VERSION_UDT4)
        {
            HLOGC(cnlog.Debug, log << CONID() << "processConnectResponse: Rendezvous HSv5 DETECTED.");
            return CONN_RENDEZVOUS; // --> will continue in CUDT::processRendezvous().
        }

        HLOGC(cnlog.Debug, log << CONID() << "processConnectResponse: Rendsezvous HSv4 DETECTED.");
        // So, here it has either received URQ_WAVEAHAND handshake message (while it should be in URQ_WAVEAHAND itself)
        // or it has received URQ_CONCLUSION/URQ_AGREEMENT message while this box has already sent URQ_WAVEAHAND to the
        // peer, and DID NOT send the URQ_CONCLUSION yet.

        if (m_ConnReq.m_iReqType == URQ_WAVEAHAND || m_ConnRes.m_iReqType == URQ_WAVEAHAND)
        {
            HLOGC(cnlog.Debug,
                  log << CONID() << "processConnectResponse: REQ-TIME LOW. got HS RDV. Agent state:"
                      << RequestTypeStr(m_ConnReq.m_iReqType) << " Peer HS:" << m_ConnRes.show());

            // Here we could have received WAVEAHAND or CONCLUSION.
            // For HSv4 simply switch to CONCLUSION for the sake of further handshake rolling.
            // For HSv5, make the cookie contest and basing on this decide, which party
            // should provide the HSREQ/KMREQ attachment.

           if (!createCrypter(hsd, false /* unidirectional */))
           {
               m_RejectReason = SRT_REJ_RESOURCE;
               m_ConnReq.m_iReqType = URQFailure(SRT_REJ_RESOURCE);
               // the request time must be updated so that the next handshake can be sent out immediately.
               m_tsLastReqTime = steady_clock::time_point();
               return CONN_REJECT;
           }

            m_ConnReq.m_iReqType = URQ_CONCLUSION;
            // the request time must be updated so that the next handshake can be sent out immediately.
            m_tsLastReqTime = steady_clock::time_point();
            return CONN_CONTINUE;
        }
        else
        {
            HLOGC(cnlog.Debug, log << CONID() << "processConnectResponse: Rendezvous HSv4 PAST waveahand");
        }
    }
    else
    {
        // set cookie
        if (m_ConnRes.m_iReqType == URQ_INDUCTION)
        {
            HLOGC(cnlog.Debug,
                  log << CONID() << "processConnectResponse: REQ-TIME LOW; got INDUCTION HS response (cookie:" << hex
                      << m_ConnRes.m_iCookie << " version:" << dec << m_ConnRes.m_iVersion
                      << "), sending CONCLUSION HS with this cookie");

            m_ConnReq.m_iCookie  = m_ConnRes.m_iCookie;
            m_ConnReq.m_iReqType = URQ_CONCLUSION;

            // Here test if the LISTENER has responded with version HS_VERSION_SRT1,
            // it means that it is HSv5 capable. It can still accept the HSv4 handshake.
            if (m_ConnRes.m_iVersion > HS_VERSION_UDT4)
            {
                const int hs_flags = SrtHSRequest::SRT_HSTYPE_HSFLAGS::unwrap(m_ConnRes.m_iType);

                if (hs_flags != SrtHSRequest::SRT_MAGIC_CODE)
                {
                    LOGC(cnlog.Warn,
                         log << CONID() << "processConnectResponse: Listener HSv5 did not set the SRT_MAGIC_CODE.");
                    m_RejectReason = SRT_REJ_ROGUE;
                    return CONN_REJECT;
                }

                checkUpdateCryptoKeyLen("processConnectResponse", m_ConnRes.m_iType);

                // This will catch HS_VERSION_SRT1 and any newer.
                // Set your highest version.
                m_ConnReq.m_iVersion = HS_VERSION_SRT1;
                // CONTROVERSIAL: use 0 as m_iType according to the meaning in HSv5.
                // The HSv4 client might not understand it, which means that agent
                // must switch itself to HSv4 rendezvous, and this time iType should
                // be set to UDT_DGRAM value.
                m_ConnReq.m_iType = 0;

                // This marks the information for the serializer that
                // the SRT handshake extension is required.
                // Rest of the data will be filled together with
                // serialization.
                m_ConnReq.m_extension = true;

                // For HSv5, the caller is INITIATOR and the listener is RESPONDER.
                // The m_config.bDataSender value should be completely ignored and the
                // connection is always bidirectional.
                bidirectional = true;
                hsd           = HSD_INITIATOR;
                m_SrtHsSide   = hsd;
            }

            m_tsLastReqTime = steady_clock::time_point();
            if (!createCrypter(hsd, bidirectional))
            {
                m_RejectReason = SRT_REJ_RESOURCE;
                return CONN_REJECT;
            }
            // NOTE: This setup sets URQ_CONCLUSION and appropriate data in the handshake structure.
            // The full handshake to be sent will be filled back in the caller function -- CUDT::startConnect().
            return CONN_CONTINUE;
        }
    }

    return postConnect(&response, false, eout);
}

bool srt::CUDT::applyResponseSettings(const CPacket* pHspkt /*[[nullable]]*/) ATR_NOEXCEPT
{
    if (!m_ConnRes.valid())
    {
        LOGC(cnlog.Error, log << CONID() << "applyResponseSettings: ROGUE HANDSHAKE - rejecting");
        m_RejectReason = SRT_REJ_ROGUE;
        return false;
    }

    m_TransferIPVersion = m_PeerAddr.family();
    if (m_PeerAddr.family() == AF_INET6)
    {
        // Check if the m_PeerAddr's address is a mapped IPv4. If so,
        // define Transfer IP version as 4 because this one will be used.
        if (checkMappedIPv4(m_PeerAddr.sin6))
            m_TransferIPVersion = AF_INET;
    }

    // Re-configure according to the negotiated values.
    m_config.iMSS        = m_ConnRes.m_iMSS;

    const size_t full_hdr_size = CPacket::udpHeaderSize(m_TransferIPVersion) + CPacket::HDR_SIZE;
    m_iMaxSRTPayloadSize = m_config.iMSS - full_hdr_size;
    if (m_iMaxSRTPayloadSize < int(m_config.zExpPayloadSize))
    {
        LOGC(cnlog.Error, log << CONID() << "applyResponseSettings: negotiated MSS=" << m_config.iMSS
                << " leaves too little payload space " << m_iMaxSRTPayloadSize << " for configured payload size "
                << m_config.zExpPayloadSize);
        m_RejectReason = SRT_REJ_CONFIG;
        return false;
    }
    HLOGC(cnlog.Debug, log << CONID() << "acceptAndRespond: PAYLOAD SIZE: " << m_iMaxSRTPayloadSize);


    m_iFlowWindowSize    = m_ConnRes.m_iFlightFlagSize;
    const int udpsize    = m_config.iMSS - CPacket::udpHeaderSize(m_TransferIPVersion);
    m_iMaxSRTPayloadSize = udpsize - CPacket::HDR_SIZE;
    m_iPeerISN           = m_ConnRes.m_iISN;

    setInitialRcvSeq(m_iPeerISN);

    m_iRcvCurrPhySeqNo = CSeqNo::decseq(m_ConnRes.m_iISN);
    m_PeerID           = m_ConnRes.m_iID;
    memcpy((m_piSelfIP), m_ConnRes.m_piPeerIP, sizeof m_piSelfIP);
    if (pHspkt)
        m_SourceAddr = pHspkt->udpDestAddr();

    HLOGC(cnlog.Debug,
          log << CONID() << "applyResponseSettings: HANSHAKE CONCLUDED. SETTING: payload-size=" << m_iMaxSRTPayloadSize
              << " mss=" << m_ConnRes.m_iMSS << " flw=" << m_ConnRes.m_iFlightFlagSize << " peer-ISN=" << m_ConnRes.m_iISN
              << " local-ISN=" << m_iISN
              << " peerID=" << m_ConnRes.m_iID
              << " sourceIP=" << m_SourceAddr.str());
    return true;
}

EConnectStatus srt::CUDT::postConnect(const CPacket* pResponse, bool rendezvous, CUDTException *eout) ATR_NOEXCEPT
{
    if (m_ConnRes.m_iVersion < HS_VERSION_SRT1)
        m_tsRcvPeerStartTime = steady_clock::time_point(); // will be set correctly in SRT HS.

    // This procedure isn't being executed in rendezvous because
    // in rendezvous it's completed before calling this function.
    if (!rendezvous)
    {
        HLOGC(cnlog.Debug, log << CONID() << boolalpha << "postConnect: packet:" << bool(pResponse) << " rendezvous:" << rendezvous);
        // The "local storage depleted" case shouldn't happen here, but
        // this is a theoretical path that needs prevention.
        bool ok = pResponse;
        if (!ok)
        {
            m_RejectReason = SRT_REJ_IPE;
            if (eout)
            {
                *eout = CUDTException(MJ_SETUP, MN_REJECTED, 0);
            }
            return CONN_REJECT;
        }

        // [[assert (pResponse != NULL)]];

        // NOTE: THIS function must be called before calling prepareConnectionObjects.
        // The reason why it's not part of prepareConnectionObjects is that the activities
        // done there are done SIMILAR way in acceptAndRespond, which also calls this
        // function. In fact, prepareConnectionObjects() represents the code that was
        // done separately in processConnectResponse() and acceptAndRespond(), so this way
        // this code is now common. Now acceptAndRespond() does "manually" something similar
        // to applyResponseSettings(), just a little bit differently. This SHOULD be made
        // common as a part of refactoring job, just needs a bit more time.
        //
        // Currently just this function must be called always BEFORE prepareConnectionObjects
        // everywhere except acceptAndRespond().
        ok = applyResponseSettings(pResponse);

        // This will actually be done also in rendezvous HSv4,
        // however in this case the HSREQ extension will not be attached,
        // so it will simply go the "old way".
        // (&&: skip if failed already)
        // Must be called before interpretSrtHandshake() to create the CryptoControl.
        ok = ok &&  prepareConnectionObjects(m_ConnRes, m_SrtHsSide, eout);

        // May happen that 'response' contains a data packet that was sent in rendezvous mode.
        // In this situation the interpretation of handshake was already done earlier.
        ok = ok && pResponse->isControl();
        ok = ok && interpretSrtHandshake(m_ConnRes, *pResponse, 0, 0);
        ok = ok && prepareBuffers(eout);

        if (!ok)
        {
            if (eout)
            {
                *eout = CUDTException(MJ_SETUP, MN_REJECTED, 0);
            }
            // m_RejectReason already set
            return CONN_REJECT;
        }
    }

    bool have_group = false;

    {
#if ENABLE_BONDING
        SharedLock cl (uglobal().m_GlobControlLock);
        CUDTGroup* g = m_parent->m_GroupOf;
        if (g)
        {
            // This is the last moment when this can be done.
            // The updateAfterSrtHandshake call will copy the receiver
            // start time to the receiver buffer data, so the correct
            // value must be set before this happens.
            synchronizeWithGroup(g);
            have_group = true;
        }
#endif
    }

    if (!have_group)
    {
        // This function will be called internally inside
        // synchronizeWithGroup(). This is just more complicated.
        updateAfterSrtHandshake(m_ConnRes.m_iVersion);
    }

    CInfoBlock ib;
    ib.m_iIPversion = m_PeerAddr.family();
    CInfoBlock::convert(m_PeerAddr, ib.m_piIP);
    if (m_pCache->lookup(&ib) >= 0)
    {
        m_iSRTT      = ib.m_iSRTT;
        m_iRTTVar    = ib.m_iSRTT / 2;
        m_iBandwidth = ib.m_iBandwidth;
    }

#if SRT_DEBUG_RTT
    s_rtt_trace.trace(steady_clock::now(), "Connect", -1, -1,
                      m_bIsFirstRTTReceived, -1, m_iSRTT, m_iRTTVar);
#endif

    SRT_REJECT_REASON rr = setupCC();
    if (rr != SRT_REJ_UNKNOWN)
    {
        m_RejectReason = rr;
        return CONN_REJECT;
    }

    // And, I am connected too.
    m_bConnecting = false;

    // The lock on m_ConnectionLock should still be applied, but
    // the socket could have been started removal before this function
    // has started. Do a sanity check before you continue with the
    // connection process.
    CUDTSocket* s = uglobal().locateSocket(m_SocketID);
    if (s)
    {
        // The socket could be closed at this very moment.
        // Continue with removing the socket from the pending structures,
        // but prevent it from setting it as connected.
        m_bConnected  = true;

        // register this socket for receiving data packets
        m_pRNode->m_bOnList = true;
        m_pRcvQueue->setNewEntry(this);
    }

    // XXX Problem around CONN_CONFUSED!
    // If some too-eager packets were received from a listener
    // that thinks it's connected, but his last handshake was missed,
    // they are collected by CRcvQueue::storePktClone. The removeConnector
    // function will want to delete them all, so it would be nice
    // if these packets can be re-delivered. Of course the listener
    // should be prepared to resend them (as every packet can be lost
    // on UDP), but it's kinda overkill when we have them already and
    // can dispatch them.

    // Remove from rendezvous queue (in this particular case it's
    // actually removing the socket that undergoes asynchronous HS processing).
    // Removing at THIS point because since when setNewEntry is called,
    // the next iteration in the CRcvQueue::worker loop will be dispatching
    // packets normally, as within-connection, so the "connector" won't
    // play any role since this time.
    // The connector, however, must stay alive until the setNewEntry is called
    // because otherwise the packets that are coming for this socket before the
    // connection process is complete will be rejected as "attack", instead of
    // being enqueued for later pickup from the queue.
    m_pRcvQueue->removeConnector(m_SocketID);

    // Ok, no more things to be done as per "clear connecting state"
    if (!s)
    {
        LOGC(cnlog.Error, log << CONID() << "Connection broken in the process - socket closed");
        m_RejectReason = SRT_REJ_CLOSE;
        if (eout)
        {
            *eout = CUDTException(MJ_CONNECTION, MN_CONNLOST, 0);
        }
        return CONN_REJECT;
    }

    // copy address information of local node
    // the local port must be correctly assigned BEFORE CUDT::startConnect(),
    // otherwise if startConnect() fails, the multiplexer cannot be located
    // by garbage collection and will cause leak
    s->core().m_pSndQueue->m_pChannel->getSockAddr((s->m_SelfAddr));
    CIPAddress::pton((s->m_SelfAddr), s->core().m_piSelfIP, m_PeerAddr);

    //int token = -1;
#if ENABLE_BONDING
    {
        SharedLock cl (uglobal().m_GlobControlLock);
        CUDTGroup* g = m_parent->m_GroupOf;
        if (g)
        {
            ScopedLock gl (*g->exp_groupLock());
            // XXX this might require another check of group type.
            // For redundancy group, at least, update the status in the group.

            // LEAVING as comment for historical reasons. Locking is here most
            // likely not necessary because the socket cannot be removed from the
            // group until the socket isn't removed, and this requires locking of
            // m_GlobControlLock. This should ensure that when m_GroupOf is
            // not NULL, m_GroupMemberData is also valid.
            // ScopedLock glock(g->m_GroupLock);

            HLOGC(cnlog.Debug, log << "group: Socket @" << m_parent->m_SocketID << " fresh connected, setting IDLE");

            groups::SocketData* gi       = m_parent->m_GroupMemberData;
            gi->sndstate   = SRT_GST_IDLE;
            gi->rcvstate   = SRT_GST_IDLE;
            gi->laststatus = SRTS_CONNECTED;
            //token = gi->token;
            g->setGroupConnected();
        }
    }
#endif

    s->m_Status = SRTS_CONNECTED;

    // acknowledde any waiting epolls to write
    // This must be done AFTER the group member status is upgraded to IDLE because
    // this state change will trigger the waiting function in blocking-mode groupConnect
    // and this may be immediately followed by exit from connect and start sending function,
    // which must see this very link already as IDLE, not PENDING, which will make this
    // link unable to be used and therefore the sending call would fail.
    uglobal().m_EPoll.update_events(m_SocketID, m_sPollID, SRT_EPOLL_CONNECT, true);

    CGlobEvent::triggerEvent();

/* XXX Likely it should NOT be called here for two reasons:

  - likely lots of mutexes are locked here so any
    API call from here might cause a deadlock
  - if called from an asynchronous connection process, it was
    already called from inside updateConnStatus
  - if called from startConnect (synchronous mode), it is even wrong.

    if (m_cbConnectHook)
    {
        CALLBACK_CALL(m_cbConnectHook, m_SocketID, SRT_SUCCESS, m_PeerAddr.get(), token);
    }

    */
    
    LOGC(cnlog.Note, log << CONID() << "Connection established from ("
        << m_SourceAddr.str() << ") to peer @" << m_PeerID << " (" << m_PeerAddr.str() << ")");

    return CONN_ACCEPT;
}

void srt::CUDT::checkUpdateCryptoKeyLen(const char *loghdr SRT_ATR_UNUSED, int32_t typefield)
{
    int enc_flags = SrtHSRequest::SRT_HSTYPE_ENCFLAGS::unwrap(typefield);

    // potentially 0-7 values are possible.
    // When 0, don't change anything - it should rely on the value 0.
    // When 1, 5, 6, 7, this is kinda internal error - ignore.
    if (enc_flags >= 2 && enc_flags <= 4) // 2 = 128, 3 = 192, 4 = 256
    {
        int rcv_pbkeylen = SrtHSRequest::SRT_PBKEYLEN_BITS::wrap(enc_flags);
        if (m_config.iSndCryptoKeyLen == 0)
        {
            m_config.iSndCryptoKeyLen = rcv_pbkeylen;
            HLOGC(cnlog.Debug,
                  log << CONID() << loghdr
                      << ": PBKEYLEN adopted from advertised value: " << m_config.iSndCryptoKeyLen);
        }
        else if (m_config.iSndCryptoKeyLen != rcv_pbkeylen)
        {
            // Conflict. Use SRTO_SENDER flag to check if this side should accept
            // the enforcement, otherwise simply let it win.
            if (!m_config.bDataSender)
            {
                LOGC(cnlog.Warn,
                     log << CONID() << loghdr << ": PBKEYLEN conflict - OVERRIDDEN " << m_config.iSndCryptoKeyLen
                         << " by " << rcv_pbkeylen << " from PEER (as AGENT is not SRTO_SENDER)");
                m_config.iSndCryptoKeyLen = rcv_pbkeylen;
            }
            else
            {
                LOGC(cnlog.Warn,
                     log << CONID() << loghdr << ": PBKEYLEN conflict - keep " << m_config.iSndCryptoKeyLen
                         << "; peer-advertised PBKEYLEN " << rcv_pbkeylen << " rejected because Agent is SRTO_SENDER");
            }
        }
    }
    else if (enc_flags != 0)
    {
        LOGC(cnlog.Error, log << CONID() << loghdr << ": IPE: enc_flags outside allowed 2, 3, 4: " << enc_flags);
    }
    else
    {
        HLOGC(cnlog.Debug, log << CONID() << loghdr << ": No encryption flags found in type field: " << typefield);
    }
}

// Rendezvous
void srt::CUDT::rendezvousSwitchState(UDTRequestType& w_rsptype, bool& w_needs_extension, bool& w_needs_hsrsp)
{
    UDTRequestType req           = m_ConnRes.m_iReqType;
    int            hs_flags      = SrtHSRequest::SRT_HSTYPE_HSFLAGS::unwrap(m_ConnRes.m_iType);
    bool           has_extension = !!hs_flags; // it holds flags, if no flags, there are no extensions.

    const HandshakeSide &hsd = m_SrtHsSide;
    // Note important possibilities that are considered here:

    // 1. The serial arrangement. This happens when one party has missed the
    // URQ_WAVEAHAND message, it sent its own URQ_WAVEAHAND message, and then the
    // firstmost message it received from the peer is URQ_CONCLUSION, as a response
    // for agent's URQ_WAVEAHAND.
    //
    // In this case, Agent switches to RDV_FINE state and Peer switches to RDV_ATTENTION state.
    //
    // 2. The parallel arrangement. This happens when the URQ_WAVEAHAND message sent
    // by both parties are almost in a perfect synch (a rare, but possible case). In this
    // case, both parties receive one another's URQ_WAVEAHAND message and both switch to
    // RDV_ATTENTION state.
    //
    // It's not possible to predict neither which arrangement will happen, or which
    // party will be RDV_FINE in case when the serial arrangement has happened. What
    // will actually happen will depend on random conditions.
    //
    // No matter this randomity, we have a limited number of possible conditions:
    //
    // Stating that "agent" is the party that has received the URQ_WAVEAHAND in whatever
    // arrangement, we are certain, that "agent" switched to RDV_ATTENTION, and peer:
    //
    // - switched to RDV_ATTENTION state (so, both are in the same state independently)
    // - switched to RDV_FINE state (so, the message interchange is actually more-less sequenced)
    //
    // In particular, there's no possibility of a situation that both are in RDV_FINE state
    // because the agent can switch to RDV_FINE state only if it received URQ_CONCLUSION from
    // the peer, while the peer could not send URQ_CONCLUSION without switching off RDV_WAVING
    // (actually to RDV_ATTENTION). There's also no exit to RDV_FINE from RDV_ATTENTION.

    // DEFAULT STATEMENT: don't attach extensions to URQ_CONCLUSION, neither HSREQ nor HSRSP.
    w_needs_extension = false;
    w_needs_hsrsp     = false;

    string reason;

#if ENABLE_HEAVY_LOGGING

    HLOGC(cnlog.Debug, log << CONID() << "rendezvousSwitchState: HS: " << m_ConnRes.show());

    struct LogAtTheEnd
    {
        CHandShake::RendezvousState        ost;
        UDTRequestType                     orq;
        const CHandShake::RendezvousState &nst;
        const UDTRequestType &             nrq;
        bool &                             needext;
        bool &                             needrsp;
        string &                           reason;

        ~LogAtTheEnd()
        {
            HLOGC(cnlog.Debug,
                  log << "rendezvousSwitchState: STATE[" << CHandShake::RdvStateStr(ost) << "->"
                      << CHandShake::RdvStateStr(nst) << "] REQTYPE[" << RequestTypeStr(orq) << "->"
                      << RequestTypeStr(nrq) << "] "
                      << "ext:" << (needext ? (needrsp ? "HSRSP" : "HSREQ") : "NONE")
                      << (reason == "" ? string() : "reason:" + reason));
        }
    } l_logend = {m_RdvState, req, m_RdvState, w_rsptype, w_needs_extension, w_needs_hsrsp, reason};

#endif

    switch (m_RdvState)
    {
    case CHandShake::RDV_INVALID:
        return;

    case CHandShake::RDV_WAVING:
    {
        if (req == URQ_WAVEAHAND)
        {
            m_RdvState = CHandShake::RDV_ATTENTION;

            // NOTE: if this->isWinner(), attach HSREQ
            w_rsptype = URQ_CONCLUSION;
            if (hsd == HSD_INITIATOR)
                w_needs_extension = true;
            return;
        }

        if (req == URQ_CONCLUSION)
        {
            m_RdvState = CHandShake::RDV_FINE;
            w_rsptype   = URQ_CONCLUSION;

            w_needs_extension = true; // (see below - this needs to craft either HSREQ or HSRSP)
            // if this->isWinner(), then craft HSREQ for that response.
            // if this->isLoser(), then this packet should bring HSREQ, so craft HSRSP for the response.
            if (hsd == HSD_RESPONDER)
                w_needs_hsrsp = true;
            return;
        }
    }
        reason = "WAVING -> WAVEAHAND or CONCLUSION";
        break;

    case CHandShake::RDV_ATTENTION:
    {
        if (req == URQ_WAVEAHAND)
        {
            // This is only possible if the URQ_CONCLUSION sent to the peer
            // was lost on track. The peer is then simply unaware that the
            // agent has switched to ATTENTION state and continues sending
            // waveahands. In this case, just remain in ATTENTION state and
            // retry with URQ_CONCLUSION, as normally.
            w_rsptype = URQ_CONCLUSION;
            if (hsd == HSD_INITIATOR)
                w_needs_extension = true;
            return;
        }

        if (req == URQ_CONCLUSION)
        {
            // We have two possibilities here:
            //
            // WINNER (HSD_INITIATOR): send URQ_AGREEMENT
            if (hsd == HSD_INITIATOR)
            {
                // WINNER should get a response with HSRSP, otherwise this is kinda empty conclusion.
                // If no HSRSP attached, stay in this state.
                if (hs_flags == 0)
                {
                    HLOGC(cnlog.Debug,
                          log << CONID()
                              << "rendezvousSwitchState: {INITIATOR}[ATTENTION] awaits CONCLUSION+HSRSP, got "
                                 "CONCLUSION, remain in [ATTENTION]");
                    w_rsptype         = URQ_CONCLUSION;
                    w_needs_extension = true; // If you expect to receive HSRSP, continue sending HSREQ
                    return;
                }
                m_RdvState = CHandShake::RDV_CONNECTED;
                w_rsptype   = URQ_AGREEMENT;
                return;
            }

            // LOSER (HSD_RESPONDER): send URQ_CONCLUSION and attach HSRSP extension, then expect URQ_AGREEMENT
            if (hsd == HSD_RESPONDER)
            {
                // If no HSREQ attached, stay in this state.
                // (Although this seems completely impossible).
                if (hs_flags == 0)
                {
                    LOGC(cnlog.Warn,
                         log << CONID()
                             << "rendezvousSwitchState: (IPE!){RESPONDER}[ATTENTION] awaits CONCLUSION+HSREQ, got "
                                "CONCLUSION, remain in [ATTENTION]");
                    w_rsptype         = URQ_CONCLUSION;
                    w_needs_extension = false; // If you received WITHOUT extensions, respond WITHOUT extensions (wait
                                               // for the right message)
                    return;
                }
                m_RdvState       = CHandShake::RDV_INITIATED;
                w_rsptype         = URQ_CONCLUSION;
                w_needs_extension = true;
                w_needs_hsrsp     = true;
                return;
            }

            LOGC(cnlog.Error, log << CONID() << "RENDEZVOUS COOKIE DRAW! Cannot resolve to a valid state.");
            // Fallback for cookie draw
            m_RdvState = CHandShake::RDV_INVALID;
            w_rsptype   = URQFailure(SRT_REJ_RDVCOOKIE);
            return;
        }

        if (req == URQ_AGREEMENT)
        {
            // This means that the peer has received our URQ_CONCLUSION, but
            // the agent missed the peer's URQ_CONCLUSION (received only initial
            // URQ_WAVEAHAND).
            if (hsd == HSD_INITIATOR)
            {
                // In this case the missed URQ_CONCLUSION was sent without extensions,
                // whereas the peer received our URQ_CONCLUSION with HSREQ, and therefore
                // it sent URQ_AGREEMENT already with HSRSP. This isn't a problem for
                // us, we can go on with it, especially that the peer is already switched
                // into CHandShake::RDV_CONNECTED state.
                m_RdvState = CHandShake::RDV_CONNECTED;

                // Both sides are connected, no need to send anything anymore.
                w_rsptype = URQ_DONE;
                return;
            }

            if (hsd == HSD_RESPONDER)
            {
                // In this case the missed URQ_CONCLUSION was sent with extensions, so
                // we have to request this once again. Send URQ_CONCLUSION in order to
                // inform the other party that we need the conclusion message once again.
                // The ATTENTION state should be maintained.
                w_rsptype         = URQ_CONCLUSION;
                w_needs_extension = true;
                w_needs_hsrsp     = true;
                return;
            }
        }
    }
    reason = "ATTENTION -> WAVEAHAND(conclusion), CONCLUSION(agreement/conclusion), AGREEMENT (done/conclusion)";
    break;

    case CHandShake::RDV_FINE:
    {
        // In FINE state we can't receive URQ_WAVEAHAND because if the peer has already
        // sent URQ_CONCLUSION, it's already in CHandShake::RDV_ATTENTION, and in this state it can
        // only send URQ_CONCLUSION, whereas when it isn't in CHandShake::RDV_ATTENTION, it couldn't
        // have sent URQ_CONCLUSION, and if it didn't, the agent wouldn't be in CHandShake::RDV_FINE state.

        if (req == URQ_CONCLUSION)
        {
            // There's only one case when it should receive CONCLUSION in FINE state:
            // When it's the winner. If so, it should then contain HSREQ extension.
            // In case of loser, it shouldn't receive CONCLUSION at all - it should
            // receive AGREEMENT.

            // The winner case, received CONCLUSION + HSRSP - switch to CONNECTED and send AGREEMENT.
            // So, check first if HAS EXTENSION

            bool correct_switch = false;
            if (hsd == HSD_INITIATOR && !has_extension)
            {
                // Received REPEATED empty conclusion that has initially switched it into FINE state.
                // To exit FINE state we need the CONCLUSION message with HSRSP.
                HLOGC(cnlog.Debug,
                      log << CONID()
                          << "rendezvousSwitchState: {INITIATOR}[FINE] <CONCLUSION without HSRSP. Stay in [FINE], "
                             "await CONCLUSION+HSRSP");
            }
            else if (hsd == HSD_RESPONDER)
            {
                // In FINE state the RESPONDER expects only to be sent AGREEMENT.
                // It has previously received CONCLUSION in WAVING state and this has switched
                // it to FINE state. That CONCLUSION message should have contained extension,
                // so if this is a repeated CONCLUSION+HSREQ, it should be responded with
                // CONCLUSION+HSRSP.
                HLOGC(cnlog.Debug,
                      log << CONID()
                          << "rendezvousSwitchState: {RESPONDER}[FINE] <CONCLUSION. Stay in [FINE], await AGREEMENT");
            }
            else
            {
                correct_switch = true;
            }

            if (!correct_switch)
            {
                w_rsptype = URQ_CONCLUSION;
                // initiator should send HSREQ, responder HSRSP,
                // in both cases extension is needed
                w_needs_extension = true;
                w_needs_hsrsp     = hsd == HSD_RESPONDER;
                return;
            }

            m_RdvState = CHandShake::RDV_CONNECTED;
            w_rsptype   = URQ_AGREEMENT;
            return;
        }

        if (req == URQ_AGREEMENT)
        {
            // The loser case, the agreement was sent in response to conclusion that
            // already carried over the HSRSP extension.

            // There's a theoretical case when URQ_AGREEMENT can be received in case of
            // parallel arrangement, while the agent is already in CHandShake::RDV_CONNECTED state.
            // This will be dispatched in the main loop and discarded.

            m_RdvState = CHandShake::RDV_CONNECTED;
            w_rsptype   = URQ_DONE;
            return;
        }
    }

        reason = "FINE -> CONCLUSION(agreement), AGREEMENT(done)";
        break;
    case CHandShake::RDV_INITIATED:
    {
        // In this state we just wait for URQ_AGREEMENT, which should cause it to
        // switch to CONNECTED. No response required.
        if (req == URQ_AGREEMENT)
        {
            // No matter in which state we'd be, just switch to connected.
            if (m_RdvState == CHandShake::RDV_CONNECTED)
            {
                HLOGC(cnlog.Debug, log << CONID() << "<-- AGREEMENT: already connected");
            }
            else
            {
                HLOGC(cnlog.Debug, log << CONID() << "<-- AGREEMENT: switched to connected");
            }
            m_RdvState = CHandShake::RDV_CONNECTED;
            w_rsptype   = URQ_DONE;
            return;
        }

        if (req == URQ_CONCLUSION)
        {
            // Receiving conclusion in this state means that the other party
            // didn't get our conclusion, so send it again, the same as when
            // exiting the ATTENTION state.
            w_rsptype = URQ_CONCLUSION;
            if (hsd == HSD_RESPONDER)
            {
                HLOGC(cnlog.Debug,
                      log << CONID()
                          << "rendezvousSwitchState: {RESPONDER}[INITIATED] awaits AGREEMENT, "
                             "got CONCLUSION, sending CONCLUSION+HSRSP");
                w_needs_extension = true;
                w_needs_hsrsp     = true;
                return;
            }

            // Loser, initiated? This may only happen in parallel arrangement, where
            // the agent exchanges empty conclusion messages with the peer, simultaneously
            // exchanging HSREQ-HSRSP conclusion messages. Check if THIS message contained
            // HSREQ, and set responding HSRSP in that case.
            if (hs_flags == 0)
            {
                HLOGC(cnlog.Debug,
                      log << CONID()
                          << "rendezvousSwitchState: {INITIATOR}[INITIATED] awaits AGREEMENT, "
                             "got empty CONCLUSION, STILL RESPONDING CONCLUSION+HSRSP");
            }
            else
            {

                HLOGC(cnlog.Debug,
                      log << CONID()
                          << "rendezvousSwitchState: {INITIATOR}[INITIATED] awaits AGREEMENT, "
                             "got CONCLUSION+HSREQ, responding CONCLUSION+HSRSP");
            }
            w_needs_extension = true;
            w_needs_hsrsp     = true;
            return;
        }
    }

        reason = "INITIATED -> AGREEMENT(done)";
        break;

    case CHandShake::RDV_CONNECTED:
        // Do nothing. This theoretically should never happen.
        w_rsptype = URQ_DONE;
        return;
    }

    HLOGC(cnlog.Debug, log << CONID() << "rendezvousSwitchState: INVALID STATE TRANSITION, result: INVALID");
    // All others are treated as errors
    m_RdvState = CHandShake::RDV_WAVING;
    w_rsptype   = URQFailure(SRT_REJ_ROGUE);
}

/*
 * Timestamp-based Packet Delivery (TsbPd) thread
 * This thread runs only if TsbPd mode is enabled
 * Hold received packets until its time to 'play' them, at PktTimeStamp + TsbPdDelay.
 */
void * srt::CUDT::tsbpd(void* param)
{
    CUDT* self = (CUDT*)param;

    THREAD_STATE_INIT("SRT:TsbPd");

#if ENABLE_BONDING
    // Make the TSBPD thread a "client" of the group,
    // which will ensure that the group will not be physically
    // deleted until this thread exits.
    // NOTE: DO NOT LEAD TO EVER CANCEL THE THREAD!!!
    CUDTUnited::GroupKeeper gkeeper(self->uglobal(), self->m_parent);
#endif

    CUniqueSync recvdata_lcc (self->m_RecvLock, self->m_RecvDataCond);
    CSync tsbpd_cc(self->m_RcvTsbPdCond, recvdata_lcc.locker());

    self->m_bTsbPdNeedsWakeup = true;
    while (!self->m_bClosing)
    {
        steady_clock::time_point tsNextDelivery; // Next packet delivery time
        bool                     rxready = false;
#if ENABLE_BONDING
        bool shall_update_group = false;
#endif

        INCREMENT_THREAD_ITERATIONS();

        enterCS(self->m_RcvBufferLock);
        const steady_clock::time_point tnow = steady_clock::now();

        self->m_pRcvBuffer->updRcvAvgDataSize(tnow);
        const srt::CRcvBuffer::PacketInfo info = self->m_pRcvBuffer->getFirstValidPacketInfo();

        const bool is_time_to_deliver = !is_zero(info.tsbpd_time) && (tnow >= info.tsbpd_time);
        tsNextDelivery = info.tsbpd_time;

#if ENABLE_HEAVY_LOGGING
        if (info.seqno == SRT_SEQNO_NONE)
        {
            HLOGC(tslog.Debug, log << self->CONID() << "sok/tsbpd: packet check: NO PACKETS");
        }
        else
        {
            HLOGC(tslog.Debug, log << self->CONID() << "sok/tsbpd: packet check: %"
                << info.seqno << " T=" << FormatTime(tsNextDelivery)
                << " diff-now-playtime=" << FormatDuration(tnow - tsNextDelivery)
                << " ready=" << is_time_to_deliver
                << " ondrop=" << info.seq_gap);
        }
#endif

        if (!self->m_bTLPktDrop)
        {
            rxready = !info.seq_gap && is_time_to_deliver;
        }
        else if (is_time_to_deliver)
        {
            rxready = true;
            if (info.seq_gap)
            {
                const int iDropCnt SRT_ATR_UNUSED = self->rcvDropTooLateUpTo(info.seqno);
#if ENABLE_BONDING
                shall_update_group = true;
#endif

#if ENABLE_LOGGING
                const int64_t timediff_us = count_microseconds(tnow - info.tsbpd_time);
#if ENABLE_HEAVY_LOGGING
                HLOGC(tslog.Debug,
                    log << self->CONID() << "tsbpd: DROPSEQ: up to seqno %" << CSeqNo::decseq(info.seqno) << " ("
                    << iDropCnt << " packets) playable at " << FormatTime(info.tsbpd_time) << " delayed "
                    << (timediff_us / 1000) << "." << std::setw(3) << std::setfill('0') << (timediff_us % 1000) << " ms");
#endif
                string why;
                if (self->frequentLogAllowed(FREQLOGFA_RCV_DROPPED, tnow, (why)))
                {
                    LOGC(brlog.Warn, log << self->CONID() << "RCV-DROPPED " << iDropCnt << " packet(s). Packet seqno %" << info.seqno
                            << " delayed for " << (timediff_us / 1000) << "." << std::setw(3) << std::setfill('0')
                            << (timediff_us % 1000) << " ms " << why);
                }
#if SRT_ENABLE_FREQUENT_LOG_TRACE
                else
                {
                    LOGC(brlog.Warn, log << "SUPPRESSED: RCV-DROPPED LOG: " << why);
                }
#endif
#endif

                tsNextDelivery = steady_clock::time_point(); // Ready to read, nothing to wait for.
            }
        }
        leaveCS(self->m_RcvBufferLock);

        if (rxready)
        {
            HLOGC(tslog.Debug,
                  log << self->CONID() << "tsbpd: PLAYING PACKET seq=" << info.seqno << " (belated "
                      << FormatDuration<DUNIT_MS>(steady_clock::now() - info.tsbpd_time) << ")");
            /*
             * There are packets ready to be delivered
             * signal a waiting "recv" call if there is any data available
             */
            if (self->m_config.bSynRecving)
            {
                recvdata_lcc.notify_one();
            }
            /*
             * Set EPOLL_IN to wakeup any thread waiting on epoll
             */
            self->uglobal().m_EPoll.update_events(self->m_SocketID, self->m_sPollID, SRT_EPOLL_IN, true);
#if ENABLE_BONDING
            // If this is NULL, it means:
            // - the socket never was a group member
            // - the socket was a group member, but:
            //    - was just removed as a part of closure
            //    - and will never be member of the group anymore

            // If this is not NULL, it means:
            // - This socket is currently member of the group
            // - This socket WAS a member of the group, though possibly removed from it already, BUT:
            //   - the group that this socket IS OR WAS member of is in the GroupKeeper
            //   - the GroupKeeper prevents the group from being deleted
            //   - it is then completely safe to access the group here,
            //     EVEN IF THE SOCKET THAT WAS ITS MEMBER IS BEING DELETED.

            // It is ensured that the group object exists here because GroupKeeper
            // keeps it busy, even if you just closed the socket, remove it as a member
            // or even the group is empty and was explicitly closed.
            if (gkeeper.group)
            {
                // Functions called below will lock m_GroupLock, which in hierarchy
                // lies after m_RecvLock. Must unlock m_RecvLock to be able to lock
                // m_GroupLock inside the calls.
                InvertedLock unrecv(self->m_RecvLock);
                // The current "APP reader" needs to simply decide as to whether
                // the next CUDTGroup::recv() call should return with no blocking or not.
                // When the group is read-ready, it should update its pollers as it sees fit.

                // NOTE: this call will set lock to m_IncludedGroup->m_GroupLock
                HLOGC(tslog.Debug, log << self->CONID() << "tsbpd: GROUP: checking if %" << info.seqno << " makes group readable");
                gkeeper.group->updateReadState(self->m_SocketID, info.seqno);

                if (shall_update_group)
                {
                    // A group may need to update the parallelly used idle links,
                    // should it have any. Pass the current socket position in order
                    // to skip it from the group loop.
                    // NOTE: SELF LOCKING.
                    gkeeper.group->updateLatestRcv(self->m_parent);
                }
            }

            // After re-acquisition of the m_RecvLock, re-check the closing flag
            if (self->m_bClosing)
            {
                break;
            }
#endif
            CGlobEvent::triggerEvent();
            tsNextDelivery = steady_clock::time_point(); // Ready to read, nothing to wait for.
        }

        // We may just briefly unlocked the m_RecvLock, so we need to check m_bClosing again to avoid deadlock.
        if (self->m_bClosing)
            break;

        SRT_ATR_UNUSED bool bWokeUpOnSignal = true;

        if (!is_zero(tsNextDelivery))
        {
            IF_HEAVY_LOGGING(const steady_clock::duration timediff = tsNextDelivery - tnow);
            /*
             * Buffer at head of queue is not ready to play.
             * Schedule wakeup when it will be.
             */
            self->m_bTsbPdNeedsWakeup = false;
            HLOGC(tslog.Debug,
                  log << self->CONID() << "tsbpd: FUTURE PACKET seq=" << info.seqno
                      << " T=" << FormatTime(tsNextDelivery) << " - waiting " << FormatDuration<DUNIT_MS>(timediff));
            THREAD_PAUSED();
            bWokeUpOnSignal = tsbpd_cc.wait_until(tsNextDelivery);
            THREAD_RESUMED();
            HLOGC(tslog.Debug, log << self->CONID() << "tsbpd: WAKE UP on " << (bWokeUpOnSignal? "SIGNAL" : "TIMEOUIT") << "!!!");
        }
        else
        {
            /*
             * We have just signaled epoll; or
             * receive queue is empty; or
             * next buffer to deliver is not in receive queue (missing packet in sequence).
             *
             * Block until woken up by one of the following event:
             * - All ready-to-play packets have been pulled and EPOLL_IN cleared (then loop to block until next pkt time
             * if any)
             * - New buffers ACKed
             * - Closing the connection
             */
            HLOGC(tslog.Debug, log << self->CONID() << "tsbpd: no data, scheduling wakeup at ack");
            self->m_bTsbPdNeedsWakeup = true;
            THREAD_PAUSED();
            tsbpd_cc.wait();
            THREAD_RESUMED();
        }

        HLOGC(tslog.Debug,
              log << self->CONID() << "tsbpd: WAKE UP [" << (bWokeUpOnSignal ? "signal" : "timeout") << "]!!! - "
                  << "NOW=" << FormatTime(steady_clock::now()));
    }
    THREAD_EXIT();
    HLOGC(tslog.Debug, log << self->CONID() << "tsbpd: EXITING");
    return NULL;
}

int srt::CUDT::rcvDropTooLateUpTo(int seqno, DropReason reason)
{
    // Make sure that it would not drop over m_iRcvCurrSeqNo, which may break senders.
    if (CSeqNo::seqcmp(seqno, CSeqNo::incseq(m_iRcvCurrSeqNo)) > 0)
        seqno = CSeqNo::incseq(m_iRcvCurrSeqNo);

    dropFromLossLists(SRT_SEQNO_NONE, CSeqNo::decseq(seqno));

    const std::pair<int, int> iDropDiscardedPkts = m_pRcvBuffer->dropUpTo(seqno);
    const int iDropCnt = iDropDiscardedPkts.first;
    const int iDiscardedCnt = iDropDiscardedPkts.second;
    const int iDropCntTotal = iDropCnt + iDiscardedCnt;

    // In case of DROP_TOO_LATE discarded packets should also be counted because they are not read from another member socket.
    const int iDropStatCnt = (reason == DROP_DISCARD) ? iDropCnt : iDropCntTotal;
    if (iDropStatCnt > 0)
    {
        enterCS(m_StatsLock);
        // Estimate dropped bytes from average payload size.
        const uint64_t avgpayloadsz = m_pRcvBuffer->getRcvAvgPayloadSize();
        m_stats.rcvr.dropped.count(stats::BytesPackets(iDropStatCnt * avgpayloadsz, (uint32_t)iDropStatCnt));
        leaveCS(m_StatsLock);
    }
    return iDropCntTotal;
}

void srt::CUDT::setInitialRcvSeq(int32_t isn)
{
    m_iRcvLastAck = isn;
#ifdef ENABLE_LOGGING
    m_iDebugPrevLastAck = isn;
#endif
    m_iRcvLastAckAck = isn;
    m_iRcvCurrSeqNo = CSeqNo::decseq(isn);

    sync::ScopedLock rb(m_RcvBufferLock);
    if (m_pRcvBuffer)
    {
        if (!m_pRcvBuffer->empty())
        {
            LOGC(cnlog.Error, log << CONID() << "IPE: setInitialRcvSeq expected empty RCV buffer. Dropping all.");
            const int        iDropCnt     = m_pRcvBuffer->dropAll();
            const uint64_t   avgpayloadsz = m_pRcvBuffer->getRcvAvgPayloadSize();
            sync::ScopedLock sl(m_StatsLock);
            m_stats.rcvr.dropped.count(stats::BytesPackets(iDropCnt * avgpayloadsz, (uint32_t) iDropCnt));
        }

        m_pRcvBuffer->setStartSeqNo(isn);
    }
}

bool srt::CUDT::prepareConnectionObjects(const CHandShake &hs, HandshakeSide hsd, CUDTException *eout)
{
    // This will be lazily created due to being the common
    // code with HSv5 rendezvous, in which this will be run
    // in a little bit "randomly selected" moment, but must
    // be run once in the whole connection process.
    if (m_pCryptoControl)
    {
        HLOGC(rslog.Debug, log << CONID() << "prepareConnectionObjects: (lazy) already created.");
        return true;
    }

    // HSv5 is always bidirectional
    const bool bidirectional = (hs.m_iVersion > HS_VERSION_UDT4);

    // HSD_DRAW is received only if this side is listener.
    // If this side is caller with HSv5, HSD_INITIATOR should be passed.
    // If this is a rendezvous connection with HSv5, the handshake role
    // is taken from m_SrtHsSide field.
    if (hsd == HSD_DRAW)
    {
        if (bidirectional)
        {
            hsd = HSD_RESPONDER; // In HSv5, listener is always RESPONDER and caller always INITIATOR.
        }
        else
        {
            hsd = m_config.bDataSender ? HSD_INITIATOR : HSD_RESPONDER;
        }
    }

    if (!createCrypter(hsd, bidirectional)) // Make sure CC is created (lazy)
    {
        if (eout)
            *eout = CUDTException(MJ_SYSTEMRES, MN_MEMORY, 0);
        m_RejectReason = SRT_REJ_RESOURCE;
        return false;
    }

    return true;
}

int srt::CUDT::getAuthTagSize() const
{
    if (m_pCryptoControl && m_pCryptoControl->getCryptoMode() == CSrtConfig::CIPHER_MODE_AES_GCM)
        return HAICRYPT_AUTHTAG_MAX;

    return 0;
}

bool srt::CUDT::prepareBuffers(CUDTException* eout)
{
    if (m_pSndBuffer)
    {
        HLOGC(rslog.Debug, log << CONID() << "prepareBuffers: (lazy) already created.");
        return true;
    }
    
    try
    {
        // XXX SND buffer may allocate more memory, but must set the size of a single
        // packet that fits the transmission for the overall connection. For any mixed 4-6
        // connection it should be the less size, that is, for IPv6

        // CryptoControl has to be initialized and in case of RESPONDER the KM REQ must be processed (interpretSrtHandshake(..)) for the crypto mode to be deduced.
        const int authtag = getAuthTagSize();

        SRT_ASSERT(m_iMaxSRTPayloadSize != 0);
        SRT_ASSERT(m_TransferIPVersion != AF_UNSPEC);
        // IMPORTANT:
        // The m_iMaxSRTPayloadSize is the size of the payload in the "SRT packet" that can be sent
        // over the current connection - which means that if both parties are IPv6, then the maximum size
        // is the one for IPv6 (1444). If any party is IPv4, this maximum size is 1456.
        // The family as the first argument is something different - it's for the header size in order
        // to calculate rate and statistics.

        int snd_payload_size = m_config.iMSS - CPacket::HDR_SIZE - CPacket::udpHeaderSize(m_TransferIPVersion);
        SRT_ASSERT(m_iMaxSRTPayloadSize <= snd_payload_size);

        HLOGC(rslog.Debug, log << CONID() << "Creating buffers: snd-plsize=" << snd_payload_size
                << " snd-bufsize=" << 32 << " TF-IPv"
                << (m_TransferIPVersion == AF_INET6 ? "6" : m_TransferIPVersion == AF_INET ? "4" : "???")
                << " authtag=" << authtag);

        m_pSndBuffer = new CSndBuffer(m_TransferIPVersion, 32, snd_payload_size, authtag);
        SRT_ASSERT(m_iPeerISN != -1);
        m_pRcvBuffer = new srt::CRcvBuffer(m_iPeerISN, m_config.iRcvBufSize, m_pRcvQueue->m_pUnitQueue, m_config.bMessageAPI);
        // After introducing lite ACK, the sndlosslist may not be cleared in time, so it requires twice a space.
        m_pSndLossList = new CSndLossList(m_iFlowWindowSize * 2);
        m_pRcvLossList = new CRcvLossList(m_config.iFlightFlagSize);
    }
    catch (...)
    {
        // Simply reject.
        if (eout)
            *eout = CUDTException(MJ_SYSTEMRES, MN_MEMORY, 0);
        m_RejectReason = SRT_REJ_RESOURCE;
        return false;
    }
    return true;
}

void srt::CUDT::rewriteHandshakeData(const sockaddr_any& peer, CHandShake& w_hs)
{
    // this is a response handshake
    w_hs.m_iReqType        = URQ_CONCLUSION;
    w_hs.m_iMSS            = m_config.iMSS;
    w_hs.m_iFlightFlagSize = m_config.flightCapacity();
    w_hs.m_iID             = m_SocketID;

    if (w_hs.m_iVersion > HS_VERSION_UDT4)
    {
        // The version is agreed; this code is executed only in case
        // when AGENT is listener. In this case, conclusion response
        // must always contain HSv5 handshake extensions.
        w_hs.m_extension = true;
    }

    CIPAddress::ntop(peer, (w_hs.m_piPeerIP));
}

void srt::CUDT::acceptAndRespond(const sockaddr_any& agent, const sockaddr_any& peer, const CPacket& hspkt, CHandShake& w_hs)
{
    HLOGC(cnlog.Debug, log << CONID() << "acceptAndRespond: setting up data according to handshake");

    ScopedLock cg(m_ConnectionLock);

    m_tsRcvPeerStartTime = steady_clock::time_point(); // will be set correctly at SRT HS

    // Uses the smaller MSS between the peers
    m_config.iMSS = std::min(m_config.iMSS, w_hs.m_iMSS);

    const size_t full_hdr_size = CPacket::udpHeaderSize(m_TransferIPVersion) + CPacket::HDR_SIZE;
    m_iMaxSRTPayloadSize = m_config.iMSS - full_hdr_size;
    if (m_iMaxSRTPayloadSize < int(m_config.zExpPayloadSize))
    {
        LOGC(cnlog.Error, log << CONID() << "acceptAndRespond: negotiated MSS=" << m_config.iMSS
                << " leaves too little payload space " << m_iMaxSRTPayloadSize << " for configured payload size "
                << m_config.zExpPayloadSize);
        m_RejectReason = SRT_REJ_CONFIG;
        throw CUDTException(MJ_SETUP, MN_REJECTED, 0);
    }

    HLOGC(cnlog.Debug, log << CONID() << "acceptAndRespond: PAYLOAD SIZE: " << m_iMaxSRTPayloadSize);

    // exchange info for maximum flow window size
    m_iFlowWindowSize = w_hs.m_iFlightFlagSize;
    m_iPeerISN        = w_hs.m_iISN;
    setInitialRcvSeq(m_iPeerISN);
    m_iRcvCurrPhySeqNo = CSeqNo::decseq(w_hs.m_iISN);

    m_PeerID = w_hs.m_iID;

    // use peer's ISN and send it back for security check
    m_iISN = w_hs.m_iISN;

    setInitialSndSeq(m_iISN);
    m_SndLastAck2Time = steady_clock::now();

    // get local IP address and send the peer its IP address (because UDP cannot get local IP address)
    memcpy((m_piSelfIP), w_hs.m_piPeerIP, sizeof m_piSelfIP);
    m_parent->m_SelfAddr = agent;
    CIPAddress::pton((m_parent->m_SelfAddr), m_piSelfIP, peer);

    rewriteHandshakeData(peer, (w_hs));

    m_TransferIPVersion = peer.family();
    if (peer.family() == AF_INET6)
    {
        // Check if the peer's address is a mapped IPv4. If so,
        // define Transfer IP version as 4 because this one will be used.
        if (checkMappedIPv4(peer.sin6))
            m_TransferIPVersion = AF_INET;
    }


    // Prepare all structures
    if (!prepareConnectionObjects(w_hs, HSD_DRAW, 0))
    {
        HLOGC(cnlog.Debug,
              log << CONID() << "acceptAndRespond: prepareConnectionObjects failed - responding with REJECT.");
        // If the SRT Handshake extension was provided and wasn't interpreted
        // correctly, the connection should be rejected.
        //
        // Respond with the rejection message and exit with exception
        // so that the caller will know that this new socket should be deleted.
        w_hs.m_iReqType = URQFailure(m_RejectReason);
        throw CUDTException(MJ_SETUP, MN_REJECTED, 0);
    }
    // Since now you can use m_pCryptoControl

    CInfoBlock ib;
    ib.m_iIPversion = peer.family();
    CInfoBlock::convert(peer, ib.m_piIP);
    if (m_pCache->lookup(&ib) >= 0)
    {
        m_iSRTT      = ib.m_iSRTT;
        m_iRTTVar    = ib.m_iSRTT / 2;
        m_iBandwidth = ib.m_iBandwidth;
    }

#if SRT_DEBUG_RTT
    s_rtt_trace.trace(steady_clock::now(), "Accept", -1, -1,
                      m_bIsFirstRTTReceived, -1, m_iSRTT, m_iRTTVar);
#endif

    m_PeerAddr = peer;

    // This should extract the HSREQ and KMREQ portion in the handshake packet.
    // This could still be a HSv4 packet and contain no such parts, which will leave
    // this entity as "non-SRT-handshaken", and await further HSREQ and KMREQ sent
    // as UMSG_EXT.
    uint32_t kmdata[SRTDATA_MAXSIZE];
    size_t   kmdatasize = SRTDATA_MAXSIZE;
    if (!interpretSrtHandshake(w_hs, hspkt, (kmdata), (&kmdatasize)))
    {
        HLOGC(cnlog.Debug,
              log << CONID() << "acceptAndRespond: interpretSrtHandshake failed - responding with REJECT.");
        // If the SRT Handshake extension was provided and wasn't interpreted
        // correctly, the connection should be rejected.
        //
        // Respond with the rejection message and return false from
        // this function so that the caller will know that this new
        // socket should be deleted.
        w_hs.m_iReqType = URQFailure(m_RejectReason);
        throw CUDTException(MJ_SETUP, MN_REJECTED, 0);
    }

#if ENABLE_BONDING
    m_ConnectionLock.unlock();
    // The socket and the group are only linked to each other after interpretSrtHandshake(..) has been called.
    // Keep the group alive for the lifetime of this function,
    // and do it BEFORE acquiring m_ConnectionLock to avoid
    // lock inversion.
    // This will check if a socket belongs to a group and if so
    // it will remember this group and keep it alive here.
    CUDTUnited::GroupKeeper group_keeper(uglobal(), m_parent);
    m_ConnectionLock.lock();
#endif

    if (!prepareBuffers(NULL))
    {
        HLOGC(cnlog.Debug,
            log << CONID() << "acceptAndRespond: prepareConnectionObjects failed - responding with REJECT.");
        // If the SRT buffers failed to be allocated,
        // the connection must be rejected.
        //
        // Respond with the rejection message and exit with exception
        // so that the caller will know that this new socket should be deleted.
        w_hs.m_iReqType = URQFailure(m_RejectReason);
        throw CUDTException(MJ_SETUP, MN_REJECTED, 0);
    }

   // Synchronize the time NOW because the following function is about
   // to use the start time to pass it to the receiver buffer data.
    bool have_group = false;

    {
#if ENABLE_BONDING
        CUDTGroup* g = group_keeper.group;
        if (g)
        {
            // This is the last moment when this can be done.
            // The updateAfterSrtHandshake call will copy the receiver
            // start time to the receiver buffer data, so the correct
            // value must be set before this happens.
            synchronizeWithGroup(g);
            have_group = true;
        }
#endif
    }

    if (!have_group)
    {
        // This function will be called internally inside
        // synchronizeWithGroup(). This is just more complicated.
        updateAfterSrtHandshake(w_hs.m_iVersion);
    }

    SRT_REJECT_REASON rr = setupCC();
    // UNKNOWN used as a "no error" value
    if (rr != SRT_REJ_UNKNOWN)
    {
        w_hs.m_iReqType = URQFailure(rr);
        m_RejectReason = rr;
        throw CUDTException(MJ_SETUP, MN_REJECTED, 0);
    }

    // And of course, it is connected.
    m_bConnected = true;

    // Register this socket for receiving data packets.
    m_pRNode->m_bOnList = true;
    m_pRcvQueue->setNewEntry(this);

    // Save the handshake in m_ConnRes in case when needs repeating.
    m_ConnRes = w_hs;

    // Send the response to the peer, see listen() for more discussions
    // about this.
    // TODO: Here create CONCLUSION RESPONSE with:
    // - just the UDT handshake, if HS_VERSION_UDT4,
    // - if higher, the UDT handshake, the SRT HSRSP, the SRT KMRSP.
    size_t size = m_iMaxSRTPayloadSize;
    // Allocate the maximum possible memory for an SRT payload.
    // This is a maximum you can send once.
    CPacket rsppkt;
    rsppkt.setControl(UMSG_HANDSHAKE);
    rsppkt.allocate(size);

    // This will serialize the handshake according to its current form.
    HLOGC(cnlog.Debug,
          log << CONID()
              << "acceptAndRespond: creating CONCLUSION response (HSv5: with HSRSP/KMRSP) buffer size=" << size);
    if (!createSrtHandshake(SRT_CMD_HSRSP, SRT_CMD_KMRSP, kmdata, kmdatasize, (rsppkt), (w_hs)))
    {
        LOGC(cnlog.Error, log << CONID() << "acceptAndRespond: error creating handshake response");
        throw CUDTException(MJ_SETUP, MN_REJECTED, 0);
    }

    // We can safely assign it here stating that this has passed the cookie test.
    m_SourceAddr = hspkt.udpDestAddr();

#if ENABLE_HEAVY_LOGGING
    {
        // To make sure what REALLY is being sent, parse back the handshake
        // data that have been just written into the buffer.
        CHandShake debughs;
        debughs.load_from(rsppkt.m_pcData, rsppkt.getLength());
        HLOGC(cnlog.Debug,
              log << CONID() << "acceptAndRespond: sending HS from agent @"
                << debughs.m_iID << " to peer @" << rsppkt.id()
                << "HS:" << debughs.show()
                << " sourceIP=" << m_SourceAddr.str());
    }
#endif

    // NOTE: BLOCK THIS instruction in order to cause the final
    // handshake to be missed and cause the problem solved in PR #417.
    // When missed this message, the caller should not accept packets
    // coming as connected, but continue repeated handshake until finally
    // received the listener's handshake.
    addressAndSend((rsppkt));
}

bool srt::CUDT::frequentLogAllowed(size_t logid, const time_point& tnow, std::string& w_why)
{
#ifndef SRT_LOG_SLOWDOWN_FREQ_MS
#define SRT_LOG_SLOWDOWN_FREQ_MS 1000
#endif

    bool is_suppressed = IsSet(m_LogSlowDownExpired, BIT(logid));
    const bool isnow = (m_tsLogSlowDown[logid].load() + milliseconds_from(SRT_LOG_SLOWDOWN_FREQ_MS)) <= tnow;
    if (isnow)
    {
        // Theoretically this should prevent other calls of this function to take
        // set their values simultaneously, but if it happened that the time is
        // also set, this section will not fire for the other log, if it didn't do
        // the check yet.
        m_LogSlowDownExpired.store(uint8_t(BIT(logid))); // Clear all other bits

        // Note: it may happen that two threads could intermix one another between
        // the check and setting up, but this will at worst case set the slightly
        // later time again.
        m_tsLogSlowDown[logid].store(tnow);

        is_suppressed = false;

        const int supr = m_aSuppressedMsg[logid];

        if (supr > 0)
            w_why = Sprint("++SUPPRESSED: ", supr);
        m_aSuppressedMsg[logid] = 0;
    }
    else
    {
        w_why = Sprint("Too early - last one was ", FormatDuration<DUNIT_MS>(tnow - m_tsLogSlowDown[logid].load()));
        // Set YOUR OWN bit, atomically.
        m_LogSlowDownExpired |= uint8_t(BIT(logid));
        ++m_aSuppressedMsg[logid];
    }

    return !is_suppressed;
}

// This function is required to be called when a caller receives an INDUCTION
// response from the listener and would like to create a CONCLUSION that includes
// the SRT handshake extension. This extension requires that the crypter object
// be created, but it's still too early for it to be completely configured.
// This function then precreates the object so that the handshake extension can
// be created, as this happens before the completion of the connection (and
// therefore configuration of the crypter object), which can only take place upon
// reception of CONCLUSION response from the listener.
bool srt::CUDT::createCrypter(HandshakeSide side, bool bidirectional)
{
    // Lazy initialization
    if (m_pCryptoControl)
        return true;

    // Write back this value, when it was just determined.
    m_SrtHsSide = side;

    m_pCryptoControl.reset(new CCryptoControl(m_SocketID));

    // XXX These below are a little bit controversial.
    // These data should probably be filled only upon
    // reception of the conclusion handshake - otherwise
    // they have outdated values.
    m_pCryptoControl->setCryptoSecret(m_config.CryptoSecret);

    const bool useGcm153 = m_uPeerSrtVersion <= SrtVersion(1, 5, 3);

    if (bidirectional || m_config.bDataSender)
    {
        HLOGC(rslog.Debug, log << CONID() << "createCrypter: setting RCV/SND KeyLen=" << m_config.iSndCryptoKeyLen);
        m_pCryptoControl->setCryptoKeylen(m_config.iSndCryptoKeyLen);
    }

    return m_pCryptoControl->init(side, m_config, bidirectional, useGcm153);
}

SRT_REJECT_REASON srt::CUDT::setupCC()
{
    // Prepare configuration object,
    // Create the CCC object and configure it.

    // UDT also sets back the congestion window: ???
    // m_iCongestionWindow = m_pCC->m_dCWndSize;

    // XXX Not sure about that. May happen that AGENT wants
    // tsbpd mode, but PEER doesn't, even in bidirectional mode.
    // This way, the reception side should get precedense.
    // if (bidirectional || m_config.bDataSender || m_bTwoWayData)
    //    m_bPeerTsbPd = m_bTSBPD;

    // SrtCongestion will retrieve whatever parameters it needs
    // from *this.

    bool res = m_CongCtl.select(m_config.sCongestion.str());
    if (!res || !m_CongCtl.configure(this))
    {
        return SRT_REJ_CONGESTION;
    }

    // Configure filter module
    if (!m_config.sPacketFilterConfig.empty())
    {
        // This string, when nonempty, defines that the corrector shall be
        // configured. Otherwise it's left uninitialized.

        // At this point we state everything is checked and the appropriate
        // corrector type is already selected, so now create it.
        HLOGC(pflog.Debug, log << CONID() << "filter: Configuring: " << m_config.sPacketFilterConfig.c_str());
        bool status = true;
        try
        {
            // The filter configurer is build the way that allows to quit immediately
            // exit by exception, but the exception is meant for the filter only.
            status = m_PacketFilter.configure(this, m_pRcvQueue->m_pUnitQueue, m_config.sPacketFilterConfig.str());
        }
        catch (CUDTException& )
        {
            status = false;
        }

        if (!status)
            return SRT_REJ_FILTER;

        m_PktFilterRexmitLevel = m_PacketFilter.arqLevel();
    }
    else
    {
        // When we have no filter, ARQ should work in ALWAYS mode.
        m_PktFilterRexmitLevel = SRT_ARQ_ALWAYS;
    }

    // Override the value of minimum NAK interval, per SrtCongestion's wish.
    // When default 0 value is returned, the current value set by CUDT
    // is preserved.
    const steady_clock::duration min_nak = microseconds_from(m_CongCtl->minNAKInterval());
    if (min_nak != steady_clock::duration::zero())
        m_tdMinNakInterval = min_nak;

    // Update timers
    const steady_clock::time_point currtime = steady_clock::now();
    m_tsLastRspTime.store(currtime);
    m_tsNextACKTime.store(currtime + m_tdACKInterval);
    m_tsNextNAKTime.store(currtime + m_tdNAKInterval);
    m_tsLastRspAckTime = currtime;
    m_tsLastSndTime.store(currtime);

    HLOGC(rslog.Debug,
          log << CONID() << "setupCC: setting parameters: mss=" << m_config.iMSS << " maxCWNDSize/FlowWindowSize="
              << m_iFlowWindowSize << " rcvrate=" << m_iDeliveryRate << "p/s (" << m_iByteDeliveryRate << "B/S)"
              << " rtt=" << m_iSRTT << " bw=" << m_iBandwidth);

    if (!updateCC(TEV_INIT, EventVariant(TEV_INIT_RESET)))
    {
        LOGC(rslog.Error, log << CONID() << "setupCC: IPE: resrouces not yet initialized!");
        return SRT_REJ_IPE;
    }
    return SRT_REJ_UNKNOWN;
}

void srt::CUDT::considerLegacySrtHandshake(const steady_clock::time_point &timebase)
{
    // Do a fast pre-check first - this simply declares that agent uses HSv5
    // and the legacy SRT Handshake is not to be done. Second check is whether
    // agent is sender (=initiator in HSv4).
    if (!isOPT_TsbPd() || !m_config.bDataSender)
        return;

    if (m_iSndHsRetryCnt <= 0)
    {
        HLOGC(cnlog.Debug, log << CONID() << "Legacy HSREQ: not needed, expire counter=" << m_iSndHsRetryCnt);
        return;
    }

    const steady_clock::time_point now = steady_clock::now();
    if (!is_zero(timebase))
    {
        // Then this should be done only if it's the right time,
        // the TSBPD mode is on, and when the counter is "still rolling".
        /*
         * SRT Handshake with peer:
         * If...
         * - we want TsbPd mode; and
         * - we have not tried more than CSRTCC_MAXRETRY times (peer may not be SRT); and
         * - and did not get answer back from peer
         * - last sent handshake req should have been replied (RTT*1.5 elapsed); and
         * then (re-)send handshake request.
         */
        if (timebase > now) // too early
        {
            HLOGC(cnlog.Debug,
                  log << CONID() << "Legacy HSREQ: TOO EARLY, will still retry " << m_iSndHsRetryCnt << " times");
            return;
        }
    }
    // If 0 timebase, it means that this is the initial sending with the very first
    // payload packet sent. Send only if this is still set to maximum+1 value.
    else if (m_iSndHsRetryCnt < SRT_MAX_HSRETRY + 1)
    {
        HLOGC(cnlog.Debug,
              log << CONID() << "Legacy HSREQ: INITIAL, REPEATED, so not to be done. Will repeat on sending "
                  << m_iSndHsRetryCnt << " times");
        return;
    }

    HLOGC(cnlog.Debug,
          log << CONID() << "Legacy HSREQ: SENDING, will repeat " << m_iSndHsRetryCnt << " times if no response");
    m_iSndHsRetryCnt--;
    m_tsSndHsLastTime = now;
    sendSrtMsg(SRT_CMD_HSREQ);
}

void srt::CUDT::checkSndTimers()
{
    if (m_SrtHsSide == HSD_INITIATOR)
    {
        HLOGC(cnlog.Debug,
              log << CONID() << "checkSndTimers: HS SIDE: INITIATOR, considering legacy handshake with timebase");
        // Legacy method for HSREQ, only if initiator.
        considerLegacySrtHandshake(m_tsSndHsLastTime + microseconds_from(m_iSRTT * 3 / 2));
    }
    else
    {
        HLOGC(cnlog.Debug,
              log << CONID()
                  << "checkSndTimers: HS SIDE: " << (m_SrtHsSide == HSD_RESPONDER ? "RESPONDER" : "DRAW (IPE?)")
                  << " - not considering legacy handshake");
    }

    // Retransmit KM request after a timeout if there is no response (KM RSP).
    // Or send KM REQ in case of the HSv4.
    ScopedLock lck(m_ConnectionLock);
    if (m_pCryptoControl)
        m_pCryptoControl->sendKeysToPeer(this, SRTT());
}

void srt::CUDT::checkSndKMRefresh()
{
    // Do not apply the regenerated key to the to the receiver context.
    const bool bidir = false;
    if (m_pCryptoControl)
        m_pCryptoControl->regenCryptoKm(this, bidir);
}

void srt::CUDT::addressAndSend(CPacket& w_pkt)
{
    w_pkt.set_id(m_PeerID);
    setPacketTS(w_pkt, steady_clock::now());

    // NOTE: w_pkt isn't modified in this call,
    // just in CChannel::sendto it's modified in place
    // before sending for performance purposes,
    // and then modification is undone. Logically then
    // there's no modification here.
    m_pSndQueue->sendto(m_PeerAddr, w_pkt, m_SourceAddr);
}

// [[using maybe_locked(m_GlobControlLock, if called from breakSocket_LOCKED, usually from GC)]]
// [[using maybe_locked(m_parent->m_ControlLock, if called from srt_close())]]
bool srt::CUDT::closeInternal() ATR_NOEXCEPT
{
    // NOTE: this function is called from within the garbage collector thread.

    if (!m_bOpened)
    {
        return false;
    }

    // IMPORTANT:
    // This function may block indefinitely, if called for a socket
    // that has m_bBroken == false or m_bConnected == true.
    // If it is intended to forcefully close the socket, make sure
    // that it's in response to a broken connection.
    HLOGC(smlog.Debug, log << CONID() << "closing socket");

    if (m_config.Linger.l_onoff != 0)
    {
        const steady_clock::time_point entertime = steady_clock::now();

        HLOGC(smlog.Debug, log << CONID() << "... (linger)");
        while (!m_bBroken && m_bConnected && (m_pSndBuffer->getCurrBufSize() > 0) &&
               (steady_clock::now() - entertime < seconds_from(m_config.Linger.l_linger)))
        {
            // linger has been checked by previous close() call and has expired
            if (m_tsLingerExpiration >= entertime)
                break;

            if (!m_config.bSynSending)
            {
                // if this socket enables asynchronous sending, return immediately and let GC to close it later
                if (is_zero(m_tsLingerExpiration))
                    m_tsLingerExpiration = entertime + seconds_from(m_config.Linger.l_linger);

                HLOGC(smlog.Debug,
                      log << CONID() << "CUDT::close: linger-nonblocking, setting expire time T="
                          << FormatTime(m_tsLingerExpiration));

                return false;
            }

#ifndef _WIN32
            timespec ts;
            ts.tv_sec  = 0;
            ts.tv_nsec = 1000000;
            nanosleep(&ts, NULL);
#else
            Sleep(1);
#endif
        }
    }

    // remove this socket from the snd queue
    if (m_bConnected)
        m_pSndQueue->m_pSndUList->remove(this);

    /*
     * update_events below useless
     * removing usock for EPolls right after (update_usocks) clears it (in other HAI patch).
     *
     * What is in EPoll shall be the responsibility of the application, if it want local close event,
     * it would remove the socket from the EPoll after close.
     */

    // Make a copy under a lock because other thread might access it
    // at the same time.
    enterCS(uglobal().m_EPoll.m_EPollLock);
    set<int> epollid = m_sPollID;
    leaveCS(uglobal().m_EPoll.m_EPollLock);

    // trigger any pending IO events.
    HLOGC(smlog.Debug, log << CONID() << "close: SETTING ERR readiness on E" << Printable(epollid));
    uglobal().m_EPoll.update_events(m_SocketID, m_sPollID, SRT_EPOLL_ERR, true);
    // then remove itself from all epoll monitoring
    int no_events = 0;
    for (set<int>::iterator i = epollid.begin(); i != epollid.end(); ++i)
    {
        HLOGC(smlog.Debug, log << CONID() << "close: CLEARING subscription on E" << (*i));
        try
        {
            uglobal().m_EPoll.update_usock(*i, m_SocketID, &no_events);
        }
        catch (...)
        {
            // The goal of this loop is to remove all subscriptions in
            // the epoll system to this socket. If it's unsubscribed already,
            // that's even better.
        }
        HLOGC(smlog.Debug, log << CONID() << "close: removing E" << (*i) << " from back-subscribers");
    }

    // Not deleting elements from m_sPollID inside the loop because it invalidates
    // the control iterator of the loop. Instead, all will be removed at once.

    // IMPORTANT: there's theoretically little time between setting ERR readiness
    // and unsubscribing, however if there's an application waiting on this event,
    // it should be informed before this below instruction locks the epoll mutex.
    enterCS(uglobal().m_EPoll.m_EPollLock);
    m_sPollID.clear();
    leaveCS(uglobal().m_EPoll.m_EPollLock);

    // XXX What's this, could any of the above actions make it !m_bOpened?
    if (!m_bOpened)
    {
        return true;
    }

    // Inform the threads handler to stop.
    m_bClosing = true;

    HLOGC(smlog.Debug, log << CONID() << "CLOSING STATE (closing=true). Acquiring connection lock");

    ScopedLock connectguard(m_ConnectionLock);

    // Signal the sender and recver if they are waiting for data.
    releaseSynch();

    HLOGC(smlog.Debug, log << CONID() << "CLOSING, removing from listener/connector");

    if (m_bListening)
    {
        m_bListening = false;
        bool removed SRT_ATR_UNUSED = m_pRcvQueue->removeListener(this);
        if (!removed)
        {
            LOGC(smlog.Error, log << CONID() << "CLOSING: IPE: listening=true but listener removal failed!");
        }
    }
    else if (m_bConnecting)
    {
        m_pRcvQueue->removeConnector(m_SocketID);
    }

    if (m_bConnected)
    {
        if (!m_bShutdown)
        {
            HLOGC(smlog.Debug, log << CONID() << "CLOSING - sending SHUTDOWN to the peer @" << m_PeerID);
            sendCtrl(UMSG_SHUTDOWN);
        }

        // Store current connection information.
        CInfoBlock ib;
        ib.m_iIPversion = m_PeerAddr.family();
        CInfoBlock::convert(m_PeerAddr, ib.m_piIP);
        ib.m_iSRTT      = m_iSRTT;
        ib.m_iBandwidth = m_iBandwidth;
        m_pCache->update(&ib);

#if SRT_DEBUG_RTT
    s_rtt_trace.trace(steady_clock::now(), "Cache", -1, -1,
                      m_bIsFirstRTTReceived, -1, m_iSRTT, -1);
#endif

        m_bConnected = false;
    }

    HLOGC(smlog.Debug, log << CONID() << "CLOSING, joining send/receive threads");

    // waiting all send and recv calls to stop
    ScopedLock sendguard(m_SendLock);
    ScopedLock recvguard(m_RecvLock);

    // Locking m_RcvBufferLock to protect calling to m_pCryptoControl->decrypt((packet))
    // from the processData(...) function while resetting Crypto Control.
    enterCS(m_RcvBufferLock);
    if (m_pCryptoControl)
        m_pCryptoControl->close();

    m_pCryptoControl.reset();
    leaveCS(m_RcvBufferLock);

    m_uPeerSrtVersion        = SRT_VERSION_UNK;
    m_tsRcvPeerStartTime     = steady_clock::time_point();

    m_bOpened = false;

    return true;
}

int srt::CUDT::receiveBuffer(char *data, int len)
{
    if (!m_CongCtl->checkTransArgs(SrtCongestion::STA_BUFFER, SrtCongestion::STAD_RECV, data, len, SRT_MSGTTL_INF, false))
        throw CUDTException(MJ_NOTSUP, MN_INVALBUFFERAPI, 0);

    if (isOPT_TsbPd())
    {
        LOGP(arlog.Error, "recv: This function is not intended to be used in Live mode with TSBPD.");
        throw CUDTException(MJ_NOTSUP, MN_INVALBUFFERAPI, 0);
    }

    UniqueLock recvguard(m_RecvLock);

    if ((m_bBroken || m_bClosing) && !isRcvBufferReady())
    {
        if (m_bShutdown)
        {
            // For stream API, return 0 as a sign of EOF for transmission.
            // That's a bit controversial because theoretically the
            // UMSG_SHUTDOWN message may be lost as every UDP packet, although
            // another theory states that this will never happen because this
            // packet has a total size of 42 bytes and such packets are
            // declared as never dropped - but still, this is UDP so there's no
            // guarantee.

            // The most reliable way to inform the party that the transmission
            // has ended would be to send a single empty packet (that is,
            // a data packet that contains only an SRT header in the UDP
            // payload), which is a normal data packet that can undergo
            // normal sequence check and retransmission rules, so it's ensured
            // that this packet will be received. Receiving such a packet should
            // make this function return 0, potentially also without breaking
            // the connection and potentially also with losing no ability to
            // send some larger portion of data next time.
            HLOGC(arlog.Debug, log << CONID() << "STREAM API, SHUTDOWN: marking as EOF");
            return 0;
        }
        HLOGC(arlog.Debug,
              log << CONID() << (m_config.bMessageAPI ? "MESSAGE" : "STREAM") << " API, " << (m_bShutdown ? "" : "no")
                  << " SHUTDOWN. Reporting as BROKEN.");
        throw CUDTException(MJ_CONNECTION, MN_CONNLOST, 0);
    }

    CSync rcond  (m_RecvDataCond, recvguard);
    CSync tscond (m_RcvTsbPdCond, recvguard);
    if (!isRcvBufferReady())
    {
        if (!m_config.bSynRecving)
        {
            throw CUDTException(MJ_AGAIN, MN_RDAVAIL, 0);
        }

        // Kick TsbPd thread to schedule the next wakeup (if running)
        if (m_config.iRcvTimeOut < 0)
        {
            THREAD_PAUSED();
            while (stillConnected() && !isRcvBufferReady())
            {
                // Do not block forever, check connection status each 1 sec.
                rcond.wait_for(seconds_from(1));
            }
            THREAD_RESUMED();
        }
        else
        {
            const steady_clock::time_point exptime =
                steady_clock::now() + milliseconds_from(m_config.iRcvTimeOut);
            THREAD_PAUSED();
            while (stillConnected() && !isRcvBufferReady())
            {
                if (!rcond.wait_until(exptime)) // NOT means "not received a signal"
                    break; // timeout
            }
            THREAD_RESUMED();
        }
    }

    // throw an exception if not connected
    if (!m_bConnected)
        throw CUDTException(MJ_CONNECTION, MN_NOCONN, 0);

    if ((m_bBroken || m_bClosing) && !isRcvBufferReady())
    {
        // See at the beginning
        if (!m_config.bMessageAPI && m_bShutdown)
        {
            HLOGC(arlog.Debug, log << CONID() << "STREAM API, SHUTDOWN: marking as EOF");
            return 0;
        }
        HLOGC(arlog.Debug,
              log << CONID() << (m_config.bMessageAPI ? "MESSAGE" : "STREAM") << " API, " << (m_bShutdown ? "" : "no")
                  << " SHUTDOWN. Reporting as BROKEN.");

        throw CUDTException(MJ_CONNECTION, MN_CONNLOST, 0);
    }

    enterCS(m_RcvBufferLock);
    const int res = m_pRcvBuffer->readBuffer(data, len);
    leaveCS(m_RcvBufferLock);

    /* Kick TsbPd thread to schedule next wakeup (if running) */
    if (m_bTsbPd)
    {
        HLOGP(tslog.Debug, "Ping TSBPD thread to schedule wakeup");
        tscond.notify_one_locked(recvguard);
    }
    else
    {
        HLOGP(tslog.Debug, "NOT pinging TSBPD - not set");
    }

    if (!isRcvBufferReady())
    {
        // read is not available any more
        uglobal().m_EPoll.update_events(m_SocketID, m_sPollID, SRT_EPOLL_IN, false);
    }

    if ((res <= 0) && (m_config.iRcvTimeOut >= 0))
        throw CUDTException(MJ_AGAIN, MN_XMTIMEOUT, 0);

    return res;
}

// [[using maybe_locked(CUDTGroup::m_GroupLock, m_parent->m_GroupOf != NULL)]];
// [[using locked(m_SendLock)]];
int srt::CUDT::sndDropTooLate()
{
    if (!m_bPeerTLPktDrop)
        return 0;

    if (!m_config.bMessageAPI)
    {
        LOGC(aslog.Error, log << CONID() << "The SRTO_TLPKTDROP flag can only be used with message API.");
        throw CUDTException(MJ_NOTSUP, MN_INVALBUFFERAPI, 0);
    }

    const time_point tnow = steady_clock::now();
    const int buffdelay_ms = (int) count_milliseconds(m_pSndBuffer->getBufferingDelay(tnow));

    // high threshold (msec) at tsbpd_delay plus sender/receiver reaction time (2 * 10ms)
    // Minimum value must accommodate an I-Frame (~8 x average frame size)
    // >>need picture rate or app to set min treshold
    // >>using 1 sec for worse case 1 frame using all bit budget.
    // picture rate would be useful in auto SRT setting for min latency
    // XXX Make SRT_TLPKTDROP_MINTHRESHOLD_MS option-configurable
    const int threshold_ms = (m_config.iSndDropDelay >= 0)
        ? std::max(m_iPeerTsbPdDelay_ms + m_config.iSndDropDelay, +SRT_TLPKTDROP_MINTHRESHOLD_MS)
            + (2 * COMM_SYN_INTERVAL_US / 1000)
        : 0;

    if (threshold_ms == 0 || buffdelay_ms <= threshold_ms)
        return 0;

    // protect packet retransmission
    ScopedLock rcvlck(m_RecvAckLock);
    int dbytes;
    int32_t first_msgno;
    const int dpkts = m_pSndBuffer->dropLateData((dbytes), (first_msgno), tnow - milliseconds_from(threshold_ms));
    if (dpkts <= 0)
        return 0;

    m_iFlowWindowSize = m_iFlowWindowSize + dpkts;

    // If some packets were dropped update stats, socket state, loss list and the parent group if any.
    enterCS(m_StatsLock);
    m_stats.sndr.dropped.count(stats::BytesPackets((uint64_t) dbytes, (uint32_t) dpkts));
    leaveCS(m_StatsLock);

    IF_HEAVY_LOGGING(const int32_t realack = m_iSndLastDataAck);
    const int32_t fakeack = CSeqNo::incseq(m_iSndLastDataAck, dpkts);

    m_iSndLastAck     = fakeack;
    m_iSndLastDataAck = fakeack;

    const int32_t minlastack = CSeqNo::decseq(m_iSndLastDataAck);
    m_pSndLossList->removeUpTo(minlastack);
    /* If we dropped packets not yet sent, advance current position */
    // THIS MEANS: m_iSndCurrSeqNo = MAX(m_iSndCurrSeqNo, m_iSndLastDataAck-1)
    if (CSeqNo::seqcmp(m_iSndCurrSeqNo, minlastack) < 0)
    {
        m_iSndCurrSeqNo = minlastack;
    }

    HLOGC(qslog.Debug,
          log << CONID() << "SND-DROP: %(" << realack << "-" << m_iSndCurrSeqNo << ") n=" << dpkts << "pkt " << dbytes
              << "B, span=" << buffdelay_ms << " ms, FIRST #" << first_msgno);

#if ENABLE_BONDING
    // This is done with a presumption that the group
    // exists and if this is not NULL, it means that this
    // function was called with locked m_GroupLock, as sendmsg2
    // function was called from inside CUDTGroup::send, which
    // locks the whole function.
    //
    // XXX This is true only because all existing groups are managed
    // groups, that is, sockets cannot be added or removed from group
    // manually, nor can send/recv operation be done on a single socket
    // from the API call directly. This should be extra verified, if that
    // changes in the future.
    //
    if (m_parent->m_GroupOf)
    {
        // What's important is that the lock on GroupLock cannot be applied
        // here, both because it might be applied already, that is, according
        // to the condition defined at this function's header, it is applied
        // under this condition. Hence ackMessage can be defined as 100% locked.
        m_parent->m_GroupOf->ackMessage(first_msgno);
    }
#endif

    return dpkts;
}

int srt::CUDT::sendmsg(const char *data, int len, int msttl, bool inorder, int64_t srctime)
{
    SRT_MSGCTRL mctrl = srt_msgctrl_default;
    mctrl.msgttl      = msttl;
    mctrl.inorder     = inorder;
    mctrl.srctime     = srctime;
    return this->sendmsg2(data, len, (mctrl));
}

// [[using maybe_locked(CUDTGroup::m_GroupLock, m_parent->m_GroupOf != NULL)]]
// GroupLock is applied when this function is called from inside CUDTGroup::send,
// which is the only case when the m_parent->m_GroupOf is not NULL.
int srt::CUDT::sendmsg2(const char *data, int len, SRT_MSGCTRL& w_mctrl)
{
    // throw an exception if not connected
    if (m_bBroken || m_bClosing)
        throw CUDTException(MJ_CONNECTION, MN_CONNLOST, 0);
    else if (!m_bConnected || !m_CongCtl.ready())
        throw CUDTException(MJ_CONNECTION, MN_NOCONN, 0);

    if (len <= 0)
    {
        LOGC(aslog.Error, log << CONID() << "INVALID: Data size for sending declared with length: " << len);
        return 0;
    }

    if (w_mctrl.msgno != -1) // most unlikely, unless you use balancing groups
    {
        if (w_mctrl.msgno < 1 || w_mctrl.msgno > MSGNO_SEQ_MAX)
        {
            LOGC(aslog.Error,
                 log << CONID() << "INVALID forced msgno " << w_mctrl.msgno << ": can be -1 (trap) or <1..."
                     << MSGNO_SEQ_MAX << ">");
            throw CUDTException(MJ_NOTSUP, MN_INVAL);
        }
    }

    int  msttl   = w_mctrl.msgttl;
    bool inorder = w_mctrl.inorder;

    // Sendmsg isn't restricted to the congctl type, however the congctl
    // may want to have something to say here.
    // NOTE: SrtCongestion is also allowed to throw CUDTException() by itself!
    {
        SrtCongestion::TransAPI api = SrtCongestion::STA_MESSAGE;
        CodeMinor               mn  = MN_INVALMSGAPI;
        if (!m_config.bMessageAPI)
        {
            api = SrtCongestion::STA_BUFFER;
            mn  = MN_INVALBUFFERAPI;
        }

        if (!m_CongCtl->checkTransArgs(api, SrtCongestion::STAD_SEND, data, len, msttl, inorder))
            throw CUDTException(MJ_NOTSUP, mn, 0);
    }

    // NOTE: the length restrictions differ in STREAM API and in MESSAGE API:

    // - STREAM API:
    //   At least 1 byte free sending buffer space is needed
    //   (in practice, one unit buffer of 1456 bytes).
    //   This function will send as much as possible, and return
    //   how much was actually sent.

    // - MESSAGE API:
    //   At least so many bytes free in the sending buffer is needed,
    //   as the length of the data, otherwise this function will block
    //   or return MJ_AGAIN until this condition is satisfied. The EXACTLY
    //   such number of data will be then written out, and this function
    //   will effectively return either -1 (error) or the value of 'len'.
    //   This call will be also rejected from upside when trying to send
    //   out a message of a length that exceeds the total size of the sending
    //   buffer (configurable by SRTO_SNDBUF).

    if (m_config.bMessageAPI && len > int(m_config.iSndBufSize * m_iMaxSRTPayloadSize))
    {
        LOGC(aslog.Error,
             log << CONID() << "Message length (" << len << ") exceeds the size of sending buffer: "
                 << (m_config.iSndBufSize * m_iMaxSRTPayloadSize) << ". Use SRTO_SNDBUF if needed.");
        throw CUDTException(MJ_NOTSUP, MN_XSIZE, 0);
    }

    /* XXX
       This might be worth preserving for several occasions, but it
       must be at least conditional because it breaks backward compat.
    if (!m_pCryptoControl || !m_pCryptoControl->isSndEncryptionOK())
    {
        LOGC(aslog.Error, log << "Encryption is required, but the peer did not supply correct credentials. Sending
    rejected."); throw CUDTException(MJ_SETUP, MN_SECURITY, 0);
    }
    */

    UniqueLock sendguard(m_SendLock);

    if (m_pSndBuffer->getCurrBufSize() == 0)
    {
        // delay the EXP timer to avoid mis-fired timeout
        ScopedLock ack_lock(m_RecvAckLock);
        m_tsLastRspAckTime = steady_clock::now();
        m_iReXmitCount   = 1;
    }

    // sndDropTooLate(...) may lock m_RecvAckLock
    // to modify m_pSndBuffer and m_pSndLossList
    const int iPktsTLDropped SRT_ATR_UNUSED = sndDropTooLate();

    // For MESSAGE API the minimum outgoing buffer space required is
    // the size that can carry over the whole message as passed here.
    // Otherwise it is allowed to send less bytes.
    const int iNumPktsRequired = m_config.bMessageAPI ? m_pSndBuffer->countNumPacketsRequired(len) : 1;

    if (m_bTsbPd && iNumPktsRequired > 1)
    {
        LOGC(aslog.Error,
            log << CONID() << "Message length (" << len << ") can't fit into a single data packet ("
                << m_pSndBuffer->getMaxPacketLen() << " bytes max).");
        throw CUDTException(MJ_NOTSUP, MN_XSIZE, 0);
    }

    if (sndBuffersLeft() < iNumPktsRequired)
    {
        //>>We should not get here if SRT_ENABLE_TLPKTDROP
        // XXX Check if this needs to be removed, or put to an 'else' condition for m_bTLPktDrop.
        if (!m_config.bSynSending)
            throw CUDTException(MJ_AGAIN, MN_WRAVAIL, 0);

        {
            // wait here during a blocking sending
            UniqueLock sendblock_lock (m_SendBlockLock);

            if (m_config.iSndTimeOut < 0)
            {
                while (stillConnected() && sndBuffersLeft() < iNumPktsRequired && m_bPeerHealth)
                    m_SendBlockCond.wait(sendblock_lock);
            }
            else
            {
                const steady_clock::time_point exptime =
                    steady_clock::now() + milliseconds_from(m_config.iSndTimeOut);
                THREAD_PAUSED();
                while (stillConnected() && sndBuffersLeft() < iNumPktsRequired && m_bPeerHealth)
                {
                    if (!m_SendBlockCond.wait_until(sendblock_lock, exptime))
                        break;
                }
                THREAD_RESUMED();
            }
        }

        // check the connection status
        if (m_bBroken || m_bClosing)
            throw CUDTException(MJ_CONNECTION, MN_CONNLOST, 0);
        else if (!m_bConnected)
            throw CUDTException(MJ_CONNECTION, MN_NOCONN, 0);
        else if (!m_bPeerHealth)
        {
            m_bPeerHealth = true;
            throw CUDTException(MJ_PEERERROR);
        }

        /*
         * The code below is to return ETIMEOUT when blocking mode could not get free buffer in time.
         * If no free buffer available in non-blocking mode, we alredy returned. If buffer available,
         * we test twice if this code is outside the else section.
         * This fix move it in the else (blocking-mode) section
         */
        if (sndBuffersLeft() < iNumPktsRequired)
        {
            if (m_config.iSndTimeOut >= 0)
                throw CUDTException(MJ_AGAIN, MN_XMTIMEOUT, 0);

            // XXX This looks very weird here, however most likely
            // this will happen only in the following case, when
            // the above loop has been interrupted, which happens when:
            // 1. The buffers left gets enough for minlen - but this is excluded
            //    in the first condition here.
            // 2. In the case of sending timeout, the above loop was interrupted
            //    due to reaching timeout, but this is excluded by the second
            //    condition here
            // 3. The 'stillConnected()' or m_bPeerHealth condition is false, of which:
            //    - broken/closing status is checked and responded with CONNECTION/CONNLOST
            //    - not connected status is checked and responded with CONNECTION/NOCONN
            //    - m_bPeerHealth condition is checked and responded with PEERERROR
            //
            // ERGO: never happens?
            LOGC(aslog.Fatal,
                 log << CONID()
                     << "IPE: sendmsg: the loop exited, while not enough size, still connected, peer healthy. "
                        "Impossible.");

            return 0;
        }
    }

    // If the sender's buffer is empty,
    // record total time used for sending
    if (m_pSndBuffer->getCurrBufSize() == 0)
    {
        ScopedLock lock(m_StatsLock);
        m_stats.sndDurationCounter = steady_clock::now();
    }

    int size = len;
    if (!m_config.bMessageAPI)
    {
        // For STREAM API it's allowed to send less bytes than the given buffer.
        // Just return how many bytes were actually scheduled for writing.
        // XXX May be reasonable to add a flag that requires that the function
        // not return until the buffer is sent completely.
        size = min(len, sndBuffersLeft() * m_iMaxSRTPayloadSize);
    }

    {
        ScopedLock recvAckLock(m_RecvAckLock);
        // insert the user buffer into the sending list

        int32_t seqno = m_iSndNextSeqNo;
        IF_HEAVY_LOGGING(int32_t orig_seqno = seqno);
        IF_HEAVY_LOGGING(steady_clock::time_point ts_srctime =
                             steady_clock::time_point() + microseconds_from(w_mctrl.srctime));

#if ENABLE_BONDING
        // Check if seqno has been set, in case when this is a group sender.
        // If the sequence is from the past towards the "next sequence",
        // simply return the size, pretending that it has been sent.

        // NOTE: it's assumed that if this is a group member, then
        // an attempt to call srt_sendmsg2 has been rejected, and so
        // the pktseq field has been set by the internal group sender function.
        if (m_parent->m_GroupOf
                && w_mctrl.pktseq != SRT_SEQNO_NONE
                && m_iSndNextSeqNo != SRT_SEQNO_NONE)
        {
            if (CSeqNo::seqcmp(w_mctrl.pktseq, seqno) < 0)
            {
                HLOGC(aslog.Debug, log << CONID() << "sock:SENDING (NOT): group-req %" << w_mctrl.pktseq
                        << " OLDER THAN next expected %" << seqno << " - FAKE-SENDING.");
                return size;
            }
        }
#endif

        // Set this predicted next sequence to the control information.
        // It's the sequence of the FIRST (!) packet from all packets used to send
        // this buffer. Values from this field will be monotonic only if you always
        // have one packet per buffer (as it's in live mode).
        w_mctrl.pktseq = seqno;

        // Now seqno is the sequence to which it was scheduled
        // XXX Conversion from w_mctrl.srctime -> steady_clock::time_point need not be accurrate.
        HLOGC(aslog.Debug, log << CONID() << "buf:SENDING (BEFORE) srctime:"
                << (w_mctrl.srctime ? FormatTime(ts_srctime) : "none")
                << " DATA SIZE: " << size << " sched-SEQUENCE: " << seqno
                << " STAMP: " << BufferStamp(data, size));

        time_point start_time = m_stats.tsStartTime;
        if (w_mctrl.srctime && w_mctrl.srctime < count_microseconds(start_time.time_since_epoch()))
        {
            LOGC(aslog.Error,
                log << CONID() << "Wrong source time was provided. Sending is rejected.");
            throw CUDTException(MJ_NOTSUP, MN_INVALMSGAPI);
        }

        if (w_mctrl.srctime && (!m_config.bMessageAPI || !m_bTsbPd))
        {
            HLOGC(
                aslog.Warn,
                log << CONID()
                    << "Source time can only be used with TSBPD and Message API enabled. Using default time instead.");
            w_mctrl.srctime = 0;
        }

        // w_mctrl.seqno is INPUT-OUTPUT value:
        // - INPUT: the current sequence number to be placed for the next scheduled packet
        // - OUTPUT: value of the sequence number to be put on the first packet at the next sendmsg2 call.
        // We need to supply to the output the value that was STAMPED ON THE PACKET,
        // which is seqno. In the output we'll get the next sequence number.
        m_pSndBuffer->addBuffer(data, size, (w_mctrl));
        m_iSndNextSeqNo = w_mctrl.pktseq;
        w_mctrl.pktseq = seqno;

        HLOGC(aslog.Debug, log << CONID() << "buf:SENDING srctime:" << FormatTime(ts_srctime)
              << " size=" << size << " #" << w_mctrl.msgno << " SCHED %" << orig_seqno
              << "(>> %" << seqno << ") !" << BufferStamp(data, size));

        if (sndBuffersLeft() < 1) // XXX Not sure if it should test if any space in the buffer, or as requried.
        {
            // write is not available any more
            uglobal().m_EPoll.update_events(m_SocketID, m_sPollID, SRT_EPOLL_OUT, false);
        }
    }

    // Insert this socket to the snd list if it is not on the list already.
    // m_pSndUList->pop may lock CSndUList::m_ListLock and then m_RecvAckLock
    m_pSndQueue->m_pSndUList->update(this, CSndUList::DONT_RESCHEDULE);

#ifdef SRT_ENABLE_ECN
    // IF there was a packet drop on the sender side, report congestion to the app.
    if (iPktsTLDropped > 0)
    {
        LOGC(aslog.Error, log << CONID() << "sendmsg2: CONGESTION; reporting error");
        throw CUDTException(MJ_AGAIN, MN_CONGESTION, 0);
    }
#endif /* SRT_ENABLE_ECN */

    HLOGC(aslog.Debug, log << CONID() << "sock:SENDING (END): success, size=" << size);
    return size;
}

int srt::CUDT::recv(char* data, int len)
{
    SRT_MSGCTRL mctrl = srt_msgctrl_default;
    return recvmsg2(data, len, (mctrl));
}

int srt::CUDT::recvmsg(char* data, int len, int64_t& srctime)
{
    SRT_MSGCTRL mctrl = srt_msgctrl_default;
    int res = recvmsg2(data, len, (mctrl));
    srctime = mctrl.srctime;
    return res;
}

// [[using maybe_locked(CUDTGroup::m_GroupLock, m_parent->m_GroupOf != NULL)]]
// GroupLock is applied when this function is called from inside CUDTGroup::recv,
// which is the only case when the m_parent->m_GroupOf is not NULL.
int srt::CUDT::recvmsg2(char* data, int len, SRT_MSGCTRL& w_mctrl)
{
    // Check if the socket is a member of a receiver group.
    // If so, then reading by receiveMessage is disallowed.

#if ENABLE_BONDING
    if (m_parent->m_GroupOf && m_parent->m_GroupOf->isGroupReceiver())
    {
        LOGP(arlog.Error, "recv*: This socket is a receiver group member. Use group ID, NOT socket ID.");
        throw CUDTException(MJ_NOTSUP, MN_INVALMSGAPI, 0);
    }
#endif

    if (!m_bConnected || !m_CongCtl.ready())
        throw CUDTException(MJ_CONNECTION, MN_NOCONN, 0);

    if (len <= 0)
    {
        LOGC(arlog.Error, log << CONID() << "Length of '" << len << "' supplied to srt_recvmsg.");
        throw CUDTException(MJ_NOTSUP, MN_INVAL, 0);
    }

    if (m_config.bMessageAPI)
        return receiveMessage(data, len, (w_mctrl));

    return receiveBuffer(data, len);
}

// [[using locked(m_RcvBufferLock)]]
size_t srt::CUDT::getAvailRcvBufferSizeNoLock() const
{
    return m_pRcvBuffer->getAvailSize(m_iRcvLastAck);
}

bool srt::CUDT::isRcvBufferReady() const
{
    ScopedLock lck(m_RcvBufferLock);
    return m_pRcvBuffer->isRcvDataReady(steady_clock::now());
}

bool srt::CUDT::isRcvBufferReadyNoLock() const
{
    return m_pRcvBuffer->isRcvDataReady(steady_clock::now());
}

bool srt::CUDT::isRcvBufferFull() const
{
    ScopedLock lck(m_RcvBufferLock);
    return m_pRcvBuffer->full();
}

// int by_exception: accepts values of CUDTUnited::ErrorHandling:
// - 0 - by return value
// - 1 - by exception
// - 2 - by abort (unused)
int srt::CUDT::receiveMessage(char* data, int len, SRT_MSGCTRL& w_mctrl, int by_exception)
{
    // Recvmsg isn't restricted to the congctl type, it's the most
    // basic method of passing the data. You can retrieve data as
    // they come in, however you need to match the size of the buffer.

    // Note: if by_exception = ERH_RETURN, this would still break it
    // by exception. The intention of by_exception isn't to prevent
    // exceptions here, but to intercept the erroneous situation should
    // it be handled by the caller in a less than general way. As this
    // is only used internally, we state that the problem that would be
    // handled by exception here should not happen, and in case if it does,
    // it's a bug to fix, so the exception is nothing wrong.
    if (!m_CongCtl->checkTransArgs(SrtCongestion::STA_MESSAGE, SrtCongestion::STAD_RECV, data, len, SRT_MSGTTL_INF, false))
        throw CUDTException(MJ_NOTSUP, MN_INVALMSGAPI, 0);

    UniqueLock recvguard (m_RecvLock);
    CSync tscond     (m_RcvTsbPdCond,  recvguard);

    /* XXX DEBUG STUFF - enable when required
       char charbool[2] = {'0', '1'};
       char ptrn [] = "RECVMSG/BEGIN BROKEN 1 CONN 1 CLOSING 1 SYNCR 1 NMSG                                ";
       int pos [] = {21, 28, 38, 46, 53};
       ptrn[pos[0]] = charbool[m_bBroken];
       ptrn[pos[1]] = charbool[m_bConnected];
       ptrn[pos[2]] = charbool[m_bClosing];
       ptrn[pos[3]] = charbool[m_config.m_bSynRecving];
       int wrtlen = sprintf(ptrn + pos[4], "%d", m_pRcvBuffer->getRcvMsgNum());
       strcpy(ptrn + pos[4] + wrtlen, "\n");
       fputs(ptrn, stderr);
    // */

    if (m_bBroken || m_bClosing)
    {
        HLOGC(arlog.Debug, log << CONID() << "receiveMessage: CONNECTION BROKEN - reading from recv buffer just for formality");
        enterCS(m_RcvBufferLock);
        const int res = (m_pRcvBuffer->isRcvDataReady(steady_clock::now()))
            ? m_pRcvBuffer->readMessage(data, len, &w_mctrl)
            : 0;
        leaveCS(m_RcvBufferLock);

        // Kick TsbPd thread to schedule next wakeup (if running)
        if (m_bTsbPd)
        {
            HLOGP(tslog.Debug, "Ping TSBPD thread to schedule wakeup");
            tscond.notify_one_locked(recvguard);
        }
        else
        {
            HLOGP(tslog.Debug, "NOT pinging TSBPD - not set");
        }

        if (!isRcvBufferReady())
        {
            // read is not available any more
            uglobal().m_EPoll.update_events(m_SocketID, m_sPollID, SRT_EPOLL_IN, false);
        }

        if (res == 0)
        {
            if (!m_config.bMessageAPI && m_bShutdown)
                return 0;
            // Forced to return error instead of throwing exception.
            if (!by_exception)
                return APIError(MJ_CONNECTION, MN_CONNLOST, 0);
            throw CUDTException(MJ_CONNECTION, MN_CONNLOST, 0);
        }
        else
            return res;
    }

    if (!m_config.bSynRecving)
    {
        HLOGC(arlog.Debug, log << CONID() << "receiveMessage: BEGIN ASYNC MODE. Going to extract payload size=" << len);
        enterCS(m_RcvBufferLock);
        const int res = (m_pRcvBuffer->isRcvDataReady(steady_clock::now()))
            ? m_pRcvBuffer->readMessage(data, len, &w_mctrl)
            : 0;
        leaveCS(m_RcvBufferLock);
        HLOGC(arlog.Debug, log << CONID() << "AFTER readMsg: (NON-BLOCKING) result=" << res);

        if (res == 0)
        {
            // read is not available any more
            // Kick TsbPd thread to schedule next wakeup (if running)
            if (m_bTsbPd)
            {
                HLOGP(arlog.Debug, "receiveMessage: nothing to read, kicking TSBPD, return AGAIN");
                tscond.notify_one_locked(recvguard);
            }
            else
            {
                HLOGP(arlog.Debug, "receiveMessage: nothing to read, return AGAIN");
            }

            // Shut up EPoll if no more messages in non-blocking mode
            uglobal().m_EPoll.update_events(m_SocketID, m_sPollID, SRT_EPOLL_IN, false);
            // Forced to return 0 instead of throwing exception, in case of AGAIN/READ
            if (!by_exception)
                return 0;
            throw CUDTException(MJ_AGAIN, MN_RDAVAIL, 0);
        }

        if (!isRcvBufferReady())
        {
            // Kick TsbPd thread to schedule next wakeup (if running)
            if (m_bTsbPd)
            {
                HLOGP(arlog.Debug, "receiveMessage: DATA READ, but nothing more - kicking TSBPD.");
                tscond.notify_one_locked(recvguard);
            }
            else
            {
                HLOGP(arlog.Debug, "receiveMessage: DATA READ, but nothing more");
            }

            // Shut up EPoll if no more messages in non-blocking mode
            uglobal().m_EPoll.update_events(m_SocketID, m_sPollID, SRT_EPOLL_IN, false);

            // After signaling the tsbpd for ready data, report the bandwidth.
#if ENABLE_HEAVY_LOGGING
            double bw = Bps2Mbps(int64_t(m_iBandwidth) * m_iMaxSRTPayloadSize );
            HLOGC(arlog.Debug, log << CONID() << "CURRENT BANDWIDTH: " << bw << "Mbps (" << m_iBandwidth << " buffers per second)");
#endif
        }
        return res;
    }

    HLOGC(arlog.Debug, log << CONID() << "receiveMessage: BEGIN SYNC MODE. Going to extract payload size max=" << len);

    int  res     = 0;
    bool timeout = false;
    // Do not block forever, check connection status each 1 sec.
    const steady_clock::duration recv_timeout = m_config.iRcvTimeOut < 0 ? seconds_from(1) : milliseconds_from(m_config.iRcvTimeOut);

    CSync recv_cond (m_RecvDataCond, recvguard);

    do
    {
        if (stillConnected() && !timeout && !isRcvBufferReady())
        {
            /* Kick TsbPd thread to schedule next wakeup (if running) */
            if (m_bTsbPd)
            {
                // XXX Experimental, so just inform:
                // Check if the last check of isRcvDataReady has returned any "next time for a packet".
                // If so, then it means that TSBPD has fallen asleep only up to this time, so waking it up
                // would be "spurious". If a new packet comes ahead of the packet which's time is returned
                // in tstime (as TSBPD sleeps up to then), the procedure that receives it is responsible
                // of kicking TSBPD.
                // bool spurious = (tstime != 0);

                HLOGC(tslog.Debug, log << CONID() << "receiveMessage: KICK tsbpd");
                tscond.notify_one_locked(recvguard);
            }

            THREAD_PAUSED();
            do
            {
                // `wait_for(recv_timeout)` wouldn't be correct here. Waiting should be
                // only until the time that is now + timeout since the first moment
                // when this started, or sliced-waiting for 1 second, if timtout is
                // higher than this.
                const steady_clock::time_point exptime = steady_clock::now() + recv_timeout;

                HLOGC(tslog.Debug,
                      log << CONID() << "receiveMessage: fall asleep up to TS=" << FormatTime(exptime)
                          << " lock=" << (&m_RecvLock) << " cond=" << (&m_RecvDataCond));

                if (!recv_cond.wait_until(exptime))
                {
                    if (m_config.iRcvTimeOut >= 0) // otherwise it's "no timeout set"
                        timeout = true;
                    HLOGP(tslog.Debug,
                          "receiveMessage: DATA COND: EXPIRED -- checking connection conditions and rolling again");
                }
                else
                {
                    HLOGP(tslog.Debug, "receiveMessage: DATA COND: KICKED.");
                }
            } while (stillConnected() && !timeout && (!isRcvBufferReady()));
            THREAD_RESUMED();

            HLOGC(tslog.Debug,
                  log << CONID() << "receiveMessage: lock-waiting loop exited: stillConntected=" << stillConnected()
                      << " timeout=" << timeout << " data-ready=" << isRcvBufferReady());
        }

        /* XXX DEBUG STUFF - enable when required
        LOGC(arlog.Debug, "RECVMSG/GO-ON BROKEN " << m_bBroken << " CONN " << m_bConnected
                << " CLOSING " << m_bClosing << " TMOUT " << timeout
                << " NMSG " << m_pRcvBuffer->getRcvMsgNum());
                */

        enterCS(m_RcvBufferLock);
        res = m_pRcvBuffer->readMessage((data), len, &w_mctrl);
        leaveCS(m_RcvBufferLock);
        HLOGC(arlog.Debug, log << CONID() << "AFTER readMsg: (BLOCKING) result=" << res);

        if (m_bBroken || m_bClosing)
        {
            // Forced to return 0 instead of throwing exception.
            if (!by_exception)
                return APIError(MJ_CONNECTION, MN_CONNLOST, 0);
            if (!m_config.bMessageAPI && m_bShutdown)
                return 0;
            throw CUDTException(MJ_CONNECTION, MN_CONNLOST, 0);
        }
        else if (!m_bConnected)
        {
            // Forced to return -1 instead of throwing exception.
            if (!by_exception)
                return APIError(MJ_CONNECTION, MN_NOCONN, 0);
            throw CUDTException(MJ_CONNECTION, MN_NOCONN, 0);
        }
    } while ((res == 0) && !timeout);

    if (!isRcvBufferReady())
    {
        // Falling here means usually that res == 0 && timeout == true.
        // res == 0 would repeat the above loop, unless there was also a timeout.
        // timeout has interrupted the above loop, but with res > 0 this condition
        // wouldn't be satisfied.

        // read is not available any more

        // Kick TsbPd thread to schedule next wakeup (if running)
        if (m_bTsbPd)
        {
            HLOGP(tslog.Debug, "recvmsg: KICK tsbpd() (buffer empty)");
            tscond.notify_one_locked(recvguard);
        }

        // Shut up EPoll if no more messages in non-blocking mode
        uglobal().m_EPoll.update_events(m_SocketID, m_sPollID, SRT_EPOLL_IN, false);
    }

    // Unblock when required
    // LOGC(tslog.Debug, "RECVMSG/EXIT RES " << res << " RCVTIMEOUT");

    if ((res <= 0) && (m_config.iRcvTimeOut >= 0))
    {
        // Forced to return -1 instead of throwing exception.
        if (!by_exception)
            return APIError(MJ_AGAIN, MN_XMTIMEOUT, 0);
        throw CUDTException(MJ_AGAIN, MN_XMTIMEOUT, 0);
    }

    return res;
}

int64_t srt::CUDT::sendfile(fstream &ifs, int64_t &offset, int64_t size, int block)
{
    if (m_bBroken || m_bClosing)
        throw CUDTException(MJ_CONNECTION, MN_CONNLOST, 0);
    else if (!m_bConnected || !m_CongCtl.ready())
        throw CUDTException(MJ_CONNECTION, MN_NOCONN, 0);

    if (size <= 0 && size != -1)
        return 0;

    if (!m_CongCtl->checkTransArgs(SrtCongestion::STA_FILE, SrtCongestion::STAD_SEND, 0, size, SRT_MSGTTL_INF, false))
        throw CUDTException(MJ_NOTSUP, MN_INVALBUFFERAPI, 0);

    if (!m_pCryptoControl || !m_pCryptoControl->isSndEncryptionOK())
    {
        LOGC(aslog.Error,
             log << CONID()
                 << "Encryption is required, but the peer did not supply correct credentials. Sending rejected.");
        throw CUDTException(MJ_SETUP, MN_SECURITY, 0);
    }

    ScopedLock sendguard (m_SendLock);

    if (m_pSndBuffer->getCurrBufSize() == 0)
    {
        // delay the EXP timer to avoid mis-fired timeout
        ScopedLock ack_lock(m_RecvAckLock);
        m_tsLastRspAckTime = steady_clock::now();
        m_iReXmitCount   = 1;
    }

    // positioning...
    try
    {
        if (size == -1)
        {
            ifs.seekg(0, std::ios::end);
            size = ifs.tellg();
            if (offset > size)
                throw 0; // let it be caught below
        }

        // This will also set the position back to the beginning
        // in case when it was moved to the end for measuring the size.
        // This will also fail if the offset exceeds size, so measuring
        // the size can be skipped if not needed.
        ifs.seekg((streamoff)offset);
        if (!ifs.good())
            throw 0;
    }
    catch (...)
    {
        // XXX It would be nice to note that this is reported
        // by exception only if explicitly requested by setting
        // the exception flags in the stream. Here it's fixed so
        // that when this isn't set, the exception is "thrown manually".
        throw CUDTException(MJ_FILESYSTEM, MN_SEEKGFAIL);
    }

    int64_t tosend = size;
    int     unitsize;

    // sending block by block
    while (tosend > 0)
    {
        if (ifs.fail())
            throw CUDTException(MJ_FILESYSTEM, MN_WRITEFAIL);

        if (ifs.eof())
            break;

        unitsize = int((tosend >= block) ? block : tosend);

        {
            UniqueLock lock(m_SendBlockLock);

            THREAD_PAUSED();
            while (stillConnected() && (sndBuffersLeft() <= 0) && m_bPeerHealth)
                m_SendBlockCond.wait(lock);
            THREAD_RESUMED();
        }

        if (m_bBroken || m_bClosing)
            throw CUDTException(MJ_CONNECTION, MN_CONNLOST, 0);
        else if (!m_bConnected)
            throw CUDTException(MJ_CONNECTION, MN_NOCONN, 0);
        else if (!m_bPeerHealth)
        {
            // reset peer health status, once this error returns, the app should handle the situation at the peer side
            m_bPeerHealth = true;
            throw CUDTException(MJ_PEERERROR);
        }

        // record total time used for sending
        if (m_pSndBuffer->getCurrBufSize() == 0)
        {
            ScopedLock lock(m_StatsLock);
            m_stats.sndDurationCounter = steady_clock::now();
        }

        {
            ScopedLock        recvAckLock(m_RecvAckLock);
            const int64_t sentsize = m_pSndBuffer->addBufferFromFile(ifs, unitsize);

            if (sentsize > 0)
            {
                tosend -= sentsize;
                offset += sentsize;
            }

            if (sndBuffersLeft() <= 0)
            {
                // write is not available any more
                uglobal().m_EPoll.update_events(m_SocketID, m_sPollID, SRT_EPOLL_OUT, false);
            }
        }

        // insert this socket to snd list if it is not on the list yet
        m_pSndQueue->m_pSndUList->update(this, CSndUList::DONT_RESCHEDULE);
    }

    return size - tosend;
}

int64_t srt::CUDT::recvfile(fstream &ofs, int64_t &offset, int64_t size, int block)
{
    if (!m_bConnected || !m_CongCtl.ready())
        throw CUDTException(MJ_CONNECTION, MN_NOCONN, 0);
    else if ((m_bBroken || m_bClosing) && !isRcvBufferReady())
    {
        if (!m_config.bMessageAPI && m_bShutdown)
            return 0;
        throw CUDTException(MJ_CONNECTION, MN_CONNLOST, 0);
    }

    if (size <= 0)
        return 0;

    if (!m_CongCtl->checkTransArgs(SrtCongestion::STA_FILE, SrtCongestion::STAD_RECV, 0, size, SRT_MSGTTL_INF, false))
        throw CUDTException(MJ_NOTSUP, MN_INVALBUFFERAPI, 0);

    if (isOPT_TsbPd())
    {
        LOGC(arlog.Error,
             log << CONID() << "Reading from file is incompatible with TSBPD mode and would cause a deadlock");
        throw CUDTException(MJ_NOTSUP, MN_INVALBUFFERAPI, 0);
    }

    UniqueLock recvguard(m_RecvLock);

    // Well, actually as this works over a FILE (fstream), not just a stream,
    // the size can be measured anyway and predicted if setting the offset might
    // have a chance to work or not.

    // positioning...
    try
    {
        if (offset > 0)
        {
            // Don't do anything around here if the offset == 0, as this
            // is the default offset after opening. Whether this operation
            // is performed correctly, it highly depends on how the file
            // has been open. For example, if you want to overwrite parts
            // of an existing file, the file must exist, and the ios::trunc
            // flag must not be set. If the file is open for only ios::out,
            // then the file will be truncated since the offset position on
            // at the time when first written; if ios::in|ios::out, then
            // it won't be truncated, just overwritten.

            // What is required here is that if offset is 0, don't try to
            // change the offset because this might be impossible with
            // the current flag set anyway.

            // Also check the status and CAUSE exception manually because
            // you don't know, as well, whether the user has set exception
            // flags.

            ofs.seekp((streamoff)offset);
            if (!ofs.good())
                throw 0; // just to get caught :)
        }
    }
    catch (...)
    {
        // XXX It would be nice to note that this is reported
        // by exception only if explicitly requested by setting
        // the exception flags in the stream. For a case, when it's not,
        // an additional explicit throwing happens when failbit is set.
        throw CUDTException(MJ_FILESYSTEM, MN_SEEKPFAIL);
    }

    int64_t torecv   = size;
    int     unitsize = block;
    int     recvsize;

    // receiving... "recvfile" is always blocking
    while (torecv > 0)
    {
        if (ofs.fail())
        {
            // send the sender a signal so it will not be blocked forever
            int32_t err_code = CUDTException::EFILE;
            sendCtrl(UMSG_PEERERROR, &err_code);

            throw CUDTException(MJ_FILESYSTEM, MN_WRITEFAIL);
        }

        {
            CSync rcond (m_RecvDataCond, recvguard);

            THREAD_PAUSED();
            while (stillConnected() && !isRcvBufferReady())
                rcond.wait();
            THREAD_RESUMED();
        }

        if (!m_bConnected)
            throw CUDTException(MJ_CONNECTION, MN_NOCONN, 0);
        else if ((m_bBroken || m_bClosing) && !isRcvBufferReady())
        {
            if (!m_config.bMessageAPI && m_bShutdown)
                return 0;
            throw CUDTException(MJ_CONNECTION, MN_CONNLOST, 0);
        }

        unitsize = int((torecv > block) ? block : torecv);
        enterCS(m_RcvBufferLock);
        recvsize = m_pRcvBuffer->readBufferToFile(ofs, unitsize);
        leaveCS(m_RcvBufferLock);

        if (recvsize > 0)
        {
            torecv -= recvsize;
            offset += recvsize;
        }
    }

    if (!isRcvBufferReady())
    {
        // read is not available any more
        uglobal().m_EPoll.update_events(m_SocketID, m_sPollID, SRT_EPOLL_IN, false);
    }

    return size - torecv;
}

void srt::CUDT::bstats(CBytePerfMon *perf, bool clear, bool instantaneous)
{
    if (!m_bConnected)
        throw CUDTException(MJ_CONNECTION, MN_NOCONN, 0);
    if (m_bBroken || m_bClosing)
        throw CUDTException(MJ_CONNECTION, MN_CONNLOST, 0);

    const int pktHdrSize = CPacket::HDR_SIZE + CPacket::udpHeaderSize(m_TransferIPVersion == AF_UNSPEC ? AF_INET : m_TransferIPVersion);
    {
        int32_t flight_span = getFlightSpan();

        ScopedLock statsguard(m_StatsLock);

        const time_point currtime = steady_clock::now(),
                         start_time = m_stats.tsStartTime;

        perf->msTimeStamp          = count_milliseconds(currtime - start_time);
        perf->pktSent              = m_stats.sndr.sent.trace.count();
        perf->pktSentUnique        = m_stats.sndr.sentUnique.trace.count();
        perf->pktRecv              = m_stats.rcvr.recvd.trace.count();
        perf->pktRecvUnique        = m_stats.rcvr.recvdUnique.trace.count();

        perf->pktSndLoss           = m_stats.sndr.lost.trace.count();
        perf->pktRcvLoss           = m_stats.rcvr.lost.trace.count();
        perf->pktRetrans           = m_stats.sndr.sentRetrans.trace.count();
        perf->pktRcvRetrans        = m_stats.rcvr.recvdRetrans.trace.count();
        perf->pktSentACK           = m_stats.rcvr.sentAck.trace.count();
        perf->pktRecvACK           = m_stats.sndr.recvdAck.trace.count();
        perf->pktSentNAK           = m_stats.rcvr.sentNak.trace.count();
        perf->pktRecvNAK           = m_stats.sndr.recvdNak.trace.count();
        perf->usSndDuration        = m_stats.sndDuration;
        perf->pktReorderDistance   = m_stats.traceReorderDistance;
        perf->pktReorderTolerance  = m_iReorderTolerance;
        perf->pktRcvAvgBelatedTime = m_stats.traceBelatedTime;
        perf->pktRcvBelated        = m_stats.rcvr.recvdBelated.trace.count();

        perf->pktSndFilterExtra  = m_stats.sndr.sentFilterExtra.trace.count();
        perf->pktRcvFilterExtra  = m_stats.rcvr.recvdFilterExtra.trace.count();
        perf->pktRcvFilterSupply = m_stats.rcvr.suppliedByFilter.trace.count();
        perf->pktRcvFilterLoss   = m_stats.rcvr.lossFilter.trace.count();

        /* perf byte counters include all headers (SRT+UDP+IP) */
        perf->byteSent       = m_stats.sndr.sent.trace.bytesWithHdr(pktHdrSize);
        perf->byteSentUnique = m_stats.sndr.sentUnique.trace.bytesWithHdr(pktHdrSize);
        perf->byteRecv       = m_stats.rcvr.recvd.trace.bytesWithHdr(pktHdrSize);
        perf->byteRecvUnique = m_stats.rcvr.recvdUnique.trace.bytesWithHdr(pktHdrSize);
        perf->byteRetrans    = m_stats.sndr.sentRetrans.trace.bytesWithHdr(pktHdrSize);
        perf->byteRcvLoss    = m_stats.rcvr.lost.trace.bytesWithHdr(pktHdrSize);

        perf->pktSndDrop  = m_stats.sndr.dropped.trace.count();
        perf->pktRcvDrop  = m_stats.rcvr.dropped.trace.count();
        perf->byteSndDrop = m_stats.sndr.dropped.trace.bytesWithHdr(pktHdrSize);
        perf->byteRcvDrop = m_stats.rcvr.dropped.trace.bytesWithHdr(pktHdrSize);
        perf->pktRcvUndecrypt  = m_stats.rcvr.undecrypted.trace.count();
        perf->byteRcvUndecrypt = m_stats.rcvr.undecrypted.trace.bytes();

        perf->pktSentTotal       = m_stats.sndr.sent.total.count();
        perf->pktSentUniqueTotal = m_stats.sndr.sentUnique.total.count();
        perf->pktRecvTotal       = m_stats.rcvr.recvd.total.count();
        perf->pktRecvUniqueTotal = m_stats.rcvr.recvdUnique.total.count();
        perf->pktSndLossTotal    = m_stats.sndr.lost.total.count();
        perf->pktRcvLossTotal    = m_stats.rcvr.lost.total.count();
        perf->pktRetransTotal    = m_stats.sndr.sentRetrans.total.count();
        perf->pktSentACKTotal    = m_stats.rcvr.sentAck.total.count();
        perf->pktRecvACKTotal    = m_stats.sndr.recvdAck.total.count();
        perf->pktSentNAKTotal    = m_stats.rcvr.sentNak.total.count();
        perf->pktRecvNAKTotal    = m_stats.sndr.recvdNak.total.count();
        perf->usSndDurationTotal = m_stats.m_sndDurationTotal;

        perf->byteSentTotal           = m_stats.sndr.sent.total.bytesWithHdr(pktHdrSize);
        perf->byteSentUniqueTotal     = m_stats.sndr.sentUnique.total.bytesWithHdr(pktHdrSize);
        perf->byteRecvTotal           = m_stats.rcvr.recvd.total.bytesWithHdr(pktHdrSize);
        perf->byteRecvUniqueTotal     = m_stats.rcvr.recvdUnique.total.bytesWithHdr(pktHdrSize);
        perf->byteRetransTotal        = m_stats.sndr.sentRetrans.total.bytesWithHdr(pktHdrSize);
        perf->pktSndFilterExtraTotal  = m_stats.sndr.sentFilterExtra.total.count();
        perf->pktRcvFilterExtraTotal  = m_stats.rcvr.recvdFilterExtra.total.count();
        perf->pktRcvFilterSupplyTotal = m_stats.rcvr.suppliedByFilter.total.count();
        perf->pktRcvFilterLossTotal   = m_stats.rcvr.lossFilter.total.count();

        perf->byteRcvLossTotal = m_stats.rcvr.lost.total.bytesWithHdr(pktHdrSize);
        perf->pktSndDropTotal  = m_stats.sndr.dropped.total.count();
        perf->pktRcvDropTotal  = m_stats.rcvr.dropped.total.count();
        // TODO: The payload is dropped. Probably header sizes should not be counted?
        perf->byteSndDropTotal = m_stats.sndr.dropped.total.bytesWithHdr(pktHdrSize);
        perf->byteRcvDropTotal = m_stats.rcvr.dropped.total.bytesWithHdr(pktHdrSize);
        perf->pktRcvUndecryptTotal  = m_stats.rcvr.undecrypted.total.count();
        perf->byteRcvUndecryptTotal = m_stats.rcvr.undecrypted.total.bytes();

        // TODO: The following class members must be protected with a different mutex, not the m_StatsLock.
        const double interval     = (double) count_microseconds(currtime - m_stats.tsLastSampleTime);
        perf->mbpsSendRate        = double(perf->byteSent) * 8.0 / interval;
        perf->mbpsRecvRate        = double(perf->byteRecv) * 8.0 / interval;
        perf->usPktSndPeriod      = (double) count_microseconds(m_tdSendInterval.load());
        perf->pktFlowWindow       = m_iFlowWindowSize.load();
        perf->pktCongestionWindow = m_iCongestionWindow;
        perf->pktFlightSize       = flight_span;
        perf->msRTT               = (double)m_iSRTT / 1000.0;
        perf->msSndTsbPdDelay     = m_bPeerTsbPd ? m_iPeerTsbPdDelay_ms : 0;
        perf->msRcvTsbPdDelay     = isOPT_TsbPd() ? m_iTsbPdDelay_ms : 0;
        perf->byteMSS             = m_config.iMSS;

        perf->mbpsMaxBW = m_config.llMaxBW > 0 ? Bps2Mbps(m_config.llMaxBW)
                        : m_CongCtl.ready()    ? Bps2Mbps(m_CongCtl->sndBandwidth())
                                                : 0;

        if (clear)
        {
            m_stats.sndr.resetTrace();
            m_stats.rcvr.resetTrace();

            m_stats.sndDuration = 0;
            m_stats.tsLastSampleTime = currtime;
        }
    }

    const int64_t availbw = m_iBandwidth == 1 ? m_RcvTimeWindow.getBandwidth() : m_iBandwidth.load();

    perf->mbpsBandwidth = Bps2Mbps(availbw * (m_iMaxSRTPayloadSize + pktHdrSize));

    if (tryEnterCS(m_ConnectionLock))
    {
        if (m_pSndBuffer)
        {
            if (instantaneous)
            {
                /* Get instant SndBuf instead of moving average for application-based Algorithm
                   (such as NAE) in need of fast reaction to network condition changes. */
                perf->pktSndBuf = m_pSndBuffer->getCurrBufSize((perf->byteSndBuf), (perf->msSndBuf));
            }
            else
            {
                perf->pktSndBuf = m_pSndBuffer->getAvgBufSize((perf->byteSndBuf), (perf->msSndBuf));
            }
            perf->byteSndBuf += (perf->pktSndBuf * pktHdrSize);
            perf->byteAvailSndBuf = (m_config.iSndBufSize - perf->pktSndBuf) * m_config.iMSS;
        }
        else
        {
            perf->byteAvailSndBuf = 0;
            perf->pktSndBuf  = 0;
            perf->byteSndBuf = 0;
            perf->msSndBuf   = 0;
        }

        if (m_pRcvBuffer)
        {
            ScopedLock lck(m_RcvBufferLock);
            perf->byteAvailRcvBuf = (int) getAvailRcvBufferSizeNoLock() * m_config.iMSS;
            if (instantaneous) // no need for historical API for Rcv side
            {
                perf->pktRcvBuf = m_pRcvBuffer->getRcvDataSize(perf->byteRcvBuf, perf->msRcvBuf);
            }
            else
            {
                perf->pktRcvBuf = m_pRcvBuffer->getRcvAvgDataSize(perf->byteRcvBuf, perf->msRcvBuf);
            }
        }
        else
        {
            perf->byteAvailRcvBuf = 0;
            perf->pktRcvBuf  = 0;
            perf->byteRcvBuf = 0;
            perf->msRcvBuf   = 0;
        }

        leaveCS(m_ConnectionLock);
    }
    else
    {
        perf->byteAvailSndBuf = 0;
        perf->byteAvailRcvBuf = 0;
        perf->pktSndBuf  = 0;
        perf->byteSndBuf = 0;
        perf->msSndBuf   = 0;
        perf->byteRcvBuf = 0;
        perf->msRcvBuf   = 0;
    }
}

bool srt::CUDT::updateCC(ETransmissionEvent evt, const EventVariant arg)
{
    // Special things that must be done HERE, not in SrtCongestion,
    // because it involves the input buffer in CUDT. It would be
    // slightly dangerous to give SrtCongestion access to it.

    // According to the rules, the congctl should be ready at the same
    // time when the sending buffer. For sanity check, check both first.
    if (!m_CongCtl.ready() || !m_pSndBuffer)
    {
        LOGC(rslog.Error,
             log << CONID() << "updateCC: CAN'T DO UPDATE - congctl " << (m_CongCtl.ready() ? "ready" : "NOT READY")
            << "; sending buffer " << (m_pSndBuffer ? "NOT CREATED" : "created"));

        return false;
    }

    HLOGC(rslog.Debug, log << CONID() << "updateCC: EVENT:" << TransmissionEventStr(evt));

    if (evt == TEV_INIT)
    {
        // only_input uses:
        // 0: in the beginning and when SRTO_MAXBW was changed
        // 1: SRTO_INPUTBW was changed
        // 2: SRTO_OHEADBW was changed
        EInitEvent only_input = arg.get<EventVariant::INIT>();
        // false = TEV_INIT_RESET: in the beginning, or when MAXBW was changed.

        if (only_input != TEV_INIT_RESET && m_config.llMaxBW)
        {
            HLOGC(rslog.Debug, log << CONID() << "updateCC/TEV_INIT: non-RESET stage and m_config.llMaxBW already set to " << m_config.llMaxBW);
            // Don't change
        }
        else // either m_config.llMaxBW == 0 or only_input == TEV_INIT_RESET
        {
            // Use the values:
            // - if SRTO_MAXBW is >0, use it.
            // - if SRTO_MAXBW == 0, use SRTO_INPUTBW + SRTO_OHEADBW
            // - if SRTO_INPUTBW == 0, pass 0 to requst in-buffer sampling
            // Bytes/s
            const int64_t bw = m_config.llMaxBW != 0 ? m_config.llMaxBW :                   // When used SRTO_MAXBW
                               m_config.llInputBW != 0 ? withOverhead(m_config.llInputBW) : // SRTO_INPUTBW + SRT_OHEADBW
                               0; // When both MAXBW and INPUTBW are 0, request in-buffer sampling

            // Note: setting bw == 0 uses BW_INFINITE value in LiveCC
            m_CongCtl->updateBandwidth(m_config.llMaxBW, bw);

            if (only_input == TEV_INIT_OHEADBW)
            {
                // On updated SRTO_OHEADBW don't change input rate.
                // This only influences the call to withOverhead().
            }
            else
            {
                // No need to calculate input rate if the bandwidth is set
                const bool disable_in_rate_calc = (bw != 0);
                m_pSndBuffer->resetInputRateSmpPeriod(disable_in_rate_calc);
            }

            HLOGC(rslog.Debug,
                  log << CONID() << "updateCC/TEV_INIT: updating BW=" << m_config.llMaxBW
                      << (only_input == TEV_INIT_RESET
                              ? " (UNCHANGED)"
                              : only_input == TEV_INIT_OHEADBW ? " (only Overhead)" : " (updated sampling rate)"));
        }
    }

    // This part is also required only by LiveCC, however not
    // moved there due to that it needs access to CSndBuffer.
    if (evt == TEV_ACK || evt == TEV_LOSSREPORT || evt == TEV_CHECKTIMER || evt == TEV_SYNC)
    {
        // Specific part done when MaxBW is set to 0 (auto) and InputBW is 0.
        // This requests internal input rate sampling.
        if (m_config.llMaxBW == 0 && m_config.llInputBW == 0)
        {
            // Get auto-calculated input rate, Bytes per second
            const int64_t inputbw = m_pSndBuffer->getInputRate();

            /*
             * On blocked transmitter (tx full) and until connection closes,
             * auto input rate falls to 0 but there may be still lot of packet to retransmit
             * Calling updateBandwidth with 0 sets maxBW to default BW_INFINITE (1 Gbps)
             * and sendrate skyrockets for retransmission.
             * Keep previously set maximum in that case (inputbw == 0).
             */
            if (inputbw >= 0)
                m_CongCtl->updateBandwidth(0, withOverhead(std::max(m_config.llMinInputBW, inputbw))); // Bytes/sec
        }
    }

    HLOGC(rslog.Debug, log << CONID() << "updateCC: emitting signal for EVENT:" << TransmissionEventStr(evt));

    // Now execute a congctl-defined action for that event.
    EmitSignal(evt, arg);

    // This should be done with every event except ACKACK and SEND/RECEIVE
    // After any action was done by the congctl, update the congestion window and sending interval.
    if (evt != TEV_ACKACK && evt != TEV_SEND && evt != TEV_RECEIVE)
    {
        // This part comes from original UDT.
        // NOTE: THESE things come from CCC class:
        // - m_dPktSndPeriod
        // - m_dCWndSize
        m_tdSendInterval    = microseconds_from((int64_t)m_CongCtl->pktSndPeriod_us());
        const double cgwindow = m_CongCtl->cgWindowSize();
        m_iCongestionWindow = (int) cgwindow;
#if ENABLE_HEAVY_LOGGING
        HLOGC(rslog.Debug,
              log << CONID() << "updateCC: updated values from congctl: interval=" << FormatDuration<DUNIT_US>(m_tdSendInterval)
                  << " (cfg:" << m_CongCtl->pktSndPeriod_us() << "us) cgwindow="
                  << std::setprecision(3) << cgwindow);
#endif
    }

    HLOGC(rslog.Debug, log << CONID() << "udpateCC: finished handling for EVENT:" << TransmissionEventStr(evt));

    return true;
}

void srt::CUDT::initSynch()
{
    setupMutex(m_SendBlockLock, "SendBlock");
    setupCond(m_SendBlockCond, "SendBlock");
    setupCond(m_RecvDataCond, "RecvData");
    setupMutex(m_SendLock, "Send");
    setupMutex(m_RecvLock, "Recv");
    setupMutex(m_RcvLossLock, "RcvLoss");
    setupMutex(m_RecvAckLock, "RecvAck");
    setupMutex(m_RcvBufferLock, "RcvBuffer");
    setupMutex(m_ConnectionLock, "Connection");
    setupMutex(m_StatsLock, "Stats");
    setupCond(m_RcvTsbPdCond, "RcvTsbPd");
}

void srt::CUDT::destroySynch()
{
    releaseMutex(m_SendBlockLock);

    // Just in case, signal the CV, on which some
    // other thread is possibly waiting, because a
    // process hanging on a pthread_cond_wait would
    // cause the call to destroy a CV hang up.
    m_SendBlockCond.notify_all();
    releaseCond(m_SendBlockCond);

    m_RecvDataCond.notify_all();
    releaseCond(m_RecvDataCond);
    releaseMutex(m_SendLock);
    releaseMutex(m_RecvLock);
    releaseMutex(m_RcvLossLock);
    releaseMutex(m_RecvAckLock);
    releaseMutex(m_RcvBufferLock);
    releaseMutex(m_ConnectionLock);
    releaseMutex(m_StatsLock);

    m_RcvTsbPdCond.notify_all();
    releaseCond(m_RcvTsbPdCond);
}

void srt::CUDT::releaseSynch()
{
    SRT_ASSERT(m_bClosing);
    if (!m_bClosing)
    {
        LOGC(smlog.Error, log << "releaseSynch: IPE: m_bClosing not set to false, TSBPD might hangup!");
        m_bClosing = true;
    }
    // wake up user calls
    CSync::lock_notify_one(m_SendBlockCond, m_SendBlockLock);

    enterCS(m_SendLock);
    leaveCS(m_SendLock);

    // Awake tsbpd() and srt_recv*(..) threads for them to check m_bClosing.
    CSync::lock_notify_all(m_RecvDataCond, m_RecvLock);
    CSync::lock_notify_all(m_RcvTsbPdCond, m_RecvLock);

    // Azquiring m_RcvTsbPdStartupLock protects race in starting
    // the tsbpd() thread in CUDT::processData().
    // Wait for tsbpd() thread to finish.
    enterCS(m_RcvTsbPdStartupLock);
    if (m_RcvTsbPdThread.joinable())
    {
        m_RcvTsbPdThread.join();
    }
    leaveCS(m_RcvTsbPdStartupLock);

    // Acquiring the m_RecvLock it is assumed that both tsbpd()
    // and srt_recv*(..) threads will be aware about the state of m_bClosing.
    enterCS(m_RecvLock);
    leaveCS(m_RecvLock);
}

namespace srt {
#if ENABLE_HEAVY_LOGGING
static void DebugAck(string hdr, int prev, int ack)
{
    if (!prev)
    {
        HLOGC(xtlog.Debug, log << hdr << "ACK " << ack);
        return;
    }

    int diff = CSeqNo::seqoff(prev, ack);
    if (diff < 0)
    {
        HLOGC(xtlog.Debug, log << hdr << "ACK ERROR: " << prev << "-" << ack << "(diff " << diff << ")");
        return;
    }

    bool shorted = diff > 100; // sanity
    if (shorted)
        ack = CSeqNo::incseq(prev, 100);

    ostringstream ackv;
    for (; prev != ack; prev = CSeqNo::incseq(prev))
        ackv << prev << " ";
    if (shorted)
        ackv << "...";
    HLOGC(xtlog.Debug, log << hdr << "ACK (" << (diff + 1) << "): " << ackv.str() << ack);
}
#else
static inline void DebugAck(string, int, int) {}
#endif
}

void srt::CUDT::sendCtrl(UDTMessageType pkttype, const int32_t* lparam, void* rparam, int size)
{
    CPacket ctrlpkt;
    setPacketTS(ctrlpkt, steady_clock::now());

    int nbsent        = 0;

    switch (pkttype)
    {
    case UMSG_ACK: // 010 - Acknowledgement
    {
        nbsent = sendCtrlAck(ctrlpkt, size);
        break;
    }

    case UMSG_ACKACK: // 110 - Acknowledgement of Acknowledgement
        ctrlpkt.pack(pkttype, lparam);
        ctrlpkt.set_id(m_PeerID);
        nbsent        = m_pSndQueue->sendto(m_PeerAddr, ctrlpkt, m_SourceAddr);

        break;

    case UMSG_LOSSREPORT: // 011 - Loss Report
    {
        // Explicitly defined lost sequences
        if (rparam)
        {
            int32_t *lossdata = (int32_t *)rparam;

            size_t bytes = sizeof(*lossdata) * size;
            ctrlpkt.pack(pkttype, NULL, lossdata, bytes);

            ctrlpkt.set_id(m_PeerID);
            nbsent        = m_pSndQueue->sendto(m_PeerAddr, ctrlpkt, m_SourceAddr);

            enterCS(m_StatsLock);
            m_stats.rcvr.sentNak.count(1);
            leaveCS(m_StatsLock);
        }
        // Call with no arguments - get loss list from internal data.
        else if (m_pRcvLossList->getLossLength() > 0)
        {
            ScopedLock lock(m_RcvLossLock);
            // this is periodically NAK report; make sure NAK cannot be sent back too often

            // read loss list from the local receiver loss list
            int32_t *data = new int32_t[m_iMaxSRTPayloadSize / 4];
            int      losslen;
            m_pRcvLossList->getLossArray(data, losslen, m_iMaxSRTPayloadSize / 4);

            if (0 < losslen)
            {
                ctrlpkt.pack(pkttype, NULL, data, losslen * 4);
                ctrlpkt.set_id(m_PeerID);
                nbsent        = m_pSndQueue->sendto(m_PeerAddr, ctrlpkt, m_SourceAddr);

                enterCS(m_StatsLock);
                m_stats.rcvr.sentNak.count(1);
                leaveCS(m_StatsLock);
            }

            delete[] data;
        }

        // update next NAK time, which should wait enough time for the retansmission, but not too long
        m_tdNAKInterval = microseconds_from(m_iSRTT + 4 * m_iRTTVar);

        // Fix the NAKreport period according to the congctl
        m_tdNAKInterval =
            microseconds_from(m_CongCtl->updateNAKInterval(count_microseconds(m_tdNAKInterval),
                                                                      m_RcvTimeWindow.getPktRcvSpeed(),
                                                                      m_pRcvLossList->getLossLength()));

        // This is necessary because a congctl need not wish to define
        // its own minimum interval, in which case the default one is used.
        if (m_tdNAKInterval < m_tdMinNakInterval)
            m_tdNAKInterval = m_tdMinNakInterval;

        break;
    }

    case UMSG_CGWARNING: // 100 - Congestion Warning
        ctrlpkt.pack(pkttype);
        ctrlpkt.set_id(m_PeerID);
        nbsent        = m_pSndQueue->sendto(m_PeerAddr, ctrlpkt, m_SourceAddr);

        m_tsLastWarningTime = steady_clock::now();

        break;

    case UMSG_KEEPALIVE: // 001 - Keep-alive
        ctrlpkt.pack(pkttype);
        ctrlpkt.set_id(m_PeerID);
        nbsent        = m_pSndQueue->sendto(m_PeerAddr, ctrlpkt, m_SourceAddr);

        break;

    case UMSG_HANDSHAKE: // 000 - Handshake
        ctrlpkt.pack(pkttype, NULL, rparam, sizeof(CHandShake));
        ctrlpkt.set_id(m_PeerID);
        nbsent        = m_pSndQueue->sendto(m_PeerAddr, ctrlpkt, m_SourceAddr);

        break;

    case UMSG_SHUTDOWN: // 101 - Shutdown
        if (m_PeerID == 0) // Dont't send SHUTDOWN if we don't know peer ID.
            break;
        ctrlpkt.pack(pkttype);
        ctrlpkt.set_id(m_PeerID);
        nbsent        = m_pSndQueue->sendto(m_PeerAddr, ctrlpkt, m_SourceAddr);

        break;

    case UMSG_DROPREQ: // 111 - Msg drop request
        ctrlpkt.pack(pkttype, lparam, rparam, 8);
        ctrlpkt.set_id(m_PeerID);
        nbsent        = m_pSndQueue->sendto(m_PeerAddr, ctrlpkt, m_SourceAddr);

        break;

    case UMSG_PEERERROR: // 1000 - acknowledge the peer side a special error
        ctrlpkt.pack(pkttype, lparam);
        ctrlpkt.set_id(m_PeerID);
        nbsent        = m_pSndQueue->sendto(m_PeerAddr, ctrlpkt, m_SourceAddr);

        break;

    case UMSG_EXT: // 0x7FFF - Resevered for future use
        break;

    default:
        break;
    }

    // Fix keepalive
    if (nbsent)
        m_tsLastSndTime.store(steady_clock::now());
}

// [[using locked(m_RcvBufferLock)]]
bool srt::CUDT::getFirstNoncontSequence(int32_t& w_seq, string& w_log_reason)
{
    if (m_config.bTSBPD || !m_config.bMessageAPI)
    {
        // The getFirstNonreadSeqNo() function retuens the sequence number of the first packet
        // that cannot be read. In cases when a message can consist of several data packets,
        // an existing packet of partially available message also cannot be read.
        // If TSBPD mode is enabled, a message must consist of a single data packet only.
        w_seq = m_pRcvBuffer->getFirstNonreadSeqNo();

        const int32_t iNextSeqNo = CSeqNo::incseq(m_iRcvCurrSeqNo);
        SRT_ASSERT(CSeqNo::seqcmp(w_seq, iNextSeqNo) <= 0);
        w_log_reason = iNextSeqNo != w_seq ? "first lost" : "expected next";

        if (CSeqNo::seqcmp(w_seq, iNextSeqNo) > 0)
        {
            LOGC(xtlog.Error, log << "IPE: NONCONT-SEQUENCE: RCV buffer first non-read %" << w_seq << ", RCV latest seqno %" << m_iRcvCurrSeqNo);
            w_seq = iNextSeqNo;
        }
        
        return true;
    }

    {
        ScopedLock losslock (m_RcvLossLock);
        const int32_t seq = m_pRcvLossList->getFirstLostSeq();
        if (seq != SRT_SEQNO_NONE)
        {
            HLOGC(xtlog.Debug, log << "NONCONT-SEQUENCE: first loss %" << seq << " (loss len=" <<
                    m_pRcvLossList->getLossLength() << ")");
            w_seq = seq;
            w_log_reason = "first lost";
            return true;
        }
    }

    w_seq = CSeqNo::incseq(m_iRcvCurrSeqNo);
    HLOGC(xtlog.Debug, log << "NONCONT-SEQUENCE: past-recv %" << w_seq);
    w_log_reason = "expected next";

    return true;
}


int srt::CUDT::sendCtrlAck(CPacket& ctrlpkt, int size)
{
    int nbsent = 0;
    int local_prevack = 0;
#if ENABLE_HEAVY_LOGGING
    struct SaveBack
    {
        int& target;
        const int& source;

        ~SaveBack() { target = source; }
    } l_saveback = { m_iDebugPrevLastAck, m_iRcvLastAck };
    (void)l_saveback; // kill compiler warning: unused variable `l_saveback` [-Wunused-variable]

    local_prevack = m_iDebugPrevLastAck;

#endif
    string reason; // just for "a reason" of giving particular % for ACK

    // The TSBPD thread may change the first lost sequence record (TLPKTDROP).
    // To avoid it the m_RcvBufferLock has to be acquired.
    UniqueLock bufflock(m_RcvBufferLock);
    // The full ACK should be sent to indicate there is now available space in the RCV buffer
    // since the last full ACK. It should unblock the sender to proceed further.
    const bool bNeedFullAck = (m_bBufferWasFull && getAvailRcvBufferSizeNoLock() > 0);
    int32_t ack;    // First unacknowledged packet sequence number (acknowledge up to ack).

    if (!getFirstNoncontSequence((ack), (reason)))
        return nbsent;

    if (m_iRcvLastAckAck == ack && !bNeedFullAck)
    {
        HLOGC(xtlog.Debug,      
                log << CONID() << "sendCtrl(UMSG_ACK): last ACK %" << ack << "(" << reason << ") == last ACKACK");     
        return nbsent;    
    }
    // send out a lite ACK
    // to save time on buffer processing and bandwidth/AS measurement, a lite ACK only feeds back an ACK number
    if (size == SEND_LITE_ACK && !bNeedFullAck)
    {
        bufflock.unlock();
        ctrlpkt.pack(UMSG_ACK, NULL, &ack, size);
        ctrlpkt.set_id(m_PeerID);
        nbsent = m_pSndQueue->sendto(m_PeerAddr, ctrlpkt, m_SourceAddr);
        DebugAck(CONID() + "sendCtrl(lite): ", local_prevack, ack);
        return nbsent;
    }

    // IF ack %> m_iRcvLastAck
    // There are new received packets to acknowledge, update related information.
    if (CSeqNo::seqcmp(ack, m_iRcvLastAck) > 0)
    {
        // Sanity check if the "selected ACK" points to a sequence
        // in the past for the buffer. This SHOULD NEVER HAPPEN because
        // on drop the loss records should have been removed, and the last received
        // sequence also can't be in the past towards the buffer.

        // NOTE: This problem has been observed when the packet sequence
        // was incorrectly removed from the receiver loss list. This should
        // then stay here as a condition in order to detect this problem,
        // should it happen in the future.
        if (CSeqNo::seqcmp(ack, m_pRcvBuffer->getStartSeqNo()) < 0)
        {
            LOGC(xtlog.Error,
                    log << CONID() << "sendCtrlAck: IPE: invalid ACK from %" << m_iRcvLastAck << " to %" << ack << " ("
                    << CSeqNo::seqoff(m_iRcvLastAck, ack) << " packets) buffer=%" << m_pRcvBuffer->getStartSeqNo());
        }
        else
        {
            HLOGC(xtlog.Debug,
                    log << CONID() << "sendCtrlAck: %" << m_iRcvLastAck << " -> %" << ack << " ("
                    << CSeqNo::seqoff(m_iRcvLastAck, ack) << " packets)");
        }

        m_iRcvLastAck = ack;

#if ENABLE_BONDING
        const int32_t group_read_seq = m_pRcvBuffer->getFirstReadablePacketInfo(steady_clock::now()).seqno;
#endif

        InvertedLock un_bufflock (m_RcvBufferLock);

#if ENABLE_BONDING
        // This actually should be done immediately after the ACK pointers were
        // updated in this socket, but it can't be done inside this function due
        // to being run under a lock.

        // At this moment no locks are applied. The only lock used so far
        // was m_RcvBufferLock, but this was lifed above. At this moment
        // it is safe to apply any locks here. This function is affined
        // to CRcvQueue::worker thread, so it is free to apply locks as
        // required in the defined order. At present we only need the lock
        // on m_GlobControlLock to prevent the group from being deleted
        // in the meantime
        if (m_parent->m_GroupOf)
        {
            // Check is first done before locking to avoid unnecessary
            // mutex locking. The condition for this field is that it
            // can be either never set, already reset, or ever set
            // and possibly dangling. The re-check after lock eliminates
            // the dangling case.
            SharedLock glock (uglobal().m_GlobControlLock);

            // Note that updateLatestRcv will lock m_GroupOf->m_GroupLock,
            // but this is an intended order.
            if (m_parent->m_GroupOf)
            {
                // A group may need to update the parallelly used idle links,
                // should it have any. Pass the current socket position in order
                // to skip it from the group loop.
                m_parent->m_GroupOf->updateLatestRcv(m_parent);
            }
        }
#endif
        // If TSBPD is enabled, then INSTEAD OF signaling m_RecvDataCond,
        // signal m_RcvTsbPdCond. This will kick in the tsbpd thread, which
        // will signal m_RecvDataCond when there's time to play for particular
        // data packet.
        HLOGC(xtlog.Debug,
              log << CONID() << "ACK: clip %" << m_iRcvLastAck << "-%" << ack << ", REVOKED "
                  << CSeqNo::seqoff(ack, m_iRcvLastAck) << " from RCV buffer");

        if (m_bTsbPd)
        {
            /* Newly acknowledged data, signal TsbPD thread */
            CUniqueSync tslcc (m_RecvLock, m_RcvTsbPdCond);
            // m_bTsbPdAckWakeup is protected by m_RecvLock in the tsbpd() thread
            if (m_bTsbPdNeedsWakeup)
                tslcc.notify_one();
        }
        else
        {
            {
                CUniqueSync rdcc (m_RecvLock, m_RecvDataCond);

                // Locks m_RcvBufferLock, which is unlocked above by InvertedLock un_bufflock.
                // Must check read-readiness under m_RecvLock to protect the epoll from concurrent changes in readBuffer()
                if (isRcvBufferReady())
                {
                    if (m_config.bSynRecving)
                    {
                        // signal a waiting "recv" call if there is any data available
                        rdcc.notify_one();
                    }
                    // acknowledge any waiting epolls to read
                    // fix SRT_EPOLL_IN event loss but rcvbuffer still have data：
                    // 1. user call receive/receivemessage(about line number:6482)
                    // 2. after read/receive, if rcvbuffer is empty, will set SRT_EPOLL_IN event to false
                    // 3. but if we do not do some lock work here, will cause some sync problems between threads:
                    //      (1) user thread: call receive/receivemessage
                    //      (2) user thread: read data
                    //      (3) user thread: no data in rcvbuffer, set SRT_EPOLL_IN event to false
                    //      (4) receive thread: receive data and set SRT_EPOLL_IN to true
                    //      (5) user thread: set SRT_EPOLL_IN to false
                    // 4. so , m_RecvLock must be used here to protect epoll event
                    uglobal().m_EPoll.update_events(m_SocketID, m_sPollID, SRT_EPOLL_IN, true);
                }
            }
#if ENABLE_BONDING
            if (group_read_seq != SRT_SEQNO_NONE && m_parent->m_GroupOf)
            {
                // See above explanation for double-checking
                SharedLock glock (uglobal().m_GlobControlLock);

                if (m_parent->m_GroupOf)
                {
                    // The current "APP reader" needs to simply decide as to whether
                    // the next CUDTGroup::recv() call should return with no blocking or not.
                    // When the group is read-ready, it should update its pollers as it sees fit.
                    m_parent->m_GroupOf->updateReadState(m_SocketID, group_read_seq);
                }
            }
#endif
            CGlobEvent::triggerEvent();
        }
    }
    else if (ack == m_iRcvLastAck && !bNeedFullAck)
    {
        // If the ACK was just sent already AND elapsed time did not exceed RTT,
        if ((steady_clock::now() - m_tsLastAckTime) <
            (microseconds_from(m_iSRTT + 4 * m_iRTTVar)))
        {
            HLOGC(xtlog.Debug,
                  log << CONID() << "sendCtrl(UMSG_ACK): ACK %" << ack << " just sent - too early to repeat");
            return nbsent;
        }
    }
    else if (!bNeedFullAck)
    {
        // Not possible (m_iRcvCurrSeqNo+1 <% m_iRcvLastAck ?)
        LOGC(xtlog.Error, log << CONID() << "sendCtrl(UMSG_ACK): IPE: curr(" << reason << ") %"
             << ack << " <% last %" << m_iRcvLastAck);
        return nbsent;
    }

    // [[using assert( ack >= m_iRcvLastAck && is_periodic_ack ) ]];
    // [[using locked(m_RcvBufferLock)]];

    // Send out the ACK only if has not been received by the sender before
    if (CSeqNo::seqcmp(m_iRcvLastAck, m_iRcvLastAckAck) > 0 || bNeedFullAck)
    {
        // NOTE: The BSTATS feature turns on extra fields above size 6
        // also known as ACKD_TOTAL_SIZE_VER100.
        int32_t data[ACKD_TOTAL_SIZE];

        // Case you care, CAckNo::incack does exactly the same thing as
        // CSeqNo::incseq. Logically the ACK number is a different thing
        // than sequence number (it's a "journal" for ACK request-response,
        // and starts from 0, unlike sequence, which starts from a random
        // number), but still the numbers are from exactly the same domain.
        m_iAckSeqNo = CAckNo::incack(m_iAckSeqNo);
        data[ACKD_RCVLASTACK] = m_iRcvLastAck;
        data[ACKD_RTT] = m_iSRTT;
        data[ACKD_RTTVAR] = m_iRTTVar;
        data[ACKD_BUFFERLEFT] = (int) getAvailRcvBufferSizeNoLock();
        m_bBufferWasFull = data[ACKD_BUFFERLEFT] == 0;
        if (steady_clock::now() - m_tsLastAckTime > m_tdACKInterval)
        {
            int rcvRate;
            int ctrlsz = ACKD_TOTAL_SIZE_UDTBASE * ACKD_FIELD_SIZE; // Minimum required size

            data[ACKD_RCVSPEED] = m_RcvTimeWindow.getPktRcvSpeed((rcvRate));
            data[ACKD_BANDWIDTH] = m_RcvTimeWindow.getBandwidth();

            //>>Patch while incompatible (1.0.2) receiver floating around
            if (m_uPeerSrtVersion == SrtVersion(1, 0, 2))
            {
                data[ACKD_RCVRATE] = rcvRate;                                     // bytes/sec
                data[ACKD_XMRATE_VER102_ONLY] = data[ACKD_BANDWIDTH] * m_iMaxSRTPayloadSize; // bytes/sec
                ctrlsz = ACKD_FIELD_SIZE * ACKD_TOTAL_SIZE_VER102_ONLY;
            }
            else if (m_uPeerSrtVersion >= SrtVersion(1, 0, 3))
            {
                // Normal, currently expected version.
                data[ACKD_RCVRATE] = rcvRate; // bytes/sec
                ctrlsz = ACKD_FIELD_SIZE * ACKD_TOTAL_SIZE_VER101;
            }
            // ELSE: leave the buffer with ...UDTBASE size.

            ctrlpkt.pack(UMSG_ACK, &m_iAckSeqNo, data, ctrlsz);
            m_tsLastAckTime = steady_clock::now();
        }
        else
        {
            ctrlpkt.pack(UMSG_ACK, &m_iAckSeqNo, data, ACKD_FIELD_SIZE * ACKD_TOTAL_SIZE_SMALL);
        }
        bufflock.unlock();

        ctrlpkt.set_id(m_PeerID);
        setPacketTS(ctrlpkt, steady_clock::now());
        nbsent = m_pSndQueue->sendto(m_PeerAddr, ctrlpkt, m_SourceAddr);
        DebugAck(CONID() + "sendCtrl(UMSG_ACK): ", local_prevack, ack);

        m_ACKWindow.store(m_iAckSeqNo, m_iRcvLastAck);

        enterCS(m_StatsLock);
        m_stats.rcvr.sentAck.count(1);
        leaveCS(m_StatsLock);
    }
    else
    {
        HLOGC(xtlog.Debug, log << CONID() << "sendCtrl(UMSG_ACK): " << "ACK %" << m_iRcvLastAck
            << " <=%  ACKACK %" << m_iRcvLastAckAck << " - NOT SENDING ACK");
    }

    return nbsent;
}

void srt::CUDT::updateSndLossListOnACK(int32_t ackdata_seqno)
{
#if ENABLE_BONDING
    // This is for the call of CSndBuffer::getMsgNoAt that returns
    // this value as a notfound-trap.
    int32_t msgno_at_last_acked_seq = SRT_MSGNO_CONTROL;
    bool is_group = m_parent->m_GroupOf;
#endif

    // Update sender's loss list and acknowledge packets in the sender's buffer
    {
        // m_RecvAckLock protects sender's loss list and epoll
        ScopedLock ack_lock(m_RecvAckLock);

        const int offset = CSeqNo::seqoff(m_iSndLastDataAck, ackdata_seqno);
        // IF distance between m_iSndLastDataAck and ack is nonempty...
        if (offset <= 0)
            return;

        // update sending variables
        m_iSndLastDataAck = ackdata_seqno;

#if ENABLE_BONDING
        if (is_group)
        {
            // Get offset-1 because 'offset' points actually to past-the-end
            // of the sender buffer. We have already checked that offset is
            // at least 1.
            msgno_at_last_acked_seq = m_pSndBuffer->getMsgNoAt(offset-1);
            // Just keep this value prepared; it can't be updated exactly right
            // now because accessing the group needs some locks to be applied
            // with preserved the right locking order.
        }
#endif

        // remove any loss that predates 'ack' (not to be considered loss anymore)
        m_pSndLossList->removeUpTo(CSeqNo::decseq(m_iSndLastDataAck));

        // acknowledge the sending buffer (remove data that predate 'ack')
        m_pSndBuffer->ackData(offset);

        // acknowledde any waiting epolls to write
        uglobal().m_EPoll.update_events(m_SocketID, m_sPollID, SRT_EPOLL_OUT, true);
        CGlobEvent::triggerEvent();
    }

#if ENABLE_BONDING
    if (is_group)
    {
        // m_RecvAckLock is ordered AFTER m_GlobControlLock, so this can only
        // be done now that m_RecvAckLock is unlocked.
        SharedLock glock (uglobal().m_GlobControlLock);
        if (m_parent->m_GroupOf)
        {
            HLOGC(inlog.Debug, log << CONID() << "ACK: acking group sender buffer for #" << msgno_at_last_acked_seq);

            // Guard access to m_iSndAckedMsgNo field
            // Note: This can't be done inside CUDTGroup::ackMessage
            // because this function is also called from CUDT::sndDropTooLate
            // called from CUDT::sendmsg2 called from CUDTGroup::send, which
            // applies the lock on m_GroupLock already.
            ScopedLock glk (*m_parent->m_GroupOf->exp_groupLock());

            // NOTE: ackMessage also accepts and ignores the trap representation
            // which is SRT_MSGNO_CONTROL.
            m_parent->m_GroupOf->ackMessage(msgno_at_last_acked_seq);
        }
    }
#endif

    // insert this socket to snd list if it is not on the list yet
    const steady_clock::time_point currtime = steady_clock::now();
    m_pSndQueue->m_pSndUList->update(this, CSndUList::DONT_RESCHEDULE, currtime);

    if (m_config.bSynSending)
    {
        CSync::lock_notify_one(m_SendBlockCond, m_SendBlockLock);
    }

    // record total time used for sending
    enterCS(m_StatsLock);
    m_stats.sndDuration += count_microseconds(currtime - m_stats.sndDurationCounter);
    m_stats.m_sndDurationTotal += count_microseconds(currtime - m_stats.sndDurationCounter);
    m_stats.sndDurationCounter = currtime;
    leaveCS(m_StatsLock);
}

void srt::CUDT::processCtrlAck(const CPacket &ctrlpkt, const steady_clock::time_point& currtime)
{
    const int32_t* ackdata       = (const int32_t*)ctrlpkt.m_pcData;
    const int32_t  ackdata_seqno = ackdata[ACKD_RCVLASTACK];

    // Check the value of ACK in case when it was some rogue peer
    if (ackdata_seqno < 0)
    {
        // This embraces all cases when the most significant bit is set,
        // as the variable is of a signed type. So, SRT_SEQNO_NONE is
        // included, but it also triggers for any other kind of invalid value.
        // This check MUST BE DONE before making any operation on this number.
        LOGC(inlog.Error, log << CONID() << "ACK: IPE/EPE: received invalid ACK value: " << ackdata_seqno
                << " " << std::hex << ackdata_seqno << " (IGNORED)");
        return;
    }

    const bool isLiteAck = ctrlpkt.getLength() == (size_t)SEND_LITE_ACK;
    HLOGC(inlog.Debug,
          log << CONID() << "ACK covers: " << m_iSndLastDataAck << " - " << ackdata_seqno << " [ACK=" << m_iSndLastAck
              << "]" << (isLiteAck ? "[LITE]" : "[FULL]"));

    updateSndLossListOnACK(ackdata_seqno);

    // Process a lite ACK
    if (isLiteAck)
    {
        ScopedLock ack_lock(m_RecvAckLock);
        if (CSeqNo::seqcmp(ackdata_seqno, m_iSndLastAck) >= 0)
        {
            m_iFlowWindowSize = m_iFlowWindowSize - CSeqNo::seqoff(m_iSndLastAck, ackdata_seqno);
            m_iSndLastAck = ackdata_seqno;

            m_tsLastRspAckTime = currtime;
            m_iReXmitCount         = 1; // Reset re-transmit count since last ACK
        }
        return;
    }

    // Decide to send ACKACK or not
    {
        // Sequence number of the ACK packet
        const int32_t ack_seqno = ctrlpkt.getAckSeqNo();

        // Send ACK acknowledgement (UMSG_ACKACK).
        // There can be less ACKACK packets in the stream, than the number of ACK packets.
        // Only send ACKACK every syn interval or if ACK packet with the sequence number
        // already acknowledged (with ACKACK) has come again, which probably means ACKACK was lost.
        if ((currtime - m_SndLastAck2Time > microseconds_from(COMM_SYN_INTERVAL_US)) || (ack_seqno == m_iSndLastAck2))
        {
            sendCtrl(UMSG_ACKACK, &ack_seqno);
            m_iSndLastAck2       = ack_seqno;
            m_SndLastAck2Time = currtime;
        }
    }

    //
    // Begin of the new code with TLPKTDROP.
    //

    // Protect packet retransmission
    {
        UniqueLock ack_lock(m_RecvAckLock);

        // Check the validation of the ack
        if (CSeqNo::seqcmp(ackdata_seqno, CSeqNo::incseq(m_iSndCurrSeqNo)) > 0)
        {
            ack_lock.unlock();

            // this should not happen: attack or bug
            LOGC(gglog.Error,
                    log << CONID() << "ATTACK/IPE: incoming ack seq " << ackdata_seqno << " exceeds current "
                    << m_iSndCurrSeqNo << " by " << (CSeqNo::seqoff(m_iSndCurrSeqNo, ackdata_seqno) - 1) << "!");
            m_bBroken        = true;
            m_iBrokenCounter = 0;

            updateBrokenConnection();
            completeBrokenConnectionDependencies(SRT_ESECFAIL); // LOCKS!
            return;
        }

        if (CSeqNo::seqcmp(ackdata_seqno, m_iSndLastAck) >= 0)
        {
            const int cwnd1   = std::min<int>(m_iFlowWindowSize, m_iCongestionWindow);
            const bool bWasStuck = cwnd1<= getFlightSpan();
            // Update Flow Window Size, must update before and together with m_iSndLastAck
            m_iFlowWindowSize = ackdata[ACKD_BUFFERLEFT];
            m_iSndLastAck     = ackdata_seqno;
            m_tsLastRspAckTime  = currtime;
            m_iReXmitCount    = 1; // Reset re-transmit count since last ACK

            const int cwnd    = std::min<int>(m_iFlowWindowSize, m_iCongestionWindow);
            if (bWasStuck && cwnd > getFlightSpan())
            {
                m_pSndQueue->m_pSndUList->update(this, CSndUList::DONT_RESCHEDULE);
                HLOGC(gglog.Debug,
                        log << CONID() << "processCtrlAck: could reschedule SND. iFlowWindowSize " << m_iFlowWindowSize
                        << " SPAN " << getFlightSpan() << " ackdataseqno %" << ackdata_seqno);
            }
        }

        /*
         * We must not ignore full ack received by peer
         * if data has been artificially acked by late packet drop.
         * Therefore, a distinct ack state is used for received Ack (iSndLastFullAck)
         * and ack position in send buffer (m_iSndLastDataAck).
         * Otherwise, when severe congestion causing packet drops (and m_iSndLastDataAck update)
         * occures, we drop received acks (as duplicates) and do not update stats like RTT,
         * which may go crazy and stay there, preventing proper stream recovery.
         */

        if (CSeqNo::seqoff(m_iSndLastFullAck, ackdata_seqno) <= 0)
        {
            // discard it if it is a repeated ACK
            return;
        }
        m_iSndLastFullAck = ackdata_seqno;
    }
    //
    // END of the new code with TLPKTDROP
    //
#if ENABLE_BONDING
    if (m_parent->m_GroupOf)
    {
        SharedLock glock (uglobal().m_GlobControlLock);
        if (m_parent->m_GroupOf)
        {
            // Will apply m_GroupLock, ordered after m_GlobControlLock.
            // m_GlobControlLock is necessary for group existence.
            m_parent->m_GroupOf->updateWriteState();
        }
    }
#endif

    size_t acksize   = ctrlpkt.getLength(); // TEMPORARY VALUE FOR CHECKING
    bool   wrongsize = 0 != (acksize % ACKD_FIELD_SIZE);
    acksize          = acksize / ACKD_FIELD_SIZE; // ACTUAL VALUE

    if (wrongsize)
    {
        // Issue a log, but don't do anything but skipping the "odd" bytes from the payload.
        LOGC(inlog.Warn,
             log << CONID() << "Received UMSG_ACK payload is not evened up to 4-byte based field size - cutting to "
                 << acksize << " fields");
    }

    // Start with checking the base size.
    if (acksize < ACKD_TOTAL_SIZE_SMALL)
    {
        LOGC(inlog.Warn, log << CONID() << "Invalid ACK size " << acksize << " fields - less than minimum required!");
        // Ack is already interpreted, just skip further parts.
        return;
    }
    // This check covers fields up to ACKD_BUFFERLEFT.

    // Extract RTT estimate and RTTVar from the ACK packet.
    const int rtt    = ackdata[ACKD_RTT];
    const int rttvar = ackdata[ACKD_RTTVAR];

    // Update the values of smoothed RTT and the variation in RTT samples
    // on subsequent RTT estimates extracted from the ACK packets
    // (during transmission).
    if (m_bIsFirstRTTReceived)
    {
        // Suppose transmission is bidirectional if sender is also receiving
        // data packets.
        enterCS(m_StatsLock);
        const bool bPktsReceived = m_stats.rcvr.recvd.total.count() != 0;
        leaveCS(m_StatsLock);

        if (bPktsReceived)  // Transmission is bidirectional.
        {
            // RTT value extracted from the ACK packet (rtt) is already smoothed
            // RTT obtained at the receiver side. Apply EWMA anyway for the second
            // time on the sender side. Ignore initial values which might arrive
            // after the smoothed RTT on the sender side has been
            // reset to the very first RTT sample received from the receiver.
            // TODO: The case of bidirectional transmission requires further
            // improvements and testing. Double smoothing is applied here to be
            // consistent with the previous behavior.
            if (rtt != INITIAL_RTT || rttvar != INITIAL_RTTVAR)
            {
                int iSRTT = m_iSRTT.load(), iRTTVar = m_iRTTVar.load();
                iRTTVar = avg_iir<4>(iRTTVar, abs(rtt - iSRTT));
                iSRTT   = avg_iir<8>(iSRTT, rtt);
                m_iSRTT = iSRTT;
                m_iRTTVar = iRTTVar;
            }
        }
        else  // Transmission is unidirectional.
        {
            // Simply take the values of smoothed RTT and RTT variance from
            // the ACK packet.
            m_iSRTT   = rtt;
            m_iRTTVar = rttvar;
        }
    }
    // Reset the value of smoothed RTT to the first real RTT estimate extracted
    // from an ACK after initialization (at the beginning of transmission).
    // In case of resumed connection over the same network, the very first RTT
    // value sent within an ACK will be taken from cache and equal to previous
    // connection's final smoothed RTT value. The reception of such a value
    // will also trigger the smoothed RTT reset at the sender side.
    else if (rtt != INITIAL_RTT && rttvar != INITIAL_RTTVAR)
    {
        m_iSRTT               = rtt;
        m_iRTTVar             = rttvar;
        m_bIsFirstRTTReceived = true;
    }

#if SRT_DEBUG_RTT
    s_rtt_trace.trace(currtime, "ACK", rtt, rttvar, m_bIsFirstRTTReceived,
                      m_stats.recvTotal, m_iSRTT, m_iRTTVar);
#endif

    /* Version-dependent fields:
     * Original UDT (total size: ACKD_TOTAL_SIZE_SMALL):
     *   ACKD_RCVLASTACK
     *   ACKD_RTT
     *   ACKD_RTTVAR
     *   ACKD_BUFFERLEFT
     * Additional UDT fields, not always attached:
     *   ACKD_RCVSPEED
     *   ACKD_BANDWIDTH
     * SRT extension since v1.0.1:
     *   ACKD_RCVRATE
     * SRT extension in v1.0.2 only:
     *   ACKD_XMRATE_VER102_ONLY
     */

    if (acksize > ACKD_TOTAL_SIZE_SMALL)
    {
        // This means that ACKD_RCVSPEED and ACKD_BANDWIDTH fields are available.
        int pktps     = ackdata[ACKD_RCVSPEED];
        int bandwidth = ackdata[ACKD_BANDWIDTH];
        int bytesps;

        /* SRT v1.0.2 Bytes-based stats: bandwidth (pcData[ACKD_XMRATE_VER102_ONLY]) and delivery rate (pcData[ACKD_RCVRATE]) in
         * bytes/sec instead of pkts/sec */
        /* SRT v1.0.3 Bytes-based stats: only delivery rate (pcData[ACKD_RCVRATE]) in bytes/sec instead of pkts/sec */
        if (acksize > ACKD_TOTAL_SIZE_UDTBASE)
            bytesps = ackdata[ACKD_RCVRATE];
        else
            bytesps = pktps * m_iMaxSRTPayloadSize;

        m_iBandwidth        = avg_iir<8>(m_iBandwidth.load(), bandwidth);
        m_iDeliveryRate     = avg_iir<8>(m_iDeliveryRate.load(), pktps);
        m_iByteDeliveryRate = avg_iir<8>(m_iByteDeliveryRate.load(), bytesps);

        // Update Estimated Bandwidth and packet delivery rate
        // m_iRcvRate = m_iDeliveryRate;
        // ^^ This has been removed because with the SrtCongestion class
        // instead of reading the m_iRcvRate local field this will read
        // cudt->deliveryRate() instead.
    }

    updateCC(TEV_ACK, EventVariant(ackdata_seqno));

    enterCS(m_StatsLock);
    m_stats.sndr.recvdAck.count(1);
    leaveCS(m_StatsLock);
}

void srt::CUDT::processCtrlAckAck(const CPacket& ctrlpkt, const time_point& tsArrival)
{
    int32_t ack = 0;

    // Calculate RTT estimate on the receiver side based on ACK/ACKACK pair.
    const int rtt = m_ACKWindow.acknowledge(ctrlpkt.getAckSeqNo(), ack, tsArrival);

    if (rtt == -1)
    {
        if (ctrlpkt.getAckSeqNo() > (m_iAckSeqNo - static_cast<int>(ACK_WND_SIZE)) && ctrlpkt.getAckSeqNo() <= m_iAckSeqNo)
        {
            string why;
            if (frequentLogAllowed(FREQLOGFA_ACKACK_OUTOFORDER, tsArrival, (why)))
            {
                LOGC(inlog.Note,
                    log << CONID() << "ACKACK out of order, skipping RTT calculation "
                    << "(ACK number: " << ctrlpkt.getAckSeqNo() << ", last ACK sent: " << m_iAckSeqNo
                    << ", RTT (EWMA): " << m_iSRTT << ")." << why);
            }
#if SRT_ENABLE_FREQUENT_LOG_TRACE
            else
            {
                LOGC(qrlog.Note, log << "SUPPRESSED: ACKACK out of order LOG: " << why);
            }
#endif

            return;
        }

        LOGC(inlog.Error,
             log << CONID() << "ACK record not found, can't estimate RTT "
                 << "(ACK number: " << ctrlpkt.getAckSeqNo() << ", last ACK sent: " << m_iAckSeqNo
                 << ", RTT (EWMA): " << m_iSRTT << ")");
        return;
    }

    if (rtt <= 0)
    {
        LOGC(inlog.Error,
            log << CONID() << "IPE: invalid RTT estimate " << rtt
            << ", possible time shift. Clock: " << SRT_SYNC_CLOCK_STR);
        return;
    }

    // If increasing delay is detected.
    //   sendCtrl(UMSG_CGWARNING);

    // Update the values of smoothed RTT and the variation in RTT samples
    // on subsequent RTT samples (during transmission).
    if (m_bIsFirstRTTReceived)
    {
        m_iRTTVar = avg_iir<4>(m_iRTTVar.load(), abs(rtt - m_iSRTT.load()));
        m_iSRTT   = avg_iir<8>(m_iSRTT.load(), rtt);
    }
    // Reset the value of smoothed RTT on the first RTT sample after initialization
    // (at the beginning of transmission).
    // In case of resumed connection over the same network, the initial RTT
    // value will be taken from cache and equal to previous connection's
    // final smoothed RTT value.
    else
    {
        m_iSRTT               = rtt;
        m_iRTTVar             = rtt / 2;
        m_bIsFirstRTTReceived = true;
    }

#if SRT_DEBUG_RTT
    s_rtt_trace.trace(tsArrival, "ACKACK", rtt, -1, m_bIsFirstRTTReceived,
                      -1, m_iSRTT, m_iRTTVar);
#endif

    updateCC(TEV_ACKACK, EventVariant(ack));

    // This function will put a lock on m_RecvLock by itself, as needed.
    // It must be done inside because this function reads the current time
    // and if waiting for the lock has caused a delay, the time will be
    // inaccurate. Additionally it won't lock if TSBPD mode is off, and
    // won't update anything. Note that if you set TSBPD mode and use
    // srt_recvfile (which doesn't make any sense), you'll have a deadlock.
    if (m_config.bDriftTracer)
    {
#if ENABLE_BONDING
        ExclusiveLock glock(uglobal().m_GlobControlLock); // XXX not too excessive?
        const bool drift_updated =
#endif
        m_pRcvBuffer->addRcvTsbPdDriftSample(ctrlpkt.getMsgTimeStamp(), tsArrival, rtt);

#if ENABLE_BONDING
        if (drift_updated && m_parent->m_GroupOf)
            m_parent->m_GroupOf->synchronizeDrift(this);
#endif
    }

    // Update last ACK that has been received by the sender
    if (CSeqNo::seqcmp(ack, m_iRcvLastAckAck) > 0)
        m_iRcvLastAckAck = ack;
}

void srt::CUDT::processCtrlLossReport(const CPacket& ctrlpkt)
{
    const int32_t* losslist = (int32_t*)(ctrlpkt.m_pcData);
    const size_t   losslist_len = ctrlpkt.getLength() / 4;

    bool secure = true;

    // This variable is used in "normal" logs, so it may cause a warning
    // when logging is forcefully off.
    int32_t wrong_loss SRT_ATR_UNUSED = SRT_SEQNO_NONE;

    // protect packet retransmission
    {
        ScopedLock ack_lock(m_RecvAckLock);

        // decode loss list message and insert loss into the sender loss list
        for (int i = 0, n = (int)losslist_len; i < n; ++i)
        {
            // IF the loss is a range <LO, HI>
            if (IsSet(losslist[i], LOSSDATA_SEQNO_RANGE_FIRST))
            {
                // Then it's this is a <LO, HI> specification with HI in a consecutive cell.
                const int32_t losslist_lo = SEQNO_VALUE::unwrap(losslist[i]);
                const int32_t losslist_hi = losslist[i + 1];
                // <LO, HI> specification means that the consecutive cell has been already interpreted.
                ++i;

                HLOGC(inlog.Debug, log << CONID() << "received UMSG_LOSSREPORT: "
                                       << losslist_lo << "-" << losslist_hi
                                       << " (" << CSeqNo::seqlen(losslist_lo, losslist_hi) << " packets)...");

                if ((CSeqNo::seqcmp(losslist_lo, losslist_hi) > 0) ||
                    (CSeqNo::seqcmp(losslist_hi, m_iSndCurrSeqNo) > 0))
                {
                    // LO must not be greater than HI.
                    // HI must not be greater than the most recent sent seq.
                    LOGC(inlog.Warn, log << CONID() << "rcv LOSSREPORT rng " << losslist_lo << " - " << losslist_hi
                        << " with last sent " << m_iSndCurrSeqNo << " - DISCARDING");
                    secure = false;
                    wrong_loss = losslist_hi;
                    break;
                }

                int num = 0;
                // IF losslist_lo %>= m_iSndLastAck
                if (CSeqNo::seqcmp(losslist_lo, m_iSndLastAck) >= 0)
                {
                    HLOGC(inlog.Debug, log << CONID() << "LOSSREPORT: adding "
                        << losslist_lo << " - " << losslist_hi << " to loss list");
                    num = m_pSndLossList->insert(losslist_lo, losslist_hi);
                }
                // ELSE losslist_lo %< m_iSndLastAck
                else
                {
                    // This should be theoretically impossible because this would mean that
                    // the received packet loss report informs about the loss that predates
                    // the ACK sequence.
                    // However, this can happen in these situations:
                    // - if the packet reordering has caused the earlier sent LOSSREPORT will be
                    // delivered after later sent ACK. Whatever, ACK should be more important,
                    // so simply drop the part that predates ACK.
                    // - redundancy second link (ISN was screwed up initially, but late towards last sent)
                    // - initial DROPREQ was lost
                    // This just causes repeating DROPREQ, as when the receiver continues sending
                    // LOSSREPORT, it's probably UNAWARE OF THE SITUATION.
                    int32_t dropreq_hi = losslist_hi;
                    IF_HEAVY_LOGGING(const char* drop_type = "completely");

                    // IF losslist_hi %>= m_iSndLastAck
                    if (CSeqNo::seqcmp(losslist_hi, m_iSndLastAck) >= 0)
                    {
                        HLOGC(inlog.Debug, log << CONID() << "LOSSREPORT: adding "
                                << m_iSndLastAck << "[ACK] - " << losslist_hi << " to loss list");
                        num = m_pSndLossList->insert(m_iSndLastAck, losslist_hi);
                        dropreq_hi = CSeqNo::decseq(m_iSndLastAck);
                        IF_HEAVY_LOGGING(drop_type = "partially");
                    }

                    // In distinction to losslist, DROPREQ has always just one range,
                    // and the data are <LO, HI>, with no range bit.
                    int32_t seqpair[2] = { losslist_lo, dropreq_hi };
                    const int32_t no_msgno = 0; // We don't know.

                    // When this DROPREQ gets lost in UDP again, the receiver will do one of these:
                    // - repeatedly send LOSSREPORT (as per NAKREPORT), so this will happen again
                    // - finally give up rexmit request as per TLPKTDROP (DROPREQ should make
                    //   TSBPD wake up should it still wait for new packets to get ACK-ed)
                    HLOGC(inlog.Debug,
                          log << CONID() << "LOSSREPORT: " << drop_type << " IGNORED with SndLastAck=%" << m_iSndLastAck
                              << ": %" << losslist_lo << "-" << dropreq_hi << " - sending DROPREQ");
                    sendCtrl(UMSG_DROPREQ, &no_msgno, seqpair, sizeof(seqpair));
                }

                enterCS(m_StatsLock);
                m_stats.sndr.lost.count(num);
                leaveCS(m_StatsLock);
            }
            // ELSE the loss is a single seq
            else
            {
                // IF loss_seq %>= m_iSndLastAck
                if (CSeqNo::seqcmp(losslist[i], m_iSndLastAck) >= 0)
                {
                    if (CSeqNo::seqcmp(losslist[i], m_iSndCurrSeqNo) > 0)
                    {
                        LOGC(inlog.Warn, log << CONID() << "rcv LOSSREPORT pkt %" << losslist[i]
                                << " with last sent %" << m_iSndCurrSeqNo << " - DISCARDING");
                        // loss_seq must not be greater than the most recent sent seq
                        secure = false;
                        wrong_loss = losslist[i];
                        break;
                    }

                    HLOGC(inlog.Debug,
                            log << CONID() << "LOSSREPORT: adding %" << losslist[i] << " (1 packet) to loss list");
                    const int num = m_pSndLossList->insert(losslist[i], losslist[i]);

                    enterCS(m_StatsLock);
                    m_stats.sndr.lost.count(num);
                    leaveCS(m_StatsLock);
                }
                // ELSE loss_seq %< m_iSndLastAck
                else
                {
                    // In distinction to losslist, DROPREQ has always just one range,
                    // and the data are <LO, HI>, with no range bit.
                    int32_t seqpair[2] = { losslist[i], losslist[i] };
                    const int32_t no_msgno = 0; // We don't know.
                    HLOGC(inlog.Debug,
                            log << CONID() << "LOSSREPORT: IGNORED with SndLastAck=%" << m_iSndLastAck << ": %" << losslist[i]
                            << " - sending DROPREQ");
                    sendCtrl(UMSG_DROPREQ, &no_msgno, seqpair, sizeof(seqpair));
                }
            }
        }
    }

    updateCC(TEV_LOSSREPORT, EventVariant(losslist, losslist_len));

    if (!secure)
    {
        LOGC(inlog.Warn,
            log << CONID() << "out-of-band LOSSREPORT received; BUG or ATTACK - last sent %" << m_iSndCurrSeqNo
            << " vs loss %" << wrong_loss);
        // this should not happen: attack or bug
        m_bBroken = true;
        m_iBrokenCounter = 0;

        updateBrokenConnection();
        completeBrokenConnectionDependencies(SRT_ESECFAIL); // LOCKS!
        return;
    }

    // the lost packet (retransmission) should be sent out immediately
    m_pSndQueue->m_pSndUList->update(this, CSndUList::DONT_RESCHEDULE);

    enterCS(m_StatsLock);
    m_stats.sndr.recvdNak.count(1);
    leaveCS(m_StatsLock);
}

void srt::CUDT::processCtrlHS(const CPacket& ctrlpkt)
{
    CHandShake req;
    req.load_from(ctrlpkt.m_pcData, ctrlpkt.getLength());

    HLOGC(inlog.Debug, log << CONID() << "processCtrl: got HS: " << req.show());

    if ((req.m_iReqType > URQ_INDUCTION_TYPES) // acually it catches URQ_INDUCTION and URQ_ERROR_* symbols...???
        || (m_config.bRendezvous && (req.m_iReqType != URQ_AGREEMENT))) // rnd sends AGREEMENT in rsp to CONCLUSION
    {
        // The peer side has not received the handshake message, so it keeps querying
        // resend the handshake packet

        // This condition embraces cases when:
        // - this is normal accept() and URQ_INDUCTION was received
        // - this is rendezvous accept() and there's coming any kind of URQ except AGREEMENT (should be RENDEZVOUS
        // or CONCLUSION)
        // - this is any of URQ_ERROR_* - well...
        CHandShake initdata;
        initdata.m_iISN = m_iISN;
        initdata.m_iMSS = m_config.iMSS;
        initdata.m_iFlightFlagSize = m_config.iFlightFlagSize;

        // For rendezvous we do URQ_WAVEAHAND/URQ_CONCLUSION --> URQ_AGREEMENT.
        // For client-server we do URQ_INDUCTION --> URQ_CONCLUSION.
        initdata.m_iReqType = (!m_config.bRendezvous) ? URQ_CONCLUSION : URQ_AGREEMENT;
        initdata.m_iID = m_SocketID;

        uint32_t kmdata[SRTDATA_MAXSIZE];
        size_t   kmdatasize = SRTDATA_MAXSIZE;
        bool     have_hsreq = false;
        if (req.m_iVersion > HS_VERSION_UDT4)
        {
            initdata.m_iVersion = HS_VERSION_SRT1; // if I remember correctly, this is induction/listener...
            const int hs_flags = SrtHSRequest::SRT_HSTYPE_HSFLAGS::unwrap(m_ConnRes.m_iType);
            if (hs_flags != 0) // has SRT extensions
            {
                HLOGC(inlog.Debug,
                    log << CONID() << "processCtrl/HS: got HS reqtype=" << RequestTypeStr(req.m_iReqType)
                    << " WITH SRT ext");
                have_hsreq = interpretSrtHandshake(req, ctrlpkt, (kmdata), (&kmdatasize));
                if (!have_hsreq)
                {
                    initdata.m_iVersion = 0;
                    m_RejectReason = SRT_REJ_ROGUE;
                    initdata.m_iReqType = URQFailure(m_RejectReason);
                }
                else
                {
                    // Extensions are added only in case of CONCLUSION (not AGREEMENT).
                    // Actually what is expected here is that this may either process the
                    // belated-repeated handshake from a caller (and then it's CONCLUSION,
                    // and should be added with HSRSP/KMRSP), or it's a belated handshake
                    // of Rendezvous when it has already considered itself connected.
                    // Sanity check - according to the rules, there should be no such situation
                    if (m_config.bRendezvous && m_SrtHsSide == HSD_RESPONDER)
                    {
                        LOGC(inlog.Error,
                            log << CONID() << "processCtrl/HS: IPE???: RESPONDER should receive all its handshakes in "
                            "handshake phase.");
                    }

                    // The 'extension' flag will be set from this variable; set it to false
                    // in case when the AGREEMENT response is to be sent.
                    have_hsreq = initdata.m_iReqType == URQ_CONCLUSION;
                    HLOGC(inlog.Debug,
                        log << CONID() << "processCtrl/HS: processing ok, reqtype=" << RequestTypeStr(initdata.m_iReqType)
                        << " kmdatasize=" << kmdatasize);
                }
            }
            else
            {
                HLOGC(inlog.Debug, log << CONID() << "processCtrl/HS: got HS reqtype=" << RequestTypeStr(req.m_iReqType));
            }
        }
        else
        {
            initdata.m_iVersion = HS_VERSION_UDT4;
            kmdatasize = 0; // HSv4 doesn't add any extensions, no KMX
        }

        initdata.m_extension = have_hsreq;

        HLOGC(inlog.Debug,
            log << CONID() << "processCtrl: responding HS reqtype=" << RequestTypeStr(initdata.m_iReqType)
            << (have_hsreq ? " WITH SRT HS response extensions" : ""));

        CPacket rsppkt;
        rsppkt.setControl(UMSG_HANDSHAKE);
        rsppkt.allocate(m_iMaxSRTPayloadSize);

        // If createSrtHandshake failed, don't send anything. Actually it can only fail on IPE.
        // There is also no possible IPE condition in case of HSv4 - for this version it will always return true.
        enterCS(m_ConnectionLock);
        bool create_ok = createSrtHandshake(SRT_CMD_HSRSP, SRT_CMD_KMRSP, kmdata, kmdatasize, (rsppkt), (initdata));
        leaveCS(m_ConnectionLock);
        if (create_ok)
        {
            rsppkt.set_id(m_PeerID);
            setPacketTS(rsppkt, steady_clock::now());
            const int nbsent = m_pSndQueue->sendto(m_PeerAddr, rsppkt, m_SourceAddr);
            if (nbsent)
            {
                m_tsLastSndTime.store(steady_clock::now());
            }
        }
    }
    else
    {
        HLOGC(inlog.Debug, log << CONID() << "processCtrl: ... not INDUCTION, not ERROR, not rendezvous - IGNORED.");
    }
}

void srt::CUDT::processCtrlDropReq(const CPacket& ctrlpkt)
{
    const int32_t* dropdata = (const int32_t*) ctrlpkt.m_pcData;

    {
        CUniqueSync rcvtscc (m_RecvLock, m_RcvTsbPdCond);
        // With both TLPktDrop and TsbPd enabled, a message always consists only of one packet.
        // It will be dropped as too late anyway. Not dropping it from the receiver buffer
        // in advance reduces false drops if the packet somehow manages to arrive.
        // Still remove the record from the loss list to cease further retransmission requests.
        if (!m_bTLPktDrop || !m_bTsbPd)
        {
            const bool using_rexmit_flag = m_bPeerRexmitFlag;
            ScopedLock rblock(m_RcvBufferLock);
            const int iDropCnt = m_pRcvBuffer->dropMessage(dropdata[0], dropdata[1], ctrlpkt.getMsgSeq(using_rexmit_flag), CRcvBuffer::KEEP_EXISTING);

            if (iDropCnt > 0)
            {
                ScopedLock lg (m_StatsLock);
                const steady_clock::time_point tnow = steady_clock::now();
                string why;
                if (frequentLogAllowed(FREQLOGFA_RCV_DROPPED, tnow, (why)))
                {
                    LOGC(brlog.Warn, log << CONID() << "RCV-DROPPED " << iDropCnt << " packet(s), seqno range %"
                            << dropdata[0] << "-%" << dropdata[1] << ", msgno " << ctrlpkt.getMsgSeq(using_rexmit_flag)
                            << " (SND DROP REQUEST). " << why);
                }
#if SRT_ENABLE_FREQUENT_LOG_TRACE
                else
                {
                    LOGC(brlog.Warn, log << "SUPPRESSED: RCV-DROPPED LOG: " << why);
                }
#endif

                // Estimate dropped bytes from average payload size.
                const uint64_t avgpayloadsz = m_pRcvBuffer->getRcvAvgPayloadSize();
                m_stats.rcvr.dropped.count(stats::BytesPackets(iDropCnt * avgpayloadsz, (uint32_t) iDropCnt));
            }
        }
        // When the drop request was received, it means that there are
        // packets for which there will never be ACK sent; if the TSBPD thread
        // is currently in the ACK-waiting state, it may never exit.
        if (m_bTsbPd)
        {
            HLOGP(inlog.Debug, "DROPREQ: signal TSBPD");
            rcvtscc.notify_one();
        }
    }

    dropFromLossLists(dropdata[0], dropdata[1]);

    // If dropping ahead of the current largest sequence number,
    // move the recv seq number forward.
    if ((CSeqNo::seqcmp(dropdata[0], CSeqNo::incseq(m_iRcvCurrSeqNo)) <= 0)
        && (CSeqNo::seqcmp(dropdata[1], m_iRcvCurrSeqNo) > 0))
    {
        HLOGC(inlog.Debug, log << CONID() << "DROPREQ: dropping %"
            << dropdata[0] << "-" << dropdata[1] << " <-- set as current seq");
        m_iRcvCurrSeqNo = dropdata[1];
    }
    else
    {
        HLOGC(inlog.Debug, log << CONID() << "DROPREQ: dropping %"
            << dropdata[0] << "-" << dropdata[1] << " current %" << m_iRcvCurrSeqNo);
    }
}

void srt::CUDT::processCtrlShutdown()
{
    m_bShutdown = true;
    m_bClosing = true;
    m_bBroken = true;
    m_iBrokenCounter = 60;

    // This does the same as it would happen on connection timeout,
    // just we know about this state prematurely thanks to this message.
    updateBrokenConnection();
    completeBrokenConnectionDependencies(SRT_ECONNLOST); // LOCKS!
}

void srt::CUDT::processCtrlUserDefined(const CPacket& ctrlpkt)
{
    HLOGC(inlog.Debug, log << CONID() << "CONTROL EXT MSG RECEIVED:"
        << MessageTypeStr(ctrlpkt.getType(), ctrlpkt.getExtendedType())
        << ", value=" << ctrlpkt.getExtendedType());

    // This has currently two roles in SRT:
    // - HSv4 (legacy) handshake
    // - refreshed KMX (initial KMX is done still in the HS process in HSv5)
    const bool understood = processSrtMsg(&ctrlpkt);
    // CAREFUL HERE! This only means that this update comes from the UMSG_EXT
    // message received, REGARDLESS OF WHAT IT IS. This version doesn't mean
    // the handshake version, but the reason of calling this function.
    //
    // Fortunately, the only messages taken into account in this function
    // are HSREQ and HSRSP, which should *never* be interchanged when both
    // parties are HSv5.
    if (understood)
    {
        if (ctrlpkt.getExtendedType() == SRT_CMD_HSREQ || ctrlpkt.getExtendedType() == SRT_CMD_HSRSP)
        {
            updateAfterSrtHandshake(HS_VERSION_UDT4);
        }
    }
    else
    {
        updateCC(TEV_CUSTOM, EventVariant(&ctrlpkt));
    }
}

void srt::CUDT::processCtrl(const CPacket &ctrlpkt)
{
    // Just heard from the peer, reset the expiration count.
    m_iEXPCount = 1;
    const steady_clock::time_point currtime = steady_clock::now();
    m_tsLastRspTime = currtime;

    HLOGC(inlog.Debug,
          log << CONID() << "incoming UMSG:" << ctrlpkt.getType() << " ("
              << MessageTypeStr(ctrlpkt.getType(), ctrlpkt.getExtendedType()) << ") socket=%" << ctrlpkt.id());

    switch (ctrlpkt.getType())
    {
    case UMSG_ACK: // 010 - Acknowledgement
        processCtrlAck(ctrlpkt, currtime);
        break;

    case UMSG_ACKACK: // 110 - Acknowledgement of Acknowledgement
        processCtrlAckAck(ctrlpkt, currtime);
        break;

    case UMSG_LOSSREPORT: // 011 - Loss Report
        processCtrlLossReport(ctrlpkt);
        break;

    case UMSG_CGWARNING: // 100 - Delay Warning
        // One way packet delay is increasing, so decrease the sending rate
        m_tdSendInterval = (m_tdSendInterval.load() * 1125) / 1000;
        // XXX Note as interesting fact: this is only prepared for handling,
        // but nothing in the code is sending this message. Probably predicted
        // for a custom congctl. There's a predicted place to call it under
        // UMSG_ACKACK handling, but it's commented out.

        break;

    case UMSG_KEEPALIVE: // 001 - Keep-alive
        processKeepalive(ctrlpkt, currtime);
        break;

    case UMSG_HANDSHAKE: // 000 - Handshake
        processCtrlHS(ctrlpkt);
        break;

    case UMSG_SHUTDOWN: // 101 - Shutdown
        processCtrlShutdown();
        break;

    case UMSG_DROPREQ: // 111 - Msg drop request
        processCtrlDropReq(ctrlpkt);
        break;

    case UMSG_PEERERROR: // 1000 - An error has happened to the peer side
        // int err_type = packet.getAddInfo();

        // currently only this error is signalled from the peer side
        // if recvfile() failes (e.g., due to disk fail), blcoked sendfile/send should return immediately
        // giving the app a chance to fix the issue
        m_bPeerHealth = false;

        break;

    case UMSG_EXT: // 0x7FFF - reserved and user defined messages
        processCtrlUserDefined(ctrlpkt);
        break;

    default:
        break;
    }
}

void srt::CUDT::updateSrtRcvSettings()
{
    // CHANGED: we need to apply the tsbpd delay only for socket TSBPD.
    // For Group TSBPD the buffer will have to deliver packets always on request
    // by sequence number, although the buffer will have to solve all the TSBPD
    // things internally anyway. Extracting by sequence number means only that
    // the packet can be retrieved from the buffer before its time to play comes
    // (unlike in normal situation when reading directly from socket), however
    // its time to play shall be properly defined.
    ScopedLock lock(m_RecvLock);

    // NOTE: remember to also update synchronizeWithGroup() if more settings are updated here.
    m_pRcvBuffer->setPeerRexmitFlag(m_bPeerRexmitFlag);

    // XXX m_bGroupTsbPd is ignored with SRT_ENABLE_APP_READER
    if (m_bTsbPd || m_bGroupTsbPd)
    {
        m_pRcvBuffer->setTsbPdMode(m_tsRcvPeerStartTime, false, milliseconds_from(m_iTsbPdDelay_ms));

        HLOGC(cnlog.Debug, log << "AFTER HS: Set Rcv TsbPd mode"
                << (m_bGroupTsbPd ? " (AS GROUP MEMBER)" : "")
                << ": delay=" << (m_iTsbPdDelay_ms / 1000) << "." << (m_iTsbPdDelay_ms % 1000)
                << "s RCV START: " << FormatTime(m_tsRcvPeerStartTime).c_str());
    }
    else
    {
        HLOGC(cnlog.Debug, log << CONID() << "AFTER HS: Rcv TsbPd mode not set");
    }
}

void srt::CUDT::updateSrtSndSettings()
{
    if (m_bPeerTsbPd)
    {
        /* We are TsbPd sender */
        // XXX Check what happened here.
        // m_iPeerTsbPdDelay_ms = m_CongCtl->getSndPeerTsbPdDelay();// + ((m_iSRTT + (4 * m_iRTTVar)) / 1000);
        /*
         * For sender to apply Too-Late Packet Drop
         * option (m_bTLPktDrop) must be enabled and receiving peer shall support it
         */
        HLOGC(cnlog.Debug, log << "AFTER HS: Set Snd TsbPd mode "
                << (m_bPeerTLPktDrop ? "with" : "without")
                << " TLPktDrop: delay=" << (m_iPeerTsbPdDelay_ms/1000) << "." << (m_iPeerTsbPdDelay_ms%1000)
                << "s START TIME: " << FormatTime(m_stats.tsStartTime).c_str());
    }
    else
    {
        HLOGC(cnlog.Debug, log << CONID() << "AFTER HS: Snd TsbPd mode not set");
    }
}

void srt::CUDT::updateAfterSrtHandshake(int hsv)
{
    HLOGC(cnlog.Debug, log << CONID() << "updateAfterSrtHandshake: HS version " << hsv);
    // This is blocked from being run in the "app reader" version because here
    // every socket does its TsbPd independently, just the sequence screwup is
    // done and the application reader sorts out packets by sequence numbers,
    // but only when they are signed off by TsbPd.

    // The only possibility here is one of these two:
    // - Agent is RESPONDER and it receives HSREQ.
    // - Agent is INITIATOR and it receives HSRSP.
    //
    // In HSv4, INITIATOR is sender and RESPONDER is receiver.
    // In HSv5, both are sender AND receiver.
    //
    // This function will be called only ONCE in this
    // instance, through either HSREQ or HSRSP.
#if ENABLE_HEAVY_LOGGING
    const char* hs_side[] = { "DRAW", "INITIATOR", "RESPONDER" };
#if ENABLE_BONDING
    string grpspec;

    if (m_parent->m_GroupOf)
    {
        SharedLock glock (uglobal().m_GlobControlLock);
        grpspec = m_parent->m_GroupOf
            ? " group=$" + Sprint(m_parent->m_GroupOf->id())
            : string();
    }
#else
    const char* grpspec = "";
#endif

    HLOGC(cnlog.Debug,
          log << CONID() << "updateAfterSrtHandshake: version=" << m_ConnRes.m_iVersion
              << " side=" << hs_side[m_SrtHsSide] << grpspec);
#endif

    if (hsv > HS_VERSION_UDT4)
    {
        updateSrtRcvSettings();
        updateSrtSndSettings();
    }
    else if (m_SrtHsSide == HSD_INITIATOR)
    {
        // HSv4 INITIATOR is sender
        updateSrtSndSettings();
    }
    else
    {
        // HSv4 RESPONDER is receiver
        updateSrtRcvSettings();
    }
}

int srt::CUDT::packLostData(CPacket& w_packet)
{
    // protect m_iSndLastDataAck from updating by ACK processing
    UniqueLock ackguard(m_RecvAckLock);
    const steady_clock::time_point time_now = steady_clock::now();
    const steady_clock::time_point time_nak = time_now - microseconds_from(m_iSRTT - 4 * m_iRTTVar);

    for (;;)
    {
        w_packet.set_seqno(m_pSndLossList->popLostSeq());
        if (w_packet.seqno() == SRT_SEQNO_NONE)
            break;

        // XXX See the note above the m_iSndLastDataAck declaration in core.h
        // This is the place where the important sequence numbers for
        // sender buffer are actually managed by this field here.
        const int offset = CSeqNo::seqoff(m_iSndLastDataAck, w_packet.seqno());
        if (offset < 0)
        {
            // XXX Likely that this will never be executed because if the upper
            // sequence is not in the sender buffer, then most likely the loss 
            // was completely ignored.
            LOGC(qrlog.Error,
                 log << CONID() << "IPE/EPE: packLostData: LOST packet negative offset: seqoff(seqno() "
                     << w_packet.seqno() << ", m_iSndLastDataAck " << m_iSndLastDataAck << ")=" << offset
                     << ". Continue, request DROP");

            // No matter whether this is right or not (maybe the attack case should be
            // considered, and some LOSSREPORT flood prevention), send the drop request
            // to the peer.
            int32_t seqpair[2] = {
                w_packet.seqno(),
                CSeqNo::decseq(m_iSndLastDataAck)
            };

            HLOGC(qrlog.Debug,
                  log << CONID() << "PEER reported LOSS not from the sending buffer - requesting DROP: #"
                      << MSGNO_SEQ::unwrap(w_packet.msgflags()) << " SEQ:" << seqpair[0] << " - " << seqpair[1] << "("
                      << (-offset) << " packets)");

            // See interpretation in processCtrlDropReq(). We don't know the message number,
            // so we request that the drop be exclusively sequence number based.
            int32_t msgno = SRT_MSGNO_CONTROL;

            sendCtrl(UMSG_DROPREQ, &msgno, seqpair, sizeof(seqpair));
            continue;
        }

        if (m_bPeerNakReport && m_config.iRetransmitAlgo != 0)
        {
            const steady_clock::time_point tsLastRexmit = m_pSndBuffer->getPacketRexmitTime(offset);
            if (tsLastRexmit >= time_nak)
            {
                HLOGC(qrlog.Debug, log << CONID() << "REXMIT: ignoring seqno "
                    << w_packet.seqno() << ", last rexmit " << (is_zero(tsLastRexmit) ? "never" : FormatTime(tsLastRexmit))
                    << " RTT=" << m_iSRTT << " RTTVar=" << m_iRTTVar
                    << " now=" << FormatTime(time_now));
                continue;
            }
        }

        typedef CSndBuffer::DropRange DropRange;

        DropRange buffer_drop;
        steady_clock::time_point tsOrigin;
        const int payload = m_pSndBuffer->readData(offset, (w_packet), (tsOrigin), (buffer_drop));
        if (payload == CSndBuffer::READ_DROP)
        {
            SRT_ASSERT(CSeqNo::seqoff(buffer_drop.seqno[DropRange::BEGIN], buffer_drop.seqno[DropRange::END]) >= 0);

            HLOGC(qrlog.Debug,
                  log << CONID() << "loss-reported packets expired in SndBuf - requesting DROP: #"
                      << buffer_drop.msgno << " %(" << buffer_drop.seqno[DropRange::BEGIN] << " - "
                      << buffer_drop.seqno[DropRange::END] << ")");
            sendCtrl(UMSG_DROPREQ, &buffer_drop.msgno, buffer_drop.seqno, sizeof(buffer_drop.seqno));

            // skip all dropped packets
            m_pSndLossList->removeUpTo(buffer_drop.seqno[DropRange::END]);
            m_iSndCurrSeqNo = CSeqNo::maxseq(m_iSndCurrSeqNo, buffer_drop.seqno[DropRange::END]);
            continue;
        }
        else if (payload == CSndBuffer::READ_NONE)
            continue;

        // The packet has been ecrypted, thus the authentication tag is expected to be stored
        // in the SND buffer as well right after the payload.
        if (m_pCryptoControl && m_pCryptoControl->getCryptoMode() == CSrtConfig::CIPHER_MODE_AES_GCM)
        {
            w_packet.setLength(w_packet.getLength() + HAICRYPT_AUTHTAG_MAX);
        }

        // At this point we no longer need the ACK lock,
        // because we are going to return from the function.
        // Therefore unlocking in order not to block other threads.
        ackguard.unlock();

        enterCS(m_StatsLock);
        m_stats.sndr.sentRetrans.count(payload);
        leaveCS(m_StatsLock);

        // Despite the contextual interpretation of packet.m_iMsgNo around
        // CSndBuffer::readData version 2 (version 1 doesn't return -1), in this particular
        // case we can be sure that this is exactly the value of PH_MSGNO as a bitset.
        // So, set here the rexmit flag if the peer understands it.
        if (m_bPeerRexmitFlag)
        {
            w_packet.set_msgflags(w_packet.msgflags() | PACKET_SND_REXMIT);
        }
        setDataPacketTS(w_packet, tsOrigin);

#ifdef ENABLE_MAXREXMITBW
        m_SndRexmitRate.addSample(time_now, 1, w_packet.getLength());
#endif

        return payload;
    }

    return 0;
}

#if SRT_DEBUG_TRACE_SND
class snd_logger
{
    typedef srt::sync::steady_clock steady_clock;

public:
    snd_logger() {}

    ~snd_logger()
    {
        ScopedLock lck(m_mtx);
        m_fout.close();
    }

    struct
    {
        typedef srt::sync::steady_clock steady_clock;
        long long usElapsed;
        steady_clock::time_point tsNow;
        int usSRTT;
        int usRTTVar;
        int msSndBuffSpan;
        int msTimespanTh;
        int msNextUniqueToSend;
        long long usElapsedLastDrop;
        bool canRexmit;
        int iPktSeqno;
        bool isRetransmitted;
    } state;

    void trace()
    {
        using namespace srt::sync;
        ScopedLock lck(m_mtx);
        create_file();

        m_fout << state.usElapsed << ",";
        m_fout << state.usSRTT << ",";
        m_fout << state.usRTTVar << ",";
        m_fout << state.msSndBuffSpan << ",";
        m_fout << state.msTimespanTh << ",";
        m_fout << state.msNextUniqueToSend << ",";
        m_fout << state.usElapsedLastDrop << ",";
        m_fout << state.canRexmit << ",";
        m_fout << state.iPktSeqno << ',';
        m_fout << state.isRetransmitted << '\n';

        m_fout.flush();
    }

private:
    void print_header()
    {
        m_fout << "usElapsed,usSRTT,usRTTVar,msSndBuffTimespan,msTimespanTh,msNextUniqueToSend,usDLastDrop,canRexmit,sndPktSeqno,isRexmit";
        m_fout << "\n";
    }

    void create_file()
    {
        if (m_fout.is_open())
            return;

        m_start_time = srt::sync::steady_clock::now();
        std::string str_tnow = srt::sync::FormatTimeSys(m_start_time);
        str_tnow.resize(str_tnow.size() - 7); // remove trailing ' [SYST]' part
        while (str_tnow.find(':') != std::string::npos)
        {
            str_tnow.replace(str_tnow.find(':'), 1, 1, '_');
        }
        const std::string fname = "snd_trace_" + str_tnow + ".csv";
        m_fout.open(fname, std::ofstream::out);
        if (!m_fout)
            std::cerr << "IPE: Failed to open " << fname << "!!!\n";

        print_header();
    }

private:
    srt::sync::Mutex                    m_mtx;
    std::ofstream                       m_fout;
    srt::sync::steady_clock::time_point m_start_time;
};

snd_logger g_snd_logger;
#endif // SRT_DEBUG_TRACE_SND

void srt::CUDT::setPacketTS(CPacket& p, const time_point& ts)
{
    enterCS(m_StatsLock);
    const time_point tsStart = m_stats.tsStartTime;
    leaveCS(m_StatsLock);
    p.set_timestamp(makeTS(ts, tsStart));
}

void srt::CUDT::setDataPacketTS(CPacket& p, const time_point& ts)
{
    enterCS(m_StatsLock);
    const time_point tsStart = m_stats.tsStartTime;
    leaveCS(m_StatsLock);

    if (!m_bPeerTsbPd)
    {
        // If TSBPD is disabled, use the current time as the source (timestamp using the sending time).
        p.set_timestamp(makeTS(steady_clock::now(), tsStart));
        return;
    }

    // TODO: Might be better for performance to ensure this condition is always false, and just use SRT_ASSERT here.
    if (ts < tsStart)
    {
        p.set_timestamp(makeTS(steady_clock::now(), tsStart));
        LOGC(qslog.Warn,
            log << CONID() << "setPacketTS: reference time=" << FormatTime(ts)
            << " is in the past towards start time=" << FormatTime(tsStart)
            << " - setting NOW as reference time for the data packet");
        return;
    }

    // Use the provided source time for the timestamp.
    p.set_timestamp(makeTS(ts, tsStart));
}

bool srt::CUDT::isRetransmissionAllowed(const time_point& tnow SRT_ATR_UNUSED)
{
    // Prioritization of original packets only applies to Live CC.
    if (!m_bPeerTLPktDrop || !m_config.bMessageAPI)
        return true;

    // TODO: lock sender buffer?
    const time_point tsNextPacket = m_pSndBuffer->peekNextOriginal();

#if SRT_DEBUG_TRACE_SND
    const int buffdelay_ms = count_milliseconds(m_pSndBuffer->getBufferingDelay(tnow));
    // If there is a small loss, still better to retransmit. If timespan is already big,
    // then consider sending original packets.
    const int threshold_ms_min = (2 * m_iSRTT + 4 * m_iRTTVar + COMM_SYN_INTERVAL_US) / 1000;
    const int msNextUniqueToSend = count_milliseconds(tnow - tsNextPacket) + m_iPeerTsbPdDelay_ms;
    const time_point start_time = m_stats.tsStartTime;

    g_snd_logger.state.tsNow = tnow;
    g_snd_logger.state.usElapsed = count_microseconds(tnow - start_time);
    g_snd_logger.state.usSRTT = m_iSRTT;
    g_snd_logger.state.usRTTVar = m_iRTTVar;
    g_snd_logger.state.msSndBuffSpan = buffdelay_ms;
    g_snd_logger.state.msTimespanTh = threshold_ms_min;
    g_snd_logger.state.msNextUniqueToSend = msNextUniqueToSend;
    g_snd_logger.state.usElapsedLastDrop = count_microseconds(tnow - m_tsLastTLDrop);
    g_snd_logger.state.canRexmit = false;
#endif

    if (tsNextPacket != time_point())
    {
        // Can send original packet, so just send it
        return false;
    }

#ifdef ENABLE_MAXREXMITBW
    m_SndRexmitRate.addSample(tnow, 0, 0); // Update the estimation.
    const int64_t iRexmitRateBps = m_SndRexmitRate.getRate();
    const int64_t iRexmitRateLimitBps = m_config.llMaxRexmitBW;
    if (iRexmitRateLimitBps >= 0 && iRexmitRateBps > iRexmitRateLimitBps)
    {
        // Too many retransmissions, so don't send anything.
        // TODO: When to wake up next time?
        return false;
    }
#endif

#if SRT_DEBUG_TRACE_SND
    g_snd_logger.state.canRexmit = true;
#endif
    return true;
}

bool srt::CUDT::packData(CPacket& w_packet, steady_clock::time_point& w_nexttime, sockaddr_any& w_src_addr)
{
    int payload = 0;
    bool probe = false;
    bool new_packet_packed = false;

    const steady_clock::time_point enter_time = steady_clock::now();

    w_nexttime = enter_time;

    if (!is_zero(m_tsNextSendTime) && enter_time > m_tsNextSendTime)
    {
        m_tdSendTimeDiff = m_tdSendTimeDiff.load() + (enter_time - m_tsNextSendTime);
    }

    ScopedLock connectguard(m_ConnectionLock);
    // If a closing action is done simultaneously, then
    // m_bOpened should already be false, and it's set
    // just before releasing this lock.
    //
    // If this lock is caught BEFORE the closing could
    // start the dissolving process, this process will
    // not be started until this function is finished.
    if (!m_bOpened)
        return false;

    payload = isRetransmissionAllowed(enter_time)
        ? packLostData((w_packet))
        : 0;

    IF_HEAVY_LOGGING(const char* reason); // The source of the data packet (normal/rexmit/filter)
    if (payload > 0)
    {
        IF_HEAVY_LOGGING(reason = "reXmit");
    }
    else if (m_PacketFilter &&
             m_PacketFilter.packControlPacket(m_iSndCurrSeqNo, m_pCryptoControl->getSndCryptoFlags(), (w_packet)))
    {
        HLOGC(qslog.Debug, log << CONID() << "filter: filter/CTL packet ready - packing instead of data.");
        payload        = (int) w_packet.getLength();
        IF_HEAVY_LOGGING(reason = "filter");

        // Stats
        ScopedLock lg(m_StatsLock);
        m_stats.sndr.sentFilterExtra.count(1);
    }
    else
    {
        if (!packUniqueData(w_packet))
        {
            m_tsNextSendTime = steady_clock::time_point();
            m_tdSendTimeDiff = steady_clock::duration();
            return false;
        }
        new_packet_packed = true;

        // every 16 (0xF) packets, a packet pair is sent
        if ((w_packet.seqno() & PUMASK_SEQNO_PROBE) == 0)
            probe = true;

        payload = (int) w_packet.getLength();
        IF_HEAVY_LOGGING(reason = "normal");
    }

    w_packet.set_id(m_PeerID); // Set the destination SRT socket ID.

    if (new_packet_packed && m_PacketFilter)
    {
        HLOGC(qslog.Debug, log << CONID() << "filter: Feeding packet for source clip");
        m_PacketFilter.feedSource((w_packet));
    }

#if ENABLE_HEAVY_LOGGING // Required because of referring to MessageFlagStr()
    HLOGC(qslog.Debug,
          log << CONID() << "packData: " << reason << " packet seq=" << w_packet.seqno() << " (ACK=" << m_iSndLastAck
              << " ACKDATA=" << m_iSndLastDataAck << " MSG/FLAGS: " << w_packet.MessageFlagStr() << ")");
#endif

    // Fix keepalive
    m_tsLastSndTime.store(enter_time);

    considerLegacySrtHandshake(steady_clock::time_point());

    // WARNING: TEV_SEND is the only event that is reported from
    // the CSndQueue::worker thread. All others are reported from
    // CRcvQueue::worker. If you connect to this signal, make sure
    // that you are aware of prospective simultaneous access.
    updateCC(TEV_SEND, EventVariant(&w_packet));

    // XXX This was a blocked code also originally in UDT. Probably not required.
    // Left untouched for historical reasons.
    // Might be possible that it was because of that this is send from
    // different thread than the rest of the signals.
    // m_pSndTimeWindow->onPktSent(w_packet.timestamp());

    enterCS(m_StatsLock);
    m_stats.sndr.sent.count(payload);
    if (new_packet_packed)
        m_stats.sndr.sentUnique.count(payload);
    leaveCS(m_StatsLock);

    const duration sendint = m_tdSendInterval;
    if (probe)
    {
        // sends out probing packet pair
        m_tsNextSendTime = enter_time;
        // Sending earlier, need to adjust the pace later on.
        m_tdSendTimeDiff = m_tdSendTimeDiff.load() - sendint;
        probe          = false;
    }
    else
    {
#if USE_BUSY_WAITING
        m_tsNextSendTime = enter_time + m_tdSendInterval.load();
#else
        const duration sendbrw = m_tdSendTimeDiff;

        if (sendbrw >= sendint)
        {
            // Send immediately
            m_tsNextSendTime = enter_time;

            // ATOMIC NOTE: this is the only thread that
            // modifies this field
            m_tdSendTimeDiff = sendbrw - sendint;
        }
        else
        {
            m_tsNextSendTime = enter_time + (sendint - sendbrw);
            m_tdSendTimeDiff = duration();
        }
#endif
    }
    HLOGC(qslog.Debug, log << "packData: Setting source address: " << m_SourceAddr.str());
    w_src_addr = m_SourceAddr;
    w_nexttime = m_tsNextSendTime;

    return payload >= 0; // XXX shouldn't be > 0 ? == 0 is only when buffer range exceeded.
}

bool srt::CUDT::packUniqueData(CPacket& w_packet)
{
    int current_sequence_number; // reflexing variable
    int kflg;
    time_point tsOrigin;
    int pld_size;

    {
        ScopedLock lkrack (m_RecvAckLock);
        // Check the congestion/flow window limit
        const int cwnd    = std::min<int>(m_iFlowWindowSize, m_iCongestionWindow);
        const int flightspan = getFlightSpan();
        if (cwnd <= flightspan)
        {
            HLOGC(qslog.Debug,
                    log << CONID() << "packUniqueData: CONGESTED: cwnd=min(" << m_iFlowWindowSize << "," << m_iCongestionWindow
                    << ")=" << cwnd << " seqlen=(" << m_iSndLastAck << "-" << m_iSndCurrSeqNo << ")=" << flightspan);
            return false;
        }

        // XXX Here it's needed to set kflg to msgno_bitset in the block stored in the
        // send buffer. This should be somehow avoided, the crypto flags should be set
        // together with encrypting, and the packet should be sent as is, when rexmitting.
        // It would be nice to research as to whether CSndBuffer::Block::m_iMsgNoBitset field
        // isn't a useless redundant state copy. If it is, then taking the flags here can be removed.
        kflg = m_pCryptoControl->getSndCryptoFlags();
        int pktskipseqno = 0;
        pld_size = m_pSndBuffer->readData((w_packet), (tsOrigin), kflg, (pktskipseqno));
        if (pktskipseqno)
        {
            // Some packets were skipped due to TTL expiry.
            m_iSndCurrSeqNo = CSeqNo::incseq(m_iSndCurrSeqNo, pktskipseqno);
            HLOGC(qslog.Debug, log << "packUniqueData: reading skipped " << pktskipseqno << " seq up to %" << m_iSndCurrSeqNo
                    << " due to TTL expiry");
        }

        if (pld_size == 0)
        {
            HLOGC(qslog.Debug, log << "packUniqueData: nothing extracted from the buffer");
            return false;
        }

        // A CHANGE. The sequence number is currently added to the packet
        // when scheduling, not when extracting. This is a inter-migration form,
        // only override extraction sequence with scheduling sequence in group mode.
        m_iSndCurrSeqNo = CSeqNo::incseq(m_iSndCurrSeqNo);
        current_sequence_number = m_iSndCurrSeqNo;
    }

#if ENABLE_BONDING
    // Fortunately the group itself isn't being accessed.
    if (m_parent->m_GroupOf)
    {
        const int packetspan = CSeqNo::seqoff(current_sequence_number, w_packet.seqno());
        if (packetspan > 0)
        {
            // After increasing by 1, but being previously set as ISN-1, this should be == ISN,
            // if this is the very first packet to send.
            if (current_sequence_number == m_iISN)
            {
                // This is the very first packet to be sent; so there's nothing in
                // the sending buffer yet, and therefore we are in a situation as just
                // after connection. No packets in the buffer, no packets are sent,
                // no ACK to be awaited. We can screw up all the variables that are
                // initialized from ISN just after connection.
                LOGC(qslog.Note,
                     log << CONID() << "packUniqueData: Fixing EXTRACTION sequence " << current_sequence_number
                         << " from SCHEDULING sequence " << w_packet.seqno() << " for the first packet: DIFF="
                         << packetspan << " STAMP=" << BufferStamp(w_packet.m_pcData, w_packet.getLength()));
            }
            else
            {
                // There will be a serious data discrepancy between the agent and the peer.
                LOGC(qslog.Error,
                     log << CONID() << "IPE: packUniqueData: Fixing EXTRACTION sequence " << current_sequence_number
                         << " from SCHEDULING sequence " << w_packet.seqno() << " in the middle of transition: DIFF="
                         << packetspan << " STAMP=" << BufferStamp(w_packet.m_pcData, w_packet.getLength()));
            }

            // Additionally send the drop request to the peer so that it
            // won't stupidly request the packets to be retransmitted.
            // Don't do it if the difference isn't positive or exceeds the threshold.
            int32_t seqpair[2];
            seqpair[0]             = current_sequence_number;
            seqpair[1]             = CSeqNo::decseq(w_packet.seqno());
            const int32_t no_msgno = 0;
            LOGC(qslog.Debug,
                 log << CONID() << "packUniqueData: Sending DROPREQ: SEQ: " << seqpair[0] << " - " << seqpair[1] << " ("
                     << packetspan << " packets)");
            sendCtrl(UMSG_DROPREQ, &no_msgno, seqpair, sizeof(seqpair));
            // In case when this message is lost, the peer will still get the
            // UMSG_DROPREQ message when the agent realizes that the requested
            // packet are not present in the buffer (preadte the send buffer).

            // Override extraction sequence with scheduling sequence.
            ScopedLock ackguard(m_RecvAckLock);
            m_iSndCurrSeqNo = w_packet.seqno();
            m_iSndLastAck     = w_packet.seqno();
            m_iSndLastDataAck = w_packet.seqno();
            m_iSndLastFullAck = w_packet.seqno();
            m_iSndLastAck2    = w_packet.seqno();
        }
        else if (packetspan < 0)
        {
            LOGC(qslog.Error,
                 log << CONID() << "IPE: packData: SCHEDULING sequence " << w_packet.seqno()
                     << " is behind of EXTRACTION sequence " << current_sequence_number << ", dropping this packet: DIFF="
                     << packetspan << " STAMP=" << BufferStamp(w_packet.m_pcData, w_packet.getLength()));
            // XXX: Probably also change the socket state to broken?
            return false;
        }
    }
    else
#endif
    {
        HLOGC(qslog.Debug,
              log << CONID() << "packUniqueData: Applying EXTRACTION sequence " << current_sequence_number
                  << " over SCHEDULING sequence " << w_packet.seqno() << " for socket not in group:"
                  << " DIFF=" << CSeqNo::seqcmp(current_sequence_number, w_packet.seqno())
                  << " STAMP=" << BufferStamp(w_packet.m_pcData, w_packet.getLength()));
        // Do this always when not in a group.
        w_packet.set_seqno(current_sequence_number);
    }

    // Set missing fields before encrypting the packet, because those fields might be used for encryption.
    w_packet.set_id(m_PeerID); // Destination SRT Socket ID
    setDataPacketTS(w_packet, tsOrigin);

    if (kflg != EK_NOENC)
    {
        // Note that the packet header must have a valid seqno set, as it is used as a counter for encryption.
        // Other fields of the data packet header (e.g. timestamp, destination socket ID) are not used for the counter.
        // Cypher may change packet length!
        if (m_pCryptoControl->encrypt((w_packet)) != ENCS_CLEAR)
        {
            // Encryption failed
            //>>Add stats for crypto failure
            LOGC(qslog.Warn, log << CONID() << "ENCRYPT FAILED - packet won't be sent, size=" << pld_size);
            return false;
        }

        checkSndKMRefresh();
    }

#if SRT_DEBUG_TRACE_SND
    g_snd_logger.state.iPktSeqno = w_packet.seqno();
    g_snd_logger.state.isRetransmitted = w_packet.getRexmitFlag(); 
    g_snd_logger.trace();
#endif

    return true;
}

// This is a close request, but called from the
void srt::CUDT::processClose()
{
    sendCtrl(UMSG_SHUTDOWN);

    m_bShutdown      = true;
    m_bClosing       = true;
    m_bBroken        = true;
    m_iBrokenCounter = 60;

    HLOGP(smlog.Debug, "processClose: (closing=true) sent message and set flags");

    if (m_bTsbPd)
    {
        HLOGP(smlog.Debug, "processClose: lock-and-signal TSBPD");
        CSync::lock_notify_one(m_RcvTsbPdCond, m_RecvLock);
    }

    // Signal the sender and recver if they are waiting for data.
    releaseSynch();
    // Unblock any call so they learn the connection_broken error
    uglobal().m_EPoll.update_events(m_SocketID, m_sPollID, SRT_EPOLL_ERR, true);

    HLOGP(smlog.Debug, "processClose: triggering timer event to spread the bad news");
    CGlobEvent::triggerEvent();
}

void srt::CUDT::sendLossReport(const std::vector<std::pair<int32_t, int32_t> > &loss_seqs)
{
    vector<int32_t> seqbuffer;
    seqbuffer.reserve(2 * loss_seqs.size()); // pessimistic
    for (loss_seqs_t::const_iterator i = loss_seqs.begin(); i != loss_seqs.end(); ++i)
    {
        if (i->first == i->second)
        {
            seqbuffer.push_back(i->first);
            HLOGC(qrlog.Debug, log << "lost packet " << i->first << ": sending LOSSREPORT");
        }
        else
        {
            seqbuffer.push_back(i->first | LOSSDATA_SEQNO_RANGE_FIRST);
            seqbuffer.push_back(i->second);
            HLOGC(qrlog.Debug, log << "lost packets " << i->first << "-" << i->second
                    << " (" << (1 + CSeqNo::seqcmp(i->second, i->first)) << " packets): sending LOSSREPORT");
        }
    }

    if (!seqbuffer.empty())
    {
        sendCtrl(UMSG_LOSSREPORT, NULL, &seqbuffer[0], (int) seqbuffer.size());
    }
}


bool srt::CUDT::overrideSndSeqNo(int32_t seq)
{
    // This function is intended to be called from the socket
    // group management functions to synchronize the sequnece in
    // all sockes in the bonding group. THIS sequence given
    // here is the sequence TO BE STAMPED AT THE EXACTLY NEXT
    // sent payload. Therefore, screw up the ISN to exactly this
    // value, and the send sequence to the value one less - because
    // the m_iSndCurrSeqNo is increased by one immediately before
    // stamping it to the packet.

    // This function can only be called:
    // - from the operation on an idle socket in the socket group
    // - IMMEDIATELY after connection established and BEFORE the first payload
    // - The corresponding socket at the peer side must be also
    //   in this idle state!

    ScopedLock cg (m_RecvAckLock);

    // Both the scheduling and sending sequences should be fixed.
    // The new sequence normally should jump over several sequence numbers
    // towards what is currently in m_iSndCurrSeqNo.
    // Therefore it's not allowed that:
    // - the jump go backward: backward packets should be already there
    // - the jump go forward by a value larger than half the period: DISCREPANCY.
    const int diff = CSeqNo(seq) - CSeqNo(m_iSndCurrSeqNo);
    if (diff < 0 || diff > CSeqNo::m_iSeqNoTH)
    {
        LOGC(gslog.Error, log << CONID() << "IPE: Overriding with seq %" << seq << " DISCREPANCY against current %"
                << m_iSndCurrSeqNo << " and next sched %" << m_iSndNextSeqNo << " - diff=" << diff);
        return false;
    }

    //
    // The peer will have to do the same, as a reaction on perceived
    // packet loss. When it recognizes that this initial screwing up
    // has happened, it should simply ignore the loss and go on.
    // ISN isn't being changed here - it doesn't make much sense now.

    setInitialSndSeq(seq);

    // m_iSndCurrSeqNo will be most likely lower than m_iSndNextSeqNo because
    // the latter is ahead with the number of packets already scheduled, but
    // not yet sent.

    HLOGC(gslog.Debug,
          log << CONID() << "overrideSndSeqNo: sched-seq=" << m_iSndNextSeqNo << " send-seq=" << m_iSndCurrSeqNo
              << " (unchanged)");
    return true;
}

int srt::CUDT::checkLazySpawnTsbPdThread()
{
    const bool need_tsbpd = m_bTsbPd || m_bGroupTsbPd;
    if (!need_tsbpd)
        return 0;

    ScopedLock lock(m_RcvTsbPdStartupLock);
    if (!m_RcvTsbPdThread.joinable())
    {
        if (m_bClosing) // Check m_bClosing to protect join() in CUDT::releaseSync().
            return -1;

        HLOGP(qrlog.Debug, "Spawning Socket TSBPD thread");
#if ENABLE_HEAVY_LOGGING
        std::ostringstream tns1, tns2;
        // Take the last 2 ciphers from the socket ID.
        tns1 << setfill('0') << setw(2) << m_SocketID;
        std::string s = tns1.str();
        tns2 << "SRT:TsbPd:@" << s.substr(s.size()-2, 2);
        const string thname = tns2.str();
#else
        const string thname = "SRT:TsbPd";
#endif
        if (!StartThread(m_RcvTsbPdThread, CUDT::tsbpd, this, thname))
            return -1;
    }

    return 0;
}

CUDT::time_point srt::CUDT::getPktTsbPdTime(void*, const CPacket& packet)
{
    return m_pRcvBuffer->getPktTsbPdTime(packet.getMsgTimeStamp());
}

SRT_ATR_UNUSED static const char *const s_rexmitstat_str[] = {"ORIGINAL", "REXMITTED", "RXS-UNKNOWN"};

// [[using locked(m_RcvBufferLock)]]
int srt::CUDT::handleSocketPacketReception(const vector<CUnit*>& incoming, bool& w_new_inserted, bool& w_was_sent_in_order, CUDT::loss_seqs_t& w_srt_loss_seqs)
{
    bool excessive SRT_ATR_UNUSED = true; // stays true unless it was successfully added

    w_new_inserted = false;
    const int32_t bufseq = m_pRcvBuffer->getStartSeqNo();

    // Loop over all incoming packets that were filtered out.
    // In case when there is no filter, there's just one packet in 'incoming',
    // the one that came in the input of this function.
    for (vector<CUnit *>::const_iterator unitIt = incoming.begin(); unitIt != incoming.end(); ++unitIt)
    {
        CUnit *  u    = *unitIt;
        CPacket &rpkt = u->m_Packet;
        const int pktrexmitflag = m_bPeerRexmitFlag ? (rpkt.getRexmitFlag() ? 1 : 0) : 2;
        const bool retransmitted = pktrexmitflag == 1;

        bool adding_successful = true;

        const int32_t bufidx = CSeqNo::seqoff(bufseq, rpkt.seqno());

        IF_HEAVY_LOGGING(const char *exc_type = "EXPECTED");

        // bufidx < 0: the packet is in the past for the buffer
        // seqno <% m_iRcvLastAck : the sequence may be within the buffer,
        // but if so, it is in the acknowledged-but-not-retrieved area.

        // NOTE: if we have a situation when there are any packets in the
        // acknowledged area, but they aren't retrieved, this area DOES NOT
        // contain any losses. So a packet in this area is at best a duplicate.

        // In case when a loss would be abandoned (TLPKTDROP), there must at
        // some point happen to be an empty first cell in the buffer, followed
        // somewhere by a valid packet. If this state is achieved at some point,
        // the acknowledgement sequence should be equal to the beginning of the
        // buffer. Then, when TSBPD decides to drop these initial empty cells,
        // we'll have: (m_iRcvLastAck <% buffer->getStartSeqNo()) - and in this
        // case (bufidx < 0) condition will be satisfied also for this case.
        //
        // The only case when bufidx > 0, but packet seq is <% m_iRcvLastAck
        // is when the packet sequence is within the initial contiguous area,
        // which never contains losses, so discarding this packet does not
        // discard a loss coverage, even if this were past ACK.

        if (bufidx < 0 || CSeqNo::seqcmp(rpkt.seqno(), m_iRcvLastAck) < 0)
        {
            time_point pts = getPktTsbPdTime(NULL, rpkt);

            enterCS(m_StatsLock);
            const double bltime = (double) CountIIR<uint64_t>(
                    uint64_t(m_stats.traceBelatedTime) * 1000,
                    count_microseconds(steady_clock::now() - pts), 0.2);

            m_stats.traceBelatedTime = bltime / 1000.0;
            m_stats.rcvr.recvdBelated.count(rpkt.getLength());
            leaveCS(m_StatsLock);
            HLOGC(qrlog.Debug,
                    log << CONID() << "RECEIVED: %" << rpkt.seqno() << " bufidx=" << bufidx << " (BELATED/"
                    << s_rexmitstat_str[pktrexmitflag] << ") with ACK %" << m_iRcvLastAck
                    << " FLAGS: " << rpkt.MessageFlagStr());
            continue;
        }

        if (bufidx >= int(m_pRcvBuffer->capacity()))
        {
            // This is already a sequence discrepancy. Probably there could be found
            // some way to make it continue reception by overriding the sequence and
            // make a kinda TLKPTDROP, but there has been found no reliable way to do this.
            if (m_bTsbPd && m_bTLPktDrop && m_pRcvBuffer->empty())
            {
                // Only in live mode. In File mode this shall not be possible
                // because the sender should stop sending in this situation.
                // In Live mode this means that there is a gap between the
                // lowest sequence in the empty buffer and the incoming sequence
                // that exceeds the buffer size. Receiving data in this situation
                // is no longer possible and this is a point of no return.

                LOGC(qrlog.Error, log << CONID() <<
                        "SEQUENCE DISCREPANCY. BREAKING CONNECTION."
                        " %" << rpkt.seqno()
                        << " buffer=(%" << bufseq
                        << ":%" << m_iRcvCurrSeqNo                   // -1 = size to last index
                        << "+%" << CSeqNo::incseq(bufseq, int(m_pRcvBuffer->capacity()) - 1)
                        << "), " << (m_pRcvBuffer->capacity() - bufidx + 1)
                        << " past max. Reception no longer possible. REQUESTING TO CLOSE.");

                return -2;
            }
            else
            {
                LOGC(qrlog.Warn, log << CONID() << "No room to store incoming packet seqno " << rpkt.seqno()
                        << ", insert offset " << bufidx << ". "
                        << m_pRcvBuffer->strFullnessState(m_iRcvLastAck, steady_clock::now())
                    );

                return -1;
            }
        }

        const int buffer_add_result = m_pRcvBuffer->insert(u);
        if (buffer_add_result < 0)
        {
            // The insert() result is -1 if at the position evaluated from this packet's
            // sequence number there already is a packet.
            // So this packet is "redundant".
            IF_HEAVY_LOGGING(exc_type = "UNACKED");
            adding_successful = false;
        }
        else
        {
            w_new_inserted = true;

            IF_HEAVY_LOGGING(exc_type = "ACCEPTED");
            excessive = false;
            if (u->m_Packet.getMsgCryptoFlags() != EK_NOENC)
            {
                // TODO: reset and restore the timestamp if TSBPD is disabled.
                // Reset retransmission flag (must be excluded from GCM auth tag).
                u->m_Packet.setRexmitFlag(false);
                const EncryptionStatus rc = m_pCryptoControl ? m_pCryptoControl->decrypt((u->m_Packet)) : ENCS_NOTSUP;
                u->m_Packet.setRexmitFlag(retransmitted); // Recover the flag.

                if (rc != ENCS_CLEAR)
                {
                    adding_successful = false;
                    IF_HEAVY_LOGGING(exc_type = "UNDECRYPTED");

                    // If TSBPD is disabled, then SRT either operates in buffer mode, of in message API without a restriction
                    // of a single message packet. In that case just dropping a packet is not enough.
                    // In message mode the whole message has to be dropped.
                    // However, when decryption fails the message number in the packet cannot be trusted.
                    // The packet has to be removed from the RCV buffer based on that pkt sequence number,
                    // and the sequence number itself must go into the RCV loss list.
                    // See issue ##2626.
                    SRT_ASSERT(m_bTsbPd);

                    // Drop the packet from the receiver buffer.
                    // The packet was added to the buffer based on the sequence number, therefore sequence number should be used to drop it from the buffer.
                    // A drawback is that it would prevent a valid packet with the same sequence number, if it happens to arrive later, to end up in the buffer.
                    const int iDropCnt = m_pRcvBuffer->dropMessage(u->m_Packet.getSeqNo(), u->m_Packet.getSeqNo(), SRT_MSGNO_NONE, CRcvBuffer::DROP_EXISTING);

                    const steady_clock::time_point tnow = steady_clock::now();
                    ScopedLock lg(m_StatsLock);
                    m_stats.rcvr.dropped.count(stats::BytesPackets(iDropCnt * rpkt.getLength(), iDropCnt));
                    m_stats.rcvr.undecrypted.count(stats::BytesPackets(rpkt.getLength(), 1));
                    string why;
                    if (frequentLogAllowed(FREQLOGFA_ENCRYPTION_FAILURE, tnow, (why)))
                    {
                        LOGC(qrlog.Warn, log << CONID() << "Decryption failed (seqno %" << u->m_Packet.getSeqNo() << "), dropped "
                            << iDropCnt << ". pktRcvUndecryptTotal=" << m_stats.rcvr.undecrypted.total.count() << "." << why);
                    }
#if SRT_ENABLE_FREQUENT_LOG_TRACE
                    else
                    {

                        LOGC(qrlog.Warn, log << "SUPPRESSED: Decryption failed LOG: " << why);
                    }
#endif
                }
            }
            else if (m_pCryptoControl && m_pCryptoControl->m_RcvKmState == SRT_KM_S_SECURED)
            {
                // Unencrypted packets are not allowed.
                const int iDropCnt = m_pRcvBuffer->dropMessage(u->m_Packet.getSeqNo(), u->m_Packet.getSeqNo(), SRT_MSGNO_NONE, CRcvBuffer::DROP_EXISTING);

                const steady_clock::time_point tnow = steady_clock::now();
                ScopedLock lg(m_StatsLock);
                m_stats.rcvr.dropped.count(stats::BytesPackets(iDropCnt* rpkt.getLength(), iDropCnt));
                m_stats.rcvr.undecrypted.count(stats::BytesPackets(rpkt.getLength(), 1));
                string why;
                if (frequentLogAllowed(FREQLOGFA_ENCRYPTION_FAILURE, tnow, (why)))
                {
                    LOGC(qrlog.Warn, log << CONID() << "Packet not encrypted (seqno %" << u->m_Packet.getSeqNo() << "), dropped "
                        << iDropCnt << ". pktRcvUndecryptTotal=" << m_stats.rcvr.undecrypted.total.count() << ".");
                }
            }
        }

        if (adding_successful)
        {
            ScopedLock statslock(m_StatsLock);
            m_stats.rcvr.recvdUnique.count(u->m_Packet.getLength());
        }

#if ENABLE_HEAVY_LOGGING
        std::ostringstream expectspec;
        if (excessive)
            expectspec << "EXCESSIVE(" << exc_type << ")";
        else
            expectspec << "ACCEPTED";

        std::ostringstream bufinfo;

        if (m_pRcvBuffer)
        {
            // XXX Fix this when the end of contiguous region detection is added.
            const int ackidx = std::max(0, CSeqNo::seqoff(m_pRcvBuffer->getStartSeqNo(), m_iRcvLastAck));

            bufinfo << " BUF.s=" << m_pRcvBuffer->capacity()
                << " avail=" << (int(m_pRcvBuffer->capacity()) - ackidx)
                << " buffer=(%" << bufseq
                << ":%" << m_iRcvCurrSeqNo                   // -1 = size to last index
                << "+%" << CSeqNo::incseq(bufseq, int(m_pRcvBuffer->capacity()) - 1)
                << ")";
        }

        // Empty buffer info in case of groupwise receiver.
        // There's no way to obtain this information here.

        LOGC(qrlog.Debug, log << CONID() << "RECEIVED: %" << rpkt.seqno()
                << bufinfo.str()
                << " RSL=" << expectspec.str()
                << " SN=" << s_rexmitstat_str[pktrexmitflag]
                << " FLAGS: "
                << rpkt.MessageFlagStr());
#endif

        // Decryption should have made the crypto flags EK_NOENC.
        // Otherwise it's an error.
        if (adding_successful)
        {
            HLOGC(qrlog.Debug,
                      log << CONID()
                          << "CONTIGUITY CHECK: sequence distance: " << CSeqNo::seqoff(m_iRcvCurrSeqNo, rpkt.seqno()));

            if (CSeqNo::seqcmp(rpkt.seqno(), CSeqNo::incseq(m_iRcvCurrSeqNo)) > 0) // Loss detection.
            {
                int32_t seqlo = CSeqNo::incseq(m_iRcvCurrSeqNo);
                int32_t seqhi = CSeqNo::decseq(rpkt.seqno());
                w_srt_loss_seqs.push_back(make_pair(seqlo, seqhi));
                HLOGC(qrlog.Debug, log << "pkt/LOSS DETECTED: %" << seqlo << " - %" << seqhi);
            }
        }

        // Update the current largest sequence number that has been received.
        // Or it is a retransmitted packet, remove it from receiver loss list.
        if (CSeqNo::seqcmp(rpkt.seqno(), m_iRcvCurrSeqNo) > 0)
        {
            m_iRcvCurrSeqNo = rpkt.seqno(); // Latest possible received
        }
        else
        {
            unlose(rpkt); // was BELATED or RETRANSMITTED
            w_was_sent_in_order &= 0 != pktrexmitflag;
        }
    }

    return 0;
}

int srt::CUDT::processData(CUnit* in_unit)
{
    if (m_bClosing)
        return -1;

    CPacket &packet = in_unit->m_Packet;

    // Just heard from the peer, reset the expiration count.
    m_iEXPCount = 1;
    m_tsLastRspTime.store(steady_clock::now());


    // We are receiving data, start tsbpd thread if TsbPd is enabled
    if (-1 == checkLazySpawnTsbPdThread())
    {
        return -1;
    }

    const int pktrexmitflag = m_bPeerRexmitFlag ? (packet.getRexmitFlag() ? 1 : 0) : 2;
    const bool retransmitted = pktrexmitflag == 1;
#if ENABLE_HEAVY_LOGGING
    string                   rexmit_reason;
#endif

    if (retransmitted)
    {
        // This packet was retransmitted
        enterCS(m_StatsLock);
        m_stats.rcvr.recvdRetrans.count(packet.getLength());
        leaveCS(m_StatsLock);

#if ENABLE_HEAVY_LOGGING
        // Check if packet was retransmitted on request or on ack timeout
        // Search the sequence in the loss record.
        rexmit_reason = " by ";
        ScopedLock lock(m_RcvLossLock);
        if (!m_pRcvLossList->find(packet.seqno(), packet.seqno()))
            rexmit_reason += "BLIND";
        else
            rexmit_reason += "NAKREPORT";
#endif
    }

#if ENABLE_HEAVY_LOGGING
   {
       steady_clock::duration tsbpddelay = milliseconds_from(m_iTsbPdDelay_ms); // (value passed to CRcvBuffer::setRcvTsbPdMode)

       // It's easier to remove the latency factor from this value than to add a function
       // that exposes the details basing on which this value is calculated.
       steady_clock::time_point pts = m_pRcvBuffer->getPktTsbPdTime(packet.getMsgTimeStamp());
       steady_clock::time_point ets = pts - tsbpddelay;

       HLOGC(qrlog.Debug, log << CONID() << "processData: RECEIVED DATA: size=" << packet.getLength()
           << " seq=" << packet.getSeqNo()
           // XXX FIX IT. OTS should represent the original sending time, but it's relative.
           //<< " OTS=" << FormatTime(packet.getMsgTimeStamp())
           << " ETS=" << FormatTime(ets)
           << " PTS=" << FormatTime(pts));
   }
#endif

    updateCC(TEV_RECEIVE, EventVariant(&packet));
    ++m_iPktCount;

    const int pktsz = (int) packet.getLength();
    // Update time information
    // XXX Note that this adds the byte size of a packet
    // of which we don't yet know as to whether this has
    // carried out some useful data or some excessive data
    // that will be later discarded.
    // FIXME: before adding this on the rcv time window,
    // make sure that this packet isn't going to be
    // effectively discarded, as repeated retransmission,
    // for example, burdens the link, but doesn't better the speed.
    m_RcvTimeWindow.onPktArrival(pktsz);

    // Probe the packet pair if needed.
    // Conditions and any extra data required for the packet
    // this function will extract and test as needed.

    const bool unordered = CSeqNo::seqcmp(packet.seqno(), m_iRcvCurrSeqNo) <= 0;

    // Retransmitted and unordered packets do not provide expected measurement.
    // We expect the 16th and 17th packet to be sent regularly,
    // otherwise measurement must be rejected.
    m_RcvTimeWindow.probeArrival(packet, unordered || retransmitted);

    enterCS(m_StatsLock);
    m_stats.rcvr.recvd.count(pktsz);
    leaveCS(m_StatsLock);

    loss_seqs_t                             filter_loss_seqs;
    loss_seqs_t                             srt_loss_seqs;
    vector<CUnit *>                         incoming;
    bool                                    was_sent_in_order          = true;

    // If the peer doesn't understand REXMIT flag, send rexmit request
    // always immediately.
    int initial_loss_ttl = 0;
    if (m_bPeerRexmitFlag)
        initial_loss_ttl = m_iReorderTolerance;

    // Track packet loss in statistics early, because a packet filter (e.g. FEC) might recover it later on,
    // supply the missing packet(s), and the loss will no longer be visible for the code that follows.
    if (packet.getMsgSeq(m_bPeerRexmitFlag) != SRT_MSGNO_CONTROL) // disregard filter-control packets, their seq may mean nothing
    {
        const int diff = CSeqNo::seqoff(m_iRcvCurrPhySeqNo, packet.seqno());
        // Difference between these two sequence numbers is expected to be:
        // 0 - duplicated last packet (theory only)
        // 1 - subsequent packet (alright)
        // <0 - belated or recovered packet
        // >1 - jump over a packet loss (loss = seqdiff-1)
        if (diff > 1)
        {
            const int loss = diff - 1; // loss is all that is above diff == 1

            ScopedLock lg(m_StatsLock);
            const uint64_t avgpayloadsz = m_pRcvBuffer->getRcvAvgPayloadSize();
            m_stats.rcvr.lost.count(stats::BytesPackets(loss * avgpayloadsz, (uint32_t) loss));

            HLOGC(qrlog.Debug,
                  log << CONID() << "LOSS STATS: n=" << loss << " SEQ: [" << CSeqNo::incseq(m_iRcvCurrPhySeqNo) << " "
                      << CSeqNo::decseq(packet.seqno()) << "]");
        }

        if (diff > 0)
        {
            // Record if it was further than latest
            m_iRcvCurrPhySeqNo = packet.seqno();
        }
    }

    // [[using locked()]];  // (NOTHING locked)

#if ENABLE_BONDING
    // Switch to RUNNING even if there was a discrepancy, unless
    // it was long way forward.
    // XXX Important: This code is in the dead function defaultPacketArrival
    // but normally it should be called here regardless if the packet was
    // accepted or rejected because if it was belated it may result in a
    // "runaway train" problem as the IDLE links are being updated the base
    // reception sequence pointer stating that this link is not receiving.
    if (m_parent->m_GroupOf)
    {
        ExclusiveLock protect_group_existence (uglobal().m_GlobControlLock);
        groups::SocketData* gi = m_parent->m_GroupMemberData;

        // This check is needed as after getting the lock the socket
        // could be potentially removed. It is however granted that as long
        // as gi is non-NULL iterator, the group does exist and it does contain
        // this socket as member (that is, 'gi' cannot be a dangling pointer).
        if (gi != NULL)
        {
            if (gi->rcvstate < SRT_GST_RUNNING) // PENDING or IDLE, tho PENDING is unlikely
            {
                HLOGC(qrlog.Debug,
                      log << CONID() << "processData: IN-GROUP rcv state transition " << srt_log_grp_state[gi->rcvstate]
                          << " -> RUNNING.");
                gi->rcvstate = SRT_GST_RUNNING;
            }
            else
            {
                HLOGC(qrlog.Debug,
                      log << CONID() << "processData: IN-GROUP rcv state transition NOT DONE - state:"
                          << srt_log_grp_state[gi->rcvstate]);
            }
        }
    }
#endif

    bool new_inserted = false;

    if (m_PacketFilter)
    {
        // Stuff this data into the filter
        m_PacketFilter.receive(in_unit, (incoming), (filter_loss_seqs));
        HLOGC(qrlog.Debug,
              log << CONID() << "(FILTER) fed data, received " << incoming.size() << " pkts, " << Printable(filter_loss_seqs)
                  << " loss to report, "
                  << (m_PktFilterRexmitLevel == SRT_ARQ_ALWAYS ? "FIND & REPORT LOSSES YOURSELF"
                                                               : "REPORT ONLY THOSE"));
    }
    else
    {
        // Stuff in just one packet that has come in.
        incoming.push_back(in_unit);
    }

    {
        // Start of offset protected section
        // Prevent TsbPd thread from modifying Ack position while adding data
        // offset from RcvLastAck in RcvBuffer must remain valid between seqoff() and addData()
        UniqueLock recvbuf_acklock(m_RcvBufferLock);
        // Needed for possibly check for needsQuickACK.
        const bool incoming_belated = (CSeqNo::seqcmp(in_unit->m_Packet.seqno(), m_pRcvBuffer->getStartSeqNo()) < 0);

        const int res = handleSocketPacketReception(incoming,
                (new_inserted),
                (was_sent_in_order),
                (srt_loss_seqs));

        if (res == -2)
        {
            // This is a scoped lock with AckLock, but for the moment
            // when processClose() is called this lock must be taken out,
            // otherwise this will cause a deadlock. We don't need this
            // lock anymore, and at 'return' it will be unlocked anyway.
            recvbuf_acklock.unlock();
            processClose();

            return -1;
        }

        if (res == -1)
        {
            return -1;
        }

        if (!srt_loss_seqs.empty())
        {
            ScopedLock lock(m_RcvLossLock);

            HLOGC(qrlog.Debug,
                  log << CONID() << "processData: RECORDING LOSS: " << Printable(srt_loss_seqs)
                      << " tolerance=" << initial_loss_ttl);

            for (loss_seqs_t::iterator i = srt_loss_seqs.begin(); i != srt_loss_seqs.end(); ++i)
            {
                m_pRcvLossList->insert(i->first, i->second);
                if (initial_loss_ttl)
                {
                    // The LOSSREPORT will be sent after initial_loss_ttl.
                    m_FreshLoss.push_back(CRcvFreshLoss(i->first, i->second, initial_loss_ttl));
                }
            }
        }

        // This is moved earlier after introducing filter because it shouldn't
        // be executed in case when the packet was rejected by the receiver buffer.
        // However now the 'excessive' condition may be true also in case when
        // a truly non-excessive packet has been received, just it has been temporarily
        // stored for better times by the filter module. This way 'excessive' is also true,
        // although the old condition that a packet with a newer sequence number has arrived
        // or arrived out of order may still be satisfied.
        if (!incoming_belated && was_sent_in_order)
        {
            // Basing on some special case in the packet, it might be required
            // to enforce sending ACK immediately (earlier than normally after
            // a given period).
            if (m_CongCtl->needsQuickACK(packet))
            {
                m_tsNextACKTime.store(steady_clock::now());
            }
        }

        if (!new_inserted)
        {
            return -1;
        }
    } // End of recvbuf_acklock

    if (m_bClosing)
    {
        // RcvQueue worker thread can call processData while closing (or close while processData)
        // This race condition exists in the UDT design but the protection against TsbPd thread
        // (with AckLock) and decryption enlarged the probability window.
        // Application can crash deep in decrypt stack since crypto context is deleted in close.
        // RcvQueue worker thread will not necessarily be deleted with this connection as it can be
        // used by others (socket multiplexer).
        return -1;
    }

    if (incoming.empty())
    {
        // Treat as excessive. This is when a filter cumulates packets
        // until the loss is rebuilt, or eats up a filter control packet
        return -1;
    }

    if (!srt_loss_seqs.empty())
    {
        const bool report_recorded_loss = !m_PacketFilter || m_PktFilterRexmitLevel == SRT_ARQ_ALWAYS;
        if (!initial_loss_ttl && report_recorded_loss)
        {
            HLOGC(qrlog.Debug, log << CONID() << "WILL REPORT LOSSES (SRT): " << Printable(srt_loss_seqs));
            sendLossReport(srt_loss_seqs);
        }

        if (m_bTsbPd)
        {
            HLOGC(qrlog.Debug, log << CONID() << "loss: signaling TSBPD cond");
            CSync::lock_notify_one(m_RcvTsbPdCond, m_RecvLock);
        }
        else
        {
            HLOGC(qrlog.Debug, log << CONID() << "loss: socket is not TSBPD, not signaling");
        }
    }

    // Separately report loss records of those reported by a filter.
    // ALWAYS report whatever has been reported back by a filter. Note that
    // the filter never reports anything when rexmit fallback level is ALWAYS or NEVER.
    // With ALWAYS only those are reported that were recorded here by SRT.
    // With NEVER, nothing is to be reported.
    if (!filter_loss_seqs.empty())
    {
        HLOGC(qrlog.Debug, log << CONID() << "WILL REPORT LOSSES (filter): " << Printable(filter_loss_seqs));
        sendLossReport(filter_loss_seqs);

        if (m_bTsbPd)
        {
            HLOGC(qrlog.Debug, log << CONID() << "loss: signaling TSBPD cond");
            CSync::lock_notify_one(m_RcvTsbPdCond, m_RecvLock);
        }
    }

    // Now review the list of FreshLoss to see if there's any "old enough" to send UMSG_LOSSREPORT to it.

    // PERFORMANCE CONSIDERATIONS:
    // This list is quite inefficient as a data type and finding the candidate to send UMSG_LOSSREPORT
    // is linear time. On the other hand, there are some special cases that are important for performance:
    // - only the first (plus some following) could have had TTL drown to 0
    // - the only (little likely) possibility that the next-to-first record has TTL=0 is when there was
    //   a loss range split (due to dropFromLossLists() of one sequence)
    // - first found record with TTL>0 means end of "ready to LOSSREPORT" records
    // So:
    // All you have to do is:
    //  - start with first element and continue with next elements, as long as they have TTL=0
    //    If so, send the loss report and remove this element.
    //  - Since the first element that has TTL>0, iterate until the end of container and decrease TTL.
    //
    // This will be efficient becase the loop to increment one field (without any condition check)
    // can be quite well optimized.

    vector<int32_t> lossdata;
    {
        ScopedLock lg(m_RcvLossLock);

        // XXX There was a mysterious crash around m_FreshLoss. When the initial_loss_ttl is 0
        // (that is, "belated loss report" feature is off), don't even touch m_FreshLoss.
        if (initial_loss_ttl && !m_FreshLoss.empty())
        {
            deque<CRcvFreshLoss>::iterator i = m_FreshLoss.begin();

            // Phase 1: take while TTL <= 0.
            // There can be more than one record with the same TTL, if it has happened before
            // that there was an 'unlost' (@c dropFromLossLists) sequence that has split one detected loss
            // into two records.
            for (; i != m_FreshLoss.end() && i->ttl <= 0; ++i)
            {
                HLOGC(qrlog.Debug, log << "Packet seq " << i->seq[0] << "-" << i->seq[1]
                        << " (" << (CSeqNo::seqoff(i->seq[0], i->seq[1]) + 1) << " packets) considered lost - sending LOSSREPORT");
                addLossRecord(lossdata, i->seq[0], i->seq[1]);
            }

            // Remove elements that have been processed and prepared for lossreport.
            if (i != m_FreshLoss.begin())
            {
                m_FreshLoss.erase(m_FreshLoss.begin(), i);
                i = m_FreshLoss.begin();
            }

            if (m_FreshLoss.empty())
            {
                HLOGP(qrlog.Debug, "NO MORE FRESH LOSS RECORDS.");
            }
            else
            {
                HLOGC(qrlog.Debug, log << "STILL " << m_FreshLoss.size() << " FRESH LOSS RECORDS, FIRST: "
                        << i->seq[0] << "-" << i->seq[1]
                        << " (" << (1 + CSeqNo::seqoff(i->seq[0], i->seq[1])) << ") TTL: " << i->ttl);
            }

            // Phase 2: rest of the records should have TTL decreased.
            for (; i != m_FreshLoss.end(); ++i)
                --i->ttl;
        }
    }
    if (!lossdata.empty())
    {
        sendCtrl(UMSG_LOSSREPORT, NULL, &lossdata[0], (int) lossdata.size());
    }

    // was_sent_in_order means either of:
    // - packet was sent in order (first if branch above)
    // - packet was sent as old, but was a retransmitted packet

    if (m_bPeerRexmitFlag && was_sent_in_order)
    {
        ++m_iConsecOrderedDelivery;
        if (m_iConsecOrderedDelivery >= 50)
        {
            m_iConsecOrderedDelivery = 0;
            if (m_iReorderTolerance > 0)
            {
                m_iReorderTolerance--;
                enterCS(m_StatsLock);
                m_stats.traceReorderDistance--;
                leaveCS(m_StatsLock);
                HLOGC(qrlog.Debug, log << "ORDERED DELIVERY of 50 packets in a row - decreasing tolerance to "
                        << m_iReorderTolerance);
            }
        }
    }

    return 0;
}

#if ENABLE_BONDING

// NOTE: this is updated from the value of m_iRcvLastAck,
// which might be past the buffer and potentially cause setting
// the value to the last received and re-requiring retransmission.
// Worst case is that there could be a few packets to tear the transmission
// even more (as there will be likely no time to recover them), but
// if the transmission was already torn in the previously active link
// this shouldn't be a problem that these packets won't be recovered
// after activating the second link, although will be retried this way.
void srt::CUDT::updateIdleLinkFrom(CUDT* source)
{
    int bufseq;
    {
        ScopedLock lg (m_RcvBufferLock);
        bufseq = source->m_pRcvBuffer->getStartSeqNo();
    }
    ScopedLock lg (m_RecvLock);

    if (!m_pRcvBuffer->empty())
    {
        HLOGC(grlog.Debug, log << "grp: NOT updating rcv-seq in @" << m_SocketID << ": receiver buffer not empty");
        return;
    }

    int32_t new_last_rcv = source->m_iRcvLastAck;

    if (CSeqNo::seqcmp(new_last_rcv, bufseq) < 0)
    {
        // Emergency check whether the last ACK was behind the
        // buffer. This may happen when TSBPD dropped empty cells.
        // This may cause that the newly activated link may derive
        // these empty cells which will never be recovered.
        new_last_rcv = bufseq;
    }

    // if (new_last_rcv <=% m_iRcvCurrSeqNo)
    if (CSeqNo::seqcmp(new_last_rcv, m_iRcvCurrSeqNo) <= 0)
    {
        // Reject the change because that would shift the reception pointer backwards.
        HLOGC(grlog.Debug, log << "grp: NOT updating rcv-seq in @" << m_SocketID
                << ": backward setting rejected: %" << m_iRcvCurrSeqNo
                << " -> %" << new_last_rcv);
        return;
    }

    HLOGC(grlog.Debug, log << "grp: updating rcv-seq in @" << m_SocketID
            << " from @" << source->m_SocketID << ": %" << new_last_rcv);
    setInitialRcvSeq(new_last_rcv);
}

#endif

/// This function is called when a packet has arrived, which was behind the current
/// received sequence - that is, belated or retransmitted. Try to remove the packet
/// from both loss records: the general loss record and the fresh loss record.
///
/// Additionally, check - if supported by the peer - whether the "latecoming" packet
/// has been sent due to retransmission or due to reordering, by checking the rexmit
/// support flag and rexmit flag itself. If this packet was surely ORIGINALLY SENT
/// it means that the current network connection suffers of packet reordering. This
/// way try to introduce a dynamic tolerance by calculating the difference between
/// the current packet reception sequence and this packet's sequence. This value
/// will be set to the tolerance value, which means that later packet retransmission
/// will not be required immediately, but only after receiving N next packets that
/// do not include the lacking packet.
/// The tolerance is not increased infinitely - it's bordered by iMaxReorderTolerance.
/// This value can be set in options - SRT_LOSSMAXTTL.
void srt::CUDT::unlose(const CPacket &packet)
{
    ScopedLock lg(m_RcvLossLock);
    int32_t sequence = packet.seqno();
    m_pRcvLossList->remove(sequence);

    // Rest of this code concerns only the "belated lossreport" feature.

    bool has_increased_tolerance = false;
    bool was_reordered           = false;

    if (m_bPeerRexmitFlag)
    {
        // If the peer understands the REXMIT flag, it means that the REXMIT flag is contained
        // in the PH_MSGNO field.

        // The packet is considered coming originally (just possibly out of order), if REXMIT
        // flag is NOT set.
        was_reordered = !packet.getRexmitFlag();
        if (was_reordered)
        {
            HLOGC(qrlog.Debug, log << "received out-of-band packet %" << sequence);

            const int seqdiff = abs(CSeqNo::seqcmp(m_iRcvCurrSeqNo, packet.seqno()));
            enterCS(m_StatsLock);
            m_stats.traceReorderDistance = max(seqdiff, m_stats.traceReorderDistance);
            leaveCS(m_StatsLock);
            if (seqdiff > m_iReorderTolerance)
            {
                const int new_tolerance = min(seqdiff, m_config.iMaxReorderTolerance);
                HLOGC(qrlog.Debug, log << "Belated by " << seqdiff << " seqs - Reorder tolerance "
                        << (new_tolerance == m_iReorderTolerance ? "REMAINS with " : "increased to ") << new_tolerance);
                m_iReorderTolerance = new_tolerance;
                has_increased_tolerance =
                    true; // Yes, even if reorder tolerance is already at maximum - this prevents decreasing tolerance.
            }
        }
        else
        {
            HLOGC(qrlog.Debug, log << CONID() << "received reXmitted packet seq=" << sequence);
        }
    }
    else
    {
        HLOGC(qrlog.Debug, log << "received reXmitted or belated packet seq " << sequence << " (distinction not supported by peer)");
    }

    // Don't do anything if "belated loss report" feature is not used.
    // In that case the FreshLoss list isn't being filled in at all, the
    // loss report is sent directly.
    // Note that this condition blocks two things being done in this function:
    // - remove given sequence from the fresh loss record
    //   (in this case it's empty anyway)
    // - decrease current reorder tolerance based on whether packets come in order
    //   (current reorder tolerance is 0 anyway)
    if (m_bPeerRexmitFlag == 0 || m_iReorderTolerance == 0)
        return;

    int had_ttl = 0;
    if (CRcvFreshLoss::removeOne((m_FreshLoss), sequence, (&had_ttl)))
    {
        HLOGC(qrlog.Debug, log << "sequence " << sequence << " removed from belated lossreport record");
    }

    if (was_reordered)
    {
        m_iConsecOrderedDelivery = 0;
        if (has_increased_tolerance)
        {
            m_iConsecEarlyDelivery = 0; // reset counter
        }
        else if (had_ttl > 2)
        {
            ++m_iConsecEarlyDelivery; // otherwise, and if it arrived quite earlier, increase counter
            HLOGC(qrlog.Debug, log << "... arrived at TTL " << had_ttl << " case " << m_iConsecEarlyDelivery);

            // After 10 consecutive
            if (m_iConsecEarlyDelivery >= 10)
            {
                m_iConsecEarlyDelivery = 0;
                if (m_iReorderTolerance > 0)
                {
                    m_iReorderTolerance--;
                    enterCS(m_StatsLock);
                    m_stats.traceReorderDistance--;
                    leaveCS(m_StatsLock);
                    HLOGC(qrlog.Debug, log << "... reached " << m_iConsecEarlyDelivery
                            << " times - decreasing tolerance to " << m_iReorderTolerance);
                }
            }
        }
        // If hasn't increased tolerance, but the packet appeared at TTL less than 2, do nothing.
    }
}

void srt::CUDT::dropFromLossLists(int32_t from, int32_t to)
{
    ScopedLock lg(m_RcvLossLock);

    IF_HEAVY_LOGGING(bool autodetected = false);
    int32_t begin SRT_ATR_UNUSED;
    if (from == SRT_SEQNO_NONE)
    {
        begin = m_pRcvLossList->removeUpTo(to);
        IF_HEAVY_LOGGING(autodetected = true);
    }
    else
    {
        begin = from;
        m_pRcvLossList->remove(from, to);
    }

#if ENABLE_HEAVY_LOGGING
    ostringstream range;
    if (begin == SRT_SEQNO_NONE)
    {
        range << "no";
    }
    else
    {
        int off = CSeqNo::seqoff(begin, to);
        if (off < 0)
        {
            range << "WEIRD NUMBER OF";
        }
        else
        {
            range << (off + 1);
        }
    }

    static const char* const beginwhere[2] = {"explicit", "detected"};

    const char* const reqtype = (from == SRT_SEQNO_NONE) ? "TLPKTDROP" : "DROPREQ";

    HLOGC(qrlog.Debug, log << CONID() << "DROP PER " << reqtype << " %" << begin
            << "[" << beginwhere[1*autodetected] << "]-" << to << " ("
            << range.str() << " packets)");
#endif

    if (m_bPeerRexmitFlag == 0 || m_iReorderTolerance == 0)
        return;

    // All code below concerns only "belated lossreport" feature.

    // It's highly unlikely that this is waiting to send a belated UMSG_LOSSREPORT,
    // so treat it rather as a sanity check.

    // It's enough to check if the first element of the list starts with a sequence older than 'to'.
    // If not, just do nothing.

    size_t delete_index = 0;
    for (size_t i = 0; i < m_FreshLoss.size(); ++i)
    {
        CRcvFreshLoss::Emod result = m_FreshLoss[i].revoke(from, to);
        switch (result)
        {
        case CRcvFreshLoss::DELETE:
            delete_index = i + 1; // PAST THE END
            continue;             // There may be further ranges that are included in this one, so check on.

        case CRcvFreshLoss::NONE:
        case CRcvFreshLoss::STRIPPED:
            break; // THIS BREAKS ONLY 'switch', not 'for'!

        case CRcvFreshLoss::SPLIT:; // This function never returns it. It's only a compiler shut-up.
        }

        break; // Now this breaks also FOR.
    }

    m_FreshLoss.erase(m_FreshLoss.begin(),
                      m_FreshLoss.begin() + delete_index); // with delete_index == 0 will do nothing
}

// This function, as the name states, should bake a new cookie.
int32_t srt::CUDT::bake(const sockaddr_any& addr, int32_t current_cookie, int correction)
{
    static unsigned int distractor = 0;
    unsigned int        rollover   = distractor + 10;

    for (;;)
    {
        // SYN cookie
        char clienthost[NI_MAXHOST];
        char clientport[NI_MAXSERV];
        getnameinfo(addr.get(),
                    addr.size(),
                    clienthost,
                    sizeof(clienthost),
                    clientport,
                    sizeof(clientport),
                    NI_NUMERICHOST | NI_NUMERICSERV);
        time_point start_time = m_stats.tsStartTime;
        int64_t timestamp = (count_microseconds(steady_clock::now() - start_time) / 60000000) + distractor +
                            correction; // secret changes every one minute
        stringstream cookiestr;
        cookiestr << clienthost << ":" << clientport << ":" << timestamp;
        union {
            unsigned char cookie[16];
            int32_t       cookie_val;
        };
        CMD5::compute(cookiestr.str().c_str(), cookie);

        if (cookie_val != current_cookie)
            return cookie_val;

        ++distractor;

        // This is just to make the loop formally breakable,
        // but this is virtually impossible to happen.
        if (distractor == rollover)
            return cookie_val;
    }
}

// XXX This is quite a mystery, why this function has a return value
// and what the purpose for it was. There's just one call of this
// function in the whole code and in that call the return value is
// ignored. Actually this call happens in the CRcvQueue::worker thread,
// where it makes a response for incoming UDP packet that might be
// a connection request. Should any error occur in this process, there
// is no way to "report error" that happened here. Basing on that
// these values in original UDT code were quite like the values
// for m_iReqType, they have been changed to URQ_* symbols, which
// may mean that the intent for the return value was to send this
// value back as a control packet back to the connector.
//
// This function is run when the CRcvQueue object is reading packets
// from the multiplexer (@c CRcvQueue::worker_RetrieveUnit) and the
// target socket ID is 0.
//
// XXX Make this function return EConnectStatus enum type (extend if needed),
// and this will be directly passed to the caller.

// [[using locked(m_pRcvQueue->m_LSLock)]];
int srt::CUDT::processConnectRequest(const sockaddr_any& addr, CPacket& packet)
{
    // XXX ASSUMPTIONS:
    // [[using assert(packet.id() == 0)]]

    HLOGC(cnlog.Debug, log << CONID() << "processConnectRequest: received a connection request");

    if (m_bClosing)
    {
        m_RejectReason = SRT_REJ_CLOSE;
        HLOGC(cnlog.Debug, log << CONID() << "processConnectRequest: ... NOT. Rejecting because closing.");
        return m_RejectReason;
    }

    /*
     * Closing a listening socket only set bBroken
     * If a connect packet is received while closing it gets through
     * processing and crashes later.
     */
    if (m_bBroken)
    {
        m_RejectReason = SRT_REJ_CLOSE;
        HLOGC(cnlog.Debug, log << CONID() << "processConnectRequest: ... NOT. Rejecting because broken.");
        return m_RejectReason;
    }
    // When CHandShake::m_iContentSize is used in log, the file fails to link!
    size_t exp_len = CHandShake::m_iContentSize;

    // NOTE!!! Old version of SRT code checks if the size of the HS packet
    // is EQUAL to the above CHandShake::m_iContentSize.

    // Changed to < exp_len because we actually need that the packet
    // be at least of a size for handshake, although it may contain
    // more data, depending on what's inside.
    if (packet.getLength() < exp_len)
    {
        m_RejectReason = SRT_REJ_ROGUE;
        HLOGC(cnlog.Debug,
              log << CONID() << "processConnectRequest: ... NOT. Wrong size: " << packet.getLength()
                  << " (expected: " << exp_len << ")");
        return m_RejectReason;
    }

    // Dunno why the original UDT4 code only MUCH LATER was checking if the packet was UMSG_HANDSHAKE.
    // It doesn't seem to make sense to deserialize it into the handshake structure if we are not
    // sure that the packet contains the handshake at all!
    if (!packet.isControl(UMSG_HANDSHAKE))
    {
        m_RejectReason = SRT_REJ_ROGUE;
        LOGC(cnlog.Error,
             log << CONID() << "processConnectRequest: the packet received as handshake is not a handshake message");
        return m_RejectReason;
    }

    CHandShake hs;
    hs.load_from(packet.m_pcData, packet.getLength());

    // XXX MOST LIKELY this hs should be now copied into m_ConnRes field, which holds
    // the handshake structure sent from the peer (no matter the role or mode).
    // This should simplify the createSrtHandshake() function which can this time
    // simply write the crafted handshake structure into m_ConnReq, which needs no
    // participation of the local handshake and passing it as a parameter through
    // newConnection() -> acceptAndRespond() -> createSrtHandshake(). This is also
    // required as a source of the peer's information used in processing in other
    // structures.

    int32_t cookie_val = bake(addr);

    HLOGC(cnlog.Debug, log << CONID() << "processConnectRequest: new cookie: " << hex << cookie_val);

    // Remember the incoming destination address here and use it as a source
    // address when responding. It's not possible to record this address yet
    // because this happens still in the frames of the listener socket. Only
    // when processing switches to the newly spawned accepted socket can the
    // address be recorded in its m_SourceAddr field.
    sockaddr_any use_source_addr = packet.udpDestAddr();

    // REQUEST:INDUCTION.
    // Set a cookie, a target ID, and send back the same as
    // RESPONSE:INDUCTION.
    if (hs.m_iReqType == URQ_INDUCTION)
    {
        HLOGC(cnlog.Debug,
              log << CONID() << "processConnectRequest: received type=induction, sending back with cookie+socket");

        // XXX That looks weird - the calculated md5 sum out of the given host/port/timestamp
        // is 16 bytes long, but CHandShake::m_iCookie has 4 bytes. This then effectively copies
        // only the first 4 bytes. Moreover, it's dangerous on some platforms because the char
        // array need not be aligned to int32_t - changed to union in a hope that using int32_t
        // inside a union will enforce whole union to be aligned to int32_t.
        hs.m_iCookie = cookie_val;
        packet.set_id(hs.m_iID);

        // Ok, now's the time. The listener sets here the version 5 handshake,
        // even though the request was 4. This is because the old client would
        // simply return THE SAME version, not even looking into it, giving the
        // listener false impression as if it supported version 5.
        //
        // If the caller was really HSv4, it will simply ignore the version 5 in INDUCTION;
        // it will respond with CONCLUSION, but with its own set version, which is version 4.
        //
        // If the caller was really HSv5, it will RECOGNIZE this version 5 in INDUCTION, so
        // it will respond with version 5 when sending CONCLUSION.

        hs.m_iVersion = HS_VERSION_SRT1;

        // Additionally, set this field to a MAGIC value. This field isn't used during INDUCTION
        // by HSv4 client, HSv5 client can use it to additionally verify that this is a HSv5 listener.
        // In this field we also advertise the PBKEYLEN value. When 0, it's considered not advertised.
        hs.m_iType = SrtHSRequest::wrapFlags(true /*put SRT_MAGIC_CODE in HSFLAGS*/, m_config.iSndCryptoKeyLen);
        bool whether SRT_ATR_UNUSED = m_config.iSndCryptoKeyLen != 0;
        HLOGC(cnlog.Debug,
              log << CONID() << "processConnectRequest: " << (whether ? "" : "NOT ")
                  << " Advertising PBKEYLEN - value = " << m_config.iSndCryptoKeyLen);

        size_t size = packet.getLength();
        hs.store_to((packet.m_pcData), (size));
        setPacketTS(packet, steady_clock::now());

        // Display the HS before sending it to peer
        HLOGC(cnlog.Debug, log << CONID() << "processConnectRequest: SENDING HS (i): " << hs.show());

        m_pSndQueue->sendto(addr, packet, use_source_addr);
        return SRT_REJ_UNKNOWN; // EXCEPTION: this is a "no-error" code.
    }

    // Otherwise this should be REQUEST:CONCLUSION.
    // Should then come with the correct cookie that was
    // set in the above INDUCTION, in the HS_VERSION_SRT1
    // should also contain extra data.

    if (!hs.valid())
    {
        LOGC(cnlog.Error, log << CONID() << "processConnectRequest: ROGUE HS RECEIVED. Rejecting");
        m_RejectReason = SRT_REJ_ROGUE;
        return SRT_REJ_ROGUE;
    }

    HLOGC(cnlog.Debug,
          log << CONID() << "processConnectRequest: received type=" << RequestTypeStr(hs.m_iReqType)
              << " - checking cookie...");
    if (hs.m_iCookie != cookie_val)
    {
        cookie_val = bake(addr, cookie_val, -1); // SHOULD generate an earlier, distracted cookie

        if (hs.m_iCookie != cookie_val)
        {
            m_RejectReason = SRT_REJ_RDVCOOKIE;
            HLOGC(cnlog.Debug, log << CONID() << "processConnectRequest: ...wrong cookie " << hex << cookie_val << ". Ignoring.");
            return m_RejectReason;
        }

        HLOGC(cnlog.Debug, log << CONID() << "processConnectRequest: ... correct (FIXED) cookie. Proceeding.");
    }
    else
    {
        HLOGC(cnlog.Debug, log << CONID() << "processConnectRequest: ... correct (ORIGINAL) cookie. Proceeding.");
    }

    SRTSOCKET id = hs.m_iID;

    // HANDSHAKE: The old client sees the version that does not match HS_VERSION_UDT4 (5).
    // In this case it will respond with URQ_ERROR_REJECT. Rest of the data are the same
    // as in the handshake request. When this message is received, the connector side should
    // switch itself to the version number HS_VERSION_UDT4 and continue the old way (that is,
    // continue sending URQ_INDUCTION, but this time with HS_VERSION_UDT4).

    bool accepted_hs = true;

    if (hs.m_iVersion == HS_VERSION_SRT1)
    {
        // No further check required.
        // The m_iType contains handshake extension flags.
    }
    else if (hs.m_iVersion == HS_VERSION_UDT4)
    {
        // In UDT, and so in older SRT version, the hs.m_iType field should contain
        // the socket type, although SRT only allowed this field to be UDT_DGRAM.
        // Older SRT version contained that value in a field, but now that this can
        // only contain UDT_DGRAM the field itself has been abandoned.
        // For the sake of any old client that reports version 4 handshake, interpret
        // this hs.m_iType field as a socket type and check if it's UDT_DGRAM.

        // Note that in HSv5 hs.m_iType contains extension flags.
        if (hs.m_iType != UDT_DGRAM)
        {
            m_RejectReason = SRT_REJ_ROGUE;
            accepted_hs    = false;
        }
    }
    else
    {
        // Unsupported version
        // (NOTE: This includes "version=0" which is a rejection flag).
        m_RejectReason = SRT_REJ_VERSION;
        accepted_hs    = false;
    }

    if (!accepted_hs)
    {
        HLOGC(cnlog.Debug,
              log << CONID() << "processConnectRequest: version/type mismatch. Sending REJECT code:" << m_RejectReason
                  << " MSG: " << srt_rejectreason_str(m_RejectReason));
        // mismatch, reject the request
        hs.m_iReqType = URQFailure(m_RejectReason);
        size_t size   = CHandShake::m_iContentSize;
        hs.store_to((packet.m_pcData), (size));
        packet.set_id(id);
        setPacketTS((packet), steady_clock::now());
        HLOGC(cnlog.Debug, log << CONID() << "processConnectRequest: SENDING HS (e): " << hs.show());
        m_pSndQueue->sendto(addr, packet, use_source_addr);
    }
    else
    {
        // IMPORTANT!!!
        // If the newConnection() detects there is already a socket connection associated with the remote peer,
        // it returns the socket via `acpu`, and the `result` returned is 0.
        // Else if a new connection is successfully created, the conclusion handshake response
        // is sent by the function itself (it calls the acceptAndRespond(..)), the `acpu` remains null, the `result` is 1.
        int error  = SRT_REJ_UNKNOWN;
        CUDT* acpu = NULL;
        int result = uglobal().newConnection(m_SocketID, addr, packet, (hs), (error), (acpu));

        // This is listener - m_RejectReason need not be set
        // because listener has no functionality of giving the app
        // insight into rejected callers.

        // --->
        //        (global.) CUDTUnited::updateListenerMux
        //        (new Socket.) CUDT::acceptAndRespond
        if (result == -1)
        {
            hs.m_iReqType = URQFailure(error);
            LOGC(cnlog.Warn, log << "processConnectRequest: rsp(REJECT): " << hs.m_iReqType << " - " << srt_rejectreason_str(error));
        }

        // The `acpu` not NULL means connection exists, the `result` should be 0. It is not checked here though.
        // The `newConnection(..)` only sends response for newly created connection.
        // The connection already exists (no new connection has been created, no response sent).
        // Send the conclusion response manually here in case the peer has missed the first one.
        // The value  `result` here should be 0.
        if (acpu)
        {
            // This is an existing connection, so the handshake is only needed
            // because of the rule that every handshake request must be covered
            // by the handshake response. It wouldn't be good to call interpretSrtHandshake
            // here because the data from the handshake have been already interpreted
            // and recorded. We just need to craft a response.
            HLOGC(cnlog.Debug,
                  log << CONID() << "processConnectRequest: sending REPEATED handshake response req="
                      << RequestTypeStr(hs.m_iReqType));

            // Rewrite already updated previously data in acceptAndRespond
            acpu->rewriteHandshakeData(acpu->m_PeerAddr, (hs));

            uint32_t kmdata[SRTDATA_MAXSIZE];
            size_t   kmdatasize = SRTDATA_MAXSIZE;
            EConnectStatus conn = CONN_ACCEPT;

            if (hs.m_iVersion >= HS_VERSION_SRT1)
            {
                // Always attach extension.
                hs.m_extension = true;
                conn = acpu->craftKmResponse((kmdata), (kmdatasize));
            }
            else
            {
                kmdatasize = 0;
            }

            if (conn != CONN_ACCEPT)
                return conn;

            packet.setLength(m_iMaxSRTPayloadSize);
            if (!acpu->createSrtHandshake(SRT_CMD_HSRSP, SRT_CMD_KMRSP,
                        kmdata, kmdatasize,
                        (packet), (hs)))
            {
                HLOGC(cnlog.Debug,
                      log << CONID() << "processConnectRequest: rejecting due to problems in createSrtHandshake.");
                result        = -1; // enforce fallthrough for the below condition!
                hs.m_iReqType = URQFailure(m_RejectReason == SRT_REJ_UNKNOWN ? int(SRT_REJ_IPE) : m_RejectReason.load());
            }
            else
            {
                // Send the crafted handshake
                HLOGC(cnlog.Debug, log << CONID() << "processConnectRequest: SENDING (repeated) HS (a): " << hs.show());
                acpu->addressAndSend((packet));
            }
        }

        if (result == 1)
        {
            // BUG! There is no need to update write-readiness on the listener socket once new connection is accepted.
            // Only read-readiness has to be updated, but it is done so in the newConnection(..) function.
            // See PR #1831 and issue #1667.
            HLOGC(cnlog.Debug,
                  log << CONID() << "processConnectRequest: accepted connection, updating epoll to write-ready");

            // New connection has been accepted or an existing one has been found. Update epoll write-readiness.
            // a new connection has been created, enable epoll for write
            // Note: not using SRT_EPOLL_CONNECT symbol because this is a procedure
            // executed for the accepted socket.
            uglobal().m_EPoll.update_events(m_SocketID, m_sPollID, SRT_EPOLL_OUT, true);
        }
        else if (result == -1)
        {
            // The new connection failed
            // or the connection already existed, but manually sending the HS response above has failed.
            // HSv4: Send the SHUTDOWN message to the peer (see PR #2010) in order to disallow the peer to connect.
            //       The HSv4 clients do not interpret the error handshake response correctly.
            // HSv5: Send a handshake with an error code (hs.m_iReqType set earlier) to the peer.
            if (hs.m_iVersion < HS_VERSION_SRT1)
            {
                HLOGC(cnlog.Debug, log << CONID() << "processConnectRequest: HSv4 caller, sending SHUTDOWN after rejection with "
                        << RequestTypeStr(hs.m_iReqType));
                CPacket rsp;
                setPacketTS((rsp), steady_clock::now());
                rsp.pack(UMSG_SHUTDOWN);
                rsp.set_id(m_PeerID);
                m_pSndQueue->sendto(addr, rsp, use_source_addr);
            }
            else
            {
                HLOGC(cnlog.Debug,
                        log << CONID() << "processConnectRequest: sending ABNORMAL handshake info req="
                        << RequestTypeStr(hs.m_iReqType));
                size_t size = CHandShake::m_iContentSize;
                hs.store_to((packet.m_pcData), (size));
                packet.setLength(size);
                packet.set_id(id);
                setPacketTS(packet, steady_clock::now());
                HLOGC(cnlog.Debug, log << CONID() << "processConnectRequest: SENDING HS (a): " << hs.show());
                m_pSndQueue->sendto(addr, packet, use_source_addr);
            }
        }
    }
    LOGC(cnlog.Debug, log << CONID() << "listen ret: " << hs.m_iReqType << " - " << RequestTypeStr(hs.m_iReqType));

    return RejectReasonForURQ(hs.m_iReqType);
}

void srt::CUDT::addLossRecord(std::vector<int32_t> &lr, int32_t lo, int32_t hi)
{
    if (lo == hi)
        lr.push_back(lo);
    else
    {
        lr.push_back(lo | LOSSDATA_SEQNO_RANGE_FIRST);
        lr.push_back(hi);
    }
}

int srt::CUDT::checkACKTimer(const steady_clock::time_point &currtime)
{
    int because_decision = BECAUSE_NO_REASON;
    if (currtime > m_tsNextACKTime.load()  // ACK time has come
                                  // OR the number of sent packets since last ACK has reached
                                  // the congctl-defined value of ACK Interval
                                  // (note that none of the builtin congctls defines ACK Interval)
        || (m_CongCtl->ACKMaxPackets() > 0 && m_iPktCount >= m_CongCtl->ACKMaxPackets()))
    {
        // ACK timer expired or ACK interval is reached
        sendCtrl(UMSG_ACK);

        const steady_clock::duration ack_interval = m_CongCtl->ACKTimeout_us() > 0
            ? microseconds_from(m_CongCtl->ACKTimeout_us())
            : m_tdACKInterval;
        m_tsNextACKTime.store(currtime + ack_interval);

        m_iPktCount      = 0;
        m_iLightACKCount = 1;
        because_decision = BECAUSE_ACK;
    }

    // Or the transfer rate is so high that the number of packets
    // have reached the value of SelfClockInterval * LightACKCount before
    // the time has come according to m_tsNextACKTime. In this case a "lite ACK"
    // is sent, which doesn't contain statistical data and nothing more
    // than just the ACK number. The "fat ACK" packets will be still sent
    // normally according to the timely rules.
    else if (m_iPktCount >= SELF_CLOCK_INTERVAL * m_iLightACKCount)
    {
        // send a "light" ACK
        sendCtrl(UMSG_ACK, NULL, NULL, SEND_LITE_ACK);
        ++m_iLightACKCount;
        because_decision = BECAUSE_LITEACK;
    }

    return because_decision;
}

int srt::CUDT::checkNAKTimer(const steady_clock::time_point& currtime)
{
    // XXX The problem with working NAKREPORT with SRT_ARQ_ONREQ
    // is not that it would be inappropriate, but because it's not
    // implemented. The reason for it is that the structure of the
    // loss list container (m_pRcvLossList) is such that it is expected
    // that the loss records are ordered by sequence numbers (so
    // that two ranges sticking together are merged in place).
    // Unfortunately in case of SRT_ARQ_ONREQ losses must be recorded
    // as before, but they should not be reported, until confirmed
    // by the filter. By this reason they appear often out of order
    // and for adding them properly the loss list container wasn't
    // prepared. This then requires some more effort to implement.
    if (!m_config.bRcvNakReport || m_PktFilterRexmitLevel != SRT_ARQ_ALWAYS)
        return BECAUSE_NO_REASON;

    /*
     * m_config.bRcvNakReport enables NAK reports for SRT.
     * Retransmission based on timeout is bandwidth consuming,
     * not knowing what to retransmit when the only NAK sent by receiver is lost,
     * all packets past last ACK are retransmitted (rexmitMethod() == SRM_FASTREXMIT).
     */
    enterCS(m_RcvLossLock);
    const int loss_len = m_pRcvLossList->getLossLength();
    leaveCS(m_RcvLossLock);

    SRT_ASSERT(loss_len >= 0);
    int debug_decision = BECAUSE_NO_REASON;

    if (loss_len > 0)
    {
        if (currtime <= m_tsNextNAKTime.load())
            return BECAUSE_NO_REASON; // wait for next NAK time

        sendCtrl(UMSG_LOSSREPORT);
        debug_decision = BECAUSE_NAKREPORT;
    }

    m_tsNextNAKTime.store(currtime + m_tdNAKInterval);
    return debug_decision;
}

bool srt::CUDT::checkExpTimer(const steady_clock::time_point& currtime, int check_reason SRT_ATR_UNUSED)
{
    // VERY HEAVY LOGGING
#if ENABLE_HEAVY_LOGGING & 1
    static const char* const decisions [] = {
        "ACK",
        "LITE-ACK",
        "NAKREPORT"
    };

    string decision = "NOTHING";
    if (check_reason)
    {
        ostringstream decd;
        decision = "";
        for (int i = 0; i < LAST_BECAUSE_BIT; ++i)
        {
            int flag = 1 << i;
            if (check_reason & flag)
                decd << decisions[i] << " ";
        }
        decision = decd.str();
    }
    HLOGC(xtlog.Debug, log << CONID() << "checkTimer: ACTIVITIES PERFORMED: " << decision);
#endif

    // In UDT the m_bUserDefinedRTO and m_iRTO were in CCC class.
    // There's nothing in the original code that alters these values.

    steady_clock::time_point next_exp_time;
    if (m_CongCtl->RTO())
    {
        next_exp_time = m_tsLastRspTime.load() + microseconds_from(m_CongCtl->RTO());
    }
    else
    {
        steady_clock::duration exp_timeout =
            microseconds_from(m_iEXPCount * (m_iSRTT + 4 * m_iRTTVar) + COMM_SYN_INTERVAL_US);
        if (exp_timeout < (m_iEXPCount * m_tdMinExpInterval))
            exp_timeout = m_iEXPCount * m_tdMinExpInterval;
        next_exp_time = m_tsLastRspTime.load() + exp_timeout;
    }

    if (currtime <= next_exp_time && !m_bBreakAsUnstable)
        return false;

    // ms -> us
    const int PEER_IDLE_TMO_US = m_config.iPeerIdleTimeout_ms * 1000;
    // Haven't received any information from the peer, is it dead?!
    // timeout: at least 16 expirations and must be greater than 5 seconds
    time_point last_rsp_time = m_tsLastRspTime.load();
    if (m_bBreakAsUnstable || ((m_iEXPCount > COMM_RESPONSE_MAX_EXP) &&
        (currtime - last_rsp_time > microseconds_from(PEER_IDLE_TMO_US))))
    {
        //
        // Connection is broken.
        // UDT does not signal any information about this instead of to stop quietly.
        // Application will detect this when it calls any UDT methods next time.
        //
        HLOGC(xtlog.Debug,
              log << CONID() << "CONNECTION EXPIRED after " << FormatDuration<DUNIT_MS>(currtime - last_rsp_time) << " - BREAKING");
        m_bClosing       = true;
        m_bBroken        = true;
        m_iBrokenCounter = 30;

        // update snd U list to remove this socket
        m_pSndQueue->m_pSndUList->update(this, CSndUList::DO_RESCHEDULE);

        updateBrokenConnection();
        completeBrokenConnectionDependencies(SRT_ECONNLOST); // LOCKS!

        return true;
    }

    HLOGC(xtlog.Debug,
          log << CONID() << "EXP TIMER: count=" << m_iEXPCount << "/" << (+COMM_RESPONSE_MAX_EXP)
              << " elapsed=" << (count_microseconds(currtime - last_rsp_time)) << "/" << (+PEER_IDLE_TMO_US) << "us");

    ++m_iEXPCount;

    /*
     * (keepalive fix)
     * duB:
     * It seems there is confusion of the direction of the Response here.
     * lastRspTime is supposed to be when receiving (data/ctrl) from peer
     * as shown in processCtrl and processData,
     * Here we set because we sent something?
     *
     * Disabling this code that prevent quick reconnection when peer disappear
     */
    // Reset last response time since we've just sent a heart-beat.
    // (fixed) m_tsLastRspTime = currtime_tk;

    return false;
}

void srt::CUDT::checkRexmitTimer(const steady_clock::time_point& currtime)
{
    // Check if HSv4 should be retransmitted, and if KM_REQ should be resent if the side is INITIATOR.
    checkSndTimers();

    // There are two algorithms of blind packet retransmission: LATEREXMIT and FASTREXMIT.
    //
    // LATEREXMIT is only used with FileCC.
    // The RTO is triggered when some time has passed since the last ACK from
    // the receiver, while there is still some unacknowledged data in the sender's buffer,
    // and the loss list is empty at the moment of RTO (nothing to retransmit yet).
    //
    // FASTREXMIT is only used with LiveCC.
    // The RTO is triggered if the receiver is not configured to send periodic NAK reports,
    // when some time has passed since the last ACK from the receiver,
    // while there is still some unacknowledged data in the sender's buffer.
    //
    // In case the above conditions are met, the unacknowledged packets
    // in the sender's buffer will be added to the SND loss list and retransmitted.
    //

    {
        ScopedLock ack_lock(m_RecvAckLock);
        const uint64_t rtt_syn = (m_iSRTT + 4 * m_iRTTVar + 2 * COMM_SYN_INTERVAL_US);
        const uint64_t exp_int_us = (m_iReXmitCount * rtt_syn + COMM_SYN_INTERVAL_US);

        if (currtime <= (m_tsLastRspAckTime + microseconds_from(exp_int_us)))
            return;
    }

    // If there is no unacknowledged data in the sending buffer,
    // then there is nothing to retransmit.
    if (m_pSndBuffer->getCurrBufSize() <= 0)
        return;

    const bool is_laterexmit = m_CongCtl->rexmitMethod() == SrtCongestion::SRM_LATEREXMIT; // FileCC
    const bool is_fastrexmit = m_CongCtl->rexmitMethod() == SrtCongestion::SRM_FASTREXMIT; // LiveCC

    // If the receiver will send periodic NAK reports, then FASTREXMIT (live) is inactive.
    // TODO: Probably some method of "blind rexmit" MUST BE DONE, when TLPKTDROP is off.
    if (is_fastrexmit && m_bPeerNakReport)
        return;

    // Schedule a retransmission IF:
    // - there are packets in flight (getFlightSpan() > 0);
    // - in case of LATEREXMIT (File Mode): the sender loss list is empty
    //   (the receiver didn't send any LOSSREPORT, or LOSSREPORT was lost on track).
    // - in case of FASTREXMIT (Live Mode): the RTO (rtt_syn) was triggered, therefore
    //   schedule unacknowledged packets for retransmission regardless of the loss list emptiness.
    if (getFlightSpan() > 0 && (!is_laterexmit || m_pSndLossList->getLossLength() == 0))
    {
        // Sender: Insert all the packets sent after last received acknowledgement into the sender loss list.
        ScopedLock acklock(m_RecvAckLock); // Protect packet retransmission
        // Resend all unacknowledged packets on timeout, but only if there is no packet in the loss list
        const int32_t csn = m_iSndCurrSeqNo;
        const int     num = m_pSndLossList->insert(m_iSndLastAck, csn);
        if (num > 0)
        {
            enterCS(m_StatsLock);
            m_stats.sndr.lost.count(num);
            leaveCS(m_StatsLock);

            HLOGC(xtlog.Debug,
                  log << CONID() << "ENFORCED " << (is_laterexmit ? "LATEREXMIT" : "FASTREXMIT")
                      << " by ACK-TMOUT (scheduling): " << CSeqNo::incseq(m_iSndLastAck) << "-" << csn << " ("
                      << CSeqNo::seqoff(m_iSndLastAck, csn) << " packets)");
        }
    }

    ++m_iReXmitCount;

    const ECheckTimerStage stage = is_fastrexmit ? TEV_CHT_FASTREXMIT : TEV_CHT_REXMIT;
    updateCC(TEV_CHECKTIMER, EventVariant(stage));

    // schedule sending if not scheduled already
    m_pSndQueue->m_pSndUList->update(this, CSndUList::DONT_RESCHEDULE);
}

void srt::CUDT::checkTimers()
{
    // update CC parameters
    updateCC(TEV_CHECKTIMER, EventVariant(TEV_CHT_INIT));

    const steady_clock::time_point currtime = steady_clock::now();

    // This is a very heavy log, unblock only for temporary debugging!
#if 0
    HLOGC(xtlog.Debug, log << CONID() << "checkTimers: nextacktime=" << FormatTime(m_tsNextACKTime)
        << " AckInterval=" << m_iACKInterval
        << " pkt-count=" << m_iPktCount << " liteack-count=" << m_iLightACKCount);
#endif

    // Check if it is time to send ACK
    int debug_decision = checkACKTimer(currtime);

    // Check if it is time to send a loss report
    debug_decision |= checkNAKTimer(currtime);

    // Check if the connection is expired
    if (checkExpTimer(currtime, debug_decision))
        return;

    // Check if FAST or LATE packet retransmission is required
    checkRexmitTimer(currtime);

    if (currtime > m_tsLastSndTime.load() + microseconds_from(COMM_KEEPALIVE_PERIOD_US))
    {
        sendCtrl(UMSG_KEEPALIVE);
#if ENABLE_BONDING
        if (m_parent->m_GroupOf)
        {
            SharedLock glock (uglobal().m_GlobControlLock);
            if (m_parent->m_GroupOf)
            {
                // Pass socket ID because it's about changing group socket data
                m_parent->m_GroupOf->internalKeepalive(m_parent->m_GroupMemberData);
                // NOTE: GroupLock is unnecessary here because the only data read and
                // modified is the target of the iterator from m_GroupMemberData. The
                // iterator will be valid regardless of any container modifications.
            }
        }
#endif
        HLOGP(xtlog.Debug, "KEEPALIVE");
    }
}

void srt::CUDT::updateBrokenConnection()
{
    HLOGC(smlog.Debug, log << "updateBrokenConnection: setting closing=true and taking out epoll events");
    m_bClosing = true;
    releaseSynch();
    // app can call any UDT API to learn the connection_broken error
    uglobal().m_EPoll.update_events(m_SocketID, m_sPollID, SRT_EPOLL_IN | SRT_EPOLL_OUT | SRT_EPOLL_ERR, true);
    CGlobEvent::triggerEvent();
}

void srt::CUDT::completeBrokenConnectionDependencies(int errorcode)
{
    int token = -1;

#if ENABLE_BONDING
    bool pending_broken = false;
    {
        SharedLock guard_group_existence (uglobal().m_GlobControlLock);
        if (m_parent->m_GroupOf)
        {
            token = m_parent->m_GroupMemberData->token;
            if (m_parent->m_GroupMemberData->sndstate == SRT_GST_PENDING)
            {
                HLOGC(gmlog.Debug, log << CONID() << "updateBrokenConnection: a pending link was broken - will be removed");
                pending_broken = true;
            }
            else
            {
                HLOGC(gmlog.Debug,
                      log << CONID() << "updateBrokenConnection: state="
                          << CUDTGroup::StateStr(m_parent->m_GroupMemberData->sndstate)
                          << " a used link was broken - not closing automatically");
            }

            m_parent->m_GroupMemberData->sndstate = SRT_GST_BROKEN;
            m_parent->m_GroupMemberData->rcvstate = SRT_GST_BROKEN;
        }
    }
#endif

    if (m_cbConnectHook)
    {
        CALLBACK_CALL(m_cbConnectHook, m_SocketID, errorcode, m_PeerAddr.get(), token);
    }

#if ENABLE_BONDING
    {
        // Lock GlobControlLock in order to make sure that
        // the state if the socket having the group and the
        // existence of the group will not be changed during
        // the operation. The attempt of group deletion will
        // have to wait until this operation completes.
        ExclusiveLock lock(uglobal().m_GlobControlLock);
        CUDTGroup* pg = m_parent->m_GroupOf;
        if (pg)
        {
            // Bound to one call because this requires locking
            pg->updateFailedLink();
        }
        // Sockets that never succeeded to connect must be deleted
        // explicitly, otherwise they will never be deleted. OTOH
        // the socket can be on the path of deletion already, so
        // this only makes sure that the socket will be deleted,
        // one way or another.
        if (pending_broken)
        {
            // XXX This somehow can cause a deadlock
            // uglobal()->close(m_parent);
            LOGC(smlog.Debug, log << "updateBrokenConnection...: BROKEN SOCKET @" << m_SocketID << " - CLOSING, to be removed from group.");
            m_parent->setBrokenClosed();
        }
    }

#endif
}

void srt::CUDT::addEPoll(const int eid)
{
    enterCS(uglobal().m_EPoll.m_EPollLock);
    m_sPollID.insert(eid);
    leaveCS(uglobal().m_EPoll.m_EPollLock);

    if (!stillConnected())
        return;

    enterCS(m_RecvLock);
    if (isRcvBufferReady())
    {
        uglobal().m_EPoll.update_events(m_SocketID, m_sPollID, SRT_EPOLL_IN, true);
    }
    leaveCS(m_RecvLock);

    if (m_config.iSndBufSize > m_pSndBuffer->getCurrBufSize())
    {
        uglobal().m_EPoll.update_events(m_SocketID, m_sPollID, SRT_EPOLL_OUT, true);
    }
}

void srt::CUDT::removeEPollEvents(const int eid)
{
    // clear IO events notifications;
    // since this happens after the epoll ID has been removed, they cannot be set again
    set<int> remove;
    remove.insert(eid);
    uglobal().m_EPoll.update_events(m_SocketID, remove, SRT_EPOLL_IN | SRT_EPOLL_OUT, false);
}

void srt::CUDT::removeEPollID(const int eid)
{
    enterCS(uglobal().m_EPoll.m_EPollLock);
    m_sPollID.erase(eid);
    leaveCS(uglobal().m_EPoll.m_EPollLock);
}

void srt::CUDT::ConnectSignal(ETransmissionEvent evt, EventSlot sl)
{
    if (evt >= TEV_E_SIZE)
        return; // sanity check

    m_Slots[evt].push_back(sl);
}

void srt::CUDT::DisconnectSignal(ETransmissionEvent evt)
{
    if (evt >= TEV_E_SIZE)
        return; // sanity check

    m_Slots[evt].clear();
}

void srt::CUDT::EmitSignal(ETransmissionEvent tev, EventVariant var)
{
    for (std::vector<EventSlot>::iterator i = m_Slots[tev].begin(); i != m_Slots[tev].end(); ++i)
    {
        i->emit(tev, var);
    }
}

int srt::CUDT::getsndbuffer(SRTSOCKET u, size_t *blocks, size_t *bytes)
{
    CUDTSocket *s = uglobal().locateSocket(u);
    if (!s)
        return -1;

    CSndBuffer *b = s->core().m_pSndBuffer;

    if (!b)
        return -1;

    int bytecount, timespan;
    int count = b->getCurrBufSize((bytecount), (timespan));

    if (blocks)
        *blocks = count;

    if (bytes)
        *bytes = bytecount;

    return std::abs(timespan);
}

int srt::CUDT::rejectReason(SRTSOCKET u)
{
    CUDTSocket* s = uglobal().locateSocket(u);
    if (!s)
        return SRT_REJ_UNKNOWN;

    return s->core().m_RejectReason;
}

int srt::CUDT::rejectReason(SRTSOCKET u, int value)
{
    CUDTSocket* s = uglobal().locateSocket(u);
    if (!s)
        return APIError(MJ_NOTSUP, MN_SIDINVAL);

    if (value < SRT_REJC_PREDEFINED)
        return APIError(MJ_NOTSUP, MN_INVAL);

    s->core().m_RejectReason = value;
    return 0;
}

int64_t srt::CUDT::socketStartTime(SRTSOCKET u)
{
    CUDTSocket* s = uglobal().locateSocket(u);
    if (!s)
        return APIError(MJ_NOTSUP, MN_SIDINVAL);

<<<<<<< HEAD
    return count_microseconds(s->core().socketStartTime().time_since_epoch());
=======
    const time_point& start_time = s->core().m_stats.tsStartTime;
    return count_microseconds(start_time.time_since_epoch());
>>>>>>> 10dfc821
}

bool srt::CUDT::runAcceptHook(CUDT *acore, const sockaddr* peer, const CHandShake& hs, const CPacket& hspkt)
{
    // Prepare the information for the hook.

    // We need streamid.
    char target[CSrtConfig::MAX_SID_LENGTH + 1];
    memset((target), 0, CSrtConfig::MAX_SID_LENGTH + 1);

    // Just for a case, check the length.
    // This wasn't done before, and we could risk memory crash.
    // In case of error, this will remain unset and the empty
    // string will be passed as streamid.

    int ext_flags = SrtHSRequest::SRT_HSTYPE_HSFLAGS::unwrap(hs.m_iType);

#if ENABLE_BONDING
    bool have_group = false;
    SRT_GROUP_TYPE gt = SRT_GTYPE_UNDEFINED;
#endif

    // This tests if there are any extensions.
    if (hspkt.getLength() > CHandShake::m_iContentSize + 4 && IsSet(ext_flags, CHandShake::HS_EXT_CONFIG))
    {
        uint32_t *begin = reinterpret_cast<uint32_t *>(hspkt.m_pcData + CHandShake::m_iContentSize);
        size_t    size  = hspkt.getLength() - CHandShake::m_iContentSize; // Due to previous cond check we grant it's >0
        uint32_t *next  = 0;
        size_t    length   = size / sizeof(uint32_t);
        size_t    blocklen = 0;

        for (;;) // ONE SHOT, but continuable loop
        {
            int cmd = FindExtensionBlock(begin, length, (blocklen), (next));

            const size_t bytelen = blocklen * sizeof(uint32_t);

            if (cmd == SRT_CMD_SID)
            {
                if (!bytelen || bytelen > CSrtConfig::MAX_SID_LENGTH)
                {
                    LOGC(cnlog.Error,
                         log << CONID() << "interpretSrtHandshake: STREAMID length " << bytelen << " is 0 or > "
                             << +CSrtConfig::MAX_SID_LENGTH << " - PROTOCOL ERROR, REJECTING");
                    return false;
                }
                // See comment at CUDT::interpretSrtHandshake().
                memcpy((target), begin + 1, bytelen);

                // Un-swap on big endian machines
                ItoHLA(((uint32_t *)target), (uint32_t *)target, blocklen);
            }
#if ENABLE_BONDING
            else if (cmd == SRT_CMD_GROUP)
            {
                uint32_t* groupdata = begin + 1;
                have_group = true; // Even if parse error happes
                if (bytelen / sizeof(int32_t) >= GRPD_E_SIZE)
                {
                    uint32_t gd = groupdata[GRPD_GROUPDATA];
                    gt = SRT_GROUP_TYPE(SrtHSRequest::HS_GROUP_TYPE::unwrap(gd));
                }
            }
#endif
            else if (cmd == SRT_CMD_NONE)
            {
                // End of blocks
                break;
            }

            // Any other kind of message extracted. Search on.
            if (!NextExtensionBlock((begin), next, (length)))
                break;
        }
    }

#if ENABLE_BONDING
    if (have_group && acore->m_config.iGroupConnect == 0)
    {
        HLOGC(cnlog.Debug,
              log << CONID() << "runAcceptHook: REJECTING connection WITHOUT calling the hook - groups not allowed");
        return false;
    }

    // Update the groupconnect flag
    acore->m_config.iGroupConnect = have_group ? 1 : 0;
    acore->m_HSGroupType = gt;
#endif

    // Set the default value
    acore->m_RejectReason = SRT_REJX_FALLBACK;
    try
    {
        int result = CALLBACK_CALL(m_cbAcceptHook, acore->m_SocketID, hs.m_iVersion, peer, target);
        if (result == -1)
            return false;
    }
    catch (...)
    {
        LOGP(cnlog.Warn, "runAcceptHook: hook interrupted by exception");
        return false;
    }

    acore->m_RejectReason = SRT_REJ_UNKNOWN;
    return true;
}

void srt::CUDT::processKeepalive(const CPacket& ctrlpkt, const time_point& tsArrival)
{
    // Here can be handled some protocol definition
    // for extra data sent through keepalive.

#if ENABLE_BONDING
    if (m_parent->m_GroupOf)
    {
        // Lock GlobControlLock in order to make sure that
        // the state of the socket having the group and the
        // existence of the group will not be changed during
        // the operation. The attempt of group deletion will
        // have to wait until this operation completes.
        ExclusiveLock lock(uglobal().m_GlobControlLock);
        CUDTGroup* pg = m_parent->m_GroupOf;
        if (pg)
        {
            // Whether anything is to be done with this socket
            // about the fact that keepalive arrived, let the
            // group handle it
            pg->processKeepalive(m_parent->m_GroupMemberData);
        }
    }
#endif

    ScopedLock lck(m_RcvBufferLock);
    m_pRcvBuffer->updateTsbPdTimeBase(ctrlpkt.getMsgTimeStamp());
    if (m_config.bDriftTracer)
        m_pRcvBuffer->addRcvTsbPdDriftSample(ctrlpkt.getMsgTimeStamp(), tsArrival, -1);
}<|MERGE_RESOLUTION|>--- conflicted
+++ resolved
@@ -12010,12 +12010,7 @@
     if (!s)
         return APIError(MJ_NOTSUP, MN_SIDINVAL);
 
-<<<<<<< HEAD
     return count_microseconds(s->core().socketStartTime().time_since_epoch());
-=======
-    const time_point& start_time = s->core().m_stats.tsStartTime;
-    return count_microseconds(start_time.time_since_epoch());
->>>>>>> 10dfc821
 }
 
 bool srt::CUDT::runAcceptHook(CUDT *acore, const sockaddr* peer, const CHandShake& hs, const CPacket& hspkt)
