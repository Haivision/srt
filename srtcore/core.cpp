--- conflicted
+++ resolved
@@ -1031,11 +1031,7 @@
     m_bListening = true;
 }
 
-<<<<<<< HEAD
-size_t CUDT::fillSrtHandshake(uint32_t *aw_srtdata, size_t srtlen, int msgtype, int hs_version)
-=======
 size_t srt::CUDT::fillSrtHandshake(uint32_t *aw_srtdata, size_t srtlen, int msgtype, int hs_version)
->>>>>>> 7a4f5e26
 {
     if (srtlen < SRT_HS_E_SIZE)
     {
@@ -1048,11 +1044,7 @@
 
     memset((aw_srtdata), 0, sizeof(uint32_t) * srtlen);
     /* Current version (1.x.x) SRT handshake */
-<<<<<<< HEAD
-    aw_srtdata[SRT_HS_VERSION] = m_lSrtVersion; /* Required version */
-=======
     aw_srtdata[SRT_HS_VERSION] = m_config.uSrtVersion; /* Required version */
->>>>>>> 7a4f5e26
     aw_srtdata[SRT_HS_FLAGS] |= SrtVersionCapabilities();
 
     switch (msgtype)
@@ -1067,11 +1059,7 @@
     }
 }
 
-<<<<<<< HEAD
-size_t CUDT::fillSrtHandshake_HSREQ(uint32_t *aw_srtdata, size_t /* srtlen - unused */, int hs_version)
-=======
 size_t srt::CUDT::fillSrtHandshake_HSREQ(uint32_t *aw_srtdata, size_t /* srtlen - unused */, int hs_version)
->>>>>>> 7a4f5e26
 {
     // INITIATOR sends HSREQ.
 
@@ -1115,11 +1103,7 @@
         }
     }
 
-<<<<<<< HEAD
-    if (m_bRcvNakReport)
-=======
     if (m_config.bRcvNakReport)
->>>>>>> 7a4f5e26
         aw_srtdata[SRT_HS_FLAGS] |= SRT_OPT_NAKREPORT;
 
     // I support SRT_OPT_REXMITFLG. Do you?
@@ -1127,30 +1111,18 @@
 
     // Declare the API used. The flag is set for "stream" API because
     // the older versions will never set this flag, but all old SRT versions use message API.
-<<<<<<< HEAD
-    if (!m_bMessageAPI)
-        aw_srtdata[SRT_HS_FLAGS] |= SRT_OPT_STREAM;
-
-    HLOGC(cnlog.Debug,
-          log << "HSREQ/snd: LATENCY[SND:" << SRT_HS_LATENCY_SND::unwrap(aw_srtdata[SRT_HS_LATENCY])
-=======
     if (!m_config.bMessageAPI)
         aw_srtdata[SRT_HS_FLAGS] |= SRT_OPT_STREAM;
 
     HLOGC(cnlog.Debug,
           log << CONID() << "HSREQ/snd: LATENCY[SND:" << SRT_HS_LATENCY_SND::unwrap(aw_srtdata[SRT_HS_LATENCY])
->>>>>>> 7a4f5e26
               << " RCV:" << SRT_HS_LATENCY_RCV::unwrap(aw_srtdata[SRT_HS_LATENCY]) << "] FLAGS["
               << SrtFlagString(aw_srtdata[SRT_HS_FLAGS]) << "]");
 
     return 3;
 }
 
-<<<<<<< HEAD
-size_t CUDT::fillSrtHandshake_HSRSP(uint32_t *aw_srtdata, size_t /* srtlen - unused */, int hs_version)
-=======
 size_t srt::CUDT::fillSrtHandshake_HSRSP(uint32_t *aw_srtdata, size_t /* srtlen - unused */, int hs_version)
->>>>>>> 7a4f5e26
 {
     // Setting m_tsRcvPeerStartTime is done in processSrtMsg_HSREQ(), so
     // this condition will be skipped only if this function is called without
@@ -1225,11 +1197,7 @@
          * Disabling TLPktDrop in the receiver SRT Handshake Reply prevents the sender
          * from enabling Too-Late Packet Drop.
          */
-<<<<<<< HEAD
-        if (m_lPeerSrtVersion <= SrtVersion(1, 0, 7))
-=======
         if (m_uPeerSrtVersion <= SrtVersion(1, 0, 7))
->>>>>>> 7a4f5e26
             aw_srtdata[SRT_HS_FLAGS] &= ~SRT_OPT_TLPKTDROP;
     }
 
@@ -1246,11 +1214,7 @@
         {
             // Request that the rexmit bit be used as a part of msgno.
             aw_srtdata[SRT_HS_FLAGS] |= SRT_OPT_REXMITFLG;
-<<<<<<< HEAD
-            HLOGF(cnlog.Debug, "HSRSP/snd: AGENT UNDERSTANDS REXMIT flag and PEER reported that it does, too.");
-=======
             HLOGP(cnlog.Debug, "HSRSP/snd: AGENT UNDERSTANDS REXMIT flag and PEER reported that it does, too.");
->>>>>>> 7a4f5e26
         }
     }
     else
@@ -1261,11 +1225,7 @@
     }
 
     HLOGC(cnlog.Debug,
-<<<<<<< HEAD
-          log << "HSRSP/snd: LATENCY[SND:" << SRT_HS_LATENCY_SND::unwrap(aw_srtdata[SRT_HS_LATENCY])
-=======
           log << CONID() << "HSRSP/snd: LATENCY[SND:" << SRT_HS_LATENCY_SND::unwrap(aw_srtdata[SRT_HS_LATENCY])
->>>>>>> 7a4f5e26
               << " RCV:" << SRT_HS_LATENCY_RCV::unwrap(aw_srtdata[SRT_HS_LATENCY]) << "] FLAGS["
               << SrtFlagString(aw_srtdata[SRT_HS_FLAGS]) << "]");
 
@@ -1702,11 +1662,7 @@
     // NOTE: so far, ra_size is m_iMaxSRTPayloadSize expressed in number of elements.
     // WILL BE CHANGED HERE.
     ra_size   = fillSrtHandshake((p + offset), total_ra_size - offset, srths_cmd, HS_VERSION_SRT1);
-<<<<<<< HEAD
-    *pcmdspec = HS_CMDSPEC_CMD::wrap(srths_cmd) | HS_CMDSPEC_SIZE::wrap(ra_size);
-=======
     *pcmdspec = HS_CMDSPEC_CMD::wrap(srths_cmd) | HS_CMDSPEC_SIZE::wrap((uint32_t) ra_size);
->>>>>>> 7a4f5e26
 
     HLOGC(cnlog.Debug,
           log << CONID() << "createSrtHandshake: after HSREQ: offset=" << offset << " HSREQ size=" << ra_size
@@ -4217,92 +4173,8 @@
     return CONN_ACCEPT;
 }
 
-<<<<<<< HEAD
-// This function should complete the data for KMX needed for an out-of-band
-// handshake response. Possibilities are:
-// - There's no KMX (including first responder's handshake in rendezvous). This writes 0 to w_kmdatasize.
-// - The encryption status is failure. Respond with fail code and w_kmdatasize = 1.
-// - The last KMX was successful. Respond with the original kmdata and their size in w_kmdatasize.
-EConnectStatus CUDT::craftKmResponse(uint32_t* aw_kmdata, size_t& w_kmdatasize)
-{
-    // If the last CONCLUSION message didn't contain the KMX extension, there's
-    // no key recorded yet, so it can't be extracted. Mark this w_kmdatasize empty though.
-    int hs_flags = SrtHSRequest::SRT_HSTYPE_HSFLAGS::unwrap(m_ConnRes.m_iType);
-    if (IsSet(hs_flags, CHandShake::HS_EXT_KMREQ))
-    {
-        // This is a periodic handshake update, so you need to extract the KM data from the
-        // first message, provided that it is there.
-        size_t msgsize = m_pCryptoControl->getKmMsg_size(0);
-        if (msgsize == 0)
-        {
-            switch (m_pCryptoControl->m_RcvKmState)
-            {
-                // If the KMX process ended up with a failure, the KMX is not recorded.
-                // In this case as the KMRSP answer the "failure status" should be crafted.
-            case SRT_KM_S_NOSECRET:
-            case SRT_KM_S_BADSECRET:
-                {
-                    HLOGC(cnlog.Debug,
-                            log << "craftKmResponse: No KMX recorded, status = "
-                            << KmStateStr(m_pCryptoControl->m_RcvKmState) << ". Respond it.");
-
-                    // Just do the same thing as in CCryptoControl::processSrtMsg_KMREQ for that case,
-                    // that is, copy the NOSECRET code into KMX message.
-                    memcpy((aw_kmdata), &m_pCryptoControl->m_RcvKmState, sizeof(int32_t));
-                    w_kmdatasize = 1;
-                }
-                break; // Treat as ACCEPT in general; might change to REJECT on enforced-encryption
-
-            default:
-                // Remaining values:
-                // UNSECURED: should not fall here at all
-                // SECURING: should not happen in HSv5
-                // SECURED: should have received the recorded KMX correctly (getKmMsg_size(0) > 0)
-                {
-                    m_RejectReason = SRT_REJ_IPE;
-                    // Remaining situations:
-                    // - password only on this site: shouldn't be considered to be sent to a no-password site
-                    LOGC(cnlog.Error,
-                            log << "craftKmResponse: IPE: PERIODIC HS: NO KMREQ RECORDED KMSTATE: RCV="
-                            << KmStateStr(m_pCryptoControl->m_RcvKmState)
-                            << " SND=" << KmStateStr(m_pCryptoControl->m_SndKmState));
-                    return CONN_REJECT;
-                }
-                break;
-            }
-        }
-        else
-        {
-            w_kmdatasize = msgsize / 4;
-            if (msgsize > w_kmdatasize * 4)
-            {
-                // Sanity check
-                LOGC(cnlog.Error, log << "IPE: KMX data not aligned to 4 bytes! size=" << msgsize);
-                memset((aw_kmdata + (w_kmdatasize * 4)), 0, msgsize - (w_kmdatasize * 4));
-                ++w_kmdatasize;
-            }
-
-            HLOGC(cnlog.Debug,
-                    log << "craftKmResponse: getting KM DATA from the fore-recorded KMX from KMREQ, size="
-                    << w_kmdatasize);
-            memcpy((aw_kmdata), m_pCryptoControl->getKmMsg_data(0), msgsize);
-        }
-    }
-    else
-    {
-        HLOGC(cnlog.Debug, log << "craftKmResponse: no KMX flag - not extracting KM data for KMRSP");
-        w_kmdatasize = 0;
-    }
-
-    return CONN_ACCEPT;
-}
-
-EConnectStatus CUDT::processRendezvous(
-    const CPacket& response, const sockaddr_any& serv_addr,
-=======
 EConnectStatus srt::CUDT::processRendezvous(
     const CPacket* pResponse /*[[nullable]]*/, const sockaddr_any& serv_addr,
->>>>>>> 7a4f5e26
     EReadStatus rst, CPacket& w_reqpkt)
 {
     if (m_RdvState == CHandShake::RDV_CONNECTED)
@@ -5891,30 +5763,7 @@
     CIPAddress::ntop(peer, (w_hs.m_piPeerIP));
 }
 
-<<<<<<< HEAD
-void CUDT::rewriteHandshakeData(const sockaddr_any& peer, CHandShake& w_hs)
-{
-    // this is a reponse handshake
-    w_hs.m_iReqType = URQ_CONCLUSION;
-    w_hs.m_iMSS = m_iMSS;
-    w_hs.m_iFlightFlagSize = (m_iRcvBufSize < m_iFlightFlagSize) ? m_iRcvBufSize : m_iFlightFlagSize;
-    w_hs.m_iID = m_SocketID;
-
-    if (w_hs.m_iVersion > HS_VERSION_UDT4)
-    {
-        // The version is agreed; this code is executed only in case
-        // when AGENT is listener. In this case, conclusion response
-        // must always contain HSv5 handshake extensions.
-        w_hs.m_extension = true;
-    }
-
-    CIPAddress::ntop(peer, (w_hs.m_piPeerIP));
-}
-
-void CUDT::acceptAndRespond(const sockaddr_any& agent, const sockaddr_any& peer, const CPacket& hspkt, CHandShake& w_hs)
-=======
 void srt::CUDT::acceptAndRespond(const sockaddr_any& agent, const sockaddr_any& peer, const CPacket& hspkt, CHandShake& w_hs)
->>>>>>> 7a4f5e26
 {
     HLOGC(cnlog.Debug, log << CONID() << "acceptAndRespond: setting up data according to handshake");
 
@@ -5923,17 +5772,6 @@
     m_tsRcvPeerStartTime = steady_clock::time_point(); // will be set correctly at SRT HS
 
     // Uses the smaller MSS between the peers
-<<<<<<< HEAD
-    m_iMSS = std::min(m_iMSS, w_hs.m_iMSS);
-
-    // exchange info for maximum flow window size
-    m_iFlowWindowSize = w_hs.m_iFlightFlagSize;
-    m_iPeerISN = w_hs.m_iISN;
-    setInitialRcvSeq(m_iPeerISN);
-    m_iRcvCurrPhySeqNo = CSeqNo::decseq(w_hs.m_iISN);
-
-    m_PeerID  = w_hs.m_iID;
-=======
     m_config.iMSS = std::min(m_config.iMSS, w_hs.m_iMSS);
 
     const size_t full_hdr_size = CPacket::UDP_HDR_SIZE + CPacket::HDR_SIZE;
@@ -5948,7 +5786,6 @@
     m_iRcvCurrPhySeqNo = CSeqNo::decseq(w_hs.m_iISN);
 
     m_PeerID = w_hs.m_iID;
->>>>>>> 7a4f5e26
 
     // use peer's ISN and send it back for security check
     m_iISN = w_hs.m_iISN;
@@ -5960,11 +5797,6 @@
     memcpy((m_piSelfIP), w_hs.m_piPeerIP, sizeof m_piSelfIP);
     m_parent->m_SelfAddr = agent;
     CIPAddress::pton((m_parent->m_SelfAddr), m_piSelfIP, peer);
-<<<<<<< HEAD
-
-    rewriteHandshakeData(peer, (w_hs));
-=======
->>>>>>> 7a4f5e26
 
     rewriteHandshakeData(peer, (w_hs));
 
@@ -6091,7 +5923,6 @@
     // Save the handshake in m_ConnRes in case when needs repeating.
     m_ConnRes = w_hs;
 
-<<<<<<< HEAD
     // NOTE: UNBLOCK THIS instruction in order to cause the final
     // handshake to be missed and cause the problem solved in PR #417.
     // When missed this message, the caller should not accept packets
@@ -6099,21 +5930,17 @@
     // received the listener's handshake.
     //return;
 
-    if (!createSendHSResponse(kmdata, kmdatasize, (w_hs)))
+    if (!createSendHSResponse(kmdata, kmdatasize, hspkt.udpDestAddr(), (w_hs)))
     {
         throw CUDTException(MJ_SETUP, MN_REJECTED, 0);
     }
 }
 
-bool CUDT::createSendHSResponse(uint32_t* kmdata, size_t kmdatasize, CHandShake& w_hs) ATR_NOTHROW
-{
-    // send the response to the peer, see listen() for more discussions about this
-    // XXX Here create CONCLUSION RESPONSE with:
-=======
+bool CUDT::createSendHSResponse(uint32_t* kmdata, size_t kmdatasize, const sockaddr_any& hsaddr, CHandShake& w_hs) ATR_NOTHROW
+{
     // Send the response to the peer, see listen() for more discussions
     // about this.
     // TODO: Here create CONCLUSION RESPONSE with:
->>>>>>> 7a4f5e26
     // - just the UDT handshake, if HS_VERSION_UDT4,
     // - if higher, the UDT handshake, the SRT HSRSP, the SRT KMRSP.
     size_t size = m_iMaxSRTPayloadSize;
@@ -6125,27 +5952,17 @@
 
     // This will serialize the handshake according to its current form.
     HLOGC(cnlog.Debug,
-<<<<<<< HEAD
+          log << CONID()
           log << "createSendHSResponse: creating CONCLUSION response (HSv5: with HSRSP/KMRSP) buffer size=" << size);
-    if (!createSrtHandshake(SRT_CMD_HSRSP, SRT_CMD_KMRSP, kmdata, kmdatasize, (response), (w_hs)))
-    {
-        LOGC(cnlog.Error, log << "createSendHSResponse: error creating handshake response");
+    if (!createSrtHandshake(SRT_CMD_HSRSP, SRT_CMD_KMRSP, kmdata, kmdatasize, (rsppkt), (w_hs)))
+    {
+        LOGC(cnlog.Error, log << CONID() << "createSendHSResponse: error creating handshake response");
         return false;
     }
 
-=======
-          log << CONID()
-              << "acceptAndRespond: creating CONCLUSION response (HSv5: with HSRSP/KMRSP) buffer size=" << size);
-    if (!createSrtHandshake(SRT_CMD_HSRSP, SRT_CMD_KMRSP, kmdata, kmdatasize, (rsppkt), (w_hs)))
-    {
-        LOGC(cnlog.Error, log << CONID() << "acceptAndRespond: error creating handshake response");
-        throw CUDTException(MJ_SETUP, MN_REJECTED, 0);
-    }
-
     // We can safely assign it here stating that this has passed the cookie test.
-    m_SourceAddr = hspkt.udpDestAddr();
-
->>>>>>> 7a4f5e26
+    m_SourceAddr = hsaddr;
+
 #if ENABLE_HEAVY_LOGGING
     {
         // To make sure what REALLY is being sent, parse back the handshake
@@ -6153,18 +5970,8 @@
         CHandShake debughs;
         debughs.load_from(rsppkt.m_pcData, rsppkt.getLength());
         HLOGC(cnlog.Debug,
-<<<<<<< HEAD
               log << CONID() << "createSendHSResponse: sending HS from agent @"
                 << debughs.m_iID << " to peer @" << m_PeerID // <-- will be used by addressAndSend
-                << "HS:" << debughs.show());
-    }
-#endif
-
-    addressAndSend((response));
-    return true;
-=======
-              log << CONID() << "acceptAndRespond: sending HS from agent @"
-                << debughs.m_iID << " to peer @" << rsppkt.id()
                 << "HS:" << debughs.show()
                 << " sourceIP=" << m_SourceAddr.str());
     }
@@ -6176,6 +5983,7 @@
     // coming as connected, but continue repeated handshake until finally
     // received the listener's handshake.
     addressAndSend((rsppkt));
+    return true;
 }
 
 bool srt::CUDT::frequentLogAllowed(size_t logid, const time_point& tnow, std::string& w_why)
@@ -6216,7 +6024,6 @@
     }
 
     return !is_suppressed;
->>>>>>> 7a4f5e26
 }
 
 // This function is required to be called when a caller receives an INDUCTION
@@ -9417,119 +9224,7 @@
         break;
 
     case UMSG_HANDSHAKE: // 000 - Handshake
-<<<<<<< HEAD
-    {
-        CHandShake req;
-        req.load_from(ctrlpkt.m_pcData, ctrlpkt.getLength());
-
-        HLOGC(inlog.Debug, log << CONID() << "processCtrl: got HS: " << req.show());
-
-        if ((req.m_iReqType > URQ_INDUCTION_TYPES) // acually it catches URQ_INDUCTION and URQ_ERROR_* symbols...???
-            || (m_bRendezvous && (req.m_iReqType != URQ_AGREEMENT))) // rnd sends AGREEMENT in rsp to CONCLUSION
-        {
-            // The peer side has not received the handshake message, so it keeps querying
-            // resend the handshake packet
-
-            // This condition embraces cases when:
-            // - this is normal accept() and URQ_INDUCTION was received
-            // - this is rendezvous accept() and there's coming any kind of URQ except AGREEMENT (should be RENDEZVOUS
-            // or CONCLUSION)
-            // - this is any of URQ_ERROR_* - well...
-            CHandShake initdata;
-            initdata.m_iISN            = m_iISN;
-            initdata.m_iMSS            = m_iMSS;
-            initdata.m_iFlightFlagSize = m_iFlightFlagSize;
-
-            // For rendezvous we do URQ_WAVEAHAND/URQ_CONCLUSION --> URQ_AGREEMENT.
-            // For client-server we do URQ_INDUCTION --> URQ_CONCLUSION.
-            initdata.m_iReqType = (!m_bRendezvous) ? URQ_CONCLUSION : URQ_AGREEMENT;
-            initdata.m_iID      = m_SocketID;
-
-            uint32_t kmdata[SRTDATA_MAXSIZE];
-            size_t   kmdatasize = SRTDATA_MAXSIZE;
-            bool     have_hsreq = false;
-            if (req.m_iVersion > HS_VERSION_UDT4)
-            {
-                initdata.m_iVersion = HS_VERSION_SRT1; // if I remember correctly, this is induction/listener...
-                int hs_flags        = SrtHSRequest::SRT_HSTYPE_HSFLAGS::unwrap(m_ConnRes.m_iType);
-                if (hs_flags != 0) // has SRT extensions
-                {
-                    HLOGC(inlog.Debug,
-                          log << CONID() << "processCtrl/HS: got HS reqtype=" << RequestTypeStr(req.m_iReqType)
-                              << " WITH SRT ext");
-                    have_hsreq = interpretSrtHandshake(req, ctrlpkt, (kmdata), (&kmdatasize));
-                    if (!have_hsreq)
-                    {
-                        initdata.m_iVersion = 0;
-                        m_RejectReason      = SRT_REJ_ROGUE;
-                        initdata.m_iReqType = URQFailure(m_RejectReason);
-                    }
-                    else
-                    {
-                        // Extensions are added only in case of CONCLUSION (not AGREEMENT).
-                        // Actually what is expected here is that this may either process the
-                        // belated-repeated handshake from a caller (and then it's CONCLUSION,
-                        // and should be added with HSRSP/KMRSP), or it's a belated handshake
-                        // of Rendezvous when it has already considered itself connected.
-                        // Sanity check - according to the rules, there should be no such situation
-                        if (m_bRendezvous && m_SrtHsSide == HSD_RESPONDER)
-                        {
-                            LOGC(inlog.Error,
-                                 log << CONID() << "processCtrl/HS: IPE???: RESPONDER should receive all its handshakes in "
-                                        "handshake phase.");
-                        }
-
-                        // The 'extension' flag will be set from this variable; set it to false
-                        // in case when the AGREEMENT response is to be sent.
-                        have_hsreq = initdata.m_iReqType == URQ_CONCLUSION;
-                        HLOGC(inlog.Debug,
-                              log << CONID() << "processCtrl/HS: processing ok, reqtype=" << RequestTypeStr(initdata.m_iReqType)
-                                  << " kmdatasize=" << kmdatasize);
-                    }
-                }
-                else
-                {
-                    HLOGC(inlog.Debug, log << CONID() << "processCtrl/HS: got HS reqtype=" << RequestTypeStr(req.m_iReqType));
-                }
-            }
-            else
-            {
-                initdata.m_iVersion = HS_VERSION_UDT4;
-                kmdatasize = 0; // HSv4 doesn't add any extensions, no KMX
-            }
-
-            initdata.m_extension = have_hsreq;
-
-            HLOGC(inlog.Debug,
-                  log << CONID() << "processCtrl: responding HS reqtype=" << RequestTypeStr(initdata.m_iReqType)
-                      << (have_hsreq ? " WITH SRT HS response extensions" : ""));
-
-            CPacket response;
-            response.setControl(UMSG_HANDSHAKE);
-            response.allocate(m_iMaxSRTPayloadSize);
-
-            // If createSrtHandshake failed, don't send anything. Actually it can only fail on IPE.
-            // There is also no possible IPE condition in case of HSv4 - for this version it will always return true.
-            if (createSrtHandshake(SRT_CMD_HSRSP, SRT_CMD_KMRSP, kmdata, kmdatasize,
-                        (response), (initdata)))
-            {
-                response.m_iID        = m_PeerID;
-                setPacketTS(response, steady_clock::now());
-                const int nbsent      = m_pSndQueue->sendto(m_PeerAddr, response);
-                if (nbsent)
-                {
-                    m_tsLastSndTime = steady_clock::now();
-                }
-            }
-        }
-        else
-        {
-            HLOGC(inlog.Debug, log << CONID() << "processCtrl: ... not INDUCTION, not ERROR, not rendezvous - IGNORED.");
-        }
-
-=======
         processCtrlHS(ctrlpkt);
->>>>>>> 7a4f5e26
         break;
 
     case UMSG_SHUTDOWN: // 101 - Shutdown
@@ -11577,11 +11272,7 @@
         // is sent by the function itself (it calls the acceptAndRespond(..)), the `acpu` remains null, the `result` is 1.
         int error  = SRT_REJ_UNKNOWN;
         CUDT* acpu = NULL;
-<<<<<<< HEAD
-        int result = s_UDTUnited.newConnection(m_SocketID, addr, packet, (hs), (error), (acpu));
-=======
         int result = uglobal().newConnection(m_SocketID, addr, packet, (hs), (error), (acpu));
->>>>>>> 7a4f5e26
 
         // This is listener - m_RejectReason need not be set
         // because listener has no functionality of giving the app
@@ -11596,42 +11287,11 @@
             LOGC(cnlog.Warn, log << "processConnectRequest: rsp(REJECT): " << hs.m_iReqType << " - " << srt_rejectreason_str(error));
         }
 
-<<<<<<< HEAD
-        // CONFUSION WARNING!
-        //
-        // The newConnection() will call acceptAndRespond() if the processing
-        // was successful - IN WHICH CASE THIS PROCEDURE SHOULD DO NOTHING.
-        // Ok, almost nothing - see update_events below.
-        //
-        // If newConnection() failed, acceptAndRespond() will not be called.
-        // Ok, more precisely, the thing that acceptAndRespond() is expected to do
-        // will not be done (this includes sending any response to the peer).
-        //
-        // Now read CAREFULLY. The newConnection() will return:
-        //
-        // - -1: The connection processing failed due to errors like:
-        //       - memory alloation error
-        //       - listen backlog exceeded
-        //       - any error propagated from CUDT::open and CUDT::acceptAndRespond
-        // - 0: The connection already exists
-        // - 1: Connection accepted.
-        //
-        // So, update_events is called only if the connection is established.
-        // Both 0 (repeated) and -1 (error) require that a response be sent.
-        // The CPacket object that has arrived as a connection request is here
-        // reused for the connection rejection response (see URQ_ERROR_REJECT set
-        // as m_iReqType).
-
-        // The 'acpu' should be set to a new socket, if found;
-        // this means simultaneously that result == 0, but it's safest to
-        // check this condition only. This means that 'newConnection' found
-        // that the connection attempt has already been accepted, just the
-        // caller side somehow didn't get the answer. The rule is that every
-        // connection request HS must be completed with a symmetric HS response,
-        // so craft one here.
-
-        // Note that this function runs in the listener socket context, while 'acpu'
-        // is the CUDT entity for the accepted socket.
+        // The `acpu` not NULL means connection exists, the `result` should be 0. It is not checked here though.
+        // The `newConnection(..)` only sends response for newly created connection.
+        // The connection already exists (no new connection has been created, no response sent).
+        // Send the conclusion response manually here in case the peer has missed the first one.
+        // The value  `result` here should be 0.
         if (acpu)
         {
             // This is an existing connection, so the handshake is only needed
@@ -11670,66 +11330,6 @@
                         (packet), (hs)))
             {
                 HLOGC(cnlog.Debug,
-                        log << "processConnectRequest: rejecting due to problems in createSrtHandshake.");
-                result = -1; // enforce fallthrough for the below condition!
-                hs.m_iReqType = URQFailure(m_RejectReason == SRT_REJ_UNKNOWN ? SRT_REJ_IPE : m_RejectReason);
-            }
-            else
-            {
-                // Send the crafted handshake
-                HLOGC(cnlog.Debug, log << "processConnectRequest: SENDING (repeated) HS (a): " << hs.show());
-                acpu->addressAndSend((packet));
-            }
-        }
-
-        // send back a response if connection failed or connection already existed
-        // (or the above procedure failed)
-        if (result == -1)
-=======
-        // The `acpu` not NULL means connection exists, the `result` should be 0. It is not checked here though.
-        // The `newConnection(..)` only sends response for newly created connection.
-        // The connection already exists (no new connection has been created, no response sent).
-        // Send the conclusion response manually here in case the peer has missed the first one.
-        // The value  `result` here should be 0.
-        if (acpu)
->>>>>>> 7a4f5e26
-        {
-            // This is an existing connection, so the handshake is only needed
-            // because of the rule that every handshake request must be covered
-            // by the handshake response. It wouldn't be good to call interpretSrtHandshake
-            // here because the data from the handshake have been already interpreted
-            // and recorded. We just need to craft a response.
-            HLOGC(cnlog.Debug,
-                  log << CONID() << "processConnectRequest: sending REPEATED handshake response req="
-                      << RequestTypeStr(hs.m_iReqType));
-
-            // Rewrite already updated previously data in acceptAndRespond
-            acpu->rewriteHandshakeData(acpu->m_PeerAddr, (hs));
-
-            uint32_t kmdata[SRTDATA_MAXSIZE];
-            size_t   kmdatasize = SRTDATA_MAXSIZE;
-            EConnectStatus conn = CONN_ACCEPT;
-
-            if (hs.m_iVersion >= HS_VERSION_SRT1)
-            {
-                // Always attach extension.
-                hs.m_extension = true;
-                conn = acpu->craftKmResponse((kmdata), (kmdatasize));
-            }
-            else
-            {
-                kmdatasize = 0;
-            }
-
-            if (conn != CONN_ACCEPT)
-                return conn;
-
-            packet.setLength(m_iMaxSRTPayloadSize);
-            if (!acpu->createSrtHandshake(SRT_CMD_HSRSP, SRT_CMD_KMRSP,
-                        kmdata, kmdatasize,
-                        (packet), (hs)))
-            {
-                HLOGC(cnlog.Debug,
                       log << CONID() << "processConnectRequest: rejecting due to problems in createSrtHandshake.");
                 result        = -1; // enforce fallthrough for the below condition!
                 hs.m_iReqType = URQFailure(m_RejectReason == SRT_REJ_UNKNOWN ? int(SRT_REJ_IPE) : m_RejectReason.load());
@@ -11741,14 +11341,8 @@
                 acpu->addressAndSend((packet));
             }
         }
-<<<<<<< HEAD
-        // new connection response should be sent in acceptAndRespond()
-        // turn the socket writable if this is the first time when this was found out.
-        else
-=======
 
         if (result == 1)
->>>>>>> 7a4f5e26
         {
             // BUG! There is no need to update write-readiness on the listener socket once new connection is accepted.
             // Only read-readiness has to be updated, but it is done so in the newConnection(..) function.
