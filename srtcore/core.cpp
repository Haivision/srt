/*
 * SRT - Secure, Reliable, Transport
 * Copyright (c) 2018 Haivision Systems Inc.
 *
 * This Source Code Form is subject to the terms of the Mozilla Public
 * License, v. 2.0. If a copy of the MPL was not distributed with this
 * file, You can obtain one at http://mozilla.org/MPL/2.0/.
 *
 */

/*****************************************************************************
Copyright (c) 2001 - 2011, The Board of Trustees of the University of Illinois.
All rights reserved.

Redistribution and use in source and binary forms, with or without
modification, are permitted provided that the following conditions are
met:

* Redistributions of source code must retain the above
  copyright notice, this list of conditions and the
  following disclaimer.

* Redistributions in binary form must reproduce the
  above copyright notice, this list of conditions
  and the following disclaimer in the documentation
  and/or other materials provided with the distribution.

* Neither the name of the University of Illinois
  nor the names of its contributors may be used to
  endorse or promote products derived from this
  software without specific prior written permission.

THIS SOFTWARE IS PROVIDED BY THE COPYRIGHT HOLDERS AND CONTRIBUTORS "AS
IS" AND ANY EXPRESS OR IMPLIED WARRANTIES, INCLUDING, BUT NOT LIMITED TO,
THE IMPLIED WARRANTIES OF MERCHANTABILITY AND FITNESS FOR A PARTICULAR
PURPOSE ARE DISCLAIMED. IN NO EVENT SHALL THE COPYRIGHT OWNER OR
CONTRIBUTORS BE LIABLE FOR ANY DIRECT, INDIRECT, INCIDENTAL, SPECIAL,
EXEMPLARY, OR CONSEQUENTIAL DAMAGES (INCLUDING, BUT NOT LIMITED TO,
PROCUREMENT OF SUBSTITUTE GOODS OR SERVICES; LOSS OF USE, DATA, OR
PROFITS; OR BUSINESS INTERRUPTION) HOWEVER CAUSED AND ON ANY THEORY OF
LIABILITY, WHETHER IN CONTRACT, STRICT LIABILITY, OR TORT (INCLUDING
NEGLIGENCE OR OTHERWISE) ARISING IN ANY WAY OUT OF THE USE OF THIS
SOFTWARE, EVEN IF ADVISED OF THE POSSIBILITY OF SUCH DAMAGE.
*****************************************************************************/

/*****************************************************************************
written by
   Yunhong Gu, last updated 02/28/2012
modified by
   Haivision Systems Inc.
*****************************************************************************/

#include "platform_sys.h"

// Linux specific
#ifdef SRT_ENABLE_BINDTODEVICE
#include <linux/if.h>
#endif

#include <cmath>
#include <sstream>
#include <algorithm>
#include <iterator>
#include "srt.h"
#include "queue.h"
#include "api.h"
#include "core.h"
#include "logging.h"
#include "crypto.h"
#include "logging_api.h" // Required due to containing extern srt_logger_config
#include "logger_defs.h"

#if !HAVE_CXX11
// for pthread_once
#include <pthread.h>
#endif

// Again, just in case when some "smart guy" provided such a global macro
#ifdef min
#undef min
#endif
#ifdef max
#undef max
#endif

using namespace std;
using namespace srt;
using namespace srt::sync;
using namespace srt_logging;

const SRTSOCKET UDT::INVALID_SOCK = srt::CUDT::INVALID_SOCK;
const int       UDT::ERROR        = srt::CUDT::ERROR;

//#define SRT_CMD_HSREQ       1           /* SRT Handshake Request (sender) */
#define SRT_CMD_HSREQ_MINSZ 8 /* Minumum Compatible (1.x.x) packet size (bytes) */
#define SRT_CMD_HSREQ_SZ 12   /* Current version packet size */
#if SRT_CMD_HSREQ_SZ > SRT_CMD_MAXSZ
#error SRT_CMD_MAXSZ too small
#endif
/*      Handshake Request (Network Order)
        0[31..0]:   SRT version     SRT_DEF_VERSION
        1[31..0]:   Options         0 [ | SRT_OPT_TSBPDSND ][ | SRT_OPT_HAICRYPT ]
        2[31..16]:  TsbPD resv      0
        2[15..0]:   TsbPD delay     [0..60000] msec
*/

//#define SRT_CMD_HSRSP       2           /* SRT Handshake Response (receiver) */
#define SRT_CMD_HSRSP_MINSZ 8 /* Minumum Compatible (1.x.x) packet size (bytes) */
#define SRT_CMD_HSRSP_SZ 12   /* Current version packet size */
#if SRT_CMD_HSRSP_SZ > SRT_CMD_MAXSZ
#error SRT_CMD_MAXSZ too small
#endif
/*      Handshake Response (Network Order)
        0[31..0]:   SRT version     SRT_DEF_VERSION
        1[31..0]:   Options         0 [ | SRT_OPT_TSBPDRCV [| SRT_OPT_TLPKTDROP ]][ | SRT_OPT_HAICRYPT]
                                      [ | SRT_OPT_NAKREPORT ] [ | SRT_OPT_REXMITFLG ]
        2[31..16]:  TsbPD resv      0
        2[15..0]:   TsbPD delay     [0..60000] msec
*/

extern const SRT_SOCKOPT srt_post_opt_list [SRT_SOCKOPT_NPOST] = {
    SRTO_SNDSYN,
    SRTO_RCVSYN,
    SRTO_LINGER,
    SRTO_SNDTIMEO,
    SRTO_RCVTIMEO,
    SRTO_MAXBW,
    SRTO_INPUTBW,
    SRTO_MININPUTBW,
    SRTO_OHEADBW,
    SRTO_SNDDROPDELAY,
    SRTO_DRIFTTRACER,
    SRTO_LOSSMAXTTL
};

const int32_t
    SRTO_R_PREBIND = BIT(0), //< cannot be modified after srt_bind()
    SRTO_R_PRE = BIT(1),     //< cannot be modified after connection is established
    SRTO_POST_SPEC = BIT(2); //< executes some action after setting the option


namespace srt
{

struct SrtOptionAction
{
    int flags[SRTO_E_SIZE];
    std::map<SRT_SOCKOPT, std::string> private_default;
    SrtOptionAction()
    {
        // Set everything to 0 to clear all flags
        // When an option isn't present here, it means that:
        // * it is not settable, or
        // * the option is POST (non-restricted)
        // * it has no post-actions
        // The post-action may be defined independently on restrictions.
        memset(flags, 0, sizeof flags);

        flags[SRTO_MSS]                = SRTO_R_PREBIND;
        flags[SRTO_FC]                 = SRTO_R_PRE;
        flags[SRTO_SNDBUF]             = SRTO_R_PREBIND;
        flags[SRTO_RCVBUF]             = SRTO_R_PREBIND;
        flags[SRTO_UDP_SNDBUF]         = SRTO_R_PREBIND;
        flags[SRTO_UDP_RCVBUF]         = SRTO_R_PREBIND;
        flags[SRTO_RENDEZVOUS]         = SRTO_R_PRE;
        flags[SRTO_REUSEADDR]          = SRTO_R_PREBIND;
        flags[SRTO_MAXBW]              = SRTO_POST_SPEC;
        flags[SRTO_SENDER]             = SRTO_R_PRE;
        flags[SRTO_TSBPDMODE]          = SRTO_R_PRE;
        flags[SRTO_LATENCY]            = SRTO_R_PRE;
        flags[SRTO_INPUTBW]            = SRTO_POST_SPEC;
        flags[SRTO_MININPUTBW]         = SRTO_POST_SPEC;
        flags[SRTO_OHEADBW]            = SRTO_POST_SPEC;
        flags[SRTO_PASSPHRASE]         = SRTO_R_PRE;
        flags[SRTO_PBKEYLEN]           = SRTO_R_PRE;
        flags[SRTO_IPTTL]              = SRTO_R_PREBIND;
        flags[SRTO_IPTOS]              = SRTO_R_PREBIND;
        flags[SRTO_TLPKTDROP]          = SRTO_R_PRE;
        flags[SRTO_SNDDROPDELAY]       = SRTO_POST_SPEC;
        flags[SRTO_NAKREPORT]          = SRTO_R_PRE;
        flags[SRTO_VERSION]            = SRTO_R_PRE;
        flags[SRTO_CONNTIMEO]          = SRTO_R_PRE;
        flags[SRTO_LOSSMAXTTL]         = SRTO_POST_SPEC;
        flags[SRTO_RCVLATENCY]         = SRTO_R_PRE;
        flags[SRTO_PEERLATENCY]        = SRTO_R_PRE;
        flags[SRTO_MINVERSION]         = SRTO_R_PRE;
        flags[SRTO_STREAMID]           = SRTO_R_PRE;
        flags[SRTO_CONGESTION]         = SRTO_R_PRE;
        flags[SRTO_MESSAGEAPI]         = SRTO_R_PRE;
        flags[SRTO_PAYLOADSIZE]        = SRTO_R_PRE;
        flags[SRTO_TRANSTYPE]          = SRTO_R_PREBIND;
        flags[SRTO_KMREFRESHRATE]      = SRTO_R_PRE;
        flags[SRTO_KMPREANNOUNCE]      = SRTO_R_PRE;
        flags[SRTO_ENFORCEDENCRYPTION] = SRTO_R_PRE;
        flags[SRTO_IPV6ONLY]           = SRTO_R_PREBIND;
        flags[SRTO_PEERIDLETIMEO]      = SRTO_R_PRE;
#ifdef SRT_ENABLE_BINDTODEVICE
        flags[SRTO_BINDTODEVICE]       = SRTO_R_PREBIND;
#endif
#if ENABLE_BONDING
        flags[SRTO_GROUPCONNECT]       = SRTO_R_PRE;
        flags[SRTO_GROUPMINSTABLETIMEO]= SRTO_R_PRE;
#endif
        flags[SRTO_PACKETFILTER]       = SRTO_R_PRE;
        flags[SRTO_RETRANSMITALGO]     = SRTO_R_PRE;

        // For "private" options (not derived from the listener
        // socket by an accepted socket) provide below private_default
        // to which these options will be reset after blindly
        // copying the option object from the listener socket.
        // Note that this option cannot have runtime-dependent
        // default value, like options affected by SRTO_TRANSTYPE.

        // Options may be of different types, but this value should be only
        // used as a source of the value. For example, in case of int64_t you'd
        // have to place here a string of 8 characters. It should be copied
        // always in the hardware order, as this is what will be directly
        // passed to a setting function.
        private_default[SRTO_STREAMID] = string();
    }
};

const SrtOptionAction s_sockopt_action;

} // namespace srt

#if HAVE_CXX11

CUDTUnited& srt::CUDT::uglobal()
{
    static CUDTUnited instance;
    return instance;
}

#else // !HAVE_CXX11

static pthread_once_t s_UDTUnitedOnce = PTHREAD_ONCE_INIT;

static CUDTUnited *getInstance()
{
    static CUDTUnited instance;
    return &instance;
}

CUDTUnited& srt::CUDT::uglobal()
{
    // We don't want lock each time, pthread_once can be faster than mutex.
    pthread_once(&s_UDTUnitedOnce, reinterpret_cast<void (*)()>(getInstance));
    return *getInstance();
}

#endif

void srt::CUDT::construct()
{
    m_pSndBuffer           = NULL;
    m_pRcvBuffer           = NULL;
    m_pSndLossList         = NULL;
    m_pRcvLossList         = NULL;
    m_iReorderTolerance    = 0;
    // How many times so far the packet considered lost has been received
    // before TTL expires.
    m_iConsecEarlyDelivery   = 0; 
    m_iConsecOrderedDelivery = 0;

    m_pSndQueue = NULL;
    m_pRcvQueue = NULL;
    m_pSNode    = NULL;
    m_pRNode    = NULL;

    // Will be reset to 0 for HSv5, this value is important for HSv4.
    m_iSndHsRetryCnt = SRT_MAX_HSRETRY + 1;

    m_PeerID              = 0;
    m_bOpened             = false;
    m_bListening          = false;
    m_bConnecting         = false;
    m_bConnected          = false;
    m_bClosing            = false;
    m_bShutdown           = false;
    m_bBroken             = false;
    m_bBreakAsUnstable    = false;
    // TODO: m_iBrokenCounter should be still set to some default.
    m_bPeerHealth         = true;
    m_RejectReason        = SRT_REJ_UNKNOWN;
    m_tsLastReqTime.store(steady_clock::time_point());
    m_SrtHsSide           = HSD_DRAW;
    m_uPeerSrtVersion     = 0;  // Not defined until connected.
    m_iTsbPdDelay_ms      = 0;
    m_iPeerTsbPdDelay_ms  = 0;
    m_bPeerTsbPd          = false;
    m_iPeerTsbPdDelay_ms  = 0;
    m_bTsbPd              = false;
    m_bTsbPdAckWakeup     = false;
    m_bGroupTsbPd         = false;
    m_bPeerTLPktDrop      = false;

    // Initilize mutex and condition variables.
    initSynch();

    // TODO: Uncomment when the callback is implemented.
    // m_cbPacketArrival.set(this, &CUDT::defaultPacketArrival);
}

srt::CUDT::CUDT(CUDTSocket* parent): m_parent(parent)
{
    construct();

    (void)SRT_DEF_VERSION;

    // Runtime fields
#if ENABLE_BONDING
    m_HSGroupType           = SRT_GTYPE_UNDEFINED;
#endif
    m_bTLPktDrop            = true; // Too-late Packet Drop

    m_pCache = NULL;
    // This is in order to set it ANY kind of initial value, however
    // this value should not be used when not connected and should be
    // updated in the handshake. When this value is 0, it means that
    // packets shall not be sent, as the other party doesn't have a
    // room to receive and store it. Therefore this value should be
    // overridden before any sending happens.
    m_iFlowWindowSize = 0;

}

srt::CUDT::CUDT(CUDTSocket* parent, const CUDT& ancestor): m_parent(parent)
{
    construct();

    // XXX Consider all below fields (except m_bReuseAddr) to be put
    // into a separate class for easier copying.

    m_config            = ancestor.m_config;
    // Reset values that shall not be derived to default ones.
    // These declarations should be consistent with SRTO_R_PRIVATE flag.
    for (size_t i = 0; i < Size(s_sockopt_action.flags); ++i)
    {
        const string* pdef = map_getp(s_sockopt_action.private_default, SRT_SOCKOPT(i));
        if (pdef)
        {
            try
            {
                // Ignore errors here - this is a development-time granted
                // value, not user-provided value.
                m_config.set(SRT_SOCKOPT(i), pdef->data(), (int) pdef->size());
            }
            catch (...)
            {
                LOGC(gglog.Error, log << "IPE: failed to set a declared default option!");
            }
        }
    }

    m_SrtHsSide         = ancestor.m_SrtHsSide; // actually it sets it to HSD_RESPONDER
    m_bTLPktDrop        = ancestor.m_bTLPktDrop;
    m_iReorderTolerance = m_config.iMaxReorderTolerance;  // Initialize with maximum value

    // Runtime
    m_pCache = ancestor.m_pCache;
}

srt::CUDT::~CUDT()
{
    // release mutex/condtion variables
    destroySynch();

    // destroy the data structures
    delete m_pSndBuffer;
    delete m_pRcvBuffer;
    delete m_pSndLossList;
    delete m_pRcvLossList;
    delete m_pSNode;
    delete m_pRNode;
}

void srt::CUDT::setOpt(SRT_SOCKOPT optName, const void* optval, int optlen)
{
    if (m_bBroken || m_bClosing)
        throw CUDTException(MJ_CONNECTION, MN_CONNLOST, 0);

    // Match check (confirm optName as index for s_sockopt_action)
    if (int(optName) < 0 || int(optName) >= int(SRTO_E_SIZE))
        throw CUDTException(MJ_NOTSUP, MN_INVAL, 0);

    // Restriction check
    const int oflags = s_sockopt_action.flags[optName];

    ScopedLock cg (m_ConnectionLock);
    ScopedLock sendguard (m_SendLock);
    ScopedLock recvguard (m_RecvLock);

    HLOGC(aclog.Debug,
          log << CONID() << "OPTION: #" << optName << " value:" << FormatBinaryString((uint8_t*)optval, optlen));

    if (IsSet(oflags, SRTO_R_PREBIND) && m_bOpened)
        throw CUDTException(MJ_NOTSUP, MN_ISBOUND, 0);

    if (IsSet(oflags, SRTO_R_PRE) && (m_bConnected || m_bConnecting || m_bListening))
        throw CUDTException(MJ_NOTSUP, MN_ISCONNECTED, 0);

    // Option execution. If this returns -1, there's no such option.
    const int status = m_config.set(optName, optval, optlen);
    if (status == -1)
    {
        LOGC(aclog.Error, log << CONID() << "OPTION: #" << optName << " UNKNOWN");
        throw CUDTException(MJ_NOTSUP, MN_INVAL, 0);
    }

    // Post-action, if applicable
    if (IsSet(oflags, SRTO_POST_SPEC) && m_bConnected)
    {
        switch (optName)
        {
        case SRTO_MAXBW:
            updateCC(TEV_INIT, EventVariant(TEV_INIT_RESET));
            break;

        case SRTO_INPUTBW:
        case SRTO_MININPUTBW:
            updateCC(TEV_INIT, EventVariant(TEV_INIT_INPUTBW));
            break;

        case SRTO_OHEADBW:
            updateCC(TEV_INIT, EventVariant(TEV_INIT_OHEADBW));
            break;

        case SRTO_LOSSMAXTTL:
            m_iReorderTolerance = m_config.iMaxReorderTolerance;

        default: break;
        }
    }
}

void srt::CUDT::getOpt(SRT_SOCKOPT optName, void *optval, int &optlen)
{
    ScopedLock cg(m_ConnectionLock);

    switch (optName)
    {
    case SRTO_MSS:
        *(int *)optval = m_config.iMSS;
        optlen         = sizeof(int);
        break;

    case SRTO_SNDSYN:
        *(bool *)optval = m_config.bSynSending;
        optlen          = sizeof(bool);
        break;

    case SRTO_RCVSYN:
        *(bool *)optval = m_config.bSynRecving;
        optlen          = sizeof(bool);
        break;

    case SRTO_ISN:
        *(int *)optval = m_iISN;
        optlen         = sizeof(int);
        break;

    case SRTO_FC:
        *(int *)optval = m_config.iFlightFlagSize;
        optlen         = sizeof(int);
        break;

    case SRTO_SNDBUF:
        *(int *)optval = m_config.iSndBufSize * (m_config.iMSS - CPacket::UDP_HDR_SIZE);
        optlen         = sizeof(int);
        break;

    case SRTO_RCVBUF:
        *(int *)optval = m_config.iRcvBufSize * (m_config.iMSS - CPacket::UDP_HDR_SIZE);
        optlen         = sizeof(int);
        break;

    case SRTO_LINGER:
        if (optlen < (int)(sizeof(linger)))
            throw CUDTException(MJ_NOTSUP, MN_INVAL, 0);

        *(linger *)optval = m_config.Linger;
        optlen            = sizeof(linger);
        break;

    case SRTO_UDP_SNDBUF:
        *(int *)optval = m_config.iUDPSndBufSize;
        optlen         = sizeof(int);
        break;

    case SRTO_UDP_RCVBUF:
        *(int *)optval = m_config.iUDPRcvBufSize;
        optlen         = sizeof(int);
        break;

    case SRTO_RENDEZVOUS:
        *(bool *)optval = m_config.bRendezvous;
        optlen          = sizeof(bool);
        break;

    case SRTO_SNDTIMEO:
        *(int *)optval = m_config.iSndTimeOut;
        optlen         = sizeof(int);
        break;

    case SRTO_RCVTIMEO:
        *(int *)optval = m_config.iRcvTimeOut;
        optlen         = sizeof(int);
        break;

    case SRTO_REUSEADDR:
        *(bool *)optval = m_config.bReuseAddr;
        optlen          = sizeof(bool);
        break;

    case SRTO_MAXBW:
        if (size_t(optlen) < sizeof(m_config.llMaxBW))
            throw CUDTException(MJ_NOTSUP, MN_INVAL, 0);
        *(int64_t *)optval = m_config.llMaxBW;
        optlen             = sizeof(int64_t);
        break;

    case SRTO_INPUTBW:
        if (size_t(optlen) < sizeof(m_config.llInputBW))
            throw CUDTException(MJ_NOTSUP, MN_INVAL, 0);
       *(int64_t*)optval = m_config.llInputBW;
       optlen            = sizeof(int64_t);
       break;

    case SRTO_MININPUTBW:
        if (size_t(optlen) < sizeof (m_config.llMinInputBW))
            throw CUDTException(MJ_NOTSUP, MN_INVAL, 0);
        *(int64_t*)optval = m_config.llMinInputBW;
        optlen            = sizeof(int64_t);
        break;

    case SRTO_OHEADBW:
        *(int32_t *)optval = m_config.iOverheadBW;
        optlen = sizeof(int32_t);
        break;

    case SRTO_STATE:
        *(int32_t *)optval = uglobal().getStatus(m_SocketID);
        optlen             = sizeof(int32_t);
        break;

    case SRTO_EVENT:
    {
        int32_t event = 0;
        if (m_bBroken)
            event |= SRT_EPOLL_ERR;
        else
        {
            enterCS(m_RecvLock);
            if (m_pRcvBuffer && isRcvBufferReady())
                event |= SRT_EPOLL_IN;
            leaveCS(m_RecvLock);
            if (m_pSndBuffer && (m_config.iSndBufSize > m_pSndBuffer->getCurrBufSize()))
                event |= SRT_EPOLL_OUT;
        }
        *(int32_t *)optval = event;
        optlen             = sizeof(int32_t);
        break;
    }

    case SRTO_SNDDATA:
        if (m_pSndBuffer)
            *(int32_t *)optval = m_pSndBuffer->getCurrBufSize();
        else
            *(int32_t *)optval = 0;
        optlen = sizeof(int32_t);
        break;

    case SRTO_RCVDATA:
        if (m_pRcvBuffer)
        {
            enterCS(m_RecvLock);
            *(int32_t *)optval = m_pRcvBuffer->getRcvDataSize();
            leaveCS(m_RecvLock);
        }
        else
            *(int32_t *)optval = 0;
        optlen = sizeof(int32_t);
        break;

    case SRTO_IPTTL:
        if (m_bOpened)
            *(int32_t *)optval = m_pSndQueue->getIpTTL();
        else
            *(int32_t *)optval = m_config.iIpTTL;
        optlen = sizeof(int32_t);
        break;

    case SRTO_IPTOS:
        if (m_bOpened)
            *(int32_t *)optval = m_pSndQueue->getIpToS();
        else
            *(int32_t *)optval = m_config.iIpToS;
        optlen = sizeof(int32_t);
        break;

    case SRTO_BINDTODEVICE:
#ifdef SRT_ENABLE_BINDTODEVICE
        if (optlen < IFNAMSIZ)
            throw CUDTException(MJ_NOTSUP, MN_INVAL, 0);

        if (m_bOpened && m_pSndQueue->getBind(((char*)optval), optlen))
        {
            optlen = strlen((char*)optval);
            break;
        }

        // Fallback: return from internal data
        strcpy(((char*)optval), m_config.sBindToDevice.c_str());
        optlen = m_config.sBindToDevice.size();
#else
        LOGC(smlog.Error, log << "SRTO_BINDTODEVICE is not supported on that platform");
        throw CUDTException(MJ_NOTSUP, MN_INVAL, 0);
#endif
        break;

    case SRTO_SENDER:
        *(bool *)optval = m_config.bDataSender;
        optlen             = sizeof(bool);
        break;

    case SRTO_TSBPDMODE:
        *(bool *)optval = m_config.bTSBPD;
        optlen             = sizeof(bool);
        break;

    case SRTO_LATENCY:
    case SRTO_RCVLATENCY:
        if (m_bConnected)
            *(int32_t *)optval = m_iTsbPdDelay_ms;
        else
            *(int32_t *)optval = m_config.iRcvLatency;
        optlen             = sizeof(int32_t);
        break;

    case SRTO_PEERLATENCY:
        if (m_bConnected)
            *(int32_t *)optval = m_iPeerTsbPdDelay_ms;
        else
            *(int32_t *)optval = m_config.iPeerLatency;

        optlen             = sizeof(int32_t);
        break;

    case SRTO_TLPKTDROP:
        if (m_bConnected)
            *(bool *)optval = m_bTLPktDrop;
        else
            *(bool *)optval = m_config.bTLPktDrop;

        optlen          = sizeof(bool);
        break;

    case SRTO_SNDDROPDELAY:
        *(int32_t *)optval = m_config.iSndDropDelay;
        optlen             = sizeof(int32_t);
        break;

    case SRTO_PBKEYLEN:
        if (m_pCryptoControl)
            *(int32_t *)optval = (int32_t) m_pCryptoControl->KeyLen(); // Running Key length.
        else
            *(int32_t *)optval = m_config.iSndCryptoKeyLen; // May be 0.
        optlen = sizeof(int32_t);
        break;

    case SRTO_KMSTATE:
        if (!m_pCryptoControl)
            *(int32_t *)optval = SRT_KM_S_UNSECURED;
        else if (m_config.bDataSender)
            *(int32_t *)optval = m_pCryptoControl->m_SndKmState;
        else
            *(int32_t *)optval = m_pCryptoControl->m_RcvKmState;
        optlen = sizeof(int32_t);
        break;

    case SRTO_SNDKMSTATE: // State imposed by Agent depending on PW and KMX
        if (m_pCryptoControl)
            *(int32_t *)optval = m_pCryptoControl->m_SndKmState;
        else
            *(int32_t *)optval = SRT_KM_S_UNSECURED;
        optlen = sizeof(int32_t);
        break;

    case SRTO_RCVKMSTATE: // State returned by Peer as informed during KMX
        if (m_pCryptoControl)
            *(int32_t *)optval = m_pCryptoControl->m_RcvKmState;
        else
            *(int32_t *)optval = SRT_KM_S_UNSECURED;
        optlen = sizeof(int32_t);
        break;

    case SRTO_LOSSMAXTTL:
        *(int32_t*)optval = m_config.iMaxReorderTolerance;
        optlen = sizeof(int32_t);
        break;

    case SRTO_NAKREPORT:
        *(bool *)optval = m_config.bRcvNakReport;
        optlen          = sizeof(bool);
        break;

    case SRTO_VERSION:
        *(int32_t *)optval = m_config.uSrtVersion;
        optlen             = sizeof(int32_t);
        break;

    case SRTO_PEERVERSION:
        *(int32_t *)optval = m_uPeerSrtVersion;
        optlen             = sizeof(int32_t);
        break;

    case SRTO_CONNTIMEO:
        *(int*)optval = (int) count_milliseconds(m_config.tdConnTimeOut);
        optlen        = sizeof(int);
        break;

    case SRTO_DRIFTTRACER:
        *(bool*)optval = m_config.bDriftTracer;
        optlen         = sizeof(bool);
        break;

    case SRTO_MINVERSION:
        *(uint32_t *)optval = m_config.uMinimumPeerSrtVersion;
        optlen              = sizeof(uint32_t);
        break;

    case SRTO_STREAMID:
        if (size_t(optlen) < m_config.sStreamName.size() + 1)
            throw CUDTException(MJ_NOTSUP, MN_INVAL, 0);

        strcpy((char *)optval, m_config.sStreamName.c_str());
        optlen = (int) m_config.sStreamName.size();
        break;

    case SRTO_CONGESTION:
        if (size_t(optlen) < m_config.sCongestion.size() + 1)
            throw CUDTException(MJ_NOTSUP, MN_INVAL, 0);

        strcpy((char *)optval, m_config.sCongestion.c_str());
        optlen = (int) m_config.sCongestion.size();
        break;

    case SRTO_MESSAGEAPI:
        optlen          = sizeof(bool);
        *(bool *)optval = m_config.bMessageAPI;
        break;

    case SRTO_PAYLOADSIZE:
        optlen         = sizeof(int);
        *(int *)optval = (int) m_config.zExpPayloadSize;
        break;

    case SRTO_KMREFRESHRATE:
        optlen = sizeof(int);
        *(int*)optval = (int)m_config.uKmRefreshRatePkt;
        break;

    case SRTO_KMPREANNOUNCE:
        optlen = sizeof(int);
        *(int*)optval = (int)m_config.uKmPreAnnouncePkt;
        break;

#if ENABLE_BONDING
    case SRTO_GROUPCONNECT:
        optlen        = sizeof (int);
        *(int*)optval = m_config.iGroupConnect;
        break;

    case SRTO_GROUPMINSTABLETIMEO:
        optlen = sizeof(int);
        *(int*)optval = (int)m_config.uMinStabilityTimeout_ms;
        break;

    case SRTO_GROUPTYPE:
        optlen         = sizeof (int);
        *(int*)optval = m_HSGroupType;
        break;
#endif

    case SRTO_ENFORCEDENCRYPTION:
        optlen          = sizeof(bool);
        *(bool *)optval = m_config.bEnforcedEnc;
        break;

    case SRTO_IPV6ONLY:
        optlen         = sizeof(int);
        *(int *)optval = m_config.iIpV6Only;
        break;

    case SRTO_PEERIDLETIMEO:
        *(int *)optval = m_config.iPeerIdleTimeout_ms;
        optlen         = sizeof(int);
        break;

    case SRTO_PACKETFILTER:
        if (size_t(optlen) < m_config.sPacketFilterConfig.size() + 1)
            throw CUDTException(MJ_NOTSUP, MN_INVAL, 0);

        strcpy((char *)optval, m_config.sPacketFilterConfig.c_str());
        optlen = (int) m_config.sPacketFilterConfig.size();
        break;

    case SRTO_RETRANSMITALGO:
        *(int32_t *)optval = m_config.iRetransmitAlgo;
        optlen         = sizeof(int32_t);
        break;

    default:
        throw CUDTException(MJ_NOTSUP, MN_NONE, 0);
    }
}


#if ENABLE_BONDING
SRT_ERRNO srt::CUDT::applyMemberConfigObject(const SRT_SocketOptionObject& opt)
{
    SRT_SOCKOPT this_opt = SRTO_VERSION;
    for (size_t i = 0; i < opt.options.size(); ++i)
    {
        SRT_SocketOptionObject::SingleOption* o = opt.options[i];
        HLOGC(smlog.Debug, log << CONID() << "applyMemberConfigObject: OPTION @" << m_SocketID << " #" << o->option);
        this_opt = SRT_SOCKOPT(o->option);
        setOpt(this_opt, o->storage, o->length);
    }
    return SRT_SUCCESS;
}
#endif

bool srt::CUDT::setstreamid(SRTSOCKET u, const std::string &sid)
{
    CUDT *that = getUDTHandle(u);
    if (!that)
        return false;

    if (sid.size() > CSrtConfig::MAX_SID_LENGTH)
        return false;

    if (that->m_bConnected)
        return false;

    that->m_config.sStreamName.set(sid);
    return true;
}

string srt::CUDT::getstreamid(SRTSOCKET u)
{
    CUDT *that = getUDTHandle(u);
    if (!that)
        return "";

    return that->m_config.sStreamName.str();
}

// XXX REFACTOR: Make common code for CUDT constructor and clearData,
// possibly using CUDT::construct.
void srt::CUDT::clearData()
{
    // Initial sequence number, loss, acknowledgement, etc.
    int udpsize = m_config.iMSS - CPacket::UDP_HDR_SIZE;

    m_iMaxSRTPayloadSize = udpsize - CPacket::HDR_SIZE;

    HLOGC(cnlog.Debug, log << CONID() << "clearData: PAYLOAD SIZE: " << m_iMaxSRTPayloadSize);

    m_iEXPCount  = 1;
    m_iBandwidth = 1; // pkts/sec
    // XXX use some constant for this 16
    m_iDeliveryRate     = 16;
    m_iByteDeliveryRate = 16 * m_iMaxSRTPayloadSize;
    m_iAckSeqNo         = 0;
    m_tsLastAckTime     = steady_clock::now();

    // trace information
    {
        ScopedLock stat_lock(m_StatsLock);

        m_stats.tsStartTime = steady_clock::now();
        m_stats.sndr.reset();
        m_stats.rcvr.reset();

        m_stats.tsLastSampleTime = steady_clock::now();
        m_stats.traceReorderDistance = 0;
        m_stats.sndDuration = m_stats.m_sndDurationTotal = 0;
    }

    // Resetting these data because this happens when agent isn't connected.
    m_bPeerTsbPd         = false;
    m_iPeerTsbPdDelay_ms = 0;

    // TSBPD as state should be set to FALSE here.
    // Only when the HSREQ handshake is exchanged,
    // should they be set to possibly true.
    m_bTsbPd         = false;
    m_bGroupTsbPd    = false;
    m_iTsbPdDelay_ms = m_config.iRcvLatency;
    m_bTLPktDrop     = m_config.bTLPktDrop;
    m_bPeerTLPktDrop = false;

    m_bPeerNakReport = false;

    m_bPeerRexmitFlag = false;

    m_RdvState           = CHandShake::RDV_INVALID;
    m_tsRcvPeerStartTime = steady_clock::time_point();
}

void srt::CUDT::open()
{
    ScopedLock cg(m_ConnectionLock);

    clearData();

    // structures for queue
    if (m_pSNode == NULL)
        m_pSNode = new CSNode;
    m_pSNode->m_pUDT      = this;
    m_pSNode->m_tsTimeStamp = steady_clock::now();
    m_pSNode->m_iHeapLoc  = -1;

    if (m_pRNode == NULL)
        m_pRNode = new CRNode;
    m_pRNode->m_pUDT      = this;
    m_pRNode->m_tsTimeStamp = steady_clock::now();
    m_pRNode->m_pPrev = m_pRNode->m_pNext = NULL;
    m_pRNode->m_bOnList                   = false;

    // Set initial values of smoothed RTT and RTT variance.
    m_iSRTT               = INITIAL_RTT;
    m_iRTTVar             = INITIAL_RTTVAR;
    m_bIsFirstRTTReceived = false;

    // set minimum NAK and EXP timeout to 300ms
    m_tdMinNakInterval = milliseconds_from(300);
    m_tdMinExpInterval = milliseconds_from(300);

    m_tdACKInterval = microseconds_from(COMM_SYN_INTERVAL_US);
    m_tdNAKInterval = m_tdMinNakInterval;

    const steady_clock::time_point currtime = steady_clock::now();
    m_tsLastRspTime.store(currtime);
    m_tsNextACKTime.store(currtime + m_tdACKInterval);
    m_tsNextNAKTime.store(currtime + m_tdNAKInterval);
    m_tsLastRspAckTime = currtime;
    m_tsLastSndTime.store(currtime);

    m_tsUnstableSince   = steady_clock::time_point();
    m_tsFreshActivation = steady_clock::time_point();
    m_tsWarySince       = steady_clock::time_point();

    m_iReXmitCount   = 1;
    m_iPktCount      = 0;
    m_iLightACKCount = 1;
    m_tsNextSendTime = steady_clock::time_point();
    m_tdSendTimeDiff = microseconds_from(0);

    // Now UDT is opened.
    m_bOpened = true;
}

void srt::CUDT::setListenState()
{
    ScopedLock cg(m_ConnectionLock);

    if (!m_bOpened)
        throw CUDTException(MJ_NOTSUP, MN_NONE, 0);

    if (m_bConnecting || m_bConnected)
        throw CUDTException(MJ_NOTSUP, MN_ISCONNECTED, 0);

    // listen can be called more than once
    if (m_bListening)
        return;

    // if there is already another socket listening on the same port
    if (m_pRcvQueue->setListener(this) < 0)
        throw CUDTException(MJ_NOTSUP, MN_BUSY, 0);

    m_bListening = true;
}

size_t srt::CUDT::fillSrtHandshake(uint32_t *aw_srtdata, size_t srtlen, int msgtype, int hs_version)
{
    if (srtlen < SRT_HS_E_SIZE)
    {
        LOGC(cnlog.Fatal,
             log << CONID() << "IPE: fillSrtHandshake: buffer too small: " << srtlen << " (expected: " << SRT_HS_E_SIZE << ")");
        return 0;
    }

    srtlen = SRT_HS_E_SIZE; // We use only that much space.

    memset((aw_srtdata), 0, sizeof(uint32_t) * srtlen);
    /* Current version (1.x.x) SRT handshake */
    aw_srtdata[SRT_HS_VERSION] = m_config.uSrtVersion; /* Required version */
    aw_srtdata[SRT_HS_FLAGS] |= SrtVersionCapabilities();

    switch (msgtype)
    {
    case SRT_CMD_HSREQ:
        return fillSrtHandshake_HSREQ((aw_srtdata), srtlen, hs_version);
    case SRT_CMD_HSRSP:
        return fillSrtHandshake_HSRSP((aw_srtdata), srtlen, hs_version);
    default:
        LOGC(cnlog.Fatal, log << CONID() << "IPE: fillSrtHandshake/sendSrtMsg called with value " << msgtype);
        return 0;
    }
}

size_t srt::CUDT::fillSrtHandshake_HSREQ(uint32_t *aw_srtdata, size_t /* srtlen - unused */, int hs_version)
{
    // INITIATOR sends HSREQ.

    // The TSBPD(SND|RCV) options are being set only if the TSBPD is set in the current agent.
    // The agent has a decisive power only in the range of RECEIVING the data, however it can
    // also influence the peer's latency. If agent doesn't set TSBPD mode, it doesn't send any
    // latency flags, although the peer might still want to do Rx with TSBPD. When agent sets
    // TsbPd mode, it defines latency values for Rx (itself) and Tx (peer's Rx). If peer does
    // not set TsbPd mode, it will simply ignore the proposed latency (PeerTsbPdDelay), although
    // if it has received the Rx latency as well, it must honor it and respond accordingly
    // (the latter is only in case of HSv5 and bidirectional connection).
    if (m_config.bTSBPD)
    {
        m_iTsbPdDelay_ms     = m_config.iRcvLatency;
        m_iPeerTsbPdDelay_ms = m_config.iPeerLatency;
        /*
         * Sent data is real-time, use Time-based Packet Delivery,
         * set option bit and configured delay
         */
        aw_srtdata[SRT_HS_FLAGS] |= SRT_OPT_TSBPDSND;

        if (hs_version < CUDT::HS_VERSION_SRT1)
        {
            // HSv4 - this uses only one value.
            aw_srtdata[SRT_HS_LATENCY] = SRT_HS_LATENCY_LEG::wrap(m_iPeerTsbPdDelay_ms);
        }
        else
        {
            // HSv5 - this will be understood only since this version when this exists.
            aw_srtdata[SRT_HS_LATENCY] = SRT_HS_LATENCY_SND::wrap(m_iPeerTsbPdDelay_ms);

            // And in the reverse direction.
            aw_srtdata[SRT_HS_FLAGS] |= SRT_OPT_TSBPDRCV;
            aw_srtdata[SRT_HS_LATENCY] |= SRT_HS_LATENCY_RCV::wrap(m_iTsbPdDelay_ms);

            // This wasn't there for HSv4, this setting is only for the receiver.
            // HSv5 is bidirectional, so every party is a receiver.

            if (m_bTLPktDrop)
                aw_srtdata[SRT_HS_FLAGS] |= SRT_OPT_TLPKTDROP;
        }
    }

    if (m_config.bRcvNakReport)
        aw_srtdata[SRT_HS_FLAGS] |= SRT_OPT_NAKREPORT;

    // I support SRT_OPT_REXMITFLG. Do you?
    aw_srtdata[SRT_HS_FLAGS] |= SRT_OPT_REXMITFLG;

    // Declare the API used. The flag is set for "stream" API because
    // the older versions will never set this flag, but all old SRT versions use message API.
    if (!m_config.bMessageAPI)
        aw_srtdata[SRT_HS_FLAGS] |= SRT_OPT_STREAM;

    HLOGC(cnlog.Debug,
          log << CONID() << "HSREQ/snd: LATENCY[SND:" << SRT_HS_LATENCY_SND::unwrap(aw_srtdata[SRT_HS_LATENCY])
              << " RCV:" << SRT_HS_LATENCY_RCV::unwrap(aw_srtdata[SRT_HS_LATENCY]) << "] FLAGS["
              << SrtFlagString(aw_srtdata[SRT_HS_FLAGS]) << "]");

    return 3;
}

size_t srt::CUDT::fillSrtHandshake_HSRSP(uint32_t *aw_srtdata, size_t /* srtlen - unused */, int hs_version)
{
    // Setting m_tsRcvPeerStartTime is done in processSrtMsg_HSREQ(), so
    // this condition will be skipped only if this function is called without
    // getting first received HSREQ. Doesn't look possible in both HSv4 and HSv5.
    if (is_zero(m_tsRcvPeerStartTime))
    {
        LOGC(cnlog.Fatal, log << CONID() << "IPE: fillSrtHandshake_HSRSP: m_tsRcvPeerStartTime NOT SET!");
        return 0;
    }

    // If Agent doesn't set TSBPD, it will not set the TSBPD flag back to the Peer.
    // The peer doesn't have be disturbed by it anyway.
    if (isOPT_TsbPd())
    {
        /*
         * We got and transposed peer start time (HandShake request timestamp),
         * we can support Timestamp-based Packet Delivery
         */
        aw_srtdata[SRT_HS_FLAGS] |= SRT_OPT_TSBPDRCV;

        if (hs_version < HS_VERSION_SRT1)
        {
            // HSv4 - this uses only one value
            aw_srtdata[SRT_HS_LATENCY] = SRT_HS_LATENCY_LEG::wrap(m_iTsbPdDelay_ms);
        }
        else
        {
            // HSv5 - this puts "agent's" latency into RCV field and "peer's" -
            // into SND field.
            aw_srtdata[SRT_HS_LATENCY] = SRT_HS_LATENCY_RCV::wrap(m_iTsbPdDelay_ms);
        }
    }
    else
    {
        HLOGC(cnlog.Debug, log << CONID() << "HSRSP/snd: TSBPD off, NOT responding TSBPDRCV flag.");
    }

    // Hsv5, only when peer has declared TSBPD mode.
    // The flag was already set, and the value already "maximized" in processSrtMsg_HSREQ().
    if (m_bPeerTsbPd && hs_version >= HS_VERSION_SRT1)
    {
        // HSv5 is bidirectional - so send the TSBPDSND flag, and place also the
        // peer's latency into SND field.
        aw_srtdata[SRT_HS_FLAGS] |= SRT_OPT_TSBPDSND;
        aw_srtdata[SRT_HS_LATENCY] |= SRT_HS_LATENCY_SND::wrap(m_iPeerTsbPdDelay_ms);

        HLOGC(cnlog.Debug,
              log << CONID()
                  << "HSRSP/snd: HSv5 peer uses TSBPD, responding TSBPDSND latency=" << m_iPeerTsbPdDelay_ms);
    }
    else
    {
        HLOGC(cnlog.Debug,
              log << CONID() << "HSRSP/snd: HSv" << (hs_version == CUDT::HS_VERSION_UDT4 ? 4 : 5)
                  << " with peer TSBPD=" << (m_bPeerTsbPd ? "on" : "off") << " - NOT responding TSBPDSND");
    }

    if (m_bTLPktDrop)
        aw_srtdata[SRT_HS_FLAGS] |= SRT_OPT_TLPKTDROP;

    if (m_config.bRcvNakReport)
    {
        // HSv5: Note that this setting is independent on the value of
        // m_bPeerNakReport, which represent this setting in the peer.

        aw_srtdata[SRT_HS_FLAGS] |= SRT_OPT_NAKREPORT;
        /*
         * NAK Report is so efficient at controlling bandwidth that sender TLPktDrop
         * is not needed. SRT 1.0.5 to 1.0.7 sender TLPktDrop combined with SRT 1.0
         * Timestamp-Based Packet Delivery was not well implemented and could drop
         * big I-Frame tail before sending once on low latency setups.
         * Disabling TLPktDrop in the receiver SRT Handshake Reply prevents the sender
         * from enabling Too-Late Packet Drop.
         */
        if (m_uPeerSrtVersion <= SrtVersion(1, 0, 7))
            aw_srtdata[SRT_HS_FLAGS] &= ~SRT_OPT_TLPKTDROP;
    }

    if (m_config.uSrtVersion >= SrtVersion(1, 2, 0))
    {
        if (!m_bPeerRexmitFlag)
        {
            // Peer does not request to use rexmit flag, if so,
            // we won't use as well.
            HLOGC(cnlog.Debug,
                  log << CONID() << "HSRSP/snd: AGENT understands REXMIT flag, but PEER DOES NOT. NOT setting.");
        }
        else
        {
            // Request that the rexmit bit be used as a part of msgno.
            aw_srtdata[SRT_HS_FLAGS] |= SRT_OPT_REXMITFLG;
            HLOGF(cnlog.Debug, "HSRSP/snd: AGENT UNDERSTANDS REXMIT flag and PEER reported that it does, too.");
        }
    }
    else
    {
        // Since this is now in the code, it can occur only in case when you change the
        // version specification in the build configuration.
        HLOGF(cnlog.Debug, "HSRSP/snd: AGENT DOES NOT UNDERSTAND REXMIT flag");
    }

    HLOGC(cnlog.Debug,
          log << CONID() << "HSRSP/snd: LATENCY[SND:" << SRT_HS_LATENCY_SND::unwrap(aw_srtdata[SRT_HS_LATENCY])
              << " RCV:" << SRT_HS_LATENCY_RCV::unwrap(aw_srtdata[SRT_HS_LATENCY]) << "] FLAGS["
              << SrtFlagString(aw_srtdata[SRT_HS_FLAGS]) << "]");

    return 3;
}

size_t srt::CUDT::prepareSrtHsMsg(int cmd, uint32_t *srtdata, size_t size)
{
    size_t srtlen = fillSrtHandshake(srtdata, size, cmd, handshakeVersion());
    HLOGF(cnlog.Debug,
          "CMD:%s(%d) Len:%d Version: %s Flags: %08X (%s) sdelay:%d",
          MessageTypeStr(UMSG_EXT, cmd).c_str(),
          cmd,
          (int)(srtlen * sizeof(int32_t)),
          SrtVersionString(srtdata[SRT_HS_VERSION]).c_str(),
          srtdata[SRT_HS_FLAGS],
          SrtFlagString(srtdata[SRT_HS_FLAGS]).c_str(),
          srtdata[SRT_HS_LATENCY]);

    return srtlen;
}

void srt::CUDT::sendSrtMsg(int cmd, uint32_t *srtdata_in, size_t srtlen_in)
{
    CPacket srtpkt;
    int32_t srtcmd = (int32_t)cmd;

    SRT_STATIC_ASSERT(SRTDATA_MAXSIZE >= SRT_HS_E_SIZE, "SRT_CMD_MAXSZ is too small to hold all the data");
    // This will be effectively larger than SRT_HS_E_SIZE, but it will be also used for incoming data.
    uint32_t srtdata[SRTDATA_MAXSIZE];

    size_t srtlen = 0;

    if (cmd == SRT_CMD_REJECT)
    {
        // This is a value returned by processSrtMsg underlying layer, potentially
        // to be reported here. Should this happen, just send a rejection message.
        cmd                     = SRT_CMD_HSRSP;
        srtdata[SRT_HS_VERSION] = 0;
    }

    switch (cmd)
    {
    case SRT_CMD_HSREQ:
    case SRT_CMD_HSRSP:
        srtlen = prepareSrtHsMsg(cmd, srtdata, SRTDATA_MAXSIZE);
        break;

    case SRT_CMD_KMREQ: // Sender
    case SRT_CMD_KMRSP: // Receiver
        srtlen = srtlen_in;
        /* Msg already in network order
         * But CChannel:sendto will swap again (assuming 32-bit fields)
         * Pre-swap to cancel it.
         */
        HtoNLA(srtdata, srtdata_in, srtlen);
        m_pCryptoControl->updateKmState(cmd, srtlen); // <-- THIS function can't be moved to CUDT

        break;

    default:
        LOGF(cnlog.Error, "sndSrtMsg: IPE: cmd=%d unsupported", cmd);
        break;
    }

    if (srtlen > 0)
    {
        /* srtpkt.pack will set message data in network order */
        srtpkt.pack(UMSG_EXT, &srtcmd, srtdata, srtlen * sizeof(int32_t));
        addressAndSend(srtpkt);
    }
}

size_t srt::CUDT::fillHsExtConfigString(uint32_t* pcmdspec, int cmd, const string& str)
{
    uint32_t* space = pcmdspec + 1;
    size_t wordsize         = (str.size() + 3) / 4;
    size_t aligned_bytesize = wordsize * 4;

    memset((space), 0, aligned_bytesize);
    memcpy((space), str.data(), str.size());
    // Preswap to little endian (in place due to possible padding zeros)
    HtoILA((space), space, wordsize);

    *pcmdspec = HS_CMDSPEC_CMD::wrap(cmd) | HS_CMDSPEC_SIZE::wrap((uint32_t) wordsize);

    return wordsize;
}

#if ENABLE_BONDING
// [[using locked(m_parent->m_ControlLock)]]
// [[using locked(s_UDTUnited.m_GlobControlLock)]]
size_t srt::CUDT::fillHsExtGroup(uint32_t* pcmdspec)
{
    SRT_ASSERT(m_parent->m_GroupOf != NULL);
    uint32_t* space = pcmdspec + 1;

    SRTSOCKET id = m_parent->m_GroupOf->id();
    SRT_GROUP_TYPE tp = m_parent->m_GroupOf->type();
    uint32_t flags = 0;

    // Note: if agent is a listener, and the current version supports
    // both sync methods, this flag might have been changed according to
    // the wish of the caller.
    if (m_parent->m_GroupOf->synconmsgno())
        flags |= SRT_GFLAG_SYNCONMSG;

    // NOTE: this code remains as is for historical reasons.
    // The initial implementation stated that the peer id be
    // extracted so that it can be reported and possibly the
    // start time somehow encoded and written into the group
    // extension, but it was later seen not necessary. Therefore
    // this code remains, but now it's informational only.
#if ENABLE_HEAVY_LOGGING
    m_parent->m_GroupOf->debugMasterData(m_SocketID);
#endif

    // See CUDT::interpretGroup()

    uint32_t dataword = 0
        | SrtHSRequest::HS_GROUP_TYPE::wrap(tp)
        | SrtHSRequest::HS_GROUP_FLAGS::wrap(flags)
        | SrtHSRequest::HS_GROUP_WEIGHT::wrap(m_parent->m_GroupMemberData->weight);

    const uint32_t storedata [GRPD_E_SIZE] = { uint32_t(id), dataword };
    memcpy((space), storedata, sizeof storedata);

    const size_t ra_size = Size(storedata);
    *pcmdspec = HS_CMDSPEC_CMD::wrap(SRT_CMD_GROUP) | HS_CMDSPEC_SIZE::wrap(ra_size);

    return ra_size;
}
#endif

size_t srt::CUDT::fillHsExtKMREQ(uint32_t* pcmdspec, size_t ki)
{
    uint32_t* space = pcmdspec + 1;

    size_t msglen = m_pCryptoControl->getKmMsg_size(ki);
    // Make ra_size back in element unit
    // Add one extra word if the size isn't aligned to 32-bit.
    size_t ra_size = (msglen / sizeof(uint32_t)) + (msglen % sizeof(uint32_t) ? 1 : 0);

    // Store the CMD + SIZE in the next field
    *pcmdspec = HS_CMDSPEC_CMD::wrap(SRT_CMD_KMREQ) | HS_CMDSPEC_SIZE::wrap((uint32_t) ra_size);

    // Copy the key - do the endian inversion because another endian inversion
    // will be done for every control message before sending, and this KM message
    // is ALREADY in network order.
    const uint32_t* keydata = reinterpret_cast<const uint32_t*>(m_pCryptoControl->getKmMsg_data(ki));

    HLOGC(cnlog.Debug,
          log << CONID() << "createSrtHandshake: KMREQ: adding key #" << ki << " length=" << ra_size
              << " words (KmMsg_size=" << msglen << ")");
    // XXX INSECURE ": [" << FormatBinaryString((uint8_t*)keydata, msglen) << "]";

    // Yes, I know HtoNLA and NtoHLA do exactly the same operation, but I want
    // to be clear about the true intention.
    NtoHLA((space), keydata, ra_size);

    return ra_size;
}

size_t srt::CUDT::fillHsExtKMRSP(uint32_t* pcmdspec, const uint32_t* kmdata, size_t kmdata_wordsize)
{
    uint32_t* space = pcmdspec + 1;
    const uint32_t failure_kmrsp[] = {SRT_KM_S_UNSECURED};
    const uint32_t* keydata = 0;

    // Shift the starting point with the value of previously added block,
    // to start with the new one.

    size_t ra_size;

    if (kmdata_wordsize == 0)
    {
        LOGC(cnlog.Warn,
             log << CONID()
                 << "createSrtHandshake: Agent has PW, but Peer sent no KMREQ. Sending error KMRSP response");
        ra_size = 1;
        keydata = failure_kmrsp;

        // Update the KM state as well
        m_pCryptoControl->m_SndKmState = SRT_KM_S_NOSECRET;  // Agent has PW, but Peer won't decrypt
        m_pCryptoControl->m_RcvKmState = SRT_KM_S_UNSECURED; // Peer won't encrypt as well.
    }
    else
    {
        if (!kmdata)
        {
            m_RejectReason = SRT_REJ_IPE;
            LOGC(cnlog.Fatal, log << CONID() << "createSrtHandshake: IPE: srtkm_cmd=SRT_CMD_KMRSP and no kmdata!");
            return 0;
        }
        ra_size = kmdata_wordsize;
        keydata = reinterpret_cast<const uint32_t *>(kmdata);
    }

    *pcmdspec = HS_CMDSPEC_CMD::wrap(SRT_CMD_KMRSP) | HS_CMDSPEC_SIZE::wrap((uint32_t) ra_size);
    HLOGC(cnlog.Debug,
          log << CONID() << "createSrtHandshake: KMRSP: applying returned key length="
              << ra_size); // XXX INSECURE << " words: [" << FormatBinaryString((uint8_t*)kmdata,
                           // kmdata_wordsize*sizeof(uint32_t)) << "]";

    NtoHLA((space), keydata, ra_size);
    return ra_size;
}


// PREREQUISITE:
// pkt must be set the buffer and configured for UMSG_HANDSHAKE.
// Note that this function replaces also serialization for the HSv4.
bool srt::CUDT::createSrtHandshake(
        int             srths_cmd,
        int             srtkm_cmd,
        const uint32_t* kmdata,
        size_t          kmdata_wordsize, // IN WORDS, NOT BYTES!!!
        CPacket&        w_pkt,
        CHandShake&     w_hs)
{
    // This function might be called before the opposite version was recognized.
    // Check if the version is exactly 4 because this means that the peer has already
    // sent something - asynchronously, and usually in rendezvous - and we already know
    // that the peer is version 4. In this case, agent must behave as HSv4, til the end.
    if (m_ConnRes.m_iVersion == HS_VERSION_UDT4)
    {
        w_hs.m_iVersion = HS_VERSION_UDT4;
        w_hs.m_iType    = UDT_DGRAM;
        if (w_hs.m_extension)
        {
            // Should be impossible
            LOGC(cnlog.Error,
                 log << CONID() << "createSrtHandshake: IPE: EXTENSION SET WHEN peer reports version 4 - fixing...");
            w_hs.m_extension = false;
        }
    }
    else
    {
        w_hs.m_iType = 0; // Prepare it for flags
    }

    HLOGC(cnlog.Debug,
          log << CONID() << "createSrtHandshake: buf size=" << w_pkt.getLength()
              << " hsx=" << MessageTypeStr(UMSG_EXT, srths_cmd) << " kmx=" << MessageTypeStr(UMSG_EXT, srtkm_cmd)
              << " kmdata_wordsize=" << kmdata_wordsize << " version=" << w_hs.m_iVersion);

    // Once you are certain that the version is HSv5, set the enc type flags
    // to advertise pbkeylen. Otherwise make sure that the old interpretation
    // will correctly pick up the type field. PBKEYLEN should be advertized
    // regardless of what URQ stage the handshake is (note that in case of rendezvous
    // CONCLUSION might be the FIRST MESSAGE EVER RECEIVED by a party).
    if (w_hs.m_iVersion > HS_VERSION_UDT4)
    {
        // Check if there was a failure to receie HSREQ before trying to craft HSRSP.
        // If fillSrtHandshake_HSRSP catches the condition of m_tsRcvPeerStartTime == steady_clock::zero(),
        // it will return size 0, which will mess up with further extension procedures;
        // PREVENT THIS HERE.
        if (w_hs.m_iReqType == URQ_CONCLUSION && srths_cmd == SRT_CMD_HSRSP && is_zero(m_tsRcvPeerStartTime))
        {
            LOGC(cnlog.Error,
                 log << CONID()
                     << "createSrtHandshake: IPE (non-fatal): Attempting to craft HSRSP without received HSREQ. "
                        "BLOCKING extensions.");
            w_hs.m_extension = false;
        }

        // The situation when this function is called without requested extensions
        // is URQ_CONCLUSION in rendezvous mode in some of the transitions.
        // In this case for version 5 just clear the m_iType field, as it has
        // different meaning in HSv5 and contains extension flags.
        //
        // Keep 0 in the SRT_HSTYPE_HSFLAGS field, but still advertise PBKEYLEN
        // in the SRT_HSTYPE_ENCFLAGS field.
        w_hs.m_iType                  = SrtHSRequest::wrapFlags(false /*no magic in HSFLAGS*/, m_config.iSndCryptoKeyLen);

        IF_HEAVY_LOGGING(bool whether = m_config.iSndCryptoKeyLen != 0);
        HLOGC(cnlog.Debug,
              log << CONID() << "createSrtHandshake: " << (whether ? "" : "NOT ")
                  << " Advertising PBKEYLEN - value = " << m_config.iSndCryptoKeyLen);

        // Note: This is required only when sending a HS message without SRT extensions.
        // When this is to be sent with SRT extensions, then KMREQ will be attached here
        // and the PBKEYLEN will be extracted from it. If this is going to attach KMRSP
        // here, it's already too late (it should've been advertised before getting the first
        // handshake message with KMREQ).
    }
    else
    {
        w_hs.m_iType = UDT_DGRAM;
    }

    // values > URQ_CONCLUSION include also error types
    // if (w_hs.m_iVersion == HS_VERSION_UDT4 || w_hs.m_iReqType > URQ_CONCLUSION) <--- This condition was checked b4 and
    // it's only valid for caller-listener mode
    if (!w_hs.m_extension)
    {
        // Serialize only the basic handshake, if this is predicted for
        // Hsv4 peer or this is URQ_INDUCTION or URQ_WAVEAHAND.
        size_t hs_size = w_pkt.getLength();
        w_hs.store_to((w_pkt.m_pcData), (hs_size));
        w_pkt.setLength(hs_size);
        HLOGC(cnlog.Debug,
              log << CONID() << "createSrtHandshake: (no ext) size=" << hs_size << " data: " << w_hs.show());
        return true;
    }

    // Sanity check, applies to HSv5 only cases.
    if (srths_cmd == SRT_CMD_HSREQ && m_SrtHsSide == HSD_RESPONDER)
    {
        m_RejectReason = SRT_REJ_IPE;
        LOGC(cnlog.Fatal,
             log << CONID() << "IPE: SRT_CMD_HSREQ was requested to be sent in HSv5 by an INITIATOR side!");
        return false; // should cause rejection
    }

    ostringstream logext;
    logext << "HSX";

    // Install the SRT extensions
    w_hs.m_iType |= CHandShake::HS_EXT_HSREQ;

    bool have_sid = false;
    if (srths_cmd == SRT_CMD_HSREQ && !m_config.sStreamName.empty())
    {
        have_sid = true;
        w_hs.m_iType |= CHandShake::HS_EXT_CONFIG;
        logext << ",SID";
    }

    // If this is a response, we have also information
    // on the peer. If Peer is NOT filter capable, don't
    // put filter config, even if agent is capable.
    bool peer_filter_capable = true;
    if (srths_cmd == SRT_CMD_HSRSP)
    {
        if (m_sPeerPktFilterConfigString != "")
        {
            peer_filter_capable = true;
        }
        else if (IsSet(m_uPeerSrtFlags, SRT_OPT_FILTERCAP))
        {
            peer_filter_capable = true;
        }
        else
        {
            peer_filter_capable = false;
        }
    }

    // Now, if this is INITIATOR, then it has its
    // filter config already set, if configured, otherwise
    // it should not attach the filter config extension.

    // If this is a RESPONDER, then it has already received
    // the filter config string from the peer and therefore
    // possibly confronted with the contents of m_OPT_FECConfigString,
    // and if it decided to go with filter, it will be nonempty.
    bool have_filter  = false;
    if (peer_filter_capable && !m_config.sPacketFilterConfig.empty())
    {
        have_filter = true;
        w_hs.m_iType |= CHandShake::HS_EXT_CONFIG;
        logext << ",filter";
    }

    bool have_congctl = false;
    const string sm = m_config.sCongestion.str();
    if (sm != "" && sm != "live")
    {
        have_congctl = true;
        w_hs.m_iType |= CHandShake::HS_EXT_CONFIG;
        logext << ",CONGCTL";
    }

    bool have_kmreq   = false;
    // Prevent adding KMRSP only in case when BOTH:
    // - Agent has set no password
    // - no KMREQ has arrived from Peer
    // KMRSP must be always sent when:
    // - Agent set a password, Peer did not send KMREQ: Agent sets snd=NOSECRET.
    // - Agent set no password, but Peer sent KMREQ: Ageng sets rcv=NOSECRET.
    if (m_config.CryptoSecret.len > 0 || kmdata_wordsize > 0)
    {
        have_kmreq = true;
        w_hs.m_iType |= CHandShake::HS_EXT_KMREQ;
        logext << ",KMX";
    }

#if ENABLE_BONDING
    bool have_group = false;

    // Note: this is done without locking because we have the following possibilities:
    //
    // 1. Most positive: the group will be the same all the time up to the moment when we use it.
    // 2. The group will disappear when next time we try to use it having now have_group set true.
    //
    // Not possible that a group is NULL now but would appear later: the group must be either empty
    // or already set as valid at this time.
    //
    // If the 2nd possibility happens, then simply it means that the group has been closed during
    // the operation and the socket got this information updated in the meantime. This means that
    // it was an abnormal interrupt during the processing so the handshake process should be aborted
    // anyway, and that's what will be done.

    // LOCKING INFORMATION: accesing this field just for NULL check doesn't
    // hurt, even if this field could be dangling in the moment. This will be
    // followed by an additional check, done this time under lock, and there will
    // be no dangling pointers at this time.
    if (m_parent->m_GroupOf)
    {
        // Whatever group this socket belongs to, the information about
        // the group is always sent the same way with the handshake.
        have_group = true;
        w_hs.m_iType |= CHandShake::HS_EXT_CONFIG;
        logext << ",GROUP";
    }
#endif

    HLOGC(cnlog.Debug, log << CONID() << "createSrtHandshake: (ext: " << logext.str() << ") data: " << w_hs.show());

    // NOTE: The HSREQ is practically always required, although may happen
    // in future that CONCLUSION can be sent multiple times for a separate
    // stream encryption support, and this way it won't enclose HSREQ.
    // Also, KMREQ may occur multiple times.

    // So, initially store the UDT legacy handshake.
    size_t hs_size = w_pkt.getLength(), total_ra_size = (hs_size / sizeof(uint32_t)); // Maximum size of data
    w_hs.store_to((w_pkt.m_pcData), (hs_size));                                        // hs_size is updated

    size_t ra_size = hs_size / sizeof(int32_t);

    // Now attach the SRT handshake for HSREQ
    size_t    offset = ra_size;
    uint32_t *p      = reinterpret_cast<uint32_t *>(w_pkt.m_pcData);
    // NOTE: since this point, ra_size has a size in int32_t elements, NOT BYTES.

    // The first 4-byte item is the CMD/LENGTH spec.
    uint32_t *pcmdspec = p + offset; // Remember the location to be filled later, when we know the length
    ++offset;

    // Now use the original function to store the actual SRT_HS data
    // ra_size after that
    // NOTE: so far, ra_size is m_iMaxSRTPayloadSize expressed in number of elements.
    // WILL BE CHANGED HERE.
    ra_size   = fillSrtHandshake((p + offset), total_ra_size - offset, srths_cmd, HS_VERSION_SRT1);
    *pcmdspec = HS_CMDSPEC_CMD::wrap(srths_cmd) | HS_CMDSPEC_SIZE::wrap((uint32_t) ra_size);

    HLOGC(cnlog.Debug,
          log << CONID() << "createSrtHandshake: after HSREQ: offset=" << offset << " HSREQ size=" << ra_size
              << " space left: " << (total_ra_size - offset));

    // Use only in REQ phase and only if stream name is set
    if (have_sid)
    {
        // Now prepare the string with 4-byte alignment. The string size is limited
        // to half the payload size. Just a sanity check to not pack too much into
        // the conclusion packet.
        size_t size_limit = m_iMaxSRTPayloadSize / 2;

        if (m_config.sStreamName.size() >= size_limit)
        {
            m_RejectReason = SRT_REJ_ROGUE;
            LOGC(cnlog.Warn,
                 log << CONID() << "createSrtHandshake: stream id too long, limited to " << (size_limit - 1)
                     << " bytes");
            return false;
        }

        offset += ra_size + 1;
        ra_size = fillHsExtConfigString(p + offset - 1, SRT_CMD_SID, m_config.sStreamName.str());

        HLOGC(cnlog.Debug,
              log << CONID() << "createSrtHandshake: after SID [" << m_config.sStreamName.c_str()
                  << "] length=" << m_config.sStreamName.size() << " alignedln=" << (4 * ra_size)
                  << ": offset=" << offset << " SID size=" << ra_size << " space left: " << (total_ra_size - offset));
    }

    if (have_congctl)
    {
        // Pass the congctl to the other side as informational.
        // The other side should reject connection if it uses a different congctl.
        // The other side should also respond with the congctl it uses, if its non-default (for backward compatibility).

        offset += ra_size + 1;
        ra_size = fillHsExtConfigString(p + offset - 1, SRT_CMD_CONGESTION, sm);

        HLOGC(cnlog.Debug,
              log << CONID() << "createSrtHandshake: after CONGCTL [" << sm << "] length=" << sm.size()
                  << " alignedln=" << (4 * ra_size) << ": offset=" << offset << " CONGCTL size=" << ra_size
                  << " space left: " << (total_ra_size - offset));
    }

    if (have_filter)
    {
        offset += ra_size + 1;
        ra_size = fillHsExtConfigString(p + offset - 1, SRT_CMD_FILTER, m_config.sPacketFilterConfig.str());

        HLOGC(cnlog.Debug,
              log << CONID() << "createSrtHandshake: after filter [" << m_config.sPacketFilterConfig.c_str()
                  << "] length=" << m_config.sPacketFilterConfig.size() << " alignedln=" << (4 * ra_size) << ": offset="
                  << offset << " filter size=" << ra_size << " space left: " << (total_ra_size - offset));
    }

#if ENABLE_BONDING
    // Note that this will fire in both cases:
    // - When the group has been set by the user on a socket (or socket was created as a part of the group),
    //   and the handshake request is to be sent with informing the peer that this conenction belongs to a group
    // - When the agent received a HS request with a group, has created its mirror group on its side, and
    //   now sends the HS response to the peer, with ITS OWN group id (the mirror one).
    //
    // XXX Probably a condition should be checked here around the group type.
    // The time synchronization should be done only on any kind of parallel sending group.
    // Currently all groups are such groups (broadcast, backup, balancing), but it may
    // need to be changed for some other types.
    if (have_group)
    {
        // NOTE: See information about mutex ordering in api.h
        ScopedLock gdrg (uglobal().m_GlobControlLock);
        if (!m_parent->m_GroupOf)
        {
            // This may only happen if since last check of m_GroupOf pointer the socket was removed
            // from the group in the meantime, which can only happen due to that the group was closed.
            // In such a case it simply means that the handshake process was requested to be interrupted.
            LOGC(cnlog.Fatal, log << CONID() << "GROUP DISAPPEARED. Socket not capable of continuing HS");
            return false;
        }
        else
        {
            if (m_parent->m_GroupOf->closing())
            {
                m_RejectReason = SRT_REJ_IPE;
                LOGC(cnlog.Error,
                     log << CONID() << "createSrtHandshake: group is closing during the process, rejecting.");
                return false;
            }
            offset += ra_size + 1;
            ra_size = fillHsExtGroup(p + offset - 1);

            HLOGC(cnlog.Debug,
                  log << CONID() << "createSrtHandshake: after GROUP [" << sm << "] length=" << sm.size() << ": offset="
                      << offset << " GROUP size=" << ra_size << " space left: " << (total_ra_size - offset));
        }
    }
#endif

    // When encryption turned on
    if (have_kmreq)
    {
        HLOGC(cnlog.Debug,
              log << CONID() << "createSrtHandshake: "
                  << (m_config.CryptoSecret.len > 0 ? "Agent uses ENCRYPTION" : "Peer requires ENCRYPTION"));

        if (!m_pCryptoControl && (srtkm_cmd == SRT_CMD_KMREQ || srtkm_cmd == SRT_CMD_KMRSP))
        {
            m_RejectReason = SRT_REJ_IPE;
            LOGC(cnlog.Error,
                 log << CONID() << "createSrtHandshake: IPE: need to send KM, but CryptoControl does not exist."
                     << " Socket state: connected=" << boolalpha << m_bConnected << ", connecting=" << m_bConnecting
                     << ", broken=" << m_bBroken << ", closing=" << m_bClosing << ".");
            return false;
        }

        if (srtkm_cmd == SRT_CMD_KMREQ)
        {
            bool have_any_keys = false;
            for (size_t ki = 0; ki < 2; ++ki)
            {
                // Skip those that have expired
                if (!m_pCryptoControl->getKmMsg_needSend(ki, false))
                    continue;

                m_pCryptoControl->getKmMsg_markSent(ki, false);

                offset += ra_size + 1;
                ra_size = fillHsExtKMREQ(p + offset - 1, ki);

                have_any_keys = true;
            }

            if (!have_any_keys)
            {
                m_RejectReason = SRT_REJ_IPE;
                LOGC(cnlog.Error, log << CONID() << "createSrtHandshake: IPE: all keys have expired, no KM to send.");
                return false;
            }
        }
        else if (srtkm_cmd == SRT_CMD_KMRSP)
        {
            offset += ra_size + 1;
            ra_size = fillHsExtKMRSP(p + offset - 1, kmdata, kmdata_wordsize);
        }
        else
        {
            m_RejectReason = SRT_REJ_IPE;
            LOGC(cnlog.Fatal, log << CONID() << "createSrtHandshake: IPE: wrong value of srtkm_cmd: " << srtkm_cmd);
            return false;
        }
    }

    if (ra_size == 0)
    {
        // m_RejectReason is expected to be set by fillHsExtKMRSP(..) in this case.
        return false;
    }

    // ra_size + offset has a value in element unit.
    // Switch it again to byte unit.
    w_pkt.setLength((ra_size + offset) * sizeof(int32_t));

    HLOGC(cnlog.Debug,
          log << CONID() << "createSrtHandshake: filled HSv5 handshake flags: "
              << CHandShake::ExtensionFlagStr(w_hs.m_iType) << " length: " << w_pkt.getLength() << " bytes");

    return true;
}

template <class Integer>
static inline int FindExtensionBlock(Integer* begin, size_t total_length,
        size_t& w_out_len, Integer*& w_next_block)
{
    // Check if there's anything to process
    if (total_length == 0)
    {
        w_next_block = NULL;
        w_out_len    = 0;
        return SRT_CMD_NONE;
    }

    // This function extracts the block command from the block and its length.
    // The command value is returned as a function result.
    // The size of that command block is stored into w_out_len.
    // The beginning of the prospective next block is stored in w_next_block.

    // The caller must be aware that:
    // - exactly one element holds the block header (cmd+size), so the actual data are after this one.
    // - the returned size is the number of uint32_t elements since that first data element
    // - the remaining size should be manually calculated as total_length - 1 - w_out_len, or
    // simply, as w_next_block - begin.

    // Note that if the total_length is too short to extract the whole block, it will return
    // SRT_CMD_NONE. Note that total_length includes this first CMDSPEC word.
    //
    // When SRT_CMD_NONE is returned, it means that nothing has been extracted and nothing else
    // can be further extracted from this block.

    int    cmd  = HS_CMDSPEC_CMD::unwrap(*begin);
    size_t size = HS_CMDSPEC_SIZE::unwrap(*begin);

    if (size + 1 > total_length)
        return SRT_CMD_NONE;

    w_out_len = size;

    if (total_length == size + 1)
        w_next_block = NULL;
    else
        w_next_block = begin + 1 + size;

    return cmd;
}

// NOTE: the rule of order of arguments is broken here because this order
// serves better the logics and readability.
template <class Integer>
static inline bool NextExtensionBlock(Integer*& w_begin, Integer* next, size_t& w_length)
{
    if (!next)
        return false;

    w_length = w_length - (next - w_begin);
    w_begin  = next;
    return true;
}

void SrtExtractHandshakeExtensions(const char* bufbegin, size_t buflength,
        vector<SrtHandshakeExtension>& w_output)
{
    const uint32_t *begin = reinterpret_cast<const uint32_t *>(bufbegin + CHandShake::m_iContentSize);
    size_t    size  = buflength - CHandShake::m_iContentSize; // Due to previous cond check we grant it's >0
    const uint32_t *next  = 0;
    size_t    length   = size / sizeof(uint32_t);
    size_t    blocklen = 0;

    for (;;) // ONE SHOT, but continuable loop
    {
        const int cmd = FindExtensionBlock(begin, length, (blocklen), (next));

        if (cmd == SRT_CMD_NONE)
        {
            // End of blocks
            break;
        }

        w_output.push_back(SrtHandshakeExtension(cmd));

        SrtHandshakeExtension& ext = w_output.back();

        std::copy(begin+1, begin+blocklen+1, back_inserter(ext.contents));

        // Any other kind of message extracted. Search on.
        if (!NextExtensionBlock((begin), next, (length)))
            break;
    }
}

#if SRT_DEBUG_RTT
class RttTracer
{
public:
    RttTracer()
    {
    }

    ~RttTracer()
    {
        srt::sync::ScopedLock lck(m_mtx);
        m_fout.close();
    }

    void trace(const srt::sync::steady_clock::time_point& currtime,
               const std::string& event, int rtt_sample, int rttvar_sample,
               bool is_smoothed_rtt_reset, int64_t recvTotal,
               int smoothed_rtt, int rttvar)
    {
        srt::sync::ScopedLock lck(m_mtx);
        create_file();
        
        m_fout << srt::sync::FormatTimeSys(currtime) << ",";
        m_fout << srt::sync::FormatTime(currtime) << ",";
        m_fout << event << ",";
        m_fout << rtt_sample << ",";
        m_fout << rttvar_sample << ",";
        m_fout << is_smoothed_rtt_reset << ",";
        m_fout << recvTotal << ",";
        m_fout << smoothed_rtt << ",";
        m_fout << rttvar << "\n";
        m_fout.flush();
    }

private:
    void print_header()
    {
        m_fout << "Timepoint_SYST,Timepoint_STDY,Event,usRTTSample,"
                  "usRTTVarSample,IsSmoothedRTTReset,pktsRecvTotal,"
                  "usSmoothedRTT,usRTTVar\n";
    }

    void create_file()
    {
        if (m_fout.is_open())
            return;

        std::string str_tnow = srt::sync::FormatTimeSys(srt::sync::steady_clock::now());
        str_tnow.resize(str_tnow.size() - 7); // remove trailing ' [SYST]' part
        while (str_tnow.find(':') != std::string::npos) {
            str_tnow.replace(str_tnow.find(':'), 1, 1, '_');
        }
        const std::string fname = "rtt_trace_" + str_tnow + "_" + SRT_SYNC_CLOCK_STR + ".csv";
        m_fout.open(fname, std::ofstream::out);
        if (!m_fout)
            std::cerr << "IPE: Failed to open " << fname << "!!!\n";

        print_header();
    }

private:
    srt::sync::Mutex m_mtx;
    std::ofstream m_fout;
};

RttTracer s_rtt_trace;
#endif


bool srt::CUDT::processSrtMsg(const CPacket *ctrlpkt)
{
    uint32_t *srtdata = (uint32_t *)ctrlpkt->m_pcData;
    size_t    len     = ctrlpkt->getLength();
    int       etype   = ctrlpkt->getExtendedType();
    uint32_t  ts      = ctrlpkt->m_iTimeStamp;

    int res = SRT_CMD_NONE;

    HLOGC(cnlog.Debug,
          log << CONID() << "Dispatching message type=" << etype << " data length=" << (len / sizeof(int32_t)));
    switch (etype)
    {
    case SRT_CMD_HSREQ:
    {
        res = processSrtMsg_HSREQ(srtdata, len, ts, CUDT::HS_VERSION_UDT4);
        break;
    }
    case SRT_CMD_HSRSP:
    {
        res = processSrtMsg_HSRSP(srtdata, len, ts, CUDT::HS_VERSION_UDT4);
        break;
    }
    case SRT_CMD_KMREQ:
        // Special case when the data need to be processed here
        // and the appropriate message must be constructed for sending.
        // No further processing required
        {
            uint32_t srtdata_out[SRTDATA_MAXSIZE];
            size_t   len_out = 0;
            res = m_pCryptoControl->processSrtMsg_KMREQ(srtdata, len, CUDT::HS_VERSION_UDT4,
                    (srtdata_out), (len_out));
            if (res == SRT_CMD_KMRSP)
            {
                if (len_out == 1)
                {
                    if (m_config.bEnforcedEnc)
                    {
                        LOGC(cnlog.Warn,
                             log << CONID() << "KMREQ FAILURE: " << KmStateStr(SRT_KM_STATE(srtdata_out[0]))
                                 << " - rejecting per enforced encryption");
                        res = SRT_CMD_NONE;
                        break;
                    }
                    HLOGC(cnlog.Debug,
                          log << CONID()
                              << "MKREQ -> KMRSP FAILURE state: " << KmStateStr(SRT_KM_STATE(srtdata_out[0])));
                }
                else
                {
                    HLOGC(cnlog.Debug, log << CONID() << "KMREQ -> requested to send KMRSP length=" << len_out);
                }
                sendSrtMsg(SRT_CMD_KMRSP, srtdata_out, len_out);
            }
            // XXX Dead code. processSrtMsg_KMREQ now doesn't return any other value now.
            // Please review later.
            else
            {
                LOGC(cnlog.Warn, log << CONID() << "KMREQ failed to process the request - ignoring");
            }

            return true; // already done what's necessary
        }

    case SRT_CMD_KMRSP:
    {
        // KMRSP doesn't expect any following action
        m_pCryptoControl->processSrtMsg_KMRSP(srtdata, len, CUDT::HS_VERSION_UDT4);
        return true; // nothing to do
    }

    default:
        return false;
    }

    if (res == SRT_CMD_NONE)
        return true;

    // Send the message that the message handler requested.
    sendSrtMsg(res);

    return true;
}

int srt::CUDT::processSrtMsg_HSREQ(const uint32_t *srtdata, size_t bytelen, uint32_t ts, int hsv)
{
    // Set this start time in the beginning, regardless as to whether TSBPD is being
    // used or not. This must be done in the Initiator as well as Responder.

    /*
     * Compute peer StartTime in our time reference
     * This takes time zone, time drift into account.
     * Also includes current packet transit time (rtt/2)
     */
    m_tsRcvPeerStartTime = steady_clock::now() - microseconds_from(ts);
    // (in case of bonding group, this value will be OVERWRITTEN
    // later in CUDT::interpretGroup).

    // Prepare the initial runtime values of latency basing on the option values.
    // They are going to get the value fixed HERE.
    m_iTsbPdDelay_ms     = m_config.iRcvLatency;
    m_iPeerTsbPdDelay_ms = m_config.iPeerLatency;

    if (bytelen < SRT_CMD_HSREQ_MINSZ)
    {
        m_RejectReason = SRT_REJ_ROGUE;
        /* Packet smaller than minimum compatible packet size */
        LOGF(cnlog.Error, "HSREQ/rcv: cmd=%d(HSREQ) len=%" PRIzu " invalid", SRT_CMD_HSREQ, bytelen);
        return SRT_CMD_NONE;
    }

    LOGF(cnlog.Note,
         "HSREQ/rcv: cmd=%d(HSREQ) len=%" PRIzu " vers=0x%x opts=0x%x delay=%d",
         SRT_CMD_HSREQ,
         bytelen,
         srtdata[SRT_HS_VERSION],
         srtdata[SRT_HS_FLAGS],
         SRT_HS_LATENCY_RCV::unwrap(srtdata[SRT_HS_LATENCY]));

    m_uPeerSrtVersion = srtdata[SRT_HS_VERSION];
    m_uPeerSrtFlags   = srtdata[SRT_HS_FLAGS];

    if (hsv == CUDT::HS_VERSION_UDT4)
    {
        if (m_uPeerSrtVersion >= SRT_VERSION_FEAT_HSv5)
        {
            m_RejectReason = SRT_REJ_ROGUE;
            LOGC(cnlog.Error,
                 log << CONID() << "HSREQ/rcv: With HSv4 version >= " << SrtVersionString(SRT_VERSION_FEAT_HSv5)
                     << " is not acceptable.");
            return SRT_CMD_REJECT;
        }
    }
    else
    {
        if (m_uPeerSrtVersion < SRT_VERSION_FEAT_HSv5)
        {
            m_RejectReason = SRT_REJ_ROGUE;
            LOGC(cnlog.Error,
                 log << CONID() << "HSREQ/rcv: With HSv5 version must be >= " << SrtVersionString(SRT_VERSION_FEAT_HSv5)
                     << " .");
            return SRT_CMD_REJECT;
        }
    }

    // Check also if the version satisfies the minimum required version
    if (m_uPeerSrtVersion < m_config.uMinimumPeerSrtVersion)
    {
        m_RejectReason = SRT_REJ_VERSION;
        LOGC(cnlog.Error,
             log << CONID() << "HSREQ/rcv: Peer version: " << SrtVersionString(m_uPeerSrtVersion)
                 << " is too old for requested: " << SrtVersionString(m_config.uMinimumPeerSrtVersion)
                 << " - REJECTING");
        return SRT_CMD_REJECT;
    }

    HLOGC(cnlog.Debug,
          log << CONID() << "HSREQ/rcv: PEER Version: " << SrtVersionString(m_uPeerSrtVersion)
              << " Flags: " << m_uPeerSrtFlags << "(" << SrtFlagString(m_uPeerSrtFlags)
              << ") Min req version:" << SrtVersionString(m_config.uMinimumPeerSrtVersion));

    m_bPeerRexmitFlag = IsSet(m_uPeerSrtFlags, SRT_OPT_REXMITFLG);
    HLOGF(cnlog.Debug, "HSREQ/rcv: peer %s REXMIT flag", m_bPeerRexmitFlag ? "UNDERSTANDS" : "DOES NOT UNDERSTAND");

    // Check if both use the same API type. Reject if not.
    bool peer_message_api = !IsSet(m_uPeerSrtFlags, SRT_OPT_STREAM);
    if (peer_message_api != m_config.bMessageAPI)
    {
        m_RejectReason = SRT_REJ_MESSAGEAPI;
        LOGC(cnlog.Error,
             log << CONID() << "HSREQ/rcv: Agent uses " << (m_config.bMessageAPI ? "MESSAGE" : "STREAM")
                 << " API, but the Peer declares " << (peer_message_api ? "MESSAGE" : "STREAM")
                 << " API. Not compatible transmission type, rejecting.");
        return SRT_CMD_REJECT;
    }

    SRT_STATIC_ASSERT(SRT_HS_E_SIZE == SRT_HS_LATENCY + 1, "Assuming latency is the last field");
    if (bytelen < (SRT_HS_E_SIZE * sizeof(uint32_t)))
    {
        // Handshake extension message includes VERSION, FLAGS and LATENCY
        // (3 x 32 bits). SRT v1.2.0 and earlier might supply shorter extension message,
        // without LATENCY fields.
        // It is acceptable, as long as the latency flags are not set on our side.
        //
        //  0 1 2 3 4 5 6 7 8 9 0 1 2 3 4 5 6 7 8 9 0 1 2 3 4 5 6 7 8 9 0 1
        // +-+-+-+-+-+-+-+-+-+-+-+-+-+-+-+-+-+-+-+-+-+-+-+-+-+-+-+-+-+-+-+-+
        // |                          SRT Version                          |
        // +-+-+-+-+-+-+-+-+-+-+-+-+-+-+-+-+-+-+-+-+-+-+-+-+-+-+-+-+-+-+-+-+
        // |                           SRT Flags                           |
        // +-+-+-+-+-+-+-+-+-+-+-+-+-+-+-+-+-+-+-+-+-+-+-+-+-+-+-+-+-+-+-+-+
        // |      Receiver TSBPD Delay     |       Sender TSBPD Delay      |
        // +-+-+-+-+-+-+-+-+-+-+-+-+-+-+-+-+-+-+-+-+-+-+-+-+-+-+-+-+-+-+-+-+
        if (IsSet(m_uPeerSrtFlags, SRT_OPT_TSBPDSND) || IsSet(m_uPeerSrtFlags, SRT_OPT_TSBPDRCV))
        {
            m_RejectReason = SRT_REJ_ROGUE;
            LOGC(cnlog.Error,
                 log << CONID()
                     << "HSREQ/rcv: Peer sent only VERSION + FLAGS HSREQ, but TSBPD flags are set. Rejecting.");
            return SRT_CMD_REJECT;
        }

        LOGC(cnlog.Warn,
             log << CONID() << "HSREQ/rcv: Peer sent only VERSION + FLAGS HSREQ, not getting any TSBPD settings.");
        // Don't process any further settings in this case. Turn off TSBPD, just for a case.
        m_bTsbPd     = false;
        m_bPeerTsbPd = false;
        return SRT_CMD_HSRSP;
    }

    const uint32_t latencystr = srtdata[SRT_HS_LATENCY];

    if (IsSet(m_uPeerSrtFlags, SRT_OPT_TSBPDSND))
    {
        // TimeStamp-based Packet Delivery feature enabled
        if (!isOPT_TsbPd())
        {
            LOGC(cnlog.Warn,
                 log << CONID() << "HSREQ/rcv: Agent did not set rcv-TSBPD - ignoring proposed latency from peer");

            // Note: also don't set the peer TSBPD flag HERE because
            // - in HSv4 it will be a sender, so it doesn't matter anyway
            // - in HSv5 if it's going to receive, the TSBPDRCV flag will define it.
        }
        else
        {
            int peer_decl_latency;
            if (hsv < CUDT::HS_VERSION_SRT1)
            {
                // In HSv4 there is only one value and this is the latency
                // that the sender peer proposes for the agent.
                peer_decl_latency = SRT_HS_LATENCY_LEG::unwrap(latencystr);
            }
            else
            {
                // In HSv5 there are latency declared for sending and receiving separately.

                // SRT_HS_LATENCY_SND is the value that the peer proposes to be the
                // value used by agent when receiving data. We take this as a local latency value.
                peer_decl_latency = SRT_HS_LATENCY_SND::unwrap(srtdata[SRT_HS_LATENCY]);
            }

            // Use the maximum latency out of latency from our settings and the latency
            // "proposed" by the peer.
            int maxdelay = std::max(m_iTsbPdDelay_ms, peer_decl_latency);
            HLOGC(cnlog.Debug,
                  log << CONID() << "HSREQ/rcv: LOCAL/RCV LATENCY: Agent:" << m_iTsbPdDelay_ms
                      << " Peer:" << peer_decl_latency << "  Selecting:" << maxdelay);
            m_iTsbPdDelay_ms = maxdelay;
            m_bTsbPd = true;
        }
    }
    else
    {
        std::string how_about_agent = isOPT_TsbPd() ? "BUT AGENT DOES" : "and nor does Agent";
        HLOGC(cnlog.Debug, log << CONID() << "HSREQ/rcv: Peer DOES NOT USE latency for sending - " << how_about_agent);
    }

    // This happens when the HSv5 RESPONDER receives the HSREQ message; it declares
    // that the peer INITIATOR will receive the data and informs about its predefined
    // latency. We need to maximize this with our setting of the peer's latency and
    // record as peer's latency, which will be then sent back with HSRSP.
    if (hsv > CUDT::HS_VERSION_UDT4 && IsSet(m_uPeerSrtFlags, SRT_OPT_TSBPDRCV))
    {
        // So, PEER uses TSBPD, set the flag.
        // NOTE: it doesn't matter, if AGENT uses TSBPD.
        m_bPeerTsbPd = true;

        // SRT_HS_LATENCY_RCV is the value that the peer declares as to be
        // used by it when receiving data. We take this as a peer's value,
        // and select the maximum of this one and our proposed latency for the peer.
        int peer_decl_latency = SRT_HS_LATENCY_RCV::unwrap(latencystr);
        int maxdelay          = std::max(m_iPeerTsbPdDelay_ms, peer_decl_latency);
        HLOGC(cnlog.Debug,
              log << CONID() << "HSREQ/rcv: PEER/RCV LATENCY: Agent:" << m_iPeerTsbPdDelay_ms
                  << " Peer:" << peer_decl_latency << " Selecting:" << maxdelay);
        m_iPeerTsbPdDelay_ms = maxdelay;
    }
    else
    {
        std::string how_about_agent = isOPT_TsbPd() ? "BUT AGENT DOES" : "and nor does Agent";
        HLOGC(cnlog.Debug,
              log << CONID() << "HSREQ/rcv: Peer DOES NOT USE latency for receiving - " << how_about_agent);
    }

    if (hsv > CUDT::HS_VERSION_UDT4)
    {
        // This is HSv5, do the same things as required for the sending party in HSv4,
        // as in HSv5 this can also be a sender.
        if (IsSet(m_uPeerSrtFlags, SRT_OPT_TLPKTDROP))
        {
            // Too late packets dropping feature supported
            m_bPeerTLPktDrop = true;
        }
        if (IsSet(m_uPeerSrtFlags, SRT_OPT_NAKREPORT))
        {
            // Peer will send Periodic NAK Reports
            m_bPeerNakReport = true;
        }
    }

    return SRT_CMD_HSRSP;
}

int srt::CUDT::processSrtMsg_HSRSP(const uint32_t *srtdata, size_t bytelen, uint32_t ts, int hsv)
{
    // XXX Check for mis-version
    // With HSv4 we accept only version less than 1.3.0
    if (hsv == CUDT::HS_VERSION_UDT4 && srtdata[SRT_HS_VERSION] >= SRT_VERSION_FEAT_HSv5)
    {
        LOGC(cnlog.Error, log << CONID() << "HSRSP/rcv: With HSv4 version >= 1.2.0 is not acceptable.");
        return SRT_CMD_NONE;
    }

    if (bytelen < SRT_CMD_HSRSP_MINSZ)
    {
        /* Packet smaller than minimum compatible packet size */
        LOGF(cnlog.Error, "HSRSP/rcv: cmd=%d(HSRSP) len=%" PRIzu " invalid", SRT_CMD_HSRSP, bytelen);
        return SRT_CMD_NONE;
    }

    // Set this start time in the beginning, regardless as to whether TSBPD is being
    // used or not. This must be done in the Initiator as well as Responder. In case when
    // agent is sender only (HSv4) this value simply won't be used.

    /*
     * Compute peer StartTime in our time reference
     * This takes time zone, time drift into account.
     * Also includes current packet transit time (rtt/2)
     */

    if (is_zero(m_tsRcvPeerStartTime))
    {
        // Do not set this time when it's already set, which may be the case
        // if the agent has this value already "borrowed" from a master socket
        // that was in the group at the time when it was added.
        m_tsRcvPeerStartTime = steady_clock::now() - microseconds_from(ts);
        HLOGC(cnlog.Debug,
              log << CONID()
                  << "HSRSP/rcv: PEER START TIME not yet defined, setting: " << FormatTime(m_tsRcvPeerStartTime));
    }
    else
    {
        HLOGC(cnlog.Debug,
              log << CONID()
                  << "HSRSP/rcv: PEER START TIME already set (derived): " << FormatTime(m_tsRcvPeerStartTime));
    }

    m_uPeerSrtVersion = srtdata[SRT_HS_VERSION];
    m_uPeerSrtFlags   = srtdata[SRT_HS_FLAGS];

    HLOGF(cnlog.Debug,
          "HSRSP/rcv: Version: %s Flags: SND:%08X (%s)",
          SrtVersionString(m_uPeerSrtVersion).c_str(),
          m_uPeerSrtFlags,
          SrtFlagString(m_uPeerSrtFlags).c_str());

    // Basic version check
    if (m_uPeerSrtVersion < m_config.uMinimumPeerSrtVersion)
    {
        m_RejectReason = SRT_REJ_VERSION;
        LOGC(cnlog.Error,
             log << CONID() << "HSRSP/rcv: Peer version: " << SrtVersionString(m_uPeerSrtVersion)
                 << " is too old for requested: " << SrtVersionString(m_config.uMinimumPeerSrtVersion)
                 << " - REJECTING");
        return SRT_CMD_REJECT;
    }

    if (hsv == CUDT::HS_VERSION_UDT4)
    {
        // The old HSv4 way: extract just one value and put it under peer.
        if (IsSet(m_uPeerSrtFlags, SRT_OPT_TSBPDRCV))
        {
            // TsbPd feature enabled
            m_bPeerTsbPd         = true;
            m_iPeerTsbPdDelay_ms = SRT_HS_LATENCY_LEG::unwrap(srtdata[SRT_HS_LATENCY]);
            HLOGC(cnlog.Debug,
                  log << CONID() << "HSRSP/rcv: LATENCY: Peer/snd:" << m_iPeerTsbPdDelay_ms
                      << " (Agent: declared:" << m_iTsbPdDelay_ms << " rcv:" << m_iTsbPdDelay_ms << ")");
        }
        // TSBPDSND isn't set in HSv4 by the RESPONDER, because HSv4 RESPONDER is always RECEIVER.
    }
    else
    {
        // HSv5 way: extract the receiver latency and sender latency, if used.

        // PEER WILL RECEIVE TSBPD == AGENT SHALL SEND TSBPD.
        if (IsSet(m_uPeerSrtFlags, SRT_OPT_TSBPDRCV))
        {
            // TsbPd feature enabled
            m_bPeerTsbPd         = true;
            m_iPeerTsbPdDelay_ms = SRT_HS_LATENCY_RCV::unwrap(srtdata[SRT_HS_LATENCY]);
            HLOGC(cnlog.Debug, log << CONID() << "HSRSP/rcv: LATENCY: Peer/snd:" << m_iPeerTsbPdDelay_ms << "ms");
        }
        else
        {
            HLOGC(cnlog.Debug, log << CONID() << "HSRSP/rcv: Peer (responder) DOES NOT USE latency");
        }

        // PEER WILL SEND TSBPD == AGENT SHALL RECEIVE TSBPD.
        if (IsSet(m_uPeerSrtFlags, SRT_OPT_TSBPDSND))
        {
            if (!isOPT_TsbPd())
            {
                LOGC(cnlog.Warn,
                     log << CONID()
                         << "HSRSP/rcv: BUG? Peer (responder) declares sending latency, but Agent turned off TSBPD.");
            }
            else
            {
                m_bTsbPd = true; // NOTE: in case of Group TSBPD receiving, this field will be SWITCHED TO m_bGroupTsbPd.
                // Take this value as a good deal. In case when the Peer did not "correct" the latency
                // because it has TSBPD turned off, just stay with the present value defined in options.
                m_iTsbPdDelay_ms = SRT_HS_LATENCY_SND::unwrap(srtdata[SRT_HS_LATENCY]);
                HLOGC(cnlog.Debug, log << CONID() << "HSRSP/rcv: LATENCY Agent/rcv: " << m_iTsbPdDelay_ms << "ms");
            }
        }
    }

    if ((m_config.uSrtVersion >= SrtVersion(1, 0, 5)) && IsSet(m_uPeerSrtFlags, SRT_OPT_TLPKTDROP))
    {
        // Too late packets dropping feature supported
        m_bPeerTLPktDrop = true;
    }

    if ((m_config.uSrtVersion >= SrtVersion(1, 1, 0)) && IsSet(m_uPeerSrtFlags, SRT_OPT_NAKREPORT))
    {
        // Peer will send Periodic NAK Reports
        m_bPeerNakReport = true;
    }

    if (m_config.uSrtVersion >= SrtVersion(1, 2, 0))
    {
        if (IsSet(m_uPeerSrtFlags, SRT_OPT_REXMITFLG))
        {
            // Peer will use REXMIT flag in packet retransmission.
            m_bPeerRexmitFlag = true;
            HLOGP(cnlog.Debug, "HSRSP/rcv: 1.2.0+ Agent understands REXMIT flag and so does peer.");
        }
        else
        {
            HLOGP(cnlog.Debug, "HSRSP/rcv: Agent understands REXMIT flag, but PEER DOES NOT");
        }
    }
    else
    {
        HLOGF(cnlog.Debug, "HSRSP/rcv: <1.2.0 Agent DOESN'T understand REXMIT flag");
    }

    handshakeDone();

    return SRT_CMD_NONE;
}

// This function is called only when the URQ_CONCLUSION handshake has been received from the peer.
bool srt::CUDT::interpretSrtHandshake(const CHandShake& hs,
                                 const CPacket&    hspkt,
                                 uint32_t*         out_data SRT_ATR_UNUSED,
                                 size_t*           pw_len)
{
    // Initialize pw_len to 0 to handle the unencrypted case
    if (pw_len)
        *pw_len = 0;

    // The version=0 statement as rejection is used only since HSv5.
    // The HSv4 sends the AGREEMENT handshake message with version=0, do not misinterpret it.
    if (m_ConnRes.m_iVersion > HS_VERSION_UDT4 && hs.m_iVersion == 0)
    {
        m_RejectReason = SRT_REJ_PEER;
        LOGC(cnlog.Error, log << CONID() << "HS VERSION = 0, meaning the handshake has been rejected.");
        return false;
    }

    if (hs.m_iVersion < HS_VERSION_SRT1)
    {
        if (m_config.uMinimumPeerSrtVersion && m_config.uMinimumPeerSrtVersion >= SRT_VERSION_FEAT_HSv5)
        {
            m_RejectReason = SRT_REJ_VERSION;
            // This means that a version with minimum 1.3.0 that features HSv5 is required,
            // hence all HSv4 clients should be rejected.
            LOGP(cnlog.Error, "interpretSrtHandshake: minimum peer version 1.3.0 (HSv5 only), rejecting HSv4 client");
            return false;
        }
        return true; // do nothing
    }

    // Anyway, check if the handshake contains any extra data.
    if (hspkt.getLength() <= CHandShake::m_iContentSize)
    {
        m_RejectReason = SRT_REJ_ROGUE;
        // This would mean that the handshake was at least HSv5, but somehow no extras were added.
        // Dismiss it then, however this has to be logged.
        LOGC(cnlog.Error, log << CONID() << "HS VERSION=" << hs.m_iVersion << " but no handshake extension found!");
        return false;
    }

    // We still believe it should work, let's check the flags.
    const int ext_flags = SrtHSRequest::SRT_HSTYPE_HSFLAGS::unwrap(hs.m_iType);
    if (ext_flags == 0)
    {
        m_RejectReason = SRT_REJ_ROGUE;
        LOGC(cnlog.Error,
             log << CONID() << "HS VERSION=" << hs.m_iVersion << " but no handshake extension flags are set!");
        return false;
    }

    HLOGC(cnlog.Debug,
          log << CONID() << "HS VERSION=" << hs.m_iVersion
              << " EXTENSIONS: " << CHandShake::ExtensionFlagStr(ext_flags));

    // Ok, now find the beginning of an int32_t array that follows the UDT handshake.
    uint32_t* p    = reinterpret_cast<uint32_t*>(hspkt.m_pcData + CHandShake::m_iContentSize);
    size_t    size = hspkt.getLength() - CHandShake::m_iContentSize; // Due to previous cond check we grant it's >0

    int hsreq_type_cmd SRT_ATR_UNUSED = SRT_CMD_NONE;

    if (IsSet(ext_flags, CHandShake::HS_EXT_HSREQ))
    {
        HLOGC(cnlog.Debug, log << CONID() << "interpretSrtHandshake: extracting HSREQ/RSP type extension");
        uint32_t *begin    = p;
        uint32_t *next     = 0;
        size_t    length   = size / sizeof(uint32_t);
        size_t    blocklen = 0;

        for (;;) // this is ONE SHOT LOOP
        {
            int cmd = FindExtensionBlock(begin, length, (blocklen), (next));

            size_t bytelen = blocklen * sizeof(uint32_t);

            if (cmd == SRT_CMD_HSREQ)
            {
                hsreq_type_cmd = cmd;
                // Set is the size as it should, then give it for interpretation for
                // the proper function.
                if (blocklen < SRT_HS_E_SIZE)
                {
                    m_RejectReason = SRT_REJ_ROGUE;
                    LOGC(cnlog.Error,
                         log << CONID() << "HS-ext HSREQ found but invalid size: " << bytelen
                             << " (expected: " << SRT_HS_E_SIZE << ")");
                    return false; // don't interpret
                }

                int rescmd = processSrtMsg_HSREQ(begin + 1, bytelen, hspkt.m_iTimeStamp, HS_VERSION_SRT1);
                // Interpreted? Then it should be responded with SRT_CMD_HSRSP.
                if (rescmd != SRT_CMD_HSRSP)
                {
                    // m_RejectReason already set
                    LOGC(cnlog.Error,
                         log << CONID() << "interpretSrtHandshake: process HSREQ returned unexpected value " << rescmd);
                    return false;
                }
                handshakeDone();
                // updateAfterSrtHandshake -> moved to postConnect and processRendezvous
            }
            else if (cmd == SRT_CMD_HSRSP)
            {
                hsreq_type_cmd = cmd;
                // Set is the size as it should, then give it for interpretation for
                // the proper function.
                if (blocklen < SRT_HS_E_SIZE)
                {
                    m_RejectReason = SRT_REJ_ROGUE;
                    LOGC(cnlog.Error,
                         log << CONID() << "HS-ext HSRSP found but invalid size: " << bytelen
                             << " (expected: " << SRT_HS_E_SIZE << ")");

                    return false; // don't interpret
                }

                int rescmd = processSrtMsg_HSRSP(begin + 1, bytelen, hspkt.m_iTimeStamp, HS_VERSION_SRT1);
                // Interpreted? Then it should be responded with SRT_CMD_NONE.
                // (nothing to be responded for HSRSP, unless there was some kinda problem)
                if (rescmd != SRT_CMD_NONE)
                {
                    // Just formally; the current code doesn't seem to return anything else
                    // (unless it's already set)
                    if (m_RejectReason == SRT_REJ_UNKNOWN)
                        m_RejectReason = SRT_REJ_ROGUE;
                    LOGC(cnlog.Error,
                         log << CONID() << "interpretSrtHandshake: process HSRSP returned unexpected value " << rescmd);
                    return false;
                }
                handshakeDone();
                // updateAfterSrtHandshake -> moved to postConnect and processRendezvous
            }
            else if (cmd == SRT_CMD_NONE)
            {
                m_RejectReason = SRT_REJ_ROGUE;
                LOGC(cnlog.Warn,
                     log << CONID() << "interpretSrtHandshake: no HSREQ/HSRSP block found in the handshake msg!");
                // This means that there can be no more processing done by FindExtensionBlock().
                // And we haven't found what we need - otherwise one of the above cases would pass
                // and lead to exit this loop immediately.
                return false;
            }
            else
            {
                // Any other kind of message extracted. Search on.
                length -= (next - begin);
                begin = next;
                if (begin)
                    continue;
            }

            break;
        }
    }

    HLOGC(cnlog.Debug, log << CONID() << "interpretSrtHandshake: HSREQ done, checking KMREQ");

    // Now check the encrypted

    bool encrypted = false;

    if (IsSet(ext_flags, CHandShake::HS_EXT_KMREQ))
    {
        HLOGC(cnlog.Debug, log << CONID() << "interpretSrtHandshake: extracting KMREQ/RSP type extension");

#ifdef SRT_ENABLE_ENCRYPTION
        if (!m_pCryptoControl->hasPassphrase())
        {
            if (m_config.bEnforcedEnc)
            {
                m_RejectReason = SRT_REJ_UNSECURE;
                LOGC(cnlog.Error,
                     log << CONID()
                         << "HS KMREQ: Peer declares encryption, but agent does not - rejecting per enforced "
                            "encryption");
                return false;
            }

            LOGC(cnlog.Warn,
                 log << CONID()
                     << "HS KMREQ: Peer declares encryption, but agent does not - still allowing connection.");

            // Still allow for connection, and allow Agent to send unencrypted stream to the peer.
            // Also normally allow the key to be processed; worst case it will send the failure response.
        }

        uint32_t *begin    = p;
        uint32_t *next     = 0;
        size_t    length   = size / sizeof(uint32_t);
        size_t    blocklen = 0;

        for (;;) // This is one shot loop, unless REPEATED by 'continue'.
        {
            int cmd = FindExtensionBlock(begin, length, (blocklen), (next));

            HLOGC(cnlog.Debug,
                  log << CONID() << "interpretSrtHandshake: found extension: (" << cmd << ") "
                      << MessageTypeStr(UMSG_EXT, cmd));

            size_t bytelen = blocklen * sizeof(uint32_t);
            if (cmd == SRT_CMD_KMREQ)
            {
                if (!out_data || !pw_len)
                {
                    m_RejectReason = SRT_REJ_IPE;
                    LOGC(cnlog.Fatal, log << CONID() << "IPE: HS/KMREQ extracted without passing target buffer!");
                    return false;
                }

                int res = m_pCryptoControl->processSrtMsg_KMREQ(begin + 1, bytelen, HS_VERSION_SRT1,
                            (out_data), (*pw_len));
                if (res != SRT_CMD_KMRSP)
                {
                    m_RejectReason = SRT_REJ_IPE;
                    // Something went wrong.
                    HLOGC(cnlog.Debug,
                          log << CONID() << "interpretSrtHandshake: IPE/EPE KMREQ processing failed - returned "
                              << res);
                    return false;
                }
                if (*pw_len == 1)
                {
                    // This means that there was an abnormal encryption situation occurred.
                    // This is inacceptable in case of strict encryption.
                    if (m_config.bEnforcedEnc)
                    {
                        if (m_pCryptoControl->m_RcvKmState == SRT_KM_S_BADSECRET)
                        {
                            m_RejectReason = SRT_REJ_BADSECRET;
                        }
                        else
                        {
                            m_RejectReason = SRT_REJ_UNSECURE;
                        }
                        LOGC(cnlog.Error,
                             log << CONID()
                                 << "interpretSrtHandshake: KMREQ result abnornal - rejecting per enforced encryption");
                        return false;
                    }
                }
                encrypted = true;
            }
            else if (cmd == SRT_CMD_KMRSP)
            {
                int res = m_pCryptoControl->processSrtMsg_KMRSP(begin + 1, bytelen, HS_VERSION_SRT1);
                if (m_config.bEnforcedEnc && res == -1)
                {
                    m_RejectReason = SRT_REJ_UNSECURE;
                    LOGC(cnlog.Error,
                         log << CONID() << "KMRSP failed - rejecting connection as per enforced encryption.");
                    return false;
                }
                encrypted = true;
            }
            else if (cmd == SRT_CMD_NONE)
            {
                m_RejectReason = SRT_REJ_ROGUE;
                LOGC(cnlog.Error, log << CONID() << "HS KMREQ expected - none found!");
                return false;
            }
            else
            {
                HLOGC(cnlog.Debug, log << CONID() << "interpretSrtHandshake: ... skipping " << MessageTypeStr(UMSG_EXT, cmd));
                if (NextExtensionBlock((begin), next, (length)))
                    continue;
            }

            break;
        }
#else
        // When encryption is not enabled at compile time, behave as if encryption wasn't set,
        // so accordingly to StrictEncryption flag.

        if (m_config.bEnforcedEnc)
        {
            m_RejectReason = SRT_REJ_UNSECURE;
            LOGC(cnlog.Error,
                 log << CONID()
                     << "HS KMREQ: Peer declares encryption, but agent didn't enable it at compile time - rejecting "
                        "per enforced encryption");
            return false;
        }

        LOGC(cnlog.Warn,
             log << CONID()
                 << "HS KMREQ: Peer declares encryption, but agent didn't enable it at compile time - still allowing "
                    "connection.");
        encrypted = true;
#endif
    }

    bool   have_congctl = false;
    bool   have_filter  = false;
    string agsm = m_config.sCongestion.str();
    if (agsm == "")
    {
        agsm = "live";
        m_config.sCongestion.set("live", 4);
    }

    bool have_group SRT_ATR_UNUSED = false;

    if (IsSet(ext_flags, CHandShake::HS_EXT_CONFIG))
    {
        HLOGC(cnlog.Debug, log << CONID() << "interpretSrtHandshake: extracting various CONFIG extensions");

        uint32_t *begin    = p;
        uint32_t *next     = 0;
        size_t    length   = size / sizeof(uint32_t);
        size_t    blocklen = 0;

        for (;;) // This is one shot loop, unless REPEATED by 'continue'.
        {
            int cmd = FindExtensionBlock(begin, length, (blocklen), (next));

            HLOGC(cnlog.Debug,
                  log << CONID() << "interpretSrtHandshake: found extension: (" << cmd << ") "
                      << MessageTypeStr(UMSG_EXT, cmd));

            const size_t bytelen = blocklen * sizeof(uint32_t);
            if (cmd == SRT_CMD_SID)
            {
                if (!bytelen || bytelen > CSrtConfig::MAX_SID_LENGTH)
                {
                    LOGC(cnlog.Error,
                         log << CONID() << "interpretSrtHandshake: STREAMID length " << bytelen << " is 0 or > "
                             << +CSrtConfig::MAX_SID_LENGTH << " - PROTOCOL ERROR, REJECTING");
                    return false;
                }
                // Copied through a cleared array. This is because the length is aligned to 4
                // where the padding is filled by zero bytes. For the case when the string is
                // exactly of a 4-divisible length, we make a big array with maximum allowed size
                // filled with zeros. Copying to this array should then copy either only the valid
                // characters of the string (if the lenght is divisible by 4), or the string with
                // padding zeros. In all these cases in the resulting array we should have all
                // subsequent characters of the string plus at least one '\0' at the end. This will
                // make it a perfect NUL-terminated string, to be used to initialize a string.
                char target[CSrtConfig::MAX_SID_LENGTH + 1];
                memset((target), 0, CSrtConfig::MAX_SID_LENGTH + 1);
                memcpy((target), begin + 1, bytelen);

                // Un-swap on big endian machines
                ItoHLA((uint32_t *)target, (uint32_t *)target, blocklen);

                m_config.sStreamName.set(target, strlen(target));
                HLOGC(cnlog.Debug,
                      log << CONID() << "CONNECTOR'S REQUESTED SID [" << m_config.sStreamName.c_str()
                          << "] (bytelen=" << bytelen << " blocklen=" << blocklen << ")");
            }
            else if (cmd == SRT_CMD_CONGESTION)
            {
                if (have_congctl)
                {
                    m_RejectReason = SRT_REJ_ROGUE;
                    LOGC(cnlog.Error, log << CONID() << "CONGCTL BLOCK REPEATED!");
                    return false;
                }

                if (!bytelen || bytelen > CSrtConfig::MAX_CONG_LENGTH)
                {
                    LOGC(cnlog.Error,
                         log << CONID() << "interpretSrtHandshake: CONGESTION-control type length " << bytelen
                             << " is 0 or > " << +CSrtConfig::MAX_CONG_LENGTH << " - PROTOCOL ERROR, REJECTING");
                    return false;
                }
                // Declare that congctl has been received
                have_congctl = true;

                char target[CSrtConfig::MAX_CONG_LENGTH + 1];
                memset((target), 0, CSrtConfig::MAX_CONG_LENGTH + 1);
                memcpy((target), begin + 1, bytelen);
                // Un-swap on big endian machines
                ItoHLA((uint32_t *)target, (uint32_t *)target, blocklen);

                string sm = target;

                // As the congctl has been declared by the peer,
                // check if your congctl is compatible.
                // sm cannot be empty, but the agent's sm can be empty meaning live.
                if (sm != agsm)
                {
                    m_RejectReason = SRT_REJ_CONGESTION;
                    LOGC(cnlog.Error,
                         log << CONID() << "PEER'S CONGCTL '" << sm << "' does not match AGENT'S CONGCTL '" << agsm
                             << "'");
                    return false;
                }

                HLOGC(cnlog.Debug,
                      log << CONID() << "CONNECTOR'S CONGCTL [" << sm << "] (bytelen=" << bytelen
                          << " blocklen=" << blocklen << ")");
            }
            else if (cmd == SRT_CMD_FILTER)
            {
                if (have_filter)
                {
                    m_RejectReason = SRT_REJ_FILTER;
                    LOGC(cnlog.Error, log << CONID() << "FILTER BLOCK REPEATED!");
                    return false;
                }

                if (!bytelen || bytelen > CSrtConfig::MAX_PFILTER_LENGTH)
                {
                    LOGC(cnlog.Error,
                         log << CONID() << "interpretSrtHandshake: packet-filter type length " << bytelen
                             << " is 0 or > " << +CSrtConfig::MAX_PFILTER_LENGTH << " - PROTOCOL ERROR, REJECTING");
                    return false;
                }
                // Declare that filter has been received
                have_filter = true;

                char target[CSrtConfig::MAX_PFILTER_LENGTH + 1];
                memset((target), 0, CSrtConfig::MAX_PFILTER_LENGTH + 1);
                memcpy((target), begin + 1, bytelen);
                string fltcfg = target;

                HLOGC(cnlog.Debug,
                      log << CONID() << "PEER'S FILTER CONFIG [" << fltcfg << "] (bytelen=" << bytelen
                          << " blocklen=" << blocklen << ")");

                if (!checkApplyFilterConfig(fltcfg))
                {
                    m_RejectReason = SRT_REJ_FILTER;
                    LOGC(cnlog.Error, log << CONID() << "PEER'S FILTER CONFIG [" << fltcfg << "] has been rejected");
                    return false;
                }
            }
#if ENABLE_BONDING
            else if ( cmd == SRT_CMD_GROUP )
            {
                // Note that this will fire in both cases:
                // - When receiving HS request from the Initiator, which belongs to a group, and agent must
                //   create the mirror group on his side (or join the existing one, if there's already
                //   a mirror group for that group ID).
                // - When receiving HS response from the Responder, with its mirror group ID, so the agent
                //   must put the group into his peer group data
                int32_t groupdata[GRPD_E_SIZE] = {};
                if (bytelen < GRPD_MIN_SIZE * GRPD_FIELD_SIZE || bytelen % GRPD_FIELD_SIZE)
                {
                    m_RejectReason = SRT_REJ_ROGUE;
                    LOGC(cnlog.Error, log << CONID() << "PEER'S GROUP wrong size: " << (bytelen/GRPD_FIELD_SIZE));
                    return false;
                }
                size_t groupdata_size = bytelen / GRPD_FIELD_SIZE;

                memcpy(groupdata, begin+1, bytelen);
                if (!interpretGroup(groupdata, groupdata_size, hsreq_type_cmd) )
                {
                    // m_RejectReason handled inside interpretGroup().
                    return false;
                }

                have_group = true;
                HLOGC(cnlog.Debug,
                      log << CONID() << "CONNECTOR'S PEER GROUP [" << groupdata[0] << "] (bytelen=" << bytelen
                          << " blocklen=" << blocklen << ")");
            }
#endif
            else if (cmd == SRT_CMD_NONE)
            {
                break;
            }
            else
            {
                // Found some block that is not interesting here. Skip this and get the next one.
                HLOGC(cnlog.Debug,
                      log << CONID() << "interpretSrtHandshake: ... skipping " << MessageTypeStr(UMSG_EXT, cmd));
            }

            if (!NextExtensionBlock((begin), next, (length)))
                break;
        }
    }

    // Post-checks
    // Check if peer declared encryption
    if (!encrypted && m_config.CryptoSecret.len > 0)
    {
        if (m_config.bEnforcedEnc)
        {
            m_RejectReason = SRT_REJ_UNSECURE;
            LOGC(cnlog.Error,
                 log << CONID()
                     << "HS EXT: Agent declares encryption, but Peer does not - rejecting connection per "
                        "enforced encryption.");
            return false;
        }

        LOGC(cnlog.Warn,
             log << CONID()
                 << "HS EXT: Agent declares encryption, but Peer does not (Agent can still receive unencrypted packets "
                    "from Peer).");

        // This is required so that the sender is still allowed to send data, when encryption is required,
        // just this will be for waste because the receiver won't decrypt them anyway.
        m_pCryptoControl->createFakeSndContext();
        m_pCryptoControl->m_SndKmState = SRT_KM_S_NOSECRET;  // Because Peer did not send KMX, though Agent has pw
        m_pCryptoControl->m_RcvKmState = SRT_KM_S_UNSECURED; // Because Peer has no PW, as has sent no KMREQ.
        return true;
    }

    // If agent has set some nondefault congctl, then congctl is expected from the peer.
    if (agsm != "live" && !have_congctl)
    {
        m_RejectReason = SRT_REJ_CONGESTION;
        LOGC(cnlog.Error,
             log << CONID() << "HS EXT: Agent uses '" << agsm
                 << "' congctl, but peer DID NOT DECLARE congctl (assuming 'live').");
        return false;
    }

#if ENABLE_BONDING
    // m_GroupOf and locking info: NULL check won't hurt here. If the group
    // was deleted in the meantime, it will be found out later anyway and result with error.
    if (m_SrtHsSide == HSD_INITIATOR && m_parent->m_GroupOf)
    {
        // XXX Later probably needs to check if this group REQUIRES the group
        // response. Currently this implements the bonding-category group, and this
        // always requires that the listener respond with the group id, otherwise
        // it probably DID NOT UNDERSTAND THE GROUP, so the connection should be rejected.
        if (!have_group)
        {
            m_RejectReason = SRT_REJ_GROUP;
            LOGC(cnlog.Error,
                 log << CONID()
                     << "HS EXT: agent is a group member, but the listener did not respond with group ID. Rejecting.");
            return false;
        }
    }
#endif

    // Ok, finished, for now.
    return true;
}

bool srt::CUDT::checkApplyFilterConfig(const std::string &confstr)
{
    SrtFilterConfig cfg;
    if (!ParseFilterConfig(confstr, (cfg)))
        return false;

    // Now extract the type, if present, and
    // check if you have this type of corrector available.
    if (!PacketFilter::correctConfig(cfg))
        return false;

    string thisconf = m_config.sPacketFilterConfig.str();

    // Now parse your own string, if you have it.
    if (thisconf != "")
    {
        // - for rendezvous, both must be exactly the same (it's unspecified, which will be the first one)
        if (m_config.bRendezvous && thisconf != confstr)
        {
            return false;
        }

        SrtFilterConfig mycfg;
        if (!ParseFilterConfig(thisconf, (mycfg)))
            return false;

        // Check only if both have set a filter of the same type.
        if (mycfg.type != cfg.type)
            return false;

        // If so, then:
        // - for caller-listener configuration, accept the listener version.
        if (m_SrtHsSide == HSD_INITIATOR)
        {
            // This is a caller, this should apply all parameters received
            // from the listener, forcefully.
            for (map<string, string>::iterator x = cfg.parameters.begin(); x != cfg.parameters.end(); ++x)
            {
                mycfg.parameters[x->first] = x->second;
            }
        }
        else
        {
            if (!CheckFilterCompat((mycfg), cfg))
                return false;
        }

        HLOGC(cnlog.Debug,
              log << CONID() << "checkApplyFilterConfig: param: LOCAL: " << Printable(mycfg.parameters)
                  << " FORGN: " << Printable(cfg.parameters));

        ostringstream myos;
        myos << mycfg.type;
        for (map<string, string>::iterator x = mycfg.parameters.begin(); x != mycfg.parameters.end(); ++x)
        {
            myos << "," << x->first << ":" << x->second;
        }

        m_config.sPacketFilterConfig.set(myos.str());

        HLOGC(cnlog.Debug, log << CONID() << "checkApplyFilterConfig: Effective config: " << thisconf);
    }
    else
    {
        // Take the foreign configuration as a good deal.
        HLOGC(cnlog.Debug, log << CONID() << "checkApplyFilterConfig: Good deal config: " << thisconf);
        m_config.sPacketFilterConfig.set(confstr);
    }

    size_t efc_max_payload_size = SRT_LIVE_MAX_PLSIZE - cfg.extra_size;
    if (m_config.zExpPayloadSize > efc_max_payload_size)
    {
        LOGC(cnlog.Warn,
             log << CONID() << "Due to filter-required extra " << cfg.extra_size << " bytes, SRTO_PAYLOADSIZE fixed to "
                 << efc_max_payload_size << " bytes");
        m_config.zExpPayloadSize = efc_max_payload_size;
    }

    return true;
}

#if ENABLE_BONDING
bool srt::CUDT::interpretGroup(const int32_t groupdata[], size_t data_size SRT_ATR_UNUSED, int hsreq_type_cmd SRT_ATR_UNUSED)
{
    // `data_size` isn't checked because we believe it's checked earlier.
    // Also this code doesn't predict to get any other format than the official one,
    // so there are only data in two fields. Passing this argument is only left
    // for consistency and possibly changes in future.

    // We are granted these two fields do exist
    SRTSOCKET grpid = groupdata[GRPD_GROUPID];
    uint32_t gd = groupdata[GRPD_GROUPDATA];

    SRT_GROUP_TYPE gtp = SRT_GROUP_TYPE(SrtHSRequest::HS_GROUP_TYPE::unwrap(gd));
    int link_weight = SrtHSRequest::HS_GROUP_WEIGHT::unwrap(gd);
    uint32_t link_flags = SrtHSRequest::HS_GROUP_FLAGS::unwrap(gd);

    if (m_config.iGroupConnect == 0)
    {
        m_RejectReason = SRT_REJ_GROUP;
        LOGC(cnlog.Error, log << CONID() << "HS/GROUP: this socket is not allowed for group connect.");
        return false;
    }

    // This is called when the group type has come in the handshake is invalid.
    if (gtp >= SRT_GTYPE_E_END)
    {
        m_RejectReason = SRT_REJ_GROUP;
        LOGC(cnlog.Error,
             log << CONID() << "HS/GROUP: incorrect group type value " << gtp << " (max is " << SRT_GTYPE_E_END << ")");
        return false;
    }

    if ((grpid & SRTGROUP_MASK) == 0)
    {
        m_RejectReason = SRT_REJ_ROGUE;
        LOGC(cnlog.Error, log << CONID() << "HS/GROUP: socket ID passed as a group ID is not a group ID");
        return false;
    }

    // We have the group, now take appropriate action.
    // The redundancy group requires to make a mirror group
    // on this side, and the newly created socket should
    // be made belong to it.

#if ENABLE_HEAVY_LOGGING
    static const char* hs_side_name[] = {"draw", "initiator", "responder"};
    HLOGC(cnlog.Debug,
          log << CONID() << "interpretGroup: STATE: HsSide=" << hs_side_name[m_SrtHsSide]
              << " HS MSG: " << MessageTypeStr(UMSG_EXT, hsreq_type_cmd) << " $" << grpid << " type=" << gtp
              << " weight=" << link_weight << " flags=0x" << std::hex << link_flags);
#endif

    // XXX Here are two separate possibilities:
    //
    // 1. This is a HS request and this is a newly created socket not yet part of any group.
    // 2. This is a HS response and the group is the mirror group for the group to which the agent belongs; we need to pin the mirror group as peer group
    //
    // These two situations can be only distinguished by the HS side.
    if (m_SrtHsSide == HSD_DRAW)
    {
        m_RejectReason = SRT_REJ_IPE;
        LOGC(cnlog.Error,
             log << CONID()
                 << "IPE: interpretGroup: The HS side should have been already decided; it's still DRAW. Grouping "
                    "rejected.");
        return false;
    }

    ScopedLock guard_group_existence (uglobal().m_GlobControlLock);

    if (m_SrtHsSide == HSD_INITIATOR)
    {
        // This is a connection initiator that has requested the peer to make a
        // mirror group and join it, then respond its mirror group id. The
        // `grpid` variable contains this group ID; map this as your peer
        // group. If your group already has a peer group set, check if this is
        // the same id, otherwise the connection should be rejected.

        // So, first check the group of the current socket and see if a peer is set.
        CUDTGroup* pg = m_parent->m_GroupOf;
        if (!pg)
        {
            // This means that the responder has responded with a group membership,
            // but the initiator did not request any group membership presence.
            // Currently impossible situation.
            m_RejectReason = SRT_REJ_IPE;
            LOGC(cnlog.Error, log << CONID() << "IPE: HS/RSP: group membership responded, while not requested.");
            return false;
        }

        // Group existence is guarded, so we can now lock the group as well.
        ScopedLock gl(*pg->exp_groupLock());

        // Now we know the group exists, but it might still be closed
        if (pg->closing())
        {
            LOGC(cnlog.Error, log << CONID() << "HS/RSP: group was closed in the process, can't continue connecting");
            m_RejectReason = SRT_REJ_IPE;
            return false;
        }

        SRTSOCKET peer = pg->peerid();
        if (peer == -1)
        {
            // This is the first connection within this group, so this group
            // has just been informed about the peer membership. Accept it.
            pg->set_peerid(grpid);
            HLOGC(cnlog.Debug,
                  log << CONID() << "HS/RSP: group $" << pg->id() << " -> peer $" << pg->peerid()
                      << ", copying characteristic data");

            // The call to syncWithSocket is copying
            // some interesting data from the first connected
            // socket. This should be only done for the first successful connection.
            pg->syncWithSocket(*this, HSD_INITIATOR);
        }
        // Otherwise the peer id must be the same as existing, otherwise
        // this group is considered already bound to another peer group.
        // (Note that the peer group is peer-specific, and peer id numbers
        // may repeat among sockets connected to groups established on
        // different peers).
        else if (peer != grpid)
        {
            LOGC(cnlog.Error,
                 log << CONID() << "IPE: HS/RSP: group membership responded for peer $" << grpid
                     << " but the current socket's group $" << pg->id() << " has already a peer $" << peer);
            m_RejectReason = SRT_REJ_GROUP;
            return false;
        }
        else
        {
            HLOGC(cnlog.Debug,
                  log << CONID() << "HS/RSP: group $" << pg->id() << " ALREADY MAPPED to peer mirror $"
                      << pg->peerid());
        }
    }
    else
    {
        // This is a connection responder that has been requested to make a
        // mirror group and join it. Later on, the HS response will be sent
        // and its group ID will be added to the HS extensions as mirror group
        // ID to the peer.

        SRTSOCKET lgid = makeMePeerOf(grpid, gtp, link_flags);
        if (!lgid)
            return true; // already done

        if (lgid == -1)
        {
            // NOTE: This error currently isn't reported by makeMePeerOf,
            // so this is left to handle a possible error introduced in future.
            m_RejectReason = SRT_REJ_GROUP;
            return false; // error occurred
        }

        if (!m_parent->m_GroupOf)
        {
            // Strange, we just added it...
            m_RejectReason = SRT_REJ_IPE;
            LOGC(cnlog.Fatal, log << CONID() << "IPE: socket not in group after adding to it");
            return false;
        }

        groups::SocketData* f = m_parent->m_GroupMemberData;

        f->weight = link_weight;
        f->agent = m_parent->m_SelfAddr;
        f->peer = m_PeerAddr;
    }

    m_parent->m_GroupOf->debugGroup();

    // That's all. For specific things concerning group
    // types, this will be later.
    return true;
}
#endif

#if ENABLE_BONDING
// NOTE: This function is called only in one place and it's done
// exclusively on the listener side (HSD_RESPONDER, HSv5+).

// [[using locked(s_UDTUnited.m_GlobControlLock)]]
SRTSOCKET srt::CUDT::makeMePeerOf(SRTSOCKET peergroup, SRT_GROUP_TYPE gtp, uint32_t link_flags)
{
    // Note: This function will lock pg->m_GroupLock!

    CUDTSocket* s = m_parent;

    // Note that the socket being worked out here is about to be returned
    // from `srt_accept` call, and until this moment it will be inaccessible
    // for any other thread. It is then assumed that no other thread is accessing
    // it right now so there's no need to lock s->m_ControlLock.

    // Check if there exists a group that this one is a peer of.
    CUDTGroup* gp = uglobal().findPeerGroup_LOCKED(peergroup);
    bool was_empty = true;
    if (gp)
    {
        if (gp->type() != gtp)
        {
            LOGC(gmlog.Error,
                 log << CONID() << "HS: GROUP TYPE COLLISION: peer group=$" << peergroup << " type " << gtp
                     << " agent group=$" << gp->id() << " type" << gp->type());
            return -1;
        }

        HLOGC(gmlog.Debug, log << CONID() << "makeMePeerOf: group for peer=$" << peergroup << " found: $" << gp->id());

        if (!gp->groupEmpty())
            was_empty = false;
    }
    else
    {
        try
        {
            gp = &newGroup(gtp);
        }
        catch (...)
        {
            // Expected exceptions are only those referring to system resources
            return -1;
        }

        if (!gp->applyFlags(link_flags, m_SrtHsSide))
        {
            // Wrong settings. Must reject. Delete group.
            uglobal().deleteGroup_LOCKED(gp);
            return -1;
        }

        gp->set_peerid(peergroup);
        gp->deriveSettings(this);

        // This can only happen on a listener (it's only called on a site that is
        // HSD_RESPONDER), so it was a response for a groupwise connection.
        // Therefore such a group shall always be considered opened.
        gp->setOpen();

        HLOGC(gmlog.Debug,
              log << CONID() << "makeMePeerOf: no group has peer=$" << peergroup << " - creating new mirror group $"
                  << gp->id());
    }

    {
        ScopedLock glock (*gp->exp_groupLock());
        if (gp->closing())
        {
            HLOGC(gmlog.Debug, log << CONID() << "makeMePeerOf: group $" << gp->id() << " is being closed, can't process");
        }

        if (was_empty)
        {
            gp->syncWithSocket(s->core(), HSD_RESPONDER);
        }
    }

    // Setting non-blocking reading for group socket.
    s->core().m_config.bSynRecving = false;
    s->core().m_config.bSynSending = false;

    // Copy of addSocketToGroup. No idea how many parts could be common, not much.

    // Check if the socket already is in the group
    groups::SocketData* f;
    if (gp->contains(m_SocketID, (f)))
    {
        // XXX This is internal error. Report it, but continue
        // (A newly created socket from acceptAndRespond should not have any group membership yet)
        LOGC(gmlog.Error, log << CONID() << "IPE (non-fatal): the socket is in the group, but has no clue about it!");
        s->m_GroupOf         = gp;
        s->m_GroupMemberData = f;
        return 0;
    }

    s->m_GroupMemberData = gp->add(groups::prepareSocketData(s));
    s->m_GroupOf = gp;
    m_HSGroupType = gtp;

    // Record the remote address in the group data.

    return gp->id();
}

void srt::CUDT::synchronizeWithGroup(CUDTGroup* gp)
{
    ScopedLock gl (*gp->exp_groupLock());

    // We have blocked here the process of connecting a new
    // socket and adding anything new to the group, so no such
    // thing may happen in the meantime.
    steady_clock::time_point start_time, peer_start_time;

    start_time = m_stats.tsStartTime;
    peer_start_time = m_tsRcvPeerStartTime;

    if (!gp->applyGroupTime((start_time), (peer_start_time)))
    {
        HLOGC(gmlog.Debug,
              log << CONID() << "synchronizeWithGroup: ST=" << FormatTime(m_stats.tsStartTime) << " -> "
                  << FormatTime(start_time) << " PST=" << FormatTime(m_tsRcvPeerStartTime) << " -> "
                  << FormatTime(peer_start_time));
        m_stats.tsStartTime  = start_time;
        m_tsRcvPeerStartTime = peer_start_time;
    }
    else
    {
        // This was the first connected socket and it defined start time.
        HLOGC(gmlog.Debug,
              log << CONID() << "synchronizeWithGroup: ST=" << FormatTime(m_stats.tsStartTime)
                  << " PST=" << FormatTime(m_tsRcvPeerStartTime));
    }

    steady_clock::time_point rcv_buffer_time_base;
    bool rcv_buffer_wrap_period = false;
    steady_clock::duration rcv_buffer_udrift(0);
    if (m_bTsbPd && gp->getBufferTimeBase(this, (rcv_buffer_time_base), (rcv_buffer_wrap_period), (rcv_buffer_udrift)))
    {
        // We have at least one socket in the group, each socket should have
        // the value of the timebase set exactly THE SAME.

        // In case when we have the following situation:

        // - the existing link is before [LAST30] (so wrap period is off)
        // - the new link gets the timestamp from [LAST30] range
        // --> this will be recognized as entering the wrap period, next
        //     timebase will get added a segment to this value
        //
        // The only dangerous situations could be when one link gets
        // timestamps from the [FOLLOWING30] and the other in [FIRST30],
        // but between them there's a 30s distance, considered large enough
        // time to not fill a network window.
        enterCS(m_RecvLock);
        m_pRcvBuffer->applyGroupTime(rcv_buffer_time_base, rcv_buffer_wrap_period, m_iTsbPdDelay_ms * 1000, rcv_buffer_udrift);
        m_pRcvBuffer->setPeerRexmitFlag(m_bPeerRexmitFlag);
        leaveCS(m_RecvLock);

        HLOGF(gmlog.Debug,  "AFTER HS: Set Rcv TsbPd mode: delay=%u.%03us GROUP TIME BASE: %s%s",
                m_iTsbPdDelay_ms/1000,
                m_iTsbPdDelay_ms%1000,
                FormatTime(rcv_buffer_time_base).c_str(),
                rcv_buffer_wrap_period ? " (WRAP PERIOD)" : " (NOT WRAP PERIOD)");
    }
    else
    {
        HLOGC(gmlog.Debug,
              log << CONID() << "AFTER HS: (GROUP, but "
                  << (m_bTsbPd ? "FIRST SOCKET is initialized normally)" : "no TSBPD set)"));
        updateSrtRcvSettings();
    }

    // This function currently does nothing, just left for consistency
    // with updateAfterSrtHandshake().
    updateSrtSndSettings();

    if (gp->synconmsgno())
    {
        HLOGC(gmlog.Debug, log << CONID() << "synchronizeWithGroup: NOT synchronizing sequence numbers.");
    }
    else
    {
        // These are the values that are normally set initially by setters.
        int32_t snd_isn = m_iSndLastAck, rcv_isn = m_iRcvLastAck;
        if (!gp->applyGroupSequences(m_SocketID, (snd_isn), (rcv_isn)))
        {
            HLOGC(gmlog.Debug,
                  log << CONID() << "synchronizeWithGroup: DERIVED ISN: RCV=%" << m_iRcvLastAck << " -> %" << rcv_isn
                      << " (shift by " << CSeqNo::seqcmp(rcv_isn, m_iRcvLastAck) << ") SND=%" << m_iSndLastAck
                      << " -> %" << snd_isn << " (shift by " << CSeqNo::seqcmp(snd_isn, m_iSndLastAck) << ")");
            setInitialRcvSeq(rcv_isn);
            setInitialSndSeq(snd_isn);
        }
        else
        {
            HLOGC(gmlog.Debug,
                  log << CONID() << "synchronizeWithGroup: DEFINED ISN: RCV=%" << m_iRcvLastAck << " SND=%"
                      << m_iSndLastAck);
        }
    }
}
#endif

void srt::CUDT::startConnect(const sockaddr_any& serv_addr, int32_t forced_isn)
{
    ScopedLock cg (m_ConnectionLock);

    HLOGC(aclog.Debug, log << CONID() << "startConnect: -> " << serv_addr.str()
            << (m_config.bSynRecving ? " (SYNCHRONOUS)" : " (ASYNCHRONOUS)") << "...");

    if (!m_bOpened)
        throw CUDTException(MJ_NOTSUP, MN_NONE, 0);

    if (m_bListening)
        throw CUDTException(MJ_NOTSUP, MN_ISCONNECTED, 0);

    if (m_bConnecting || m_bConnected)
        throw CUDTException(MJ_NOTSUP, MN_ISCONNECTED, 0);

    // record peer/server address
    m_PeerAddr = serv_addr;

    // register this socket in the rendezvous queue
    // RendezevousQueue is used to temporarily store incoming handshake, non-rendezvous connections also require this
    // function
    steady_clock::duration ttl = m_config.tdConnTimeOut;

    if (m_config.bRendezvous)
        ttl *= 10;

    const steady_clock::time_point ttl_time = steady_clock::now() + ttl;
    m_pRcvQueue->registerConnector(m_SocketID, this, serv_addr, ttl_time);

    // The m_iType is used in the INDUCTION for nothing. This value is only regarded
    // in CONCLUSION handshake, however this must be created after the handshake version
    // is already known. UDT_DGRAM is the value that was the only valid in the old SRT
    // with HSv4 (it supported only live transmission), for HSv5 it will be changed to
    // handle handshake extension flags.
    m_ConnReq.m_iType = UDT_DGRAM;

    // This is my current configuration
    if (m_config.bRendezvous)
    {
        // For rendezvous, use version 5 in the waveahand and the cookie.
        // In case when you get the version 4 waveahand, simply switch to
        // the legacy HSv4 rendezvous and this time send version 4 CONCLUSION.

        // The HSv4 client simply won't check the version nor the cookie and it
        // will be sending its waveahands with version 4. Only when the party
        // has sent version 5 waveahand should the agent continue with HSv5
        // rendezvous.
        m_ConnReq.m_iVersion = HS_VERSION_SRT1;
        // m_ConnReq.m_iVersion = HS_VERSION_UDT4; // <--- Change in order to do regression test.
        m_ConnReq.m_iReqType = URQ_WAVEAHAND;
        m_ConnReq.m_iCookie  = bake(serv_addr);

        // This will be also passed to a HSv4 rendezvous, but fortunately the old
        // SRT didn't read this field from URQ_WAVEAHAND message, only URQ_CONCLUSION.
        m_ConnReq.m_iType           = SrtHSRequest::wrapFlags(false /* no MAGIC here */, m_config.iSndCryptoKeyLen);
        bool whether SRT_ATR_UNUSED = m_config.iSndCryptoKeyLen != 0;
        HLOGC(aclog.Debug,
              log << CONID() << "startConnect (rnd): " << (whether ? "" : "NOT ")
                  << " Advertising PBKEYLEN - value = " << m_config.iSndCryptoKeyLen);
        m_RdvState  = CHandShake::RDV_WAVING;
        m_SrtHsSide = HSD_DRAW; // initially not resolved.
    }
    else
    {
        // For caller-listener configuration, set the version 4 for INDUCTION
        // due to a serious problem in UDT code being also in the older SRT versions:
        // the listener peer simply sents the EXACT COPY of the caller's induction
        // handshake, except the cookie, which means that when the caller sents version 5,
        // the listener will respond with version 5, which is a false information. Therefore
        // HSv5 clients MUST send HS_VERSION_UDT4 from the caller, regardless of currently
        // supported handshake version.
        //
        // The HSv5 listener should only respond with INDUCTION with m_iVersion == HS_VERSION_SRT1.
        m_ConnReq.m_iVersion = HS_VERSION_UDT4;
        m_ConnReq.m_iReqType = URQ_INDUCTION;
        m_ConnReq.m_iCookie  = 0;
        m_RdvState           = CHandShake::RDV_INVALID;
    }

    m_ConnReq.m_iMSS            = m_config.iMSS;
    // Defined as the size of the receiver buffer in packets, unless
    // SRTO_FC has been set to a less value.
    m_ConnReq.m_iFlightFlagSize = m_config.flightCapacity();
    m_ConnReq.m_iID             = m_SocketID;
    CIPAddress::ntop(serv_addr, (m_ConnReq.m_piPeerIP));

    if (forced_isn == SRT_SEQNO_NONE)
    {
        forced_isn = generateISN();
        HLOGC(aclog.Debug, log << CONID() << "startConnect: ISN generated = " << forced_isn);
    }
    else
    {
        HLOGC(aclog.Debug, log << CONID() << "startConnect: ISN forced = " << forced_isn);
    }

    m_iISN = m_ConnReq.m_iISN = forced_isn;

    setInitialSndSeq(m_iISN);
    m_SndLastAck2Time = steady_clock::now();

    // Inform the server my configurations.
    CPacket reqpkt;
    reqpkt.setControl(UMSG_HANDSHAKE);
    reqpkt.allocate(m_iMaxSRTPayloadSize);
    // XXX NOTE: Now the memory for the payload part is allocated automatically,
    // and such allocated memory is also automatically deallocated in the
    // destructor. If you use CPacket::allocate, remember that you must not:
    // - delete this memory
    // - assign to m_pcData.
    // If you use only manual assignment to m_pCData, this is then manual
    // allocation and so it won't be deallocated in the destructor.
    //
    // (Desired would be to disallow modification of m_pcData outside the
    // control of methods.)

    // ID = 0, connection request
    reqpkt.m_iID = 0;

    size_t hs_size = m_iMaxSRTPayloadSize;
    m_ConnReq.store_to((reqpkt.m_pcData), (hs_size));

    // Note that CPacket::allocate() sets also the size
    // to the size of the allocated buffer, which not
    // necessarily is to be the size of the data.
    reqpkt.setLength(hs_size);

    steady_clock::time_point now = steady_clock::now();
    setPacketTS(reqpkt, now);

    HLOGC(cnlog.Debug,
          log << CONID() << "CUDT::startConnect: REQ-TIME set HIGH (TimeStamp: " << reqpkt.m_iTimeStamp
              << "). SENDING HS: " << m_ConnReq.show());

    /*
     * Race condition if non-block connect response thread scheduled before we set m_bConnecting to true?
     * Connect response will be ignored and connecting will wait until timeout.
     * Maybe m_ConnectionLock handling problem? Not used in CUDT::connect(const CPacket& response)
     */
    m_tsLastReqTime = now;
    m_bConnecting = true;
    m_pSndQueue->sendto(serv_addr, reqpkt);

    //
    ///
    ////  ---> CONTINUE TO: <PEER>.CUDT::processConnectRequest()
    ///        (Take the part under condition: hs.m_iReqType == URQ_INDUCTION)
    ////  <--- RETURN WHEN: m_pSndQueue->sendto() is called.
    ////  .... SKIP UNTIL m_pRcvQueue->recvfrom() HERE....
    ////       (the first "sendto" will not be called due to being too early)
    ///
    //

    //////////////////////////////////////////////////////
    // SYNCHRO BAR
    //////////////////////////////////////////////////////
    if (!m_config.bSynRecving)
    {
        HLOGC(cnlog.Debug, log << CONID() << "startConnect: ASYNC MODE DETECTED. Deferring the process to RcvQ:worker");
        return;
    }

    // Below this bar, rest of function maintains only and exclusively
    // the SYNCHRONOUS (blocking) connection process. 

    // Wait for the negotiated configurations from the peer side.

    // This packet only prepares the storage where we will read the
    // next incoming packet.
    CPacket response;
    response.setControl(UMSG_HANDSHAKE);
    response.allocate(m_iMaxSRTPayloadSize);

    CUDTException  e;
    EConnectStatus cst = CONN_CONTINUE;

    while (!m_bClosing)
    {
        const steady_clock::duration tdiff = steady_clock::now() - m_tsLastReqTime.load();
        // avoid sending too many requests, at most 1 request per 250ms

        // SHORT VERSION:
        // The immediate first run of this loop WILL SKIP THIS PART, so
        // the processing really begins AFTER THIS CONDITION.
        //
        // Note that some procedures inside may set m_tsLastReqTime to 0,
        // which will result of this condition to trigger immediately in
        // the next iteration.
        if (count_milliseconds(tdiff) > 250)
        {
            HLOGC(cnlog.Debug,
                  log << CONID() << "startConnect: LOOP: time to send (" << count_milliseconds(tdiff)
                      << " > 250 ms). size=" << reqpkt.getLength());

            if (m_config.bRendezvous)
                reqpkt.m_iID = m_ConnRes.m_iID;

            now = steady_clock::now();
#if ENABLE_HEAVY_LOGGING
            {
                CHandShake debughs;
                debughs.load_from(reqpkt.m_pcData, reqpkt.getLength());
                HLOGC(cnlog.Debug,
                      log << CONID() << "startConnect: REQ-TIME HIGH."
                          << " cont/sending HS to peer: " << debughs.show());
            }
#endif

            m_tsLastReqTime       = now;
            setPacketTS(reqpkt, now);
            m_pSndQueue->sendto(serv_addr, reqpkt);
        }
        else
        {
            HLOGC(cnlog.Debug,
                  log << CONID() << "startConnect: LOOP: too early to send - " << count_milliseconds(tdiff)
                      << " < 250ms");
        }

        cst = CONN_CONTINUE;
        response.setLength(m_iMaxSRTPayloadSize);
        if (m_pRcvQueue->recvfrom(m_SocketID, (response)) > 0)
        {
            HLOGC(cnlog.Debug, log << CONID() << "startConnect: got response for connect request");
            cst = processConnectResponse(response, &e);

            HLOGC(cnlog.Debug, log << CONID() << "startConnect: response processing result: " << ConnectStatusStr(cst));

            // Expected is that:
            // - the peer responded with URQ_INDUCTION + cookie. This above function
            //   should check that and craft the URQ_CONCLUSION handshake, in which
            //   case this function returns CONN_CONTINUE. As an extra action taken
            //   for that case, we set the SECURING mode if encryption requested,
            //   and serialize again the handshake, possibly together with HS extension
            //   blocks, if HSv5 peer responded. The serialized handshake will be then
            //   sent again, as the loop is repeated.
            // - the peer responded with URQ_CONCLUSION. This handshake was accepted
            //   as a connection, and for >= HSv5 the HS extension blocks have been
            //   also read and interpreted. In this case this function returns:
            //   - CONN_ACCEPT, if everything was correct - break this loop and return normally
            //   - CONN_REJECT in case of any problems with the delivered handshake
            //     (incorrect data or data conflict) - throw error exception
            // - the peer responded with any of URQ_ERROR_*.  - throw error exception
            //
            // The error exception should make the API connect() function fail, if blocking
            // or mark the failure for that socket in epoll, if non-blocking.

            if (cst == CONN_RENDEZVOUS)
            {
                // When this function returned CONN_RENDEZVOUS, this requires
                // very special processing for the Rendezvous-v5 algorithm. This MAY
                // involve also preparing a new handshake form, also interpreting the
                // SRT handshake extension and crafting SRT handshake extension for the
                // peer, which should be next sent. When this function returns CONN_CONTINUE,
                // it means that it has done all that was required, however none of the below
                // things has to be done (this function will do it by itself if needed).
                // Otherwise the handshake rolling can be interrupted and considered complete.
                cst = processRendezvous(&response, serv_addr, RST_OK, (reqpkt));
                if (cst == CONN_CONTINUE)
                    continue;
                break;
            }

            if (cst == CONN_REJECT)
                sendCtrl(UMSG_SHUTDOWN);

            if (cst != CONN_CONTINUE && cst != CONN_CONFUSED)
                break; // --> OUTSIDE-LOOP

            // IMPORTANT
            // [[using assert(m_pCryptoControl != nullptr)]];

            // new request/response should be sent out immediately on receving a response
            HLOGC(cnlog.Debug,
                  log << CONID() << "startConnect: SYNC CONNECTION STATUS:" << ConnectStatusStr(cst)
                      << ", REQ-TIME: LOW.");
            m_tsLastReqTime = steady_clock::time_point();

            // Now serialize the handshake again to the existing buffer so that it's
            // then sent later in this loop.

            // First, set the size back to the original size, m_iMaxSRTPayloadSize because
            // this is the size of the originally allocated space. It might have been
            // shrunk by serializing the INDUCTION handshake (which was required before
            // sending this packet to the output queue) and therefore be too
            // small to store the CONCLUSION handshake (with HSv5 extensions).
            reqpkt.setLength(m_iMaxSRTPayloadSize);

            HLOGC(cnlog.Debug,
                  log << CONID() << "startConnect: creating HS CONCLUSION: buffer size=" << reqpkt.getLength());

            // NOTE: BUGFIX: SERIALIZE AGAIN.
            // The original UDT code didn't do it, so it was theoretically
            // turned into conclusion, but was sending still the original
            // induction handshake challenge message. It was working only
            // thanks to that simultaneously there were being sent handshake
            // messages from a separate thread (CSndQueue::worker) from
            // RendezvousQueue, this time serialized properly, which caused
            // that with blocking mode there was a kinda initial "drunk
            // passenger with taxi driver talk" until the RendezvousQueue sends
            // (when "the time comes") the right CONCLUSION handshake
            // challenge message.
            //
            // Now that this is fixed, the handshake messages from RendezvousQueue
            // are sent only when there is a rendezvous mode or non-blocking mode.
            if (!createSrtHandshake(SRT_CMD_HSREQ, SRT_CMD_KMREQ, 0, 0, (reqpkt), (m_ConnReq)))
            {
                LOGC(cnlog.Warn, log << CONID() << "createSrtHandshake failed - REJECTING.");
                cst = CONN_REJECT;
                break;
            }
            // These last 2 parameters designate the buffer, which is in use only for SRT_CMD_KMRSP.
            // If m_ConnReq.m_iVersion == HS_VERSION_UDT4, this function will do nothing,
            // except just serializing the UDT handshake.
            // The trick is that the HS challenge is with version HS_VERSION_UDT4, but the
            // listener should respond with HS_VERSION_SRT1, if it is HSv5 capable.
        }

        HLOGC(cnlog.Debug,
              log << CONID() << "startConnect: timeout from Q:recvfrom, looping again; cst=" << ConnectStatusStr(cst));

#if ENABLE_HEAVY_LOGGING
        // Non-fatal assertion
        if (cst == CONN_REJECT) // Might be returned by processRendezvous
        {
            LOGC(cnlog.Error,
                 log << CONID()
                     << "startConnect: IPE: cst=REJECT NOT EXPECTED HERE, the loop should've been interrupted!");
            break;
        }
#endif

        if (steady_clock::now() > ttl_time)
        {
            // timeout
            e = CUDTException(MJ_SETUP, MN_TIMEOUT, 0);
            m_RejectReason = SRT_REJ_TIMEOUT;
            HLOGC(cnlog.Debug,
                  log << CONID() << "startConnect: TTL time " << FormatTime(ttl_time) << " exceeded, TIMEOUT.");
            break;
        }
    }

    // <--- OUTSIDE-LOOP
    // Here will fall the break when not CONN_CONTINUE.
    // CONN_RENDEZVOUS is handled by processRendezvous.
    // CONN_ACCEPT will skip this and pass on.
    if (cst == CONN_REJECT)
    {
        e = CUDTException(MJ_SETUP, MN_REJECTED, 0);
    }

    if (e.getErrorCode() == 0)
    {
        if (m_bClosing)                                    // if the socket is closed before connection...
            e = CUDTException(MJ_SETUP, MN_CLOSED, 0);
        else if (m_ConnRes.m_iReqType > URQ_FAILURE_TYPES) // connection request rejected
        {
            m_RejectReason = RejectReasonForURQ(m_ConnRes.m_iReqType);
            e              = CUDTException(MJ_SETUP, MN_REJECTED, 0);
        }
        else if ((!m_config.bRendezvous) && (m_ConnRes.m_iISN != m_iISN)) // secuity check
            e = CUDTException(MJ_SETUP, MN_SECURITY, 0);
    }

    if (e.getErrorCode() != 0)
    {
        m_bConnecting = false;
        // The process is to be abnormally terminated, remove the connector
        // now because most likely no other processing part has done anything with it.
        m_pRcvQueue->removeConnector(m_SocketID);
        throw e;
    }

    HLOGC(cnlog.Debug,
          log << CONID() << "startConnect: handshake exchange succeeded.");

    // Parameters at the end.
    HLOGC(cnlog.Debug,
          log << CONID() << "startConnect: END. Parameters: mss=" << m_config.iMSS
              << " max-cwnd-size=" << m_CongCtl->cgWindowMaxSize() << " cwnd-size=" << m_CongCtl->cgWindowSize()
              << " rtt=" << m_iSRTT << " bw=" << m_iBandwidth);
}

// Asynchronous connection
EConnectStatus srt::CUDT::processAsyncConnectResponse(const CPacket &pkt) ATR_NOEXCEPT
{
    EConnectStatus cst = CONN_CONTINUE;
    CUDTException  e;

    ScopedLock cg(m_ConnectionLock);
    HLOGC(cnlog.Debug, log << CONID() << "processAsyncConnectResponse: got response for connect request, processing");
    cst = processConnectResponse(pkt, &e);

    HLOGC(cnlog.Debug,
          log << CONID() << "processAsyncConnectResponse: response processing result: " << ConnectStatusStr(cst)
              << "; REQ-TIME LOW to enforce immediate response");
    m_tsLastReqTime = steady_clock::time_point();

    return cst;
}

bool srt::CUDT::processAsyncConnectRequest(EReadStatus         rst,
                                      EConnectStatus      cst,
                                      const CPacket*      pResponse /*[[nullable]]*/,
                                      const sockaddr_any& serv_addr)
{
    // IMPORTANT!

    // This function is called, still asynchronously, but in the order
    // of call just after the call to the above processAsyncConnectResponse.
    // This should have got the original value returned from
    // processConnectResponse through processAsyncConnectResponse.

    CPacket request;
    request.setControl(UMSG_HANDSHAKE);
    request.allocate(m_iMaxSRTPayloadSize);
    const steady_clock::time_point now = steady_clock::now();
    setPacketTS(request, now);

    HLOGC(cnlog.Debug,
          log << CONID() << "processAsyncConnectRequest: REQ-TIME: HIGH. Should prevent too quick responses.");
    m_tsLastReqTime = now;
    // ID = 0, connection request
    request.m_iID = !m_config.bRendezvous ? 0 : m_ConnRes.m_iID;

    bool status = true;

    ScopedLock cg(m_ConnectionLock);
    if (!m_bOpened) // Check the socket has not been closed before already.
        return false;

    if (cst == CONN_RENDEZVOUS)
    {
        HLOGC(cnlog.Debug, log << CONID() << "processAsyncConnectRequest: passing to processRendezvous");
        cst = processRendezvous(pResponse, serv_addr, rst, (request));
        if (cst == CONN_ACCEPT)
        {
            HLOGC(cnlog.Debug,
                  log << CONID()
                      << "processAsyncConnectRequest: processRendezvous completed the process and responded by itself. "
                         "Done.");
            return true;
        }

        if (cst != CONN_CONTINUE)
        {
            // processRendezvous already set the reject reason
            LOGC(cnlog.Warn,
                 log << CONID()
                     << "processAsyncConnectRequest: REJECT reported from processRendezvous, not processing further.");
            status = false;
        }
    }
    else if (cst == CONN_REJECT)
    {
        // m_RejectReason already set at worker_ProcessAddressedPacket.
        LOGC(cnlog.Warn,
             log << CONID() << "processAsyncConnectRequest: REJECT reported from HS processing: "
                 << srt_rejectreason_str(m_RejectReason) << " - not processing further");
        // m_tsLastReqTime = steady_clock::time_point(); XXX ?
        return false;
    }
    else
    {
        // (this procedure will be also run for HSv4 rendezvous)
        HLOGC(cnlog.Debug,
              log << CONID() << "processAsyncConnectRequest: serializing HS: buffer size=" << request.getLength());
        if (!createSrtHandshake(SRT_CMD_HSREQ, SRT_CMD_KMREQ, 0, 0, (request), (m_ConnReq)))
        {
            // All 'false' returns from here are IPE-type, mostly "invalid argument" plus "all keys expired".
            LOGC(cnlog.Error,
                 log << CONID() << "IPE: processAsyncConnectRequest: createSrtHandshake failed, dismissing.");
            status = false;
        }
        else
        {
            HLOGC(cnlog.Debug,
                  log << CONID()
                      << "processAsyncConnectRequest: sending HS reqtype=" << RequestTypeStr(m_ConnReq.m_iReqType)
                      << " to socket " << request.m_iID << " size=" << request.getLength());
        }
    }

    if (!status)
    {
        return false;
        /* XXX Shouldn't it send a single response packet for the rejection?
        // Set the version to 0 as "handshake rejection" status and serialize it
        CHandShake zhs;
        size_t size = request.getLength();
        zhs.store_to((request.m_pcData), (size));
        request.setLength(size);
        */
    }

    HLOGC(cnlog.Debug,
          log << CONID() << "processAsyncConnectRequest: setting REQ-TIME HIGH, SENDING HS:" << m_ConnReq.show());
    m_tsLastReqTime = steady_clock::now();
    m_pSndQueue->sendto(serv_addr, request);
    return status;
}

void srt::CUDT::cookieContest()
{
    if (m_SrtHsSide != HSD_DRAW)
        return;

    LOGC(cnlog.Debug,
         log << CONID() << "cookieContest: agent=" << m_ConnReq.m_iCookie << " peer=" << m_ConnRes.m_iCookie);

    // Here m_ConnReq.m_iCookie is a local cookie value sent in connection request to the peer.
    // m_ConnRes.m_iCookie is a cookie value sent by the peer in its connection request.
    if (m_ConnReq.m_iCookie == 0 || m_ConnRes.m_iCookie == 0)
    {
        // Note that it's virtually impossible that Agent's cookie is not ready, this
        // shall be considered IPE.
        // Not all cookies are ready, don't start the contest.
        return;
    }

    // INITIATOR/RESPONDER role is resolved by COOKIE CONTEST.
    //
    // The cookie contest must be repeated every time because it
    // may change the state at some point.
    // 
    // In SRT v1.4.3 and prior the below subtraction was performed in 32-bit arithmetic.
    // The result of subtraction can overflow 32-bits. 
    // Example
    // m_ConnReq.m_iCookie = -1480577720;
    // m_ConnRes.m_iCookie = 811599203;
    // int64_t llBetterCookie = -1480577720 - 811599203 = -2292176923 (FFFF FFFF 7760 27E5);
    // int32_t iBetterCookie  = 2002790373 (7760 27E5);
    // 
    // Now 64-bit arithmetic is used to calculate the actual result of subtraction.
    // The 31-st bit is then checked to check if the resulting is negative in 32-bit aritmetics.
    // This way the old contest behavior is preserved, and potential compiler optimisations are avoided.
    const int64_t contest = int64_t(m_ConnReq.m_iCookie) - int64_t(m_ConnRes.m_iCookie);

    if ((contest & 0xFFFFFFFF) == 0)
    {
        // DRAW! The only way to continue would be to force the
        // cookies to be regenerated and to start over. But it's
        // not worth a shot - this is an extremely rare case.
        // This can simply do reject so that it can be started again.

        // Pretend then that the cookie contest wasn't done so that
        // it's done again. Cookies are baked every time anew, however
        // the successful initial contest remains valid no matter how
        // cookies will change.

        m_SrtHsSide = HSD_DRAW;
        return;
    }

    if (contest & 0x80000000)
    {
        m_SrtHsSide = HSD_RESPONDER;
        return;
    }

    m_SrtHsSide = HSD_INITIATOR;
}

// This function should complete the data for KMX needed for an out-of-band
// handshake response. Possibilities are:
// - There's no KMX (including first responder's handshake in rendezvous). This writes 0 to w_kmdatasize.
// - The encryption status is failure. Respond with fail code and w_kmdatasize = 1.
// - The last KMX was successful. Respond with the original kmdata and their size in w_kmdatasize.
EConnectStatus srt::CUDT::craftKmResponse(uint32_t* aw_kmdata, size_t& w_kmdatasize)
{
    // If the last CONCLUSION message didn't contain the KMX extension, there's
    // no key recorded yet, so it can't be extracted. Mark this w_kmdatasize empty though.
    int hs_flags = SrtHSRequest::SRT_HSTYPE_HSFLAGS::unwrap(m_ConnRes.m_iType);
    if (IsSet(hs_flags, CHandShake::HS_EXT_KMREQ))
    {
        // m_pCryptoControl can be NULL if the socket has been closed already. See issue #2231.
        if (!m_pCryptoControl)
        {
            m_RejectReason = SRT_REJ_IPE;
            LOGC(cnlog.Error,
                 log << CONID() << "IPE: craftKmResponse needs to send KM, but CryptoControl does not exist."
                     << " Socket state: connected=" << boolalpha << m_bConnected << ", connecting=" << m_bConnecting
                     << ", broken=" << m_bBroken << ", opened " << m_bOpened << ", closing=" << m_bClosing << ".");
            return CONN_REJECT;
        }
        // This is a periodic handshake update, so you need to extract the KM data from the
        // first message, provided that it is there.
        size_t msgsize = m_pCryptoControl->getKmMsg_size(0);
        if (msgsize == 0)
        {
            switch (m_pCryptoControl->m_RcvKmState)
            {
                // If the KMX process ended up with a failure, the KMX is not recorded.
                // In this case as the KMRSP answer the "failure status" should be crafted.
            case SRT_KM_S_NOSECRET:
            case SRT_KM_S_BADSECRET:
                {
                    HLOGC(cnlog.Debug,
                          log << CONID() << "craftKmResponse: No KMX recorded, status = "
                              << KmStateStr(m_pCryptoControl->m_RcvKmState) << ". Respond it.");

                    // Just do the same thing as in CCryptoControl::processSrtMsg_KMREQ for that case,
                    // that is, copy the NOSECRET code into KMX message.
                    memcpy((aw_kmdata), &m_pCryptoControl->m_RcvKmState, sizeof(int32_t));
                    w_kmdatasize = 1;
                }
                break; // Treat as ACCEPT in general; might change to REJECT on enforced-encryption

            default:
                // Remaining values:
                // UNSECURED: should not fall here at all
                // SECURING: should not happen in HSv5
                // SECURED: should have received the recorded KMX correctly (getKmMsg_size(0) > 0)
                {
                    m_RejectReason = SRT_REJ_IPE;
                    // Remaining situations:
                    // - password only on this site: shouldn't be considered to be sent to a no-password site
                    LOGC(cnlog.Error,
                         log << CONID() << "craftKmResponse: IPE: PERIODIC HS: NO KMREQ RECORDED KMSTATE: RCV="
                             << KmStateStr(m_pCryptoControl->m_RcvKmState)
                             << " SND=" << KmStateStr(m_pCryptoControl->m_SndKmState));
                    return CONN_REJECT;
                }
                break;
            }
        }
        else
        {
            w_kmdatasize = msgsize / 4;
            if (msgsize > w_kmdatasize * 4)
            {
                // Sanity check
                LOGC(cnlog.Error, log << CONID() << "IPE: KMX data not aligned to 4 bytes! size=" << msgsize);
                memset((aw_kmdata + (w_kmdatasize * 4)), 0, msgsize - (w_kmdatasize * 4));
                ++w_kmdatasize;
            }

            HLOGC(cnlog.Debug,
                  log << CONID() << "craftKmResponse: getting KM DATA from the fore-recorded KMX from KMREQ, size="
                      << w_kmdatasize);
            memcpy((aw_kmdata), m_pCryptoControl->getKmMsg_data(0), msgsize);
        }
    }
    else
    {
        HLOGC(cnlog.Debug, log << CONID() << "craftKmResponse: no KMX flag - not extracting KM data for KMRSP");
        w_kmdatasize = 0;
    }

    return CONN_ACCEPT;
}

EConnectStatus srt::CUDT::processRendezvous(
    const CPacket* pResponse /*[[nullable]]*/, const sockaddr_any& serv_addr,
    EReadStatus rst, CPacket& w_reqpkt)
{
    if (m_RdvState == CHandShake::RDV_CONNECTED)
    {
        HLOGC(cnlog.Debug, log << CONID() << "processRendezvous: already in CONNECTED state.");
        return CONN_ACCEPT;
    }

    uint32_t kmdata[SRTDATA_MAXSIZE];
    size_t   kmdatasize = SRTDATA_MAXSIZE;

    cookieContest();

    // We know that the other side was contacted and the other side has sent
    // the handshake message - we know then both cookies. If it's a draw, it's
    // a very rare case of creating identical cookies.
    if (m_SrtHsSide == HSD_DRAW)
    {
        m_RejectReason = SRT_REJ_RDVCOOKIE;
        LOGC(cnlog.Error,
             log << CONID() << "COOKIE CONTEST UNRESOLVED: can't assign connection roles, please wait another minute.");
        return CONN_REJECT;
    }

    UDTRequestType rsp_type = URQ_FAILURE_TYPES; // just to track uninitialized errors

    // We can assume that the Handshake packet received here as 'response'
    // is already serialized in m_ConnRes. Check extra flags that are meaningful
    // for further processing here.

    int  ext_flags       = SrtHSRequest::SRT_HSTYPE_HSFLAGS::unwrap(m_ConnRes.m_iType);
    bool needs_extension = ext_flags != 0; // Initial value: received HS has extensions.
    bool needs_hsrsp;
    rendezvousSwitchState((rsp_type), (needs_extension), (needs_hsrsp));
    if (rsp_type > URQ_FAILURE_TYPES)
    {
        m_RejectReason = RejectReasonForURQ(rsp_type);
        HLOGC(cnlog.Debug,
              log << CONID()
                  << "processRendezvous: rejecting due to switch-state response: " << RequestTypeStr(rsp_type));
        return CONN_REJECT;
    }
    checkUpdateCryptoKeyLen("processRendezvous", m_ConnRes.m_iType);

    // We have three possibilities here as it comes to HSREQ extensions:

    // 1. The agent is loser in attention state, it sends EMPTY conclusion (without extensions)
    // 2. The agent is loser in initiated state, it interprets incoming HSREQ and creates HSRSP
    // 3. The agent is winner in attention or fine state, it sends HSREQ extension
    m_ConnReq.m_iReqType  = rsp_type;
    m_ConnReq.m_extension = needs_extension;

    // This must be done before prepareConnectionObjects(), because it sets ISN and m_iMaxSRTPayloadSize needed to create buffers.
    if (!applyResponseSettings())
    {
        LOGC(cnlog.Error, log << CONID() << "processRendezvous: rogue peer");
        return CONN_REJECT;
    }

    // The CryptoControl must be created by the prepareConnectionObjects() before interpreting and creating HSv5 extensions
    // because the it will be used there.
    if (!prepareConnectionObjects(m_ConnRes, m_SrtHsSide, NULL))
    {
        // m_RejectReason already handled
        HLOGC(cnlog.Debug,
              log << CONID() << "processRendezvous: rejecting due to problems in prepareConnectionObjects.");
        return CONN_REJECT;
    }

    // Case 2.
    if (needs_hsrsp)
    {
        // This means that we have received HSREQ extension with the handshake, so we need to interpret
        // it and craft the response.
        if (rst == RST_OK)
        {
            // We have JUST RECEIVED packet in this session (not that this is called as periodic update).
            // Sanity check
            m_tsLastReqTime = steady_clock::time_point();
            if (!pResponse || pResponse->getLength() == size_t(-1))
            {
                m_RejectReason = SRT_REJ_IPE;
                LOGC(cnlog.Fatal,
                     log << CONID() << "IPE: rst=RST_OK, but the packet has set -1 length - REJECTING (REQ-TIME: LOW)");
                return CONN_REJECT;
            }

            if (!interpretSrtHandshake(m_ConnRes, *pResponse, kmdata, &kmdatasize))
            {
                HLOGC(cnlog.Debug,
                      log << CONID() << "processRendezvous: rejecting due to problems in interpretSrtHandshake REQ-TIME: LOW.");
                return CONN_REJECT;
            }

            updateAfterSrtHandshake(HS_VERSION_SRT1);

            // Pass on, inform about the shortened response-waiting period.
            HLOGC(cnlog.Debug, log << CONID() << "processRendezvous: setting REQ-TIME: LOW. Forced to respond immediately.");
        }
        else
        {
            // This is a repeated handshake, so you can't use the incoming data to
            // prepare data for createSrtHandshake. They have to be extracted from inside.
            EConnectStatus conn = craftKmResponse((kmdata), (kmdatasize));
            if (conn != CONN_ACCEPT)
                return conn;
        }

        // No matter the value of needs_extension, the extension is always needed
        // when HSREQ was interpreted (to store HSRSP extension).
        m_ConnReq.m_extension = true;

        HLOGC(cnlog.Debug,
              log << CONID()
                  << "processRendezvous: HSREQ extension ok, creating HSRSP response. kmdatasize=" << kmdatasize);

        w_reqpkt.setLength(m_iMaxSRTPayloadSize);
        if (!createSrtHandshake(SRT_CMD_HSRSP, SRT_CMD_KMRSP,
                    kmdata, kmdatasize,
                    (w_reqpkt), (m_ConnReq)))
        {
            HLOGC(cnlog.Debug,
                  log << CONID()
                      << "processRendezvous: rejecting due to problems in createSrtHandshake. REQ-TIME: LOW");
            m_tsLastReqTime = steady_clock::time_point();
            return CONN_REJECT;
        }

        // This means that it has received URQ_CONCLUSION with HSREQ, agent is then in RDV_FINE
        // state, it sends here URQ_CONCLUSION with HSREQ/KMREQ extensions and it awaits URQ_AGREEMENT.
        return CONN_CONTINUE;
    }

    // Special case: if URQ_AGREEMENT is to be sent, when this side is INITIATOR,
    // then it must have received HSRSP, so it must interpret it. Otherwise it would
    // end up with URQ_DONE, which means that it is the other side to interpret HSRSP.
    if (m_SrtHsSide == HSD_INITIATOR && m_ConnReq.m_iReqType == URQ_AGREEMENT)
    {
        // The same is done in CUDT::postConnect(), however this section will
        // not be done in case of rendezvous. The section in postConnect() is
        // predicted to run only in regular CALLER handling.

        if (rst != RST_OK || !pResponse || pResponse->getLength() == size_t(-1))
        {
            // Actually the -1 length would be an IPE, but it's likely that this was reported already.
            HLOGC(
                cnlog.Debug,
                log << CONID()
                    << "processRendezvous: no INCOMING packet, NOT interpreting extensions (relying on exising data)");
        }
        else
        {
            HLOGC(cnlog.Debug,
                  log << CONID() << "processRendezvous: INITIATOR, will send AGREEMENT - interpreting HSRSP extension");
            if (!interpretSrtHandshake(m_ConnRes, *pResponse, 0, 0))
            {
                // m_RejectReason is already set, so set the reqtype accordingly
                m_ConnReq.m_iReqType = URQFailure(m_RejectReason);
            }
        }
        // This should be false, make a kinda assert here.
        if (needs_extension)
        {
            LOGC(cnlog.Fatal,
                 log << CONID() << "IPE: INITIATOR responding AGREEMENT should declare no extensions to HS");
            m_ConnReq.m_extension = false;
        }
        updateAfterSrtHandshake(HS_VERSION_SRT1);
    }

    HLOGC(cnlog.Debug,
          log << CONID() << "processRendezvous: COOKIES Agent/Peer: " << m_ConnReq.m_iCookie << "/"
              << m_ConnRes.m_iCookie << " HSD:" << (m_SrtHsSide == HSD_INITIATOR ? "initiator" : "responder")
              << " STATE:" << CHandShake::RdvStateStr(m_RdvState) << " ...");

    if (rsp_type == URQ_DONE)
    {
        HLOGC(cnlog.Debug, log << CONID() << "... WON'T SEND any response, both sides considered connected");
    }
    else
    {
        HLOGC(cnlog.Debug,
              log << CONID() << "... WILL SEND " << RequestTypeStr(rsp_type) << " "
                  << (m_ConnReq.m_extension ? "with" : "without") << " SRT HS extensions");
    }

    // This marks the information for the serializer that
    // the SRT handshake extension is required.
    // Rest of the data will be filled together with
    // serialization.
    m_ConnReq.m_extension = needs_extension;

    w_reqpkt.setLength(m_iMaxSRTPayloadSize);
    if (m_RdvState == CHandShake::RDV_CONNECTED)
    {
        int cst = postConnect(pResponse, true, 0);
        if (cst == CONN_REJECT)
        {
            // m_RejectReason already set
            HLOGC(cnlog.Debug, log << CONID() << "processRendezvous: rejecting due to problems in postConnect.");
            return CONN_REJECT;
        }
    }

    // URQ_DONE or URQ_AGREEMENT can be the result if the state is RDV_CONNECTED.
    // If URQ_DONE, then there's nothing to be done, when URQ_AGREEMENT then return
    // CONN_CONTINUE to make the caller send again the contents if the packet buffer,
    // this time with URQ_AGREEMENT message, but still consider yourself connected.
    if (rsp_type == URQ_DONE)
    {
        HLOGC(cnlog.Debug, log << CONID() << "processRendezvous: rsp=DONE, reporting ACCEPT (nothing to respond)");
        return CONN_ACCEPT;
    }

    // createSrtHandshake moved here because if the above conditions are satisfied,
    // no response is going to be send, so nothing needs to be "created".

    // needs_extension here distinguishes between cases 1 and 3.
    // NOTE: in case when interpretSrtHandshake was run under the conditions above (to interpret HSRSP),
    // then createSrtHandshake below will create only empty AGREEMENT message.
    if (!createSrtHandshake(SRT_CMD_HSREQ, SRT_CMD_KMREQ, 0, 0,
                (w_reqpkt), (m_ConnReq)))
    {
        // m_RejectReason already set
        LOGC(cnlog.Warn, log << CONID() << "createSrtHandshake failed (IPE?), connection rejected. REQ-TIME: LOW");
        m_tsLastReqTime = steady_clock::time_point();
        return CONN_REJECT;
    }

    if (rsp_type == URQ_AGREEMENT && m_RdvState == CHandShake::RDV_CONNECTED)
    {
        // We are using our own serialization method (not the one called after
        // processConnectResponse, this is skipped in case when this function
        // is called), so we can also send this immediately. Agreement must be
        // sent just once and the party must switch into CONNECTED state - in
        // contrast to CONCLUSION messages, which should be sent in loop repeatedly.
        //
        // Even though in theory the AGREEMENT message sent just once may miss
        // the target (as normal thing in UDP), this is little probable to happen,
        // and this doesn't matter much because even if the other party doesn't
        // get AGREEMENT, but will get payload or KEEPALIVE messages, it will
        // turn into connected state as well. The AGREEMENT is rather kinda
        // catalyzer here and may turn the entity on the right track faster. When
        // AGREEMENT is missed, it may have kinda initial tearing.

        const steady_clock::time_point now = steady_clock::now();
        m_tsLastReqTime                    = now;
        setPacketTS(w_reqpkt, now);
        HLOGC(cnlog.Debug,
              log << CONID()
                  << "processRendezvous: rsp=AGREEMENT, reporting ACCEPT and sending just this one, REQ-TIME HIGH.");

        m_pSndQueue->sendto(serv_addr, w_reqpkt);

        return CONN_ACCEPT;
    }

    if (rst == RST_OK)
    {
        // the request time must be updated so that the next handshake can be sent out immediately
        HLOGC(cnlog.Debug,
              log << "processRendezvous: rsp=" << RequestTypeStr(m_ConnReq.m_iReqType)
                  << " REQ-TIME: LOW to send immediately, consider yourself conencted");
        m_tsLastReqTime = steady_clock::time_point();
    }
    else
    {
        HLOGC(cnlog.Debug,
              log << CONID() << "processRendezvous: REQ-TIME: remains previous value, consider yourself connected");
    }
    return CONN_CONTINUE;
}

// [[using locked(m_ConnectionLock)]];
EConnectStatus srt::CUDT::processConnectResponse(const CPacket& response, CUDTException* eout) ATR_NOEXCEPT
{
    // NOTE: ASSUMED LOCK ON: m_ConnectionLock.

    // this is the 2nd half of a connection request. If the connection is setup successfully this returns 0.
    // Returned values:
    // - CONN_REJECT: there was some error when processing the response, connection should be rejected
    // - CONN_ACCEPT: the handshake is done and finished correctly
    // - CONN_CONTINUE: the induction handshake has been processed correctly, and expects CONCLUSION handshake

    if (!m_bConnecting)
        return CONN_REJECT;

    // This is required in HSv5 rendezvous, in which it should send the URQ_AGREEMENT message to
    // the peer, however switch to connected state.
    HLOGC(cnlog.Debug,
          log << CONID() << "processConnectResponse: TYPE:"
              << (response.isControl() ? MessageTypeStr(response.getType(), response.getExtendedType())
                                       : string("DATA")));
    // ConnectStatus res = CONN_REJECT; // used later for status - must be declared here due to goto POST_CONNECT.

    // For HSv4, the data sender is INITIATOR, and the data receiver is RESPONDER,
    // regardless of the connecting side affiliation. This will be changed for HSv5.
    bool          bidirectional = false;
    HandshakeSide hsd           = m_config.bDataSender ? HSD_INITIATOR : HSD_RESPONDER;
    // (defined here due to 'goto' below).

    // SRT peer may send the SRT handshake private message (type 0x7fff) before a keep-alive.

    // This condition is checked when the current agent is trying to do connect() in rendezvous mode,
    // but the peer was faster to send a handshake packet earlier. This makes it continue with connecting
    // process if the peer is already behaving as if the connection was already established.

    // This value will check either the initial value, which is less than SRT1, or
    // the value previously loaded to m_ConnReq during the previous handshake response.
    // For the initial form this value should not be checked.
    bool hsv5 = m_ConnRes.m_iVersion >= HS_VERSION_SRT1;

    if (m_config.bRendezvous &&
        (m_RdvState == CHandShake::RDV_CONNECTED   // somehow Rendezvous-v5 switched it to CONNECTED.
         || !response.isControl()                  // WAS A PAYLOAD PACKET.
         || (response.getType() == UMSG_KEEPALIVE) // OR WAS A UMSG_KEEPALIVE message.
         || (response.getType() == UMSG_EXT) // OR WAS a CONTROL packet of some extended type (i.e. any SRT specific)
         )
        // This may happen if this is an initial state in which the socket type was not yet set.
        // If this is a field that holds the response handshake record from the peer, this means that it wasn't received
        // yet. HSv5: added version check because in HSv5 the m_iType field has different meaning and it may be 0 in
        // case when the handshake does not carry SRT extensions.
        && (hsv5 || m_ConnRes.m_iType != UDT_UNDEFINED))
    {
        // a data packet or a keep-alive packet comes, which means the peer side is already connected
        // in this situation, the previously recorded response will be used
        // In HSv5 this situation is theoretically possible if this party has missed the URQ_AGREEMENT message.
        HLOGC(cnlog.Debug, log << CONID() << "processConnectResponse: already connected - pinning in");
        if (hsv5)
        {
            m_RdvState = CHandShake::RDV_CONNECTED;
        }

        return postConnect(&response, hsv5, eout);
    }

    if (!response.isControl(UMSG_HANDSHAKE))
    {
        m_RejectReason = SRT_REJ_ROGUE;
        if (!response.isControl())
        {
            LOGC(cnlog.Warn, log << CONID() << "processConnectResponse: received DATA while HANDSHAKE expected");
        }
        else
        {
            LOGC(cnlog.Error,
                 log << CONID()
                     << "processConnectResponse: CONFUSED: expected UMSG_HANDSHAKE as connection not yet established, "
                        "got: "
                     << MessageTypeStr(response.getType(), response.getExtendedType()));
        }
        return CONN_CONFUSED;
    }

    if (m_ConnRes.load_from(response.m_pcData, response.getLength()) == -1)
    {
        m_RejectReason = SRT_REJ_ROGUE;
        // Handshake data were too small to reach the Handshake structure. Reject.
        LOGC(cnlog.Error,
             log << CONID()
                 << "processConnectResponse: HANDSHAKE data buffer too small - possible blueboxing. Rejecting.");
        return CONN_REJECT;
    }

    HLOGC(cnlog.Debug, log << CONID() << "processConnectResponse: HS RECEIVED: " << m_ConnRes.show());
    if (m_ConnRes.m_iReqType > URQ_FAILURE_TYPES)
    {
        m_RejectReason = RejectReasonForURQ(m_ConnRes.m_iReqType);
        return CONN_REJECT;
    }

    if (size_t(m_ConnRes.m_iMSS) > CPacket::ETH_MAX_MTU_SIZE)
    {
        // Yes, we do abort to prevent buffer overrun. Set your MSS correctly
        // and you'll avoid problems.
        m_RejectReason = SRT_REJ_ROGUE;
        LOGC(cnlog.Fatal, log << CONID() << "MSS size " << m_config.iMSS << "exceeds MTU size!");
        return CONN_REJECT;
    }

    // (see createCrypter() call below)
    //
    // The CCryptoControl attached object must be created early
    // because it will be required to create a conclusion handshake in HSv5
    //
    if (m_config.bRendezvous)
    {
        // SANITY CHECK: A rendezvous socket should reject any caller requests (it's not a listener)
        if (m_ConnRes.m_iReqType == URQ_INDUCTION)
        {
            m_RejectReason = SRT_REJ_ROGUE;
            LOGC(cnlog.Error,
                 log << CONID()
                     << "processConnectResponse: Rendezvous-point received INDUCTION handshake (expected WAVEAHAND). "
                        "Rejecting.");
            return CONN_REJECT;
        }

        // The procedure for version 5 is completely different and changes the states
        // differently, so the old code will still maintain HSv4 the old way.

        if (m_ConnRes.m_iVersion > HS_VERSION_UDT4)
        {
            HLOGC(cnlog.Debug, log << CONID() << "processConnectResponse: Rendezvous HSv5 DETECTED.");
            return CONN_RENDEZVOUS; // --> will continue in CUDT::processRendezvous().
        }

        HLOGC(cnlog.Debug, log << CONID() << "processConnectResponse: Rendsezvous HSv4 DETECTED.");
        // So, here it has either received URQ_WAVEAHAND handshake message (while it should be in URQ_WAVEAHAND itself)
        // or it has received URQ_CONCLUSION/URQ_AGREEMENT message while this box has already sent URQ_WAVEAHAND to the
        // peer, and DID NOT send the URQ_CONCLUSION yet.

        if (m_ConnReq.m_iReqType == URQ_WAVEAHAND || m_ConnRes.m_iReqType == URQ_WAVEAHAND)
        {
            HLOGC(cnlog.Debug,
                  log << CONID() << "processConnectResponse: REQ-TIME LOW. got HS RDV. Agent state:"
                      << RequestTypeStr(m_ConnReq.m_iReqType) << " Peer HS:" << m_ConnRes.show());

            // Here we could have received WAVEAHAND or CONCLUSION.
            // For HSv4 simply switch to CONCLUSION for the sake of further handshake rolling.
            // For HSv5, make the cookie contest and basing on this decide, which party
            // should provide the HSREQ/KMREQ attachment.

           if (!createCrypter(hsd, false /* unidirectional */))
           {
               m_RejectReason = SRT_REJ_RESOURCE;
               m_ConnReq.m_iReqType = URQFailure(SRT_REJ_RESOURCE);
               // the request time must be updated so that the next handshake can be sent out immediately.
               m_tsLastReqTime = steady_clock::time_point();
               return CONN_REJECT;
           }

            m_ConnReq.m_iReqType = URQ_CONCLUSION;
            // the request time must be updated so that the next handshake can be sent out immediately.
            m_tsLastReqTime = steady_clock::time_point();
            return CONN_CONTINUE;
        }
        else
        {
            HLOGC(cnlog.Debug, log << CONID() << "processConnectResponse: Rendezvous HSv4 PAST waveahand");
        }
    }
    else
    {
        // set cookie
        if (m_ConnRes.m_iReqType == URQ_INDUCTION)
        {
            HLOGC(cnlog.Debug,
                  log << CONID() << "processConnectResponse: REQ-TIME LOW; got INDUCTION HS response (cookie:" << hex
                      << m_ConnRes.m_iCookie << " version:" << dec << m_ConnRes.m_iVersion
                      << "), sending CONCLUSION HS with this cookie");

            m_ConnReq.m_iCookie  = m_ConnRes.m_iCookie;
            m_ConnReq.m_iReqType = URQ_CONCLUSION;

            // Here test if the LISTENER has responded with version HS_VERSION_SRT1,
            // it means that it is HSv5 capable. It can still accept the HSv4 handshake.
            if (m_ConnRes.m_iVersion > HS_VERSION_UDT4)
            {
                const int hs_flags = SrtHSRequest::SRT_HSTYPE_HSFLAGS::unwrap(m_ConnRes.m_iType);

                if (hs_flags != SrtHSRequest::SRT_MAGIC_CODE)
                {
                    LOGC(cnlog.Warn,
                         log << CONID() << "processConnectResponse: Listener HSv5 did not set the SRT_MAGIC_CODE.");
                    m_RejectReason = SRT_REJ_ROGUE;
                    return CONN_REJECT;
                }

                checkUpdateCryptoKeyLen("processConnectResponse", m_ConnRes.m_iType);

                // This will catch HS_VERSION_SRT1 and any newer.
                // Set your highest version.
                m_ConnReq.m_iVersion = HS_VERSION_SRT1;
                // CONTROVERSIAL: use 0 as m_iType according to the meaning in HSv5.
                // The HSv4 client might not understand it, which means that agent
                // must switch itself to HSv4 rendezvous, and this time iType sould
                // be set to UDT_DGRAM value.
                m_ConnReq.m_iType = 0;

                // This marks the information for the serializer that
                // the SRT handshake extension is required.
                // Rest of the data will be filled together with
                // serialization.
                m_ConnReq.m_extension = true;

                // For HSv5, the caller is INITIATOR and the listener is RESPONDER.
                // The m_config.bDataSender value should be completely ignored and the
                // connection is always bidirectional.
                bidirectional = true;
                hsd           = HSD_INITIATOR;
                m_SrtHsSide   = hsd;
            }

            m_tsLastReqTime = steady_clock::time_point();
            if (!createCrypter(hsd, bidirectional))
            {
                m_RejectReason = SRT_REJ_RESOURCE;
                return CONN_REJECT;
            }
            // NOTE: This setup sets URQ_CONCLUSION and appropriate data in the handshake structure.
            // The full handshake to be sent will be filled back in the caller function -- CUDT::startConnect().
            return CONN_CONTINUE;
        }
    }

    return postConnect(&response, false, eout);
}

bool srt::CUDT::applyResponseSettings() ATR_NOEXCEPT
{
    if (!m_ConnRes.valid())
    {
        LOGC(cnlog.Error, log << CONID() << "applyResponseSettings: ROGUE HANDSHAKE - rejecting");
        m_RejectReason = SRT_REJ_ROGUE;
        return false;
    }

    // Re-configure according to the negotiated values.
    m_config.iMSS        = m_ConnRes.m_iMSS;
    m_iFlowWindowSize    = m_ConnRes.m_iFlightFlagSize;
    const int udpsize    = m_config.iMSS - CPacket::UDP_HDR_SIZE;
    m_iMaxSRTPayloadSize = udpsize - CPacket::HDR_SIZE;
    m_iPeerISN           = m_ConnRes.m_iISN;

    setInitialRcvSeq(m_iPeerISN);

    m_iRcvCurrPhySeqNo = CSeqNo::decseq(m_ConnRes.m_iISN);
    m_PeerID           = m_ConnRes.m_iID;
    memcpy((m_piSelfIP), m_ConnRes.m_piPeerIP, sizeof m_piSelfIP);

    HLOGC(cnlog.Debug,
          log << CONID() << "applyResponseSettings: HANSHAKE CONCLUDED. SETTING: payload-size=" << m_iMaxSRTPayloadSize
              << " mss=" << m_ConnRes.m_iMSS << " flw=" << m_ConnRes.m_iFlightFlagSize << " isn=" << m_ConnRes.m_iISN
              << " peerID=" << m_ConnRes.m_iID);

    return true;
}

EConnectStatus srt::CUDT::postConnect(const CPacket* pResponse, bool rendezvous, CUDTException *eout) ATR_NOEXCEPT
{
    if (m_ConnRes.m_iVersion < HS_VERSION_SRT1)
        m_tsRcvPeerStartTime = steady_clock::time_point(); // will be set correctly in SRT HS.

    // This procedure isn't being executed in rendezvous because
    // in rendezvous it's completed before calling this function.
    if (!rendezvous)
    {
        // The "local storage depleted" case shouldn't happen here, but
        // this is a theoretical path that needs prevention.
        bool ok = pResponse;
        if (!ok)
        {
            m_RejectReason = SRT_REJ_IPE;
            if (eout)
            {
                *eout = CUDTException(MJ_SETUP, MN_REJECTED, 0);
            }
            return CONN_REJECT;
        }

        // [[assert (pResponse != NULL)]];

        // NOTE: THIS function must be called before calling prepareConnectionObjects.
        // The reason why it's not part of prepareConnectionObjects is that the activities
        // done there are done SIMILAR way in acceptAndRespond, which also calls this
        // function. In fact, prepareConnectionObjects() represents the code that was
        // done separately in processConnectResponse() and acceptAndRespond(), so this way
        // this code is now common. Now acceptAndRespond() does "manually" something similar
        // to applyResponseSettings(), just a little bit differently. This SHOULD be made
        // common as a part of refactoring job, just needs a bit more time.
        //
        // Currently just this function must be called always BEFORE prepareConnectionObjects
        // everywhere except acceptAndRespond().
        ok = applyResponseSettings();

        // This will actually be done also in rendezvous HSv4,
        // however in this case the HSREQ extension will not be attached,
        // so it will simply go the "old way".
        // (&&: skip if failed already)
        // Must be called before interpretSrtHandshake() to create the CryptoControl.
        ok = ok &&  prepareConnectionObjects(m_ConnRes, m_SrtHsSide, eout);

        // May happen that 'response' contains a data packet that was sent in rendezvous mode.
        // In this situation the interpretation of handshake was already done earlier.
        ok = ok && pResponse->isControl();
        ok = ok && interpretSrtHandshake(m_ConnRes, *pResponse, 0, 0);

        if (!ok)
        {
            if (eout)
            {
                *eout = CUDTException(MJ_SETUP, MN_REJECTED, 0);
            }
            // m_RejectReason already set
            return CONN_REJECT;
        }
    }

    bool have_group = false;

    {
#if ENABLE_BONDING
        ScopedLock cl (uglobal().m_GlobControlLock);
        CUDTGroup* g = m_parent->m_GroupOf;
        if (g)
        {
            // This is the last moment when this can be done.
            // The updateAfterSrtHandshake call will copy the receiver
            // start time to the receiver buffer data, so the correct
            // value must be set before this happens.
            synchronizeWithGroup(g);
            have_group = true;
        }
#endif
    }

    if (!have_group)
    {
        // This function will be called internally inside
        // synchronizeWithGroup(). This is just more complicated.
        updateAfterSrtHandshake(m_ConnRes.m_iVersion);
    }

    CInfoBlock ib;
    ib.m_iIPversion = m_PeerAddr.family();
    CInfoBlock::convert(m_PeerAddr, ib.m_piIP);
    if (m_pCache->lookup(&ib) >= 0)
    {
        m_iSRTT      = ib.m_iSRTT;
        m_iRTTVar    = ib.m_iSRTT / 2;
        m_iBandwidth = ib.m_iBandwidth;
    }

#if SRT_DEBUG_RTT
    s_rtt_trace.trace(steady_clock::now(), "Connect", -1, -1,
                      m_bIsFirstRTTReceived, -1, m_iSRTT, m_iRTTVar);
#endif

    SRT_REJECT_REASON rr = setupCC();
    if (rr != SRT_REJ_UNKNOWN)
    {
        m_RejectReason = rr;
        return CONN_REJECT;
    }

    // And, I am connected too.
    m_bConnecting = false;

    // The lock on m_ConnectionLock should still be applied, but
    // the socket could have been started removal before this function
    // has started. Do a sanity check before you continue with the
    // connection process.
    CUDTSocket* s = uglobal().locateSocket(m_SocketID);
    if (s)
    {
        // The socket could be closed at this very moment.
        // Continue with removing the socket from the pending structures,
        // but prevent it from setting it as connected.
        m_bConnected  = true;

        // register this socket for receiving data packets
        m_pRNode->m_bOnList = true;
        m_pRcvQueue->setNewEntry(this);
    }

    // XXX Problem around CONN_CONFUSED!
    // If some too-eager packets were received from a listener
    // that thinks it's connected, but his last handshake was missed,
    // they are collected by CRcvQueue::storePkt. The removeConnector
    // function will want to delete them all, so it would be nice
    // if these packets can be re-delivered. Of course the listener
    // should be prepared to resend them (as every packet can be lost
    // on UDP), but it's kinda overkill when we have them already and
    // can dispatch them.

    // Remove from rendezvous queue (in this particular case it's
    // actually removing the socket that undergoes asynchronous HS processing).
    // Removing at THIS point because since when setNewEntry is called,
    // the next iteration in the CRcvQueue::worker loop will be dispatching
    // packets normally, as within-connection, so the "connector" won't
    // play any role since this time.
    // The connector, however, must stay alive until the setNewEntry is called
    // because otherwise the packets that are coming for this socket before the
    // connection process is complete will be rejected as "attack", instead of
    // being enqueued for later pickup from the queue.
    m_pRcvQueue->removeConnector(m_SocketID);

    // Ok, no more things to be done as per "clear connecting state"
    if (!s)
    {
        LOGC(cnlog.Error, log << CONID() << "Connection broken in the process - socket closed");
        m_RejectReason = SRT_REJ_CLOSE;
        if (eout)
        {
            *eout = CUDTException(MJ_CONNECTION, MN_CONNLOST, 0);
        }
        return CONN_REJECT;
    }

    // copy address information of local node
    // the local port must be correctly assigned BEFORE CUDT::startConnect(),
    // otherwise if startConnect() fails, the multiplexer cannot be located
    // by garbage collection and will cause leak
    s->core().m_pSndQueue->m_pChannel->getSockAddr((s->m_SelfAddr));
    CIPAddress::pton((s->m_SelfAddr), s->core().m_piSelfIP, m_PeerAddr);

    //int token = -1;
#if ENABLE_BONDING
    {
        ScopedLock cl (uglobal().m_GlobControlLock);
        CUDTGroup* g = m_parent->m_GroupOf;
        if (g)
        {
            // XXX this might require another check of group type.
            // For redundancy group, at least, update the status in the group.

            // LEAVING as comment for historical reasons. Locking is here most
            // likely not necessary because the socket cannot be removed from the
            // group until the socket isn't removed, and this requires locking of
            // m_GlobControlLock. This should ensure that when m_GroupOf is
            // not NULL, m_GroupMemberData is also valid.
            // ScopedLock glock(g->m_GroupLock);

            HLOGC(cnlog.Debug, log << "group: Socket @" << m_parent->m_SocketID << " fresh connected, setting IDLE");

            groups::SocketData* gi       = m_parent->m_GroupMemberData;
            gi->sndstate   = SRT_GST_IDLE;
            gi->rcvstate   = SRT_GST_IDLE;
            gi->laststatus = SRTS_CONNECTED;
            //token = gi->token;
            g->setGroupConnected();
        }
    }
#endif

    s->m_Status = SRTS_CONNECTED;

    // acknowledde any waiting epolls to write
    uglobal().m_EPoll.update_events(m_SocketID, m_sPollID, SRT_EPOLL_CONNECT, true);

    CGlobEvent::triggerEvent();

/* XXX Likely it should NOT be called here for two reasons:

  - likely lots of mutexes are locked here so any
    API call from here might cause a deadlock
  - if called from an asynchronous connection process, it was
    already called from inside updateConnStatus
  - if called from startConnect (synchronous mode), it is even wrong.

    if (m_cbConnectHook)
    {
        CALLBACK_CALL(m_cbConnectHook, m_SocketID, SRT_SUCCESS, m_PeerAddr.get(), token);
    }

    */

    LOGC(cnlog.Note, log << CONID() << "Connection established to: " << m_PeerAddr.str());

    return CONN_ACCEPT;
}

void srt::CUDT::checkUpdateCryptoKeyLen(const char *loghdr SRT_ATR_UNUSED, int32_t typefield)
{
    int enc_flags = SrtHSRequest::SRT_HSTYPE_ENCFLAGS::unwrap(typefield);

    // potentially 0-7 values are possible.
    // When 0, don't change anything - it should rely on the value 0.
    // When 1, 5, 6, 7, this is kinda internal error - ignore.
    if (enc_flags >= 2 && enc_flags <= 4) // 2 = 128, 3 = 192, 4 = 256
    {
        int rcv_pbkeylen = SrtHSRequest::SRT_PBKEYLEN_BITS::wrap(enc_flags);
        if (m_config.iSndCryptoKeyLen == 0)
        {
            m_config.iSndCryptoKeyLen = rcv_pbkeylen;
            HLOGC(cnlog.Debug,
                  log << CONID() << loghdr
                      << ": PBKEYLEN adopted from advertised value: " << m_config.iSndCryptoKeyLen);
        }
        else if (m_config.iSndCryptoKeyLen != rcv_pbkeylen)
        {
            // Conflict. Use SRTO_SENDER flag to check if this side should accept
            // the enforcement, otherwise simply let it win.
            if (!m_config.bDataSender)
            {
                LOGC(cnlog.Warn,
                     log << CONID() << loghdr << ": PBKEYLEN conflict - OVERRIDDEN " << m_config.iSndCryptoKeyLen
                         << " by " << rcv_pbkeylen << " from PEER (as AGENT is not SRTO_SENDER)");
                m_config.iSndCryptoKeyLen = rcv_pbkeylen;
            }
            else
            {
                LOGC(cnlog.Warn,
                     log << CONID() << loghdr << ": PBKEYLEN conflict - keep " << m_config.iSndCryptoKeyLen
                         << "; peer-advertised PBKEYLEN " << rcv_pbkeylen << " rejected because Agent is SRTO_SENDER");
            }
        }
    }
    else if (enc_flags != 0)
    {
        LOGC(cnlog.Error, log << CONID() << loghdr << ": IPE: enc_flags outside allowed 2, 3, 4: " << enc_flags);
    }
    else
    {
        HLOGC(cnlog.Debug, log << CONID() << loghdr << ": No encryption flags found in type field: " << typefield);
    }
}

// Rendezvous
void srt::CUDT::rendezvousSwitchState(UDTRequestType& w_rsptype, bool& w_needs_extension, bool& w_needs_hsrsp)
{
    UDTRequestType req           = m_ConnRes.m_iReqType;
    int            hs_flags      = SrtHSRequest::SRT_HSTYPE_HSFLAGS::unwrap(m_ConnRes.m_iType);
    bool           has_extension = !!hs_flags; // it holds flags, if no flags, there are no extensions.

    const HandshakeSide &hsd = m_SrtHsSide;
    // Note important possibilities that are considered here:

    // 1. The serial arrangement. This happens when one party has missed the
    // URQ_WAVEAHAND message, it sent its own URQ_WAVEAHAND message, and then the
    // firstmost message it received from the peer is URQ_CONCLUSION, as a response
    // for agent's URQ_WAVEAHAND.
    //
    // In this case, Agent switches to RDV_FINE state and Peer switches to RDV_ATTENTION state.
    //
    // 2. The parallel arrangement. This happens when the URQ_WAVEAHAND message sent
    // by both parties are almost in a perfect synch (a rare, but possible case). In this
    // case, both parties receive one another's URQ_WAVEAHAND message and both switch to
    // RDV_ATTENTION state.
    //
    // It's not possible to predict neither which arrangement will happen, or which
    // party will be RDV_FINE in case when the serial arrangement has happened. What
    // will actually happen will depend on random conditions.
    //
    // No matter this randomity, we have a limited number of possible conditions:
    //
    // Stating that "agent" is the party that has received the URQ_WAVEAHAND in whatever
    // arrangement, we are certain, that "agent" switched to RDV_ATTENTION, and peer:
    //
    // - switched to RDV_ATTENTION state (so, both are in the same state independently)
    // - switched to RDV_FINE state (so, the message interchange is actually more-less sequenced)
    //
    // In particular, there's no possibility of a situation that both are in RDV_FINE state
    // because the agent can switch to RDV_FINE state only if it received URQ_CONCLUSION from
    // the peer, while the peer could not send URQ_CONCLUSION without switching off RDV_WAVING
    // (actually to RDV_ATTENTION). There's also no exit to RDV_FINE from RDV_ATTENTION.

    // DEFAULT STATEMENT: don't attach extensions to URQ_CONCLUSION, neither HSREQ nor HSRSP.
    w_needs_extension = false;
    w_needs_hsrsp     = false;

    string reason;

#if ENABLE_HEAVY_LOGGING

    HLOGC(cnlog.Debug, log << CONID() << "rendezvousSwitchState: HS: " << m_ConnRes.show());

    struct LogAtTheEnd
    {
        CHandShake::RendezvousState        ost;
        UDTRequestType                     orq;
        const CHandShake::RendezvousState &nst;
        const UDTRequestType &             nrq;
        bool &                             needext;
        bool &                             needrsp;
        string &                           reason;

        ~LogAtTheEnd()
        {
            HLOGC(cnlog.Debug,
                  log << "rendezvousSwitchState: STATE[" << CHandShake::RdvStateStr(ost) << "->"
                      << CHandShake::RdvStateStr(nst) << "] REQTYPE[" << RequestTypeStr(orq) << "->"
                      << RequestTypeStr(nrq) << "] "
                      << "ext:" << (needext ? (needrsp ? "HSRSP" : "HSREQ") : "NONE")
                      << (reason == "" ? string() : "reason:" + reason));
        }
    } l_logend = {m_RdvState, req, m_RdvState, w_rsptype, w_needs_extension, w_needs_hsrsp, reason};

#endif

    switch (m_RdvState)
    {
    case CHandShake::RDV_INVALID:
        return;

    case CHandShake::RDV_WAVING:
    {
        if (req == URQ_WAVEAHAND)
        {
            m_RdvState = CHandShake::RDV_ATTENTION;

            // NOTE: if this->isWinner(), attach HSREQ
            w_rsptype = URQ_CONCLUSION;
            if (hsd == HSD_INITIATOR)
                w_needs_extension = true;
            return;
        }

        if (req == URQ_CONCLUSION)
        {
            m_RdvState = CHandShake::RDV_FINE;
            w_rsptype   = URQ_CONCLUSION;

            w_needs_extension = true; // (see below - this needs to craft either HSREQ or HSRSP)
            // if this->isWinner(), then craft HSREQ for that response.
            // if this->isLoser(), then this packet should bring HSREQ, so craft HSRSP for the response.
            if (hsd == HSD_RESPONDER)
                w_needs_hsrsp = true;
            return;
        }
    }
        reason = "WAVING -> WAVEAHAND or CONCLUSION";
        break;

    case CHandShake::RDV_ATTENTION:
    {
        if (req == URQ_WAVEAHAND)
        {
            // This is only possible if the URQ_CONCLUSION sent to the peer
            // was lost on track. The peer is then simply unaware that the
            // agent has switched to ATTENTION state and continues sending
            // waveahands. In this case, just remain in ATTENTION state and
            // retry with URQ_CONCLUSION, as normally.
            w_rsptype = URQ_CONCLUSION;
            if (hsd == HSD_INITIATOR)
                w_needs_extension = true;
            return;
        }

        if (req == URQ_CONCLUSION)
        {
            // We have two possibilities here:
            //
            // WINNER (HSD_INITIATOR): send URQ_AGREEMENT
            if (hsd == HSD_INITIATOR)
            {
                // WINNER should get a response with HSRSP, otherwise this is kinda empty conclusion.
                // If no HSRSP attached, stay in this state.
                if (hs_flags == 0)
                {
                    HLOGC(cnlog.Debug,
                          log << CONID()
                              << "rendezvousSwitchState: {INITIATOR}[ATTENTION] awaits CONCLUSION+HSRSP, got "
                                 "CONCLUSION, remain in [ATTENTION]");
                    w_rsptype         = URQ_CONCLUSION;
                    w_needs_extension = true; // If you expect to receive HSRSP, continue sending HSREQ
                    return;
                }
                m_RdvState = CHandShake::RDV_CONNECTED;
                w_rsptype   = URQ_AGREEMENT;
                return;
            }

            // LOSER (HSD_RESPONDER): send URQ_CONCLUSION and attach HSRSP extension, then expect URQ_AGREEMENT
            if (hsd == HSD_RESPONDER)
            {
                // If no HSREQ attached, stay in this state.
                // (Although this seems completely impossible).
                if (hs_flags == 0)
                {
                    LOGC(cnlog.Warn,
                         log << CONID()
                             << "rendezvousSwitchState: (IPE!){RESPONDER}[ATTENTION] awaits CONCLUSION+HSREQ, got "
                                "CONCLUSION, remain in [ATTENTION]");
                    w_rsptype         = URQ_CONCLUSION;
                    w_needs_extension = false; // If you received WITHOUT extensions, respond WITHOUT extensions (wait
                                               // for the right message)
                    return;
                }
                m_RdvState       = CHandShake::RDV_INITIATED;
                w_rsptype         = URQ_CONCLUSION;
                w_needs_extension = true;
                w_needs_hsrsp     = true;
                return;
            }

            LOGC(cnlog.Error, log << CONID() << "RENDEZVOUS COOKIE DRAW! Cannot resolve to a valid state.");
            // Fallback for cookie draw
            m_RdvState = CHandShake::RDV_INVALID;
            w_rsptype   = URQFailure(SRT_REJ_RDVCOOKIE);
            return;
        }

        if (req == URQ_AGREEMENT)
        {
            // This means that the peer has received our URQ_CONCLUSION, but
            // the agent missed the peer's URQ_CONCLUSION (received only initial
            // URQ_WAVEAHAND).
            if (hsd == HSD_INITIATOR)
            {
                // In this case the missed URQ_CONCLUSION was sent without extensions,
                // whereas the peer received our URQ_CONCLUSION with HSREQ, and therefore
                // it sent URQ_AGREEMENT already with HSRSP. This isn't a problem for
                // us, we can go on with it, especially that the peer is already switched
                // into CHandShake::RDV_CONNECTED state.
                m_RdvState = CHandShake::RDV_CONNECTED;

                // Both sides are connected, no need to send anything anymore.
                w_rsptype = URQ_DONE;
                return;
            }

            if (hsd == HSD_RESPONDER)
            {
                // In this case the missed URQ_CONCLUSION was sent with extensions, so
                // we have to request this once again. Send URQ_CONCLUSION in order to
                // inform the other party that we need the conclusion message once again.
                // The ATTENTION state should be maintained.
                w_rsptype         = URQ_CONCLUSION;
                w_needs_extension = true;
                w_needs_hsrsp     = true;
                return;
            }
        }
    }
    reason = "ATTENTION -> WAVEAHAND(conclusion), CONCLUSION(agreement/conclusion), AGREEMENT (done/conclusion)";
    break;

    case CHandShake::RDV_FINE:
    {
        // In FINE state we can't receive URQ_WAVEAHAND because if the peer has already
        // sent URQ_CONCLUSION, it's already in CHandShake::RDV_ATTENTION, and in this state it can
        // only send URQ_CONCLUSION, whereas when it isn't in CHandShake::RDV_ATTENTION, it couldn't
        // have sent URQ_CONCLUSION, and if it didn't, the agent wouldn't be in CHandShake::RDV_FINE state.

        if (req == URQ_CONCLUSION)
        {
            // There's only one case when it should receive CONCLUSION in FINE state:
            // When it's the winner. If so, it should then contain HSREQ extension.
            // In case of loser, it shouldn't receive CONCLUSION at all - it should
            // receive AGREEMENT.

            // The winner case, received CONCLUSION + HSRSP - switch to CONNECTED and send AGREEMENT.
            // So, check first if HAS EXTENSION

            bool correct_switch = false;
            if (hsd == HSD_INITIATOR && !has_extension)
            {
                // Received REPEATED empty conclusion that has initially switched it into FINE state.
                // To exit FINE state we need the CONCLUSION message with HSRSP.
                HLOGC(cnlog.Debug,
                      log << CONID()
                          << "rendezvousSwitchState: {INITIATOR}[FINE] <CONCLUSION without HSRSP. Stay in [FINE], "
                             "await CONCLUSION+HSRSP");
            }
            else if (hsd == HSD_RESPONDER)
            {
                // In FINE state the RESPONDER expects only to be sent AGREEMENT.
                // It has previously received CONCLUSION in WAVING state and this has switched
                // it to FINE state. That CONCLUSION message should have contained extension,
                // so if this is a repeated CONCLUSION+HSREQ, it should be responded with
                // CONCLUSION+HSRSP.
                HLOGC(cnlog.Debug,
                      log << CONID()
                          << "rendezvousSwitchState: {RESPONDER}[FINE] <CONCLUSION. Stay in [FINE], await AGREEMENT");
            }
            else
            {
                correct_switch = true;
            }

            if (!correct_switch)
            {
                w_rsptype = URQ_CONCLUSION;
                // initiator should send HSREQ, responder HSRSP,
                // in both cases extension is needed
                w_needs_extension = true;
                w_needs_hsrsp     = hsd == HSD_RESPONDER;
                return;
            }

            m_RdvState = CHandShake::RDV_CONNECTED;
            w_rsptype   = URQ_AGREEMENT;
            return;
        }

        if (req == URQ_AGREEMENT)
        {
            // The loser case, the agreement was sent in response to conclusion that
            // already carried over the HSRSP extension.

            // There's a theoretical case when URQ_AGREEMENT can be received in case of
            // parallel arrangement, while the agent is already in CHandShake::RDV_CONNECTED state.
            // This will be dispatched in the main loop and discarded.

            m_RdvState = CHandShake::RDV_CONNECTED;
            w_rsptype   = URQ_DONE;
            return;
        }
    }

        reason = "FINE -> CONCLUSION(agreement), AGREEMENT(done)";
        break;
    case CHandShake::RDV_INITIATED:
    {
        // In this state we just wait for URQ_AGREEMENT, which should cause it to
        // switch to CONNECTED. No response required.
        if (req == URQ_AGREEMENT)
        {
            // No matter in which state we'd be, just switch to connected.
            if (m_RdvState == CHandShake::RDV_CONNECTED)
            {
                HLOGC(cnlog.Debug, log << CONID() << "<-- AGREEMENT: already connected");
            }
            else
            {
                HLOGC(cnlog.Debug, log << CONID() << "<-- AGREEMENT: switched to connected");
            }
            m_RdvState = CHandShake::RDV_CONNECTED;
            w_rsptype   = URQ_DONE;
            return;
        }

        if (req == URQ_CONCLUSION)
        {
            // Receiving conclusion in this state means that the other party
            // didn't get our conclusion, so send it again, the same as when
            // exiting the ATTENTION state.
            w_rsptype = URQ_CONCLUSION;
            if (hsd == HSD_RESPONDER)
            {
                HLOGC(cnlog.Debug,
                      log << CONID()
                          << "rendezvousSwitchState: {RESPONDER}[INITIATED] awaits AGREEMENT, "
                             "got CONCLUSION, sending CONCLUSION+HSRSP");
                w_needs_extension = true;
                w_needs_hsrsp     = true;
                return;
            }

            // Loser, initiated? This may only happen in parallel arrangement, where
            // the agent exchanges empty conclusion messages with the peer, simultaneously
            // exchanging HSREQ-HSRSP conclusion messages. Check if THIS message contained
            // HSREQ, and set responding HSRSP in that case.
            if (hs_flags == 0)
            {
                HLOGC(cnlog.Debug,
                      log << CONID()
                          << "rendezvousSwitchState: {INITIATOR}[INITIATED] awaits AGREEMENT, "
                             "got empty CONCLUSION, STILL RESPONDING CONCLUSION+HSRSP");
            }
            else
            {

                HLOGC(cnlog.Debug,
                      log << CONID()
                          << "rendezvousSwitchState: {INITIATOR}[INITIATED] awaits AGREEMENT, "
                             "got CONCLUSION+HSREQ, responding CONCLUSION+HSRSP");
            }
            w_needs_extension = true;
            w_needs_hsrsp     = true;
            return;
        }
    }

        reason = "INITIATED -> AGREEMENT(done)";
        break;

    case CHandShake::RDV_CONNECTED:
        // Do nothing. This theoretically should never happen.
        w_rsptype = URQ_DONE;
        return;
    }

    HLOGC(cnlog.Debug, log << CONID() << "rendezvousSwitchState: INVALID STATE TRANSITION, result: INVALID");
    // All others are treated as errors
    m_RdvState = CHandShake::RDV_WAVING;
    w_rsptype   = URQFailure(SRT_REJ_ROGUE);
}

/*
 * Timestamp-based Packet Delivery (TsbPd) thread
 * This thread runs only if TsbPd mode is enabled
 * Hold received packets until its time to 'play' them, at PktTimeStamp + TsbPdDelay.
 */
void * srt::CUDT::tsbpd(void* param)
{
    CUDT* self = (CUDT*)param;

    THREAD_STATE_INIT("SRT:TsbPd");

#if ENABLE_BONDING
    // Make the TSBPD thread a "client" of the group,
    // which will ensure that the group will not be physically
    // deleted until this thread exits.
    // NOTE: DO NOT LEAD TO EVER CANCEL THE THREAD!!!
    CUDTUnited::GroupKeeper gkeeper(self->uglobal(), self->m_parent);
#endif

    CUniqueSync recvdata_lcc (self->m_RecvLock, self->m_RecvDataCond);
    CSync tsbpd_cc(self->m_RcvTsbPdCond, recvdata_lcc.locker());

    self->m_bTsbPdAckWakeup = true;
    while (!self->m_bClosing)
    {
        steady_clock::time_point tsNextDelivery; // Next packet delivery time
        bool                     rxready = false;
#if ENABLE_BONDING
        bool shall_update_group = false;
#endif

        enterCS(self->m_RcvBufferLock);
        const steady_clock::time_point tnow = steady_clock::now();

        self->m_pRcvBuffer->updRcvAvgDataSize(tnow);
        const srt::CRcvBuffer::PacketInfo info = self->m_pRcvBuffer->getFirstValidPacketInfo();

        const bool is_time_to_deliver = !is_zero(info.tsbpd_time) && (tnow >= info.tsbpd_time);
        tsNextDelivery = info.tsbpd_time;

        if (!self->m_bTLPktDrop)
        {
            rxready = !info.seq_gap && is_time_to_deliver;
        }
        else if (is_time_to_deliver)
        {
            rxready = true;
            if (info.seq_gap)
            {
                const int iDropCnt SRT_ATR_UNUSED = self->rcvDropTooLateUpTo(info.seqno);
#if ENABLE_BONDING
                shall_update_group = true;
#endif

#if ENABLE_LOGGING
                const int64_t timediff_us = count_microseconds(tnow - info.tsbpd_time);
#if ENABLE_HEAVY_LOGGING
                HLOGC(tslog.Debug,
                    log << self->CONID() << "tsbpd: DROPSEQ: up to seqno %" << CSeqNo::decseq(info.seqno) << " ("
                    << iDropCnt << " packets) playable at " << FormatTime(info.tsbpd_time) << " delayed "
                    << (timediff_us / 1000) << "." << std::setw(3) << std::setfill('0') << (timediff_us % 1000) << " ms");
#endif
                LOGC(brlog.Warn, log << self->CONID() << "RCV-DROPPED " << iDropCnt << " packet(s). Packet seqno %" << info.seqno
                    << " delayed for " << (timediff_us / 1000) << "." << std::setw(3) << std::setfill('0')
                    << (timediff_us % 1000) << " ms");
#endif

                tsNextDelivery = steady_clock::time_point(); // Ready to read, nothing to wait for.
            }
        }
        leaveCS(self->m_RcvBufferLock);

        if (rxready)
        {
            HLOGC(tslog.Debug,
                log << self->CONID() << "tsbpd: PLAYING PACKET seq=" << info.seqno << " (belated "
                << (count_milliseconds(steady_clock::now() - info.tsbpd_time)) << "ms)");
            /*
             * There are packets ready to be delivered
             * signal a waiting "recv" call if there is any data available
             */
            if (self->m_config.bSynRecving)
            {
                recvdata_lcc.notify_one();
            }
            /*
             * Set EPOLL_IN to wakeup any thread waiting on epoll
             */
            self->uglobal().m_EPoll.update_events(self->m_SocketID, self->m_sPollID, SRT_EPOLL_IN, true);
#if ENABLE_BONDING
            // If this is NULL, it means:
            // - the socket never was a group member
            // - the socket was a group member, but:
            //    - was just removed as a part of closure
            //    - and will never be member of the group anymore

            // If this is not NULL, it means:
            // - This socket is currently member of the group
            // - This socket WAS a member of the group, though possibly removed from it already, BUT:
            //   - the group that this socket IS OR WAS member of is in the GroupKeeper
            //   - the GroupKeeper prevents the group from being deleted
            //   - it is then completely safe to access the group here,
            //     EVEN IF THE SOCKET THAT WAS ITS MEMBER IS BEING DELETED.

            // It is ensured that the group object exists here because GroupKeeper
            // keeps it busy, even if you just closed the socket, remove it as a member
            // or even the group is empty and was explicitly closed.
            if (gkeeper.group)
            {
                // Functions called below will lock m_GroupLock, which in hierarchy
                // lies after m_RecvLock. Must unlock m_RecvLock to be able to lock
                // m_GroupLock inside the calls.
                InvertedLock unrecv(self->m_RecvLock);
                // The current "APP reader" needs to simply decide as to whether
                // the next CUDTGroup::recv() call should return with no blocking or not.
                // When the group is read-ready, it should update its pollers as it sees fit.

                // NOTE: this call will set lock to m_IncludedGroup->m_GroupLock
                HLOGC(tslog.Debug, log << self->CONID() << "tsbpd: GROUP: checking if %" << info.seqno << " makes group readable");
                gkeeper.group->updateReadState(self->m_SocketID, info.seqno);

                if (shall_update_group)
                {
                    // A group may need to update the parallelly used idle links,
                    // should it have any. Pass the current socket position in order
                    // to skip it from the group loop.
                    // NOTE: SELF LOCKING.
                    gkeeper.group->updateLatestRcv(self->m_parent);
                }
            }
#endif
            CGlobEvent::triggerEvent();
            tsNextDelivery = steady_clock::time_point(); // Ready to read, nothing to wait for.
        }

        if (!is_zero(tsNextDelivery))
        {
            IF_HEAVY_LOGGING(const steady_clock::duration timediff = tsNextDelivery - tnow);
            /*
             * Buffer at head of queue is not ready to play.
             * Schedule wakeup when it will be.
             */
            self->m_bTsbPdAckWakeup = false;
            HLOGC(tslog.Debug,
                log << self->CONID() << "tsbpd: FUTURE PACKET seq=" << info.seqno
                << " T=" << FormatTime(tsNextDelivery) << " - waiting " << count_milliseconds(timediff) << "ms");
            THREAD_PAUSED();
            tsbpd_cc.wait_until(tsNextDelivery);
            THREAD_RESUMED();
        }
        else
        {
            /*
             * We have just signaled epoll; or
             * receive queue is empty; or
             * next buffer to deliver is not in receive queue (missing packet in sequence).
             *
             * Block until woken up by one of the following event:
             * - All ready-to-play packets have been pulled and EPOLL_IN cleared (then loop to block until next pkt time
             * if any)
             * - New buffers ACKed
             * - Closing the connection
             */
            HLOGC(tslog.Debug, log << self->CONID() << "tsbpd: no data, scheduling wakeup at ack");
            self->m_bTsbPdAckWakeup = true;
            THREAD_PAUSED();
            tsbpd_cc.wait();
            THREAD_RESUMED();
        }

        HLOGC(tslog.Debug, log << self->CONID() << "tsbpd: WAKE UP!!!");
    }
    THREAD_EXIT();
    HLOGC(tslog.Debug, log << self->CONID() << "tsbpd: EXITING");
    return NULL;
}

int srt::CUDT::rcvDropTooLateUpTo(int seqno)
{
    // Make sure that it would not drop over m_iRcvCurrSeqNo, which may break senders.
    if (CSeqNo::seqcmp(seqno, CSeqNo::incseq(m_iRcvCurrSeqNo)) > 0)
        seqno = CSeqNo::incseq(m_iRcvCurrSeqNo);

    const int seq_gap_len = CSeqNo::seqoff(m_iRcvLastSkipAck, seqno);

    // seq_gap_len can be <= 0 if a packet has been dropped by the sender.
    if (seq_gap_len > 0)
    {
        // Remove [from,to-inclusive]
        dropFromLossLists(m_iRcvLastSkipAck, CSeqNo::decseq(seqno));
        m_iRcvLastSkipAck = seqno;
    }

    const int iDropCnt = m_pRcvBuffer->dropUpTo(seqno);
    if (iDropCnt > 0)
    {
        enterCS(m_StatsLock);
        // Estimate dropped bytes from average payload size.
        const uint64_t avgpayloadsz = m_pRcvBuffer->getRcvAvgPayloadSize();
        m_stats.rcvr.dropped.count(stats::BytesPackets(iDropCnt * avgpayloadsz, (uint32_t) iDropCnt));
        leaveCS(m_StatsLock);
    }
    return iDropCnt;
}

void srt::CUDT::setInitialRcvSeq(int32_t isn)
{
    m_iRcvLastAck = isn;
#ifdef ENABLE_LOGGING
    m_iDebugPrevLastAck = m_iRcvLastAck;
#endif
    m_iRcvLastSkipAck = m_iRcvLastAck;
    m_iRcvLastAckAck = isn;
    m_iRcvCurrSeqNo = CSeqNo::decseq(isn);

    sync::ScopedLock rb(m_RcvBufferLock);
    if (m_pRcvBuffer)
    {
        if (!m_pRcvBuffer->empty())
        {
            LOGC(cnlog.Error, log << CONID() << "IPE: setInitialRcvSeq expected empty RCV buffer. Dropping all.");
            const int        iDropCnt     = m_pRcvBuffer->dropAll();
            const uint64_t   avgpayloadsz = m_pRcvBuffer->getRcvAvgPayloadSize();
            sync::ScopedLock sl(m_StatsLock);
            m_stats.rcvr.dropped.count(stats::BytesPackets(iDropCnt * avgpayloadsz, (uint32_t) iDropCnt));
        }

        m_pRcvBuffer->setStartSeqNo(m_iRcvLastSkipAck);
    }
}

void srt::CUDT::updateForgotten(int seqlen, int32_t lastack, int32_t skiptoseqno)
{
    enterCS(m_StatsLock);
    // Estimate dropped bytes from average payload size.
    const uint64_t avgpayloadsz = m_pRcvBuffer->getRcvAvgPayloadSize();
    m_stats.rcvr.dropped.count(stats::BytesPackets(seqlen * avgpayloadsz, (uint32_t) seqlen));
    leaveCS(m_StatsLock);

    dropFromLossLists(lastack, CSeqNo::decseq(skiptoseqno)); //remove(from,to-inclusive)
}

bool srt::CUDT::prepareConnectionObjects(const CHandShake &hs, HandshakeSide hsd, CUDTException *eout)
{
    // This will be lazily created due to being the common
    // code with HSv5 rendezvous, in which this will be run
    // in a little bit "randomly selected" moment, but must
    // be run once in the whole connection process.
    if (m_pSndBuffer)
    {
        HLOGC(rslog.Debug, log << CONID() << "prepareConnectionObjects: (lazy) already created.");
        return true;
    }

    // HSv5 is always bidirectional
    const bool bidirectional = (hs.m_iVersion > HS_VERSION_UDT4);

    // HSD_DRAW is received only if this side is listener.
    // If this side is caller with HSv5, HSD_INITIATOR should be passed.
    // If this is a rendezvous connection with HSv5, the handshake role
    // is taken from m_SrtHsSide field.
    if (hsd == HSD_DRAW)
    {
        if (bidirectional)
        {
            hsd = HSD_RESPONDER; // In HSv5, listener is always RESPONDER and caller always INITIATOR.
        }
        else
        {
            hsd = m_config.bDataSender ? HSD_INITIATOR : HSD_RESPONDER;
        }
    }

    try
    {
        m_pSndBuffer = new CSndBuffer(32, m_iMaxSRTPayloadSize);
        SRT_ASSERT(m_iISN != -1);
        m_pRcvBuffer = new srt::CRcvBuffer(m_iISN, m_config.iRcvBufSize, m_pRcvQueue->m_pUnitQueue, m_config.bMessageAPI);
        // after introducing lite ACK, the sndlosslist may not be cleared in time, so it requires twice space.
        m_pSndLossList = new CSndLossList(m_iFlowWindowSize * 2);
        m_pRcvLossList = new CRcvLossList(m_config.iFlightFlagSize);
    }
    catch (...)
    {
        // Simply reject.
        if (eout)
        {
            *eout = CUDTException(MJ_SYSTEMRES, MN_MEMORY, 0);
        }
        m_RejectReason = SRT_REJ_RESOURCE;
        return false;
    }

    if (!createCrypter(hsd, bidirectional)) // Make sure CC is created (lazy)
    {
        m_RejectReason = SRT_REJ_RESOURCE;
        return false;
    }

    return true;
}

void srt::CUDT::rewriteHandshakeData(const sockaddr_any& peer, CHandShake& w_hs)
{
    // this is a reponse handshake
    w_hs.m_iReqType        = URQ_CONCLUSION;
    w_hs.m_iMSS            = m_config.iMSS;
    w_hs.m_iFlightFlagSize = m_config.flightCapacity();
    w_hs.m_iID             = m_SocketID;

    if (w_hs.m_iVersion > HS_VERSION_UDT4)
    {
        // The version is agreed; this code is executed only in case
        // when AGENT is listener. In this case, conclusion response
        // must always contain HSv5 handshake extensions.
        w_hs.m_extension = true;
    }

    CIPAddress::ntop(peer, (w_hs.m_piPeerIP));
}

void srt::CUDT::acceptAndRespond(const sockaddr_any& agent, const sockaddr_any& peer, const CPacket& hspkt, CHandShake& w_hs)
{
    HLOGC(cnlog.Debug, log << CONID() << "acceptAndRespond: setting up data according to handshake");

    ScopedLock cg(m_ConnectionLock);

    m_tsRcvPeerStartTime = steady_clock::time_point(); // will be set correctly at SRT HS

    // Uses the smaller MSS between the peers
    m_config.iMSS = std::min(m_config.iMSS, w_hs.m_iMSS);

    // exchange info for maximum flow window size
    m_iFlowWindowSize = w_hs.m_iFlightFlagSize;
    m_iPeerISN        = w_hs.m_iISN;
    setInitialRcvSeq(m_iPeerISN);
    m_iRcvCurrPhySeqNo = CSeqNo::decseq(w_hs.m_iISN);

    m_PeerID = w_hs.m_iID;

    // use peer's ISN and send it back for security check
    m_iISN = w_hs.m_iISN;

    setInitialSndSeq(m_iISN);
    m_SndLastAck2Time = steady_clock::now();

    // get local IP address and send the peer its IP address (because UDP cannot get local IP address)
    memcpy((m_piSelfIP), w_hs.m_piPeerIP, sizeof m_piSelfIP);
    m_parent->m_SelfAddr = agent;
    CIPAddress::pton((m_parent->m_SelfAddr), m_piSelfIP, peer);

    rewriteHandshakeData(peer, (w_hs));

    int udpsize          = m_config.iMSS - CPacket::UDP_HDR_SIZE;
    m_iMaxSRTPayloadSize = udpsize - CPacket::HDR_SIZE;
    HLOGC(cnlog.Debug, log << CONID() << "acceptAndRespond: PAYLOAD SIZE: " << m_iMaxSRTPayloadSize);

    // Prepare all structures
    if (!prepareConnectionObjects(w_hs, HSD_DRAW, 0))
    {
        HLOGC(cnlog.Debug,
              log << CONID() << "acceptAndRespond: prepareConnectionObjects failed - responding with REJECT.");
        // If the SRT Handshake extension was provided and wasn't interpreted
        // correctly, the connection should be rejected.
        //
        // Respond with the rejection message and exit with exception
        // so that the caller will know that this new socket should be deleted.
        w_hs.m_iReqType = URQFailure(m_RejectReason);
        throw CUDTException(MJ_SETUP, MN_REJECTED, 0);
    }
    // Since now you can use m_pCryptoControl

    CInfoBlock ib;
    ib.m_iIPversion = peer.family();
    CInfoBlock::convert(peer, ib.m_piIP);
    if (m_pCache->lookup(&ib) >= 0)
    {
        m_iSRTT      = ib.m_iSRTT;
        m_iRTTVar    = ib.m_iSRTT / 2;
        m_iBandwidth = ib.m_iBandwidth;
    }

#if SRT_DEBUG_RTT
    s_rtt_trace.trace(steady_clock::now(), "Accept", -1, -1,
                      m_bIsFirstRTTReceived, -1, m_iSRTT, m_iRTTVar);
#endif

    m_PeerAddr = peer;

    // This should extract the HSREQ and KMREQ portion in the handshake packet.
    // This could still be a HSv4 packet and contain no such parts, which will leave
    // this entity as "non-SRT-handshaken", and await further HSREQ and KMREQ sent
    // as UMSG_EXT.
    uint32_t kmdata[SRTDATA_MAXSIZE];
    size_t   kmdatasize = SRTDATA_MAXSIZE;
    if (!interpretSrtHandshake(w_hs, hspkt, (kmdata), (&kmdatasize)))
    {
        HLOGC(cnlog.Debug,
              log << CONID() << "acceptAndRespond: interpretSrtHandshake failed - responding with REJECT.");
        // If the SRT Handshake extension was provided and wasn't interpreted
        // correctly, the connection should be rejected.
        //
        // Respond with the rejection message and return false from
        // this function so that the caller will know that this new
        // socket should be deleted.
        w_hs.m_iReqType = URQFailure(m_RejectReason);
        throw CUDTException(MJ_SETUP, MN_REJECTED, 0);
    }

   // Synchronize the time NOW because the following function is about
   // to use the start time to pass it to the receiver buffer data.
    bool have_group = false;

    {
#if ENABLE_BONDING
        ScopedLock cl (uglobal().m_GlobControlLock);
        CUDTGroup* g = m_parent->m_GroupOf;
        if (g)
        {
            // This is the last moment when this can be done.
            // The updateAfterSrtHandshake call will copy the receiver
            // start time to the receiver buffer data, so the correct
            // value must be set before this happens.
            synchronizeWithGroup(g);
            have_group = true;
        }
#endif
    }

    if (!have_group)
    {
        // This function will be called internally inside
        // synchronizeWithGroup(). This is just more complicated.
        updateAfterSrtHandshake(w_hs.m_iVersion);
    }

    SRT_REJECT_REASON rr = setupCC();
    // UNKNOWN used as a "no error" value
    if (rr != SRT_REJ_UNKNOWN)
    {
        w_hs.m_iReqType = URQFailure(rr);
        m_RejectReason = rr;
        throw CUDTException(MJ_SETUP, MN_REJECTED, 0);
    }

    // And of course, it is connected.
    m_bConnected = true;

    // Register this socket for receiving data packets.
    m_pRNode->m_bOnList = true;
    m_pRcvQueue->setNewEntry(this);

    // Save the handshake in m_ConnRes in case when needs repeating.
    m_ConnRes = w_hs;

    // Send the response to the peer, see listen() for more discussions
    // about this.
    // TODO: Here create CONCLUSION RESPONSE with:
    // - just the UDT handshake, if HS_VERSION_UDT4,
    // - if higher, the UDT handshake, the SRT HSRSP, the SRT KMRSP.
    size_t size = m_iMaxSRTPayloadSize;
    // Allocate the maximum possible memory for an SRT payload.
    // This is a maximum you can send once.
    CPacket response;
    response.setControl(UMSG_HANDSHAKE);
    response.allocate(size);

    // This will serialize the handshake according to its current form.
    HLOGC(cnlog.Debug,
          log << CONID()
              << "acceptAndRespond: creating CONCLUSION response (HSv5: with HSRSP/KMRSP) buffer size=" << size);
    if (!createSrtHandshake(SRT_CMD_HSRSP, SRT_CMD_KMRSP, kmdata, kmdatasize, (response), (w_hs)))
    {
        LOGC(cnlog.Error, log << CONID() << "acceptAndRespond: error creating handshake response");
        throw CUDTException(MJ_SETUP, MN_REJECTED, 0);
    }

#if ENABLE_HEAVY_LOGGING
    {
        // To make sure what REALLY is being sent, parse back the handshake
        // data that have been just written into the buffer.
        CHandShake debughs;
        debughs.load_from(response.m_pcData, response.getLength());
        HLOGC(cnlog.Debug,
              log << CONID() << "acceptAndRespond: sending HS from agent @"
                << debughs.m_iID << " to peer @" << response.m_iID
                << "HS:" << debughs.show());
    }
#endif

    // NOTE: BLOCK THIS instruction in order to cause the final
    // handshake to be missed and cause the problem solved in PR #417.
    // When missed this message, the caller should not accept packets
    // coming as connected, but continue repeated handshake until finally
    // received the listener's handshake.
    addressAndSend((response));
}

// This function is required to be called when a caller receives an INDUCTION
// response from the listener and would like to create a CONCLUSION that includes
// the SRT handshake extension. This extension requires that the crypter object
// be created, but it's still too early for it to be completely configured.
// This function then precreates the object so that the handshake extension can
// be created, as this happens before the completion of the connection (and
// therefore configuration of the crypter object), which can only take place upon
// reception of CONCLUSION response from the listener.
bool srt::CUDT::createCrypter(HandshakeSide side, bool bidirectional)
{
    // Lazy initialization
    if (m_pCryptoControl)
        return true;

    // Write back this value, when it was just determined.
    m_SrtHsSide = side;

    m_pCryptoControl.reset(new CCryptoControl(m_SocketID));

    // XXX These below are a little bit controversial.
    // These data should probably be filled only upon
    // reception of the conclusion handshake - otherwise
    // they have outdated values.
    m_pCryptoControl->setCryptoSecret(m_config.CryptoSecret);

    if (bidirectional || m_config.bDataSender)
    {
        HLOGC(rslog.Debug, log << CONID() << "createCrypter: setting RCV/SND KeyLen=" << m_config.iSndCryptoKeyLen);
        m_pCryptoControl->setCryptoKeylen(m_config.iSndCryptoKeyLen);
    }

    return m_pCryptoControl->init(side, m_config, bidirectional);
}

SRT_REJECT_REASON srt::CUDT::setupCC()
{
    // Prepare configuration object,
    // Create the CCC object and configure it.

    // UDT also sets back the congestion window: ???
    // m_dCongestionWindow = m_pCC->m_dCWndSize;

    // XXX Not sure about that. May happen that AGENT wants
    // tsbpd mode, but PEER doesn't, even in bidirectional mode.
    // This way, the reception side should get precedense.
    // if (bidirectional || m_config.bDataSender || m_bTwoWayData)
    //    m_bPeerTsbPd = m_bTSBPD;

    // SrtCongestion will retrieve whatever parameters it needs
    // from *this.

    bool res = m_CongCtl.select(m_config.sCongestion.str());
    if (!res || !m_CongCtl.configure(this))
    {
        return SRT_REJ_CONGESTION;
    }

    // Configure filter module
    if (!m_config.sPacketFilterConfig.empty())
    {
        // This string, when nonempty, defines that the corrector shall be
        // configured. Otherwise it's left uninitialized.

        // At this point we state everything is checked and the appropriate
        // corrector type is already selected, so now create it.
        HLOGC(pflog.Debug, log << CONID() << "filter: Configuring: " << m_config.sPacketFilterConfig.c_str());
        bool status = true;
        try
        {
            // The filter configurer is build the way that allows to quit immediately
            // exit by exception, but the exception is meant for the filter only.
            status = m_PacketFilter.configure(this, m_pRcvQueue->m_pUnitQueue, m_config.sPacketFilterConfig.str());
        }
        catch (CUDTException& )
        {
            status = false;
        }

        if (!status)
            return SRT_REJ_FILTER;

        m_PktFilterRexmitLevel = m_PacketFilter.arqLevel();
    }
    else
    {
        // When we have no filter, ARQ should work in ALWAYS mode.
        m_PktFilterRexmitLevel = SRT_ARQ_ALWAYS;
    }

    // Override the value of minimum NAK interval, per SrtCongestion's wish.
    // When default 0 value is returned, the current value set by CUDT
    // is preserved.
    const steady_clock::duration min_nak = microseconds_from(m_CongCtl->minNAKInterval());
    if (min_nak != steady_clock::duration::zero())
        m_tdMinNakInterval = min_nak;

    // Update timers
    const steady_clock::time_point currtime = steady_clock::now();
    m_tsLastRspTime.store(currtime);
    m_tsNextACKTime.store(currtime + m_tdACKInterval);
    m_tsNextNAKTime.store(currtime + m_tdNAKInterval);
    m_tsLastRspAckTime = currtime;
    m_tsLastSndTime.store(currtime);

    HLOGC(rslog.Debug,
          log << CONID() << "setupCC: setting parameters: mss=" << m_config.iMSS << " maxCWNDSize/FlowWindowSize="
              << m_iFlowWindowSize << " rcvrate=" << m_iDeliveryRate << "p/s (" << m_iByteDeliveryRate << "B/S)"
              << " rtt=" << m_iSRTT << " bw=" << m_iBandwidth);

    if (!updateCC(TEV_INIT, EventVariant(TEV_INIT_RESET)))
    {
        LOGC(rslog.Error, log << CONID() << "setupCC: IPE: resrouces not yet initialized!");
        return SRT_REJ_IPE;
    }
    return SRT_REJ_UNKNOWN;
}

void srt::CUDT::considerLegacySrtHandshake(const steady_clock::time_point &timebase)
{
    // Do a fast pre-check first - this simply declares that agent uses HSv5
    // and the legacy SRT Handshake is not to be done. Second check is whether
    // agent is sender (=initiator in HSv4).
    if (!isOPT_TsbPd() || !m_config.bDataSender)
        return;

    if (m_iSndHsRetryCnt <= 0)
    {
        HLOGC(cnlog.Debug, log << CONID() << "Legacy HSREQ: not needed, expire counter=" << m_iSndHsRetryCnt);
        return;
    }

    const steady_clock::time_point now = steady_clock::now();
    if (!is_zero(timebase))
    {
        // Then this should be done only if it's the right time,
        // the TSBPD mode is on, and when the counter is "still rolling".
        /*
         * SRT Handshake with peer:
         * If...
         * - we want TsbPd mode; and
         * - we have not tried more than CSRTCC_MAXRETRY times (peer may not be SRT); and
         * - and did not get answer back from peer
         * - last sent handshake req should have been replied (RTT*1.5 elapsed); and
         * then (re-)send handshake request.
         */
        if (timebase > now) // too early
        {
            HLOGC(cnlog.Debug,
                  log << CONID() << "Legacy HSREQ: TOO EARLY, will still retry " << m_iSndHsRetryCnt << " times");
            return;
        }
    }
    // If 0 timebase, it means that this is the initial sending with the very first
    // payload packet sent. Send only if this is still set to maximum+1 value.
    else if (m_iSndHsRetryCnt < SRT_MAX_HSRETRY + 1)
    {
        HLOGC(cnlog.Debug,
              log << CONID() << "Legacy HSREQ: INITIAL, REPEATED, so not to be done. Will repeat on sending "
                  << m_iSndHsRetryCnt << " times");
        return;
    }

    HLOGC(cnlog.Debug,
          log << CONID() << "Legacy HSREQ: SENDING, will repeat " << m_iSndHsRetryCnt << " times if no response");
    m_iSndHsRetryCnt--;
    m_tsSndHsLastTime = now;
    sendSrtMsg(SRT_CMD_HSREQ);
}

void srt::CUDT::checkSndTimers(Whether2RegenKm regen)
{
    if (m_SrtHsSide == HSD_INITIATOR)
    {
        HLOGC(cnlog.Debug,
              log << CONID() << "checkSndTimers: HS SIDE: INITIATOR, considering legacy handshake with timebase");
        // Legacy method for HSREQ, only if initiator.
        considerLegacySrtHandshake(m_tsSndHsLastTime + microseconds_from(m_iSRTT * 3 / 2));
    }
    else
    {
        HLOGC(cnlog.Debug,
              log << CONID()
                  << "checkSndTimers: HS SIDE: " << (m_SrtHsSide == HSD_RESPONDER ? "RESPONDER" : "DRAW (IPE?)")
                  << " - not considering legacy handshake");
    }

    // This must be done always on sender, regardless of HS side.
    // When regen == DONT_REGEN_KM, it's a handshake call, so do
    // it only for initiator.
    if (regen || m_SrtHsSide == HSD_INITIATOR)
    {
        // Don't call this function in "non-regen mode" (sending only),
        // if this side is RESPONDER. This shall be called only with
        // regeneration request, which is required by the sender.
        if (m_pCryptoControl)
            m_pCryptoControl->sendKeysToPeer(this, SRTT(), regen);
    }
}

void srt::CUDT::addressAndSend(CPacket& w_pkt)
{
    w_pkt.m_iID        = m_PeerID;
    setPacketTS(w_pkt, steady_clock::now());

    // NOTE: w_pkt isn't modified in this call,
    // just in CChannel::sendto it's modified in place
    // before sending for performance purposes,
    // and then modification is undone. Logically then
    // there's no modification here.
    m_pSndQueue->sendto(m_PeerAddr, w_pkt);
}

// [[using maybe_locked(m_GlobControlLock, if called from GC)]]
bool srt::CUDT::closeInternal()
{
    // NOTE: this function is called from within the garbage collector thread.

    if (!m_bOpened)
    {
        return false;
    }

    // IMPORTANT:
    // This function may block indefinitely, if called for a socket
    // that has m_bBroken == false or m_bConnected == true.
    // If it is intended to forcefully close the socket, make sure
    // that it's in response to a broken connection.
    HLOGC(smlog.Debug, log << CONID() << "closing socket");

    if (m_config.Linger.l_onoff != 0)
    {
        const steady_clock::time_point entertime = steady_clock::now();

        HLOGC(smlog.Debug, log << CONID() << "... (linger)");
        while (!m_bBroken && m_bConnected && (m_pSndBuffer->getCurrBufSize() > 0) &&
               (steady_clock::now() - entertime < seconds_from(m_config.Linger.l_linger)))
        {
            // linger has been checked by previous close() call and has expired
            if (m_tsLingerExpiration >= entertime)
                break;

            if (!m_config.bSynSending)
            {
                // if this socket enables asynchronous sending, return immediately and let GC to close it later
                if (is_zero(m_tsLingerExpiration))
                    m_tsLingerExpiration = entertime + seconds_from(m_config.Linger.l_linger);

                HLOGC(smlog.Debug,
                      log << CONID() << "CUDT::close: linger-nonblocking, setting expire time T="
                          << FormatTime(m_tsLingerExpiration));

                return false;
            }

#ifndef _WIN32
            timespec ts;
            ts.tv_sec  = 0;
            ts.tv_nsec = 1000000;
            nanosleep(&ts, NULL);
#else
            Sleep(1);
#endif
        }
    }

    // remove this socket from the snd queue
    if (m_bConnected)
        m_pSndQueue->m_pSndUList->remove(this);

    /*
     * update_events below useless
     * removing usock for EPolls right after (update_usocks) clears it (in other HAI patch).
     *
     * What is in EPoll shall be the responsibility of the application, if it want local close event,
     * it would remove the socket from the EPoll after close.
     */

    // Make a copy under a lock because other thread might access it
    // at the same time.
    enterCS(uglobal().m_EPoll.m_EPollLock);
    set<int> epollid = m_sPollID;
    leaveCS(uglobal().m_EPoll.m_EPollLock);

    // trigger any pending IO events.
    HLOGC(smlog.Debug, log << CONID() << "close: SETTING ERR readiness on E" << Printable(epollid));
    uglobal().m_EPoll.update_events(m_SocketID, m_sPollID, SRT_EPOLL_ERR, true);
    // then remove itself from all epoll monitoring
    int no_events = 0;
    for (set<int>::iterator i = epollid.begin(); i != epollid.end(); ++i)
    {
        HLOGC(smlog.Debug, log << CONID() << "close: CLEARING subscription on E" << (*i));
        try
        {
            uglobal().m_EPoll.update_usock(*i, m_SocketID, &no_events);
        }
        catch (...)
        {
            // The goal of this loop is to remove all subscriptions in
            // the epoll system to this socket. If it's unsubscribed already,
            // that's even better.
        }
        HLOGC(smlog.Debug, log << CONID() << "close: removing E" << (*i) << " from back-subscribers");
    }

    // Not deleting elements from m_sPollID inside the loop because it invalidates
    // the control iterator of the loop. Instead, all will be removed at once.

    // IMPORTANT: there's theoretically little time between setting ERR readiness
    // and unsubscribing, however if there's an application waiting on this event,
    // it should be informed before this below instruction locks the epoll mutex.
    enterCS(uglobal().m_EPoll.m_EPollLock);
    m_sPollID.clear();
    leaveCS(uglobal().m_EPoll.m_EPollLock);

    // XXX What's this, could any of the above actions make it !m_bOpened?
    if (!m_bOpened)
    {
        return true;
    }

    // Inform the threads handler to stop.
    m_bClosing = true;

    HLOGC(smlog.Debug, log << CONID() << "CLOSING STATE. Acquiring connection lock");

    ScopedLock connectguard(m_ConnectionLock);

    // Signal the sender and recver if they are waiting for data.
    releaseSynch();

    HLOGC(smlog.Debug, log << CONID() << "CLOSING, removing from listener/connector");

    if (m_bListening)
    {
        m_bListening = false;
        m_pRcvQueue->removeListener(this);
    }
    else if (m_bConnecting)
    {
        m_pRcvQueue->removeConnector(m_SocketID);
    }

    if (m_bConnected)
    {
        if (!m_bShutdown)
        {
            HLOGC(smlog.Debug, log << CONID() << "CLOSING - sending SHUTDOWN to the peer @" << m_PeerID);
            sendCtrl(UMSG_SHUTDOWN);
        }

        // Store current connection information.
        CInfoBlock ib;
        ib.m_iIPversion = m_PeerAddr.family();
        CInfoBlock::convert(m_PeerAddr, ib.m_piIP);
        ib.m_iSRTT      = m_iSRTT;
        ib.m_iBandwidth = m_iBandwidth;
        m_pCache->update(&ib);

#if SRT_DEBUG_RTT
    s_rtt_trace.trace(steady_clock::now(), "Cache", -1, -1,
                      m_bIsFirstRTTReceived, -1, m_iSRTT, -1);
#endif

        m_bConnected = false;
    }

    HLOGC(smlog.Debug, log << CONID() << "CLOSING, joining send/receive threads");

    // waiting all send and recv calls to stop
    ScopedLock sendguard(m_SendLock);
    ScopedLock recvguard(m_RecvLock);

    // Locking m_RcvBufferLock to protect calling to m_pCryptoControl->decrypt((packet))
    // from the processData(...) function while resetting Crypto Control.
    enterCS(m_RcvBufferLock);
    if (m_pCryptoControl)
        m_pCryptoControl->close();

    m_pCryptoControl.reset();
    leaveCS(m_RcvBufferLock);

    m_uPeerSrtVersion        = SRT_VERSION_UNK;
    m_tsRcvPeerStartTime     = steady_clock::time_point();

    m_bOpened = false;

    return true;
}

int srt::CUDT::receiveBuffer(char *data, int len)
{
    if (!m_CongCtl->checkTransArgs(SrtCongestion::STA_BUFFER, SrtCongestion::STAD_RECV, data, len, SRT_MSGTTL_INF, false))
        throw CUDTException(MJ_NOTSUP, MN_INVALBUFFERAPI, 0);

    if (isOPT_TsbPd())
    {
        LOGP(arlog.Error, "recv: This function is not intended to be used in Live mode with TSBPD.");
        throw CUDTException(MJ_NOTSUP, MN_INVALBUFFERAPI, 0);
    }

    UniqueLock recvguard(m_RecvLock);

    if ((m_bBroken || m_bClosing) && !isRcvBufferReady())
    {
        if (m_bShutdown)
        {
            // For stream API, return 0 as a sign of EOF for transmission.
            // That's a bit controversial because theoretically the
            // UMSG_SHUTDOWN message may be lost as every UDP packet, although
            // another theory states that this will never happen because this
            // packet has a total size of 42 bytes and such packets are
            // declared as never dropped - but still, this is UDP so there's no
            // guarantee.

            // The most reliable way to inform the party that the transmission
            // has ended would be to send a single empty packet (that is,
            // a data packet that contains only an SRT header in the UDP
            // payload), which is a normal data packet that can undergo
            // normal sequence check and retransmission rules, so it's ensured
            // that this packet will be received. Receiving such a packet should
            // make this function return 0, potentially also without breaking
            // the connection and potentially also with losing no ability to
            // send some larger portion of data next time.
            HLOGC(arlog.Debug, log << CONID() << "STREAM API, SHUTDOWN: marking as EOF");
            return 0;
        }
        HLOGC(arlog.Debug,
              log << CONID() << (m_config.bMessageAPI ? "MESSAGE" : "STREAM") << " API, " << (m_bShutdown ? "" : "no")
                  << " SHUTDOWN. Reporting as BROKEN.");
        throw CUDTException(MJ_CONNECTION, MN_CONNLOST, 0);
    }

    CSync rcond  (m_RecvDataCond, recvguard);
    CSync tscond (m_RcvTsbPdCond, recvguard);
    if (!isRcvBufferReady())
    {
        if (!m_config.bSynRecving)
        {
            throw CUDTException(MJ_AGAIN, MN_RDAVAIL, 0);
        }

        // Kick TsbPd thread to schedule next wakeup (if running)
        if (m_config.iRcvTimeOut < 0)
        {
            THREAD_PAUSED();
            while (stillConnected() && !isRcvBufferReady())
            {
                // Do not block forever, check connection status each 1 sec.
                rcond.wait_for(seconds_from(1));
            }
            THREAD_RESUMED();
        }
        else
        {
            const steady_clock::time_point exptime =
                steady_clock::now() + milliseconds_from(m_config.iRcvTimeOut);
            THREAD_PAUSED();
            while (stillConnected() && !isRcvBufferReady())
            {
                if (!rcond.wait_until(exptime)) // NOT means "not received a signal"
                    break; // timeout
            }
            THREAD_RESUMED();
        }
    }

    // throw an exception if not connected
    if (!m_bConnected)
        throw CUDTException(MJ_CONNECTION, MN_NOCONN, 0);

    if ((m_bBroken || m_bClosing) && !isRcvBufferReady())
    {
        // See at the beginning
        if (!m_config.bMessageAPI && m_bShutdown)
        {
            HLOGC(arlog.Debug, log << CONID() << "STREAM API, SHUTDOWN: marking as EOF");
            return 0;
        }
        HLOGC(arlog.Debug,
              log << CONID() << (m_config.bMessageAPI ? "MESSAGE" : "STREAM") << " API, " << (m_bShutdown ? "" : "no")
                  << " SHUTDOWN. Reporting as BROKEN.");

        throw CUDTException(MJ_CONNECTION, MN_CONNLOST, 0);
    }

    enterCS(m_RcvBufferLock);
    const int res = m_pRcvBuffer->readBuffer(data, len);
    leaveCS(m_RcvBufferLock);

    /* Kick TsbPd thread to schedule next wakeup (if running) */
    if (m_bTsbPd)
    {
        HLOGP(tslog.Debug, "Ping TSBPD thread to schedule wakeup");
        tscond.notify_one_locked(recvguard);
    }
    else
    {
        HLOGP(tslog.Debug, "NOT pinging TSBPD - not set");
    }

    if (!isRcvBufferReady())
    {
        // read is not available any more
        uglobal().m_EPoll.update_events(m_SocketID, m_sPollID, SRT_EPOLL_IN, false);
    }

    if ((res <= 0) && (m_config.iRcvTimeOut >= 0))
        throw CUDTException(MJ_AGAIN, MN_XMTIMEOUT, 0);

    return res;
}

// [[using maybe_locked(CUDTGroup::m_GroupLock, m_parent->m_GroupOf != NULL)]];
// [[using locked(m_SendLock)]];
int srt::CUDT::sndDropTooLate()
{
    if (!m_bPeerTLPktDrop)
        return 0;

    if (!m_config.bMessageAPI)
    {
        LOGC(aslog.Error, log << CONID() << "The SRTO_TLPKTDROP flag can only be used with message API.");
        throw CUDTException(MJ_NOTSUP, MN_INVALBUFFERAPI, 0);
    }

    const time_point tnow = steady_clock::now();
    const int buffdelay_ms = (int) count_milliseconds(m_pSndBuffer->getBufferingDelay(tnow));

    // high threshold (msec) at tsbpd_delay plus sender/receiver reaction time (2 * 10ms)
    // Minimum value must accomodate an I-Frame (~8 x average frame size)
    // >>need picture rate or app to set min treshold
    // >>using 1 sec for worse case 1 frame using all bit budget.
    // picture rate would be useful in auto SRT setting for min latency
    // XXX Make SRT_TLPKTDROP_MINTHRESHOLD_MS option-configurable
    const int threshold_ms = (m_config.iSndDropDelay >= 0)
        ? std::max(m_iPeerTsbPdDelay_ms + m_config.iSndDropDelay, +SRT_TLPKTDROP_MINTHRESHOLD_MS)
            + (2 * COMM_SYN_INTERVAL_US / 1000)
        : 0;

    if (threshold_ms == 0 || buffdelay_ms <= threshold_ms)
        return 0;

    // protect packet retransmission
    ScopedLock rcvlck(m_RecvAckLock);
    int dbytes;
    int32_t first_msgno;
    const int dpkts = m_pSndBuffer->dropLateData((dbytes), (first_msgno), tnow - milliseconds_from(threshold_ms));
    if (dpkts <= 0)
        return 0;

    // If some packets were dropped update stats, socket state, loss list and the parent group if any.
    enterCS(m_StatsLock);
    m_stats.sndr.dropped.count(dbytes);;
    leaveCS(m_StatsLock);

    IF_HEAVY_LOGGING(const int32_t realack = m_iSndLastDataAck);
    const int32_t fakeack = CSeqNo::incseq(m_iSndLastDataAck, dpkts);

    m_iSndLastAck     = fakeack;
    m_iSndLastDataAck = fakeack;

    const int32_t minlastack = CSeqNo::decseq(m_iSndLastDataAck);
    m_pSndLossList->removeUpTo(minlastack);
    /* If we dropped packets not yet sent, advance current position */
    // THIS MEANS: m_iSndCurrSeqNo = MAX(m_iSndCurrSeqNo, m_iSndLastDataAck-1)
    if (CSeqNo::seqcmp(m_iSndCurrSeqNo, minlastack) < 0)
    {
        m_iSndCurrSeqNo = minlastack;
    }

    HLOGC(aslog.Debug,
          log << CONID() << "SND-DROP: %(" << realack << "-" << m_iSndCurrSeqNo << ") n=" << dpkts << "pkt " << dbytes
              << "B, span=" << buffdelay_ms << " ms, FIRST #" << first_msgno);

#if ENABLE_BONDING
    // This is done with a presumption that the group
    // exists and if this is not NULL, it means that this
    // function was called with locked m_GroupLock, as sendmsg2
    // function was called from inside CUDTGroup::send, which
    // locks the whole function.
    //
    // XXX This is true only because all existing groups are managed
    // groups, that is, sockets cannot be added or removed from group
    // manually, nor can send/recv operation be done on a single socket
    // from the API call directly. This should be extra verified, if that
    // changes in the future.
    //
    if (m_parent->m_GroupOf)
    {
        // What's important is that the lock on GroupLock cannot be applied
        // here, both because it might be applied already, that is, according
        // to the condition defined at this function's header, it is applied
        // under this condition. Hence ackMessage can be defined as 100% locked.
        m_parent->m_GroupOf->ackMessage(first_msgno);
    }
#endif

    return dpkts;
}

int srt::CUDT::sendmsg(const char *data, int len, int msttl, bool inorder, int64_t srctime)
{
    SRT_MSGCTRL mctrl = srt_msgctrl_default;
    mctrl.msgttl      = msttl;
    mctrl.inorder     = inorder;
    mctrl.srctime     = srctime;
    return this->sendmsg2(data, len, (mctrl));
}

// [[using maybe_locked(CUDTGroup::m_GroupLock, m_parent->m_GroupOf != NULL)]]
// GroupLock is applied when this function is called from inside CUDTGroup::send,
// which is the only case when the m_parent->m_GroupOf is not NULL.
int srt::CUDT::sendmsg2(const char *data, int len, SRT_MSGCTRL& w_mctrl)
{
    // throw an exception if not connected
    if (m_bBroken || m_bClosing)
        throw CUDTException(MJ_CONNECTION, MN_CONNLOST, 0);
    else if (!m_bConnected || !m_CongCtl.ready())
        throw CUDTException(MJ_CONNECTION, MN_NOCONN, 0);

    if (len <= 0)
    {
        LOGC(aslog.Error, log << CONID() << "INVALID: Data size for sending declared with length: " << len);
        return 0;
    }

    if (w_mctrl.msgno != -1) // most unlikely, unless you use balancing groups
    {
        if (w_mctrl.msgno < 1 || w_mctrl.msgno > MSGNO_SEQ_MAX)
        {
            LOGC(aslog.Error,
                 log << CONID() << "INVALID forced msgno " << w_mctrl.msgno << ": can be -1 (trap) or <1..."
                     << MSGNO_SEQ_MAX << ">");
            throw CUDTException(MJ_NOTSUP, MN_INVAL);
        }
    }

    int  msttl   = w_mctrl.msgttl;
    bool inorder = w_mctrl.inorder;

    // Sendmsg isn't restricted to the congctl type, however the congctl
    // may want to have something to say here.
    // NOTE: SrtCongestion is also allowed to throw CUDTException() by itself!
    {
        SrtCongestion::TransAPI api = SrtCongestion::STA_MESSAGE;
        CodeMinor               mn  = MN_INVALMSGAPI;
        if (!m_config.bMessageAPI)
        {
            api = SrtCongestion::STA_BUFFER;
            mn  = MN_INVALBUFFERAPI;
        }

        if (!m_CongCtl->checkTransArgs(api, SrtCongestion::STAD_SEND, data, len, msttl, inorder))
            throw CUDTException(MJ_NOTSUP, mn, 0);
    }

    // NOTE: the length restrictions differ in STREAM API and in MESSAGE API:

    // - STREAM API:
    //   At least 1 byte free sending buffer space is needed
    //   (in practice, one unit buffer of 1456 bytes).
    //   This function will send as much as possible, and return
    //   how much was actually sent.

    // - MESSAGE API:
    //   At least so many bytes free in the sending buffer is needed,
    //   as the length of the data, otherwise this function will block
    //   or return MJ_AGAIN until this condition is satisfied. The EXACTLY
    //   such number of data will be then written out, and this function
    //   will effectively return either -1 (error) or the value of 'len'.
    //   This call will be also rejected from upside when trying to send
    //   out a message of a length that exceeds the total size of the sending
    //   buffer (configurable by SRTO_SNDBUF).

    if (m_config.bMessageAPI && len > int(m_config.iSndBufSize * m_iMaxSRTPayloadSize))
    {
        LOGC(aslog.Error,
             log << CONID() << "Message length (" << len << ") exceeds the size of sending buffer: "
                 << (m_config.iSndBufSize * m_iMaxSRTPayloadSize) << ". Use SRTO_SNDBUF if needed.");
        throw CUDTException(MJ_NOTSUP, MN_XSIZE, 0);
    }

    /* XXX
       This might be worth preserving for several occasions, but it
       must be at least conditional because it breaks backward compat.
    if (!m_pCryptoControl || !m_pCryptoControl->isSndEncryptionOK())
    {
        LOGC(aslog.Error, log << "Encryption is required, but the peer did not supply correct credentials. Sending
    rejected."); throw CUDTException(MJ_SETUP, MN_SECURITY, 0);
    }
    */

    UniqueLock sendguard(m_SendLock);

    if (m_pSndBuffer->getCurrBufSize() == 0)
    {
        // delay the EXP timer to avoid mis-fired timeout
        ScopedLock ack_lock(m_RecvAckLock);
        m_tsLastRspAckTime = steady_clock::now();
        m_iReXmitCount   = 1;
    }

    // sndDropTooLate(...) may lock m_RecvAckLock
    // to modify m_pSndBuffer and m_pSndLossList
    const int iPktsTLDropped SRT_ATR_UNUSED = sndDropTooLate();

    int minlen = 1; // Minimum sender buffer space required for STREAM API
    if (m_config.bMessageAPI)
    {
        // For MESSAGE API the minimum outgoing buffer space required is
        // the size that can carry over the whole message as passed here.
        minlen = (len + m_iMaxSRTPayloadSize - 1) / m_iMaxSRTPayloadSize;
    }

    if (sndBuffersLeft() < minlen)
    {
        //>>We should not get here if SRT_ENABLE_TLPKTDROP
        // XXX Check if this needs to be removed, or put to an 'else' condition for m_bTLPktDrop.
        if (!m_config.bSynSending)
            throw CUDTException(MJ_AGAIN, MN_WRAVAIL, 0);

        {
            // wait here during a blocking sending
            UniqueLock sendblock_lock (m_SendBlockLock);

            if (m_config.iSndTimeOut < 0)
            {
                while (stillConnected() && sndBuffersLeft() < minlen && m_bPeerHealth)
                    m_SendBlockCond.wait(sendblock_lock);
            }
            else
            {
                const steady_clock::time_point exptime =
                    steady_clock::now() + milliseconds_from(m_config.iSndTimeOut);
                THREAD_PAUSED();
                while (stillConnected() && sndBuffersLeft() < minlen && m_bPeerHealth)
                {
                    if (!m_SendBlockCond.wait_until(sendblock_lock, exptime))
                        break;
                }
                THREAD_RESUMED();
            }
        }

        // check the connection status
        if (m_bBroken || m_bClosing)
            throw CUDTException(MJ_CONNECTION, MN_CONNLOST, 0);
        else if (!m_bConnected)
            throw CUDTException(MJ_CONNECTION, MN_NOCONN, 0);
        else if (!m_bPeerHealth)
        {
            m_bPeerHealth = true;
            throw CUDTException(MJ_PEERERROR);
        }

        /*
         * The code below is to return ETIMEOUT when blocking mode could not get free buffer in time.
         * If no free buffer available in non-blocking mode, we alredy returned. If buffer availaible,
         * we test twice if this code is outside the else section.
         * This fix move it in the else (blocking-mode) section
         */
        if (sndBuffersLeft() < minlen)
        {
            if (m_config.iSndTimeOut >= 0)
                throw CUDTException(MJ_AGAIN, MN_XMTIMEOUT, 0);

            // XXX This looks very weird here, however most likely
            // this will happen only in the following case, when
            // the above loop has been interrupted, which happens when:
            // 1. The buffers left gets enough for minlen - but this is excluded
            //    in the first condition here.
            // 2. In the case of sending timeout, the above loop was interrupted
            //    due to reaching timeout, but this is excluded by the second
            //    condition here
            // 3. The 'stillConnected()' or m_bPeerHealth condition is false, of which:
            //    - broken/closing status is checked and responded with CONNECTION/CONNLOST
            //    - not connected status is checked and responded with CONNECTION/NOCONN
            //    - m_bPeerHealth condition is checked and responded with PEERERROR
            //
            // ERGO: never happens?
            LOGC(aslog.Fatal,
                 log << CONID()
                     << "IPE: sendmsg: the loop exited, while not enough size, still connected, peer healthy. "
                        "Impossible.");

            return 0;
        }
    }

    // If the sender's buffer is empty,
    // record total time used for sending
    if (m_pSndBuffer->getCurrBufSize() == 0)
    {
        ScopedLock lock(m_StatsLock);
        m_stats.sndDurationCounter = steady_clock::now();
    }

    int size = len;
    if (!m_config.bMessageAPI)
    {
        // For STREAM API it's allowed to send less bytes than the given buffer.
        // Just return how many bytes were actually scheduled for writing.
        // XXX May be reasonable to add a flag that requires that the function
        // not return until the buffer is sent completely.
        size = min(len, sndBuffersLeft() * m_iMaxSRTPayloadSize);
    }

    {
        ScopedLock recvAckLock(m_RecvAckLock);
        // insert the user buffer into the sending list

        int32_t seqno = m_iSndNextSeqNo;
        IF_HEAVY_LOGGING(int32_t orig_seqno = seqno);
        IF_HEAVY_LOGGING(steady_clock::time_point ts_srctime =
                             steady_clock::time_point() + microseconds_from(w_mctrl.srctime));

#if ENABLE_BONDING
        // Check if seqno has been set, in case when this is a group sender.
        // If the sequence is from the past towards the "next sequence",
        // simply return the size, pretending that it has been sent.

        // NOTE: it's assumed that if this is a group member, then
        // an attempt to call srt_sendmsg2 has been rejected, and so
        // the pktseq field has been set by the internal group sender function.
        if (m_parent->m_GroupOf
                && w_mctrl.pktseq != SRT_SEQNO_NONE
                && m_iSndNextSeqNo != SRT_SEQNO_NONE)
        {
            if (CSeqNo::seqcmp(w_mctrl.pktseq, seqno) < 0)
            {
                HLOGC(aslog.Debug, log << CONID() << "sock:SENDING (NOT): group-req %" << w_mctrl.pktseq
                        << " OLDER THAN next expected %" << seqno << " - FAKE-SENDING.");
                return size;
            }
        }
#endif

        // Set this predicted next sequence to the control information.
        // It's the sequence of the FIRST (!) packet from all packets used to send
        // this buffer. Values from this field will be monotonic only if you always
        // have one packet per buffer (as it's in live mode).
        w_mctrl.pktseq = seqno;

        // Now seqno is the sequence to which it was scheduled
        // XXX Conversion from w_mctrl.srctime -> steady_clock::time_point need not be accurrate.
        HLOGC(aslog.Debug, log << CONID() << "buf:SENDING (BEFORE) srctime:"
                << (w_mctrl.srctime ? FormatTime(ts_srctime) : "none")
                << " DATA SIZE: " << size << " sched-SEQUENCE: " << seqno
                << " STAMP: " << BufferStamp(data, size));

        if (w_mctrl.srctime && w_mctrl.srctime < count_microseconds(m_stats.tsStartTime.time_since_epoch()))
        {
            LOGC(aslog.Error,
                log << CONID() << "Wrong source time was provided. Sending is rejected.");
            throw CUDTException(MJ_NOTSUP, MN_INVALMSGAPI);
        }

        if (w_mctrl.srctime && (!m_config.bMessageAPI || !m_bTsbPd))
        {
            HLOGC(
                aslog.Warn,
                log << CONID()
                    << "Source time can only be used with TSBPD and Message API enabled. Using default time instead.");
            w_mctrl.srctime = 0;
        }

        // w_mctrl.seqno is INPUT-OUTPUT value:
        // - INPUT: the current sequence number to be placed for the next scheduled packet
        // - OUTPUT: value of the sequence number to be put on the first packet at the next sendmsg2 call.
        // We need to supply to the output the value that was STAMPED ON THE PACKET,
        // which is seqno. In the output we'll get the next sequence number.
        m_pSndBuffer->addBuffer(data, size, (w_mctrl));
        m_iSndNextSeqNo = w_mctrl.pktseq;
        w_mctrl.pktseq = seqno;

        HLOGC(aslog.Debug, log << CONID() << "buf:SENDING srctime:" << FormatTime(ts_srctime)
              << " size=" << size << " #" << w_mctrl.msgno << " SCHED %" << orig_seqno
              << "(>> %" << seqno << ") !" << BufferStamp(data, size));

        if (sndBuffersLeft() < 1) // XXX Not sure if it should test if any space in the buffer, or as requried.
        {
            // write is not available any more
            uglobal().m_EPoll.update_events(m_SocketID, m_sPollID, SRT_EPOLL_OUT, false);
        }
    }

    // Insert this socket to the snd list if it is not on the list already.
    // m_pSndUList->pop may lock CSndUList::m_ListLock and then m_RecvAckLock
    m_pSndQueue->m_pSndUList->update(this, CSndUList::DONT_RESCHEDULE);

#ifdef SRT_ENABLE_ECN
    // IF there was a packet drop on the sender side, report congestion to the app.
    if (iPktsTLDropped > 0)
    {
        LOGC(aslog.Error, log << CONID() << "sendmsg2: CONGESTION; reporting error");
        throw CUDTException(MJ_AGAIN, MN_CONGESTION, 0);
    }
#endif /* SRT_ENABLE_ECN */

    HLOGC(aslog.Debug, log << CONID() << "sock:SENDING (END): success, size=" << size);
    return size;
}

int srt::CUDT::recv(char* data, int len)
{
    SRT_MSGCTRL mctrl = srt_msgctrl_default;
    return recvmsg2(data, len, (mctrl));
}

int srt::CUDT::recvmsg(char* data, int len, int64_t& srctime)
{
    SRT_MSGCTRL mctrl = srt_msgctrl_default;
    int res = recvmsg2(data, len, (mctrl));
    srctime = mctrl.srctime;
    return res;
}

// [[using maybe_locked(CUDTGroup::m_GroupLock, m_parent->m_GroupOf != NULL)]]
// GroupLock is applied when this function is called from inside CUDTGroup::recv,
// which is the only case when the m_parent->m_GroupOf is not NULL.
int srt::CUDT::recvmsg2(char* data, int len, SRT_MSGCTRL& w_mctrl)
{
    // Check if the socket is a member of a receiver group.
    // If so, then reading by receiveMessage is disallowed.

#if ENABLE_BONDING
    if (m_parent->m_GroupOf && m_parent->m_GroupOf->isGroupReceiver())
    {
        LOGP(arlog.Error, "recv*: This socket is a receiver group member. Use group ID, NOT socket ID.");
        throw CUDTException(MJ_NOTSUP, MN_INVALMSGAPI, 0);
    }
#endif

    if (!m_bConnected || !m_CongCtl.ready())
        throw CUDTException(MJ_CONNECTION, MN_NOCONN, 0);

    if (len <= 0)
    {
        LOGC(arlog.Error, log << CONID() << "Length of '" << len << "' supplied to srt_recvmsg.");
        throw CUDTException(MJ_NOTSUP, MN_INVAL, 0);
    }

    if (m_config.bMessageAPI)
        return receiveMessage(data, len, (w_mctrl));

    return receiveBuffer(data, len);
}

size_t srt::CUDT::getAvailRcvBufferSizeLock() const
{
    ScopedLock lck(m_RcvBufferLock);
    return getAvailRcvBufferSizeNoLock();
}

size_t srt::CUDT::getAvailRcvBufferSizeNoLock() const
{
    return m_pRcvBuffer->getAvailSize(m_iRcvLastAck);
}

bool srt::CUDT::isRcvBufferReady() const
{
    ScopedLock lck(m_RcvBufferLock);
    return m_pRcvBuffer->isRcvDataReady(steady_clock::now());
}

// int by_exception: accepts values of CUDTUnited::ErrorHandling:
// - 0 - by return value
// - 1 - by exception
// - 2 - by abort (unused)
int srt::CUDT::receiveMessage(char* data, int len, SRT_MSGCTRL& w_mctrl, int by_exception)
{
    // Recvmsg isn't restricted to the congctl type, it's the most
    // basic method of passing the data. You can retrieve data as
    // they come in, however you need to match the size of the buffer.

    // Note: if by_exception = ERH_RETURN, this would still break it
    // by exception. The intention of by_exception isn't to prevent
    // exceptions here, but to intercept the erroneous situation should
    // it be handled by the caller in a less than general way. As this
    // is only used internally, we state that the problem that would be
    // handled by exception here should not happen, and in case if it does,
    // it's a bug to fix, so the exception is nothing wrong.
    if (!m_CongCtl->checkTransArgs(SrtCongestion::STA_MESSAGE, SrtCongestion::STAD_RECV, data, len, SRT_MSGTTL_INF, false))
        throw CUDTException(MJ_NOTSUP, MN_INVALMSGAPI, 0);

    UniqueLock recvguard (m_RecvLock);
    CSync tscond     (m_RcvTsbPdCond,  recvguard);

    /* XXX DEBUG STUFF - enable when required
       char charbool[2] = {'0', '1'};
       char ptrn [] = "RECVMSG/BEGIN BROKEN 1 CONN 1 CLOSING 1 SYNCR 1 NMSG                                ";
       int pos [] = {21, 28, 38, 46, 53};
       ptrn[pos[0]] = charbool[m_bBroken];
       ptrn[pos[1]] = charbool[m_bConnected];
       ptrn[pos[2]] = charbool[m_bClosing];
       ptrn[pos[3]] = charbool[m_config.m_bSynRecving];
       int wrtlen = sprintf(ptrn + pos[4], "%d", m_pRcvBuffer->getRcvMsgNum());
       strcpy(ptrn + pos[4] + wrtlen, "\n");
       fputs(ptrn, stderr);
    // */

    if (m_bBroken || m_bClosing)
    {
        HLOGC(arlog.Debug, log << CONID() << "receiveMessage: CONNECTION BROKEN - reading from recv buffer just for formality");
        enterCS(m_RcvBufferLock);
        const int res = (m_pRcvBuffer->isRcvDataReady(steady_clock::now()))
            ? m_pRcvBuffer->readMessage(data, len, &w_mctrl)
            : 0;
        leaveCS(m_RcvBufferLock);
        w_mctrl.srctime = 0;

        // Kick TsbPd thread to schedule next wakeup (if running)
        if (m_bTsbPd)
        {
            HLOGP(tslog.Debug, "Ping TSBPD thread to schedule wakeup");
            tscond.notify_one_locked(recvguard);
        }
        else
        {
            HLOGP(tslog.Debug, "NOT pinging TSBPD - not set");
        }

        if (!isRcvBufferReady())
        {
            // read is not available any more
            uglobal().m_EPoll.update_events(m_SocketID, m_sPollID, SRT_EPOLL_IN, false);
        }

        if (res == 0)
        {
            if (!m_config.bMessageAPI && m_bShutdown)
                return 0;
            // Forced to return error instead of throwing exception.
            if (!by_exception)
                return APIError(MJ_CONNECTION, MN_CONNLOST, 0);
            throw CUDTException(MJ_CONNECTION, MN_CONNLOST, 0);
        }
        else
            return res;
    }

    if (!m_config.bSynRecving)
    {
        HLOGC(arlog.Debug, log << CONID() << "receiveMessage: BEGIN ASYNC MODE. Going to extract payload size=" << len);
        enterCS(m_RcvBufferLock);
        const int res = (m_pRcvBuffer->isRcvDataReady(steady_clock::now()))
            ? m_pRcvBuffer->readMessage(data, len, &w_mctrl)
            : 0;
        leaveCS(m_RcvBufferLock);
        HLOGC(arlog.Debug, log << CONID() << "AFTER readMsg: (NON-BLOCKING) result=" << res);

        if (res == 0)
        {
            // read is not available any more
            // Kick TsbPd thread to schedule next wakeup (if running)
            if (m_bTsbPd)
            {
                HLOGP(arlog.Debug, "receiveMessage: nothing to read, kicking TSBPD, return AGAIN");
                tscond.notify_one_locked(recvguard);
            }
            else
            {
                HLOGP(arlog.Debug, "receiveMessage: nothing to read, return AGAIN");
            }

            // Shut up EPoll if no more messages in non-blocking mode
            uglobal().m_EPoll.update_events(m_SocketID, m_sPollID, SRT_EPOLL_IN, false);
            // Forced to return 0 instead of throwing exception, in case of AGAIN/READ
            if (!by_exception)
                return 0;
            throw CUDTException(MJ_AGAIN, MN_RDAVAIL, 0);
        }

        if (!isRcvBufferReady())
        {
            // Kick TsbPd thread to schedule next wakeup (if running)
            if (m_bTsbPd)
            {
                HLOGP(arlog.Debug, "receiveMessage: DATA READ, but nothing more - kicking TSBPD.");
                tscond.notify_one_locked(recvguard);
            }
            else
            {
                HLOGP(arlog.Debug, "receiveMessage: DATA READ, but nothing more");
            }

            // Shut up EPoll if no more messages in non-blocking mode
            uglobal().m_EPoll.update_events(m_SocketID, m_sPollID, SRT_EPOLL_IN, false);

            // After signaling the tsbpd for ready data, report the bandwidth.
#if ENABLE_HEAVY_LOGGING
            double bw = Bps2Mbps(int64_t(m_iBandwidth) * m_iMaxSRTPayloadSize );
            HLOGC(arlog.Debug, log << CONID() << "CURRENT BANDWIDTH: " << bw << "Mbps (" << m_iBandwidth << " buffers per second)");
#endif
        }
        return res;
    }

    HLOGC(arlog.Debug, log << CONID() << "receiveMessage: BEGIN SYNC MODE. Going to extract payload size max=" << len);

    int  res     = 0;
    bool timeout = false;
    // Do not block forever, check connection status each 1 sec.
    const steady_clock::duration recv_timeout = m_config.iRcvTimeOut < 0 ? seconds_from(1) : milliseconds_from(m_config.iRcvTimeOut);

    CSync recv_cond (m_RecvDataCond, recvguard);

    do
    {
        if (stillConnected() && !timeout && !m_pRcvBuffer->isRcvDataReady(steady_clock::now()))
        {
            /* Kick TsbPd thread to schedule next wakeup (if running) */
            if (m_bTsbPd)
            {
                // XXX Experimental, so just inform:
                // Check if the last check of isRcvDataReady has returned any "next time for a packet".
                // If so, then it means that TSBPD has fallen asleep only up to this time, so waking it up
                // would be "spurious". If a new packet comes ahead of the packet which's time is returned
                // in tstime (as TSBPD sleeps up to then), the procedure that receives it is responsible
                // of kicking TSBPD.
                // bool spurious = (tstime != 0);

                HLOGC(tslog.Debug, log << CONID() << "receiveMessage: KICK tsbpd");
                tscond.notify_one_locked(recvguard);
            }

            THREAD_PAUSED();
            do
            {
                // `wait_for(recv_timeout)` wouldn't be correct here. Waiting should be
                // only until the time that is now + timeout since the first moment
                // when this started, or sliced-waiting for 1 second, if timtout is
                // higher than this.
                const steady_clock::time_point exptime = steady_clock::now() + recv_timeout;

                HLOGC(tslog.Debug,
                      log << CONID() << "receiveMessage: fall asleep up to TS=" << FormatTime(exptime)
                          << " lock=" << (&m_RecvLock) << " cond=" << (&m_RecvDataCond));

                if (!recv_cond.wait_until(exptime))
                {
                    if (m_config.iRcvTimeOut >= 0) // otherwise it's "no timeout set"
                        timeout = true;
                    HLOGP(tslog.Debug,
                          "receiveMessage: DATA COND: EXPIRED -- checking connection conditions and rolling again");
                }
                else
                {
                    HLOGP(tslog.Debug, "receiveMessage: DATA COND: KICKED.");
                }
            } while (stillConnected() && !timeout && (!isRcvBufferReady()));
            THREAD_RESUMED();

            HLOGC(tslog.Debug,
                  log << CONID() << "receiveMessage: lock-waiting loop exited: stillConntected=" << stillConnected()
                      << " timeout=" << timeout << " data-ready=" << isRcvBufferReady());
        }

        /* XXX DEBUG STUFF - enable when required
        LOGC(arlog.Debug, "RECVMSG/GO-ON BROKEN " << m_bBroken << " CONN " << m_bConnected
                << " CLOSING " << m_bClosing << " TMOUT " << timeout
                << " NMSG " << m_pRcvBuffer->getRcvMsgNum());
                */

        enterCS(m_RcvBufferLock);
        res = m_pRcvBuffer->readMessage((data), len, &w_mctrl);
        leaveCS(m_RcvBufferLock);
        HLOGC(arlog.Debug, log << CONID() << "AFTER readMsg: (BLOCKING) result=" << res);

        if (m_bBroken || m_bClosing)
        {
            // Forced to return 0 instead of throwing exception.
            if (!by_exception)
                return APIError(MJ_CONNECTION, MN_CONNLOST, 0);
            if (!m_config.bMessageAPI && m_bShutdown)
                return 0;
            throw CUDTException(MJ_CONNECTION, MN_CONNLOST, 0);
        }
        else if (!m_bConnected)
        {
            // Forced to return -1 instead of throwing exception.
            if (!by_exception)
                return APIError(MJ_CONNECTION, MN_NOCONN, 0);
            throw CUDTException(MJ_CONNECTION, MN_NOCONN, 0);
        }
    } while ((res == 0) && !timeout);

    if (!isRcvBufferReady())
    {
        // Falling here means usually that res == 0 && timeout == true.
        // res == 0 would repeat the above loop, unless there was also a timeout.
        // timeout has interrupted the above loop, but with res > 0 this condition
        // wouldn't be satisfied.

        // read is not available any more

        // Kick TsbPd thread to schedule next wakeup (if running)
        if (m_bTsbPd)
        {
            HLOGP(tslog.Debug, "recvmsg: KICK tsbpd() (buffer empty)");
            tscond.notify_one_locked(recvguard);
        }

        // Shut up EPoll if no more messages in non-blocking mode
        uglobal().m_EPoll.update_events(m_SocketID, m_sPollID, SRT_EPOLL_IN, false);
    }

    // Unblock when required
    // LOGC(tslog.Debug, "RECVMSG/EXIT RES " << res << " RCVTIMEOUT");

    if ((res <= 0) && (m_config.iRcvTimeOut >= 0))
    {
        // Forced to return -1 instead of throwing exception.
        if (!by_exception)
            return APIError(MJ_AGAIN, MN_XMTIMEOUT, 0);
        throw CUDTException(MJ_AGAIN, MN_XMTIMEOUT, 0);
    }

    return res;
}

int64_t srt::CUDT::sendfile(fstream &ifs, int64_t &offset, int64_t size, int block)
{
    if (m_bBroken || m_bClosing)
        throw CUDTException(MJ_CONNECTION, MN_CONNLOST, 0);
    else if (!m_bConnected || !m_CongCtl.ready())
        throw CUDTException(MJ_CONNECTION, MN_NOCONN, 0);

    if (size <= 0 && size != -1)
        return 0;

    if (!m_CongCtl->checkTransArgs(SrtCongestion::STA_FILE, SrtCongestion::STAD_SEND, 0, size, SRT_MSGTTL_INF, false))
        throw CUDTException(MJ_NOTSUP, MN_INVALBUFFERAPI, 0);

    if (!m_pCryptoControl || !m_pCryptoControl->isSndEncryptionOK())
    {
        LOGC(aslog.Error,
             log << CONID()
                 << "Encryption is required, but the peer did not supply correct credentials. Sending rejected.");
        throw CUDTException(MJ_SETUP, MN_SECURITY, 0);
    }

    ScopedLock sendguard (m_SendLock);

    if (m_pSndBuffer->getCurrBufSize() == 0)
    {
        // delay the EXP timer to avoid mis-fired timeout
        // XXX Lock ???  ScopedLock ack_lock(m_RecvAckLock);
        m_tsLastRspAckTime = steady_clock::now();
        m_iReXmitCount   = 1;
    }

    // positioning...
    try
    {
        if (size == -1)
        {
            ifs.seekg(0, std::ios::end);
            size = ifs.tellg();
            if (offset > size)
                throw 0; // let it be caught below
        }

        // This will also set the position back to the beginning
        // in case when it was moved to the end for measuring the size.
        // This will also fail if the offset exceeds size, so measuring
        // the size can be skipped if not needed.
        ifs.seekg((streamoff)offset);
        if (!ifs.good())
            throw 0;
    }
    catch (...)
    {
        // XXX It would be nice to note that this is reported
        // by exception only if explicitly requested by setting
        // the exception flags in the stream. Here it's fixed so
        // that when this isn't set, the exception is "thrown manually".
        throw CUDTException(MJ_FILESYSTEM, MN_SEEKGFAIL);
    }

    int64_t tosend = size;
    int     unitsize;

    // sending block by block
    while (tosend > 0)
    {
        if (ifs.fail())
            throw CUDTException(MJ_FILESYSTEM, MN_WRITEFAIL);

        if (ifs.eof())
            break;

        unitsize = int((tosend >= block) ? block : tosend);

        {
            UniqueLock lock(m_SendBlockLock);

            THREAD_PAUSED();
            while (stillConnected() && (sndBuffersLeft() <= 0) && m_bPeerHealth)
                m_SendBlockCond.wait(lock);
            THREAD_RESUMED();
        }

        if (m_bBroken || m_bClosing)
            throw CUDTException(MJ_CONNECTION, MN_CONNLOST, 0);
        else if (!m_bConnected)
            throw CUDTException(MJ_CONNECTION, MN_NOCONN, 0);
        else if (!m_bPeerHealth)
        {
            // reset peer health status, once this error returns, the app should handle the situation at the peer side
            m_bPeerHealth = true;
            throw CUDTException(MJ_PEERERROR);
        }

        // record total time used for sending
        if (m_pSndBuffer->getCurrBufSize() == 0)
        {
            ScopedLock lock(m_StatsLock);
            m_stats.sndDurationCounter = steady_clock::now();
        }

        {
            ScopedLock        recvAckLock(m_RecvAckLock);
            const int64_t sentsize = m_pSndBuffer->addBufferFromFile(ifs, unitsize);

            if (sentsize > 0)
            {
                tosend -= sentsize;
                offset += sentsize;
            }

            if (sndBuffersLeft() <= 0)
            {
                // write is not available any more
                uglobal().m_EPoll.update_events(m_SocketID, m_sPollID, SRT_EPOLL_OUT, false);
            }
        }

        // insert this socket to snd list if it is not on the list yet
        m_pSndQueue->m_pSndUList->update(this, CSndUList::DONT_RESCHEDULE);
    }

    return size - tosend;
}

int64_t srt::CUDT::recvfile(fstream &ofs, int64_t &offset, int64_t size, int block)
{
    if (!m_bConnected || !m_CongCtl.ready())
        throw CUDTException(MJ_CONNECTION, MN_NOCONN, 0);
    else if ((m_bBroken || m_bClosing) && !isRcvBufferReady())
    {
        if (!m_config.bMessageAPI && m_bShutdown)
            return 0;
        throw CUDTException(MJ_CONNECTION, MN_CONNLOST, 0);
    }

    if (size <= 0)
        return 0;

    if (!m_CongCtl->checkTransArgs(SrtCongestion::STA_FILE, SrtCongestion::STAD_RECV, 0, size, SRT_MSGTTL_INF, false))
        throw CUDTException(MJ_NOTSUP, MN_INVALBUFFERAPI, 0);

    if (isOPT_TsbPd())
    {
        LOGC(arlog.Error,
             log << CONID() << "Reading from file is incompatible with TSBPD mode and would cause a deadlock");
        throw CUDTException(MJ_NOTSUP, MN_INVALBUFFERAPI, 0);
    }

    UniqueLock recvguard(m_RecvLock);

    // Well, actually as this works over a FILE (fstream), not just a stream,
    // the size can be measured anyway and predicted if setting the offset might
    // have a chance to work or not.

    // positioning...
    try
    {
        if (offset > 0)
        {
            // Don't do anything around here if the offset == 0, as this
            // is the default offset after opening. Whether this operation
            // is performed correctly, it highly depends on how the file
            // has been open. For example, if you want to overwrite parts
            // of an existing file, the file must exist, and the ios::trunc
            // flag must not be set. If the file is open for only ios::out,
            // then the file will be truncated since the offset position on
            // at the time when first written; if ios::in|ios::out, then
            // it won't be truncated, just overwritten.

            // What is required here is that if offset is 0, don't try to
            // change the offset because this might be impossible with
            // the current flag set anyway.

            // Also check the status and CAUSE exception manually because
            // you don't know, as well, whether the user has set exception
            // flags.

            ofs.seekp((streamoff)offset);
            if (!ofs.good())
                throw 0; // just to get caught :)
        }
    }
    catch (...)
    {
        // XXX It would be nice to note that this is reported
        // by exception only if explicitly requested by setting
        // the exception flags in the stream. For a case, when it's not,
        // an additional explicit throwing happens when failbit is set.
        throw CUDTException(MJ_FILESYSTEM, MN_SEEKPFAIL);
    }

    int64_t torecv   = size;
    int     unitsize = block;
    int     recvsize;

    // receiving... "recvfile" is always blocking
    while (torecv > 0)
    {
        if (ofs.fail())
        {
            // send the sender a signal so it will not be blocked forever
            int32_t err_code = CUDTException::EFILE;
            sendCtrl(UMSG_PEERERROR, &err_code);

            throw CUDTException(MJ_FILESYSTEM, MN_WRITEFAIL);
        }

        {
            CSync rcond (m_RecvDataCond, recvguard);

            THREAD_PAUSED();
            while (stillConnected() && !isRcvBufferReady())
                rcond.wait();
            THREAD_RESUMED();
        }

        if (!m_bConnected)
            throw CUDTException(MJ_CONNECTION, MN_NOCONN, 0);
        else if ((m_bBroken || m_bClosing) && !isRcvBufferReady())
        {
            if (!m_config.bMessageAPI && m_bShutdown)
                return 0;
            throw CUDTException(MJ_CONNECTION, MN_CONNLOST, 0);
        }

        unitsize = int((torecv > block) ? block : torecv);
        enterCS(m_RcvBufferLock);
        recvsize = m_pRcvBuffer->readBufferToFile(ofs, unitsize);
        leaveCS(m_RcvBufferLock);

        if (recvsize > 0)
        {
            torecv -= recvsize;
            offset += recvsize;
        }
    }

    if (!isRcvBufferReady())
    {
        // read is not available any more
        uglobal().m_EPoll.update_events(m_SocketID, m_sPollID, SRT_EPOLL_IN, false);
    }

    return size - torecv;
}

void srt::CUDT::bstats(CBytePerfMon *perf, bool clear, bool instantaneous)
{
    if (!m_bConnected)
        throw CUDTException(MJ_CONNECTION, MN_NOCONN, 0);
    if (m_bBroken || m_bClosing)
        throw CUDTException(MJ_CONNECTION, MN_CONNLOST, 0);

    const int pktHdrSize = CPacket::HDR_SIZE + CPacket::UDP_HDR_SIZE;
    {
        ScopedLock statsguard(m_StatsLock);

        const steady_clock::time_point currtime = steady_clock::now();

        perf->msTimeStamp          = count_milliseconds(currtime - m_stats.tsStartTime);
        perf->pktSent              = m_stats.sndr.sent.trace.count();
        perf->pktSentUnique        = m_stats.sndr.sentUnique.trace.count();
        perf->pktRecv              = m_stats.rcvr.recvd.trace.count();
        perf->pktRecvUnique        = m_stats.rcvr.recvdUnique.trace.count();

        perf->pktSndLoss           = m_stats.sndr.lost.trace.count();
        perf->pktRcvLoss           = m_stats.rcvr.lost.trace.count();
        perf->pktRetrans           = m_stats.sndr.sentRetrans.trace.count();
        perf->pktRcvRetrans        = m_stats.rcvr.recvdRetrans.trace.count();
        perf->pktSentACK           = m_stats.rcvr.sentAck.trace.count();
        perf->pktRecvACK           = m_stats.sndr.recvdAck.trace.count();
        perf->pktSentNAK           = m_stats.rcvr.sentNak.trace.count();
        perf->pktRecvNAK           = m_stats.sndr.recvdNak.trace.count();
        perf->usSndDuration        = m_stats.sndDuration;
        perf->pktReorderDistance   = m_stats.traceReorderDistance;
        perf->pktReorderTolerance  = m_iReorderTolerance;
        perf->pktRcvAvgBelatedTime = m_stats.traceBelatedTime;
        perf->pktRcvBelated        = m_stats.rcvr.recvdBelated.trace.count();

        perf->pktSndFilterExtra  = m_stats.sndr.sentFilterExtra.trace.count();
        perf->pktRcvFilterExtra  = m_stats.rcvr.recvdFilterExtra.trace.count();
        perf->pktRcvFilterSupply = m_stats.rcvr.suppliedByFilter.trace.count();
        perf->pktRcvFilterLoss   = m_stats.rcvr.lossFilter.trace.count();

        /* perf byte counters include all headers (SRT+UDP+IP) */
        perf->byteSent       = m_stats.sndr.sent.trace.bytesWithHdr();
        perf->byteSentUnique = m_stats.sndr.sentUnique.trace.bytesWithHdr();
        perf->byteRecv       = m_stats.rcvr.recvd.trace.bytesWithHdr();
        perf->byteRecvUnique = m_stats.rcvr.recvdUnique.trace.bytesWithHdr();
        perf->byteRetrans    = m_stats.sndr.sentRetrans.trace.bytesWithHdr();
        perf->byteRcvLoss    = m_stats.rcvr.lost.trace.bytesWithHdr();

        perf->pktSndDrop  = m_stats.sndr.dropped.trace.count();
        perf->pktRcvDrop  = m_stats.rcvr.dropped.trace.count() + m_stats.rcvr.undecrypted.trace.count();
        perf->byteSndDrop = m_stats.sndr.dropped.trace.bytesWithHdr();
        perf->byteRcvDrop = m_stats.rcvr.dropped.trace.bytesWithHdr();
        perf->pktRcvUndecrypt  = m_stats.rcvr.undecrypted.trace.count();
        perf->byteRcvUndecrypt = m_stats.rcvr.undecrypted.trace.bytes();

        perf->pktSentTotal       = m_stats.sndr.sent.total.count();
        perf->pktSentUniqueTotal = m_stats.sndr.sentUnique.total.count();
        perf->pktRecvTotal       = m_stats.rcvr.recvd.total.count();
        perf->pktRecvUniqueTotal = m_stats.rcvr.recvdUnique.total.count();
        perf->pktSndLossTotal    = m_stats.sndr.lost.total.count();
        perf->pktRcvLossTotal    = m_stats.rcvr.lost.total.count();
        perf->pktRetransTotal    = m_stats.sndr.sentRetrans.total.count();
        perf->pktSentACKTotal    = m_stats.rcvr.sentAck.total.count();
        perf->pktRecvACKTotal    = m_stats.sndr.recvdAck.total.count();
        perf->pktSentNAKTotal    = m_stats.rcvr.sentNak.total.count();
        perf->pktRecvNAKTotal    = m_stats.sndr.recvdNak.total.count();
        perf->usSndDurationTotal = m_stats.m_sndDurationTotal;

        perf->byteSentTotal           = m_stats.sndr.sent.total.bytesWithHdr();
        perf->byteSentUniqueTotal     = m_stats.sndr.sentUnique.total.bytesWithHdr();
        perf->byteRecvTotal           = m_stats.rcvr.recvd.total.bytesWithHdr();
        perf->byteRecvUniqueTotal     = m_stats.rcvr.recvdUnique.total.bytesWithHdr();
        perf->byteRetransTotal        = m_stats.sndr.sentRetrans.total.bytesWithHdr();
        perf->pktSndFilterExtraTotal  = m_stats.sndr.sentFilterExtra.total.count();
        perf->pktRcvFilterExtraTotal  = m_stats.rcvr.recvdFilterExtra.total.count();
        perf->pktRcvFilterSupplyTotal = m_stats.rcvr.suppliedByFilter.total.count();
        perf->pktRcvFilterLossTotal   = m_stats.rcvr.lossFilter.total.count();

        perf->byteRcvLossTotal = m_stats.rcvr.lost.total.bytesWithHdr();
        perf->pktSndDropTotal  = m_stats.sndr.dropped.total.count();
        perf->pktRcvDropTotal  = m_stats.rcvr.dropped.total.count() + m_stats.rcvr.undecrypted.total.count();
        // TODO: The payload is dropped. Probably header sizes should not be counted?
        perf->byteSndDropTotal = m_stats.sndr.dropped.total.bytesWithHdr();
        perf->byteRcvDropTotal = m_stats.rcvr.dropped.total.bytesWithHdr() + m_stats.rcvr.undecrypted.total.bytesWithHdr();
        perf->pktRcvUndecryptTotal  = m_stats.rcvr.undecrypted.total.count();
        perf->byteRcvUndecryptTotal = m_stats.rcvr.undecrypted.total.bytes();

        // TODO: The following class members must be protected with a different mutex, not the m_StatsLock.
        const double interval     = (double) count_microseconds(currtime - m_stats.tsLastSampleTime);
        perf->mbpsSendRate        = double(perf->byteSent) * 8.0 / interval;
        perf->mbpsRecvRate        = double(perf->byteRecv) * 8.0 / interval;
        perf->usPktSndPeriod      = (double) count_microseconds(m_tdSendInterval.load());
        perf->pktFlowWindow       = m_iFlowWindowSize.load();
        perf->pktCongestionWindow = (int)m_dCongestionWindow;
        perf->pktFlightSize       = getFlightSpan();
        perf->msRTT               = (double)m_iSRTT / 1000.0;
        perf->msSndTsbPdDelay     = m_bPeerTsbPd ? m_iPeerTsbPdDelay_ms : 0;
        perf->msRcvTsbPdDelay     = isOPT_TsbPd() ? m_iTsbPdDelay_ms : 0;
        perf->byteMSS             = m_config.iMSS;

        perf->mbpsMaxBW = m_config.llMaxBW > 0 ? Bps2Mbps(m_config.llMaxBW)
                        : m_CongCtl.ready()    ? Bps2Mbps(m_CongCtl->sndBandwidth())
                                                : 0;

        if (clear)
        {
            m_stats.sndr.resetTrace();
            m_stats.rcvr.resetTrace();

            m_stats.sndDuration = 0;
            m_stats.tsLastSampleTime = currtime;
        }
    }

    const int64_t availbw = m_iBandwidth == 1 ? m_RcvTimeWindow.getBandwidth() : m_iBandwidth.load();

    perf->mbpsBandwidth = Bps2Mbps(availbw * (m_iMaxSRTPayloadSize + pktHdrSize));

    if (tryEnterCS(m_ConnectionLock))
    {
        if (m_pSndBuffer)
        {
            if (instantaneous)
            {
                /* Get instant SndBuf instead of moving average for application-based Algorithm
                   (such as NAE) in need of fast reaction to network condition changes. */
                perf->pktSndBuf = m_pSndBuffer->getCurrBufSize((perf->byteSndBuf), (perf->msSndBuf));
            }
            else
            {
                perf->pktSndBuf = m_pSndBuffer->getAvgBufSize((perf->byteSndBuf), (perf->msSndBuf));
            }
            perf->byteSndBuf += (perf->pktSndBuf * pktHdrSize);
            perf->byteAvailSndBuf = (m_config.iSndBufSize - perf->pktSndBuf) * m_config.iMSS;
        }
        else
        {
            perf->byteAvailSndBuf = 0;
            perf->pktSndBuf  = 0;
            perf->byteSndBuf = 0;
            perf->msSndBuf   = 0;
        }

        if (m_pRcvBuffer)
        {
            ScopedLock lck(m_RcvBufferLock);
            perf->byteAvailRcvBuf = (int) getAvailRcvBufferSizeNoLock() * m_config.iMSS;
            if (instantaneous) // no need for historical API for Rcv side
            {
                perf->pktRcvBuf = m_pRcvBuffer->getRcvDataSize(perf->byteRcvBuf, perf->msRcvBuf);
            }
            else
            {
                perf->pktRcvBuf = m_pRcvBuffer->getRcvAvgDataSize(perf->byteRcvBuf, perf->msRcvBuf);
            }
        }
        else
        {
            perf->byteAvailRcvBuf = 0;
            perf->pktRcvBuf  = 0;
            perf->byteRcvBuf = 0;
            perf->msRcvBuf   = 0;
        }

        leaveCS(m_ConnectionLock);
    }
    else
    {
        perf->byteAvailSndBuf = 0;
        perf->byteAvailRcvBuf = 0;
        perf->pktSndBuf  = 0;
        perf->byteSndBuf = 0;
        perf->msSndBuf   = 0;
        perf->byteRcvBuf = 0;
        perf->msRcvBuf   = 0;
    }
}

bool srt::CUDT::updateCC(ETransmissionEvent evt, const EventVariant arg)
{
    // Special things that must be done HERE, not in SrtCongestion,
    // because it involves the input buffer in CUDT. It would be
    // slightly dangerous to give SrtCongestion access to it.

    // According to the rules, the congctl should be ready at the same
    // time when the sending buffer. For sanity check, check both first.
    if (!m_CongCtl.ready() || !m_pSndBuffer)
    {
        LOGC(rslog.Error,
             log << CONID() << "updateCC: CAN'T DO UPDATE - congctl " << (m_CongCtl.ready() ? "ready" : "NOT READY")
            << "; sending buffer " << (m_pSndBuffer ? "NOT CREATED" : "created"));

        return false;
    }

    HLOGC(rslog.Debug, log << CONID() << "updateCC: EVENT:" << TransmissionEventStr(evt));

    if (evt == TEV_INIT)
    {
        // only_input uses:
        // 0: in the beginning and when SRTO_MAXBW was changed
        // 1: SRTO_INPUTBW was changed
        // 2: SRTO_OHEADBW was changed
        EInitEvent only_input = arg.get<EventVariant::INIT>();
        // false = TEV_INIT_RESET: in the beginning, or when MAXBW was changed.

        if (only_input != TEV_INIT_RESET && m_config.llMaxBW)
        {
            HLOGC(rslog.Debug, log << CONID() << "updateCC/TEV_INIT: non-RESET stage and m_config.llMaxBW already set to " << m_config.llMaxBW);
            // Don't change
        }
        else // either m_config.llMaxBW == 0 or only_input == TEV_INIT_RESET
        {
            // Use the values:
            // - if SRTO_MAXBW is >0, use it.
            // - if SRTO_MAXBW == 0, use SRTO_INPUTBW + SRTO_OHEADBW
            // - if SRTO_INPUTBW == 0, pass 0 to requst in-buffer sampling
            // Bytes/s
            const int64_t bw = m_config.llMaxBW != 0 ? m_config.llMaxBW :                   // When used SRTO_MAXBW
                               m_config.llInputBW != 0 ? withOverhead(m_config.llInputBW) : // SRTO_INPUTBW + SRT_OHEADBW
                               0; // When both MAXBW and INPUTBW are 0, request in-buffer sampling

            // Note: setting bw == 0 uses BW_INFINITE value in LiveCC
            m_CongCtl->updateBandwidth(m_config.llMaxBW, bw);

            if (only_input == TEV_INIT_OHEADBW)
            {
                // On updated SRTO_OHEADBW don't change input rate.
                // This only influences the call to withOverhead().
            }
            else
            {
                // No need to calculate input rate if the bandwidth is set
                const bool disable_in_rate_calc = (bw != 0);
                m_pSndBuffer->resetInputRateSmpPeriod(disable_in_rate_calc);
            }

            HLOGC(rslog.Debug,
                  log << CONID() << "updateCC/TEV_INIT: updating BW=" << m_config.llMaxBW
                      << (only_input == TEV_INIT_RESET
                              ? " (UNCHANGED)"
                              : only_input == TEV_INIT_OHEADBW ? " (only Overhead)" : " (updated sampling rate)"));
        }
    }

    // This part is also required only by LiveCC, however not
    // moved there due to that it needs access to CSndBuffer.
    if (evt == TEV_ACK || evt == TEV_LOSSREPORT || evt == TEV_CHECKTIMER || evt == TEV_SYNC)
    {
        // Specific part done when MaxBW is set to 0 (auto) and InputBW is 0.
        // This requests internal input rate sampling.
        if (m_config.llMaxBW == 0 && m_config.llInputBW == 0)
        {
            // Get auto-calculated input rate, Bytes per second
            const int64_t inputbw = m_pSndBuffer->getInputRate();

            /*
             * On blocked transmitter (tx full) and until connection closes,
             * auto input rate falls to 0 but there may be still lot of packet to retransmit
             * Calling updateBandwidth with 0 sets maxBW to default BW_INFINITE (1 Gbps)
             * and sendrate skyrockets for retransmission.
             * Keep previously set maximum in that case (inputbw == 0).
             */
            if (inputbw >= 0)
                m_CongCtl->updateBandwidth(0, withOverhead(std::max(m_config.llMinInputBW, inputbw))); // Bytes/sec
        }
    }

    HLOGC(rslog.Debug, log << CONID() << "updateCC: emitting signal for EVENT:" << TransmissionEventStr(evt));

    // Now execute a congctl-defined action for that event.
    EmitSignal(evt, arg);

    // This should be done with every event except ACKACK and SEND/RECEIVE
    // After any action was done by the congctl, update the congestion window and sending interval.
    if (evt != TEV_ACKACK && evt != TEV_SEND && evt != TEV_RECEIVE)
    {
        // This part comes from original UDT.
        // NOTE: THESE things come from CCC class:
        // - m_dPktSndPeriod
        // - m_dCWndSize
        m_tdSendInterval    = microseconds_from((int64_t)m_CongCtl->pktSndPeriod_us());
        m_dCongestionWindow = m_CongCtl->cgWindowSize();
#if ENABLE_HEAVY_LOGGING
        HLOGC(rslog.Debug,
              log << CONID() << "updateCC: updated values from congctl: interval=" << count_microseconds(m_tdSendInterval) << " us ("
                  << "tk (" << m_CongCtl->pktSndPeriod_us() << "us) cgwindow="
                  << std::setprecision(3) << m_dCongestionWindow);
#endif
    }

    HLOGC(rslog.Debug, log << CONID() << "udpateCC: finished handling for EVENT:" << TransmissionEventStr(evt));

    return true;
}

void srt::CUDT::initSynch()
{
    setupMutex(m_SendBlockLock, "SendBlock");
    setupCond(m_SendBlockCond, "SendBlock");
    setupCond(m_RecvDataCond, "RecvData");
    setupMutex(m_SendLock, "Send");
    setupMutex(m_RecvLock, "Recv");
    setupMutex(m_RcvLossLock, "RcvLoss");
    setupMutex(m_RecvAckLock, "RecvAck");
    setupMutex(m_RcvBufferLock, "RcvBuffer");
    setupMutex(m_ConnectionLock, "Connection");
    setupMutex(m_StatsLock, "Stats");
    setupCond(m_RcvTsbPdCond, "RcvTsbPd");
}

void srt::CUDT::destroySynch()
{
    releaseMutex(m_SendBlockLock);

    // Just in case, signal the CV, on which some
    // other thread is possibly waiting, because a
    // process hanging on a pthread_cond_wait would
    // cause the call to destroy a CV hang up.
    m_SendBlockCond.notify_all();
    releaseCond(m_SendBlockCond);

    m_RecvDataCond.notify_all();
    releaseCond(m_RecvDataCond);
    releaseMutex(m_SendLock);
    releaseMutex(m_RecvLock);
    releaseMutex(m_RcvLossLock);
    releaseMutex(m_RecvAckLock);
    releaseMutex(m_RcvBufferLock);
    releaseMutex(m_ConnectionLock);
    releaseMutex(m_StatsLock);

    m_RcvTsbPdCond.notify_all();
    releaseCond(m_RcvTsbPdCond);
}

void srt::CUDT::releaseSynch()
{
    SRT_ASSERT(m_bClosing);
    // wake up user calls
    CSync::lock_notify_one(m_SendBlockCond, m_SendBlockLock);

    enterCS(m_SendLock);
    leaveCS(m_SendLock);

    // Awake tsbpd() and srt_recv*(..) threads for them to check m_bClosing.
    CSync::lock_notify_one(m_RecvDataCond, m_RecvLock);
    CSync::lock_notify_one(m_RcvTsbPdCond, m_RecvLock);

    // Azquiring m_RcvTsbPdStartupLock protects race in starting
    // the tsbpd() thread in CUDT::processData().
    // Wait for tsbpd() thread to finish.
    enterCS(m_RcvTsbPdStartupLock);
    if (m_RcvTsbPdThread.joinable())
    {
        m_RcvTsbPdThread.join();
    }
    leaveCS(m_RcvTsbPdStartupLock);

    // Acquiring the m_RecvLock it is assumed that both tsbpd()
    // and srt_recv*(..) threads will be aware about the state of m_bClosing.
    enterCS(m_RecvLock);
    leaveCS(m_RecvLock);
}

// [[using locked(m_RcvBufferLock)]];
void srt::CUDT::ackDataUpTo(int32_t ack)
{
    const int acksize SRT_ATR_UNUSED = CSeqNo::seqoff(m_iRcvLastSkipAck, ack);
    if (acksize < 0)
    {
        LOGC(xtlog.Error,
             log << CONID() << "ackDataUpTo: IPE: invalid ACK from %" << m_iRcvLastSkipAck << " to %" << ack << " ("
                 << acksize << " packets)");
        return;
    }
    HLOGC(xtlog.Debug,
          log << CONID() << "ackDataUpTo: %" << m_iRcvLastSkipAck << " -> %" << ack << " (" << acksize << " packets)");

    m_iRcvLastAck = ack;
    m_iRcvLastSkipAck = ack;
}

#if ENABLE_BONDING
void srt::CUDT::dropToGroupRecvBase() {
    int32_t group_recv_base = SRT_SEQNO_NONE;
    if (m_parent->m_GroupOf)
    {
        // Check is first done before locking to avoid unnecessary
        // mutex locking. The condition for this field is that it
        // can be either never set, already reset, or ever set
        // and possibly dangling. The re-check after lock eliminates
        // the dangling case.
        ScopedLock glock (uglobal().m_GlobControlLock);

        // Note that getRcvBaseSeqNo() will lock m_GroupOf->m_GroupLock,
        // but this is an intended order.
        if (m_parent->m_GroupOf)
            group_recv_base = m_parent->m_GroupOf->getRcvBaseSeqNo();
    }
    if (group_recv_base == SRT_SEQNO_NONE)
        return;

    ScopedLock lck(m_RcvBufferLock);
    int cnt = rcvDropTooLateUpTo(CSeqNo::incseq(group_recv_base));
    if (cnt > 0)
    {
        HLOGC(grlog.Debug,
              log << CONID() << "dropToGroupRecvBase: dropped " << cnt << " packets before ACK: group_recv_base="
                  << group_recv_base << " m_iRcvLastSkipAck=" << m_iRcvLastSkipAck
                  << " m_iRcvCurrSeqNo=" << m_iRcvCurrSeqNo << " m_bTsbPd=" << m_bTsbPd);
    }
}
#endif

namespace srt {
#if ENABLE_HEAVY_LOGGING
static void DebugAck(string hdr, int prev, int ack)
{
    if (!prev)
    {
        HLOGC(xtlog.Debug, log << hdr << "ACK " << ack);
        return;
    }

    prev     = CSeqNo::incseq(prev);
    int diff = CSeqNo::seqoff(prev, ack);
    if (diff < 0)
    {
        HLOGC(xtlog.Debug, log << hdr << "ACK ERROR: " << prev << "-" << ack << "(diff " << diff << ")");
        return;
    }

    bool shorted = diff > 100; // sanity
    if (shorted)
        ack = CSeqNo::incseq(prev, 100);

    ostringstream ackv;
    for (; prev != ack; prev = CSeqNo::incseq(prev))
        ackv << prev << " ";
    if (shorted)
        ackv << "...";
    HLOGC(xtlog.Debug, log << hdr << "ACK (" << (diff + 1) << "): " << ackv.str() << ack);
}
#else
static inline void DebugAck(string, int, int) {}
#endif
}

void srt::CUDT::sendCtrl(UDTMessageType pkttype, const int32_t* lparam, void* rparam, int size)
{
    CPacket ctrlpkt;
    setPacketTS(ctrlpkt, steady_clock::now());

    int nbsent        = 0;

    switch (pkttype)
    {
    case UMSG_ACK: // 010 - Acknowledgement
    {
        nbsent = sendCtrlAck(ctrlpkt, size);
        break;
    }

    case UMSG_ACKACK: // 110 - Acknowledgement of Acknowledgement
        ctrlpkt.pack(pkttype, lparam);
        ctrlpkt.m_iID = m_PeerID;
        nbsent        = m_pSndQueue->sendto(m_PeerAddr, ctrlpkt);

        break;

    case UMSG_LOSSREPORT: // 011 - Loss Report
    {
        // Explicitly defined lost sequences
        if (rparam)
        {
            int32_t *lossdata = (int32_t *)rparam;

            size_t bytes = sizeof(*lossdata) * size;
            ctrlpkt.pack(pkttype, NULL, lossdata, bytes);

            ctrlpkt.m_iID = m_PeerID;
            nbsent        = m_pSndQueue->sendto(m_PeerAddr, ctrlpkt);

            enterCS(m_StatsLock);
            m_stats.rcvr.sentNak.count(1);
            leaveCS(m_StatsLock);
        }
        // Call with no arguments - get loss list from internal data.
        else if (m_pRcvLossList->getLossLength() > 0)
        {
            ScopedLock lock(m_RcvLossLock);
            // this is periodically NAK report; make sure NAK cannot be sent back too often

            // read loss list from the local receiver loss list
            int32_t *data = new int32_t[m_iMaxSRTPayloadSize / 4];
            int      losslen;
            m_pRcvLossList->getLossArray(data, losslen, m_iMaxSRTPayloadSize / 4);

            if (0 < losslen)
            {
                ctrlpkt.pack(pkttype, NULL, data, losslen * 4);
                ctrlpkt.m_iID = m_PeerID;
                nbsent        = m_pSndQueue->sendto(m_PeerAddr, ctrlpkt);

                enterCS(m_StatsLock);
                m_stats.rcvr.sentNak.count(1);
                leaveCS(m_StatsLock);
            }

            delete[] data;
        }

        // update next NAK time, which should wait enough time for the retansmission, but not too long
        m_tdNAKInterval = microseconds_from(m_iSRTT + 4 * m_iRTTVar);

        // Fix the NAKreport period according to the congctl
        m_tdNAKInterval =
            microseconds_from(m_CongCtl->updateNAKInterval(count_microseconds(m_tdNAKInterval),
                                                                      m_RcvTimeWindow.getPktRcvSpeed(),
                                                                      m_pRcvLossList->getLossLength()));

        // This is necessary because a congctl need not wish to define
        // its own minimum interval, in which case the default one is used.
        if (m_tdNAKInterval < m_tdMinNakInterval)
            m_tdNAKInterval = m_tdMinNakInterval;

        break;
    }

    case UMSG_CGWARNING: // 100 - Congestion Warning
        ctrlpkt.pack(pkttype);
        ctrlpkt.m_iID = m_PeerID;
        nbsent        = m_pSndQueue->sendto(m_PeerAddr, ctrlpkt);

        m_tsLastWarningTime = steady_clock::now();

        break;

    case UMSG_KEEPALIVE: // 001 - Keep-alive
        ctrlpkt.pack(pkttype);
        ctrlpkt.m_iID = m_PeerID;
        nbsent        = m_pSndQueue->sendto(m_PeerAddr, ctrlpkt);

        break;

    case UMSG_HANDSHAKE: // 000 - Handshake
        ctrlpkt.pack(pkttype, NULL, rparam, sizeof(CHandShake));
        ctrlpkt.m_iID = m_PeerID;
        nbsent        = m_pSndQueue->sendto(m_PeerAddr, ctrlpkt);

        break;

    case UMSG_SHUTDOWN: // 101 - Shutdown
        if (m_PeerID == 0) // Dont't send SHUTDOWN if we don't know peer ID.
            break;
        ctrlpkt.pack(pkttype);
        ctrlpkt.m_iID = m_PeerID;
        nbsent        = m_pSndQueue->sendto(m_PeerAddr, ctrlpkt);

        break;

    case UMSG_DROPREQ: // 111 - Msg drop request
        ctrlpkt.pack(pkttype, lparam, rparam, 8);
        ctrlpkt.m_iID = m_PeerID;
        nbsent        = m_pSndQueue->sendto(m_PeerAddr, ctrlpkt);

        break;

    case UMSG_PEERERROR: // 1000 - acknowledge the peer side a special error
        ctrlpkt.pack(pkttype, lparam);
        ctrlpkt.m_iID = m_PeerID;
        nbsent        = m_pSndQueue->sendto(m_PeerAddr, ctrlpkt);

        break;

    case UMSG_EXT: // 0x7FFF - Resevered for future use
        break;

    default:
        break;
    }

    // Fix keepalive
    if (nbsent)
        m_tsLastSndTime.store(steady_clock::now());
}

int srt::CUDT::sendCtrlAck(CPacket& ctrlpkt, int size)
{
    SRT_ASSERT(ctrlpkt.getMsgTimeStamp() != 0);
    int32_t ack;    // First unacknowledged packet seqnuence number (acknowledge up to ack).
    int nbsent = 0;
    int local_prevack = 0;

#if ENABLE_HEAVY_LOGGING
    struct SaveBack
    {
        int& target;
        const int& source;

        ~SaveBack() { target = source; }
    } l_saveback = { m_iDebugPrevLastAck, m_iRcvLastAck };
    (void)l_saveback; // kill compiler warning: unused variable `l_saveback` [-Wunused-variable]

    local_prevack = m_iDebugPrevLastAck;

    string reason = "first lost"; // just for "a reason" of giving particular % for ACK
#endif

#if ENABLE_BONDING
    dropToGroupRecvBase();
#endif

    {
        // If there is no loss, the ACK is the current largest sequence number plus 1;
        // Otherwise it is the smallest sequence number in the receiver loss list.
        ScopedLock lock(m_RcvLossLock);
        // TODO: Consider the Fresh Loss list as well!!!
        ack = m_pRcvLossList->getFirstLostSeq();
    }

    // We don't need to check the length prematurely,
    // if length is 0, this will return SRT_SEQNO_NONE.
    // If so happened, simply use the latest received pkt + 1.
    if (ack == SRT_SEQNO_NONE)
    {
        ack = CSeqNo::incseq(m_iRcvCurrSeqNo);
        IF_HEAVY_LOGGING(reason = "expected next");
    }

    if (m_iRcvLastAckAck == ack)
    {
        HLOGC(xtlog.Debug,
              log << CONID() << "sendCtrl(UMSG_ACK): last ACK %" << ack << "(" << reason << ") == last ACKACK");
        return nbsent;
    }

    // send out a lite ACK
    // to save time on buffer processing and bandwidth/AS measurement, a lite ACK only feeds back an ACK number
    if (size == SEND_LITE_ACK)
    {
        ctrlpkt.pack(UMSG_ACK, NULL, &ack, size);
        ctrlpkt.m_iID = m_PeerID;
        nbsent = m_pSndQueue->sendto(m_PeerAddr, ctrlpkt);
        DebugAck(CONID() + "sendCtrl(lite): ", local_prevack, ack);
        return nbsent;
    }

    // There are new received packets to acknowledge, update related information.
    /* tsbpd thread may also call ackData when skipping packet so protect code */
    UniqueLock bufflock(m_RcvBufferLock);

    // IF ack %> m_iRcvLastAck
    if (CSeqNo::seqcmp(ack, m_iRcvLastAck) > 0)
    {
        ackDataUpTo(ack);

#if ENABLE_BONDING
        const int32_t group_read_seq = m_pRcvBuffer->getFirstReadablePacketInfo(steady_clock::now()).seqno;
#endif

        InvertedLock un_bufflock (m_RcvBufferLock);

#if ENABLE_BONDING
        // This actually should be done immediately after the ACK pointers were
        // updated in this socket, but it can't be done inside this function due
        // to being run under a lock.

        // At this moment no locks are applied. The only lock used so far
        // was m_RcvBufferLock, but this was lifed above. At this moment
        // it is safe to apply any locks here. This function is affined
        // to CRcvQueue::worker thread, so it is free to apply locks as
        // required in the defined order. At present we only need the lock
        // on m_GlobControlLock to prevent the group from being deleted
        // in the meantime
        if (m_parent->m_GroupOf)
        {
            // Check is first done before locking to avoid unnecessary
            // mutex locking. The condition for this field is that it
            // can be either never set, already reset, or ever set
            // and possibly dangling. The re-check after lock eliminates
            // the dangling case.
            ScopedLock glock (uglobal().m_GlobControlLock);

            // Note that updateLatestRcv will lock m_GroupOf->m_GroupLock,
            // but this is an intended order.
            if (m_parent->m_GroupOf)
            {
                // A group may need to update the parallelly used idle links,
                // should it have any. Pass the current socket position in order
                // to skip it from the group loop.
                m_parent->m_GroupOf->updateLatestRcv(m_parent);
            }
        }
#endif
        IF_HEAVY_LOGGING(int32_t oldack = m_iRcvLastSkipAck);

        // If TSBPD is enabled, then INSTEAD OF signaling m_RecvDataCond,
        // signal m_RcvTsbPdCond. This will kick in the tsbpd thread, which
        // will signal m_RecvDataCond when there's time to play for particular
        // data packet.
        HLOGC(xtlog.Debug,
              log << CONID() << "ACK: clip %" << oldack << "-%" << ack << ", REVOKED "
                  << CSeqNo::seqoff(ack, m_iRcvLastAck) << " from RCV buffer");

        if (m_bTsbPd)
        {
            /* Newly acknowledged data, signal TsbPD thread */
            CUniqueSync tslcc (m_RecvLock, m_RcvTsbPdCond);
            // m_bTsbPdAckWakeup is protected by m_RecvLock in the tsbpd() thread
            if (m_bTsbPdAckWakeup)
                tslcc.notify_one();
        }
        else
        {
            {
                CUniqueSync rdcc (m_RecvLock, m_RecvDataCond);

                // Locks m_RcvBufferLock, which is unlocked above by InvertedLock un_bufflock.
                // Must check read-readiness under m_RecvLock to protect the epoll from concurrent changes in readBuffer()
                if (isRcvBufferReady())
                {
                    if (m_config.bSynRecving)
                    {
                        // signal a waiting "recv" call if there is any data available
                        rdcc.notify_one();
                    }
                    // acknowledge any waiting epolls to read
                    // fix SRT_EPOLL_IN event loss but rcvbuffer still have data：
                    // 1. user call receive/receivemessage(about line number:6482)
                    // 2. after read/receive, if rcvbuffer is empty, will set SRT_EPOLL_IN event to false
                    // 3. but if we do not do some lock work here, will cause some sync problems between threads:
                    //      (1) user thread: call receive/receivemessage
                    //      (2) user thread: read data
                    //      (3) user thread: no data in rcvbuffer, set SRT_EPOLL_IN event to false
                    //      (4) receive thread: receive data and set SRT_EPOLL_IN to true
                    //      (5) user thread: set SRT_EPOLL_IN to false
                    // 4. so , m_RecvLock must be used here to protect epoll event
                    uglobal().m_EPoll.update_events(m_SocketID, m_sPollID, SRT_EPOLL_IN, true);
                }
            }
#if ENABLE_BONDING
            if (group_read_seq != SRT_SEQNO_NONE && m_parent->m_GroupOf)
            {
                // See above explanation for double-checking
                ScopedLock glock (uglobal().m_GlobControlLock);

                if (m_parent->m_GroupOf)
                {
                    // The current "APP reader" needs to simply decide as to whether
                    // the next CUDTGroup::recv() call should return with no blocking or not.
                    // When the group is read-ready, it should update its pollers as it sees fit.
                    m_parent->m_GroupOf->updateReadState(m_SocketID, group_read_seq);
                }
            }
#endif
            CGlobEvent::triggerEvent();
        }
    }
    else if (ack == m_iRcvLastAck)
    {
        // If the ACK was just sent already AND elapsed time did not exceed RTT,
        if ((steady_clock::now() - m_tsLastAckTime) <
            (microseconds_from(m_iSRTT + 4 * m_iRTTVar)))
        {
            HLOGC(xtlog.Debug,
                  log << CONID() << "sendCtrl(UMSG_ACK): ACK %" << ack << " just sent - too early to repeat");
            return nbsent;
        }
    }
    else
    {
        // Not possible (m_iRcvCurrSeqNo+1 <% m_iRcvLastAck ?)
        LOGC(xtlog.Error, log << CONID() << "sendCtrl(UMSG_ACK): IPE: curr %" << ack << " <% last %" << m_iRcvLastAck);
        return nbsent;
    }

    // [[using assert( ack >= m_iRcvLastAck && is_periodic_ack ) ]];
    // [[using locked(m_RcvBufferLock)]];

    // Send out the ACK only if has not been received by the sender before
    if (CSeqNo::seqcmp(m_iRcvLastAck, m_iRcvLastAckAck) > 0)
    {
        // NOTE: The BSTATS feature turns on extra fields above size 6
        // also known as ACKD_TOTAL_SIZE_VER100.
        int32_t data[ACKD_TOTAL_SIZE];

        // Case you care, CAckNo::incack does exactly the same thing as
        // CSeqNo::incseq. Logically the ACK number is a different thing
        // than sequence number (it's a "journal" for ACK request-response,
        // and starts from 0, unlike sequence, which starts from a random
        // number), but still the numbers are from exactly the same domain.
        m_iAckSeqNo = CAckNo::incack(m_iAckSeqNo);
        data[ACKD_RCVLASTACK] = m_iRcvLastAck;
        data[ACKD_RTT] = m_iSRTT;
        data[ACKD_RTTVAR] = m_iRTTVar;
        data[ACKD_BUFFERLEFT] = (int) getAvailRcvBufferSizeNoLock();
        // a minimum flow window of 2 is used, even if buffer is full, to break potential deadlock
        if (data[ACKD_BUFFERLEFT] < 2)
            data[ACKD_BUFFERLEFT] = 2;

        if (steady_clock::now() - m_tsLastAckTime > m_tdACKInterval)
        {
            int rcvRate;
            int ctrlsz = ACKD_TOTAL_SIZE_UDTBASE * ACKD_FIELD_SIZE; // Minimum required size

            data[ACKD_RCVSPEED] = m_RcvTimeWindow.getPktRcvSpeed((rcvRate));
            data[ACKD_BANDWIDTH] = m_RcvTimeWindow.getBandwidth();

            //>>Patch while incompatible (1.0.2) receiver floating around
            if (m_uPeerSrtVersion == SrtVersion(1, 0, 2))
            {
                data[ACKD_RCVRATE] = rcvRate;                                     // bytes/sec
                data[ACKD_XMRATE_VER102_ONLY] = data[ACKD_BANDWIDTH] * m_iMaxSRTPayloadSize; // bytes/sec
                ctrlsz = ACKD_FIELD_SIZE * ACKD_TOTAL_SIZE_VER102_ONLY;
            }
            else if (m_uPeerSrtVersion >= SrtVersion(1, 0, 3))
            {
                // Normal, currently expected version.
                data[ACKD_RCVRATE] = rcvRate; // bytes/sec
                ctrlsz = ACKD_FIELD_SIZE * ACKD_TOTAL_SIZE_VER101;
            }
            // ELSE: leave the buffer with ...UDTBASE size.

            ctrlpkt.pack(UMSG_ACK, &m_iAckSeqNo, data, ctrlsz);
            m_tsLastAckTime = steady_clock::now();
        }
        else
        {
            ctrlpkt.pack(UMSG_ACK, &m_iAckSeqNo, data, ACKD_FIELD_SIZE * ACKD_TOTAL_SIZE_SMALL);
        }

        ctrlpkt.m_iID = m_PeerID;
        setPacketTS(ctrlpkt, steady_clock::now());
        nbsent = m_pSndQueue->sendto(m_PeerAddr, ctrlpkt);
        DebugAck(CONID() + "sendCtrl(UMSG_ACK): ", local_prevack, ack);

        m_ACKWindow.store(m_iAckSeqNo, m_iRcvLastAck);

        enterCS(m_StatsLock);
        m_stats.rcvr.sentAck.count(1);
        leaveCS(m_StatsLock);
    }
    else
    {
        HLOGC(xtlog.Debug, log << CONID() << "sendCtrl(UMSG_ACK): " << "ACK %" << m_iRcvLastAck
            << " <=%  ACKACK %" << m_iRcvLastAckAck << " - NOT SENDING ACK");
    }

    return nbsent;
}

void srt::CUDT::updateSndLossListOnACK(int32_t ackdata_seqno)
{
#if ENABLE_BONDING
    // This is for the call of CSndBuffer::getMsgNoAt that returns
    // this value as a notfound-trap.
    int32_t msgno_at_last_acked_seq = SRT_MSGNO_CONTROL;
    bool is_group = m_parent->m_GroupOf;
#endif

    // Update sender's loss list and acknowledge packets in the sender's buffer
    {
        // m_RecvAckLock protects sender's loss list and epoll
        ScopedLock ack_lock(m_RecvAckLock);

        const int offset = CSeqNo::seqoff(m_iSndLastDataAck, ackdata_seqno);
        // IF distance between m_iSndLastDataAck and ack is nonempty...
        if (offset <= 0)
            return;

        // update sending variables
        m_iSndLastDataAck = ackdata_seqno;

#if ENABLE_BONDING
        if (is_group)
        {
            // Get offset-1 because 'offset' points actually to past-the-end
            // of the sender buffer. We have already checked that offset is
            // at least 1.
            msgno_at_last_acked_seq = m_pSndBuffer->getMsgNoAt(offset-1);
            // Just keep this value prepared; it can't be updated exactly right
            // now because accessing the group needs some locks to be applied
            // with preserved the right locking order.
        }
#endif

        // remove any loss that predates 'ack' (not to be considered loss anymore)
        m_pSndLossList->removeUpTo(CSeqNo::decseq(m_iSndLastDataAck));

        // acknowledge the sending buffer (remove data that predate 'ack')
        m_pSndBuffer->ackData(offset);

        // acknowledde any waiting epolls to write
        uglobal().m_EPoll.update_events(m_SocketID, m_sPollID, SRT_EPOLL_OUT, true);
        CGlobEvent::triggerEvent();
    }

#if ENABLE_BONDING
    if (is_group)
    {
        // m_RecvAckLock is ordered AFTER m_GlobControlLock, so this can only
        // be done now that m_RecvAckLock is unlocked.
        ScopedLock glock (uglobal().m_GlobControlLock);
        if (m_parent->m_GroupOf)
        {
            HLOGC(inlog.Debug, log << CONID() << "ACK: acking group sender buffer for #" << msgno_at_last_acked_seq);

            // Guard access to m_iSndAckedMsgNo field
            // Note: This can't be done inside CUDTGroup::ackMessage
            // because this function is also called from CUDT::sndDropTooLate
            // called from CUDT::sendmsg2 called from CUDTGroup::send, which
            // applies the lock on m_GroupLock already.
            ScopedLock glk (*m_parent->m_GroupOf->exp_groupLock());

            // NOTE: ackMessage also accepts and ignores the trap representation
            // which is SRT_MSGNO_CONTROL.
            m_parent->m_GroupOf->ackMessage(msgno_at_last_acked_seq);
        }
    }
#endif

    // insert this socket to snd list if it is not on the list yet
    const steady_clock::time_point currtime = steady_clock::now();
    m_pSndQueue->m_pSndUList->update(this, CSndUList::DONT_RESCHEDULE, currtime);

    if (m_config.bSynSending)
    {
        CSync::lock_notify_one(m_SendBlockCond, m_SendBlockLock);
    }

    // record total time used for sending
    enterCS(m_StatsLock);
    m_stats.sndDuration += count_microseconds(currtime - m_stats.sndDurationCounter);
    m_stats.m_sndDurationTotal += count_microseconds(currtime - m_stats.sndDurationCounter);
    m_stats.sndDurationCounter = currtime;
    leaveCS(m_StatsLock);
}

void srt::CUDT::processCtrlAck(const CPacket &ctrlpkt, const steady_clock::time_point& currtime)
{
    const int32_t* ackdata       = (const int32_t*)ctrlpkt.m_pcData;
    const int32_t  ackdata_seqno = ackdata[ACKD_RCVLASTACK];

    // Check the value of ACK in case when it was some rogue peer
    if (ackdata_seqno < 0)
    {
        // This embraces all cases when the most significant bit is set,
        // as the variable is of a signed type. So, SRT_SEQNO_NONE is
        // included, but it also triggers for any other kind of invalid value.
        // This check MUST BE DONE before making any operation on this number.
        LOGC(inlog.Error, log << CONID() << "ACK: IPE/EPE: received invalid ACK value: " << ackdata_seqno
                << " " << std::hex << ackdata_seqno << " (IGNORED)");
        return;
    }

    const bool isLiteAck = ctrlpkt.getLength() == (size_t)SEND_LITE_ACK;
    HLOGC(inlog.Debug,
          log << CONID() << "ACK covers: " << m_iSndLastDataAck << " - " << ackdata_seqno << " [ACK=" << m_iSndLastAck
              << "]" << (isLiteAck ? "[LITE]" : "[FULL]"));

    updateSndLossListOnACK(ackdata_seqno);

    // Process a lite ACK
    if (isLiteAck)
    {
        if (CSeqNo::seqcmp(ackdata_seqno, m_iSndLastAck) >= 0)
        {
            ScopedLock ack_lock(m_RecvAckLock);
            m_iFlowWindowSize = m_iFlowWindowSize - CSeqNo::seqoff(m_iSndLastAck, ackdata_seqno);
            m_iSndLastAck = ackdata_seqno;

            // TODO: m_tsLastRspAckTime should be protected with m_RecvAckLock
            // because the sendmsg2 may want to change it at the same time.
            m_tsLastRspAckTime = currtime;
            m_iReXmitCount         = 1; // Reset re-transmit count since last ACK
        }

        return;
    }

    // Decide to send ACKACK or not
    {
        // Sequence number of the ACK packet
        const int32_t ack_seqno = ctrlpkt.getAckSeqNo();

        // Send ACK acknowledgement (UMSG_ACKACK).
        // There can be less ACKACK packets in the stream, than the number of ACK packets.
        // Only send ACKACK every syn interval or if ACK packet with the sequence number
        // already acknowledged (with ACKACK) has come again, which probably means ACKACK was lost.
        if ((currtime - m_SndLastAck2Time > microseconds_from(COMM_SYN_INTERVAL_US)) || (ack_seqno == m_iSndLastAck2))
        {
            sendCtrl(UMSG_ACKACK, &ack_seqno);
            m_iSndLastAck2       = ack_seqno;
            m_SndLastAck2Time = currtime;
        }
    }

    //
    // Begin of the new code with TLPKTDROP.
    //

    // Protect packet retransmission
    enterCS(m_RecvAckLock);

    // Check the validation of the ack
    if (CSeqNo::seqcmp(ackdata_seqno, CSeqNo::incseq(m_iSndCurrSeqNo)) > 0)
    {
        leaveCS(m_RecvAckLock);
        // this should not happen: attack or bug
        LOGC(gglog.Error,
                log << CONID() << "ATTACK/IPE: incoming ack seq " << ackdata_seqno << " exceeds current "
                    << m_iSndCurrSeqNo << " by " << (CSeqNo::seqoff(m_iSndCurrSeqNo, ackdata_seqno) - 1) << "!");
        m_bBroken        = true;
        m_iBrokenCounter = 0;
        return;
    }

    if (CSeqNo::seqcmp(ackdata_seqno, m_iSndLastAck) >= 0)
    {
        // Update Flow Window Size, must update before and together with m_iSndLastAck
        m_iFlowWindowSize = ackdata[ACKD_BUFFERLEFT];
        m_iSndLastAck     = ackdata_seqno;
        m_tsLastRspAckTime  = currtime;
        m_iReXmitCount    = 1; // Reset re-transmit count since last ACK
    }

    /*
     * We must not ignore full ack received by peer
     * if data has been artificially acked by late packet drop.
     * Therefore, a distinct ack state is used for received Ack (iSndLastFullAck)
     * and ack position in send buffer (m_iSndLastDataAck).
     * Otherwise, when severe congestion causing packet drops (and m_iSndLastDataAck update)
     * occures, we drop received acks (as duplicates) and do not update stats like RTT,
     * which may go crazy and stay there, preventing proper stream recovery.
     */

    if (CSeqNo::seqoff(m_iSndLastFullAck, ackdata_seqno) <= 0)
    {
        // discard it if it is a repeated ACK
        leaveCS(m_RecvAckLock);
        return;
    }
    m_iSndLastFullAck = ackdata_seqno;

    //
    // END of the new code with TLPKTDROP
    //
    leaveCS(m_RecvAckLock);
#if ENABLE_BONDING
    if (m_parent->m_GroupOf)
    {
        ScopedLock glock (uglobal().m_GlobControlLock);
        if (m_parent->m_GroupOf)
        {
            // Will apply m_GroupLock, ordered after m_GlobControlLock.
            // m_GlobControlLock is necessary for group existence.
            m_parent->m_GroupOf->updateWriteState();
        }
    }
#endif

    size_t acksize   = ctrlpkt.getLength(); // TEMPORARY VALUE FOR CHECKING
    bool   wrongsize = 0 != (acksize % ACKD_FIELD_SIZE);
    acksize          = acksize / ACKD_FIELD_SIZE; // ACTUAL VALUE

    if (wrongsize)
    {
        // Issue a log, but don't do anything but skipping the "odd" bytes from the payload.
        LOGC(inlog.Warn,
             log << CONID() << "Received UMSG_ACK payload is not evened up to 4-byte based field size - cutting to "
                 << acksize << " fields");
    }

    // Start with checking the base size.
    if (acksize < ACKD_TOTAL_SIZE_SMALL)
    {
        LOGC(inlog.Warn, log << CONID() << "Invalid ACK size " << acksize << " fields - less than minimum required!");
        // Ack is already interpreted, just skip further parts.
        return;
    }
    // This check covers fields up to ACKD_BUFFERLEFT.

    // Extract RTT estimate and RTTVar from the ACK packet.
    const int rtt    = ackdata[ACKD_RTT];
    const int rttvar = ackdata[ACKD_RTTVAR];

    // Update the values of smoothed RTT and the variation in RTT samples
    // on subsequent RTT estimates extracted from the ACK packets
    // (during transmission).
    if (m_bIsFirstRTTReceived)
    {
        // Suppose transmission is bidirectional if sender is also receiving
        // data packets.
        enterCS(m_StatsLock);
        const bool bPktsReceived = m_stats.rcvr.recvd.total.count() != 0;
        leaveCS(m_StatsLock);

        if (bPktsReceived)  // Transmission is bidirectional.
        {
            // RTT value extracted from the ACK packet (rtt) is already smoothed
            // RTT obtained at the receiver side. Apply EWMA anyway for the second
            // time on the sender side. Ignore initial values which might arrive
            // after the smoothed RTT on the sender side has been
            // reset to the very first RTT sample received from the receiver.
            // TODO: The case of bidirectional transmission requires further
            // improvements and testing. Double smoothing is applied here to be
            // consistent with the previous behavior.
            if (rtt != INITIAL_RTT || rttvar != INITIAL_RTTVAR)
            {
                int iSRTT = m_iSRTT.load(), iRTTVar = m_iRTTVar.load();
                iRTTVar = avg_iir<4>(iRTTVar, abs(rtt - iSRTT));
                iSRTT   = avg_iir<8>(iSRTT, rtt);
                m_iSRTT = iSRTT;
                m_iRTTVar = iRTTVar;
            }
        }
        else  // Transmission is unidirectional.
        {
            // Simply take the values of smoothed RTT and RTT variance from
            // the ACK packet.
            m_iSRTT   = rtt;
            m_iRTTVar = rttvar;
        }
    }
    // Reset the value of smoothed RTT to the first real RTT estimate extracted
    // from an ACK after initialization (at the beginning of transmission).
    // In case of resumed connection over the same network, the very first RTT
    // value sent within an ACK will be taken from cache and equal to previous
    // connection's final smoothed RTT value. The reception of such a value
    // will also trigger the smoothed RTT reset at the sender side.
    else if (rtt != INITIAL_RTT && rttvar != INITIAL_RTTVAR)
    {
        m_iSRTT               = rtt;
        m_iRTTVar             = rttvar;
        m_bIsFirstRTTReceived = true;
    }

#if SRT_DEBUG_RTT
    s_rtt_trace.trace(currtime, "ACK", rtt, rttvar, m_bIsFirstRTTReceived,
                      m_stats.recvTotal, m_iSRTT, m_iRTTVar);
#endif

    /* Version-dependent fields:
     * Original UDT (total size: ACKD_TOTAL_SIZE_SMALL):
     *   ACKD_RCVLASTACK
     *   ACKD_RTT
     *   ACKD_RTTVAR
     *   ACKD_BUFFERLEFT
     * Additional UDT fields, not always attached:
     *   ACKD_RCVSPEED
     *   ACKD_BANDWIDTH
     * SRT extension since v1.0.1:
     *   ACKD_RCVRATE
     * SRT extension in v1.0.2 only:
     *   ACKD_XMRATE_VER102_ONLY
     */

    if (acksize > ACKD_TOTAL_SIZE_SMALL)
    {
        // This means that ACKD_RCVSPEED and ACKD_BANDWIDTH fields are available.
        int pktps     = ackdata[ACKD_RCVSPEED];
        int bandwidth = ackdata[ACKD_BANDWIDTH];
        int bytesps;

        /* SRT v1.0.2 Bytes-based stats: bandwidth (pcData[ACKD_XMRATE_VER102_ONLY]) and delivery rate (pcData[ACKD_RCVRATE]) in
         * bytes/sec instead of pkts/sec */
        /* SRT v1.0.3 Bytes-based stats: only delivery rate (pcData[ACKD_RCVRATE]) in bytes/sec instead of pkts/sec */
        if (acksize > ACKD_TOTAL_SIZE_UDTBASE)
            bytesps = ackdata[ACKD_RCVRATE];
        else
            bytesps = pktps * m_iMaxSRTPayloadSize;

        m_iBandwidth        = avg_iir<8>(m_iBandwidth.load(), bandwidth);
        m_iDeliveryRate     = avg_iir<8>(m_iDeliveryRate.load(), pktps);
        m_iByteDeliveryRate = avg_iir<8>(m_iByteDeliveryRate.load(), bytesps);

        // Update Estimated Bandwidth and packet delivery rate
        // m_iRcvRate = m_iDeliveryRate;
        // ^^ This has been removed because with the SrtCongestion class
        // instead of reading the m_iRcvRate local field this will read
        // cudt->deliveryRate() instead.
    }

    checkSndTimers(REGEN_KM);
    updateCC(TEV_ACK, EventVariant(ackdata_seqno));

    enterCS(m_StatsLock);
    m_stats.sndr.recvdAck.count(1);
    leaveCS(m_StatsLock);
}

void srt::CUDT::processCtrlAckAck(const CPacket& ctrlpkt, const time_point& tsArrival)
{
    int32_t ack = 0;

    // Calculate RTT estimate on the receiver side based on ACK/ACKACK pair.
    const int rtt = m_ACKWindow.acknowledge(ctrlpkt.getAckSeqNo(), ack, tsArrival);

    if (rtt == -1)
    {
        if (ctrlpkt.getAckSeqNo() > (m_iAckSeqNo - static_cast<int>(ACK_WND_SIZE)) && ctrlpkt.getAckSeqNo() <= m_iAckSeqNo)
        {
            LOGC(inlog.Note,
                log << CONID() << "ACKACK out of order, skipping RTT calculation "
                << "(ACK number: " << ctrlpkt.getAckSeqNo() << ", last ACK sent: " << m_iAckSeqNo
                << ", RTT (EWMA): " << m_iSRTT << ")");
            return;
        }

        LOGC(inlog.Error,
            log << CONID() << "IPE: ACK record not found, can't estimate RTT "
            << "(ACK number: " << ctrlpkt.getAckSeqNo() << ", last ACK sent: " << m_iAckSeqNo
            << ", RTT (EWMA): " << m_iSRTT << ")");
        return;
    }

    if (rtt <= 0)
    {
        LOGC(inlog.Error,
            log << CONID() << "IPE: invalid RTT estimate " << rtt
            << ", possible time shift. Clock: " << SRT_SYNC_CLOCK_STR);
        return;
    }

    // If increasing delay is detected.
    //   sendCtrl(UMSG_CGWARNING);

    // Update the values of smoothed RTT and the variation in RTT samples
    // on subsequent RTT samples (during transmission).
    if (m_bIsFirstRTTReceived)
    {
        m_iRTTVar = avg_iir<4>(m_iRTTVar.load(), abs(rtt - m_iSRTT.load()));
        m_iSRTT   = avg_iir<8>(m_iSRTT.load(), rtt);
    }
    // Reset the value of smoothed RTT on the first RTT sample after initialization
    // (at the beginning of transmission).
    // In case of resumed connection over the same network, the initial RTT
    // value will be taken from cache and equal to previous connection's
    // final smoothed RTT value.
    else
    {
        m_iSRTT               = rtt;
        m_iRTTVar             = rtt / 2;
        m_bIsFirstRTTReceived = true;
    }

#if SRT_DEBUG_RTT
    s_rtt_trace.trace(tsArrival, "ACKACK", rtt, -1, m_bIsFirstRTTReceived,
                      -1, m_iSRTT, m_iRTTVar);
#endif

    updateCC(TEV_ACKACK, EventVariant(ack));

    // This function will put a lock on m_RecvLock by itself, as needed.
    // It must be done inside because this function reads the current time
    // and if waiting for the lock has caused a delay, the time will be
    // inaccurate. Additionally it won't lock if TSBPD mode is off, and
    // won't update anything. Note that if you set TSBPD mode and use
    // srt_recvfile (which doesn't make any sense), you'll have a deadlock.
    if (m_config.bDriftTracer)
    {
        const bool drift_updated SRT_ATR_UNUSED = m_pRcvBuffer->addRcvTsbPdDriftSample(ctrlpkt.getMsgTimeStamp(), tsArrival, rtt);
#if ENABLE_BONDING
        if (drift_updated && m_parent->m_GroupOf)
        {
            ScopedLock glock(uglobal().m_GlobControlLock);
            if (m_parent->m_GroupOf)
            {
                m_parent->m_GroupOf->synchronizeDrift(this);
            }
        }
#endif
    }

    // Update last ACK that has been received by the sender
    if (CSeqNo::seqcmp(ack, m_iRcvLastAckAck) > 0)
        m_iRcvLastAckAck = ack;
}

void srt::CUDT::processCtrlLossReport(const CPacket& ctrlpkt)
{
    const int32_t* losslist = (int32_t*)(ctrlpkt.m_pcData);
    const size_t   losslist_len = ctrlpkt.getLength() / 4;

    bool secure = true;

    // This variable is used in "normal" logs, so it may cause a warning
    // when logging is forcefully off.
    int32_t wrong_loss SRT_ATR_UNUSED = SRT_SEQNO_NONE;

    // protect packet retransmission
    {
        ScopedLock ack_lock(m_RecvAckLock);

        // decode loss list message and insert loss into the sender loss list
        for (int i = 0, n = (int)(ctrlpkt.getLength() / 4); i < n; ++i)
        {
            if (IsSet(losslist[i], LOSSDATA_SEQNO_RANGE_FIRST))
            {
                // Then it's this is a <lo, hi> specification with HI in a consecutive cell.
                const int32_t losslist_lo = SEQNO_VALUE::unwrap(losslist[i]);
                const int32_t losslist_hi = losslist[i + 1];
                // <lo, hi> specification means that the consecutive cell has been already interpreted.
                ++i;

                HLOGF(inlog.Debug,
                    "%sreceived UMSG_LOSSREPORT: %d-%d (%d packets)...", CONID().c_str(),
                    losslist_lo,
                    losslist_hi,
                    CSeqNo::seqoff(losslist_lo, losslist_hi) + 1);

                if ((CSeqNo::seqcmp(losslist_lo, losslist_hi) > 0) ||
                    (CSeqNo::seqcmp(losslist_hi, m_iSndCurrSeqNo) > 0))
                {
                    LOGC(inlog.Warn, log << CONID() << "rcv LOSSREPORT rng " << losslist_lo << " - " << losslist_hi
                        << " with last sent " << m_iSndCurrSeqNo << " - DISCARDING");
                    // seq_a must not be greater than seq_b; seq_b must not be greater than the most recent sent seq
                    secure = false;
                    wrong_loss = losslist_hi;
                    break;
                }

                int num = 0;
                //   IF losslist_lo %>= m_iSndLastAck
                if (CSeqNo::seqcmp(losslist_lo, m_iSndLastAck) >= 0)
                {
                    HLOGC(inlog.Debug, log << CONID() << "LOSSREPORT: adding "
                        << losslist_lo << " - " << losslist_hi << " to loss list");
                    num = m_pSndLossList->insert(losslist_lo, losslist_hi);
                }
                // ELSE IF losslist_hi %>= m_iSndLastAck
                else if (CSeqNo::seqcmp(losslist_hi, m_iSndLastAck) >= 0)
                {
                    // This should be theoretically impossible because this would mean
                    // that the received packet loss report informs about the loss that predates
                    // the ACK sequence.
                    // However, this can happen if the packet reordering has caused the earlier sent
                    // LOSSREPORT will be delivered after later sent ACK. Whatever, ACK should be
                    // more important, so simply drop the part that predates ACK.
                    HLOGC(inlog.Debug, log << CONID() << "LOSSREPORT: adding "
                        << m_iSndLastAck << "[ACK] - " << losslist_hi << " to loss list");
                    num = m_pSndLossList->insert(m_iSndLastAck, losslist_hi);
                }
                else
                {
                    // This should be treated as IPE, but this may happen in one situtation:
                    // - redundancy second link (ISN was screwed up initially, but late towards last sent)
                    // - initial DROPREQ was lost
                    // This just causes repeating DROPREQ, as when the receiver continues sending
                    // LOSSREPORT, it's probably UNAWARE OF THE SITUATION.
                    //
                    // When this DROPREQ gets lost in UDP again, the receiver will do one of these:
                    // - repeatedly send LOSSREPORT (as per NAKREPORT), so this will happen again
                    // - finally give up rexmit request as per TLPKTDROP (DROPREQ should make
                    //   TSBPD wake up should it still wait for new packets to get ACK-ed)

                    HLOGC(inlog.Debug, log << CONID() << "LOSSREPORT: IGNORED with SndLastAck=%"
                        << m_iSndLastAck << ": %" << losslist_lo << "-" << losslist_hi
                        << " - sending DROPREQ (IPE or DROPREQ lost with ISN screw)");

                    // This means that the loss touches upon a range that wasn't ever sent.
                    // Normally this should never happen, but this might be a case when the
                    // ISN FIX for redundant connection was missed.

                    // In distinction to losslist, DROPREQ has always a range
                    // always just one range, and the data are <LO, HI>, with no range bit.
                    int32_t seqpair[2] = { losslist_lo, losslist_hi };
                    const int32_t no_msgno = 0; // We don't know - this wasn't ever sent

                    sendCtrl(UMSG_DROPREQ, &no_msgno, seqpair, sizeof(seqpair));
                }

                enterCS(m_StatsLock);
                m_stats.sndr.lost.count(num);
                leaveCS(m_StatsLock);
            }
            else if (CSeqNo::seqcmp(losslist[i], m_iSndLastAck) >= 0)
            {
                if (CSeqNo::seqcmp(losslist[i], m_iSndCurrSeqNo) > 0)
                {
                    LOGC(inlog.Warn, log << CONID() << "rcv LOSSREPORT pkt %" << losslist[i]
                        << " with last sent %" << m_iSndCurrSeqNo << " - DISCARDING");
                    // seq_a must not be greater than the most recent sent seq
                    secure = false;
                    wrong_loss = losslist[i];
                    break;
                }

                HLOGC(inlog.Debug, log << CONID() << "rcv LOSSREPORT: %"
                    << losslist[i] << " (1 packet)");
                const int num = m_pSndLossList->insert(losslist[i], losslist[i]);

                enterCS(m_StatsLock);
                m_stats.sndr.lost.count(num);
                leaveCS(m_StatsLock);
            }
        }
    }

    updateCC(TEV_LOSSREPORT, EventVariant(losslist, losslist_len));

    if (!secure)
    {
        LOGC(inlog.Warn,
            log << CONID() << "out-of-band LOSSREPORT received; BUG or ATTACK - last sent %" << m_iSndCurrSeqNo
            << " vs loss %" << wrong_loss);
        // this should not happen: attack or bug
        m_bBroken = true;
        m_iBrokenCounter = 0;
        return;
    }

    // the lost packet (retransmission) should be sent out immediately
    m_pSndQueue->m_pSndUList->update(this, CSndUList::DONT_RESCHEDULE);

    enterCS(m_StatsLock);
    m_stats.sndr.recvdNak.count(1);
    leaveCS(m_StatsLock);
}

void srt::CUDT::processCtrlHS(const CPacket& ctrlpkt)
{
    CHandShake req;
    req.load_from(ctrlpkt.m_pcData, ctrlpkt.getLength());

    HLOGC(inlog.Debug, log << CONID() << "processCtrl: got HS: " << req.show());

    if ((req.m_iReqType > URQ_INDUCTION_TYPES) // acually it catches URQ_INDUCTION and URQ_ERROR_* symbols...???
        || (m_config.bRendezvous && (req.m_iReqType != URQ_AGREEMENT))) // rnd sends AGREEMENT in rsp to CONCLUSION
    {
        // The peer side has not received the handshake message, so it keeps querying
        // resend the handshake packet

        // This condition embraces cases when:
        // - this is normal accept() and URQ_INDUCTION was received
        // - this is rendezvous accept() and there's coming any kind of URQ except AGREEMENT (should be RENDEZVOUS
        // or CONCLUSION)
        // - this is any of URQ_ERROR_* - well...
        CHandShake initdata;
        initdata.m_iISN = m_iISN;
        initdata.m_iMSS = m_config.iMSS;
        initdata.m_iFlightFlagSize = m_config.iFlightFlagSize;

        // For rendezvous we do URQ_WAVEAHAND/URQ_CONCLUSION --> URQ_AGREEMENT.
        // For client-server we do URQ_INDUCTION --> URQ_CONCLUSION.
        initdata.m_iReqType = (!m_config.bRendezvous) ? URQ_CONCLUSION : URQ_AGREEMENT;
        initdata.m_iID = m_SocketID;

        uint32_t kmdata[SRTDATA_MAXSIZE];
        size_t   kmdatasize = SRTDATA_MAXSIZE;
        bool     have_hsreq = false;
        if (req.m_iVersion > HS_VERSION_UDT4)
        {
            initdata.m_iVersion = HS_VERSION_SRT1; // if I remember correctly, this is induction/listener...
            const int hs_flags = SrtHSRequest::SRT_HSTYPE_HSFLAGS::unwrap(m_ConnRes.m_iType);
            if (hs_flags != 0) // has SRT extensions
            {
                HLOGC(inlog.Debug,
                    log << CONID() << "processCtrl/HS: got HS reqtype=" << RequestTypeStr(req.m_iReqType)
                    << " WITH SRT ext");
                have_hsreq = interpretSrtHandshake(req, ctrlpkt, (kmdata), (&kmdatasize));
                if (!have_hsreq)
                {
                    initdata.m_iVersion = 0;
                    m_RejectReason = SRT_REJ_ROGUE;
                    initdata.m_iReqType = URQFailure(m_RejectReason);
                }
                else
                {
                    // Extensions are added only in case of CONCLUSION (not AGREEMENT).
                    // Actually what is expected here is that this may either process the
                    // belated-repeated handshake from a caller (and then it's CONCLUSION,
                    // and should be added with HSRSP/KMRSP), or it's a belated handshake
                    // of Rendezvous when it has already considered itself connected.
                    // Sanity check - according to the rules, there should be no such situation
                    if (m_config.bRendezvous && m_SrtHsSide == HSD_RESPONDER)
                    {
                        LOGC(inlog.Error,
                            log << CONID() << "processCtrl/HS: IPE???: RESPONDER should receive all its handshakes in "
                            "handshake phase.");
                    }

                    // The 'extension' flag will be set from this variable; set it to false
                    // in case when the AGREEMENT response is to be sent.
                    have_hsreq = initdata.m_iReqType == URQ_CONCLUSION;
                    HLOGC(inlog.Debug,
                        log << CONID() << "processCtrl/HS: processing ok, reqtype=" << RequestTypeStr(initdata.m_iReqType)
                        << " kmdatasize=" << kmdatasize);
                }
            }
            else
            {
                HLOGC(inlog.Debug, log << CONID() << "processCtrl/HS: got HS reqtype=" << RequestTypeStr(req.m_iReqType));
            }
        }
        else
        {
            initdata.m_iVersion = HS_VERSION_UDT4;
            kmdatasize = 0; // HSv4 doesn't add any extensions, no KMX
        }

        initdata.m_extension = have_hsreq;

        HLOGC(inlog.Debug,
            log << CONID() << "processCtrl: responding HS reqtype=" << RequestTypeStr(initdata.m_iReqType)
            << (have_hsreq ? " WITH SRT HS response extensions" : ""));

        CPacket response;
        response.setControl(UMSG_HANDSHAKE);
        response.allocate(m_iMaxSRTPayloadSize);

        // If createSrtHandshake failed, don't send anything. Actually it can only fail on IPE.
        // There is also no possible IPE condition in case of HSv4 - for this version it will always return true.
        if (createSrtHandshake(SRT_CMD_HSRSP, SRT_CMD_KMRSP, kmdata, kmdatasize,
            (response), (initdata)))
        {
            response.m_iID = m_PeerID;
            setPacketTS(response, steady_clock::now());
            const int nbsent = m_pSndQueue->sendto(m_PeerAddr, response);
            if (nbsent)
            {
                m_tsLastSndTime.store(steady_clock::now());
            }
        }
    }
    else
    {
        HLOGC(inlog.Debug, log << CONID() << "processCtrl: ... not INDUCTION, not ERROR, not rendezvous - IGNORED.");
    }
}

void srt::CUDT::processCtrlDropReq(const CPacket& ctrlpkt)
{
    const int32_t* dropdata = (const int32_t*) ctrlpkt.m_pcData;

    {
        CUniqueSync rcvtscc (m_RecvLock, m_RcvTsbPdCond);
        // With both TLPktDrop and TsbPd enabled, a message always consists only of one packet.
        // It will be dropped as too late anyway. Not dropping it from the receiver buffer
        // in advance reduces false drops if the packet somehow manages to arrive.
        // Still remove the record from the loss list to cease further retransmission requests.
        if (!m_bTLPktDrop || !m_bTsbPd)
        {
            const bool using_rexmit_flag = m_bPeerRexmitFlag;
            ScopedLock rblock(m_RcvBufferLock);
            const int iDropCnt = m_pRcvBuffer->dropMessage(dropdata[0], dropdata[1], ctrlpkt.getMsgSeq(using_rexmit_flag));

            if (iDropCnt > 0)
            {
                LOGC(brlog.Warn, log << CONID() << "RCV-DROPPED " << iDropCnt << " packet(s), seqno range %"
                    << dropdata[0] << "-%" << dropdata[1] << ", msgno " << ctrlpkt.getMsgSeq(using_rexmit_flag)
                    << " (SND DROP REQUEST).");

                enterCS(m_StatsLock);
                // Estimate dropped bytes from average payload size.
                const uint64_t avgpayloadsz = m_pRcvBuffer->getRcvAvgPayloadSize();
                m_stats.rcvr.dropped.count(stats::BytesPackets(iDropCnt * avgpayloadsz, (uint32_t) iDropCnt));
                leaveCS(m_StatsLock);
            }
        }
        // When the drop request was received, it means that there are
        // packets for which there will never be ACK sent; if the TSBPD thread
        // is currently in the ACK-waiting state, it may never exit.
        if (m_bTsbPd)
        {
            HLOGP(inlog.Debug, "DROPREQ: signal TSBPD");
            rcvtscc.notify_one();
        }
    }

    dropFromLossLists(dropdata[0], dropdata[1]);

    // If dropping ahead of the current largest sequence number,
    // move the recv seq number forward.
    if ((CSeqNo::seqcmp(dropdata[0], CSeqNo::incseq(m_iRcvCurrSeqNo)) <= 0)
        && (CSeqNo::seqcmp(dropdata[1], m_iRcvCurrSeqNo) > 0))
    {
        HLOGC(inlog.Debug, log << CONID() << "DROPREQ: dropping %"
            << dropdata[0] << "-" << dropdata[1] << " <-- set as current seq");
        m_iRcvCurrSeqNo = dropdata[1];
    }
    else
    {
        HLOGC(inlog.Debug, log << CONID() << "DROPREQ: dropping %"
            << dropdata[0] << "-" << dropdata[1] << " current %" << m_iRcvCurrSeqNo);
    }
}

void srt::CUDT::processCtrlShutdown()
{
    m_bShutdown = true;
    m_bClosing = true;
    m_bBroken = true;
    m_iBrokenCounter = 60;

    // This does the same as it would happen on connection timeout,
    // just we know about this state prematurely thanks to this message.
    updateBrokenConnection();
    completeBrokenConnectionDependencies(SRT_ECONNLOST); // LOCKS!
}

void srt::CUDT::processCtrlUserDefined(const CPacket& ctrlpkt)
{
    HLOGC(inlog.Debug, log << CONID() << "CONTROL EXT MSG RECEIVED:"
        << MessageTypeStr(ctrlpkt.getType(), ctrlpkt.getExtendedType())
        << ", value=" << ctrlpkt.getExtendedType());

    // This has currently two roles in SRT:
    // - HSv4 (legacy) handshake
    // - refreshed KMX (initial KMX is done still in the HS process in HSv5)
    const bool understood = processSrtMsg(&ctrlpkt);
    // CAREFUL HERE! This only means that this update comes from the UMSG_EXT
    // message received, REGARDLESS OF WHAT IT IS. This version doesn't mean
    // the handshake version, but the reason of calling this function.
    //
    // Fortunately, the only messages taken into account in this function
    // are HSREQ and HSRSP, which should *never* be interchanged when both
    // parties are HSv5.
    if (understood)
    {
        if (ctrlpkt.getExtendedType() == SRT_CMD_HSREQ || ctrlpkt.getExtendedType() == SRT_CMD_HSRSP)
        {
            updateAfterSrtHandshake(HS_VERSION_UDT4);
        }
    }
    else
    {
        updateCC(TEV_CUSTOM, EventVariant(&ctrlpkt));
    }
}

void srt::CUDT::processCtrl(const CPacket &ctrlpkt)
{
    // Just heard from the peer, reset the expiration count.
    m_iEXPCount = 1;
    const steady_clock::time_point currtime = steady_clock::now();
    m_tsLastRspTime = currtime;

    HLOGC(inlog.Debug,
          log << CONID() << "incoming UMSG:" << ctrlpkt.getType() << " ("
              << MessageTypeStr(ctrlpkt.getType(), ctrlpkt.getExtendedType()) << ") socket=%" << ctrlpkt.m_iID);

    switch (ctrlpkt.getType())
    {
    case UMSG_ACK: // 010 - Acknowledgement
        processCtrlAck(ctrlpkt, currtime);
        break;

    case UMSG_ACKACK: // 110 - Acknowledgement of Acknowledgement
        processCtrlAckAck(ctrlpkt, currtime);
        break;

    case UMSG_LOSSREPORT: // 011 - Loss Report
        processCtrlLossReport(ctrlpkt);
        break;

    case UMSG_CGWARNING: // 100 - Delay Warning
        // One way packet delay is increasing, so decrease the sending rate
        m_tdSendInterval = (m_tdSendInterval.load() * 1125) / 1000;
        // XXX Note as interesting fact: this is only prepared for handling,
        // but nothing in the code is sending this message. Probably predicted
        // for a custom congctl. There's a predicted place to call it under
        // UMSG_ACKACK handling, but it's commented out.

        break;

    case UMSG_KEEPALIVE: // 001 - Keep-alive
        processKeepalive(ctrlpkt, currtime);
        break;

    case UMSG_HANDSHAKE: // 000 - Handshake
        processCtrlHS(ctrlpkt);
        break;

    case UMSG_SHUTDOWN: // 101 - Shutdown
        processCtrlShutdown();
        break;

    case UMSG_DROPREQ: // 111 - Msg drop request
        processCtrlDropReq(ctrlpkt);
        break;

    case UMSG_PEERERROR: // 1000 - An error has happened to the peer side
        // int err_type = packet.getAddInfo();

        // currently only this error is signalled from the peer side
        // if recvfile() failes (e.g., due to disk fail), blcoked sendfile/send should return immediately
        // giving the app a chance to fix the issue
        m_bPeerHealth = false;

        break;

    case UMSG_EXT: // 0x7FFF - reserved and user defined messages
        processCtrlUserDefined(ctrlpkt);
        break;

    default:
        break;
    }
}

void srt::CUDT::updateSrtRcvSettings()
{
    // CHANGED: we need to apply the tsbpd delay only for socket TSBPD.
    // For Group TSBPD the buffer will have to deliver packets always on request
    // by sequence number, although the buffer will have to solve all the TSBPD
    // things internally anyway. Extracting by sequence number means only that
    // the packet can be retrieved from the buffer before its time to play comes
    // (unlike in normal situation when reading directly from socket), however
    // its time to play shall be properly defined.
    ScopedLock lock(m_RecvLock);

    // NOTE: remember to also update synchronizeWithGroup() if more settings are updated here.
    m_pRcvBuffer->setPeerRexmitFlag(m_bPeerRexmitFlag);

    // XXX m_bGroupTsbPd is ignored with SRT_ENABLE_APP_READER
    if (m_bTsbPd || m_bGroupTsbPd)
    {
        m_pRcvBuffer->setTsbPdMode(m_tsRcvPeerStartTime, false, milliseconds_from(m_iTsbPdDelay_ms));

        HLOGF(cnlog.Debug,
              "AFTER HS: Set Rcv TsbPd mode%s: delay=%u.%03us RCV START: %s",
              (m_bGroupTsbPd ? " (AS GROUP MEMBER)" : ""),
              m_iTsbPdDelay_ms / 1000,
              m_iTsbPdDelay_ms % 1000,
              FormatTime(m_tsRcvPeerStartTime).c_str());
    }
    else
    {
        HLOGC(cnlog.Debug, log << CONID() << "AFTER HS: Rcv TsbPd mode not set");
    }
}

void srt::CUDT::updateSrtSndSettings()
{
    if (m_bPeerTsbPd)
    {
        /* We are TsbPd sender */
        // XXX Check what happened here.
        // m_iPeerTsbPdDelay_ms = m_CongCtl->getSndPeerTsbPdDelay();// + ((m_iSRTT + (4 * m_iRTTVar)) / 1000);
        /*
         * For sender to apply Too-Late Packet Drop
         * option (m_bTLPktDrop) must be enabled and receiving peer shall support it
         */
        HLOGF(cnlog.Debug,
              "AFTER HS: Set Snd TsbPd mode %s TLPktDrop: delay=%d.%03ds START TIME: %s",
              m_bPeerTLPktDrop ? "with" : "without",
              m_iPeerTsbPdDelay_ms/1000, m_iPeerTsbPdDelay_ms%1000,
              FormatTime(m_stats.tsStartTime).c_str());
    }
    else
    {
        HLOGC(cnlog.Debug, log << CONID() << "AFTER HS: Snd TsbPd mode not set");
    }
}

void srt::CUDT::updateAfterSrtHandshake(int hsv)
{
    HLOGC(cnlog.Debug, log << CONID() << "updateAfterSrtHandshake: HS version " << hsv);
    // This is blocked from being run in the "app reader" version because here
    // every socket does its TsbPd independently, just the sequence screwup is
    // done and the application reader sorts out packets by sequence numbers,
    // but only when they are signed off by TsbPd.

    // The only possibility here is one of these two:
    // - Agent is RESPONDER and it receives HSREQ.
    // - Agent is INITIATOR and it receives HSRSP.
    //
    // In HSv4, INITIATOR is sender and RESPONDER is receiver.
    // In HSv5, both are sender AND receiver.
    //
    // This function will be called only ONCE in this
    // instance, through either HSREQ or HSRSP.
#if ENABLE_HEAVY_LOGGING
    const char* hs_side[] = { "DRAW", "INITIATOR", "RESPONDER" };
#if ENABLE_BONDING
    string grpspec;

    if (m_parent->m_GroupOf)
    {
        ScopedLock glock (uglobal().m_GlobControlLock);
        grpspec = m_parent->m_GroupOf
            ? " group=$" + Sprint(m_parent->m_GroupOf->id())
            : string();
    }
#else
    const char* grpspec = "";
#endif

    HLOGC(cnlog.Debug,
          log << CONID() << "updateAfterSrtHandshake: version=" << m_ConnRes.m_iVersion
              << " side=" << hs_side[m_SrtHsSide] << grpspec);
#endif

    if (hsv > HS_VERSION_UDT4)
    {
        updateSrtRcvSettings();
        updateSrtSndSettings();
    }
    else if (m_SrtHsSide == HSD_INITIATOR)
    {
        // HSv4 INITIATOR is sender
        updateSrtSndSettings();
    }
    else
    {
        // HSv4 RESPONDER is receiver
        updateSrtRcvSettings();
    }
}

int srt::CUDT::packLostData(CPacket& w_packet)
{
    // protect m_iSndLastDataAck from updating by ACK processing
    UniqueLock ackguard(m_RecvAckLock);
    const steady_clock::time_point time_now = steady_clock::now();
    const steady_clock::time_point time_nak = time_now - microseconds_from(m_iSRTT - 4 * m_iRTTVar);

    while ((w_packet.m_iSeqNo = m_pSndLossList->popLostSeq()) >= 0)
    {
        // XXX See the note above the m_iSndLastDataAck declaration in core.h
        // This is the place where the important sequence numbers for
        // sender buffer are actually managed by this field here.
        const int offset = CSeqNo::seqoff(m_iSndLastDataAck, w_packet.m_iSeqNo);
        if (offset < 0)
        {
            // XXX Likely that this will never be executed because if the upper
            // sequence is not in the sender buffer, then most likely the loss 
            // was completely ignored.
            LOGC(qrlog.Error,
                 log << CONID() << "IPE/EPE: packLostData: LOST packet negative offset: seqoff(m_iSeqNo "
                     << w_packet.m_iSeqNo << ", m_iSndLastDataAck " << m_iSndLastDataAck << ")=" << offset
                     << ". Continue");

            // No matter whether this is right or not (maybe the attack case should be
            // considered, and some LOSSREPORT flood prevention), send the drop request
            // to the peer.
            int32_t seqpair[2] = {
                w_packet.m_iSeqNo,
                CSeqNo::decseq(m_iSndLastDataAck)
            };
            w_packet.m_iMsgNo = 0; // Message number is not known, setting all 32 bits to 0.

            HLOGC(qrlog.Debug,
                  log << CONID() << "PEER reported LOSS not from the sending buffer - requesting DROP: msg="
                      << MSGNO_SEQ::unwrap(w_packet.m_iMsgNo) << " SEQ:" << seqpair[0] << " - " << seqpair[1] << "("
                      << (-offset) << " packets)");

            sendCtrl(UMSG_DROPREQ, &w_packet.m_iMsgNo, seqpair, sizeof(seqpair));
            continue;
        }

        if (m_bPeerNakReport && m_config.iRetransmitAlgo != 0)
        {
            const steady_clock::time_point tsLastRexmit = m_pSndBuffer->getPacketRexmitTime(offset);
            if (tsLastRexmit >= time_nak)
            {
                HLOGC(qrlog.Debug, log << CONID() << "REXMIT: ignoring seqno "
                    << w_packet.m_iSeqNo << ", last rexmit " << (is_zero(tsLastRexmit) ? "never" : FormatTime(tsLastRexmit))
                    << " RTT=" << m_iSRTT << " RTTVar=" << m_iRTTVar
                    << " now=" << FormatTime(time_now));
                continue;
            }
        }

        int msglen;
        steady_clock::time_point tsOrigin;
        const int payload = m_pSndBuffer->readData(offset, (w_packet), (tsOrigin), (msglen));
        if (payload == -1)
        {
            int32_t seqpair[2];
            seqpair[0] = w_packet.m_iSeqNo;
            SRT_ASSERT(msglen >= 1);
            seqpair[1] = CSeqNo::incseq(seqpair[0], msglen - 1);

            HLOGC(qrlog.Debug,
                  log << CONID() << "loss-reported packets expired in SndBuf - requesting DROP: msgno="
                      << MSGNO_SEQ::unwrap(w_packet.m_iMsgNo) << " msglen=" << msglen << " SEQ:" << seqpair[0] << " - "
                      << seqpair[1]);
            sendCtrl(UMSG_DROPREQ, &w_packet.m_iMsgNo, seqpair, sizeof(seqpair));

            // skip all dropped packets
            m_pSndLossList->removeUpTo(seqpair[1]);
            m_iSndCurrSeqNo = CSeqNo::maxseq(m_iSndCurrSeqNo, seqpair[1]);
            continue;
        }
        else if (payload == 0)
            continue;

        // At this point we no longer need the ACK lock,
        // because we are going to return from the function.
        // Therefore unlocking in order not to block other threads.
        ackguard.unlock();

        enterCS(m_StatsLock);
        m_stats.sndr.sentRetrans.count(payload);
        leaveCS(m_StatsLock);

        // Despite the contextual interpretation of packet.m_iMsgNo around
        // CSndBuffer::readData version 2 (version 1 doesn't return -1), in this particular
        // case we can be sure that this is exactly the value of PH_MSGNO as a bitset.
        // So, set here the rexmit flag if the peer understands it.
        if (m_bPeerRexmitFlag)
        {
            w_packet.m_iMsgNo |= PACKET_SND_REXMIT;
        }
        setDataPacketTS(w_packet, tsOrigin);

        return payload;
    }

    return 0;
}

#if SRT_DEBUG_TRACE_SND
class snd_logger
{
    typedef srt::sync::steady_clock steady_clock;

public:
    snd_logger() {}

    ~snd_logger()
    {
        ScopedLock lck(m_mtx);
        m_fout.close();
    }

    struct
    {
        typedef srt::sync::steady_clock steady_clock;
        long long usElapsed;
        steady_clock::time_point tsNow;
        int usSRTT;
        int usRTTVar;
        int msSndBuffSpan;
        int msTimespanTh;
        int msNextUniqueToSend;
        long long usElapsedLastDrop;
        bool canRexmit;
        int iPktSeqno;
        bool isRetransmitted;
    } state;

    void trace()
    {
        using namespace srt::sync;
        ScopedLock lck(m_mtx);
        create_file();

        m_fout << state.usElapsed << ",";
        m_fout << state.usSRTT << ",";
        m_fout << state.usRTTVar << ",";
        m_fout << state.msSndBuffSpan << ",";
        m_fout << state.msTimespanTh << ",";
        m_fout << state.msNextUniqueToSend << ",";
        m_fout << state.usElapsedLastDrop << ",";
        m_fout << state.canRexmit << ",";
        m_fout << state.iPktSeqno << ',';
        m_fout << state.isRetransmitted << '\n';

        m_fout.flush();
    }

private:
    void print_header()
    {
        m_fout << "usElapsed,usSRTT,usRTTVar,msSndBuffTimespan,msTimespanTh,msNextUniqueToSend,usDLastDrop,canRexmit,sndPktSeqno,isRexmit";
        m_fout << "\n";
    }

    void create_file()
    {
        if (m_fout.is_open())
            return;

        m_start_time = srt::sync::steady_clock::now();
        std::string str_tnow = srt::sync::FormatTimeSys(m_start_time);
        str_tnow.resize(str_tnow.size() - 7); // remove trailing ' [SYST]' part
        while (str_tnow.find(':') != std::string::npos)
        {
            str_tnow.replace(str_tnow.find(':'), 1, 1, '_');
        }
        const std::string fname = "snd_trace_" + str_tnow + ".csv";
        m_fout.open(fname, std::ofstream::out);
        if (!m_fout)
            std::cerr << "IPE: Failed to open " << fname << "!!!\n";

        print_header();
    }

private:
    srt::sync::Mutex                    m_mtx;
    std::ofstream                       m_fout;
    srt::sync::steady_clock::time_point m_start_time;
};

snd_logger g_snd_logger;
#endif // SRT_DEBUG_TRACE_SND

void srt::CUDT::setPacketTS(CPacket& p, const time_point& ts)
{
    enterCS(m_StatsLock);
    const time_point tsStart = m_stats.tsStartTime;
    leaveCS(m_StatsLock);
    p.m_iTimeStamp = makeTS(ts, tsStart);
}

void srt::CUDT::setDataPacketTS(CPacket& p, const time_point& ts)
{
    enterCS(m_StatsLock);
    const time_point tsStart = m_stats.tsStartTime;
    leaveCS(m_StatsLock);

    if (!m_bPeerTsbPd)
    {
        // If TSBPD is disabled, use the current time as the source (timestamp using the sending time).
        p.m_iTimeStamp = makeTS(steady_clock::now(), tsStart);
        return;
    }

    // TODO: Might be better for performance to ensure this condition is always false, and just use SRT_ASSERT here.
    if (ts < tsStart)
    {
        p.m_iTimeStamp = makeTS(steady_clock::now(), tsStart);
        LOGC(qslog.Warn,
            log << CONID() << "setPacketTS: reference time=" << FormatTime(ts)
            << " is in the past towards start time=" << FormatTime(tsStart)
            << " - setting NOW as reference time for the data packet");
        return;
    }

    // Use the provided source time for the timestamp.
    p.m_iTimeStamp = makeTS(ts, tsStart);
}

bool srt::CUDT::isRetransmissionAllowed(const time_point& tnow SRT_ATR_UNUSED)
{
    // Prioritization of original packets only applies to Live CC.
    if (!m_bPeerTLPktDrop || !m_config.bMessageAPI)
        return true;

    // TODO: lock sender buffer?
    const time_point tsNextPacket = m_pSndBuffer->peekNextOriginal();

#if SRT_DEBUG_TRACE_SND
    const int buffdelay_ms = count_milliseconds(m_pSndBuffer->getBufferingDelay(tnow));
    // If there is a small loss, still better to retransmit. If timespan is already big,
    // then consider sending original packets.
    const int threshold_ms_min = (2 * m_iSRTT + 4 * m_iRTTVar + COMM_SYN_INTERVAL_US) / 1000;
    const int msNextUniqueToSend = count_milliseconds(tnow - tsNextPacket) + m_iPeerTsbPdDelay_ms;

    g_snd_logger.state.tsNow = tnow;
    g_snd_logger.state.usElapsed = count_microseconds(tnow - m_stats.tsStartTime);
    g_snd_logger.state.usSRTT = m_iSRTT;
    g_snd_logger.state.usRTTVar = m_iRTTVar;
    g_snd_logger.state.msSndBuffSpan = buffdelay_ms;
    g_snd_logger.state.msTimespanTh = threshold_ms_min;
    g_snd_logger.state.msNextUniqueToSend = msNextUniqueToSend;
    g_snd_logger.state.usElapsedLastDrop = count_microseconds(tnow - m_tsLastTLDrop);
    g_snd_logger.state.canRexmit = false;
#endif

    if (tsNextPacket != time_point())
    {
        // Can send original packet, so just send it
        return false;
    }

#if SRT_DEBUG_TRACE_SND
    g_snd_logger.state.canRexmit = true;
#endif
    return true;
}

std::pair<bool, steady_clock::time_point> srt::CUDT::packData(CPacket& w_packet)
{
    int payload = 0;
    bool probe = false;
    bool new_packet_packed = false;

    const steady_clock::time_point enter_time = steady_clock::now();

    if (!is_zero(m_tsNextSendTime) && enter_time > m_tsNextSendTime)
    {
        m_tdSendTimeDiff = m_tdSendTimeDiff.load() + (enter_time - m_tsNextSendTime);
    }

    ScopedLock connectguard(m_ConnectionLock);
    // If a closing action is done simultaneously, then
    // m_bOpened should already be false, and it's set
    // just before releasing this lock.
    //
    // If this lock is caught BEFORE the closing could
    // start the dissolving process, this process will
    // not be started until this function is finished.
    if (!m_bOpened)
        return std::make_pair(false, enter_time);

    payload = isRetransmissionAllowed(enter_time)
        ? packLostData((w_packet))
        : 0;

    IF_HEAVY_LOGGING(const char* reason); // The source of the data packet (normal/rexmit/filter)
    if (payload > 0)
    {
        IF_HEAVY_LOGGING(reason = "reXmit");
    }
    else if (m_PacketFilter &&
             m_PacketFilter.packControlPacket(m_iSndCurrSeqNo, m_pCryptoControl->getSndCryptoFlags(), (w_packet)))
    {
        HLOGC(qslog.Debug, log << CONID() << "filter: filter/CTL packet ready - packing instead of data.");
        payload        = (int) w_packet.getLength();
        IF_HEAVY_LOGGING(reason = "filter");

        // Stats
        ScopedLock lg(m_StatsLock);
        m_stats.sndr.sentFilterExtra.count(1);
    }
    else
    {
        if (!packUniqueData(w_packet))
        {
            m_tsNextSendTime = steady_clock::time_point();
            m_tdSendTimeDiff = steady_clock::duration();
            return std::make_pair(false, enter_time);
        }
        new_packet_packed = true;

        // every 16 (0xF) packets, a packet pair is sent
        if ((w_packet.m_iSeqNo & PUMASK_SEQNO_PROBE) == 0)
            probe = true;

        payload = (int) w_packet.getLength();
        IF_HEAVY_LOGGING(reason = "normal");
    }

    w_packet.m_iID = m_PeerID; // Set the destination SRT socket ID.

    if (new_packet_packed && m_PacketFilter)
    {
        HLOGC(qslog.Debug, log << CONID() << "filter: Feeding packet for source clip");
        m_PacketFilter.feedSource((w_packet));
    }

#if ENABLE_HEAVY_LOGGING // Required because of referring to MessageFlagStr()
    HLOGC(qslog.Debug,
          log << CONID() << "packData: " << reason << " packet seq=" << w_packet.m_iSeqNo << " (ACK=" << m_iSndLastAck
              << " ACKDATA=" << m_iSndLastDataAck << " MSG/FLAGS: " << w_packet.MessageFlagStr() << ")");
#endif

    // Fix keepalive
    m_tsLastSndTime.store(enter_time);

    considerLegacySrtHandshake(steady_clock::time_point());

    // WARNING: TEV_SEND is the only event that is reported from
    // the CSndQueue::worker thread. All others are reported from
    // CRcvQueue::worker. If you connect to this signal, make sure
    // that you are aware of prospective simultaneous access.
    updateCC(TEV_SEND, EventVariant(&w_packet));

    // XXX This was a blocked code also originally in UDT. Probably not required.
    // Left untouched for historical reasons.
    // Might be possible that it was because of that this is send from
    // different thread than the rest of the signals.
    // m_pSndTimeWindow->onPktSent(w_packet.m_iTimeStamp);

    enterCS(m_StatsLock);
    m_stats.sndr.sent.count(payload);
    if (new_packet_packed)
        m_stats.sndr.sentUnique.count(payload);
    leaveCS(m_StatsLock);

    const duration sendint = m_tdSendInterval;
    if (probe)
    {
        // sends out probing packet pair
        m_tsNextSendTime = enter_time;
        // Sending earlier, need to adjust the pace later on.
        m_tdSendTimeDiff = m_tdSendTimeDiff.load() - sendint;
        probe          = false;
    }
    else
    {
#if USE_BUSY_WAITING
        m_tsNextSendTime = enter_time + m_tdSendInterval.load();
#else
        const duration sendbrw = m_tdSendTimeDiff;

        if (sendbrw >= sendint)
        {
            // Send immidiately
            m_tsNextSendTime = enter_time;

            // ATOMIC NOTE: this is the only thread that
            // modifies this field
            m_tdSendTimeDiff = sendbrw - sendint;
        }
        else
        {
            m_tsNextSendTime = enter_time + (sendint - sendbrw);
            m_tdSendTimeDiff = duration();
        }
#endif
    }

    return std::make_pair(payload >= 0, m_tsNextSendTime);
}

bool srt::CUDT::packUniqueData(CPacket& w_packet)
{
    // Check the congestion/flow window limit
    const int cwnd    = std::min(int(m_iFlowWindowSize), int(m_dCongestionWindow));
    const int flightspan = getFlightSpan();
    if (cwnd <= flightspan)
    {
        HLOGC(qslog.Debug,
              log << CONID() << "packData: CONGESTED: cwnd=min(" << m_iFlowWindowSize << "," << m_dCongestionWindow
                  << ")=" << cwnd << " seqlen=(" << m_iSndLastAck << "-" << m_iSndCurrSeqNo << ")=" << flightspan);
        return false;
    }

    // XXX Here it's needed to set kflg to msgno_bitset in the block stored in the
    // send buffer. This should be somehow avoided, the crypto flags should be set
    // together with encrypting, and the packet should be sent as is, when rexmitting.
    // It would be nice to research as to whether CSndBuffer::Block::m_iMsgNoBitset field
    // isn't a useless redundant state copy. If it is, then taking the flags here can be removed.
    const int kflg = m_pCryptoControl->getSndCryptoFlags();
    int pktskipseqno = 0;
    time_point tsOrigin;
    const int pld_size = m_pSndBuffer->readData((w_packet), (tsOrigin), kflg, (pktskipseqno));
    if (pktskipseqno)
    {
        // Some packets were skipped due to TTL expiry.
        m_iSndCurrSeqNo = CSeqNo::incseq(m_iSndCurrSeqNo, pktskipseqno);
    }

    if (pld_size == 0)
    {
        return false;
    }

    // A CHANGE. The sequence number is currently added to the packet
    // when scheduling, not when extracting. This is a inter-migration form,
    // only override extraction sequence with scheduling sequence in group mode.
    m_iSndCurrSeqNo = CSeqNo::incseq(m_iSndCurrSeqNo);

#if ENABLE_BONDING
    // Fortunately the group itself isn't being accessed.
    if (m_parent->m_GroupOf)
    {
        const int packetspan = CSeqNo::seqoff(m_iSndCurrSeqNo, w_packet.m_iSeqNo);
        if (packetspan > 0)
        {
            // After increasing by 1, but being previously set as ISN-1, this should be == ISN,
            // if this is the very first packet to send.
            if (m_iSndCurrSeqNo == m_iISN)
            {
                // This is the very first packet to be sent; so there's nothing in
                // the sending buffer yet, and therefore we are in a situation as just
                // after connection. No packets in the buffer, no packets are sent,
                // no ACK to be awaited. We can screw up all the variables that are
                // initialized from ISN just after connection.
                LOGC(qslog.Note,
                     log << CONID() << "packData: Fixing EXTRACTION sequence " << m_iSndCurrSeqNo
                         << " from SCHEDULING sequence " << w_packet.m_iSeqNo << " for the first packet: DIFF="
                         << packetspan << " STAMP=" << BufferStamp(w_packet.m_pcData, w_packet.getLength()));
            }
            else
            {
                // There will be a serious data discrepancy between the agent and the peer.
                LOGC(qslog.Error,
                     log << CONID() << "IPE: packData: Fixing EXTRACTION sequence " << m_iSndCurrSeqNo
                         << " from SCHEDULING sequence " << w_packet.m_iSeqNo << " in the middle of transition: DIFF="
                         << packetspan << " STAMP=" << BufferStamp(w_packet.m_pcData, w_packet.getLength()));
            }

            // Additionally send the drop request to the peer so that it
            // won't stupidly request the packets to be retransmitted.
            // Don't do it if the difference isn't positive or exceeds the threshold.
            int32_t seqpair[2];
            seqpair[0]             = m_iSndCurrSeqNo;
            seqpair[1]             = CSeqNo::decseq(w_packet.m_iSeqNo);
            const int32_t no_msgno = 0;
            LOGC(qslog.Debug,
                 log << CONID() << "packData: Sending DROPREQ: SEQ: " << seqpair[0] << " - " << seqpair[1] << " ("
                     << packetspan << " packets)");
            sendCtrl(UMSG_DROPREQ, &no_msgno, seqpair, sizeof(seqpair));
            // In case when this message is lost, the peer will still get the
            // UMSG_DROPREQ message when the agent realizes that the requested
            // packet are not present in the buffer (preadte the send buffer).

            // Override extraction sequence with scheduling sequence.
            m_iSndCurrSeqNo = w_packet.m_iSeqNo;
            ScopedLock ackguard(m_RecvAckLock);
            m_iSndLastAck     = w_packet.m_iSeqNo;
            m_iSndLastDataAck = w_packet.m_iSeqNo;
            m_iSndLastFullAck = w_packet.m_iSeqNo;
            m_iSndLastAck2    = w_packet.m_iSeqNo;
        }
        else if (packetspan < 0)
        {
            LOGC(qslog.Error,
                 log << CONID() << "IPE: packData: SCHEDULING sequence " << w_packet.m_iSeqNo
                     << " is behind of EXTRACTION sequence " << m_iSndCurrSeqNo << ", dropping this packet: DIFF="
                     << packetspan << " STAMP=" << BufferStamp(w_packet.m_pcData, w_packet.getLength()));
            // XXX: Probably also change the socket state to broken?
            return false;
        }
    }
    else
#endif
    {
        HLOGC(qslog.Debug,
              log << CONID() << "packData: Applying EXTRACTION sequence " << m_iSndCurrSeqNo
                  << " over SCHEDULING sequence " << w_packet.m_iSeqNo << " for socket not in group:"
                  << " DIFF=" << CSeqNo::seqcmp(m_iSndCurrSeqNo, w_packet.m_iSeqNo)
                  << " STAMP=" << BufferStamp(w_packet.m_pcData, w_packet.getLength()));
        // Do this always when not in a group.
        w_packet.m_iSeqNo = m_iSndCurrSeqNo;
    }

    // Set missing fields before encrypting the packet, because those fields might be used for encryption.
    w_packet.m_iID = m_PeerID; // Destination SRT Socket ID
    setDataPacketTS(w_packet, tsOrigin);

    if (kflg != EK_NOENC)
    {
        // Note that the packet header must have a valid seqno set, as it is used as a counter for encryption.
        // Other fields of the data packet header (e.g. timestamp, destination socket ID) are not used for the counter.
        // Cypher may change packet length!
        if (m_pCryptoControl->encrypt((w_packet)) != ENCS_CLEAR)
        {
            // Encryption failed
            //>>Add stats for crypto failure
            LOGC(qslog.Warn, log << CONID() << "ENCRYPT FAILED - packet won't be sent, size=" << pld_size);
            return false;
        }
    }

#if SRT_DEBUG_TRACE_SND
    g_snd_logger.state.iPktSeqno = w_packet.m_iSeqNo;
    g_snd_logger.state.isRetransmitted = w_packet.getRexmitFlag(); 
    g_snd_logger.trace();
#endif

    return true;
}

// This is a close request, but called from the
void srt::CUDT::processClose()
{
    sendCtrl(UMSG_SHUTDOWN);

    m_bShutdown      = true;
    m_bClosing       = true;
    m_bBroken        = true;
    m_iBrokenCounter = 60;

    HLOGP(smlog.Debug, "processClose: sent message and set flags");

    if (m_bTsbPd)
    {
        HLOGP(smlog.Debug, "processClose: lock-and-signal TSBPD");
        CSync::lock_notify_one(m_RcvTsbPdCond, m_RecvLock);
    }

    // Signal the sender and recver if they are waiting for data.
    releaseSynch();
    // Unblock any call so they learn the connection_broken error
    uglobal().m_EPoll.update_events(m_SocketID, m_sPollID, SRT_EPOLL_ERR, true);

    HLOGP(smlog.Debug, "processClose: triggering timer event to spread the bad news");
    CGlobEvent::triggerEvent();
}

void srt::CUDT::sendLossReport(const std::vector<std::pair<int32_t, int32_t> > &loss_seqs)
{
    typedef vector<pair<int32_t, int32_t> > loss_seqs_t;

    vector<int32_t> seqbuffer;
    seqbuffer.reserve(2 * loss_seqs.size()); // pessimistic
    for (loss_seqs_t::const_iterator i = loss_seqs.begin(); i != loss_seqs.end(); ++i)
    {
        if (i->first == i->second)
        {
            seqbuffer.push_back(i->first);
            HLOGF(qrlog.Debug, "lost packet %d: sending LOSSREPORT", i->first);
        }
        else
        {
            seqbuffer.push_back(i->first | LOSSDATA_SEQNO_RANGE_FIRST);
            seqbuffer.push_back(i->second);
            HLOGF(qrlog.Debug,
                  "lost packets %d-%d (%d packets): sending LOSSREPORT",
                  i->first,
                  i->second,
                  1 + CSeqNo::seqcmp(i->second, i->first));
        }
    }

    if (!seqbuffer.empty())
    {
        sendCtrl(UMSG_LOSSREPORT, NULL, &seqbuffer[0], (int) seqbuffer.size());
    }
}


bool srt::CUDT::overrideSndSeqNo(int32_t seq)
{
    // This function is intended to be called from the socket
    // group managmenet functions to synchronize the sequnece in
    // all sockes in the bonding group. THIS sequence given
    // here is the sequence TO BE STAMPED AT THE EXACTLY NEXT
    // sent payload. Therefore, screw up the ISN to exactly this
    // value, and the send sequence to the value one less - because
    // the m_iSndCurrSeqNo is increased by one immediately before
    // stamping it to the packet.

    // This function can only be called:
    // - from the operation on an idle socket in the socket group
    // - IMMEDIATELY after connection established and BEFORE the first payload
    // - The corresponding socket at the peer side must be also
    //   in this idle state!

    ScopedLock cg (m_RecvAckLock);

    // Both the scheduling and sending sequences should be fixed.
    // The new sequence normally should jump over several sequence numbers
    // towards what is currently in m_iSndCurrSeqNo.
    // Therefore it's not allowed that:
    // - the jump go backward: backward packets should be already there
    // - the jump go forward by a value larger than half the period: DISCREPANCY.
    const int diff = CSeqNo(seq) - CSeqNo(m_iSndCurrSeqNo);
    if (diff < 0 || diff > CSeqNo::m_iSeqNoTH)
    {
        LOGC(gslog.Error, log << CONID() << "IPE: Overriding with seq %" << seq << " DISCREPANCY against current %"
                << m_iSndCurrSeqNo << " and next sched %" << m_iSndNextSeqNo << " - diff=" << diff);
        return false;
    }

    //
    // The peer will have to do the same, as a reaction on perceived
    // packet loss. When it recognizes that this initial screwing up
    // has happened, it should simply ignore the loss and go on.
    // ISN isn't being changed here - it doesn't make much sense now.

    setInitialSndSeq(seq);

    // m_iSndCurrSeqNo will be most likely lower than m_iSndNextSeqNo because
    // the latter is ahead with the number of packets already scheduled, but
    // not yet sent.

    HLOGC(gslog.Debug, log << CONID() << "overrideSndSeqNo: sched-seq=" << m_iSndNextSeqNo << " send-seq=" << m_iSndCurrSeqNo
        << " (unchanged)"
        );
    return true;
}

int srt::CUDT::checkLazySpawnLatencyThread()
{
    const bool need_tsbpd = m_bTsbPd || m_bGroupTsbPd;

    if (need_tsbpd && !m_RcvTsbPdThread.joinable())
    {
        ScopedLock lock(m_RcvTsbPdStartupLock);

        if (m_bClosing) // Check again to protect join() in CUDT::releaseSync()
            return -1;

        HLOGP(qrlog.Debug, "Spawning Socket TSBPD thread");
#if ENABLE_HEAVY_LOGGING
        std::ostringstream tns1, tns2;
        // Take the last 2 ciphers from the socket ID.
        tns1 << m_SocketID;
        std::string s = tns1.str();
        tns2 << "SRT:TsbPd:@" << s.substr(s.size()-2, 2);
        const string thname = tns2.str();
#else
        const string thname = "SRT:TsbPd";
#endif
        if (!StartThread(m_RcvTsbPdThread, CUDT::tsbpd, this, thname))
            return -1;
    }

    return 0;
}

CUDT::time_point srt::CUDT::getPacketPTS(void*, const CPacket& packet)
{
    return m_pRcvBuffer->getPktTsbPdTime(packet.getMsgTimeStamp());
}

static const char *const rexmitstat[] = {"ORIGINAL", "REXMITTED", "RXS-UNKNOWN"};


int srt::CUDT::handleSocketPacketReception(const vector<CUnit*>& incoming, bool& w_new_inserted, bool& w_was_sent_in_order, CUDT::loss_seqs_t& w_srt_loss_seqs)
{
    bool excessive SRT_ATR_UNUSED = true; // stays true unless it was successfully added

    // Loop over all incoming packets that were filtered out.
    // In case when there is no filter, there's just one packet in 'incoming',
    // the one that came in the input of this function.
    for (vector<CUnit *>::const_iterator unitIt = incoming.begin(); unitIt != incoming.end(); ++unitIt)
    {
        CUnit *  u    = *unitIt;
        CPacket &rpkt = u->m_Packet;
        const int pktrexmitflag = m_bPeerRexmitFlag ? (rpkt.getRexmitFlag() ? 1 : 0) : 2;

        time_point pts = steady_clock::now() + milliseconds_from(m_iTsbPdDelay_ms);
        IF_HEAVY_LOGGING(pts = getPacketPTS(NULL, rpkt));

        int buffer_add_result;
        bool adding_successful = true;

        // m_iRcvLastSkipAck is the base sequence number for the receiver buffer.
        // This is the offset in the buffer; if this is negative, it means that
        // this sequence is already in the past and the buffer is not interested.
        // Meaning, this packet will be rejected, even if it could potentially be
        // one of missing packets in the transmission.
        int32_t offset = CSeqNo::seqoff(m_iRcvLastSkipAck, rpkt.m_iSeqNo);

        IF_HEAVY_LOGGING(const char *exc_type = "EXPECTED");

        if (offset < 0)
        {
            IF_HEAVY_LOGGING(exc_type = "BELATED");
            enterCS(m_StatsLock);
            const double bltime = (double) CountIIR<uint64_t>(
                    uint64_t(m_stats.traceBelatedTime) * 1000,
                    count_microseconds(steady_clock::now() - pts), 0.2);

            m_stats.traceBelatedTime = bltime / 1000.0;
            m_stats.rcvr.recvdBelated.count(rpkt.getLength());
            leaveCS(m_StatsLock);
            HLOGC(qrlog.Debug,
                    log << CONID() << "RECEIVED: seq=" << rpkt.m_iSeqNo << " offset=" << offset << " (BELATED/"
                    << rexmitstat[pktrexmitflag] << ") FLAGS: " << rpkt.MessageFlagStr());
            continue;
        }

        int avail_bufsize = 0; // needed in logging

        // This is executed only when bonding is enabled and only
        // with the new buffer (in which case the buffer is in the group).

        avail_bufsize = (int) getAvailRcvBufferSizeNoLock();
        if (offset >= avail_bufsize)
        {
            // This is already a sequence discrepancy. Probably there could be found
            // some way to make it continue reception by overriding the sequence and
            // make a kinda TLKPTDROP, but there has been found no reliable way to do this.
            if (m_bTsbPd && m_bTLPktDrop && m_pRcvBuffer->empty())
            {
                // Only in live mode. In File mode this shall not be possible
                // because the sender should stop sending in this situation.
                // In Live mode this means that there is a gap between the
                // lowest sequence in the empty buffer and the incoming sequence
                // that exceeds the buffer size. Receiving data in this situation
                // is no longer possible and this is a point of no return.

                LOGC(qrlog.Error, log << CONID() <<
                        "SEQUENCE DISCREPANCY. BREAKING CONNECTION."
                        " seq=" << rpkt.m_iSeqNo
                        << " buffer=(" << m_iRcvLastSkipAck
                        << ":" << m_iRcvCurrSeqNo                   // -1 = size to last index
                        << "+" << CSeqNo::incseq(m_iRcvLastSkipAck, int(m_pRcvBuffer->capacity()) - 1)
                        << "), " << (offset-avail_bufsize+1)
                        << " past max. Reception no longer possible. REQUESTING TO CLOSE.");

                return -2;
            }
            else
            {
                LOGC(qrlog.Warn, log << CONID() << "No room to store incoming packet seqno " << rpkt.m_iSeqNo
                        << ", insert offset " << offset << ". "
                        << m_pRcvBuffer->strFullnessState(m_iRcvLastAck, steady_clock::now())
                    );

                return -1;
            }
        }

        buffer_add_result = m_pRcvBuffer->insert(u);
        if (buffer_add_result < 0)
        {
            // addData returns -1 if at the m_iLastAckPos+offset position there already is a packet.
            // So this packet is "redundant".
            IF_HEAVY_LOGGING(exc_type = "UNACKED");
            adding_successful = false;
        }
        else
        {
            w_new_inserted = true;

            IF_HEAVY_LOGGING(exc_type = "ACCEPTED");
            excessive = false;
            if (u->m_Packet.getMsgCryptoFlags() != EK_NOENC)
            {
                EncryptionStatus rc = m_pCryptoControl ? m_pCryptoControl->decrypt((u->m_Packet)) : ENCS_NOTSUP;
                if (rc != ENCS_CLEAR)
                {
                    // Heavy log message because if seen once the message may happen very often.
                    HLOGC(qrlog.Debug, log << CONID() << "ERROR: packet not decrypted, dropping data.");
                    adding_successful = false;
                    IF_HEAVY_LOGGING(exc_type = "UNDECRYPTED");

                    ScopedLock lg(m_StatsLock);
                    m_stats.rcvr.undecrypted.count(stats::BytesPackets(rpkt.getLength(), 1));
                }
            }
        }

        if (adding_successful)
        {
            ScopedLock statslock(m_StatsLock);
            m_stats.rcvr.recvdUnique.count(u->m_Packet.getLength());
        }

#if ENABLE_HEAVY_LOGGING
        std::ostringstream expectspec;
        if (excessive)
            expectspec << "EXCESSIVE(" << exc_type << ")";
        else
            expectspec << "ACCEPTED";

        std::ostringstream bufinfo;

        if (m_pRcvBuffer)
        {
            bufinfo << " BUFr=" << avail_bufsize
                << " avail=" << getAvailRcvBufferSizeNoLock()
                << " buffer=(" << m_iRcvLastSkipAck
                << ":" << m_iRcvCurrSeqNo                   // -1 = size to last index
                << "+" << CSeqNo::incseq(m_iRcvLastSkipAck, m_pRcvBuffer->capacity()-1)
                << ")";
        }

        // Empty buffer info in case of groupwise receiver.
        // There's no way to obtain this information here.

        LOGC(qrlog.Debug, log << CONID() << "RECEIVED: seq=" << rpkt.m_iSeqNo
                << " offset=" << offset
                << bufinfo.str()
                << " RSL=" << expectspec.str()
                << " SN=" << rexmitstat[pktrexmitflag]
                << " FLAGS: "
                << rpkt.MessageFlagStr());
#endif

        // Decryption should have made the crypto flags EK_NOENC.
        // Otherwise it's an error.
        if (adding_successful)
        {
            HLOGC(qrlog.Debug,
                    log << "CONTIGUITY CHECK: sequence distance: " << CSeqNo::seqoff(m_iRcvCurrSeqNo, rpkt.m_iSeqNo));

            if (CSeqNo::seqcmp(rpkt.m_iSeqNo, CSeqNo::incseq(m_iRcvCurrSeqNo)) > 0) // Loss detection.
            {
                int32_t seqlo = CSeqNo::incseq(m_iRcvCurrSeqNo);
                int32_t seqhi = CSeqNo::decseq(rpkt.m_iSeqNo);

                w_srt_loss_seqs.push_back(make_pair(seqlo, seqhi));
                HLOGC(qrlog.Debug, log << "pkt/LOSS DETECTED: %" << seqlo << " - %" << seqhi);
            }

        }

        // Update the current largest sequence number that has been received.
        // Or it is a retransmitted packet, remove it from receiver loss list.
        //
        // Group note: for the new group receiver the group hosts the receiver
        // buffer, but the socket still maintains the losses.
        if (CSeqNo::seqcmp(rpkt.m_iSeqNo, m_iRcvCurrSeqNo) > 0)
        {
            m_iRcvCurrSeqNo = rpkt.m_iSeqNo; // Latest possible received
        }
        else
        {
            unlose(rpkt); // was BELATED or RETRANSMITTED
            w_was_sent_in_order &= 0 != pktrexmitflag;
        }
    }

    return 0;
}

int srt::CUDT::processData(CUnit* in_unit)
{
    if (m_bClosing)
        return -1;

    CPacket &packet = in_unit->m_Packet;

    // Just heard from the peer, reset the expiration count.
    m_iEXPCount = 1;
    m_tsLastRspTime.store(steady_clock::now());


    // We are receiving data, start tsbpd thread if TsbPd is enabled
    if (-1 == checkLazySpawnLatencyThread())
    {
        return -1;
    }

    const int pktrexmitflag = m_bPeerRexmitFlag ? (packet.getRexmitFlag() ? 1 : 0) : 2;
#if ENABLE_HEAVY_LOGGING
    string                   rexmit_reason;
#endif

    if (pktrexmitflag == 1)
    {
        // This packet was retransmitted
        enterCS(m_StatsLock);
        m_stats.rcvr.recvdRetrans.count(packet.getLength());
        leaveCS(m_StatsLock);

#if ENABLE_HEAVY_LOGGING
        // Check if packet was retransmitted on request or on ack timeout
        // Search the sequence in the loss record.
        rexmit_reason = " by ";
        ScopedLock lock(m_RcvLossLock);
        if (!m_pRcvLossList->find(packet.m_iSeqNo, packet.m_iSeqNo))
            rexmit_reason += "BLIND";
        else
            rexmit_reason += "NAKREPORT";
#endif
    }

#if ENABLE_HEAVY_LOGGING
   {
       steady_clock::duration tsbpddelay = milliseconds_from(m_iTsbPdDelay_ms); // (value passed to CRcvBuffer::setRcvTsbPdMode)

       // It's easier to remove the latency factor from this value than to add a function
       // that exposes the details basing on which this value is calculated.
       steady_clock::time_point pts = m_pRcvBuffer->getPktTsbPdTime(packet.getMsgTimeStamp());
       steady_clock::time_point ets = pts - tsbpddelay;

       HLOGC(qrlog.Debug, log << CONID() << "processData: RECEIVED DATA: size=" << packet.getLength()
           << " seq=" << packet.getSeqNo()
           // XXX FIX IT. OTS should represent the original sending time, but it's relative.
           //<< " OTS=" << FormatTime(packet.getMsgTimeStamp())
           << " ETS=" << FormatTime(ets)
           << " PTS=" << FormatTime(pts));
   }
#endif

    updateCC(TEV_RECEIVE, EventVariant(&packet));
    ++m_iPktCount;

    const int pktsz = (int) packet.getLength();
    // Update time information
    // XXX Note that this adds the byte size of a packet
    // of which we don't yet know as to whether this has
    // carried out some useful data or some excessive data
    // that will be later discarded.
    // FIXME: before adding this on the rcv time window,
    // make sure that this packet isn't going to be
    // effectively discarded, as repeated retransmission,
    // for example, burdens the link, but doesn't better the speed.
    m_RcvTimeWindow.onPktArrival(pktsz);

    // Probe the packet pair if needed.
    // Conditions and any extra data required for the packet
    // this function will extract and test as needed.

    const bool unordered = CSeqNo::seqcmp(packet.m_iSeqNo, m_iRcvCurrSeqNo) <= 0;
    const bool retransmitted = m_bPeerRexmitFlag && packet.getRexmitFlag();

    // Retransmitted and unordered packets do not provide expected measurement.
    // We expect the 16th and 17th packet to be sent regularly,
    // otherwise measurement must be rejected.
    m_RcvTimeWindow.probeArrival(packet, unordered || retransmitted);

    enterCS(m_StatsLock);
    m_stats.rcvr.recvd.count(pktsz);
    leaveCS(m_StatsLock);

    loss_seqs_t                             filter_loss_seqs;
    loss_seqs_t                             srt_loss_seqs;
    vector<CUnit *>                         incoming;
    bool                                    was_sent_in_order          = true;

    // If the peer doesn't understand REXMIT flag, send rexmit request
    // always immediately.
    int initial_loss_ttl = 0;
    if (m_bPeerRexmitFlag)
        initial_loss_ttl = m_iReorderTolerance;

<<<<<<< HEAD
    // Track packet loss in statistics early, because a packet filter (e.g. FEC) might recover it later on,
=======
    // Track packet loss in statistics ealry, because a packet filter (e.g. FEC) might recover it later on,
>>>>>>> 8e9958a8
    // supply the missing packet(s), and the loss will no longer be visible for the code that follows.
    if (packet.getMsgSeq(m_bPeerRexmitFlag) != SRT_MSGNO_CONTROL) // disregard filter-control packets, their seq may mean nothing
    {
        const int diff = CSeqNo::seqoff(m_iRcvCurrPhySeqNo, packet.m_iSeqNo);
<<<<<<< HEAD
        // Difference between these two sequence numbers is expected to be:
        // 0 - duplicated last packet (theory only)
        // 1 - subsequent packet (alright)
        // <0 - belated or recovered packet
        // >1 - jump over a packet loss (loss = seqdiff-1)
=======
       // Difference between these two sequence numbers is expected to be:
       // 0 - duplicated last packet (theory only)
       // 1 - subsequent packet (alright)
       // <0 - belated or recovered packet
       // >1 - jump over a packet loss (loss = seqdiff-1)
>>>>>>> 8e9958a8
        if (diff > 1)
        {
            const int loss = diff - 1; // loss is all that is above diff == 1

            ScopedLock lg(m_StatsLock);
            const uint64_t avgpayloadsz = m_pRcvBuffer->getRcvAvgPayloadSize();
            m_stats.rcvr.lost.count(stats::BytesPackets(loss * avgpayloadsz, (uint32_t) loss));

            HLOGC(qrlog.Debug,
                  log << CONID() << "LOSS STATS: n=" << loss << " SEQ: [" << CSeqNo::incseq(m_iRcvCurrPhySeqNo) << " "
                      << CSeqNo::decseq(packet.m_iSeqNo) << "]");
        }

        if (diff > 0)
        {
            // Record if it was further than latest
            m_iRcvCurrPhySeqNo = packet.m_iSeqNo;
        }
    }

    // [[using locked()]];  // (NOTHING locked)

#if ENABLE_BONDING
    // Switch to RUNNING even if there was a discrepancy, unless
    // it was long way forward.
    // XXX Important: This code is in the dead function defaultPacketArrival
    // but normally it should be called here regardless if the packet was
    // accepted or rejected because if it was belated it may result in a
    // "runaway train" problem as the IDLE links are being updated the base
    // reception sequence pointer stating that this link is not receiving.
    if (m_parent->m_GroupOf)
    {
        ScopedLock protect_group_existence (uglobal().m_GlobControlLock);
        groups::SocketData* gi = m_parent->m_GroupMemberData;

        // This check is needed as after getting the lock the socket
        // could be potentially removed. It is however granted that as long
        // as gi is non-NULL iterator, the group does exist and it does contain
        // this socket as member (that is, 'gi' cannot be a dangling pointer).
        if (gi != NULL)
        {
            if (gi->rcvstate < SRT_GST_RUNNING) // PENDING or IDLE, tho PENDING is unlikely
            {
                HLOGC(qrlog.Debug,
                      log << CONID() << "processData: IN-GROUP rcv state transition " << srt_log_grp_state[gi->rcvstate]
                          << " -> RUNNING.");
                gi->rcvstate = SRT_GST_RUNNING;
            }
            else
            {
                HLOGC(qrlog.Debug,
                      log << CONID() << "processData: IN-GROUP rcv state transition NOT DONE - state:"
                          << srt_log_grp_state[gi->rcvstate]);
            }
        }
    }
#endif

    // NULL time by default
    time_point next_tsbpd_avail;
    bool new_inserted = false;

    if (m_PacketFilter)
    {
        // Stuff this data into the filter
        m_PacketFilter.receive(in_unit, (incoming), (filter_loss_seqs));
        HLOGC(qrlog.Debug,
                log << CONID() << "(FILTER) fed data, received " << incoming.size() << " pkts, " << Printable(filter_loss_seqs)
                << " loss to report, "
                << (m_PktFilterRexmitLevel == SRT_ARQ_ALWAYS ? "FIND & REPORT LOSSES YOURSELF"
                    : "REPORT ONLY THOSE"));
    }
    else
    {
        // Stuff in just one packet that has come in.
        incoming.push_back(in_unit);
    }

    {
        // Start of offset protected section
        // Prevent TsbPd thread from modifying Ack position while adding data
        // offset from RcvLastAck in RcvBuffer must remain valid between seqoff() and addData()
        UniqueLock recvbuf_acklock(m_RcvBufferLock);
<<<<<<< HEAD
        // Needed for possibly check for needsQuickACK.
        bool incoming_belated = (CSeqNo::seqcmp(in_unit->m_Packet.m_iSeqNo, m_iRcvLastSkipAck) < 0);

        int res = handleSocketPacketReception(incoming,
                (new_inserted),
                (was_sent_in_order),
                (srt_loss_seqs));

        if (res == -2)
        {
            // This is a scoped lock with AckLock, but for the moment
            // when processClose() is called this lock must be taken out,
            // otherwise this will cause a deadlock. We don't need this
            // lock anymore, and at 'return' it will be unlocked anyway.
            recvbuf_acklock.unlock();
            processClose();

            return -1;
        }
=======

        // vector<CUnit*> undec_units;
        if (m_PacketFilter)
        {
            // Stuff this data into the filter
            m_PacketFilter.receive(in_unit, (incoming), (filter_loss_seqs));
            HLOGC(qrlog.Debug,
                  log << CONID() << "(FILTER) fed data, received " << incoming.size() << " pkts, "
                      << Printable(filter_loss_seqs) << " loss to report, "
                      << (m_PktFilterRexmitLevel == SRT_ARQ_ALWAYS ? "FIND & REPORT LOSSES YOURSELF"
                                                                   : "REPORT ONLY THOSE"));
        }
        else
        {
            // Stuff in just one packet that has come in.
            incoming.push_back(in_unit);
        }

        bool excessive = true; // stays true unless it was successfully added

        // Needed for possibly check for needsQuickACK.
        bool incoming_belated = (CSeqNo::seqcmp(in_unit->m_Packet.m_iSeqNo, m_iRcvLastSkipAck) < 0);

        // Loop over all incoming packets that were filtered out.
        // In case when there is no filter, there's just one packet in 'incoming',
        // the one that came in the input of this function.
        for (vector<CUnit *>::iterator unitIt = incoming.begin(); unitIt != incoming.end(); ++unitIt)
        {
            CUnit *  u    = *unitIt;
            CPacket &rpkt = u->m_Packet;

            // If negative, the seqno is already behind the dropped/acknowledged position.
            // Meaning, this packet will be rejected, even if it could potentially be
            // one of missing packets in the transmission.
            if (CSeqNo::seqcmp(rpkt.m_iSeqNo, m_iRcvLastSkipAck) < 0)
            {
                steady_clock::time_point tsbpdtime = m_pRcvBuffer->getPktTsbPdTime(rpkt.getMsgTimeStamp());
                const double             bltime = (double)CountIIR<uint64_t>(uint64_t(m_stats.traceBelatedTime) * 1000,
                                                                 count_microseconds(steady_clock::now() - tsbpdtime),
                                                                 0.2);
                enterCS(m_StatsLock);
                m_stats.traceBelatedTime = bltime / 1000.0;
                m_stats.rcvr.recvdBelated.count(rpkt.getLength());
                leaveCS(m_StatsLock);
                HLOGC(qrlog.Debug,
                      log << CONID() << "RECEIVED: seq=" << packet.m_iSeqNo
                          << " offset=" << CSeqNo::seqoff(m_iRcvLastSkipAck, rpkt.m_iSeqNo) << " (BELATED/"
                          << rexmitstat[pktrexmitflag] << rexmit_reason << ") FLAGS: " << packet.MessageFlagStr());
                continue;
            }

            IF_HEAVY_LOGGING(const char *exc_type = "EXPECTED");

            // m_iRcvLastAck is the base sequence number for the receiver buffer.
            const int32_t offset = CSeqNo::seqoff(m_iRcvLastAck, rpkt.m_iSeqNo);
            const int avail_bufsize = (int) getAvailRcvBufferSizeNoLock();

            if (offset >= avail_bufsize)
            {
                // This is already a sequence discrepancy. Probably there could be found
                // some way to make it continue reception by overriding the sequence and
                // make a kinda TLKPTDROP, but there has been found no reliable way to do this.
                if (m_bTsbPd && m_bTLPktDrop && m_pRcvBuffer->empty())
                {
                    // Only in live mode. In File mode this shall not be possible
                    // because the sender should stop sending in this situation.
                    // In Live mode this means that there is a gap between the
                    // lowest sequence in the empty buffer and the incoming sequence
                    // that exceeds the buffer size. Receiving data in this situation
                    // is no longer possible and this is a point of no return.

                    LOGC(qrlog.Error,
                         log << CONID() << "SEQUENCE DISCREPANCY. BREAKING CONNECTION. seq=" << rpkt.m_iSeqNo
                             << " buffer=(" << m_iRcvLastAck << ":" << m_iRcvCurrSeqNo // -1 = size to last index
                             << "+" << CSeqNo::incseq(m_iRcvLastAck, int(m_pRcvBuffer->capacity()) - 1) << "), "
                             << (offset - avail_bufsize + 1)
                             << " past max. Reception no longer possible. REQUESTING TO CLOSE.");

                    // This is a scoped lock with AckLock, but for the moment
                    // when processClose() is called this lock must be taken out,
                    // otherwise this will cause a deadlock. We don't need this
                    // lock anymore, and at 'return' it will be unlocked anyway.
                    recvbuf_acklock.unlock();
                    processClose();
                    return -1;
                }
                else
                {
                    LOGC(qrlog.Warn,
                         log << CONID() << "No room to store incoming packet seqno " << rpkt.m_iSeqNo
                             << ", insert offset " << offset << ". "
                             << m_pRcvBuffer->strFullnessState(
                                    qrlog.Debug.CheckEnabled(), m_iRcvLastAck, steady_clock::now()));
                    return -1;
                }
            }

            bool adding_successful = true;
            if (m_pRcvBuffer->insert(u) < 0)
            {
                // addData returns -1 if at the m_iLastAckPos+offset position there already is a packet.
                // So this packet is "redundant".
                IF_HEAVY_LOGGING(exc_type = "UNACKED");
                adding_successful = false;
            }
            else
            {
                IF_HEAVY_LOGGING(exc_type = "ACCEPTED");
                excessive = false;
                if (u->m_Packet.getMsgCryptoFlags() != EK_NOENC)
                {
                    EncryptionStatus rc = m_pCryptoControl ? m_pCryptoControl->decrypt((u->m_Packet)) : ENCS_NOTSUP;
                    if (rc != ENCS_CLEAR)
                    {
                        // Heavy log message because if seen once the message may happen very often.
                        HLOGC(qrlog.Debug, log << CONID() << "ERROR: packet not decrypted, dropping data.");
                        adding_successful = false;
                        IF_HEAVY_LOGGING(exc_type = "UNDECRYPTED");
>>>>>>> 8e9958a8

        if (res == -1)
        {
            return -1;
        }

        if (!srt_loss_seqs.empty())
        {
            ScopedLock lock(m_RcvLossLock);

<<<<<<< HEAD
            HLOGC(qrlog.Debug,
                  log << CONID() << "processData: RECORDING LOSS: " << Printable(srt_loss_seqs)
                      << " tolerance=" << initial_loss_ttl);
=======
#if ENABLE_HEAVY_LOGGING
            std::ostringstream expectspec;
            if (excessive)
                expectspec << "EXCESSIVE(" << exc_type << rexmit_reason << ")";
            else
                expectspec << "ACCEPTED";

            LOGC(qrlog.Debug,
                 log << CONID() << "RECEIVED: seq=" << rpkt.m_iSeqNo << " offset=" << offset
                     << " avail=" << avail_bufsize << " buffer=(" << m_iRcvLastAck << ":"
                     << m_iRcvCurrSeqNo // -1 = size to last index
                     << "+" << CSeqNo::incseq(m_iRcvLastAck, m_pRcvBuffer->capacity() - 1) << ") "
                     << " RSL=" << expectspec.str() << " SN=" << rexmitstat[pktrexmitflag]
                     << " FLAGS: " << rpkt.MessageFlagStr());
#endif
>>>>>>> 8e9958a8

            for (loss_seqs_t::iterator i = srt_loss_seqs.begin(); i != srt_loss_seqs.end(); ++i)
            {
<<<<<<< HEAD
                m_pRcvLossList->insert(i->first, i->second);
                if (initial_loss_ttl)
                {
                    // The LOSSREPORT will be sent after initial_loss_ttl.
                    m_FreshLoss.push_back(CRcvFreshLoss(i->first, i->second, initial_loss_ttl));
=======
                // XXX move this code do CUDT::defaultPacketArrival and call it from here:
                // srt_loss_seqs = CALLBACK_CALL(m_cbPacketArrival, rpkt);

                HLOGC(qrlog.Debug,
                      log << CONID()
                          << "CONTIGUITY CHECK: sequence distance: " << CSeqNo::seqoff(m_iRcvCurrSeqNo, rpkt.m_iSeqNo));

                if (CSeqNo::seqcmp(rpkt.m_iSeqNo, CSeqNo::incseq(m_iRcvCurrSeqNo)) > 0) // Loss detection.
                {
                    int32_t seqlo = CSeqNo::incseq(m_iRcvCurrSeqNo);
                    int32_t seqhi = CSeqNo::decseq(rpkt.m_iSeqNo);
                    srt_loss_seqs.push_back(make_pair(seqlo, seqhi));
>>>>>>> 8e9958a8
                }
            }
        }

        if (!srt_loss_seqs.empty())
        {
            ScopedLock lock(m_RcvLossLock);

            HLOGC(qrlog.Debug,
                  log << CONID() << "processData: RECORDING LOSS: " << Printable(srt_loss_seqs)
                      << " tolerance=" << initial_loss_ttl);

            for (loss_seqs_t::iterator i = srt_loss_seqs.begin(); i != srt_loss_seqs.end(); ++i)
            {
                m_pRcvLossList->insert(i->first, i->second);
                if (initial_loss_ttl)
                {
                    // The LOSSREPORT will be sent after initial_loss_ttl.
                    m_FreshLoss.push_back(CRcvFreshLoss(i->first, i->second, initial_loss_ttl));
                }
            }
        }

        // This is moved earlier after introducing filter because it shouldn't
        // be executed in case when the packet was rejected by the receiver buffer.
        // However now the 'excessive' condition may be true also in case when
        // a truly non-excessive packet has been received, just it has been temporarily
        // stored for better times by the filter module. This way 'excessive' is also true,
        // although the old condition that a packet with a newer sequence number has arrived
        // or arrived out of order may still be satisfied.
        if (!incoming_belated && was_sent_in_order)
        {
            // Basing on some special case in the packet, it might be required
            // to enforce sending ACK immediately (earlier than normally after
            // a given period).
            if (m_CongCtl->needsQuickACK(packet))
            {
                m_tsNextACKTime.store(steady_clock::now());
            }
        }

        if (!new_inserted)
        {
            return -1;
        }
    }

    if (m_bClosing)
    {
        // RcvQueue worker thread can call processData while closing (or close while processData)
        // This race condition exists in the UDT design but the protection against TsbPd thread
        // (with AckLock) and decryption enlarged the probability window.
        // Application can crash deep in decrypt stack since crypto context is deleted in close.
        // RcvQueue worker thread will not necessarily be deleted with this connection as it can be
        // used by others (socket multiplexer).
        return -1;
    }

    if (incoming.empty())
    {
        // Treat as excessive. This is when a filter cumulates packets
        // until the loss is rebuilt, or eats up a filter control packet
        return -1;
    }

    if (!srt_loss_seqs.empty())
    {
        const bool report_recorded_loss = !m_PacketFilter || m_PktFilterRexmitLevel == SRT_ARQ_ALWAYS;
        if (!initial_loss_ttl && report_recorded_loss)
        {
            HLOGC(qrlog.Debug, log << CONID() << "WILL REPORT LOSSES (SRT): " << Printable(srt_loss_seqs));
            sendLossReport(srt_loss_seqs);
        }

        if (m_bTsbPd)
        {
            HLOGC(qrlog.Debug, log << CONID() << "loss: signaling TSBPD cond");
            CSync::lock_notify_one(m_RcvTsbPdCond, m_RecvLock);
        }
        else
        {
            HLOGC(qrlog.Debug, log << CONID() << "loss: socket is not TSBPD, not signaling");
        }
    }

    // Separately report loss records of those reported by a filter.
    // ALWAYS report whatever has been reported back by a filter. Note that
    // the filter never reports anything when rexmit fallback level is ALWAYS or NEVER.
    // With ALWAYS only those are reported that were recorded here by SRT.
    // With NEVER, nothing is to be reported.
    if (!filter_loss_seqs.empty())
    {
        HLOGC(qrlog.Debug, log << CONID() << "WILL REPORT LOSSES (filter): " << Printable(filter_loss_seqs));
        sendLossReport(filter_loss_seqs);

        if (m_bTsbPd)
        {
            HLOGC(qrlog.Debug, log << CONID() << "loss: signaling TSBPD cond");
            CSync::lock_notify_one(m_RcvTsbPdCond, m_RecvLock);
        }
    }

    // Now review the list of FreshLoss to see if there's any "old enough" to send UMSG_LOSSREPORT to it.

    // PERFORMANCE CONSIDERATIONS:
    // This list is quite inefficient as a data type and finding the candidate to send UMSG_LOSSREPORT
    // is linear time. On the other hand, there are some special cases that are important for performance:
    // - only the first (plus some following) could have had TTL drown to 0
    // - the only (little likely) possibility that the next-to-first record has TTL=0 is when there was
    //   a loss range split (due to dropFromLossLists() of one sequence)
    // - first found record with TTL>0 means end of "ready to LOSSREPORT" records
    // So:
    // All you have to do is:
    //  - start with first element and continue with next elements, as long as they have TTL=0
    //    If so, send the loss report and remove this element.
    //  - Since the first element that has TTL>0, iterate until the end of container and decrease TTL.
    //
    // This will be efficient becase the loop to increment one field (without any condition check)
    // can be quite well optimized.

    vector<int32_t> lossdata;
    {
        ScopedLock lg(m_RcvLossLock);

        // XXX There was a mysterious crash around m_FreshLoss. When the initial_loss_ttl is 0
        // (that is, "belated loss report" feature is off), don't even touch m_FreshLoss.
        if (initial_loss_ttl && !m_FreshLoss.empty())
        {
            deque<CRcvFreshLoss>::iterator i = m_FreshLoss.begin();

            // Phase 1: take while TTL <= 0.
            // There can be more than one record with the same TTL, if it has happened before
            // that there was an 'unlost' (@c dropFromLossLists) sequence that has split one detected loss
            // into two records.
            for (; i != m_FreshLoss.end() && i->ttl <= 0; ++i)
            {
                HLOGF(qrlog.Debug,
                      "Packet seq %d-%d (%d packets) considered lost - sending LOSSREPORT",
                      i->seq[0],
                      i->seq[1],
                      CSeqNo::seqoff(i->seq[0], i->seq[1]) + 1);
                addLossRecord(lossdata, i->seq[0], i->seq[1]);
            }

            // Remove elements that have been processed and prepared for lossreport.
            if (i != m_FreshLoss.begin())
            {
                m_FreshLoss.erase(m_FreshLoss.begin(), i);
                i = m_FreshLoss.begin();
            }

            if (m_FreshLoss.empty())
            {
                HLOGP(qrlog.Debug, "NO MORE FRESH LOSS RECORDS.");
            }
            else
            {
                HLOGF(qrlog.Debug,
                      "STILL %" PRIzu " FRESH LOSS RECORDS, FIRST: %d-%d (%d) TTL: %d",
                      m_FreshLoss.size(),
                      i->seq[0],
                      i->seq[1],
                      1 + CSeqNo::seqoff(i->seq[0], i->seq[1]),
                      i->ttl);
            }

            // Phase 2: rest of the records should have TTL decreased.
            for (; i != m_FreshLoss.end(); ++i)
                --i->ttl;
        }
    }
    if (!lossdata.empty())
    {
        sendCtrl(UMSG_LOSSREPORT, NULL, &lossdata[0], (int) lossdata.size());
    }

    // was_sent_in_order means either of:
    // - packet was sent in order (first if branch above)
    // - packet was sent as old, but was a retransmitted packet

    if (m_bPeerRexmitFlag && was_sent_in_order)
    {
        ++m_iConsecOrderedDelivery;
        if (m_iConsecOrderedDelivery >= 50)
        {
            m_iConsecOrderedDelivery = 0;
            if (m_iReorderTolerance > 0)
            {
                m_iReorderTolerance--;
                enterCS(m_StatsLock);
                m_stats.traceReorderDistance--;
                leaveCS(m_StatsLock);
                HLOGF(qrlog.Debug,
                      "ORDERED DELIVERY of 50 packets in a row - decreasing tolerance to %d",
                      m_iReorderTolerance);
            }
        }
    }

    return 0;
}

#if ENABLE_BONDING
void srt::CUDT::updateIdleLinkFrom(CUDT* source)
{
    ScopedLock lg (m_RecvLock);

    if (!m_pRcvBuffer->empty())
    {
        HLOGC(grlog.Debug, log << "grp: NOT updating rcv-seq in @" << m_SocketID << ": receiver buffer not empty");
        return;
    }

    // XXX Try to optimize this. Note that here happens:
    // - decseq just to have a value to compare directly
    // - seqcmp with that value
    // - if passed, in setInitialRcvSeq there's the same decseq again
    int32_t new_last_rcv = CSeqNo::decseq(source->m_iRcvLastSkipAck);

    // if (new_last_rcv <% m_iRcvCurrSeqNo)
    if (CSeqNo::seqcmp(new_last_rcv, m_iRcvCurrSeqNo) < 0)
    {
        // Reject the change because that would shift the reception pointer backwards.
        HLOGC(grlog.Debug, log << "grp: NOT updating rcv-seq in @" << m_SocketID
                << ": backward setting rejected: %" << m_iRcvCurrSeqNo
                << " -> %" << new_last_rcv);
        return;
    }

    HLOGC(grlog.Debug, log << "grp: updating rcv-seq in @" << m_SocketID
            << " from @" << source->m_SocketID << ": %" << source->m_iRcvLastSkipAck);
    setInitialRcvSeq(source->m_iRcvLastSkipAck);
}

// XXX This function is currently unused. It should be fixed and put into use.
// See the blocked call in CUDT::processData().
// XXX REVIEW LOCKS WHEN REACTIVATING!
srt::CUDT::loss_seqs_t srt::CUDT::defaultPacketArrival(void* vself, CPacket& pkt)
{
// [[using affinity(m_pRcvBuffer->workerThread())]];
    CUDT* self = (CUDT*)vself;
    loss_seqs_t output;

    // XXX When an alternative packet arrival callback is installed
    // in case of groups, move this part to the groupwise version.

    if (self->m_parent->m_GroupOf)
    {
        groups::SocketData* gi = self->m_parent->m_GroupMemberData;
        if (gi->rcvstate < SRT_GST_RUNNING) // PENDING or IDLE, tho PENDING is unlikely
        {
            HLOGC(qrlog.Debug, log << "defaultPacketArrival: IN-GROUP rcv state transition to RUNNING. NOT checking for loss");
            gi->rcvstate = SRT_GST_RUNNING;
            return output;
        }
    }

    const int initial_loss_ttl = (self->m_bPeerRexmitFlag) ? self->m_iReorderTolerance : 0;

    int seqdiff = CSeqNo::seqcmp(pkt.m_iSeqNo, self->m_iRcvCurrSeqNo);

    HLOGC(qrlog.Debug, log << "defaultPacketArrival: checking sequence " << pkt.m_iSeqNo
            << " against latest " << self->m_iRcvCurrSeqNo << " (distance: " << seqdiff << ")");

    // Loss detection.
    if (seqdiff > 1) // packet is later than the very subsequent packet
    {
        const int32_t seqlo = CSeqNo::incseq(self->m_iRcvCurrSeqNo);
        const int32_t seqhi = CSeqNo::decseq(pkt.m_iSeqNo);

        {
            // If loss found, insert them to the receiver loss list
            ScopedLock lg (self->m_RcvLossLock);
            self->m_pRcvLossList->insert(seqlo, seqhi);

            if (initial_loss_ttl)
            {
                // pack loss list for (possibly belated) NAK
                // The LOSSREPORT will be sent in a while.
                self->m_FreshLoss.push_back(CRcvFreshLoss(seqlo, seqhi, initial_loss_ttl));
                HLOGF(qrlog.Debug, "defaultPacketArrival: added loss sequence %d-%d (%d) with tolerance %d", seqlo, seqhi,
                        1+CSeqNo::seqcmp(seqhi, seqlo), initial_loss_ttl);
            }
        }

        if (!initial_loss_ttl)
        {
            // old code; run immediately when tolerance = 0
            // or this feature isn't used because of the peer
            output.push_back(make_pair(seqlo, seqhi));
        }
    }

    return output;
}
#endif

/// This function is called when a packet has arrived, which was behind the current
/// received sequence - that is, belated or retransmitted. Try to remove the packet
/// from both loss records: the general loss record and the fresh loss record.
///
/// Additionally, check - if supported by the peer - whether the "latecoming" packet
/// has been sent due to retransmission or due to reordering, by checking the rexmit
/// support flag and rexmit flag itself. If this packet was surely ORIGINALLY SENT
/// it means that the current network connection suffers of packet reordering. This
/// way try to introduce a dynamic tolerance by calculating the difference between
/// the current packet reception sequence and this packet's sequence. This value
/// will be set to the tolerance value, which means that later packet retransmission
/// will not be required immediately, but only after receiving N next packets that
/// do not include the lacking packet.
/// The tolerance is not increased infinitely - it's bordered by iMaxReorderTolerance.
/// This value can be set in options - SRT_LOSSMAXTTL.
void srt::CUDT::unlose(const CPacket &packet)
{
    ScopedLock lg(m_RcvLossLock);
    int32_t sequence = packet.m_iSeqNo;
    m_pRcvLossList->remove(sequence);

    // Rest of this code concerns only the "belated lossreport" feature.

    bool has_increased_tolerance = false;
    bool was_reordered           = false;

    if (m_bPeerRexmitFlag)
    {
        // If the peer understands the REXMIT flag, it means that the REXMIT flag is contained
        // in the PH_MSGNO field.

        // The packet is considered coming originally (just possibly out of order), if REXMIT
        // flag is NOT set.
        was_reordered = !packet.getRexmitFlag();
        if (was_reordered)
        {
            HLOGF(qrlog.Debug, "received out-of-band packet seq %d", sequence);

            const int seqdiff = abs(CSeqNo::seqcmp(m_iRcvCurrSeqNo, packet.m_iSeqNo));
            enterCS(m_StatsLock);
            m_stats.traceReorderDistance = max(seqdiff, m_stats.traceReorderDistance);
            leaveCS(m_StatsLock);
            if (seqdiff > m_iReorderTolerance)
            {
                const int new_tolerance = min(seqdiff, m_config.iMaxReorderTolerance);
                HLOGF(qrlog.Debug,
                      "Belated by %d seqs - Reorder tolerance %s %d",
                      seqdiff,
                      (new_tolerance == m_iReorderTolerance) ? "REMAINS with" : "increased to",
                      new_tolerance);
                m_iReorderTolerance = new_tolerance;
                has_increased_tolerance =
                    true; // Yes, even if reorder tolerance is already at maximum - this prevents decreasing tolerance.
            }
        }
        else
        {
            HLOGC(qrlog.Debug, log << CONID() << "received reXmitted packet seq=" << sequence);
        }
    }
    else
    {
        HLOGF(qrlog.Debug, "received reXmitted or belated packet seq %d (distinction not supported by peer)", sequence);
    }

    // Don't do anything if "belated loss report" feature is not used.
    // In that case the FreshLoss list isn't being filled in at all, the
    // loss report is sent directly.
    // Note that this condition blocks two things being done in this function:
    // - remove given sequence from the fresh loss record
    //   (in this case it's empty anyway)
    // - decrease current reorder tolerance based on whether packets come in order
    //   (current reorder tolerance is 0 anyway)
    if (m_bPeerRexmitFlag == 0 || m_iReorderTolerance == 0)
        return;

    size_t i       = 0;
    int    had_ttl = 0;
    for (i = 0; i < m_FreshLoss.size(); ++i)
    {
        had_ttl = m_FreshLoss[i].ttl;
        switch (m_FreshLoss[i].revoke(sequence))
        {
        case CRcvFreshLoss::NONE:
            continue; // Not found. Search again.

        case CRcvFreshLoss::STRIPPED:
            goto breakbreak; // Found and the modification is applied. We're done here.

        case CRcvFreshLoss::DELETE:
            // No more elements. Kill it.
            m_FreshLoss.erase(m_FreshLoss.begin() + i);
            // Every loss is unique. We're done here.
            goto breakbreak;

        case CRcvFreshLoss::SPLIT:
            // Oh, this will be more complicated. This means that it was in between.
            {
                // So create a new element that will hold the upper part of the range,
                // and this one modify to be the lower part of the range.

                // Keep the current end-of-sequence value for the second element
                int32_t next_end = m_FreshLoss[i].seq[1];

                // seq-1 set to the end of this element
                m_FreshLoss[i].seq[1] = CSeqNo::decseq(sequence);
                // seq+1 set to the begin of the next element
                int32_t next_begin = CSeqNo::incseq(sequence);

                // Use position of the NEXT element because insertion happens BEFORE pointed element.
                // Use the same TTL (will stay the same in the other one).
                m_FreshLoss.insert(m_FreshLoss.begin() + i + 1,
                                   CRcvFreshLoss(next_begin, next_end, m_FreshLoss[i].ttl));
            }
            goto breakbreak;
        }
    }

    // Could have made the "return" instruction instead of goto, but maybe there will be something
    // to add in future, so keeping that.
breakbreak:;

    if (i != m_FreshLoss.size())
    {
        HLOGF(qrlog.Debug, "sequence %d removed from belated lossreport record", sequence);
    }

    if (was_reordered)
    {
        m_iConsecOrderedDelivery = 0;
        if (has_increased_tolerance)
        {
            m_iConsecEarlyDelivery = 0; // reset counter
        }
        else if (had_ttl > 2)
        {
            ++m_iConsecEarlyDelivery; // otherwise, and if it arrived quite earlier, increase counter
            HLOGF(qrlog.Debug, "... arrived at TTL %d case %d", had_ttl, m_iConsecEarlyDelivery);

            // After 10 consecutive
            if (m_iConsecEarlyDelivery >= 10)
            {
                m_iConsecEarlyDelivery = 0;
                if (m_iReorderTolerance > 0)
                {
                    m_iReorderTolerance--;
                    enterCS(m_StatsLock);
                    m_stats.traceReorderDistance--;
                    leaveCS(m_StatsLock);
                    HLOGF(qrlog.Debug,
                          "... reached %d times - decreasing tolerance to %d",
                          m_iConsecEarlyDelivery,
                          m_iReorderTolerance);
                }
            }
        }
        // If hasn't increased tolerance, but the packet appeared at TTL less than 2, do nothing.
    }
}

void srt::CUDT::dropFromLossLists(int32_t from, int32_t to)
{
    ScopedLock lg(m_RcvLossLock);
    m_pRcvLossList->remove(from, to);

    HLOGF(qrlog.Debug, "%sTLPKTDROP seq %d-%d (%d packets)", CONID().c_str(), from, to, CSeqNo::seqlen(from, to));

    if (m_bPeerRexmitFlag == 0 || m_iReorderTolerance == 0)
        return;

    // All code below concerns only "belated lossreport" feature.

    // It's highly unlikely that this is waiting to send a belated UMSG_LOSSREPORT,
    // so treat it rather as a sanity check.

    // It's enough to check if the first element of the list starts with a sequence older than 'to'.
    // If not, just do nothing.

    size_t delete_index = 0;
    for (size_t i = 0; i < m_FreshLoss.size(); ++i)
    {
        CRcvFreshLoss::Emod result = m_FreshLoss[i].revoke(from, to);
        switch (result)
        {
        case CRcvFreshLoss::DELETE:
            delete_index = i + 1; // PAST THE END
            continue;             // There may be further ranges that are included in this one, so check on.

        case CRcvFreshLoss::NONE:
        case CRcvFreshLoss::STRIPPED:
            break; // THIS BREAKS ONLY 'switch', not 'for'!

        case CRcvFreshLoss::SPLIT:; // This function never returns it. It's only a compiler shut-up.
        }

        break; // Now this breaks also FOR.
    }

    m_FreshLoss.erase(m_FreshLoss.begin(),
                      m_FreshLoss.begin() + delete_index); // with delete_index == 0 will do nothing
}

// This function, as the name states, should bake a new cookie.
int32_t srt::CUDT::bake(const sockaddr_any& addr, int32_t current_cookie, int correction)
{
    static unsigned int distractor = 0;
    unsigned int        rollover   = distractor + 10;

    for (;;)
    {
        // SYN cookie
        char clienthost[NI_MAXHOST];
        char clientport[NI_MAXSERV];
        getnameinfo(addr.get(),
                    addr.size(),
                    clienthost,
                    sizeof(clienthost),
                    clientport,
                    sizeof(clientport),
                    NI_NUMERICHOST | NI_NUMERICSERV);
        int64_t timestamp = (count_microseconds(steady_clock::now() - m_stats.tsStartTime) / 60000000) + distractor +
                            correction; // secret changes every one minute
        stringstream cookiestr;
        cookiestr << clienthost << ":" << clientport << ":" << timestamp;
        union {
            unsigned char cookie[16];
            int32_t       cookie_val;
        };
        CMD5::compute(cookiestr.str().c_str(), cookie);

        if (cookie_val != current_cookie)
            return cookie_val;

        ++distractor;

        // This is just to make the loop formally breakable,
        // but this is virtually impossible to happen.
        if (distractor == rollover)
            return cookie_val;
    }
}

// XXX This is quite a mystery, why this function has a return value
// and what the purpose for it was. There's just one call of this
// function in the whole code and in that call the return value is
// ignored. Actually this call happens in the CRcvQueue::worker thread,
// where it makes a response for incoming UDP packet that might be
// a connection request. Should any error occur in this process, there
// is no way to "report error" that happened here. Basing on that
// these values in original UDT code were quite like the values
// for m_iReqType, they have been changed to URQ_* symbols, which
// may mean that the intent for the return value was to send this
// value back as a control packet back to the connector.
//
// This function is run when the CRcvQueue object is reading packets
// from the multiplexer (@c CRcvQueue::worker_RetrieveUnit) and the
// target socket ID is 0.
//
// XXX Make this function return EConnectStatus enum type (extend if needed),
// and this will be directly passed to the caller.

// [[using locked(m_pRcvQueue->m_LSLock)]];
int srt::CUDT::processConnectRequest(const sockaddr_any& addr, CPacket& packet)
{
    // XXX ASSUMPTIONS:
    // [[using assert(packet.m_iID == 0)]]

    HLOGC(cnlog.Debug, log << CONID() << "processConnectRequest: received a connection request");

    if (m_bClosing)
    {
        m_RejectReason = SRT_REJ_CLOSE;
        HLOGC(cnlog.Debug, log << CONID() << "processConnectRequest: ... NOT. Rejecting because closing.");
        return m_RejectReason;
    }

    /*
     * Closing a listening socket only set bBroken
     * If a connect packet is received while closing it gets through
     * processing and crashes later.
     */
    if (m_bBroken)
    {
        m_RejectReason = SRT_REJ_CLOSE;
        HLOGC(cnlog.Debug, log << CONID() << "processConnectRequest: ... NOT. Rejecting because broken.");
        return m_RejectReason;
    }
    // When CHandShake::m_iContentSize is used in log, the file fails to link!
    size_t exp_len = CHandShake::m_iContentSize;

    // NOTE!!! Old version of SRT code checks if the size of the HS packet
    // is EQUAL to the above CHandShake::m_iContentSize.

    // Changed to < exp_len because we actually need that the packet
    // be at least of a size for handshake, although it may contain
    // more data, depending on what's inside.
    if (packet.getLength() < exp_len)
    {
        m_RejectReason = SRT_REJ_ROGUE;
        HLOGC(cnlog.Debug,
              log << CONID() << "processConnectRequest: ... NOT. Wrong size: " << packet.getLength()
                  << " (expected: " << exp_len << ")");
        return m_RejectReason;
    }

    // Dunno why the original UDT4 code only MUCH LATER was checking if the packet was UMSG_HANDSHAKE.
    // It doesn't seem to make sense to deserialize it into the handshake structure if we are not
    // sure that the packet contains the handshake at all!
    if (!packet.isControl(UMSG_HANDSHAKE))
    {
        m_RejectReason = SRT_REJ_ROGUE;
        LOGC(cnlog.Error,
             log << CONID() << "processConnectRequest: the packet received as handshake is not a handshake message");
        return m_RejectReason;
    }

    CHandShake hs;
    hs.load_from(packet.m_pcData, packet.getLength());

    // XXX MOST LIKELY this hs should be now copied into m_ConnRes field, which holds
    // the handshake structure sent from the peer (no matter the role or mode).
    // This should simplify the createSrtHandshake() function which can this time
    // simply write the crafted handshake structure into m_ConnReq, which needs no
    // participation of the local handshake and passing it as a parameter through
    // newConnection() -> acceptAndRespond() -> createSrtHandshake(). This is also
    // required as a source of the peer's information used in processing in other
    // structures.

    int32_t cookie_val = bake(addr);

    HLOGC(cnlog.Debug, log << CONID() << "processConnectRequest: new cookie: " << hex << cookie_val);

    // REQUEST:INDUCTION.
    // Set a cookie, a target ID, and send back the same as
    // RESPONSE:INDUCTION.
    if (hs.m_iReqType == URQ_INDUCTION)
    {
        HLOGC(cnlog.Debug,
              log << CONID() << "processConnectRequest: received type=induction, sending back with cookie+socket");

        // XXX That looks weird - the calculated md5 sum out of the given host/port/timestamp
        // is 16 bytes long, but CHandShake::m_iCookie has 4 bytes. This then effectively copies
        // only the first 4 bytes. Moreover, it's dangerous on some platforms because the char
        // array need not be aligned to int32_t - changed to union in a hope that using int32_t
        // inside a union will enforce whole union to be aligned to int32_t.
        hs.m_iCookie = cookie_val;
        packet.m_iID = hs.m_iID;

        // Ok, now's the time. The listener sets here the version 5 handshake,
        // even though the request was 4. This is because the old client would
        // simply return THE SAME version, not even looking into it, giving the
        // listener false impression as if it supported version 5.
        //
        // If the caller was really HSv4, it will simply ignore the version 5 in INDUCTION;
        // it will respond with CONCLUSION, but with its own set version, which is version 4.
        //
        // If the caller was really HSv5, it will RECOGNIZE this version 5 in INDUCTION, so
        // it will respond with version 5 when sending CONCLUSION.

        hs.m_iVersion = HS_VERSION_SRT1;

        // Additionally, set this field to a MAGIC value. This field isn't used during INDUCTION
        // by HSv4 client, HSv5 client can use it to additionally verify that this is a HSv5 listener.
        // In this field we also advertise the PBKEYLEN value. When 0, it's considered not advertised.
        hs.m_iType = SrtHSRequest::wrapFlags(true /*put SRT_MAGIC_CODE in HSFLAGS*/, m_config.iSndCryptoKeyLen);
        bool whether SRT_ATR_UNUSED = m_config.iSndCryptoKeyLen != 0;
        HLOGC(cnlog.Debug,
              log << CONID() << "processConnectRequest: " << (whether ? "" : "NOT ")
                  << " Advertising PBKEYLEN - value = " << m_config.iSndCryptoKeyLen);

        size_t size = packet.getLength();
        hs.store_to((packet.m_pcData), (size));
        setPacketTS(packet, steady_clock::now());

        // Display the HS before sending it to peer
        HLOGC(cnlog.Debug, log << CONID() << "processConnectRequest: SENDING HS (i): " << hs.show());

        m_pSndQueue->sendto(addr, packet);
        return SRT_REJ_UNKNOWN; // EXCEPTION: this is a "no-error" code.
    }

    // Otherwise this should be REQUEST:CONCLUSION.
    // Should then come with the correct cookie that was
    // set in the above INDUCTION, in the HS_VERSION_SRT1
    // should also contain extra data.

    if (!hs.valid())
    {
        LOGC(cnlog.Error, log << CONID() << "processConnectRequest: ROGUE HS RECEIVED. Rejecting");
        m_RejectReason = SRT_REJ_ROGUE;
        return SRT_REJ_ROGUE;
    }

    HLOGC(cnlog.Debug,
          log << CONID() << "processConnectRequest: received type=" << RequestTypeStr(hs.m_iReqType)
              << " - checking cookie...");
    if (hs.m_iCookie != cookie_val)
    {
        cookie_val = bake(addr, cookie_val, -1); // SHOULD generate an earlier, distracted cookie

        if (hs.m_iCookie != cookie_val)
        {
            m_RejectReason = SRT_REJ_RDVCOOKIE;
            HLOGC(cnlog.Debug, log << CONID() << "processConnectRequest: ...wrong cookie " << hex << cookie_val << ". Ignoring.");
            return m_RejectReason;
        }

        HLOGC(cnlog.Debug, log << CONID() << "processConnectRequest: ... correct (FIXED) cookie. Proceeding.");
    }
    else
    {
        HLOGC(cnlog.Debug, log << CONID() << "processConnectRequest: ... correct (ORIGINAL) cookie. Proceeding.");
    }

    int32_t id = hs.m_iID;

    // HANDSHAKE: The old client sees the version that does not match HS_VERSION_UDT4 (5).
    // In this case it will respond with URQ_ERROR_REJECT. Rest of the data are the same
    // as in the handshake request. When this message is received, the connector side should
    // switch itself to the version number HS_VERSION_UDT4 and continue the old way (that is,
    // continue sending URQ_INDUCTION, but this time with HS_VERSION_UDT4).

    bool accepted_hs = true;

    if (hs.m_iVersion == HS_VERSION_SRT1)
    {
        // No further check required.
        // The m_iType contains handshake extension flags.
    }
    else if (hs.m_iVersion == HS_VERSION_UDT4)
    {
        // In UDT, and so in older SRT version, the hs.m_iType field should contain
        // the socket type, although SRT only allowed this field to be UDT_DGRAM.
        // Older SRT version contained that value in a field, but now that this can
        // only contain UDT_DGRAM the field itself has been abandoned.
        // For the sake of any old client that reports version 4 handshake, interpret
        // this hs.m_iType field as a socket type and check if it's UDT_DGRAM.

        // Note that in HSv5 hs.m_iType contains extension flags.
        if (hs.m_iType != UDT_DGRAM)
        {
            m_RejectReason = SRT_REJ_ROGUE;
            accepted_hs    = false;
        }
    }
    else
    {
        // Unsupported version
        // (NOTE: This includes "version=0" which is a rejection flag).
        m_RejectReason = SRT_REJ_VERSION;
        accepted_hs    = false;
    }

    if (!accepted_hs)
    {
        HLOGC(cnlog.Debug,
              log << CONID() << "processConnectRequest: version/type mismatch. Sending REJECT code:" << m_RejectReason
                  << " MSG: " << srt_rejectreason_str(m_RejectReason));
        // mismatch, reject the request
        hs.m_iReqType = URQFailure(m_RejectReason);
        size_t size   = CHandShake::m_iContentSize;
        hs.store_to((packet.m_pcData), (size));
        packet.m_iID        = id;
        setPacketTS(packet, steady_clock::now());
        HLOGC(cnlog.Debug, log << CONID() << "processConnectRequest: SENDING HS (e): " << hs.show());
        m_pSndQueue->sendto(addr, packet);
    }
    else
    {
        // IMPORTANT!!!
        // If the newConnection() detects there is already a socket connection associated with the remote peer,
        // it returns the socket via `acpu`, and the `result` returned is 0.
        // Else if a new connection is successfully created, the conclusion handshake response
        // is sent by the function itself (it calls the acceptAndRespond(..)), the `acpu` remains null, the `result` is 1.
        int error  = SRT_REJ_UNKNOWN;
        CUDT* acpu = NULL;
        int result = uglobal().newConnection(m_SocketID, addr, packet, (hs), (error), (acpu));

        // This is listener - m_RejectReason need not be set
        // because listener has no functionality of giving the app
        // insight into rejected callers.

        // --->
        //        (global.) CUDTUnited::updateListenerMux
        //        (new Socket.) CUDT::acceptAndRespond
        if (result == -1)
        {
            hs.m_iReqType = URQFailure(error);
            LOGF(cnlog.Warn, "processConnectRequest: rsp(REJECT): %d - %s", hs.m_iReqType, srt_rejectreason_str(error));
        }

        // The `acpu` not NULL means connection exists, the `result` should be 0. It is not checked here though.
        // The `newConnection(..)` only sends reponse for newly created connection.
        // The connection already exists (no new connection has been created, no response sent).
        // Send the conclusion response manually here in case the peer has missed the first one.
        // The value  `result` here should be 0.
        if (acpu)
        {
            // This is an existing connection, so the handshake is only needed
            // because of the rule that every handshake request must be covered
            // by the handshake response. It wouldn't be good to call interpretSrtHandshake
            // here because the data from the handshake have been already interpreted
            // and recorded. We just need to craft a response.
            HLOGC(cnlog.Debug,
                  log << CONID() << "processConnectRequest: sending REPEATED handshake response req="
                      << RequestTypeStr(hs.m_iReqType));

            // Rewrite already updated previously data in acceptAndRespond
            acpu->rewriteHandshakeData(acpu->m_PeerAddr, (hs));

            uint32_t kmdata[SRTDATA_MAXSIZE];
            size_t   kmdatasize = SRTDATA_MAXSIZE;
            EConnectStatus conn = CONN_ACCEPT;

            if (hs.m_iVersion >= HS_VERSION_SRT1)
            {
                // Always attach extension.
                hs.m_extension = true;
                conn = acpu->craftKmResponse((kmdata), (kmdatasize));
            }
            else
            {
                kmdatasize = 0;
            }

            if (conn != CONN_ACCEPT)
                return conn;

            packet.setLength(m_iMaxSRTPayloadSize);
            if (!acpu->createSrtHandshake(SRT_CMD_HSRSP, SRT_CMD_KMRSP,
                        kmdata, kmdatasize,
                        (packet), (hs)))
            {
                HLOGC(cnlog.Debug,
                      log << CONID() << "processConnectRequest: rejecting due to problems in createSrtHandshake.");
                result        = -1; // enforce fallthrough for the below condition!
                hs.m_iReqType = URQFailure(m_RejectReason == SRT_REJ_UNKNOWN ? int(SRT_REJ_IPE) : m_RejectReason.load());
            }
            else
            {
                // Send the crafted handshake
                HLOGC(cnlog.Debug, log << CONID() << "processConnectRequest: SENDING (repeated) HS (a): " << hs.show());
                acpu->addressAndSend((packet));
            }
        }

        if (result == 1)
        {
            // BUG! There is no need to update write-readiness on the listener socket once new connection is accepted.
            // Only read-readiness has to be updated, but it is done so in the newConnection(..) function.
            // See PR #1831 and issue #1667.
            HLOGC(cnlog.Debug,
                  log << CONID() << "processConnectRequest: accepted connection, updating epoll to write-ready");

            // New connection has been accepted or an existing one has been found. Update epoll write-readiness.
            // a new connection has been created, enable epoll for write
            // Note: not using SRT_EPOLL_CONNECT symbol because this is a procedure
            // executed for the accepted socket.
            uglobal().m_EPoll.update_events(m_SocketID, m_sPollID, SRT_EPOLL_OUT, true);
        }
        else if (result == -1)
        {
            // The new connection failed
            // or the connection already existed, but manually sending the HS response above has failed.
            // HSv4: Send the SHUTDOWN message to the peer (see PR #2010) in order to disallow the peer to connect.
            //       The HSv4 clients do not interpret the error handshake response correctly.
            // HSv5: Send a handshake with an error code (hs.m_iReqType set earlier) to the peer.
            if (hs.m_iVersion < HS_VERSION_SRT1)
            {
                HLOGC(cnlog.Debug, log << CONID() << "processConnectRequest: HSv4 caller, sending SHUTDOWN after rejection with "
                        << RequestTypeStr(hs.m_iReqType));
                CPacket rsp;
                setPacketTS((rsp), steady_clock::now());
                rsp.pack(UMSG_SHUTDOWN);
                rsp.m_iID = m_PeerID;
                m_pSndQueue->sendto(addr, rsp);
            }
            else
            {
                HLOGC(cnlog.Debug,
                        log << CONID() << "processConnectRequest: sending ABNORMAL handshake info req="
                        << RequestTypeStr(hs.m_iReqType));
                size_t size = CHandShake::m_iContentSize;
                hs.store_to((packet.m_pcData), (size));
                packet.setLength(size);
                packet.m_iID = id;
                setPacketTS(packet, steady_clock::now());
                HLOGC(cnlog.Debug, log << CONID() << "processConnectRequest: SENDING HS (a): " << hs.show());
                m_pSndQueue->sendto(addr, packet);
            }
        }
    }
    LOGC(cnlog.Note, log << CONID() << "listen ret: " << hs.m_iReqType << " - " << RequestTypeStr(hs.m_iReqType));

    return RejectReasonForURQ(hs.m_iReqType);
}

void srt::CUDT::addLossRecord(std::vector<int32_t> &lr, int32_t lo, int32_t hi)
{
    if (lo == hi)
        lr.push_back(lo);
    else
    {
        lr.push_back(lo | LOSSDATA_SEQNO_RANGE_FIRST);
        lr.push_back(hi);
    }
}

int srt::CUDT::checkACKTimer(const steady_clock::time_point &currtime)
{
    int because_decision = BECAUSE_NO_REASON;
    if (currtime > m_tsNextACKTime.load()  // ACK time has come
                                  // OR the number of sent packets since last ACK has reached
                                  // the congctl-defined value of ACK Interval
                                  // (note that none of the builtin congctls defines ACK Interval)
        || (m_CongCtl->ACKMaxPackets() > 0 && m_iPktCount >= m_CongCtl->ACKMaxPackets()))
    {
        // ACK timer expired or ACK interval is reached
        sendCtrl(UMSG_ACK);

        const steady_clock::duration ack_interval = m_CongCtl->ACKTimeout_us() > 0
            ? microseconds_from(m_CongCtl->ACKTimeout_us())
            : m_tdACKInterval;
        m_tsNextACKTime.store(currtime + ack_interval);

        m_iPktCount      = 0;
        m_iLightACKCount = 1;
        because_decision = BECAUSE_ACK;
    }

    // Or the transfer rate is so high that the number of packets
    // have reached the value of SelfClockInterval * LightACKCount before
    // the time has come according to m_tsNextACKTime. In this case a "lite ACK"
    // is sent, which doesn't contain statistical data and nothing more
    // than just the ACK number. The "fat ACK" packets will be still sent
    // normally according to the timely rules.
    else if (m_iPktCount >= SELF_CLOCK_INTERVAL * m_iLightACKCount)
    {
        // send a "light" ACK
        sendCtrl(UMSG_ACK, NULL, NULL, SEND_LITE_ACK);
        ++m_iLightACKCount;
        because_decision = BECAUSE_LITEACK;
    }

    return because_decision;
}

int srt::CUDT::checkNAKTimer(const steady_clock::time_point& currtime)
{
    // XXX The problem with working NAKREPORT with SRT_ARQ_ONREQ
    // is not that it would be inappropriate, but because it's not
    // implemented. The reason for it is that the structure of the
    // loss list container (m_pRcvLossList) is such that it is expected
    // that the loss records are ordered by sequence numbers (so
    // that two ranges sticking together are merged in place).
    // Unfortunately in case of SRT_ARQ_ONREQ losses must be recorded
    // as before, but they should not be reported, until confirmed
    // by the filter. By this reason they appear often out of order
    // and for adding them properly the loss list container wasn't
    // prepared. This then requires some more effort to implement.
    if (!m_config.bRcvNakReport || m_PktFilterRexmitLevel != SRT_ARQ_ALWAYS)
        return BECAUSE_NO_REASON;

    /*
     * m_config.bRcvNakReport enables NAK reports for SRT.
     * Retransmission based on timeout is bandwidth consuming,
     * not knowing what to retransmit when the only NAK sent by receiver is lost,
     * all packets past last ACK are retransmitted (rexmitMethod() == SRM_FASTREXMIT).
     */
    const int loss_len = m_pRcvLossList->getLossLength();
    SRT_ASSERT(loss_len >= 0);
    int debug_decision = BECAUSE_NO_REASON;

    if (loss_len > 0)
    {
        if (currtime <= m_tsNextNAKTime.load())
            return BECAUSE_NO_REASON; // wait for next NAK time

        sendCtrl(UMSG_LOSSREPORT);
        debug_decision = BECAUSE_NAKREPORT;
    }

    m_tsNextNAKTime.store(currtime + m_tdNAKInterval);
    return debug_decision;
}

bool srt::CUDT::checkExpTimer(const steady_clock::time_point& currtime, int check_reason SRT_ATR_UNUSED)
{
    // VERY HEAVY LOGGING
#if ENABLE_HEAVY_LOGGING & 1
    static const char* const decisions [] = {
        "ACK",
        "LITE-ACK",
        "NAKREPORT"
    };

    string decision = "NOTHING";
    if (check_reason)
    {
        ostringstream decd;
        decision = "";
        for (int i = 0; i < LAST_BECAUSE_BIT; ++i)
        {
            int flag = 1 << i;
            if (check_reason & flag)
                decd << decisions[i] << " ";
        }
        decision = decd.str();
    }
    HLOGC(xtlog.Debug, log << CONID() << "checkTimer: ACTIVITIES PERFORMED: " << decision);
#endif

    // In UDT the m_bUserDefinedRTO and m_iRTO were in CCC class.
    // There's nothing in the original code that alters these values.

    steady_clock::time_point next_exp_time;
    if (m_CongCtl->RTO())
    {
        next_exp_time = m_tsLastRspTime.load() + microseconds_from(m_CongCtl->RTO());
    }
    else
    {
        steady_clock::duration exp_timeout =
            microseconds_from(m_iEXPCount * (m_iSRTT + 4 * m_iRTTVar) + COMM_SYN_INTERVAL_US);
        if (exp_timeout < (m_iEXPCount * m_tdMinExpInterval))
            exp_timeout = m_iEXPCount * m_tdMinExpInterval;
        next_exp_time = m_tsLastRspTime.load() + exp_timeout;
    }

    if (currtime <= next_exp_time && !m_bBreakAsUnstable)
        return false;

    // ms -> us
    const int PEER_IDLE_TMO_US = m_config.iPeerIdleTimeout_ms * 1000;
    // Haven't received any information from the peer, is it dead?!
    // timeout: at least 16 expirations and must be greater than 5 seconds
    time_point last_rsp_time = m_tsLastRspTime.load();
    if (m_bBreakAsUnstable || ((m_iEXPCount > COMM_RESPONSE_MAX_EXP) &&
        (currtime - last_rsp_time > microseconds_from(PEER_IDLE_TMO_US))))
    {
        //
        // Connection is broken.
        // UDT does not signal any information about this instead of to stop quietly.
        // Application will detect this when it calls any UDT methods next time.
        //
        HLOGC(xtlog.Debug,
              log << CONID() << "CONNECTION EXPIRED after " << count_milliseconds(currtime - last_rsp_time) << "ms");
        m_bClosing       = true;
        m_bBroken        = true;
        m_iBrokenCounter = 30;

        // update snd U list to remove this socket
        m_pSndQueue->m_pSndUList->update(this, CSndUList::DO_RESCHEDULE);

        updateBrokenConnection();
        completeBrokenConnectionDependencies(SRT_ECONNLOST); // LOCKS!

        return true;
    }

    HLOGC(xtlog.Debug,
          log << CONID() << "EXP TIMER: count=" << m_iEXPCount << "/" << (+COMM_RESPONSE_MAX_EXP)
              << " elapsed=" << (count_microseconds(currtime - last_rsp_time)) << "/" << (+PEER_IDLE_TMO_US) << "us");

    ++m_iEXPCount;

    /*
     * (keepalive fix)
     * duB:
     * It seems there is confusion of the direction of the Response here.
     * lastRspTime is supposed to be when receiving (data/ctrl) from peer
     * as shown in processCtrl and processData,
     * Here we set because we sent something?
     *
     * Disabling this code that prevent quick reconnection when peer disappear
     */
    // Reset last response time since we've just sent a heart-beat.
    // (fixed) m_tsLastRspTime = currtime_tk;

    return false;
}

void srt::CUDT::checkRexmitTimer(const steady_clock::time_point& currtime)
{
    // There are two algorithms of blind packet retransmission: LATEREXMIT and FASTREXMIT.
    //
    // LATEREXMIT is only used with FileCC.
    // The RTO is triggered when some time has passed since the last ACK from
    // the receiver, while there is still some unacknowledged data in the sender's buffer,
    // and the loss list is empty at the moment of RTO (nothing to retransmit yet).
    //
    // FASTREXMIT is only used with LiveCC.
    // The RTO is triggered if the receiver is not configured to send periodic NAK reports,
    // when some time has passed since the last ACK from the receiver,
    // while there is still some unacknowledged data in the sender's buffer.
    //
    // In case the above conditions are met, the unacknowledged packets
    // in the sender's buffer will be added to the SND loss list and retransmitted.
    //

    const uint64_t rtt_syn = (m_iSRTT + 4 * m_iRTTVar + 2 * COMM_SYN_INTERVAL_US);
    const uint64_t exp_int_us = (m_iReXmitCount * rtt_syn + COMM_SYN_INTERVAL_US);

    if (currtime <= (m_tsLastRspAckTime + microseconds_from(exp_int_us)))
        return;

    // If there is no unacknowledged data in the sending buffer,
    // then there is nothing to retransmit.
    if (m_pSndBuffer->getCurrBufSize() <= 0)
        return;

    const bool is_laterexmit = m_CongCtl->rexmitMethod() == SrtCongestion::SRM_LATEREXMIT; // FileCC
    const bool is_fastrexmit = m_CongCtl->rexmitMethod() == SrtCongestion::SRM_FASTREXMIT; // LiveCC

    // If the receiver will send periodic NAK reports, then FASTREXMIT (live) is inactive.
    // TODO: Probably some method of "blind rexmit" MUST BE DONE, when TLPKTDROP is off.
    if (is_fastrexmit && m_bPeerNakReport)
        return;

    // Schedule a retransmission IF:
    // - there are packets in flight (getFlightSpan() > 0);
    // - in case of LATEREXMIT (File Mode): the sender loss list is empty
    //   (the receiver didn't send any LOSSREPORT, or LOSSREPORT was lost on track).
    // - in case of FASTREXMIT (Live Mode): the RTO (rtt_syn) was triggered, therefore
    //   schedule unacknowledged packets for retransmission regardless of the loss list emptiness.
    if (getFlightSpan() > 0 && (!is_laterexmit || m_pSndLossList->getLossLength() == 0))
    {
        // Sender: Insert all the packets sent after last received acknowledgement into the sender loss list.
        ScopedLock acklock(m_RecvAckLock); // Protect packet retransmission
        // Resend all unacknowledged packets on timeout, but only if there is no packet in the loss list
        const int32_t csn = m_iSndCurrSeqNo;
        const int     num = m_pSndLossList->insert(m_iSndLastAck, csn);
        if (num > 0)
        {
            enterCS(m_StatsLock);
            m_stats.sndr.lost.count(num);
            leaveCS(m_StatsLock);

            HLOGC(xtlog.Debug,
                  log << CONID() << "ENFORCED " << (is_laterexmit ? "LATEREXMIT" : "FASTREXMIT")
                      << " by ACK-TMOUT (scheduling): " << CSeqNo::incseq(m_iSndLastAck) << "-" << csn << " ("
                      << CSeqNo::seqoff(m_iSndLastAck, csn) << " packets)");
        }
    }

    ++m_iReXmitCount;

    checkSndTimers(DONT_REGEN_KM);
    const ECheckTimerStage stage = is_fastrexmit ? TEV_CHT_FASTREXMIT : TEV_CHT_REXMIT;
    updateCC(TEV_CHECKTIMER, EventVariant(stage));

    // schedule sending if not scheduled already
    m_pSndQueue->m_pSndUList->update(this, CSndUList::DONT_RESCHEDULE);
}

void srt::CUDT::checkTimers()
{
    // update CC parameters
    updateCC(TEV_CHECKTIMER, EventVariant(TEV_CHT_INIT));

    const steady_clock::time_point currtime = steady_clock::now();

    // This is a very heavy log, unblock only for temporary debugging!
#if 0
    HLOGC(xtlog.Debug, log << CONID() << "checkTimers: nextacktime=" << FormatTime(m_tsNextACKTime)
        << " AckInterval=" << m_iACKInterval
        << " pkt-count=" << m_iPktCount << " liteack-count=" << m_iLightACKCount);
#endif

    // Check if it is time to send ACK
    int debug_decision = checkACKTimer(currtime);

    // Check if it is time to send a loss report
    debug_decision |= checkNAKTimer(currtime);

    // Check if the connection is expired
    if (checkExpTimer(currtime, debug_decision))
        return;

    // Check if FAST or LATE packet retransmission is required
    checkRexmitTimer(currtime);

    if (currtime > m_tsLastSndTime.load() + microseconds_from(COMM_KEEPALIVE_PERIOD_US))
    {
        sendCtrl(UMSG_KEEPALIVE);
#if ENABLE_BONDING
        if (m_parent->m_GroupOf)
        {
            ScopedLock glock (uglobal().m_GlobControlLock);
            if (m_parent->m_GroupOf)
            {
                // Pass socket ID because it's about changing group socket data
                m_parent->m_GroupOf->internalKeepalive(m_parent->m_GroupMemberData);
                // NOTE: GroupLock is unnecessary here because the only data read and
                // modified is the target of the iterator from m_GroupMemberData. The
                // iterator will be valid regardless of any container modifications.
            }
        }
#endif
        HLOGP(xtlog.Debug, "KEEPALIVE");
    }
}

void srt::CUDT::updateBrokenConnection()
{
    m_bClosing = true;
    releaseSynch();
    // app can call any UDT API to learn the connection_broken error
    uglobal().m_EPoll.update_events(m_SocketID, m_sPollID, SRT_EPOLL_IN | SRT_EPOLL_OUT | SRT_EPOLL_ERR, true);
    CGlobEvent::triggerEvent();
}

void srt::CUDT::completeBrokenConnectionDependencies(int errorcode)
{
    int token = -1;

#if ENABLE_BONDING
    bool pending_broken = false;
    {
        ScopedLock guard_group_existence (uglobal().m_GlobControlLock);
        if (m_parent->m_GroupOf)
        {
            token = m_parent->m_GroupMemberData->token;
            if (m_parent->m_GroupMemberData->sndstate == SRT_GST_PENDING)
            {
                HLOGC(gmlog.Debug, log << CONID() << "updateBrokenConnection: a pending link was broken - will be removed");
                pending_broken = true;
            }
            else
            {
                HLOGC(gmlog.Debug,
                      log << CONID() << "updateBrokenConnection: state="
                          << CUDTGroup::StateStr(m_parent->m_GroupMemberData->sndstate)
                          << " a used link was broken - not closing automatically");
            }

            m_parent->m_GroupMemberData->sndstate = SRT_GST_BROKEN;
            m_parent->m_GroupMemberData->rcvstate = SRT_GST_BROKEN;
        }
    }
#endif

    if (m_cbConnectHook)
    {
        CALLBACK_CALL(m_cbConnectHook, m_SocketID, errorcode, m_PeerAddr.get(), token);
    }

#if ENABLE_BONDING
    {
        // Lock GlobControlLock in order to make sure that
        // the state if the socket having the group and the
        // existence of the group will not be changed during
        // the operation. The attempt of group deletion will
        // have to wait until this operation completes.
        ScopedLock lock(uglobal().m_GlobControlLock);
        CUDTGroup* pg = m_parent->m_GroupOf;
        if (pg)
        {
            // Bound to one call because this requires locking
            pg->updateFailedLink();
        }
    }

    // Sockets that never succeeded to connect must be deleted
    // explicitly, otherwise they will never be deleted.
    if (pending_broken)
    {
        // XXX This somehow can cause a deadlock
        // uglobal()->close(m_parent);
        m_parent->setBrokenClosed();
    }
#endif
}

void srt::CUDT::addEPoll(const int eid)
{
    enterCS(uglobal().m_EPoll.m_EPollLock);
    m_sPollID.insert(eid);
    leaveCS(uglobal().m_EPoll.m_EPollLock);

    if (!stillConnected())
        return;

    enterCS(m_RecvLock);
    if (isRcvBufferReady())
    {
        uglobal().m_EPoll.update_events(m_SocketID, m_sPollID, SRT_EPOLL_IN, true);
    }
    leaveCS(m_RecvLock);

    if (m_config.iSndBufSize > m_pSndBuffer->getCurrBufSize())
    {
        uglobal().m_EPoll.update_events(m_SocketID, m_sPollID, SRT_EPOLL_OUT, true);
    }
}

void srt::CUDT::removeEPollEvents(const int eid)
{
    // clear IO events notifications;
    // since this happens after the epoll ID has been removed, they cannot be set again
    set<int> remove;
    remove.insert(eid);
    uglobal().m_EPoll.update_events(m_SocketID, remove, SRT_EPOLL_IN | SRT_EPOLL_OUT, false);
}

void srt::CUDT::removeEPollID(const int eid)
{
    enterCS(uglobal().m_EPoll.m_EPollLock);
    m_sPollID.erase(eid);
    leaveCS(uglobal().m_EPoll.m_EPollLock);
}

void srt::CUDT::ConnectSignal(ETransmissionEvent evt, EventSlot sl)
{
    if (evt >= TEV_E_SIZE)
        return; // sanity check

    m_Slots[evt].push_back(sl);
}

void srt::CUDT::DisconnectSignal(ETransmissionEvent evt)
{
    if (evt >= TEV_E_SIZE)
        return; // sanity check

    m_Slots[evt].clear();
}

void srt::CUDT::EmitSignal(ETransmissionEvent tev, EventVariant var)
{
    for (std::vector<EventSlot>::iterator i = m_Slots[tev].begin(); i != m_Slots[tev].end(); ++i)
    {
        i->emit(tev, var);
    }
}

int srt::CUDT::getsndbuffer(SRTSOCKET u, size_t *blocks, size_t *bytes)
{
    CUDTSocket *s = uglobal().locateSocket(u);
    if (!s)
        return -1;

    CSndBuffer *b = s->core().m_pSndBuffer;

    if (!b)
        return -1;

    int bytecount, timespan;
    int count = b->getCurrBufSize((bytecount), (timespan));

    if (blocks)
        *blocks = count;

    if (bytes)
        *bytes = bytecount;

    return std::abs(timespan);
}

int srt::CUDT::rejectReason(SRTSOCKET u)
{
    CUDTSocket* s = uglobal().locateSocket(u);
    if (!s)
        return SRT_REJ_UNKNOWN;

    return s->core().m_RejectReason;
}

int srt::CUDT::rejectReason(SRTSOCKET u, int value)
{
    CUDTSocket* s = uglobal().locateSocket(u);
    if (!s)
        return APIError(MJ_NOTSUP, MN_SIDINVAL);

    if (value < SRT_REJC_PREDEFINED)
        return APIError(MJ_NOTSUP, MN_INVAL);

    s->core().m_RejectReason = value;
    return 0;
}

int64_t srt::CUDT::socketStartTime(SRTSOCKET u)
{
    CUDTSocket* s = uglobal().locateSocket(u);
    if (!s)
        return APIError(MJ_NOTSUP, MN_SIDINVAL);

    return count_microseconds(s->core().m_stats.tsStartTime.time_since_epoch());
}

bool srt::CUDT::runAcceptHook(CUDT *acore, const sockaddr* peer, const CHandShake& hs, const CPacket& hspkt)
{
    // Prepare the information for the hook.

    // We need streamid.
    char target[CSrtConfig::MAX_SID_LENGTH + 1];
    memset((target), 0, CSrtConfig::MAX_SID_LENGTH + 1);

    // Just for a case, check the length.
    // This wasn't done before, and we could risk memory crash.
    // In case of error, this will remain unset and the empty
    // string will be passed as streamid.

    int ext_flags = SrtHSRequest::SRT_HSTYPE_HSFLAGS::unwrap(hs.m_iType);

#if ENABLE_BONDING
    bool have_group = false;
    SRT_GROUP_TYPE gt = SRT_GTYPE_UNDEFINED;
#endif

    // This tests if there are any extensions.
    if (hspkt.getLength() > CHandShake::m_iContentSize + 4 && IsSet(ext_flags, CHandShake::HS_EXT_CONFIG))
    {
        uint32_t *begin = reinterpret_cast<uint32_t *>(hspkt.m_pcData + CHandShake::m_iContentSize);
        size_t    size  = hspkt.getLength() - CHandShake::m_iContentSize; // Due to previous cond check we grant it's >0
        uint32_t *next  = 0;
        size_t    length   = size / sizeof(uint32_t);
        size_t    blocklen = 0;

        for (;;) // ONE SHOT, but continuable loop
        {
            int cmd = FindExtensionBlock(begin, length, (blocklen), (next));

            const size_t bytelen = blocklen * sizeof(uint32_t);

            if (cmd == SRT_CMD_SID)
            {
                if (!bytelen || bytelen > CSrtConfig::MAX_SID_LENGTH)
                {
                    LOGC(cnlog.Error,
                         log << CONID() << "interpretSrtHandshake: STREAMID length " << bytelen << " is 0 or > "
                             << +CSrtConfig::MAX_SID_LENGTH << " - PROTOCOL ERROR, REJECTING");
                    return false;
                }
                // See comment at CUDT::interpretSrtHandshake().
                memcpy((target), begin + 1, bytelen);

                // Un-swap on big endian machines
                ItoHLA(((uint32_t *)target), (uint32_t *)target, blocklen);
            }
#if ENABLE_BONDING
            else if (cmd == SRT_CMD_GROUP)
            {
                uint32_t* groupdata = begin + 1;
                have_group = true; // Even if parse error happes
                if (bytelen / sizeof(int32_t) >= GRPD_E_SIZE)
                {
                    uint32_t gd = groupdata[GRPD_GROUPDATA];
                    gt = SRT_GROUP_TYPE(SrtHSRequest::HS_GROUP_TYPE::unwrap(gd));
                }
            }
#endif
            else if (cmd == SRT_CMD_NONE)
            {
                // End of blocks
                break;
            }

            // Any other kind of message extracted. Search on.
            if (!NextExtensionBlock((begin), next, (length)))
                break;
        }
    }

#if ENABLE_BONDING
    if (have_group && acore->m_config.iGroupConnect == 0)
    {
        HLOGC(cnlog.Debug,
              log << CONID() << "runAcceptHook: REJECTING connection WITHOUT calling the hook - groups not allowed");
        return false;
    }

    // Update the groupconnect flag
    acore->m_config.iGroupConnect = have_group ? 1 : 0;
    acore->m_HSGroupType = gt;
#endif

    try
    {
        int result = CALLBACK_CALL(m_cbAcceptHook, acore->m_SocketID, hs.m_iVersion, peer, target);
        if (result == -1)
            return false;
    }
    catch (...)
    {
        LOGP(cnlog.Warn, "runAcceptHook: hook interrupted by exception");
        return false;
    }

    return true;
}

void srt::CUDT::processKeepalive(const CPacket& ctrlpkt, const time_point& tsArrival)
{
    // Here can be handled some protocol definition
    // for extra data sent through keepalive.

#if ENABLE_BONDING
    if (m_parent->m_GroupOf)
    {
        // Lock GlobControlLock in order to make sure that
        // the state if the socket having the group and the
        // existence of the group will not be changed during
        // the operation. The attempt of group deletion will
        // have to wait until this operation completes.
        ScopedLock lock(uglobal().m_GlobControlLock);
        CUDTGroup* pg = m_parent->m_GroupOf;
        if (pg)
        {
            // Whether anything is to be done with this socket
            // about the fact that keepalive arrived, let the
            // group handle it
            pg->processKeepalive(m_parent->m_GroupMemberData);
        }
    }
#endif

    ScopedLock lck(m_RcvBufferLock);
    m_pRcvBuffer->updateTsbPdTimeBase(ctrlpkt.getMsgTimeStamp());
    if (m_config.bDriftTracer)
        m_pRcvBuffer->addRcvTsbPdDriftSample(ctrlpkt.getMsgTimeStamp(), tsArrival, -1);
}<|MERGE_RESOLUTION|>--- conflicted
+++ resolved
@@ -9739,12 +9739,11 @@
             continue;
         }
 
-        int avail_bufsize = 0; // needed in logging
-
         // This is executed only when bonding is enabled and only
         // with the new buffer (in which case the buffer is in the group).
 
-        avail_bufsize = (int) getAvailRcvBufferSizeNoLock();
+        const int avail_bufsize = (int) getAvailRcvBufferSizeNoLock();
+
         if (offset >= avail_bufsize)
         {
             // This is already a sequence discrepancy. Probably there could be found
@@ -9774,7 +9773,7 @@
             {
                 LOGC(qrlog.Warn, log << CONID() << "No room to store incoming packet seqno " << rpkt.m_iSeqNo
                         << ", insert offset " << offset << ". "
-                        << m_pRcvBuffer->strFullnessState(m_iRcvLastAck, steady_clock::now())
+                        << m_pRcvBuffer->strFullnessState(qrlog.Warn.CheckEnabled(), m_iRcvLastAck, steady_clock::now())
                     );
 
                 return -1;
@@ -9853,24 +9852,20 @@
         if (adding_successful)
         {
             HLOGC(qrlog.Debug,
-                    log << "CONTIGUITY CHECK: sequence distance: " << CSeqNo::seqoff(m_iRcvCurrSeqNo, rpkt.m_iSeqNo));
+                      log << CONID()
+                          << "CONTIGUITY CHECK: sequence distance: " << CSeqNo::seqoff(m_iRcvCurrSeqNo, rpkt.m_iSeqNo));
 
             if (CSeqNo::seqcmp(rpkt.m_iSeqNo, CSeqNo::incseq(m_iRcvCurrSeqNo)) > 0) // Loss detection.
             {
                 int32_t seqlo = CSeqNo::incseq(m_iRcvCurrSeqNo);
                 int32_t seqhi = CSeqNo::decseq(rpkt.m_iSeqNo);
-
                 w_srt_loss_seqs.push_back(make_pair(seqlo, seqhi));
                 HLOGC(qrlog.Debug, log << "pkt/LOSS DETECTED: %" << seqlo << " - %" << seqhi);
             }
-
         }
 
         // Update the current largest sequence number that has been received.
         // Or it is a retransmitted packet, remove it from receiver loss list.
-        //
-        // Group note: for the new group receiver the group hosts the receiver
-        // buffer, but the socket still maintains the losses.
         if (CSeqNo::seqcmp(rpkt.m_iSeqNo, m_iRcvCurrSeqNo) > 0)
         {
             m_iRcvCurrSeqNo = rpkt.m_iSeqNo; // Latest possible received
@@ -9987,28 +9982,16 @@
     if (m_bPeerRexmitFlag)
         initial_loss_ttl = m_iReorderTolerance;
 
-<<<<<<< HEAD
     // Track packet loss in statistics early, because a packet filter (e.g. FEC) might recover it later on,
-=======
-    // Track packet loss in statistics ealry, because a packet filter (e.g. FEC) might recover it later on,
->>>>>>> 8e9958a8
     // supply the missing packet(s), and the loss will no longer be visible for the code that follows.
     if (packet.getMsgSeq(m_bPeerRexmitFlag) != SRT_MSGNO_CONTROL) // disregard filter-control packets, their seq may mean nothing
     {
         const int diff = CSeqNo::seqoff(m_iRcvCurrPhySeqNo, packet.m_iSeqNo);
-<<<<<<< HEAD
         // Difference between these two sequence numbers is expected to be:
         // 0 - duplicated last packet (theory only)
         // 1 - subsequent packet (alright)
         // <0 - belated or recovered packet
         // >1 - jump over a packet loss (loss = seqdiff-1)
-=======
-       // Difference between these two sequence numbers is expected to be:
-       // 0 - duplicated last packet (theory only)
-       // 1 - subsequent packet (alright)
-       // <0 - belated or recovered packet
-       // >1 - jump over a packet loss (loss = seqdiff-1)
->>>>>>> 8e9958a8
         if (diff > 1)
         {
             const int loss = diff - 1; // loss is all that is above diff == 1
@@ -10076,10 +10059,10 @@
         // Stuff this data into the filter
         m_PacketFilter.receive(in_unit, (incoming), (filter_loss_seqs));
         HLOGC(qrlog.Debug,
-                log << CONID() << "(FILTER) fed data, received " << incoming.size() << " pkts, " << Printable(filter_loss_seqs)
-                << " loss to report, "
-                << (m_PktFilterRexmitLevel == SRT_ARQ_ALWAYS ? "FIND & REPORT LOSSES YOURSELF"
-                    : "REPORT ONLY THOSE"));
+              log << CONID() << "(FILTER) fed data, received " << incoming.size() << " pkts, " << Printable(filter_loss_seqs)
+                  << " loss to report, "
+                  << (m_PktFilterRexmitLevel == SRT_ARQ_ALWAYS ? "FIND & REPORT LOSSES YOURSELF"
+                                                               : "REPORT ONLY THOSE"));
     }
     else
     {
@@ -10092,7 +10075,6 @@
         // Prevent TsbPd thread from modifying Ack position while adding data
         // offset from RcvLastAck in RcvBuffer must remain valid between seqoff() and addData()
         UniqueLock recvbuf_acklock(m_RcvBufferLock);
-<<<<<<< HEAD
         // Needed for possibly check for needsQuickACK.
         bool incoming_belated = (CSeqNo::seqcmp(in_unit->m_Packet.m_iSeqNo, m_iRcvLastSkipAck) < 0);
 
@@ -10112,182 +10094,10 @@
 
             return -1;
         }
-=======
-
-        // vector<CUnit*> undec_units;
-        if (m_PacketFilter)
-        {
-            // Stuff this data into the filter
-            m_PacketFilter.receive(in_unit, (incoming), (filter_loss_seqs));
-            HLOGC(qrlog.Debug,
-                  log << CONID() << "(FILTER) fed data, received " << incoming.size() << " pkts, "
-                      << Printable(filter_loss_seqs) << " loss to report, "
-                      << (m_PktFilterRexmitLevel == SRT_ARQ_ALWAYS ? "FIND & REPORT LOSSES YOURSELF"
-                                                                   : "REPORT ONLY THOSE"));
-        }
-        else
-        {
-            // Stuff in just one packet that has come in.
-            incoming.push_back(in_unit);
-        }
-
-        bool excessive = true; // stays true unless it was successfully added
-
-        // Needed for possibly check for needsQuickACK.
-        bool incoming_belated = (CSeqNo::seqcmp(in_unit->m_Packet.m_iSeqNo, m_iRcvLastSkipAck) < 0);
-
-        // Loop over all incoming packets that were filtered out.
-        // In case when there is no filter, there's just one packet in 'incoming',
-        // the one that came in the input of this function.
-        for (vector<CUnit *>::iterator unitIt = incoming.begin(); unitIt != incoming.end(); ++unitIt)
-        {
-            CUnit *  u    = *unitIt;
-            CPacket &rpkt = u->m_Packet;
-
-            // If negative, the seqno is already behind the dropped/acknowledged position.
-            // Meaning, this packet will be rejected, even if it could potentially be
-            // one of missing packets in the transmission.
-            if (CSeqNo::seqcmp(rpkt.m_iSeqNo, m_iRcvLastSkipAck) < 0)
-            {
-                steady_clock::time_point tsbpdtime = m_pRcvBuffer->getPktTsbPdTime(rpkt.getMsgTimeStamp());
-                const double             bltime = (double)CountIIR<uint64_t>(uint64_t(m_stats.traceBelatedTime) * 1000,
-                                                                 count_microseconds(steady_clock::now() - tsbpdtime),
-                                                                 0.2);
-                enterCS(m_StatsLock);
-                m_stats.traceBelatedTime = bltime / 1000.0;
-                m_stats.rcvr.recvdBelated.count(rpkt.getLength());
-                leaveCS(m_StatsLock);
-                HLOGC(qrlog.Debug,
-                      log << CONID() << "RECEIVED: seq=" << packet.m_iSeqNo
-                          << " offset=" << CSeqNo::seqoff(m_iRcvLastSkipAck, rpkt.m_iSeqNo) << " (BELATED/"
-                          << rexmitstat[pktrexmitflag] << rexmit_reason << ") FLAGS: " << packet.MessageFlagStr());
-                continue;
-            }
-
-            IF_HEAVY_LOGGING(const char *exc_type = "EXPECTED");
-
-            // m_iRcvLastAck is the base sequence number for the receiver buffer.
-            const int32_t offset = CSeqNo::seqoff(m_iRcvLastAck, rpkt.m_iSeqNo);
-            const int avail_bufsize = (int) getAvailRcvBufferSizeNoLock();
-
-            if (offset >= avail_bufsize)
-            {
-                // This is already a sequence discrepancy. Probably there could be found
-                // some way to make it continue reception by overriding the sequence and
-                // make a kinda TLKPTDROP, but there has been found no reliable way to do this.
-                if (m_bTsbPd && m_bTLPktDrop && m_pRcvBuffer->empty())
-                {
-                    // Only in live mode. In File mode this shall not be possible
-                    // because the sender should stop sending in this situation.
-                    // In Live mode this means that there is a gap between the
-                    // lowest sequence in the empty buffer and the incoming sequence
-                    // that exceeds the buffer size. Receiving data in this situation
-                    // is no longer possible and this is a point of no return.
-
-                    LOGC(qrlog.Error,
-                         log << CONID() << "SEQUENCE DISCREPANCY. BREAKING CONNECTION. seq=" << rpkt.m_iSeqNo
-                             << " buffer=(" << m_iRcvLastAck << ":" << m_iRcvCurrSeqNo // -1 = size to last index
-                             << "+" << CSeqNo::incseq(m_iRcvLastAck, int(m_pRcvBuffer->capacity()) - 1) << "), "
-                             << (offset - avail_bufsize + 1)
-                             << " past max. Reception no longer possible. REQUESTING TO CLOSE.");
-
-                    // This is a scoped lock with AckLock, but for the moment
-                    // when processClose() is called this lock must be taken out,
-                    // otherwise this will cause a deadlock. We don't need this
-                    // lock anymore, and at 'return' it will be unlocked anyway.
-                    recvbuf_acklock.unlock();
-                    processClose();
-                    return -1;
-                }
-                else
-                {
-                    LOGC(qrlog.Warn,
-                         log << CONID() << "No room to store incoming packet seqno " << rpkt.m_iSeqNo
-                             << ", insert offset " << offset << ". "
-                             << m_pRcvBuffer->strFullnessState(
-                                    qrlog.Debug.CheckEnabled(), m_iRcvLastAck, steady_clock::now()));
-                    return -1;
-                }
-            }
-
-            bool adding_successful = true;
-            if (m_pRcvBuffer->insert(u) < 0)
-            {
-                // addData returns -1 if at the m_iLastAckPos+offset position there already is a packet.
-                // So this packet is "redundant".
-                IF_HEAVY_LOGGING(exc_type = "UNACKED");
-                adding_successful = false;
-            }
-            else
-            {
-                IF_HEAVY_LOGGING(exc_type = "ACCEPTED");
-                excessive = false;
-                if (u->m_Packet.getMsgCryptoFlags() != EK_NOENC)
-                {
-                    EncryptionStatus rc = m_pCryptoControl ? m_pCryptoControl->decrypt((u->m_Packet)) : ENCS_NOTSUP;
-                    if (rc != ENCS_CLEAR)
-                    {
-                        // Heavy log message because if seen once the message may happen very often.
-                        HLOGC(qrlog.Debug, log << CONID() << "ERROR: packet not decrypted, dropping data.");
-                        adding_successful = false;
-                        IF_HEAVY_LOGGING(exc_type = "UNDECRYPTED");
->>>>>>> 8e9958a8
 
         if (res == -1)
         {
             return -1;
-        }
-
-        if (!srt_loss_seqs.empty())
-        {
-            ScopedLock lock(m_RcvLossLock);
-
-<<<<<<< HEAD
-            HLOGC(qrlog.Debug,
-                  log << CONID() << "processData: RECORDING LOSS: " << Printable(srt_loss_seqs)
-                      << " tolerance=" << initial_loss_ttl);
-=======
-#if ENABLE_HEAVY_LOGGING
-            std::ostringstream expectspec;
-            if (excessive)
-                expectspec << "EXCESSIVE(" << exc_type << rexmit_reason << ")";
-            else
-                expectspec << "ACCEPTED";
-
-            LOGC(qrlog.Debug,
-                 log << CONID() << "RECEIVED: seq=" << rpkt.m_iSeqNo << " offset=" << offset
-                     << " avail=" << avail_bufsize << " buffer=(" << m_iRcvLastAck << ":"
-                     << m_iRcvCurrSeqNo // -1 = size to last index
-                     << "+" << CSeqNo::incseq(m_iRcvLastAck, m_pRcvBuffer->capacity() - 1) << ") "
-                     << " RSL=" << expectspec.str() << " SN=" << rexmitstat[pktrexmitflag]
-                     << " FLAGS: " << rpkt.MessageFlagStr());
-#endif
->>>>>>> 8e9958a8
-
-            for (loss_seqs_t::iterator i = srt_loss_seqs.begin(); i != srt_loss_seqs.end(); ++i)
-            {
-<<<<<<< HEAD
-                m_pRcvLossList->insert(i->first, i->second);
-                if (initial_loss_ttl)
-                {
-                    // The LOSSREPORT will be sent after initial_loss_ttl.
-                    m_FreshLoss.push_back(CRcvFreshLoss(i->first, i->second, initial_loss_ttl));
-=======
-                // XXX move this code do CUDT::defaultPacketArrival and call it from here:
-                // srt_loss_seqs = CALLBACK_CALL(m_cbPacketArrival, rpkt);
-
-                HLOGC(qrlog.Debug,
-                      log << CONID()
-                          << "CONTIGUITY CHECK: sequence distance: " << CSeqNo::seqoff(m_iRcvCurrSeqNo, rpkt.m_iSeqNo));
-
-                if (CSeqNo::seqcmp(rpkt.m_iSeqNo, CSeqNo::incseq(m_iRcvCurrSeqNo)) > 0) // Loss detection.
-                {
-                    int32_t seqlo = CSeqNo::incseq(m_iRcvCurrSeqNo);
-                    int32_t seqhi = CSeqNo::decseq(rpkt.m_iSeqNo);
-                    srt_loss_seqs.push_back(make_pair(seqlo, seqhi));
->>>>>>> 8e9958a8
-                }
-            }
         }
 
         if (!srt_loss_seqs.empty())
@@ -10331,7 +10141,7 @@
         {
             return -1;
         }
-    }
+    } // End of recvbuf_acklock
 
     if (m_bClosing)
     {
