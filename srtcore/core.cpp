/*
 * SRT - Secure, Reliable, Transport
 * Copyright (c) 2018 Haivision Systems Inc.
 *
 * This Source Code Form is subject to the terms of the Mozilla Public
 * License, v. 2.0. If a copy of the MPL was not distributed with this
 * file, You can obtain one at http://mozilla.org/MPL/2.0/.
 *
 */

/*****************************************************************************
Copyright (c) 2001 - 2011, The Board of Trustees of the University of Illinois.
All rights reserved.

Redistribution and use in source and binary forms, with or without
modification, are permitted provided that the following conditions are
met:

* Redistributions of source code must retain the above
  copyright notice, this list of conditions and the
  following disclaimer.

* Redistributions in binary form must reproduce the
  above copyright notice, this list of conditions
  and the following disclaimer in the documentation
  and/or other materials provided with the distribution.

* Neither the name of the University of Illinois
  nor the names of its contributors may be used to
  endorse or promote products derived from this
  software without specific prior written permission.

THIS SOFTWARE IS PROVIDED BY THE COPYRIGHT HOLDERS AND CONTRIBUTORS "AS
IS" AND ANY EXPRESS OR IMPLIED WARRANTIES, INCLUDING, BUT NOT LIMITED TO,
THE IMPLIED WARRANTIES OF MERCHANTABILITY AND FITNESS FOR A PARTICULAR
PURPOSE ARE DISCLAIMED. IN NO EVENT SHALL THE COPYRIGHT OWNER OR
CONTRIBUTORS BE LIABLE FOR ANY DIRECT, INDIRECT, INCIDENTAL, SPECIAL,
EXEMPLARY, OR CONSEQUENTIAL DAMAGES (INCLUDING, BUT NOT LIMITED TO,
PROCUREMENT OF SUBSTITUTE GOODS OR SERVICES; LOSS OF USE, DATA, OR
PROFITS; OR BUSINESS INTERRUPTION) HOWEVER CAUSED AND ON ANY THEORY OF
LIABILITY, WHETHER IN CONTRACT, STRICT LIABILITY, OR TORT (INCLUDING
NEGLIGENCE OR OTHERWISE) ARISING IN ANY WAY OUT OF THE USE OF THIS
SOFTWARE, EVEN IF ADVISED OF THE POSSIBILITY OF SUCH DAMAGE.
*****************************************************************************/

/*****************************************************************************
written by
   Yunhong Gu, last updated 02/28/2012
modified by
   Haivision Systems Inc.
*****************************************************************************/

#include "platform_sys.h"

// Linux specific
#ifdef SRT_ENABLE_BINDTODEVICE
#include <linux/if.h>
#endif

#include <cmath>
#include <sstream>
#include <algorithm>
#include <iterator>
#include "srt.h"
#include "access_control.h" // Required for SRT_REJX_FALLBACK
#include "queue.h"
#include "api.h"
#include "core.h"
#include "logging.h"
#include "crypto.h"
#include "logging_api.h" // Required due to containing extern srt_logger_config
#include "logger_defs.h"

#if !HAVE_CXX11
// for pthread_once
#include <pthread.h>
#endif

// Again, just in case when some "smart guy" provided such a global macro
#ifdef min
#undef min
#endif
#ifdef max
#undef max
#endif

using namespace std;
using namespace srt;
using namespace srt::sync;
using namespace srt_logging;

const SRTSOCKET UDT::INVALID_SOCK = srt::CUDT::INVALID_SOCK;
const int       UDT::ERROR        = srt::CUDT::ERROR;

//#define SRT_CMD_HSREQ       1           /* SRT Handshake Request (sender) */
#define SRT_CMD_HSREQ_MINSZ 8 /* Minumum Compatible (1.x.x) packet size (bytes) */
#define SRT_CMD_HSREQ_SZ 12   /* Current version packet size */
#if SRT_CMD_HSREQ_SZ > SRT_CMD_MAXSZ
#error SRT_CMD_MAXSZ too small
#endif
/*      Handshake Request (Network Order)
        0[31..0]:   SRT version     SRT_DEF_VERSION
        1[31..0]:   Options         0 [ | SRT_OPT_TSBPDSND ][ | SRT_OPT_HAICRYPT ]
        2[31..16]:  TsbPD resv      0
        2[15..0]:   TsbPD delay     [0..60000] msec
*/

//#define SRT_CMD_HSRSP       2           /* SRT Handshake Response (receiver) */
#define SRT_CMD_HSRSP_MINSZ 8 /* Minumum Compatible (1.x.x) packet size (bytes) */
#define SRT_CMD_HSRSP_SZ 12   /* Current version packet size */
#if SRT_CMD_HSRSP_SZ > SRT_CMD_MAXSZ
#error SRT_CMD_MAXSZ too small
#endif
/*      Handshake Response (Network Order)
        0[31..0]:   SRT version     SRT_DEF_VERSION
        1[31..0]:   Options         0 [ | SRT_OPT_TSBPDRCV [| SRT_OPT_TLPKTDROP ]][ | SRT_OPT_HAICRYPT]
                                      [ | SRT_OPT_NAKREPORT ] [ | SRT_OPT_REXMITFLG ]
        2[31..16]:  TsbPD resv      0
        2[15..0]:   TsbPD delay     [0..60000] msec
*/

// IMPORTANT!!! This array must be ordered by value, because std::binary_search is performed on it!
extern const SRT_SOCKOPT srt_post_opt_list [SRT_SOCKOPT_NPOST] = {
    SRTO_SNDSYN,
    SRTO_RCVSYN,
    SRTO_LINGER,
    SRTO_SNDTIMEO,
    SRTO_RCVTIMEO,
    SRTO_MAXBW,
    SRTO_INPUTBW,
    SRTO_OHEADBW,
    SRTO_SNDDROPDELAY,
    SRTO_DRIFTTRACER,
    SRTO_MININPUTBW,
    SRTO_LOSSMAXTTL
#ifdef ENABLE_MAXREXMITBW
    ,SRTO_MAXREXMITBW
#endif
};

const int32_t
    SRTO_R_PREBIND = BIT(0), //< cannot be modified after srt_bind()
    SRTO_R_PRE = BIT(1),     //< cannot be modified after connection is established
    SRTO_POST_SPEC = BIT(2); //< executes some action after setting the option


namespace srt
{

struct SrtOptionAction
{
    int flags[SRTO_E_SIZE];
    std::map<SRT_SOCKOPT, std::string> private_default;
    SrtOptionAction()
    {
        // Set everything to 0 to clear all flags
        // When an option isn't present here, it means that:
        // * it is not settable, or
        // * the option is POST (non-restricted)
        // * it has no post-actions
        // The post-action may be defined independently on restrictions.
        memset(flags, 0, sizeof flags);

        flags[SRTO_MSS]                = SRTO_R_PREBIND;
        flags[SRTO_FC]                 = SRTO_R_PRE;
        flags[SRTO_SNDBUF]             = SRTO_R_PREBIND;
        flags[SRTO_RCVBUF]             = SRTO_R_PREBIND;
        flags[SRTO_UDP_SNDBUF]         = SRTO_R_PREBIND;
        flags[SRTO_UDP_RCVBUF]         = SRTO_R_PREBIND;
        flags[SRTO_RENDEZVOUS]         = SRTO_R_PRE;
        flags[SRTO_REUSEADDR]          = SRTO_R_PREBIND;
        flags[SRTO_MAXBW]              = SRTO_POST_SPEC;
        flags[SRTO_SENDER]             = SRTO_R_PRE;
        flags[SRTO_TSBPDMODE]          = SRTO_R_PRE;
        flags[SRTO_LATENCY]            = SRTO_R_PRE;
        flags[SRTO_INPUTBW]            = SRTO_POST_SPEC;
        flags[SRTO_MININPUTBW]         = SRTO_POST_SPEC;
        flags[SRTO_OHEADBW]            = SRTO_POST_SPEC;
        flags[SRTO_PASSPHRASE]         = SRTO_R_PRE;
        flags[SRTO_PBKEYLEN]           = SRTO_R_PRE;
        flags[SRTO_IPTTL]              = SRTO_R_PREBIND;
        flags[SRTO_IPTOS]              = SRTO_R_PREBIND;
        flags[SRTO_TLPKTDROP]          = SRTO_R_PRE;
        flags[SRTO_SNDDROPDELAY]       = SRTO_POST_SPEC;
        flags[SRTO_NAKREPORT]          = SRTO_R_PRE;
        flags[SRTO_VERSION]            = SRTO_R_PRE;
        flags[SRTO_CONNTIMEO]          = SRTO_R_PRE;
        flags[SRTO_LOSSMAXTTL]         = SRTO_POST_SPEC;
        flags[SRTO_RCVLATENCY]         = SRTO_R_PRE;
        flags[SRTO_PEERLATENCY]        = SRTO_R_PRE;
        flags[SRTO_MINVERSION]         = SRTO_R_PRE;
        flags[SRTO_STREAMID]           = SRTO_R_PRE;
        flags[SRTO_CONGESTION]         = SRTO_R_PRE;
        flags[SRTO_MESSAGEAPI]         = SRTO_R_PRE;
        flags[SRTO_PAYLOADSIZE]        = SRTO_R_PRE;
        flags[SRTO_TRANSTYPE]          = SRTO_R_PREBIND;
        flags[SRTO_KMREFRESHRATE]      = SRTO_R_PRE;
        flags[SRTO_KMPREANNOUNCE]      = SRTO_R_PRE;
        flags[SRTO_ENFORCEDENCRYPTION] = SRTO_R_PRE;
        flags[SRTO_IPV6ONLY]           = SRTO_R_PREBIND;
        flags[SRTO_PEERIDLETIMEO]      = SRTO_R_PRE;
#ifdef SRT_ENABLE_BINDTODEVICE
        flags[SRTO_BINDTODEVICE]       = SRTO_R_PREBIND;
#endif
#if ENABLE_BONDING
        flags[SRTO_GROUPCONNECT]       = SRTO_R_PRE;
        flags[SRTO_GROUPMINSTABLETIMEO]= SRTO_R_PRE;
#endif
        flags[SRTO_PACKETFILTER]       = SRTO_R_PRE;
        flags[SRTO_RETRANSMITALGO]     = SRTO_R_PRE;
#ifdef ENABLE_AEAD_API_PREVIEW
        flags[SRTO_CRYPTOMODE]         = SRTO_R_PRE;
#endif

        // For "private" options (not derived from the listener
        // socket by an accepted socket) provide below private_default
        // to which these options will be reset after blindly
        // copying the option object from the listener socket.
        // Note that this option cannot have runtime-dependent
        // default value, like options affected by SRTO_TRANSTYPE.

        // Options may be of different types, but this value should be only
        // used as a source of the value. For example, in case of int64_t you'd
        // have to place here a string of 8 characters. It should be copied
        // always in the hardware order, as this is what will be directly
        // passed to a setting function.
        private_default[SRTO_STREAMID] = string();
    }
};

const SrtOptionAction s_sockopt_action;

} // namespace srt

#if HAVE_CXX11

CUDTUnited& srt::CUDT::uglobal()
{
    static CUDTUnited instance;
    return instance;
}

#else // !HAVE_CXX11

static pthread_once_t s_UDTUnitedOnce = PTHREAD_ONCE_INIT;

static CUDTUnited *getInstance()
{
    static CUDTUnited instance;
    return &instance;
}

CUDTUnited& srt::CUDT::uglobal()
{
    // We don't want lock each time, pthread_once can be faster than mutex.
    pthread_once(&s_UDTUnitedOnce, reinterpret_cast<void (*)()>(getInstance));
    return *getInstance();
}

#endif


void srt::RateMeasurement::pickup(const clock_time& time)
{
    // Check if the time has passed the period.
    clock_interval diff;
    if (!passedInterval(time, (diff)))
    {
        HLOGC(bslog.Debug, log << "RateMeasurement: too early, " << FormatDuration<DUNIT_MS>(diff)
                << " with begin TS=" << FormatTime(m_beginTime) << " now=" << FormatTime(time));
        // Still collect data for the current period.
        return;
    }

    // Doesn't matter what `diff` really is. Enough that we have
    // this time aligned with 10ms resolution calls 10 times.

    Slice slice;
    {
        // Lock for the moment of taking the data
        sync::ScopedLock lk (m_lock);

        slice.packets = m_nInstaPackets;
        slice.bytes = m_nInstaBytes;
        slice.begin_time = m_beginTime;

        m_nInstaPackets = 0;
        m_nInstaBytes = 0;
        m_beginTime = time;
    }

    HLOGC(bslog.Debug, log << "RateMeasurement: passed " << FormatDuration<DUNIT_MS>(diff)
            << " extracted packets=" << slice.packets << " bytes=" << slice.bytes
            << " now beginTS=" << FormatTime(m_beginTime));

    // Ok, now stickpile the slice.
    // If the container is empty, do not stockpile empty slices.
    if (m_slices.empty() && slice.bytes == 0)
    {
        HLOGC(bslog.Debug, log << "... NOT COLLECING packet with " << slice.bytes << " bytes to " << m_slices.size() << " total");
        // Empty-to-empty: DO NOT stockpile.
        // NOTE: the container is never cleared when it has
        // any older data, so this situation is only possible:
        // - in the beginning
        // - in the long run if it happened that 10 slices in
        //   a row were empty.
        // So in this case we simply wait for having the first
        // packets with something notified. We also know that
        // the rate was initially 0 and it remains so now.
        return;
    }

    // We either have something and have pushed an empty slice
    // or we have pushed filled slice onto the empty container.
    // Still, we need at least 5 samples to start measuring.
    m_slices.push_back(slice);

    // NOTE: this is also a situation that might have happened
    // in the beginning, or after a long period without sending.
    // If that period happens, the sending rate is also cleared,
    // in any case we need to wait for the minimum samples.
    if (m_slices.size() < MIN_SLICES)
    {
        HLOGC(bslog.Debug, log << "... NOT MEASURING: still " << m_slices.size() << " < 5 slices");
        return;
    }

    // Keep track of only 10 last slices
    if (m_slices.size() > MAX_SLICES)
    {
        m_slices.pop_front();

        // After a slice was removed, there's already a chance
        // that all other slices are also 0. Check the minimum
        // number of slices + 1 and drop all that are empty
        size_t end_range = 0; // default: nothing to delete
        for (size_t i = 0; i < m_slices.size(); ++i)
        {
            if (i > MIN_SLICES + 1)
                break;

            if (m_slices[i].bytes > 0)
                break;

            // This can be skipped and check the next one.
            end_range = i;
        }

        // PARANOID
        if (end_range >= m_slices.size())
            end_range = m_slices.size() - 1; // at least 1 element must stay

        m_slices.erase(m_slices.begin(), m_slices.begin() + end_range);

        m_beginTime = m_slices[0].begin_time;
        HLOGC(bslog.Debug, log << "... Dropping 1 oldest + " << end_range << " empty slices, TS=" << FormatTime(m_beginTime));
    }

    // Check also if the begin time is older than 2* period; if so,
    // reset it to that value
    if (m_slices.size() > 1) // with 1 always m_beginTime = m_slices[0].begin_time
    {
        clock_time earliest = m_slices[1].begin_time - milliseconds_from(SLICE_INTERVAL_MS*2);
        if (m_beginTime < earliest)
        {
            HLOGC(bslog.Debug, log << "... BEGIN TIME too old TS=" << FormatTime(m_beginTime)
                    << " - fixed to " << FormatTime(earliest));
            m_beginTime = earliest;
            m_slices[0].begin_time = earliest;
        }
    }

    // Ok, so we have enough samples to record the measurement.
    // (so we have at least one)
    Summary sum (m_slices[0].begin_time);

    for (size_t i = 0; i < m_slices.size(); ++i)
    {
        sum.consume(m_slices[i]);
    }

    m_currentPktRate = sum.ratePackets(time);
    m_currentByteRate = sum.rateBytes(time, m_SysHeaderSize + CPacket::HDR_SIZE);

    HLOGC(bslog.Debug, log << "... CALCULATED from " << m_slices.size() << " slices: total TD=" << FormatDuration(time - m_slices[0].begin_time)
            << " packets=" << sum.packets << " bytes=" << sum.bytes << " pkt-rate=" << m_currentPktRate << " byte-rate=" << m_currentByteRate);
}

void srt::CUDT::construct()
{
    m_pSndBuffer           = NULL;
    m_pRcvBuffer           = NULL;
    m_pSndLossList         = NULL;
    m_pRcvLossList         = NULL;
    m_iReorderTolerance    = 0;
    // How many times so far the packet considered lost has been received
    // before TTL expires.
    m_iConsecEarlyDelivery   = 0; 
    m_iConsecOrderedDelivery = 0;

    m_pSndQueue = NULL;
    m_pRcvQueue = NULL;
    m_pSNode    = NULL;
    m_pRNode    = NULL;

    // Will be reset to 0 for HSv5, this value is important for HSv4.
    m_iSndHsRetryCnt = SRT_MAX_HSRETRY + 1;

    m_PeerID              = 0;
    m_bOpened             = false;
    m_bListening          = false;
    m_bConnecting         = false;
    m_bConnected          = false;
    m_bClosing            = false;
    m_bShutdown           = false;
    m_bBroken             = false;
    m_bBreakAsUnstable    = false;
    // TODO: m_iBrokenCounter should be still set to some default.
    m_bPeerHealth         = true;
    m_RejectReason        = SRT_REJ_UNKNOWN;
    m_tsLastReqTime.store(steady_clock::time_point());
    m_SrtHsSide           = HSD_DRAW;
    m_uPeerSrtVersion     = 0;  // Not defined until connected.
    m_iTsbPdDelay_ms      = 0;
    m_iPeerTsbPdDelay_ms  = 0;
    m_bPeerTsbPd          = false;
    m_bTsbPd              = false;
    m_bTsbPdNeedsWakeup   = false;
    m_bGroupTsbPd         = false;
    m_bPeerTLPktDrop      = false;
    m_bBufferWasFull      = false;

    // Initilize mutex and condition variables.
    initSynch();

    // TODO: Uncomment when the callback is implemented.
    // m_cbPacketArrival.set(this, &CUDT::defaultPacketArrival);
}

srt::CUDT::CUDT(CUDTSocket* parent)
    : m_parent(parent)
#ifdef ENABLE_MAXREXMITBW
    , m_SndRexmitRate(sync::steady_clock::now())
#endif
    , m_iISN(-1)
    , m_iPeerISN(-1)
{
    construct();

    (void)SRT_DEF_VERSION;

    // Runtime fields
#if ENABLE_BONDING
    m_HSGroupType           = SRT_GTYPE_UNDEFINED;
#endif
    m_bTLPktDrop            = true; // Too-late Packet Drop

    m_pCache = NULL;
    // This is in order to set it ANY kind of initial value, however
    // this value should not be used when not connected and should be
    // updated in the handshake. When this value is 0, it means that
    // packets shall not be sent, as the other party doesn't have a
    // room to receive and store it. Therefore this value should be
    // overridden before any sending happens.
    m_iFlowWindowSize = 0;

}

srt::CUDT::CUDT(CUDTSocket* parent, const CUDT& ancestor)
    : m_parent(parent)
#ifdef ENABLE_MAXREXMITBW
    , m_SndRexmitRate(sync::steady_clock::now())
#endif
    , m_iISN(-1)
    , m_iPeerISN(-1)
{
    construct();

    // XXX Consider all below fields (except m_bReuseAddr) to be put
    // into a separate class for easier copying.

    m_config            = ancestor.m_config;
    // Reset values that shall not be derived to default ones.
    // These declarations should be consistent with SRTO_R_PRIVATE flag.
    for (size_t i = 0; i < Size(s_sockopt_action.flags); ++i)
    {
        const string* pdef = map_getp(s_sockopt_action.private_default, SRT_SOCKOPT(i));
        if (pdef)
        {
            try
            {
                // Ignore errors here - this is a development-time granted
                // value, not user-provided value.
                m_config.set(SRT_SOCKOPT(i), pdef->data(), (int) pdef->size());
            }
            catch (...)
            {
                LOGC(gglog.Error, log << "IPE: failed to set a declared default option!");
            }
        }
    }

    m_SrtHsSide         = ancestor.m_SrtHsSide; // actually it sets it to HSD_RESPONDER
    m_bTLPktDrop        = ancestor.m_bTLPktDrop;
    m_iReorderTolerance = m_config.iMaxReorderTolerance;  // Initialize with maximum value

    // Runtime
    m_pCache = ancestor.m_pCache;
}

srt::CUDT::~CUDT()
{
    // release mutex/condtion variables
    destroySynch();

    // destroy the data structures
    delete m_pSndBuffer;
    delete m_pRcvBuffer;
    delete m_pSndLossList;
    delete m_pRcvLossList;
    delete m_pSNode;
    delete m_pRNode;
}

void srt::CUDT::setOpt(SRT_SOCKOPT optName, const void* optval, int optlen)
{
    if (m_bBroken || m_bClosing)
        throw CUDTException(MJ_CONNECTION, MN_CONNLOST, 0);

    // Match check (confirm optName as index for s_sockopt_action)
    if (int(optName) < 0 || int(optName) >= int(SRTO_E_SIZE))
        throw CUDTException(MJ_NOTSUP, MN_INVAL, 0);

    // Restriction check
    const int oflags = s_sockopt_action.flags[optName];

    ScopedLock cg (m_ConnectionLock);
    ScopedLock sendguard (m_SendLock);
    ScopedLock recvguard (m_RecvLock);

    HLOGC(aclog.Debug,
          log << CONID() << "OPTION: #" << optName << " value:" << FormatBinaryString((uint8_t*)optval, optlen));

    if (IsSet(oflags, SRTO_R_PREBIND) && m_bOpened)
        throw CUDTException(MJ_NOTSUP, MN_ISBOUND, 0);

    if (IsSet(oflags, SRTO_R_PRE) && (m_bConnected || m_bConnecting || m_bListening))
        throw CUDTException(MJ_NOTSUP, MN_ISCONNECTED, 0);

    // Option execution. If this returns -1, there's no such option.
    const int status = m_config.set(optName, optval, optlen);
    if (status == -1)
    {
        LOGC(aclog.Error, log << CONID() << "OPTION: #" << optName << " UNKNOWN");
        throw CUDTException(MJ_NOTSUP, MN_INVAL, 0);
    }

    // Post-action, if applicable
    if (IsSet(oflags, SRTO_POST_SPEC) && m_bConnected)
    {
        switch (optName)
        {
        case SRTO_MAXBW:
            updateCC(TEV_INIT, EventVariant(TEV_INIT_RESET));
            break;

        case SRTO_INPUTBW:
        case SRTO_MININPUTBW:
            updateCC(TEV_INIT, EventVariant(TEV_INIT_INPUTBW));
            break;

        case SRTO_OHEADBW:
            updateCC(TEV_INIT, EventVariant(TEV_INIT_OHEADBW));
            break;

        case SRTO_LOSSMAXTTL:
            m_iReorderTolerance = m_config.iMaxReorderTolerance;

        default: break;
        }
    }
}

void srt::CUDT::getOpt(SRT_SOCKOPT optName, void *optval, int &optlen)
{
    ScopedLock cg(m_ConnectionLock);

    switch (optName)
    {
    case SRTO_MSS:
        *(int *)optval = m_config.iMSS;
        optlen         = sizeof(int);
        break;

    case SRTO_SNDSYN:
        *(bool *)optval = m_config.bSynSending;
        optlen          = sizeof(bool);
        break;

    case SRTO_RCVSYN:
        *(bool *)optval = m_config.bSynRecving;
        optlen          = sizeof(bool);
        break;

    case SRTO_ISN:
        *(int *)optval = m_iISN;
        optlen         = sizeof(int);
        break;

    case SRTO_FC:
        *(int *)optval = m_config.iFlightFlagSize;
        optlen         = sizeof(int);
        break;

        // For SNDBUF/RCVBUF values take the variant that uses more memory.
        // It is not possible to make sure what "family" is in use without
        // checking if the socket is bound. This will also be the exact size
        // of the memory in use.
    case SRTO_SNDBUF:
        *(int *)optval = m_config.iSndBufSize * m_config.bytesPerPkt();
        optlen         = sizeof(int);
        break;

    case SRTO_RCVBUF:
        *(int *)optval = m_config.iRcvBufSize * m_config.bytesPerPkt();
        optlen         = sizeof(int);
        break;

    case SRTO_LINGER:
        if (optlen < (int)(sizeof(linger)))
            throw CUDTException(MJ_NOTSUP, MN_INVAL, 0);

        *(linger *)optval = m_config.Linger;
        optlen            = sizeof(linger);
        break;

    case SRTO_UDP_SNDBUF:
        *(int *)optval = m_config.iUDPSndBufSize;
        optlen         = sizeof(int);
        break;

    case SRTO_UDP_RCVBUF:
        *(int *)optval = m_config.iUDPRcvBufSize;
        optlen         = sizeof(int);
        break;

    case SRTO_RENDEZVOUS:
        *(bool *)optval = m_config.bRendezvous;
        optlen          = sizeof(bool);
        break;

    case SRTO_SNDTIMEO:
        *(int *)optval = m_config.iSndTimeOut;
        optlen         = sizeof(int);
        break;

    case SRTO_RCVTIMEO:
        *(int *)optval = m_config.iRcvTimeOut;
        optlen         = sizeof(int);
        break;

    case SRTO_REUSEADDR:
        *(bool *)optval = m_config.bReuseAddr;
        optlen          = sizeof(bool);
        break;

    case SRTO_MAXBW:
        if (size_t(optlen) < sizeof(m_config.llMaxBW))
            throw CUDTException(MJ_NOTSUP, MN_INVAL, 0);
        *(int64_t *)optval = m_config.llMaxBW;
        optlen             = sizeof(int64_t);
        break;

    case SRTO_INPUTBW:
        if (size_t(optlen) < sizeof(m_config.llInputBW))
            throw CUDTException(MJ_NOTSUP, MN_INVAL, 0);
       *(int64_t*)optval = m_config.llInputBW;
       optlen            = sizeof(int64_t);
       break;

    case SRTO_MININPUTBW:
        if (size_t(optlen) < sizeof (m_config.llMinInputBW))
            throw CUDTException(MJ_NOTSUP, MN_INVAL, 0);
        *(int64_t*)optval = m_config.llMinInputBW;
        optlen            = sizeof(int64_t);
        break;

    case SRTO_OHEADBW:
        *(int32_t *)optval = m_config.iOverheadBW;
        optlen = sizeof(int32_t);
        break;

#ifdef ENABLE_MAXREXMITBW
    case SRTO_MAXREXMITBW:
        if (size_t(optlen) < sizeof(m_config.llMaxRexmitBW))
            throw CUDTException(MJ_NOTSUP, MN_INVAL, 0);
        *(int64_t*)optval = m_config.llMaxRexmitBW;
        optlen = sizeof(int64_t);
        break;
#endif

    case SRTO_STATE:
        *(int32_t *)optval = uglobal().getStatus(m_SocketID);
        optlen             = sizeof(int32_t);
        break;

    case SRTO_EVENT:
    {
        int32_t event = 0;
        if (m_bBroken)
            event |= SRT_EPOLL_ERR;
        else
        {
            enterCS(m_RecvLock);
            if (m_pRcvBuffer && isRcvBufferReady())
                event |= SRT_EPOLL_IN;
            leaveCS(m_RecvLock);
            if (m_pSndBuffer && (m_config.iSndBufSize > m_pSndBuffer->getCurrBufSize()))
                event |= SRT_EPOLL_OUT;
        }
        *(int32_t *)optval = event;
        optlen             = sizeof(int32_t);
        break;
    }

    case SRTO_SNDDATA:
        if (m_pSndBuffer)
            *(int32_t *)optval = m_pSndBuffer->getCurrBufSize();
        else
            *(int32_t *)optval = 0;
        optlen = sizeof(int32_t);
        break;

    case SRTO_RCVDATA:
        if (m_pRcvBuffer)
        {
            enterCS(m_RecvLock);
            *(int32_t *)optval = m_pRcvBuffer->getRcvDataSize();
            leaveCS(m_RecvLock);
        }
        else
            *(int32_t *)optval = 0;
        optlen = sizeof(int32_t);
        break;

    case SRTO_IPTTL:
        if (m_bOpened)
            *(int32_t *)optval = m_pSndQueue->getIpTTL();
        else
            *(int32_t *)optval = m_config.iIpTTL;
        optlen = sizeof(int32_t);
        break;

    case SRTO_IPTOS:
        if (m_bOpened)
            *(int32_t *)optval = m_pSndQueue->getIpToS();
        else
            *(int32_t *)optval = m_config.iIpToS;
        optlen = sizeof(int32_t);
        break;

    case SRTO_BINDTODEVICE:
#ifdef SRT_ENABLE_BINDTODEVICE
        if (optlen < IFNAMSIZ)
            throw CUDTException(MJ_NOTSUP, MN_INVAL, 0);

        if (m_bOpened && m_pSndQueue->getBind(((char*)optval), optlen))
        {
            optlen = strlen((char*)optval);
            break;
        }

        // Fallback: return from internal data
        optlen = (int)m_config.sBindToDevice.copy((char*)optval, (size_t)optlen - 1);
        ((char*)optval)[optlen] = '\0';
#else
        LOGC(smlog.Error, log << "SRTO_BINDTODEVICE is not supported on that platform");
        throw CUDTException(MJ_NOTSUP, MN_INVAL, 0);
#endif
        break;

    case SRTO_SENDER:
        *(bool *)optval = m_config.bDataSender;
        optlen             = sizeof(bool);
        break;

    case SRTO_TSBPDMODE:
        *(bool *)optval = m_config.bTSBPD;
        optlen             = sizeof(bool);
        break;

    case SRTO_LATENCY:
    case SRTO_RCVLATENCY:
        if (m_bConnected)
            *(int32_t *)optval = m_iTsbPdDelay_ms;
        else
            *(int32_t *)optval = m_config.iRcvLatency;
        optlen             = sizeof(int32_t);
        break;

    case SRTO_PEERLATENCY:
        if (m_bConnected)
            *(int32_t *)optval = m_iPeerTsbPdDelay_ms;
        else
            *(int32_t *)optval = m_config.iPeerLatency;

        optlen             = sizeof(int32_t);
        break;

    case SRTO_TLPKTDROP:
        if (m_bConnected)
            *(bool *)optval = m_bTLPktDrop;
        else
            *(bool *)optval = m_config.bTLPktDrop;

        optlen          = sizeof(bool);
        break;

    case SRTO_SNDDROPDELAY:
        *(int32_t *)optval = m_config.iSndDropDelay;
        optlen             = sizeof(int32_t);
        break;

    case SRTO_PBKEYLEN:
        if (m_pCryptoControl)
            *(int32_t *)optval = (int32_t) m_pCryptoControl->KeyLen(); // Running Key length.
        else
            *(int32_t *)optval = m_config.iSndCryptoKeyLen; // May be 0.
        optlen = sizeof(int32_t);
        break;

    case SRTO_KMSTATE:
        if (!m_pCryptoControl)
            *(int32_t *)optval = SRT_KM_S_UNSECURED;
        else if (m_config.bDataSender)
            *(int32_t *)optval = m_pCryptoControl->m_SndKmState;
        else
            *(int32_t *)optval = m_pCryptoControl->m_RcvKmState;
        optlen = sizeof(int32_t);
        break;

    case SRTO_SNDKMSTATE: // State imposed by Agent depending on PW and KMX
        if (m_pCryptoControl)
            *(int32_t *)optval = m_pCryptoControl->m_SndKmState;
        else
            *(int32_t *)optval = SRT_KM_S_UNSECURED;
        optlen = sizeof(int32_t);
        break;

    case SRTO_RCVKMSTATE: // State returned by Peer as informed during KMX
        if (m_pCryptoControl)
            *(int32_t *)optval = m_pCryptoControl->m_RcvKmState;
        else
            *(int32_t *)optval = SRT_KM_S_UNSECURED;
        optlen = sizeof(int32_t);
        break;

    case SRTO_LOSSMAXTTL:
        *(int32_t*)optval = m_config.iMaxReorderTolerance;
        optlen = sizeof(int32_t);
        break;

    case SRTO_NAKREPORT:
        *(bool *)optval = m_config.bRcvNakReport;
        optlen          = sizeof(bool);
        break;

    case SRTO_VERSION:
        *(int32_t *)optval = m_config.uSrtVersion;
        optlen             = sizeof(int32_t);
        break;

    case SRTO_PEERVERSION:
        *(int32_t *)optval = m_uPeerSrtVersion;
        optlen             = sizeof(int32_t);
        break;

    case SRTO_CONNTIMEO:
        *(int*)optval = (int) count_milliseconds(m_config.tdConnTimeOut);
        optlen        = sizeof(int);
        break;

    case SRTO_DRIFTTRACER:
        *(bool*)optval = m_config.bDriftTracer;
        optlen         = sizeof(bool);
        break;

    case SRTO_MINVERSION:
        *(uint32_t *)optval = m_config.uMinimumPeerSrtVersion;
        optlen              = sizeof(uint32_t);
        break;

    case SRTO_STREAMID:
        if (size_t(optlen) < m_config.sStreamName.size() + 1)
            throw CUDTException(MJ_NOTSUP, MN_INVAL, 0);

        optlen = (int)m_config.sStreamName.copy((char*)optval, (size_t)optlen - 1);
        ((char*)optval)[optlen] = '\0';
        break;

    case SRTO_CONGESTION:
        if (size_t(optlen) < m_config.sCongestion.size() + 1)
            throw CUDTException(MJ_NOTSUP, MN_INVAL, 0);

        optlen = (int)m_config.sCongestion.copy((char*)optval, (size_t)optlen - 1);
        ((char*)optval)[optlen] = '\0';
        break;

    case SRTO_MESSAGEAPI:
        optlen          = sizeof(bool);
        *(bool *)optval = m_config.bMessageAPI;
        break;

    case SRTO_PAYLOADSIZE:
        optlen         = sizeof(int);
        *(int *)optval = (int) payloadSize();
        break;

    case SRTO_KMREFRESHRATE:
        optlen = sizeof(int);
        *(int*)optval = (int)m_config.uKmRefreshRatePkt;
        break;

    case SRTO_KMPREANNOUNCE:
        optlen = sizeof(int);
        *(int*)optval = (int)m_config.uKmPreAnnouncePkt;
        break;

#if ENABLE_BONDING
    case SRTO_GROUPCONNECT:
        optlen        = sizeof (int);
        *(int*)optval = m_config.iGroupConnect;
        break;

    case SRTO_GROUPMINSTABLETIMEO:
        optlen = sizeof(int);
        *(int*)optval = (int)m_config.uMinStabilityTimeout_ms;
        break;

    case SRTO_GROUPTYPE:
        optlen         = sizeof (int);
        *(int*)optval = m_HSGroupType;
        break;
#endif

    case SRTO_ENFORCEDENCRYPTION:
        optlen          = sizeof(bool);
        *(bool *)optval = m_config.bEnforcedEnc;
        break;

    case SRTO_IPV6ONLY:
        optlen         = sizeof(int);
        *(int *)optval = m_config.iIpV6Only;
        break;

    case SRTO_PEERIDLETIMEO:
        *(int *)optval = m_config.iPeerIdleTimeout_ms;
        optlen         = sizeof(int);
        break;

    case SRTO_PACKETFILTER:
        if (size_t(optlen) < m_config.sPacketFilterConfig.size() + 1)
            throw CUDTException(MJ_NOTSUP, MN_INVAL, 0);

        optlen = (int)m_config.sPacketFilterConfig.copy((char*)optval, (size_t)optlen - 1);
        ((char*)optval)[optlen] = '\0';
        break;

    case SRTO_RETRANSMITALGO:
        *(int32_t *)optval = m_config.iRetransmitAlgo;
        optlen         = sizeof(int32_t);
        break;
#ifdef ENABLE_AEAD_API_PREVIEW
    case SRTO_CRYPTOMODE:
        if (m_pCryptoControl)
            *(int32_t*)optval = m_pCryptoControl->getCryptoMode();
        else
            *(int32_t*)optval = m_config.iCryptoMode;
        optlen = sizeof(int32_t);
        break;
#endif

    default:
        throw CUDTException(MJ_NOTSUP, MN_NONE, 0);
    }
}


#if ENABLE_BONDING
SRT_ERRNO srt::CUDT::applyMemberConfigObject(const SRT_SocketOptionObject& opt)
{
    SRT_SOCKOPT this_opt = SRTO_VERSION;
    for (size_t i = 0; i < opt.options.size(); ++i)
    {
        SRT_SocketOptionObject::SingleOption* o = opt.options[i];
        HLOGC(smlog.Debug, log << CONID() << "applyMemberConfigObject: OPTION @" << m_SocketID << " #" << o->option);
        this_opt = SRT_SOCKOPT(o->option);
        setOpt(this_opt, o->storage, o->length);
    }
    return SRT_SUCCESS;
}
#endif

bool srt::CUDT::setstreamid(SRTSOCKET u, const std::string &sid)
{
    CUDT *that = getUDTHandle(u);
    if (!that)
        return false;

    if (sid.size() > CSrtConfig::MAX_SID_LENGTH)
        return false;

    if (that->m_bConnected)
        return false;

    that->m_config.sStreamName.set(sid);
    return true;
}

string srt::CUDT::getstreamid(SRTSOCKET u)
{
    CUDT *that = getUDTHandle(u);
    if (!that)
        return "";

    return that->m_config.sStreamName.str();
}

// XXX REFACTOR: Make common code for CUDT constructor and clearData,
// possibly using CUDT::construct.
// Initial sequence number, loss, acknowledgement, etc.
void srt::CUDT::clearData()
{
    const size_t full_hdr_size = CPacket::UDP_HDR_SIZE - CPacket::HDR_SIZE;
    m_iMaxSRTPayloadSize = m_config.iMSS - full_hdr_size;
    HLOGC(cnlog.Debug, log << CONID() << "clearData: PAYLOAD SIZE: " << m_iMaxSRTPayloadSize);

    m_SndTimeWindow.initialize(full_hdr_size, m_iMaxSRTPayloadSize);
    m_RcvTimeWindow.initialize(full_hdr_size, m_iMaxSRTPayloadSize);

    m_iEXPCount  = 1;
    m_iBandwidth = 1; // pkts/sec
    // XXX use some constant for this 16
    m_iDeliveryRate     = 16;
    m_iByteDeliveryRate = 16 * m_iMaxSRTPayloadSize;
    m_iAckSeqNo         = 0;
    m_tsLastAckTime     = steady_clock::now();

    // trace information
    {
        ScopedLock stat_lock(m_StatsLock);

        m_stats.tsStartTime = steady_clock::now();
        m_stats.sndr.reset();
        m_stats.rcvr.reset();

        m_stats.tsLastSampleTime = steady_clock::now();
        m_stats.traceReorderDistance = 0;
        m_stats.traceBelatedTime = 0;
        m_stats.sndDuration = m_stats.m_sndDurationTotal = 0;
    }

    // Resetting these data because this happens when agent isn't connected.
    m_bPeerTsbPd         = false;
    m_iPeerTsbPdDelay_ms = 0;

    // TSBPD as state should be set to FALSE here.
    // Only when the HSREQ handshake is exchanged,
    // should they be set to possibly true.
    m_bTsbPd         = false;
    m_bGroupTsbPd    = false;
    m_iTsbPdDelay_ms = m_config.iRcvLatency;
    m_bTLPktDrop     = m_config.bTLPktDrop;
    m_bPeerTLPktDrop = false;

    m_bPeerNakReport = false;

    m_bPeerRexmitFlag = false;

    m_RdvState           = CHandShake::RDV_INVALID;
    m_tsRcvPeerStartTime = steady_clock::time_point();
}

void srt::CUDT::open()
{
    ScopedLock cg(m_ConnectionLock);

    clearData();

    // structures for queue
    if (m_pSNode == NULL)
        m_pSNode = new CSNode;
    m_pSNode->m_pUDT      = this;
    m_pSNode->m_tsTimeStamp = steady_clock::now();
    m_pSNode->m_iHeapLoc  = -1;

    if (m_pRNode == NULL)
        m_pRNode = new CRNode;
    m_pRNode->m_pUDT      = this;
    m_pRNode->m_tsTimeStamp = steady_clock::now();
    m_pRNode->m_pPrev = m_pRNode->m_pNext = NULL;
    m_pRNode->m_bOnList                   = false;

    // Set initial values of smoothed RTT and RTT variance.
    m_iSRTT               = INITIAL_RTT;
    m_iRTTVar             = INITIAL_RTTVAR;
    m_bIsFirstRTTReceived = false;

    // set minimum NAK and EXP timeout to 300ms
    m_tdMinNakInterval = milliseconds_from(300);
    m_tdMinExpInterval = milliseconds_from(300);

    m_tdACKInterval = microseconds_from(COMM_SYN_INTERVAL_US);
    m_tdNAKInterval = m_tdMinNakInterval;

    const steady_clock::time_point currtime = steady_clock::now();
    m_tsLastRspTime.store(currtime);
    m_tsNextACKTime.store(currtime + m_tdACKInterval);
    m_tsNextNAKTime.store(currtime + m_tdNAKInterval);
    m_tsLastRspAckTime = currtime;
    m_tsLastSndTime.store(currtime);

#if ENABLE_BONDING
    m_tsUnstableSince   = steady_clock::time_point();
    m_tsFreshActivation = steady_clock::time_point();
    m_tsWarySince       = steady_clock::time_point();
#endif

    m_iReXmitCount   = 1;
    memset(&m_aSuppressedMsg, 0, sizeof m_aSuppressedMsg);
    m_iPktCount      = 0;
    m_iLightACKCount = 1;
    m_tsNextSendTime = steady_clock::time_point();
    m_tdSendTimeDiff = microseconds_from(0);

    // Now UDT is opened.
    m_bOpened = true;
}

void srt::CUDT::setListenState()
{
    if (!m_bOpened)
        throw CUDTException(MJ_NOTSUP, MN_NONE, 0);

    if (m_bConnecting || m_bConnected)
        throw CUDTException(MJ_NOTSUP, MN_ISCONNECTED, 0);

    // listen can be called more than once
    // If two threads call srt_listen at the same time, only
    // one will pass this condition; others will be rejected.
    // If it was called ever once, none will pass.
    for (;;)
    {
        if (m_bListening.compare_exchange(false, true))
        {
            // if there is already another socket listening on the same port
            if (!m_pRcvQueue->setListener(this))
            {
                // Failed here, so 
                m_bListening = false;
                throw CUDTException(MJ_NOTSUP, MN_BUSY, 0);
            }
        }
        else
        {
            // Ok, this thread could have been blocked access,
            // but still the other thread that attempted to set
            // the listener could have failed. Therefore check
            // again if the listener was set successfully, and
            // if the listening point is still free, try again.
            CUDT* current = m_pRcvQueue->getListener();
            if (current == NULL)
            {
                continue;
            }
            else if (current != this)
            {
                // Some other listener already set it
                throw CUDTException(MJ_NOTSUP, MN_BUSY, 0);
            }
            // If it was you who set this, just return with no exception.
        }
        break;
    }
}

size_t srt::CUDT::fillSrtHandshake(uint32_t *aw_srtdata, size_t srtlen, int msgtype, int hs_version)
{
    if (srtlen < SRT_HS_E_SIZE)
    {
        LOGC(cnlog.Fatal,
             log << CONID() << "IPE: fillSrtHandshake: buffer too small: " << srtlen << " (expected: " << SRT_HS_E_SIZE << ")");
        return 0;
    }

    srtlen = SRT_HS_E_SIZE; // We use only that much space.

    memset((aw_srtdata), 0, sizeof(uint32_t) * srtlen);
    /* Current version (1.x.x) SRT handshake */
    aw_srtdata[SRT_HS_VERSION] = m_config.uSrtVersion; /* Required version */
    aw_srtdata[SRT_HS_FLAGS] |= SrtVersionCapabilities();

    switch (msgtype)
    {
    case SRT_CMD_HSREQ:
        return fillSrtHandshake_HSREQ((aw_srtdata), srtlen, hs_version);
    case SRT_CMD_HSRSP:
        return fillSrtHandshake_HSRSP((aw_srtdata), srtlen, hs_version);
    default:
        LOGC(cnlog.Fatal, log << CONID() << "IPE: fillSrtHandshake/sendSrtMsg called with value " << msgtype);
        return 0;
    }
}

size_t srt::CUDT::fillSrtHandshake_HSREQ(uint32_t *aw_srtdata, size_t /* srtlen - unused */, int hs_version)
{
    // INITIATOR sends HSREQ.

    // The TSBPD(SND|RCV) options are being set only if the TSBPD is set in the current agent.
    // The agent has a decisive power only in the range of RECEIVING the data, however it can
    // also influence the peer's latency. If agent doesn't set TSBPD mode, it doesn't send any
    // latency flags, although the peer might still want to do Rx with TSBPD. When agent sets
    // TsbPd mode, it defines latency values for Rx (itself) and Tx (peer's Rx). If peer does
    // not set TsbPd mode, it will simply ignore the proposed latency (PeerTsbPdDelay), although
    // if it has received the Rx latency as well, it must honor it and respond accordingly
    // (the latter is only in case of HSv5 and bidirectional connection).
    if (m_config.bTSBPD)
    {
        m_iTsbPdDelay_ms     = m_config.iRcvLatency;
        m_iPeerTsbPdDelay_ms = m_config.iPeerLatency;
        /*
         * Sent data is real-time, use Time-based Packet Delivery,
         * set option bit and configured delay
         */
        aw_srtdata[SRT_HS_FLAGS] |= SRT_OPT_TSBPDSND;

        if (hs_version < CUDT::HS_VERSION_SRT1)
        {
            // HSv4 - this uses only one value.
            aw_srtdata[SRT_HS_LATENCY] = SRT_HS_LATENCY_LEG::wrap(m_iPeerTsbPdDelay_ms);
        }
        else
        {
            // HSv5 - this will be understood only since this version when this exists.
            aw_srtdata[SRT_HS_LATENCY] = SRT_HS_LATENCY_SND::wrap(m_iPeerTsbPdDelay_ms);

            // And in the reverse direction.
            aw_srtdata[SRT_HS_FLAGS] |= SRT_OPT_TSBPDRCV;
            aw_srtdata[SRT_HS_LATENCY] |= SRT_HS_LATENCY_RCV::wrap(m_iTsbPdDelay_ms);

            // This wasn't there for HSv4, this setting is only for the receiver.
            // HSv5 is bidirectional, so every party is a receiver.

            if (m_bTLPktDrop)
                aw_srtdata[SRT_HS_FLAGS] |= SRT_OPT_TLPKTDROP;
        }
    }

    if (m_config.bRcvNakReport)
        aw_srtdata[SRT_HS_FLAGS] |= SRT_OPT_NAKREPORT;

    // I support SRT_OPT_REXMITFLG. Do you?
    aw_srtdata[SRT_HS_FLAGS] |= SRT_OPT_REXMITFLG;

    // Declare the API used. The flag is set for "stream" API because
    // the older versions will never set this flag, but all old SRT versions use message API.
    if (!m_config.bMessageAPI)
        aw_srtdata[SRT_HS_FLAGS] |= SRT_OPT_STREAM;

    HLOGC(cnlog.Debug,
          log << CONID() << "HSREQ/snd: LATENCY[SND:" << SRT_HS_LATENCY_SND::unwrap(aw_srtdata[SRT_HS_LATENCY])
              << " RCV:" << SRT_HS_LATENCY_RCV::unwrap(aw_srtdata[SRT_HS_LATENCY]) << "] FLAGS["
              << SrtFlagString(aw_srtdata[SRT_HS_FLAGS]) << "]");

    return 3;
}

size_t srt::CUDT::fillSrtHandshake_HSRSP(uint32_t *aw_srtdata, size_t /* srtlen - unused */, int hs_version)
{
    // Setting m_tsRcvPeerStartTime is done in processSrtMsg_HSREQ(), so
    // this condition will be skipped only if this function is called without
    // getting first received HSREQ. Doesn't look possible in both HSv4 and HSv5.
    if (is_zero(m_tsRcvPeerStartTime))
    {
        LOGC(cnlog.Fatal, log << CONID() << "IPE: fillSrtHandshake_HSRSP: m_tsRcvPeerStartTime NOT SET!");
        return 0;
    }

    // If Agent doesn't set TSBPD, it will not set the TSBPD flag back to the Peer.
    // The peer doesn't have be disturbed by it anyway.
    if (isOPT_TsbPd())
    {
        /*
         * We got and transposed peer start time (HandShake request timestamp),
         * we can support Timestamp-based Packet Delivery
         */
        aw_srtdata[SRT_HS_FLAGS] |= SRT_OPT_TSBPDRCV;

        if (hs_version < HS_VERSION_SRT1)
        {
            // HSv4 - this uses only one value
            aw_srtdata[SRT_HS_LATENCY] = SRT_HS_LATENCY_LEG::wrap(m_iTsbPdDelay_ms);
        }
        else
        {
            // HSv5 - this puts "agent's" latency into RCV field and "peer's" -
            // into SND field.
            aw_srtdata[SRT_HS_LATENCY] = SRT_HS_LATENCY_RCV::wrap(m_iTsbPdDelay_ms);
        }
    }
    else
    {
        HLOGC(cnlog.Debug, log << CONID() << "HSRSP/snd: TSBPD off, NOT responding TSBPDRCV flag.");
    }

    // Hsv5, only when peer has declared TSBPD mode.
    // The flag was already set, and the value already "maximized" in processSrtMsg_HSREQ().
    if (m_bPeerTsbPd && hs_version >= HS_VERSION_SRT1)
    {
        // HSv5 is bidirectional - so send the TSBPDSND flag, and place also the
        // peer's latency into SND field.
        aw_srtdata[SRT_HS_FLAGS] |= SRT_OPT_TSBPDSND;
        aw_srtdata[SRT_HS_LATENCY] |= SRT_HS_LATENCY_SND::wrap(m_iPeerTsbPdDelay_ms);

        HLOGC(cnlog.Debug,
              log << CONID()
                  << "HSRSP/snd: HSv5 peer uses TSBPD, responding TSBPDSND latency=" << m_iPeerTsbPdDelay_ms);
    }
    else
    {
        HLOGC(cnlog.Debug,
              log << CONID() << "HSRSP/snd: HSv" << (hs_version == CUDT::HS_VERSION_UDT4 ? 4 : 5)
                  << " with peer TSBPD=" << (m_bPeerTsbPd ? "on" : "off") << " - NOT responding TSBPDSND");
    }

    if (m_bTLPktDrop)
        aw_srtdata[SRT_HS_FLAGS] |= SRT_OPT_TLPKTDROP;

    if (m_config.bRcvNakReport)
    {
        // HSv5: Note that this setting is independent on the value of
        // m_bPeerNakReport, which represent this setting in the peer.

        aw_srtdata[SRT_HS_FLAGS] |= SRT_OPT_NAKREPORT;
        /*
         * NAK Report is so efficient at controlling bandwidth that sender TLPktDrop
         * is not needed. SRT 1.0.5 to 1.0.7 sender TLPktDrop combined with SRT 1.0
         * Timestamp-Based Packet Delivery was not well implemented and could drop
         * big I-Frame tail before sending once on low latency setups.
         * Disabling TLPktDrop in the receiver SRT Handshake Reply prevents the sender
         * from enabling Too-Late Packet Drop.
         */
        if (m_uPeerSrtVersion <= SrtVersion(1, 0, 7))
            aw_srtdata[SRT_HS_FLAGS] &= ~SRT_OPT_TLPKTDROP;
    }

    if (m_config.uSrtVersion >= SrtVersion(1, 2, 0))
    {
        if (!m_bPeerRexmitFlag)
        {
            // Peer does not request to use rexmit flag, if so,
            // we won't use as well.
            HLOGC(cnlog.Debug,
                  log << CONID() << "HSRSP/snd: AGENT understands REXMIT flag, but PEER DOES NOT. NOT setting.");
        }
        else
        {
            // Request that the rexmit bit be used as a part of msgno.
            aw_srtdata[SRT_HS_FLAGS] |= SRT_OPT_REXMITFLG;
            HLOGP(cnlog.Debug, "HSRSP/snd: AGENT UNDERSTANDS REXMIT flag and PEER reported that it does, too.");
        }
    }
    else
    {
        // Since this is now in the code, it can occur only in case when you change the
        // version specification in the build configuration.
        HLOGP(cnlog.Debug, "HSRSP/snd: AGENT DOES NOT UNDERSTAND REXMIT flag");
    }

    HLOGC(cnlog.Debug,
          log << CONID() << "HSRSP/snd: LATENCY[SND:" << SRT_HS_LATENCY_SND::unwrap(aw_srtdata[SRT_HS_LATENCY])
              << " RCV:" << SRT_HS_LATENCY_RCV::unwrap(aw_srtdata[SRT_HS_LATENCY]) << "] FLAGS["
              << SrtFlagString(aw_srtdata[SRT_HS_FLAGS]) << "]");

    return 3;
}

size_t srt::CUDT::prepareSrtHsMsg(int cmd, uint32_t *srtdata, size_t size)
{
    size_t srtlen = fillSrtHandshake(srtdata, size, cmd, handshakeVersion());
    HLOGC(cnlog.Debug, log << "CMD:" << MessageTypeStr(UMSG_EXT, cmd) << "(" << cmd << ") Len:"
                           << int(srtlen * sizeof(int32_t))
                           << " Version: " << SrtVersionString(srtdata[SRT_HS_VERSION])
                           << " Flags: " << srtdata[SRT_HS_FLAGS]
                           << " (" << SrtFlagString(srtdata[SRT_HS_FLAGS]) << ") sdelay:"
                           << srtdata[SRT_HS_LATENCY]);

    return srtlen;
}

void srt::CUDT::sendSrtMsg(int cmd, uint32_t *srtdata_in, size_t srtlen_in)
{
    CPacket srtpkt;
    int32_t srtcmd = (int32_t)cmd;

    SRT_STATIC_ASSERT(SRTDATA_MAXSIZE >= SRT_HS_E_SIZE, "SRT_CMD_MAXSZ is too small to hold all the data");
    // This will be effectively larger than SRT_HS_E_SIZE, but it will be also used for incoming data.
    uint32_t srtdata[SRTDATA_MAXSIZE];

    size_t srtlen = 0;

    if (cmd == SRT_CMD_REJECT)
    {
        // This is a value returned by processSrtMsg underlying layer, potentially
        // to be reported here. Should this happen, just send a rejection message.
        cmd                     = SRT_CMD_HSRSP;
        srtdata[SRT_HS_VERSION] = 0;
    }

    switch (cmd)
    {
    case SRT_CMD_HSREQ:
    case SRT_CMD_HSRSP:
        srtlen = prepareSrtHsMsg(cmd, srtdata, SRTDATA_MAXSIZE);
        break;

    case SRT_CMD_KMREQ: // Sender
    case SRT_CMD_KMRSP: // Receiver
        srtlen = srtlen_in;
        /* Msg already in network order
         * But CChannel:sendto will swap again (assuming 32-bit fields)
         * Pre-swap to cancel it.
         */
        HtoNLA(srtdata, srtdata_in, srtlen);
        m_pCryptoControl->updateKmState(cmd, srtlen); // <-- THIS function can't be moved to CUDT

        break;

    default:
        LOGC(cnlog.Error, log << "sndSrtMsg: IPE: cmd=" << cmd << " unsupported");
        break;
    }

    if (srtlen > 0)
    {
        /* srtpkt.pack will set message data in network order */
        srtpkt.pack(UMSG_EXT, &srtcmd, srtdata, srtlen * sizeof(int32_t));
        addressAndSend(srtpkt);
    }
}

size_t srt::CUDT::fillHsExtConfigString(uint32_t* pcmdspec, int cmd, const string& str)
{
    uint32_t* space = pcmdspec + 1;
    size_t wordsize         = (str.size() + 3) / 4;
    size_t aligned_bytesize = wordsize * 4;

    memset((space), 0, aligned_bytesize);
    memcpy((space), str.data(), str.size());
    // Preswap to little endian (in place due to possible padding zeros)
    HtoILA((space), space, wordsize);

    *pcmdspec = HS_CMDSPEC_CMD::wrap(cmd) | HS_CMDSPEC_SIZE::wrap((uint32_t) wordsize);

    return wordsize;
}

#if ENABLE_BONDING
// [[using locked(m_parent->m_ControlLock)]]
// [[using locked(s_UDTUnited.m_GlobControlLock)]]
size_t srt::CUDT::fillHsExtGroup(uint32_t* pcmdspec)
{
    SRT_ASSERT(m_parent->m_GroupOf != NULL);
    uint32_t* space = pcmdspec + 1;

    SRTSOCKET id = m_parent->m_GroupOf->id();
    SRT_GROUP_TYPE tp = m_parent->m_GroupOf->type();
    uint32_t flags = 0;

    // NOTE: this code remains as is for historical reasons.
    // The initial implementation stated that the peer id be
    // extracted so that it can be reported and possibly the
    // start time somehow encoded and written into the group
    // extension, but it was later seen not necessary. Therefore
    // this code remains, but now it's informational only.
#if ENABLE_HEAVY_LOGGING
    m_parent->m_GroupOf->debugMasterData(m_SocketID);
#endif

    // See CUDT::interpretGroup()

    uint32_t dataword = 0
        | SrtHSRequest::HS_GROUP_TYPE::wrap(tp)
        | SrtHSRequest::HS_GROUP_FLAGS::wrap(flags)
        | SrtHSRequest::HS_GROUP_WEIGHT::wrap(m_parent->m_GroupMemberData->weight);

    const uint32_t storedata [GRPD_E_SIZE] = { uint32_t(id), dataword };
    memcpy((space), storedata, sizeof storedata);

    const size_t ra_size = Size(storedata);
    *pcmdspec = HS_CMDSPEC_CMD::wrap(SRT_CMD_GROUP) | HS_CMDSPEC_SIZE::wrap(ra_size);

    return ra_size;
}
#endif

size_t srt::CUDT::fillHsExtKMREQ(uint32_t* pcmdspec, size_t ki)
{
    uint32_t* space = pcmdspec + 1;

    size_t msglen = m_pCryptoControl->getKmMsg_size(ki);
    // Make ra_size back in element unit
    // Add one extra word if the size isn't aligned to 32-bit.
    size_t ra_size = (msglen / sizeof(uint32_t)) + (msglen % sizeof(uint32_t) ? 1 : 0);

    // Store the CMD + SIZE in the next field
    *pcmdspec = HS_CMDSPEC_CMD::wrap(SRT_CMD_KMREQ) | HS_CMDSPEC_SIZE::wrap((uint32_t) ra_size);

    // Copy the key - do the endian inversion because another endian inversion
    // will be done for every control message before sending, and this KM message
    // is ALREADY in network order.
    const uint32_t* keydata = reinterpret_cast<const uint32_t*>(m_pCryptoControl->getKmMsg_data(ki));

    HLOGC(cnlog.Debug,
          log << CONID() << "createSrtHandshake: KMREQ: adding key #" << ki << " length=" << ra_size
              << " words (KmMsg_size=" << msglen << ")");
    // XXX INSECURE ": [" << FormatBinaryString((uint8_t*)keydata, msglen) << "]";

    // Yes, I know HtoNLA and NtoHLA do exactly the same operation, but I want
    // to be clear about the true intention.
    NtoHLA((space), keydata, ra_size);

    return ra_size;
}

size_t srt::CUDT::fillHsExtKMRSP(uint32_t* pcmdspec, const uint32_t* kmdata, size_t kmdata_wordsize)
{
    uint32_t* space = pcmdspec + 1;
    const uint32_t failure_kmrsp[] = {SRT_KM_S_UNSECURED};
    const uint32_t* keydata = 0;

    // Shift the starting point with the value of previously added block,
    // to start with the new one.

    size_t ra_size;

    if (kmdata_wordsize == 0)
    {
        LOGC(cnlog.Warn,
             log << CONID()
                 << "createSrtHandshake: Agent has PW, but Peer sent no KMREQ. Sending error KMRSP response");
        ra_size = 1;
        keydata = failure_kmrsp;

        // Update the KM state as well
        m_pCryptoControl->m_SndKmState = SRT_KM_S_NOSECRET;  // Agent has PW, but Peer won't decrypt
        m_pCryptoControl->m_RcvKmState = SRT_KM_S_UNSECURED; // Peer won't encrypt as well.
    }
    else
    {
        if (!kmdata)
        {
            m_RejectReason = SRT_REJ_IPE;
            LOGC(cnlog.Fatal, log << CONID() << "createSrtHandshake: IPE: srtkm_cmd=SRT_CMD_KMRSP and no kmdata!");
            return 0;
        }
        ra_size = kmdata_wordsize;
        keydata = reinterpret_cast<const uint32_t *>(kmdata);
    }

    *pcmdspec = HS_CMDSPEC_CMD::wrap(SRT_CMD_KMRSP) | HS_CMDSPEC_SIZE::wrap((uint32_t) ra_size);
    HLOGC(cnlog.Debug,
          log << CONID() << "createSrtHandshake: KMRSP: applying returned key length="
              << ra_size); // XXX INSECURE << " words: [" << FormatBinaryString((uint8_t*)kmdata,
                           // kmdata_wordsize*sizeof(uint32_t)) << "]";

    NtoHLA((space), keydata, ra_size);
    return ra_size;
}


// PREREQUISITE:
// pkt must be set the buffer and configured for UMSG_HANDSHAKE.
// Note that this function replaces also serialization for the HSv4.
bool srt::CUDT::createSrtHandshake(
        int             srths_cmd,
        int             srtkm_cmd,
        const uint32_t* kmdata,
        size_t          kmdata_wordsize, // IN WORDS, NOT BYTES!!!
        CPacket&        w_pkt,
        CHandShake&     w_hs)
{
    // This function might be called before the opposite version was recognized.
    // Check if the version is exactly 4 because this means that the peer has already
    // sent something - asynchronously, and usually in rendezvous - and we already know
    // that the peer is version 4. In this case, agent must behave as HSv4, til the end.
    if (m_ConnRes.m_iVersion == HS_VERSION_UDT4)
    {
        w_hs.m_iVersion = HS_VERSION_UDT4;
        w_hs.m_iType    = UDT_DGRAM;
        if (w_hs.m_extension)
        {
            // Should be impossible
            LOGC(cnlog.Error,
                 log << CONID() << "createSrtHandshake: IPE: EXTENSION SET WHEN peer reports version 4 - fixing...");
            w_hs.m_extension = false;
        }
    }
    else
    {
        w_hs.m_iType = 0; // Prepare it for flags
    }

    HLOGC(cnlog.Debug,
          log << CONID() << "createSrtHandshake: buf size=" << w_pkt.getLength()
              << " hsx=" << MessageTypeStr(UMSG_EXT, srths_cmd) << " kmx=" << MessageTypeStr(UMSG_EXT, srtkm_cmd)
              << " kmdata_wordsize=" << kmdata_wordsize << " version=" << w_hs.m_iVersion);

    // Once you are certain that the version is HSv5, set the enc type flags
    // to advertise pbkeylen. Otherwise make sure that the old interpretation
    // will correctly pick up the type field. PBKEYLEN should be advertized
    // regardless of what URQ stage the handshake is (note that in case of rendezvous
    // CONCLUSION might be the FIRST MESSAGE EVER RECEIVED by a party).
    if (w_hs.m_iVersion > HS_VERSION_UDT4)
    {
        // Check if there was a failure to receie HSREQ before trying to craft HSRSP.
        // If fillSrtHandshake_HSRSP catches the condition of m_tsRcvPeerStartTime == steady_clock::zero(),
        // it will return size 0, which will mess up with further extension procedures;
        // PREVENT THIS HERE.
        if (w_hs.m_iReqType == URQ_CONCLUSION && srths_cmd == SRT_CMD_HSRSP && is_zero(m_tsRcvPeerStartTime))
        {
            LOGC(cnlog.Error,
                 log << CONID()
                     << "createSrtHandshake: IPE (non-fatal): Attempting to craft HSRSP without received HSREQ. "
                        "BLOCKING extensions.");
            w_hs.m_extension = false;
        }

        // The situation when this function is called without requested extensions
        // is URQ_CONCLUSION in rendezvous mode in some of the transitions.
        // In this case for version 5 just clear the m_iType field, as it has
        // different meaning in HSv5 and contains extension flags.
        //
        // Keep 0 in the SRT_HSTYPE_HSFLAGS field, but still advertise PBKEYLEN
        // in the SRT_HSTYPE_ENCFLAGS field.
        w_hs.m_iType                  = SrtHSRequest::wrapFlags(false /*no magic in HSFLAGS*/, m_config.iSndCryptoKeyLen);

        IF_HEAVY_LOGGING(bool whether = m_config.iSndCryptoKeyLen != 0);
        HLOGC(cnlog.Debug,
              log << CONID() << "createSrtHandshake: " << (whether ? "" : "NOT ")
                  << " Advertising PBKEYLEN - value = " << m_config.iSndCryptoKeyLen);

        // Note: This is required only when sending a HS message without SRT extensions.
        // When this is to be sent with SRT extensions, then KMREQ will be attached here
        // and the PBKEYLEN will be extracted from it. If this is going to attach KMRSP
        // here, it's already too late (it should've been advertised before getting the first
        // handshake message with KMREQ).
    }
    else
    {
        w_hs.m_iType = UDT_DGRAM;
    }

    // values > URQ_CONCLUSION include also error types
    // if (w_hs.m_iVersion == HS_VERSION_UDT4 || w_hs.m_iReqType > URQ_CONCLUSION) <--- This condition was checked b4 and
    // it's only valid for caller-listener mode
    if (!w_hs.m_extension)
    {
        // Serialize only the basic handshake, if this is predicted for
        // Hsv4 peer or this is URQ_INDUCTION or URQ_WAVEAHAND.
        size_t hs_size = w_pkt.getLength();
        w_hs.store_to((w_pkt.m_pcData), (hs_size));
        w_pkt.setLength(hs_size);
        HLOGC(cnlog.Debug,
              log << CONID() << "createSrtHandshake: (no ext) size=" << hs_size << " data: " << w_hs.show());
        return true;
    }

    // Sanity check, applies to HSv5 only cases.
    if (srths_cmd == SRT_CMD_HSREQ && m_SrtHsSide == HSD_RESPONDER)
    {
        m_RejectReason = SRT_REJ_IPE;
        LOGC(cnlog.Fatal,
             log << CONID() << "IPE: SRT_CMD_HSREQ was requested to be sent in HSv5 by an INITIATOR side!");
        return false; // should cause rejection
    }

    ostringstream logext;
    logext << "HSX";

    // Install the SRT extensions
    w_hs.m_iType |= CHandShake::HS_EXT_HSREQ;

    bool have_sid = false;
    if (srths_cmd == SRT_CMD_HSREQ && !m_config.sStreamName.empty())
    {
        have_sid = true;
        w_hs.m_iType |= CHandShake::HS_EXT_CONFIG;
        logext << ",SID";
    }

    // If this is a response, we have also information
    // on the peer. If Peer is NOT filter capable, don't
    // put filter config, even if agent is capable.
    bool peer_filter_capable = true;
    if (srths_cmd == SRT_CMD_HSRSP)
    {
        if (m_sPeerPktFilterConfigString != "")
        {
            peer_filter_capable = true;
        }
        else if (IsSet(m_uPeerSrtFlags, SRT_OPT_FILTERCAP))
        {
            peer_filter_capable = true;
        }
        else
        {
            peer_filter_capable = false;
        }
    }

    // Now, if this is INITIATOR, then it has its
    // filter config already set, if configured, otherwise
    // it should not attach the filter config extension.

    // If this is a RESPONDER, then it has already received
    // the filter config string from the peer and therefore
    // possibly confronted with the contents of m_OPT_FECConfigString,
    // and if it decided to go with filter, it will be nonempty.
    bool have_filter  = false;
    if (peer_filter_capable && !m_config.sPacketFilterConfig.empty())
    {
        have_filter = true;
        w_hs.m_iType |= CHandShake::HS_EXT_CONFIG;
        logext << ",filter";
    }

    bool have_congctl = false;
    const string sm = m_config.sCongestion.str();
    if (sm != "" && sm != "live")
    {
        have_congctl = true;
        w_hs.m_iType |= CHandShake::HS_EXT_CONFIG;
        logext << ",CONGCTL";
    }

    bool have_kmreq   = false;
    // Prevent adding KMRSP only in case when BOTH:
    // - Agent has set no password
    // - no KMREQ has arrived from Peer
    // KMRSP must be always sent when:
    // - Agent set a password, Peer did not send KMREQ: Agent sets snd=NOSECRET.
    // - Agent set no password, but Peer sent KMREQ: Ageng sets rcv=NOSECRET.
    if (m_config.CryptoSecret.len > 0 || kmdata_wordsize > 0)
    {
        have_kmreq = true;
        w_hs.m_iType |= CHandShake::HS_EXT_KMREQ;
        logext << ",KMX";
    }

#if ENABLE_BONDING
    bool have_group = false;

    // Note: this is done without locking because we have the following possibilities:
    //
    // 1. Most positive: the group will be the same all the time up to the moment when we use it.
    // 2. The group will disappear when next time we try to use it having now have_group set true.
    //
    // Not possible that a group is NULL now but would appear later: the group must be either empty
    // or already set as valid at this time.
    //
    // If the 2nd possibility happens, then simply it means that the group has been closed during
    // the operation and the socket got this information updated in the meantime. This means that
    // it was an abnormal interrupt during the processing so the handshake process should be aborted
    // anyway, and that's what will be done.

    // LOCKING INFORMATION: accesing this field just for NULL check doesn't
    // hurt, even if this field could be dangling in the moment. This will be
    // followed by an additional check, done this time under lock, and there will
    // be no dangling pointers at this time.
    if (m_parent->m_GroupOf)
    {
        // Whatever group this socket belongs to, the information about
        // the group is always sent the same way with the handshake.
        have_group = true;
        w_hs.m_iType |= CHandShake::HS_EXT_CONFIG;
        logext << ",GROUP";
    }
#endif

    HLOGC(cnlog.Debug, log << CONID() << "createSrtHandshake: (ext: " << logext.str() << ") data: " << w_hs.show());

    // NOTE: The HSREQ is practically always required, although may happen
    // in future that CONCLUSION can be sent multiple times for a separate
    // stream encryption support, and this way it won't enclose HSREQ.
    // Also, KMREQ may occur multiple times.

    // So, initially store the UDT legacy handshake.
    size_t hs_size = w_pkt.getLength(), total_ra_size = (hs_size / sizeof(uint32_t)); // Maximum size of data
    w_hs.store_to((w_pkt.m_pcData), (hs_size));                                        // hs_size is updated

    size_t ra_size = hs_size / sizeof(int32_t);

    // Now attach the SRT handshake for HSREQ
    size_t    offset = ra_size;
    uint32_t *p      = reinterpret_cast<uint32_t *>(w_pkt.m_pcData);
    // NOTE: since this point, ra_size has a size in int32_t elements, NOT BYTES.

    // The first 4-byte item is the CMD/LENGTH spec.
    uint32_t *pcmdspec = p + offset; // Remember the location to be filled later, when we know the length
    ++offset;

    // Now use the original function to store the actual SRT_HS data
    // ra_size after that
    // NOTE: so far, ra_size is m_iMaxSRTPayloadSize expressed in number of elements.
    // WILL BE CHANGED HERE.
    ra_size   = fillSrtHandshake((p + offset), total_ra_size - offset, srths_cmd, HS_VERSION_SRT1);
    *pcmdspec = HS_CMDSPEC_CMD::wrap(srths_cmd) | HS_CMDSPEC_SIZE::wrap((uint32_t) ra_size);

    HLOGC(cnlog.Debug,
          log << CONID() << "createSrtHandshake: after HSREQ: offset=" << offset << " HSREQ size=" << ra_size
              << " space left: " << (total_ra_size - offset));

    // Use only in REQ phase and only if stream name is set
    if (have_sid)
    {
        // Now prepare the string with 4-byte alignment. The string size is limited
        // to half the payload size. Just a sanity check to not pack too much into
        // the conclusion packet.
        size_t size_limit = m_iMaxSRTPayloadSize / 2;

        if (m_config.sStreamName.size() >= size_limit)
        {
            m_RejectReason = SRT_REJ_ROGUE;
            LOGC(cnlog.Warn,
                 log << CONID() << "createSrtHandshake: stream id too long, limited to " << (size_limit - 1)
                     << " bytes");
            return false;
        }

        offset += ra_size + 1;
        ra_size = fillHsExtConfigString(p + offset - 1, SRT_CMD_SID, m_config.sStreamName.str());

        HLOGC(cnlog.Debug,
              log << CONID() << "createSrtHandshake: after SID [" << m_config.sStreamName.c_str()
                  << "] length=" << m_config.sStreamName.size() << " alignedln=" << (4 * ra_size)
                  << ": offset=" << offset << " SID size=" << ra_size << " space left: " << (total_ra_size - offset));
    }

    if (have_congctl)
    {
        // Pass the congctl to the other side as informational.
        // The other side should reject connection if it uses a different congctl.
        // The other side should also respond with the congctl it uses, if its non-default (for backward compatibility).

        offset += ra_size + 1;
        ra_size = fillHsExtConfigString(p + offset - 1, SRT_CMD_CONGESTION, sm);

        HLOGC(cnlog.Debug,
              log << CONID() << "createSrtHandshake: after CONGCTL [" << sm << "] length=" << sm.size()
                  << " alignedln=" << (4 * ra_size) << ": offset=" << offset << " CONGCTL size=" << ra_size
                  << " space left: " << (total_ra_size - offset));
    }

    if (have_filter)
    {
        offset += ra_size + 1;
        ra_size = fillHsExtConfigString(p + offset - 1, SRT_CMD_FILTER, m_config.sPacketFilterConfig.str());

        HLOGC(cnlog.Debug,
              log << CONID() << "createSrtHandshake: after filter [" << m_config.sPacketFilterConfig.c_str()
                  << "] length=" << m_config.sPacketFilterConfig.size() << " alignedln=" << (4 * ra_size) << ": offset="
                  << offset << " filter size=" << ra_size << " space left: " << (total_ra_size - offset));
    }

#if ENABLE_BONDING
    // Note that this will fire in both cases:
    // - When the group has been set by the user on a socket (or socket was created as a part of the group),
    //   and the handshake request is to be sent with informing the peer that this conenction belongs to a group
    // - When the agent received a HS request with a group, has created its mirror group on its side, and
    //   now sends the HS response to the peer, with ITS OWN group id (the mirror one).
    //
    // XXX Probably a condition should be checked here around the group type.
    // The time synchronization should be done only on any kind of parallel sending group.
    // Currently all groups are such groups (broadcast, backup, balancing), but it may
    // need to be changed for some other types.
    if (have_group)
    {
        // NOTE: See information about mutex ordering in api.h
        SharedLock gdrg (uglobal().m_GlobControlLock);
        if (!m_parent->m_GroupOf)
        {
            // This may only happen if since last check of m_GroupOf pointer the socket was removed
            // from the group in the meantime, which can only happen due to that the group was closed.
            // In such a case it simply means that the handshake process was requested to be interrupted.
            LOGC(cnlog.Fatal, log << CONID() << "GROUP DISAPPEARED. Socket not capable of continuing HS");
            return false;
        }
        else
        {
            if (m_parent->m_GroupOf->closing())
            {
                m_RejectReason = SRT_REJ_IPE;
                LOGC(cnlog.Error,
                     log << CONID() << "createSrtHandshake: group is closing during the process, rejecting.");
                return false;
            }
            offset += ra_size + 1;
            ra_size = fillHsExtGroup(p + offset - 1);

            HLOGC(cnlog.Debug,
                  log << CONID() << "createSrtHandshake: after GROUP [" << sm << "] length=" << sm.size() << ": offset="
                      << offset << " GROUP size=" << ra_size << " space left: " << (total_ra_size - offset));
        }
    }
#endif

    // When encryption turned on
    if (have_kmreq)
    {
        HLOGC(cnlog.Debug,
              log << CONID() << "createSrtHandshake: "
                  << (m_config.CryptoSecret.len > 0 ? "Agent uses ENCRYPTION" : "Peer requires ENCRYPTION"));

        if (!m_pCryptoControl && (srtkm_cmd == SRT_CMD_KMREQ || srtkm_cmd == SRT_CMD_KMRSP))
        {
            m_RejectReason = SRT_REJ_IPE;
            LOGC(cnlog.Error,
                 log << CONID() << "createSrtHandshake: IPE: need to send KM, but CryptoControl does not exist."
                     << " Socket state: connected=" << boolalpha << m_bConnected << ", connecting=" << m_bConnecting
                     << ", broken=" << m_bBroken << ", closing=" << m_bClosing << ".");
            return false;
        }

        if (srtkm_cmd == SRT_CMD_KMREQ)
        {
            bool have_any_keys = false;
            for (size_t ki = 0; ki < 2; ++ki)
            {
                // Skip those that have expired
                if (!m_pCryptoControl->getKmMsg_needSend(ki, false))
                    continue;

                m_pCryptoControl->getKmMsg_markSent(ki, false);

                offset += ra_size + 1;
                ra_size = fillHsExtKMREQ(p + offset - 1, ki);

                have_any_keys = true;
            }

            if (!have_any_keys)
            {
                m_RejectReason = SRT_REJ_IPE;
                LOGC(cnlog.Error, log << CONID() << "createSrtHandshake: IPE: all keys have expired, no KM to send.");
                return false;
            }
        }
        else if (srtkm_cmd == SRT_CMD_KMRSP)
        {
            offset += ra_size + 1;
            ra_size = fillHsExtKMRSP(p + offset - 1, kmdata, kmdata_wordsize);
        }
        else
        {
            m_RejectReason = SRT_REJ_IPE;
            LOGC(cnlog.Fatal, log << CONID() << "createSrtHandshake: IPE: wrong value of srtkm_cmd: " << srtkm_cmd);
            return false;
        }
    }

    if (ra_size == 0)
    {
        // m_RejectReason is expected to be set by fillHsExtKMRSP(..) in this case.
        return false;
    }

    // ra_size + offset has a value in element unit.
    // Switch it again to byte unit.
    w_pkt.setLength((ra_size + offset) * sizeof(int32_t));

    HLOGC(cnlog.Debug,
          log << CONID() << "createSrtHandshake: filled HSv5 handshake flags: "
              << CHandShake::ExtensionFlagStr(w_hs.m_iType) << " length: " << w_pkt.getLength() << " bytes");

    return true;
}

template <class Integer>
static inline int FindExtensionBlock(Integer* begin, size_t total_length,
        size_t& w_out_len, Integer*& w_next_block)
{
    // Check if there's anything to process
    if (total_length == 0)
    {
        w_next_block = NULL;
        w_out_len    = 0;
        return SRT_CMD_NONE;
    }

    // This function extracts the block command from the block and its length.
    // The command value is returned as a function result.
    // The size of that command block is stored into w_out_len.
    // The beginning of the prospective next block is stored in w_next_block.

    // The caller must be aware that:
    // - exactly one element holds the block header (cmd+size), so the actual data are after this one.
    // - the returned size is the number of uint32_t elements since that first data element
    // - the remaining size should be manually calculated as total_length - 1 - w_out_len, or
    // simply, as w_next_block - begin.

    // Note that if the total_length is too short to extract the whole block, it will return
    // SRT_CMD_NONE. Note that total_length includes this first CMDSPEC word.
    //
    // When SRT_CMD_NONE is returned, it means that nothing has been extracted and nothing else
    // can be further extracted from this block.

    int    cmd  = HS_CMDSPEC_CMD::unwrap(*begin);
    size_t size = HS_CMDSPEC_SIZE::unwrap(*begin);

    if (size + 1 > total_length)
        return SRT_CMD_NONE;

    w_out_len = size;

    if (total_length == size + 1)
        w_next_block = NULL;
    else
        w_next_block = begin + 1 + size;

    return cmd;
}

// NOTE: the rule of order of arguments is broken here because this order
// serves better the logics and readability.
template <class Integer>
static inline bool NextExtensionBlock(Integer*& w_begin, Integer* next, size_t& w_length)
{
    if (!next)
        return false;

    w_length = w_length - (next - w_begin);
    w_begin  = next;
    return true;
}

void SrtExtractHandshakeExtensions(const char* bufbegin, size_t buflength,
        vector<SrtHandshakeExtension>& w_output)
{
    const uint32_t *begin = reinterpret_cast<const uint32_t *>(bufbegin + CHandShake::m_iContentSize);
    size_t    size  = buflength - CHandShake::m_iContentSize; // Due to previous cond check we grant it's >0
    const uint32_t *next  = 0;
    size_t    length   = size / sizeof(uint32_t);
    size_t    blocklen = 0;

    for (;;) // ONE SHOT, but continuable loop
    {
        const int cmd = FindExtensionBlock(begin, length, (blocklen), (next));

        if (cmd == SRT_CMD_NONE)
        {
            // End of blocks
            break;
        }

        w_output.push_back(SrtHandshakeExtension(cmd));

        SrtHandshakeExtension& ext = w_output.back();

        std::copy(begin+1, begin+blocklen+1, back_inserter(ext.contents));

        // Any other kind of message extracted. Search on.
        if (!NextExtensionBlock((begin), next, (length)))
            break;
    }
}

#if SRT_DEBUG_RTT
class RttTracer
{
public:
    RttTracer()
    {
    }

    ~RttTracer()
    {
        srt::sync::ScopedLock lck(m_mtx);
        m_fout.close();
    }

    void trace(const srt::sync::steady_clock::time_point& currtime,
               const std::string& event, int rtt_sample, int rttvar_sample,
               bool is_smoothed_rtt_reset, int64_t recvTotal,
               int smoothed_rtt, int rttvar)
    {
        srt::sync::ScopedLock lck(m_mtx);
        create_file();
        
        m_fout << srt::sync::FormatTimeSys(currtime) << ",";
        m_fout << srt::sync::FormatTime(currtime) << ",";
        m_fout << event << ",";
        m_fout << rtt_sample << ",";
        m_fout << rttvar_sample << ",";
        m_fout << is_smoothed_rtt_reset << ",";
        m_fout << recvTotal << ",";
        m_fout << smoothed_rtt << ",";
        m_fout << rttvar << "\n";
        m_fout.flush();
    }

private:
    void print_header()
    {
        m_fout << "Timepoint_SYST,Timepoint_STDY,Event,usRTTSample,"
                  "usRTTVarSample,IsSmoothedRTTReset,pktsRecvTotal,"
                  "usSmoothedRTT,usRTTVar\n";
    }

    void create_file()
    {
        if (m_fout.is_open())
            return;

        std::string str_tnow = srt::sync::FormatTimeSys(srt::sync::steady_clock::now());
        str_tnow.resize(str_tnow.size() - 7); // remove trailing ' [SYST]' part
        while (str_tnow.find(':') != std::string::npos) {
            str_tnow.replace(str_tnow.find(':'), 1, 1, '_');
        }
        const std::string fname = "rtt_trace_" + str_tnow + "_" + SRT_SYNC_CLOCK_STR + ".csv";
        m_fout.open(fname, std::ofstream::out);
        if (!m_fout)
            std::cerr << "IPE: Failed to open " << fname << "!!!\n";

        print_header();
    }

private:
    srt::sync::Mutex m_mtx;
    std::ofstream m_fout;
};

RttTracer s_rtt_trace;
#endif


bool srt::CUDT::processSrtMsg(const CPacket *ctrlpkt)
{
    uint32_t *srtdata = (uint32_t *)ctrlpkt->m_pcData;
    size_t    len     = ctrlpkt->getLength();
    int       etype   = ctrlpkt->getExtendedType();
    uint32_t  ts      = ctrlpkt->timestamp();

    int res = SRT_CMD_NONE;

    HLOGC(cnlog.Debug,
          log << CONID() << "Dispatching message type=" << etype << " data length=" << (len / sizeof(int32_t)));
    switch (etype)
    {
    case SRT_CMD_HSREQ:
    {
        res = processSrtMsg_HSREQ(srtdata, len, ts, CUDT::HS_VERSION_UDT4);
        break;
    }
    case SRT_CMD_HSRSP:
    {
        res = processSrtMsg_HSRSP(srtdata, len, ts, CUDT::HS_VERSION_UDT4);
        break;
    }
    case SRT_CMD_KMREQ:
        // Special case when the data need to be processed here
        // and the appropriate message must be constructed for sending.
        // No further processing required
        {
            uint32_t srtdata_out[SRTDATA_MAXSIZE];
            size_t   len_out = 0;
            res = m_pCryptoControl->processSrtMsg_KMREQ(srtdata, len, CUDT::HS_VERSION_UDT4, m_uPeerSrtVersion,
                    (srtdata_out), (len_out));
            if (res == SRT_CMD_KMRSP)
            {
                if (len_out == 1)
                {
                    if (m_config.bEnforcedEnc)
                    {
                        LOGC(cnlog.Warn,
                             log << CONID() << "KMREQ FAILURE: " << KmStateStr(SRT_KM_STATE(srtdata_out[0]))
                                 << " - rejecting per enforced encryption");
                        res = SRT_CMD_NONE;
                        break;
                    }
                    HLOGC(cnlog.Debug,
                          log << CONID()
                              << "MKREQ -> KMRSP FAILURE state: " << KmStateStr(SRT_KM_STATE(srtdata_out[0])));
                }
                else
                {
                    HLOGC(cnlog.Debug, log << CONID() << "KMREQ -> requested to send KMRSP length=" << len_out);
                }
                sendSrtMsg(SRT_CMD_KMRSP, srtdata_out, len_out);
            }
            // XXX Dead code. processSrtMsg_KMREQ now doesn't return any other value now.
            // Please review later.
            else
            {
                LOGC(cnlog.Warn, log << CONID() << "KMREQ failed to process the request - ignoring");
            }

            return true; // already done what's necessary
        }

    case SRT_CMD_KMRSP:
    {
        // KMRSP doesn't expect any following action
        m_pCryptoControl->processSrtMsg_KMRSP(srtdata, len, m_uPeerSrtVersion);
        return true; // nothing to do
    }

    default:
        return false;
    }

    if (res == SRT_CMD_NONE)
        return true;

    // Send the message that the message handler requested.
    sendSrtMsg(res);

    return true;
}

int srt::CUDT::processSrtMsg_HSREQ(const uint32_t *srtdata, size_t bytelen, uint32_t ts, int hsv)
{
    // Set this start time in the beginning, regardless as to whether TSBPD is being
    // used or not. This must be done in the Initiator as well as Responder.

    /*
     * Compute peer StartTime in our time reference
     * This takes time zone, time drift into account.
     * Also includes current packet transit time (rtt/2)
     */
    m_tsRcvPeerStartTime = steady_clock::now() - microseconds_from(ts);
    // (in case of bonding group, this value will be OVERWRITTEN
    // later in CUDT::interpretGroup).

    // Prepare the initial runtime values of latency basing on the option values.
    // They are going to get the value fixed HERE.
    m_iTsbPdDelay_ms     = m_config.iRcvLatency;
    m_iPeerTsbPdDelay_ms = m_config.iPeerLatency;

    if (bytelen < SRT_CMD_HSREQ_MINSZ)
    {
        m_RejectReason = SRT_REJ_ROGUE;
        /* Packet smaller than minimum compatible packet size */
        LOGC(cnlog.Error, log << "HSREQ/rcv: cmd=" << SRT_CMD_HSREQ << "(HSREQ) len=" << bytelen << " invalid");
        return SRT_CMD_NONE;
    }

    LOGC(cnlog.Debug, log << "HSREQ/rcv: cmd=" << SRT_CMD_HSREQ << "(HSREQ) len=" << bytelen
                          << hex << " vers=0x" << srtdata[SRT_HS_VERSION] << " opts=0x" << srtdata[SRT_HS_FLAGS]
                          << dec << " delay=" << SRT_HS_LATENCY_RCV::unwrap(srtdata[SRT_HS_LATENCY]));

    m_uPeerSrtVersion = srtdata[SRT_HS_VERSION];
    m_uPeerSrtFlags   = srtdata[SRT_HS_FLAGS];

    if (hsv == CUDT::HS_VERSION_UDT4)
    {
        if (m_uPeerSrtVersion >= SRT_VERSION_FEAT_HSv5)
        {
            m_RejectReason = SRT_REJ_ROGUE;
            LOGC(cnlog.Error,
                 log << CONID() << "HSREQ/rcv: With HSv4 version >= " << SrtVersionString(SRT_VERSION_FEAT_HSv5)
                     << " is not acceptable.");
            return SRT_CMD_REJECT;
        }
    }
    else
    {
        if (m_uPeerSrtVersion < SRT_VERSION_FEAT_HSv5)
        {
            m_RejectReason = SRT_REJ_ROGUE;
            LOGC(cnlog.Error,
                 log << CONID() << "HSREQ/rcv: With HSv5 version must be >= " << SrtVersionString(SRT_VERSION_FEAT_HSv5)
                     << " .");
            return SRT_CMD_REJECT;
        }
    }

    // Check also if the version satisfies the minimum required version
    if (m_uPeerSrtVersion < m_config.uMinimumPeerSrtVersion)
    {
        m_RejectReason = SRT_REJ_VERSION;
        LOGC(cnlog.Error,
             log << CONID() << "HSREQ/rcv: Peer version: " << SrtVersionString(m_uPeerSrtVersion)
                 << " is too old for requested: " << SrtVersionString(m_config.uMinimumPeerSrtVersion)
                 << " - REJECTING");
        return SRT_CMD_REJECT;
    }

    HLOGC(cnlog.Debug,
          log << CONID() << "HSREQ/rcv: PEER Version: " << SrtVersionString(m_uPeerSrtVersion)
              << " Flags: " << m_uPeerSrtFlags << "(" << SrtFlagString(m_uPeerSrtFlags)
              << ") Min req version:" << SrtVersionString(m_config.uMinimumPeerSrtVersion));

    m_bPeerRexmitFlag = IsSet(m_uPeerSrtFlags, SRT_OPT_REXMITFLG);
    HLOGC(cnlog.Debug, log << CONID() << "HSREQ/rcv: peer " << (m_bPeerRexmitFlag ? "UNDERSTANDS" : "DOES NOT UNDERSTAND") << " REXMIT flag");

    // Check if both use the same API type. Reject if not.
    bool peer_message_api = !IsSet(m_uPeerSrtFlags, SRT_OPT_STREAM);
    if (peer_message_api != m_config.bMessageAPI)
    {
        m_RejectReason = SRT_REJ_MESSAGEAPI;
        LOGC(cnlog.Error,
             log << CONID() << "HSREQ/rcv: Agent uses " << (m_config.bMessageAPI ? "MESSAGE" : "STREAM")
                 << " API, but the Peer declares " << (peer_message_api ? "MESSAGE" : "STREAM")
                 << " API. Not compatible transmission type, rejecting.");
        return SRT_CMD_REJECT;
    }

    SRT_STATIC_ASSERT(SRT_HS_E_SIZE == SRT_HS_LATENCY + 1, "Assuming latency is the last field");
    if (bytelen < (SRT_HS_E_SIZE * sizeof(uint32_t)))
    {
        // Handshake extension message includes VERSION, FLAGS and LATENCY
        // (3 x 32 bits). SRT v1.2.0 and earlier might supply shorter extension message,
        // without LATENCY fields.
        // It is acceptable, as long as the latency flags are not set on our side.
        //
        //  0 1 2 3 4 5 6 7 8 9 0 1 2 3 4 5 6 7 8 9 0 1 2 3 4 5 6 7 8 9 0 1
        // +-+-+-+-+-+-+-+-+-+-+-+-+-+-+-+-+-+-+-+-+-+-+-+-+-+-+-+-+-+-+-+-+
        // |                          SRT Version                          |
        // +-+-+-+-+-+-+-+-+-+-+-+-+-+-+-+-+-+-+-+-+-+-+-+-+-+-+-+-+-+-+-+-+
        // |                           SRT Flags                           |
        // +-+-+-+-+-+-+-+-+-+-+-+-+-+-+-+-+-+-+-+-+-+-+-+-+-+-+-+-+-+-+-+-+
        // |      Receiver TSBPD Delay     |       Sender TSBPD Delay      |
        // +-+-+-+-+-+-+-+-+-+-+-+-+-+-+-+-+-+-+-+-+-+-+-+-+-+-+-+-+-+-+-+-+
        if (IsSet(m_uPeerSrtFlags, SRT_OPT_TSBPDSND) || IsSet(m_uPeerSrtFlags, SRT_OPT_TSBPDRCV))
        {
            m_RejectReason = SRT_REJ_ROGUE;
            LOGC(cnlog.Error,
                 log << CONID()
                     << "HSREQ/rcv: Peer sent only VERSION + FLAGS HSREQ, but TSBPD flags are set. Rejecting.");
            return SRT_CMD_REJECT;
        }

        LOGC(cnlog.Warn,
             log << CONID() << "HSREQ/rcv: Peer sent only VERSION + FLAGS HSREQ, not getting any TSBPD settings.");
        // Don't process any further settings in this case. Turn off TSBPD, just for a case.
        m_bTsbPd     = false;
        m_bPeerTsbPd = false;
        return SRT_CMD_HSRSP;
    }

    const uint32_t latencystr = srtdata[SRT_HS_LATENCY];

    if (IsSet(m_uPeerSrtFlags, SRT_OPT_TSBPDSND))
    {
        // TimeStamp-based Packet Delivery feature enabled
        if (!isOPT_TsbPd())
        {
            LOGC(cnlog.Warn,
                 log << CONID() << "HSREQ/rcv: Agent did not set rcv-TSBPD - ignoring proposed latency from peer");

            // Note: also don't set the peer TSBPD flag HERE because
            // - in HSv4 it will be a sender, so it doesn't matter anyway
            // - in HSv5 if it's going to receive, the TSBPDRCV flag will define it.
        }
        else
        {
            int peer_decl_latency;
            if (hsv < CUDT::HS_VERSION_SRT1)
            {
                // In HSv4 there is only one value and this is the latency
                // that the sender peer proposes for the agent.
                peer_decl_latency = SRT_HS_LATENCY_LEG::unwrap(latencystr);
            }
            else
            {
                // In HSv5 there are latency declared for sending and receiving separately.

                // SRT_HS_LATENCY_SND is the value that the peer proposes to be the
                // value used by agent when receiving data. We take this as a local latency value.
                peer_decl_latency = SRT_HS_LATENCY_SND::unwrap(srtdata[SRT_HS_LATENCY]);
            }

            // Use the maximum latency out of latency from our settings and the latency
            // "proposed" by the peer.
            int maxdelay = std::max(m_iTsbPdDelay_ms, peer_decl_latency);
            HLOGC(cnlog.Debug,
                  log << CONID() << "HSREQ/rcv: LOCAL/RCV LATENCY: Agent:" << m_iTsbPdDelay_ms
                      << " Peer:" << peer_decl_latency << "  Selecting:" << maxdelay);
            m_iTsbPdDelay_ms = maxdelay;
            m_bTsbPd = true;
        }
    }
    else
    {
        std::string how_about_agent = isOPT_TsbPd() ? "BUT AGENT DOES" : "and nor does Agent";
        HLOGC(cnlog.Debug, log << CONID() << "HSREQ/rcv: Peer DOES NOT USE latency for sending - " << how_about_agent);
    }

    // This happens when the HSv5 RESPONDER receives the HSREQ message; it declares
    // that the peer INITIATOR will receive the data and informs about its predefined
    // latency. We need to maximize this with our setting of the peer's latency and
    // record as peer's latency, which will be then sent back with HSRSP.
    if (hsv > CUDT::HS_VERSION_UDT4 && IsSet(m_uPeerSrtFlags, SRT_OPT_TSBPDRCV))
    {
        // So, PEER uses TSBPD, set the flag.
        // NOTE: it doesn't matter, if AGENT uses TSBPD.
        m_bPeerTsbPd = true;

        // SRT_HS_LATENCY_RCV is the value that the peer declares as to be
        // used by it when receiving data. We take this as a peer's value,
        // and select the maximum of this one and our proposed latency for the peer.
        int peer_decl_latency = SRT_HS_LATENCY_RCV::unwrap(latencystr);
        int maxdelay          = std::max(m_iPeerTsbPdDelay_ms, peer_decl_latency);
        HLOGC(cnlog.Debug,
              log << CONID() << "HSREQ/rcv: PEER/RCV LATENCY: Agent:" << m_iPeerTsbPdDelay_ms
                  << " Peer:" << peer_decl_latency << " Selecting:" << maxdelay);
        m_iPeerTsbPdDelay_ms = maxdelay;
    }
    else
    {
        std::string how_about_agent = isOPT_TsbPd() ? "BUT AGENT DOES" : "and nor does Agent";
        HLOGC(cnlog.Debug,
              log << CONID() << "HSREQ/rcv: Peer DOES NOT USE latency for receiving - " << how_about_agent);
    }

    if (hsv > CUDT::HS_VERSION_UDT4)
    {
        // This is HSv5, do the same things as required for the sending party in HSv4,
        // as in HSv5 this can also be a sender.
        if (IsSet(m_uPeerSrtFlags, SRT_OPT_TLPKTDROP))
        {
            // Too late packets dropping feature supported
            m_bPeerTLPktDrop = true;
        }
        if (IsSet(m_uPeerSrtFlags, SRT_OPT_NAKREPORT))
        {
            // Peer will send Periodic NAK Reports
            m_bPeerNakReport = true;
        }
    }

    return SRT_CMD_HSRSP;
}

int srt::CUDT::processSrtMsg_HSRSP(const uint32_t *srtdata, size_t bytelen, uint32_t ts, int hsv)
{
    // XXX Check for mis-version
    // With HSv4 we accept only version less than 1.3.0
    if (hsv == CUDT::HS_VERSION_UDT4 && srtdata[SRT_HS_VERSION] >= SRT_VERSION_FEAT_HSv5)
    {
        LOGC(cnlog.Error, log << CONID() << "HSRSP/rcv: With HSv4 version >= 1.2.0 is not acceptable.");
        return SRT_CMD_NONE;
    }

    if (bytelen < SRT_CMD_HSRSP_MINSZ)
    {
        /* Packet smaller than minimum compatible packet size */
        LOGC(cnlog.Error, log << CONID() << "HSRSP/rcv: cmd=" << SRT_CMD_HSRSP << "(HSRSP) len=" << bytelen << " invalid");
        return SRT_CMD_NONE;
    }

    // Set this start time in the beginning, regardless as to whether TSBPD is being
    // used or not. This must be done in the Initiator as well as Responder. In case when
    // agent is sender only (HSv4) this value simply won't be used.

    /*
     * Compute peer StartTime in our time reference
     * This takes time zone, time drift into account.
     * Also includes current packet transit time (rtt/2)
     */

    if (is_zero(m_tsRcvPeerStartTime))
    {
        // Do not set this time when it's already set, which may be the case
        // if the agent has this value already "borrowed" from a master socket
        // that was in the group at the time when it was added.
        m_tsRcvPeerStartTime = steady_clock::now() - microseconds_from(ts);
        HLOGC(cnlog.Debug,
              log << CONID()
                  << "HSRSP/rcv: PEER START TIME not yet defined, setting: " << FormatTime(m_tsRcvPeerStartTime));
    }
    else
    {
        HLOGC(cnlog.Debug,
              log << CONID()
                  << "HSRSP/rcv: PEER START TIME already set (derived): " << FormatTime(m_tsRcvPeerStartTime));
    }

    m_uPeerSrtVersion = srtdata[SRT_HS_VERSION];
    m_uPeerSrtFlags   = srtdata[SRT_HS_FLAGS];

    HLOGC(cnlog.Debug, log << "HSRSP/rcv: Version: " << SrtVersionString(m_uPeerSrtVersion)
                           << " Flags: SND:" << setw(8) << setfill('0') << hex << m_uPeerSrtFlags
                           << setw(0) << " (" << SrtFlagString(m_uPeerSrtFlags) << ")");
    // Basic version check
    if (m_uPeerSrtVersion < m_config.uMinimumPeerSrtVersion)
    {
        m_RejectReason = SRT_REJ_VERSION;
        LOGC(cnlog.Error,
             log << CONID() << "HSRSP/rcv: Peer version: " << SrtVersionString(m_uPeerSrtVersion)
                 << " is too old for requested: " << SrtVersionString(m_config.uMinimumPeerSrtVersion)
                 << " - REJECTING");
        return SRT_CMD_REJECT;
    }

    if (hsv == CUDT::HS_VERSION_UDT4)
    {
        // The old HSv4 way: extract just one value and put it under peer.
        if (IsSet(m_uPeerSrtFlags, SRT_OPT_TSBPDRCV))
        {
            // TsbPd feature enabled
            m_bPeerTsbPd         = true;
            m_iPeerTsbPdDelay_ms = SRT_HS_LATENCY_LEG::unwrap(srtdata[SRT_HS_LATENCY]);
            HLOGC(cnlog.Debug,
                  log << CONID() << "HSRSP/rcv: LATENCY: Peer/snd:" << m_iPeerTsbPdDelay_ms
                      << " (Agent: declared:" << m_iTsbPdDelay_ms << " rcv:" << m_iTsbPdDelay_ms << ")");
        }
        // TSBPDSND isn't set in HSv4 by the RESPONDER, because HSv4 RESPONDER is always RECEIVER.
    }
    else
    {
        // HSv5 way: extract the receiver latency and sender latency, if used.

        // PEER WILL RECEIVE TSBPD == AGENT SHALL SEND TSBPD.
        if (IsSet(m_uPeerSrtFlags, SRT_OPT_TSBPDRCV))
        {
            // TsbPd feature enabled
            m_bPeerTsbPd         = true;
            m_iPeerTsbPdDelay_ms = SRT_HS_LATENCY_RCV::unwrap(srtdata[SRT_HS_LATENCY]);
            HLOGC(cnlog.Debug, log << CONID() << "HSRSP/rcv: LATENCY: Peer/snd:" << m_iPeerTsbPdDelay_ms << "ms");
        }
        else
        {
            HLOGC(cnlog.Debug, log << CONID() << "HSRSP/rcv: Peer (responder) DOES NOT USE latency");
        }

        // PEER WILL SEND TSBPD == AGENT SHALL RECEIVE TSBPD.
        if (IsSet(m_uPeerSrtFlags, SRT_OPT_TSBPDSND))
        {
            if (!isOPT_TsbPd())
            {
                LOGC(cnlog.Warn,
                     log << CONID()
                         << "HSRSP/rcv: BUG? Peer (responder) declares sending latency, but Agent turned off TSBPD.");
            }
            else
            {
                m_bTsbPd = true; // NOTE: in case of Group TSBPD receiving, this field will be SWITCHED TO m_bGroupTsbPd.
                // Take this value as a good deal. In case when the Peer did not "correct" the latency
                // because it has TSBPD turned off, just stay with the present value defined in options.
                m_iTsbPdDelay_ms = SRT_HS_LATENCY_SND::unwrap(srtdata[SRT_HS_LATENCY]);
                HLOGC(cnlog.Debug, log << CONID() << "HSRSP/rcv: LATENCY Agent/rcv: " << m_iTsbPdDelay_ms << "ms");
            }
        }
    }

    if ((m_config.uSrtVersion >= SrtVersion(1, 0, 5)) && IsSet(m_uPeerSrtFlags, SRT_OPT_TLPKTDROP))
    {
        // Too late packets dropping feature supported
        m_bPeerTLPktDrop = true;
    }

    if ((m_config.uSrtVersion >= SrtVersion(1, 1, 0)) && IsSet(m_uPeerSrtFlags, SRT_OPT_NAKREPORT))
    {
        // Peer will send Periodic NAK Reports
        m_bPeerNakReport = true;
    }

    if (m_config.uSrtVersion >= SrtVersion(1, 2, 0))
    {
        if (IsSet(m_uPeerSrtFlags, SRT_OPT_REXMITFLG))
        {
            // Peer will use REXMIT flag in packet retransmission.
            m_bPeerRexmitFlag = true;
            HLOGP(cnlog.Debug, "HSRSP/rcv: 1.2.0+ Agent understands REXMIT flag and so does peer.");
        }
        else
        {
            HLOGP(cnlog.Debug, "HSRSP/rcv: Agent understands REXMIT flag, but PEER DOES NOT");
        }
    }
    else
    {
        HLOGP(cnlog.Debug, "HSRSP/rcv: <1.2.0 Agent DOESN'T understand REXMIT flag");
    }

    handshakeDone();

    return SRT_CMD_NONE;
}

// This function is called only when the URQ_CONCLUSION handshake has been received from the peer.
bool srt::CUDT::interpretSrtHandshake(const CHandShake& hs,
                                 const CPacket&    hspkt,
                                 uint32_t*         out_data SRT_ATR_UNUSED,
                                 size_t*           pw_len)
{
    // Initialize pw_len to 0 to handle the unencrypted case
    if (pw_len)
        *pw_len = 0;

    // The version=0 statement as rejection is used only since HSv5.
    // The HSv4 sends the AGREEMENT handshake message with version=0, do not misinterpret it.
    if (m_ConnRes.m_iVersion > HS_VERSION_UDT4 && hs.m_iVersion == 0)
    {
        m_RejectReason = SRT_REJ_PEER;
        LOGC(cnlog.Error, log << CONID() << "HS VERSION = 0, meaning the handshake has been rejected.");
        return false;
    }

    if (hs.m_iVersion < HS_VERSION_SRT1)
    {
        if (m_config.uMinimumPeerSrtVersion && m_config.uMinimumPeerSrtVersion >= SRT_VERSION_FEAT_HSv5)
        {
            m_RejectReason = SRT_REJ_VERSION;
            // This means that a version with minimum 1.3.0 that features HSv5 is required,
            // hence all HSv4 clients should be rejected.
            LOGP(cnlog.Error, "interpretSrtHandshake: minimum peer version 1.3.0 (HSv5 only), rejecting HSv4 client");
            return false;
        }
        return true; // do nothing
    }

    // Anyway, check if the handshake contains any extra data.
    if (hspkt.getLength() <= CHandShake::m_iContentSize)
    {
        m_RejectReason = SRT_REJ_ROGUE;
        // This would mean that the handshake was at least HSv5, but somehow no extras were added.
        // Dismiss it then, however this has to be logged.
        LOGC(cnlog.Error, log << CONID() << "HS VERSION=" << hs.m_iVersion << " but no handshake extension found!");
        return false;
    }

    // We still believe it should work, let's check the flags.
    const int ext_flags = SrtHSRequest::SRT_HSTYPE_HSFLAGS::unwrap(hs.m_iType);
    if (ext_flags == 0)
    {
        m_RejectReason = SRT_REJ_ROGUE;
        LOGC(cnlog.Error,
             log << CONID() << "HS VERSION=" << hs.m_iVersion << " but no handshake extension flags are set!");
        return false;
    }

    HLOGC(cnlog.Debug,
          log << CONID() << "HS VERSION=" << hs.m_iVersion
              << " EXTENSIONS: " << CHandShake::ExtensionFlagStr(ext_flags));

    // Ok, now find the beginning of an int32_t array that follows the UDT handshake.
    uint32_t* p    = reinterpret_cast<uint32_t*>(hspkt.m_pcData + CHandShake::m_iContentSize);
    size_t    size = hspkt.getLength() - CHandShake::m_iContentSize; // Due to previous cond check we grant it's >0

    int hsreq_type_cmd SRT_ATR_UNUSED = SRT_CMD_NONE;

    if (IsSet(ext_flags, CHandShake::HS_EXT_HSREQ))
    {
        HLOGC(cnlog.Debug, log << CONID() << "interpretSrtHandshake: extracting HSREQ/RSP type extension");
        uint32_t *begin    = p;
        uint32_t *next     = 0;
        size_t    length   = size / sizeof(uint32_t);
        size_t    blocklen = 0;

        for (;;) // this is ONE SHOT LOOP
        {
            int cmd = FindExtensionBlock(begin, length, (blocklen), (next));

            size_t bytelen = blocklen * sizeof(uint32_t);

            if (cmd == SRT_CMD_HSREQ)
            {
                hsreq_type_cmd = cmd;
                // Set is the size as it should, then give it for interpretation for
                // the proper function.
                if (blocklen < SRT_HS_E_SIZE)
                {
                    m_RejectReason = SRT_REJ_ROGUE;
                    LOGC(cnlog.Error,
                         log << CONID() << "HS-ext HSREQ found but invalid size: " << bytelen
                             << " (expected: " << SRT_HS_E_SIZE << ")");
                    return false; // don't interpret
                }

                int rescmd = processSrtMsg_HSREQ(begin + 1, bytelen, hspkt.timestamp(), HS_VERSION_SRT1);
                // Interpreted? Then it should be responded with SRT_CMD_HSRSP.
                if (rescmd != SRT_CMD_HSRSP)
                {
                    // m_RejectReason already set
                    LOGC(cnlog.Error,
                         log << CONID() << "interpretSrtHandshake: process HSREQ returned unexpected value " << rescmd);
                    return false;
                }
                handshakeDone();
                // updateAfterSrtHandshake -> moved to postConnect and processRendezvous
            }
            else if (cmd == SRT_CMD_HSRSP)
            {
                hsreq_type_cmd = cmd;
                // Set is the size as it should, then give it for interpretation for
                // the proper function.
                if (blocklen < SRT_HS_E_SIZE)
                {
                    m_RejectReason = SRT_REJ_ROGUE;
                    LOGC(cnlog.Error,
                         log << CONID() << "HS-ext HSRSP found but invalid size: " << bytelen
                             << " (expected: " << SRT_HS_E_SIZE << ")");

                    return false; // don't interpret
                }

                int rescmd = processSrtMsg_HSRSP(begin + 1, bytelen, hspkt.timestamp(), HS_VERSION_SRT1);
                // Interpreted? Then it should be responded with SRT_CMD_NONE.
                // (nothing to be responded for HSRSP, unless there was some kinda problem)
                if (rescmd != SRT_CMD_NONE)
                {
                    // Just formally; the current code doesn't seem to return anything else
                    // (unless it's already set)
                    if (m_RejectReason == SRT_REJ_UNKNOWN)
                        m_RejectReason = SRT_REJ_ROGUE;
                    LOGC(cnlog.Error,
                         log << CONID() << "interpretSrtHandshake: process HSRSP returned unexpected value " << rescmd);
                    return false;
                }
                handshakeDone();
                // updateAfterSrtHandshake -> moved to postConnect and processRendezvous
            }
            else if (cmd == SRT_CMD_NONE)
            {
                m_RejectReason = SRT_REJ_ROGUE;
                LOGC(cnlog.Warn,
                     log << CONID() << "interpretSrtHandshake: no HSREQ/HSRSP block found in the handshake msg!");
                // This means that there can be no more processing done by FindExtensionBlock().
                // And we haven't found what we need - otherwise one of the above cases would pass
                // and lead to exit this loop immediately.
                return false;
            }
            else
            {
                // Any other kind of message extracted. Search on.
                length -= (next - begin);
                begin = next;
                if (begin)
                    continue;
            }

            break;
        }
    }

    HLOGC(cnlog.Debug, log << CONID() << "interpretSrtHandshake: HSREQ done, checking KMREQ");

    // Now check the encrypted

    bool encrypted = false;

    if (IsSet(ext_flags, CHandShake::HS_EXT_KMREQ))
    {
        HLOGC(cnlog.Debug, log << CONID() << "interpretSrtHandshake: extracting KMREQ/RSP type extension");

#ifdef SRT_ENABLE_ENCRYPTION
        if (!m_pCryptoControl->hasPassphrase())
        {
            if (m_config.bEnforcedEnc)
            {
                m_RejectReason = SRT_REJ_UNSECURE;
                LOGC(cnlog.Error,
                     log << CONID()
                         << "HS KMREQ: Peer declares encryption, but agent does not - rejecting per enforced "
                            "encryption");
                return false;
            }

            LOGC(cnlog.Warn,
                 log << CONID()
                     << "HS KMREQ: Peer declares encryption, but agent does not - still allowing connection.");

            // Still allow for connection, and allow Agent to send unencrypted stream to the peer.
            // Also normally allow the key to be processed; worst case it will send the failure response.
        }

        uint32_t *begin    = p;
        uint32_t *next     = 0;
        size_t    length   = size / sizeof(uint32_t);
        size_t    blocklen = 0;

        for (;;) // This is one shot loop, unless REPEATED by 'continue'.
        {
            int cmd = FindExtensionBlock(begin, length, (blocklen), (next));

            HLOGC(cnlog.Debug,
                  log << CONID() << "interpretSrtHandshake: found extension: (" << cmd << ") "
                      << MessageTypeStr(UMSG_EXT, cmd));

            size_t bytelen = blocklen * sizeof(uint32_t);
            if (cmd == SRT_CMD_KMREQ)
            {
                if (!out_data || !pw_len)
                {
                    m_RejectReason = SRT_REJ_IPE;
                    LOGC(cnlog.Fatal, log << CONID() << "IPE: HS/KMREQ extracted without passing target buffer!");
                    return false;
                }

                int res = m_pCryptoControl->processSrtMsg_KMREQ(begin + 1, bytelen, HS_VERSION_SRT1, m_uPeerSrtVersion,
                            (out_data), (*pw_len));
                if (res != SRT_CMD_KMRSP)
                {
                    m_RejectReason = SRT_REJ_IPE;
                    // Something went wrong.
                    HLOGC(cnlog.Debug,
                          log << CONID() << "interpretSrtHandshake: IPE/EPE KMREQ processing failed - returned "
                              << res);
                    return false;
                }
                if (*pw_len == 1)
                {
#ifdef ENABLE_AEAD_API_PREVIEW
                    if (m_pCryptoControl->m_RcvKmState == SRT_KM_S_BADCRYPTOMODE)
                    {
                        // Cryptographic modes mismatch. Not acceptable at all.
                        m_RejectReason = SRT_REJ_CRYPTO;
                        LOGC(cnlog.Error,
                             log << CONID()
                                 << "interpretSrtHandshake: KMREQ result: Bad crypto mode - rejecting");
                        return false;
                    }
#endif

                    // This means that there was an abnormal encryption situation occurred.
                    // This is inacceptable in case of strict encryption.
                    if (m_config.bEnforcedEnc)
                    {
                        if (m_pCryptoControl->m_RcvKmState == SRT_KM_S_BADSECRET)
                        {
                            m_RejectReason = SRT_REJ_BADSECRET;
                        }
                        else
                        {
                            m_RejectReason = SRT_REJ_UNSECURE;
                        }
                        LOGC(cnlog.Error,
                             log << CONID()
                                 << "interpretSrtHandshake: KMREQ result abnornal - rejecting per enforced encryption");
                        return false;
                    }
                }
                encrypted = true;
            }
            else if (cmd == SRT_CMD_KMRSP)
            {
                int res = m_pCryptoControl->processSrtMsg_KMRSP(begin + 1, bytelen, m_uPeerSrtVersion);
                if (m_config.bEnforcedEnc && res == -1)
                {
                    if (m_pCryptoControl->m_SndKmState == SRT_KM_S_BADSECRET)
                        m_RejectReason = SRT_REJ_BADSECRET;
#ifdef ENABLE_AEAD_API_PREVIEW
                    else if (m_pCryptoControl->m_SndKmState == SRT_KM_S_BADCRYPTOMODE)
                        m_RejectReason = SRT_REJ_CRYPTO;
#endif
                    else
                        m_RejectReason = SRT_REJ_UNSECURE;
                    LOGC(cnlog.Error,
                         log << CONID() << "KMRSP failed - rejecting connection as per enforced encryption.");
                    return false;
                }
                encrypted = true;
            }
            else if (cmd == SRT_CMD_NONE)
            {
                m_RejectReason = SRT_REJ_ROGUE;
                LOGC(cnlog.Error, log << CONID() << "HS KMREQ expected - none found!");
                return false;
            }
            else
            {
                HLOGC(cnlog.Debug, log << CONID() << "interpretSrtHandshake: ... skipping " << MessageTypeStr(UMSG_EXT, cmd));
                if (NextExtensionBlock((begin), next, (length)))
                    continue;
            }

            break;
        }
#else
        // When encryption is not enabled at compile time, behave as if encryption wasn't set,
        // so accordingly to StrictEncryption flag.

        if (m_config.bEnforcedEnc)
        {
            m_RejectReason = SRT_REJ_UNSECURE;
            LOGC(cnlog.Error,
                 log << CONID()
                     << "HS KMREQ: Peer declares encryption, but agent didn't enable it at compile time - rejecting "
                        "per enforced encryption");
            return false;
        }

        LOGC(cnlog.Warn,
             log << CONID()
                 << "HS KMREQ: Peer declares encryption, but agent didn't enable it at compile time - still allowing "
                    "connection.");
        encrypted = true;
#endif
    }

    bool   have_congctl = false;
    bool   have_filter  = false;
    string agsm = m_config.sCongestion.str();
    if (agsm == "")
    {
        agsm = "live";
        m_config.sCongestion.set("live", 4);
    }

    bool have_group SRT_ATR_UNUSED = false;

    if (IsSet(ext_flags, CHandShake::HS_EXT_CONFIG))
    {
        HLOGC(cnlog.Debug, log << CONID() << "interpretSrtHandshake: extracting various CONFIG extensions");

        uint32_t *begin    = p;
        uint32_t *next     = 0;
        size_t    length   = size / sizeof(uint32_t);
        size_t    blocklen = 0;

        for (;;) // This is one shot loop, unless REPEATED by 'continue'.
        {
            int cmd = FindExtensionBlock(begin, length, (blocklen), (next));

            HLOGC(cnlog.Debug,
                  log << CONID() << "interpretSrtHandshake: found extension: (" << cmd << ") "
                      << MessageTypeStr(UMSG_EXT, cmd));

            const size_t bytelen = blocklen * sizeof(uint32_t);
            if (cmd == SRT_CMD_SID)
            {
                if (!bytelen || bytelen > CSrtConfig::MAX_SID_LENGTH)
                {
                    LOGC(cnlog.Error,
                         log << CONID() << "interpretSrtHandshake: STREAMID length " << bytelen << " is 0 or > "
                             << +CSrtConfig::MAX_SID_LENGTH << " - PROTOCOL ERROR, REJECTING");
                    return false;
                }
                // Copied through a cleared array. This is because the length is aligned to 4
                // where the padding is filled by zero bytes. For the case when the string is
                // exactly of a 4-divisible length, we make a big array with maximum allowed size
                // filled with zeros. Copying to this array should then copy either only the valid
                // characters of the string (if the length is divisible by 4), or the string with
                // padding zeros. In all these cases in the resulting array we should have all
                // subsequent characters of the string plus at least one '\0' at the end. This will
                // make it a perfect NUL-terminated string, to be used to initialize a string.
                char target[CSrtConfig::MAX_SID_LENGTH + 1];
                memset((target), 0, CSrtConfig::MAX_SID_LENGTH + 1);
                memcpy((target), begin + 1, bytelen);

                // Un-swap on big endian machines
                ItoHLA((uint32_t *)target, (uint32_t *)target, blocklen);

                // Determine the length by dropping all but one of terminal NUL characters.

                size_t targetlen = bytelen;
                for (size_t pos = bytelen - 1; pos != 0; --pos)
                {
                    if (target[pos])
                    {
                        // Found the first non-NUL character backwards
                        // So the length is pos+1
                        targetlen = pos + 1;
                        break;
                    }
                }

                m_config.sStreamName.set(target, targetlen);
                HLOGC(cnlog.Debug,
                      log << CONID() << "CONNECTOR'S REQUESTED SID [" << m_config.sStreamName.c_str()
                          << "] (bytelen=" << bytelen << " blocklen=" << blocklen << ")");
            }
            else if (cmd == SRT_CMD_CONGESTION)
            {
                if (have_congctl)
                {
                    m_RejectReason = SRT_REJ_ROGUE;
                    LOGC(cnlog.Error, log << CONID() << "CONGCTL BLOCK REPEATED!");
                    return false;
                }

                if (!bytelen || bytelen > CSrtConfig::MAX_CONG_LENGTH)
                {
                    LOGC(cnlog.Error,
                         log << CONID() << "interpretSrtHandshake: CONGESTION-control type length " << bytelen
                             << " is 0 or > " << +CSrtConfig::MAX_CONG_LENGTH << " - PROTOCOL ERROR, REJECTING");
                    return false;
                }
                // Declare that congctl has been received
                have_congctl = true;

                char target[CSrtConfig::MAX_CONG_LENGTH + 1];
                memset((target), 0, CSrtConfig::MAX_CONG_LENGTH + 1);
                memcpy((target), begin + 1, bytelen);
                // Un-swap on big endian machines
                ItoHLA((uint32_t *)target, (uint32_t *)target, blocklen);

                string sm = target;

                // As the congctl has been declared by the peer,
                // check if your congctl is compatible.
                // sm cannot be empty, but the agent's sm can be empty meaning live.
                if (sm != agsm)
                {
                    m_RejectReason = SRT_REJ_CONGESTION;
                    LOGC(cnlog.Error,
                         log << CONID() << "PEER'S CONGCTL '" << sm << "' does not match AGENT'S CONGCTL '" << agsm
                             << "'");
                    return false;
                }

                HLOGC(cnlog.Debug,
                      log << CONID() << "CONNECTOR'S CONGCTL [" << sm << "] (bytelen=" << bytelen
                          << " blocklen=" << blocklen << ")");
            }
            else if (cmd == SRT_CMD_FILTER)
            {
                if (have_filter)
                {
                    m_RejectReason = SRT_REJ_FILTER;
                    LOGC(cnlog.Error, log << CONID() << "FILTER BLOCK REPEATED!");
                    return false;
                }

                if (!bytelen || bytelen > CSrtConfig::MAX_PFILTER_LENGTH)
                {
                    LOGC(cnlog.Error,
                         log << CONID() << "interpretSrtHandshake: packet-filter type length " << bytelen
                             << " is 0 or > " << +CSrtConfig::MAX_PFILTER_LENGTH << " - PROTOCOL ERROR, REJECTING");
                    return false;
                }
                // Declare that filter has been received
                have_filter = true;

                char target[CSrtConfig::MAX_PFILTER_LENGTH + 1];
                memset((target), 0, CSrtConfig::MAX_PFILTER_LENGTH + 1);
                memcpy((target), begin + 1, bytelen);
                // Un-swap on big endian machines
                ItoHLA((uint32_t *)target, (uint32_t *)target, blocklen);

                string fltcfg = target;

                HLOGC(cnlog.Debug,
                      log << CONID() << "PEER'S FILTER CONFIG [" << fltcfg << "] (bytelen=" << bytelen
                          << " blocklen=" << blocklen << ")");

                if (!checkApplyFilterConfig(fltcfg))
                {
                    m_RejectReason = SRT_REJ_FILTER;
                    LOGC(cnlog.Error, log << CONID() << "PEER'S FILTER CONFIG [" << fltcfg << "] has been rejected");
                    return false;
                }
            }
#if ENABLE_BONDING
            else if ( cmd == SRT_CMD_GROUP )
            {
                // Note that this will fire in both cases:
                // - When receiving HS request from the Initiator, which belongs to a group, and agent must
                //   create the mirror group on his side (or join the existing one, if there's already
                //   a mirror group for that group ID).
                // - When receiving HS response from the Responder, with its mirror group ID, so the agent
                //   must put the group into his peer group data
                int32_t groupdata[GRPD_E_SIZE] = {};
                if (bytelen < GRPD_MIN_SIZE * GRPD_FIELD_SIZE || bytelen % GRPD_FIELD_SIZE)
                {
                    m_RejectReason = SRT_REJ_ROGUE;
                    LOGC(cnlog.Error, log << CONID() << "PEER'S GROUP wrong size: " << (bytelen/GRPD_FIELD_SIZE));
                    return false;
                }
                size_t groupdata_size = bytelen / GRPD_FIELD_SIZE;

                memcpy(groupdata, begin+1, bytelen);
                if (!interpretGroup(groupdata, groupdata_size, hsreq_type_cmd) )
                {
                    // m_RejectReason handled inside interpretGroup().
                    return false;
                }

                have_group = true;
                HLOGC(cnlog.Debug,
                      log << CONID() << "CONNECTOR'S PEER GROUP [" << groupdata[0] << "] (bytelen=" << bytelen
                          << " blocklen=" << blocklen << ")");
            }
#endif
            else if (cmd == SRT_CMD_NONE)
            {
                break;
            }
            else
            {
                // Found some block that is not interesting here. Skip this and get the next one.
                HLOGC(cnlog.Debug,
                      log << CONID() << "interpretSrtHandshake: ... skipping " << MessageTypeStr(UMSG_EXT, cmd));
            }

            if (!NextExtensionBlock((begin), next, (length)))
                break;
        }
    }

    // Post-checks
    // Check if peer declared encryption
    if (!encrypted && m_config.CryptoSecret.len > 0)
    {
        if (m_config.bEnforcedEnc)
        {
            m_RejectReason = SRT_REJ_UNSECURE;
            LOGC(cnlog.Error,
                 log << CONID()
                     << "HS EXT: Agent declares encryption, but Peer does not - rejecting connection per "
                        "enforced encryption.");
            return false;
        }

        LOGC(cnlog.Warn,
             log << CONID()
                 << "HS EXT: Agent declares encryption, but Peer does not (Agent can still receive unencrypted packets "
                    "from Peer).");

        // This is required so that the sender is still allowed to send data, when encryption is required,
        // just this will be for waste because the receiver won't decrypt them anyway.
        m_pCryptoControl->createFakeSndContext();
        m_pCryptoControl->m_SndKmState = SRT_KM_S_NOSECRET;  // Because Peer did not send KMX, though Agent has pw
        m_pCryptoControl->m_RcvKmState = SRT_KM_S_UNSECURED; // Because Peer has no PW, as has sent no KMREQ.
        return true;
    }

    // If agent has set some nondefault congctl, then congctl is expected from the peer.
    if (agsm != "live" && !have_congctl)
    {
        m_RejectReason = SRT_REJ_CONGESTION;
        LOGC(cnlog.Error,
             log << CONID() << "HS EXT: Agent uses '" << agsm
                 << "' congctl, but peer DID NOT DECLARE congctl (assuming 'live').");
        return false;
    }

    // Check if the filter was configured on agent,
    // but the peer responded with no filter.
    if (!m_config.sPacketFilterConfig.empty() && !have_filter)
    {
        if (m_SrtHsSide == HSD_INITIATOR)
        {
            // IMPORTANT:
            // If agent didn't set the packet filter in the configuration, the peer
            // could have responded with its own configuration and enforce the packet filter
            // setting here locally. In this case the sPacketFilterConfig will not be empty
            // at the moment, even if it was empty initially.

            // The situation caught here is that the configuration for packet filter was set,
            // but the peer responded as if it didn't understand it, or simply didn't accept it.
            // In such a situation the configuration should be rejected because if the
            // peer doesn't support packet filter, the caller side should not have set it.
            m_RejectReason = SRT_REJ_FILTER;
            LOGC(cnlog.Error, log << CONID()
                    << "HS EXT: Agent has configured packetfilter, but peer didn't respond.");
            return false;
        }

        // Responder: we are the listener that has configured packetfilter,
        // but the caller didn't request packetfilter.
        m_config.sPacketFilterConfig.set("");
        LOGC(cnlog.Warn, log << CONID() << "HS EXT: Agent has configured packetfilter, but peer didn't request it");
    }

#if ENABLE_BONDING
    // m_GroupOf and locking info: NULL check won't hurt here. If the group
    // was deleted in the meantime, it will be found out later anyway and result with error.
    if (m_SrtHsSide == HSD_INITIATOR && m_parent->m_GroupOf)
    {
        // XXX Later probably needs to check if this group REQUIRES the group
        // response. Currently this implements the bonding-category group, and this
        // always requires that the listener respond with the group id, otherwise
        // it probably DID NOT UNDERSTAND THE GROUP, so the connection should be rejected.
        if (!have_group)
        {
            m_RejectReason = SRT_REJ_GROUP;
            LOGC(cnlog.Error,
                 log << CONID()
                     << "HS EXT: agent is a group member, but the listener did not respond with group ID. Rejecting.");
            return false;
        }
    }
#endif

    // Ok, finished, for now.
    return true;
}

bool srt::CUDT::checkApplyFilterConfig(const std::string &confstr)
{
    SrtFilterConfig cfg;
    if (!ParseFilterConfig(confstr, (cfg)))
        return false;

    // Now extract the type, if present, and
    // check if you have this type of corrector available.
    if (!PacketFilter::correctConfig(cfg))
        return false;

    string thisconf = m_config.sPacketFilterConfig.str();

    // Now parse your own string, if you have it.
    if (thisconf != "")
    {
        // - for rendezvous, both must be exactly the same (it's unspecified, which will be the first one)
        if (m_config.bRendezvous && thisconf != confstr)
        {
            return false;
        }

        SrtFilterConfig mycfg;
        if (!ParseFilterConfig(thisconf, (mycfg)))
            return false;

        // Check only if both have set a filter of the same type.
        if (mycfg.type != cfg.type)
            return false;

        // If so, then:
        // - for caller-listener configuration, accept the listener version.
        if (m_SrtHsSide == HSD_INITIATOR)
        {
            // This is a caller, this should apply all parameters received
            // from the listener, forcefully.
            for (map<string, string>::iterator x = cfg.parameters.begin(); x != cfg.parameters.end(); ++x)
            {
                mycfg.parameters[x->first] = x->second;
            }
        }
        else
        {
            if (!CheckFilterCompat((mycfg), cfg))
                return false;
        }

        HLOGC(cnlog.Debug,
              log << CONID() << "checkApplyFilterConfig: param: LOCAL: " << Printable(mycfg.parameters)
                  << " FORGN: " << Printable(cfg.parameters));

        ostringstream myos;
        myos << mycfg.type;
        for (map<string, string>::iterator x = mycfg.parameters.begin(); x != mycfg.parameters.end(); ++x)
        {
            myos << "," << x->first << ":" << x->second;
        }

        m_config.sPacketFilterConfig.set(myos.str());

        HLOGC(cnlog.Debug, log << CONID() << "checkApplyFilterConfig: Effective config: " << thisconf);
    }
    else
    {
        // Take the foreign configuration as a good deal.
        HLOGC(cnlog.Debug, log << CONID() << "checkApplyFilterConfig: Good deal config: " << thisconf);
        m_config.sPacketFilterConfig.set(confstr);
    }

    // XXX Using less maximum payload size of IPv4 and IPv6; this is only about the payload size
    // for live.
    size_t efc_max_payload_size = SRT_LIVE_MAX_PLSIZE - cfg.extra_size;
    if (m_config.zExpPayloadSize > efc_max_payload_size)
    {
        LOGC(cnlog.Warn,
             log << CONID() << "Due to filter-required extra " << cfg.extra_size << " bytes, SRTO_PAYLOADSIZE fixed to "
                 << efc_max_payload_size << " bytes");
        m_config.zExpPayloadSize = efc_max_payload_size;
    }

    return true;
}

#if ENABLE_BONDING
bool srt::CUDT::interpretGroup(const int32_t groupdata[], size_t data_size SRT_ATR_UNUSED, int hsreq_type_cmd SRT_ATR_UNUSED)
{
    // `data_size` isn't checked because we believe it's checked earlier.
    // Also this code doesn't predict to get any other format than the official one,
    // so there are only data in two fields. Passing this argument is only left
    // for consistency and possibly changes in future.

    // We are granted these two fields do exist
    SRTSOCKET grpid = groupdata[GRPD_GROUPID];
    uint32_t gd = groupdata[GRPD_GROUPDATA];

    SRT_GROUP_TYPE gtp = SRT_GROUP_TYPE(SrtHSRequest::HS_GROUP_TYPE::unwrap(gd));
    int link_weight = SrtHSRequest::HS_GROUP_WEIGHT::unwrap(gd);
    uint32_t link_flags = SrtHSRequest::HS_GROUP_FLAGS::unwrap(gd);

    if (m_config.iGroupConnect == 0)
    {
        m_RejectReason = SRT_REJ_GROUP;
        LOGC(cnlog.Error, log << CONID() << "HS/GROUP: this socket is not allowed for group connect.");
        return false;
    }

    // This is called when the group type has come in the handshake is invalid.
    if (gtp >= SRT_GTYPE_E_END)
    {
        m_RejectReason = SRT_REJ_GROUP;
        LOGC(cnlog.Error,
             log << CONID() << "HS/GROUP: incorrect group type value " << gtp << " (max is " << SRT_GTYPE_E_END << ")");
        return false;
    }

    if ((grpid & SRTGROUP_MASK) == 0)
    {
        m_RejectReason = SRT_REJ_ROGUE;
        LOGC(cnlog.Error, log << CONID() << "HS/GROUP: socket ID passed as a group ID is not a group ID");
        return false;
    }

    // We have the group, now take appropriate action.
    // The redundancy group requires to make a mirror group
    // on this side, and the newly created socket should
    // be made belong to it.

#if ENABLE_HEAVY_LOGGING
    static const char* hs_side_name[] = {"draw", "initiator", "responder"};
    HLOGC(cnlog.Debug,
          log << CONID() << "interpretGroup: STATE: HsSide=" << hs_side_name[m_SrtHsSide]
              << " HS MSG: " << MessageTypeStr(UMSG_EXT, hsreq_type_cmd) << " $" << grpid << " type=" << gtp
              << " weight=" << link_weight << " flags=0x" << std::hex << link_flags);
#endif

    // XXX Here are two separate possibilities:
    //
    // 1. This is a HS request and this is a newly created socket not yet part of any group.
    // 2. This is a HS response and the group is the mirror group for the group to which the agent belongs; we need to pin the mirror group as peer group
    //
    // These two situations can be only distinguished by the HS side.
    if (m_SrtHsSide == HSD_DRAW)
    {
        m_RejectReason = SRT_REJ_IPE;
        LOGC(cnlog.Error,
             log << CONID()
                 << "IPE: interpretGroup: The HS side should have been already decided; it's still DRAW. Grouping "
                    "rejected.");
        return false;
    }

    if (m_SrtHsSide == HSD_INITIATOR)
    {
        // Here we'll be only using a pre-existing group, so shared is enough.
        SharedLock guard_group_existence (uglobal().m_GlobControlLock);

        // Recheck broken flags after acquisition
        if (m_bClosing || m_bBroken)
        {
            m_RejectReason = SRT_REJ_CLOSE;
            LOGC(cnlog.Error, log << CONID() << "interpretGroup: closure during handshake, interrupting");
            return false;
        }

        // This is a connection initiator that has requested the peer to make a
        // mirror group and join it, then respond its mirror group id. The
        // `grpid` variable contains this group ID; map this as your peer
        // group. If your group already has a peer group set, check if this is
        // the same id, otherwise the connection should be rejected.

        // So, first check the group of the current socket and see if a peer is set.
        CUDTGroup* pg = m_parent->m_GroupOf;
        if (!pg)
        {
            // This means that the responder has responded with a group membership,
            // but the initiator did not request any group membership presence.
            // Currently impossible situation.
            m_RejectReason = SRT_REJ_IPE;
            LOGC(cnlog.Error, log << CONID() << "IPE: HS/RSP: group membership responded, while not requested.");
            return false;
        }

        {
            // XXX Consider moving this to another function to avoid
            // exposing group lock.

            // Group existence is guarded, so we can now lock the group as well.
            ScopedLock gl(*pg->exp_groupLock());

            // Now we know the group exists, but it might still be closed
            if (pg->closing())
            {
                LOGC(cnlog.Error, log << CONID() << "HS/RSP: group was closed in the process, can't continue connecting");
                m_RejectReason = SRT_REJ_IPE;
                return false;
            }

            SRTSOCKET peer = pg->peerid();
            if (peer == SRT_INVALID_SOCK)
            {
                // This is the first connection within this group, so this group
                // has just been informed about the peer membership. Accept it.
                pg->set_peerid(grpid);
                HLOGC(cnlog.Debug,
                        log << CONID() << "HS/RSP: group $" << pg->id() << " -> peer $" << pg->peerid()
                        << ", copying characteristic data");

                // The call to syncWithSocket is copying
                // some interesting data from the first connected
                // socket. This should be only done for the first successful connection.
                pg->syncWithSocket(*this, HSD_INITIATOR);
            }
            // Otherwise the peer id must be the same as existing, otherwise
            // this group is considered already bound to another peer group.
            // (Note that the peer group is peer-specific, and peer id numbers
            // may repeat among sockets connected to groups established on
            // different peers).
            else if (peer != grpid)
            {
                LOGC(cnlog.Error,
                        log << CONID() << "IPE: HS/RSP: group membership responded for peer $" << grpid
                        << " but the current socket's group $" << pg->id() << " has already a peer $" << peer);
                m_RejectReason = SRT_REJ_GROUP;
                return false;
            }
            else
            {
                HLOGC(cnlog.Debug,
                        log << CONID() << "HS/RSP: group $" << pg->id() << " ALREADY MAPPED to peer mirror $"
                        << pg->peerid());
            }
        }
        m_parent->m_GroupOf->debugGroup();
    }
    else
    {
        // Here we'll be potentially creating a new group, hence exclusive is needed.
        ExclusiveLock guard_group_existence (uglobal().m_GlobControlLock);

        // Recheck broken flags after acquisition
        if (m_bClosing || m_bBroken)
        {
            m_RejectReason = SRT_REJ_CLOSE;
            LOGC(cnlog.Error, log << CONID() << "interpretGroup: closure during handshake, interrupting");
            return false;
        }

        // This is a connection responder that has been requested to make a
        // mirror group and join it. Later on, the HS response will be sent
        // and its group ID will be added to the HS extensions as mirror group
        // ID to the peer.

        SRTSOCKET lgid = makeMePeerOf(grpid, gtp, link_flags);
        if (lgid == 0)
            return true; // already done

        if (lgid == SRT_INVALID_SOCK)
        {
            // NOTE: This error currently isn't reported by makeMePeerOf,
            // so this is left to handle a possible error introduced in future.
            m_RejectReason = SRT_REJ_GROUP;
            return false; // error occurred
        }

        if (!m_parent->m_GroupOf)
        {
            // Strange, we just added it...
            m_RejectReason = SRT_REJ_IPE;
            LOGC(cnlog.Fatal, log << CONID() << "IPE: socket not in group after adding to it");
            return false;
        }

        groups::SocketData* f = m_parent->m_GroupMemberData;

        f->weight = link_weight;
        f->agent = m_parent->m_SelfAddr;
        f->peer = m_PeerAddr;
        m_parent->m_GroupOf->debugGroup();
    }

    // That's all. For specific things concerning group
    // types, this will be later.
    return true;
}
#endif

#if ENABLE_BONDING
// NOTE: This function is called only in one place and it's done
// exclusively on the listener side (HSD_RESPONDER, HSv5+).

// [[using locked(s_UDTUnited.m_GlobControlLock)]]
SRTSOCKET srt::CUDT::makeMePeerOf(SRTSOCKET peergroup, SRT_GROUP_TYPE gtp, uint32_t link_flags)
{
    // Note: This function will lock pg->m_GroupLock!

    CUDTSocket* s = m_parent;

    // Note that the socket being worked out here is about to be returned
    // from `srt_accept` call, and until this moment it will be inaccessible
    // for any other thread. It is then assumed that no other thread is accessing
    // it right now so there's no need to lock s->m_ControlLock.

    // Check if there exists a group that this one is a peer of.
    CUDTGroup* gp = uglobal().findPeerGroup_LOCKED(peergroup);
    bool was_empty = true;
    if (gp)
    {
        if (gp->type() != gtp)
        {
            LOGC(gmlog.Error,
                 log << CONID() << "HS: GROUP TYPE COLLISION: peer group=$" << peergroup << " type " << gtp
                     << " agent group=$" << gp->id() << " type" << gp->type());
            return -1;
        }

        HLOGC(gmlog.Debug, log << CONID() << "makeMePeerOf: group for peer=$" << peergroup << " found: $" << gp->id());

        if (!gp->groupEmpty())
            was_empty = false;
    }
    else
    {
        try
        {
            gp = &newGroup(gtp);
        }
        catch (...)
        {
            // Expected exceptions are only those referring to system resources
            return -1;
        }

        if (!gp->applyFlags(link_flags, m_SrtHsSide))
        {
            // Wrong settings. Must reject. Delete group.
            uglobal().deleteGroup_LOCKED(gp);
            return -1;
        }

        gp->set_peerid(peergroup);
        gp->deriveSettings(this);

        // This can only happen on a listener (it's only called on a site that is
        // HSD_RESPONDER), so it was a response for a groupwise connection.
        // Therefore such a group shall always be considered opened.
        gp->setOpen();

        HLOGC(gmlog.Debug,
              log << CONID() << "makeMePeerOf: no group has peer=$" << peergroup << " - creating new mirror group $"
                  << gp->id());
    }

    {
        ScopedLock glock (*gp->exp_groupLock());
        if (gp->closing())
        {
            HLOGC(gmlog.Debug, log << CONID() << "makeMePeerOf: group $" << gp->id() << " is being closed, can't process");
        }

        if (was_empty)
        {
            gp->syncWithSocket(s->core(), HSD_RESPONDER);
        }
    }

    // Setting non-blocking reading for group socket.
    s->core().m_config.bSynRecving = false;
    s->core().m_config.bSynSending = false;

    // Copy of addSocketToGroup. No idea how many parts could be common, not much.

    // Check if the socket already is in the group
    groups::SocketData* f;
    if (gp->contains(m_SocketID, (f)))
    {
        // XXX This is internal error. Report it, but continue
        // (A newly created socket from acceptAndRespond should not have any group membership yet)
        LOGC(gmlog.Error, log << CONID() << "IPE (non-fatal): the socket is in the group, but has no clue about it!");
        s->m_GroupOf         = gp;
        s->m_GroupMemberData = f;
        return 0;
    }

    s->m_GroupMemberData = gp->add(groups::prepareSocketData(s));
    s->m_GroupOf = gp;
    m_HSGroupType = gtp;

    // Record the remote address in the group data.

    return gp->id();
}

void srt::CUDT::synchronizeWithGroup(CUDTGroup* gp)
{
    ScopedLock gl (*gp->exp_groupLock());

    // We have blocked here the process of connecting a new
    // socket and adding anything new to the group, so no such
    // thing may happen in the meantime.
    steady_clock::time_point start_time, peer_start_time;

    start_time = m_stats.tsStartTime;
    peer_start_time = m_tsRcvPeerStartTime;

    if (!gp->applyGroupTime((start_time), (peer_start_time)))
    {
        HLOGC(gmlog.Debug,
              log << CONID() << "synchronizeWithGroup: ST=" << FormatTime(m_stats.tsStartTime) << " -> "
                  << FormatTime(start_time) << " PST=" << FormatTime(m_tsRcvPeerStartTime) << " -> "
                  << FormatTime(peer_start_time));
        m_stats.tsStartTime  = start_time;
        m_tsRcvPeerStartTime = peer_start_time;
    }
    else
    {
        // This was the first connected socket and it defined start time.
        HLOGC(gmlog.Debug,
              log << CONID() << "synchronizeWithGroup: ST=" << FormatTime(m_stats.tsStartTime)
                  << " PST=" << FormatTime(m_tsRcvPeerStartTime));
    }

    steady_clock::time_point rcv_buffer_time_base;
    bool rcv_buffer_wrap_period = false;
    steady_clock::duration rcv_buffer_udrift(0);
    if (m_bTsbPd && gp->getBufferTimeBase(this, (rcv_buffer_time_base), (rcv_buffer_wrap_period), (rcv_buffer_udrift)))
    {
        // We have at least one socket in the group, each socket should have
        // the value of the timebase set exactly THE SAME.

        // In case when we have the following situation:

        // - the existing link is before [LAST30] (so wrap period is off)
        // - the new link gets the timestamp from [LAST30] range
        // --> this will be recognized as entering the wrap period, next
        //     timebase will get added a segment to this value
        //
        // The only dangerous situations could be when one link gets
        // timestamps from the [FOLLOWING30] and the other in [FIRST30],
        // but between them there's a 30s distance, considered large enough
        // time to not fill a network window.
        enterCS(m_RecvLock);
        m_pRcvBuffer->applyGroupTime(rcv_buffer_time_base, rcv_buffer_wrap_period, m_iTsbPdDelay_ms * 1000, rcv_buffer_udrift);
        m_pRcvBuffer->setPeerRexmitFlag(m_bPeerRexmitFlag);
        leaveCS(m_RecvLock);

        HLOGC(gmlog.Debug, log << "AFTER HS: Set Rcv TsbPd mode: delay="
                << (m_iTsbPdDelay_ms/1000) << "." << (m_iTsbPdDelay_ms%1000)
                << "s GROUP TIME BASE: " << FormatTime(rcv_buffer_time_base)
                << " (" << (rcv_buffer_wrap_period ? "" : "NOT") << " WRAP PERIOD)");
    }
    else
    {
        HLOGC(gmlog.Debug,
              log << CONID() << "AFTER HS: (GROUP, but "
                  << (m_bTsbPd ? "FIRST SOCKET is initialized normally)" : "no TSBPD set)"));
        updateSrtRcvSettings();
    }

    // This function currently does nothing, just left for consistency
    // with updateAfterSrtHandshake().
    updateSrtSndSettings();

    // These are the values that are normally set initially by setters.
    int32_t snd_isn = m_iSndLastAck, rcv_isn = m_iRcvLastAck;
    if (!gp->applyGroupSequences(m_SocketID, (snd_isn), (rcv_isn)))
    {
        HLOGC(gmlog.Debug,
                log << CONID() << "synchronizeWithGroup: DERIVED ISN: RCV=%" << m_iRcvLastAck << " -> %" << rcv_isn
                << " (shift by " << CSeqNo::seqcmp(rcv_isn, m_iRcvLastAck) << ") SND=%" << m_iSndLastAck
                << " -> %" << snd_isn << " (shift by " << CSeqNo::seqcmp(snd_isn, m_iSndLastAck) << ")");
        setInitialRcvSeq(rcv_isn);
        setInitialSndSeq(snd_isn);
    }
    else
    {
        HLOGC(gmlog.Debug,
                log << CONID() << "synchronizeWithGroup: DEFINED ISN: RCV=%" << m_iRcvLastAck << " SND=%"
                << m_iSndLastAck);
    }
}
#endif

void srt::CUDT::startConnect(const sockaddr_any& serv_addr, int32_t forced_isn)
{
    ScopedLock cg (m_ConnectionLock);

    HLOGC(aclog.Debug, log << CONID() << "startConnect: -> " << serv_addr.str()
            << (m_config.bSynRecving ? " (SYNCHRONOUS)" : " (ASYNCHRONOUS)") << "...");

    if (!m_bOpened)
        throw CUDTException(MJ_NOTSUP, MN_NONE, 0);

    if (m_bListening)
        throw CUDTException(MJ_NOTSUP, MN_ISCONNECTED, 0);

    if (m_bConnecting || m_bConnected)
        throw CUDTException(MJ_NOTSUP, MN_ISCONNECTED, 0);

    // record peer/server address
    m_PeerAddr = serv_addr;

    // register this socket in the rendezvous queue
    // RendezevousQueue is used to temporarily store incoming handshake, non-rendezvous connections also require this
    // function
    steady_clock::duration ttl = m_config.tdConnTimeOut;

    if (m_config.bRendezvous)
        ttl *= 10;

    const steady_clock::time_point ttl_time = steady_clock::now() + ttl;
    m_pRcvQueue->registerConnector(m_SocketID, this, serv_addr, ttl_time);

    // The m_iType is used in the INDUCTION for nothing. This value is only regarded
    // in CONCLUSION handshake, however this must be created after the handshake version
    // is already known. UDT_DGRAM is the value that was the only valid in the old SRT
    // with HSv4 (it supported only live transmission), for HSv5 it will be changed to
    // handle handshake extension flags.
    m_ConnReq.m_iType = UDT_DGRAM;

    // Auto mode for Caller and in Rendezvous is equivalent to CIPHER_MODE_AES_CTR.
    if (m_config.iCryptoMode == CSrtConfig::CIPHER_MODE_AUTO)
        m_config.iCryptoMode = CSrtConfig::CIPHER_MODE_AES_CTR;

    // This is my current configuration
    if (m_config.bRendezvous)
    {
        // For rendezvous, use version 5 in the waveahand and the cookie.
        // In case when you get the version 4 waveahand, simply switch to
        // the legacy HSv4 rendezvous and this time send version 4 CONCLUSION.

        // The HSv4 client simply won't check the version nor the cookie and it
        // will be sending its waveahands with version 4. Only when the party
        // has sent version 5 waveahand should the agent continue with HSv5
        // rendezvous.
        m_ConnReq.m_iVersion = HS_VERSION_SRT1;
        // m_ConnReq.m_iVersion = HS_VERSION_UDT4; // <--- Change in order to do regression test.
        m_ConnReq.m_iReqType = URQ_WAVEAHAND;
        m_ConnReq.m_iCookie  = bake(serv_addr);

        // This will be also passed to a HSv4 rendezvous, but fortunately the old
        // SRT didn't read this field from URQ_WAVEAHAND message, only URQ_CONCLUSION.
        m_ConnReq.m_iType           = SrtHSRequest::wrapFlags(false /* no MAGIC here */, m_config.iSndCryptoKeyLen);
        IF_HEAVY_LOGGING(const bool whether = m_config.iSndCryptoKeyLen != 0);
        HLOGC(aclog.Debug,
              log << CONID() << "startConnect (rnd): " << (whether ? "" : "NOT ")
                  << " Advertising PBKEYLEN - value = " << m_config.iSndCryptoKeyLen);
        m_RdvState  = CHandShake::RDV_WAVING;
        m_SrtHsSide = HSD_DRAW; // initially not resolved.
    }
    else
    {
        // For caller-listener configuration, set the version 4 for INDUCTION
        // due to a serious problem in UDT code being also in the older SRT versions:
        // the listener peer simply sents the EXACT COPY of the caller's induction
        // handshake, except the cookie, which means that when the caller sents version 5,
        // the listener will respond with version 5, which is a false information. Therefore
        // HSv5 clients MUST send HS_VERSION_UDT4 from the caller, regardless of currently
        // supported handshake version.
        //
        // The HSv5 listener should only respond with INDUCTION with m_iVersion == HS_VERSION_SRT1.
        m_ConnReq.m_iVersion = HS_VERSION_UDT4;
        m_ConnReq.m_iReqType = URQ_INDUCTION;
        m_ConnReq.m_iCookie  = 0;
        m_RdvState           = CHandShake::RDV_INVALID;
    }

    m_ConnReq.m_iMSS            = m_config.iMSS;
    // Defined as the size of the receiver buffer in packets, unless
    // SRTO_FC has been set to a less value.
    m_ConnReq.m_iFlightFlagSize = m_config.flightCapacity();
    m_ConnReq.m_iID             = m_SocketID;
    CIPAddress::ntop(serv_addr, (m_ConnReq.m_piPeerIP));

    if (forced_isn == SRT_SEQNO_NONE)
    {
        forced_isn = generateISN();
        HLOGC(aclog.Debug, log << CONID() << "startConnect: ISN generated = " << forced_isn);
    }
    else
    {
        HLOGC(aclog.Debug, log << CONID() << "startConnect: ISN forced = " << forced_isn);
    }

    m_iISN = m_ConnReq.m_iISN = forced_isn;

    setInitialSndSeq(m_iISN);
    // Inform the server my configurations.
    CPacket reqpkt;
    reqpkt.setControl(UMSG_HANDSHAKE);
    reqpkt.allocate(m_iMaxSRTPayloadSize);
    // XXX NOTE: Now the memory for the payload part is allocated automatically,
    // and such allocated memory is also automatically deallocated in the
    // destructor. If you use CPacket::allocate, remember that you must not:
    // - delete this memory
    // - assign to m_pcData.
    // If you use only manual assignment to m_pCData, this is then manual
    // allocation and so it won't be deallocated in the destructor.
    //
    // (Desired would be to disallow modification of m_pcData outside the
    // control of methods.)

    // ID = 0, connection request
    reqpkt.set_id(0);

    size_t hs_size = m_iMaxSRTPayloadSize;
    m_ConnReq.store_to((reqpkt.m_pcData), (hs_size));

    // Note that CPacket::allocate() sets also the size
    // to the size of the allocated buffer, which not
    // necessarily is to be the size of the data.
    reqpkt.setLength(hs_size);

    const steady_clock::time_point tnow = steady_clock::now();
    m_SndLastAck2Time = tnow;
    setPacketTS(reqpkt, tnow);

    HLOGC(cnlog.Debug,
          log << CONID() << "CUDT::startConnect: REQ-TIME set HIGH (TimeStamp: " << reqpkt.timestamp()
              << "). SENDING HS: " << m_ConnReq.show());

    /*
     * Race condition if non-block connect response thread scheduled before we set m_bConnecting to true?
     * Connect response will be ignored and connecting will wait until timeout.
     * Maybe m_ConnectionLock handling problem? Not used in CUDT::connect(const CPacket& response)
     */
    m_tsLastReqTime = tnow;
    m_bConnecting = true;

    // At this point m_SourceAddr is probably default-any, but this function
    // now requires that the address be specified here because there will be
    // no possibility to do it at any next stage of sending.
    m_pSndQueue->sendto(serv_addr, reqpkt, m_SourceAddr);

    //
    ///
    ////  ---> CONTINUE TO: <PEER>.CUDT::processConnectRequest()
    ///        (Take the part under condition: hs.m_iReqType == URQ_INDUCTION)
    ////  <--- RETURN WHEN: m_pSndQueue->sendto() is called.
    ////  .... SKIP UNTIL m_pRcvQueue->recvfrom() HERE....
    ////       (the first "sendto" will not be called due to being too early)
    ///
    //

    //////////////////////////////////////////////////////
    // SYNCHRO BAR
    //////////////////////////////////////////////////////
    if (!m_config.bSynRecving)
    {
        HLOGC(cnlog.Debug, log << CONID() << "startConnect: ASYNC MODE DETECTED. Deferring the process to RcvQ:worker");
        return;
    }

    // Below this bar, rest of function maintains only and exclusively
    // the SYNCHRONOUS (blocking) connection process. 

    // Wait for the negotiated configurations from the peer side.

    // This packet only prepares the storage where we will read the
    // next incoming packet.
    CPacket response;
    response.setControl(UMSG_HANDSHAKE);
    response.allocate(m_iMaxSRTPayloadSize);

    CUDTException  e;
    EConnectStatus cst = CONN_CONTINUE;
    // This is a temporary place to store the DESTINATION IP from the incoming packet.
    // We can't record this address yet until the cookie-confirmation is done, for safety reasons.
    sockaddr_any use_source_adr(serv_addr.family());

    while (!m_bClosing)
    {
        const steady_clock::time_point local_tnow = steady_clock::now();
        const steady_clock::duration tdiff = local_tnow - m_tsLastReqTime.load();
        // avoid sending too many requests, at most 1 request per 250ms

        // SHORT VERSION:
        // The immediate first run of this loop WILL SKIP THIS PART, so
        // the processing really begins AFTER THIS CONDITION.
        //
        // Note that some procedures inside may set m_tsLastReqTime to 0,
        // which will result of this condition to trigger immediately in
        // the next iteration.
        if (count_milliseconds(tdiff) > 250)
        {
            HLOGC(cnlog.Debug,
                  log << CONID() << "startConnect: LOOP: time to send (" << count_milliseconds(tdiff)
                      << " > 250 ms). size=" << reqpkt.getLength());

            if (m_config.bRendezvous)
                reqpkt.set_id(m_ConnRes.m_iID);

#if ENABLE_HEAVY_LOGGING
            {
                CHandShake debughs;
                debughs.load_from(reqpkt.m_pcData, reqpkt.getLength());
                HLOGC(cnlog.Debug,
                      log << CONID() << "startConnect: REQ-TIME HIGH."
                          << " cont/sending HS to peer: " << debughs.show());
            }
#endif

            m_tsLastReqTime = local_tnow;
            setPacketTS(reqpkt, local_tnow);
            m_pSndQueue->sendto(serv_addr, reqpkt, use_source_adr);
        }
        else
        {
            HLOGC(cnlog.Debug,
                  log << CONID() << "startConnect: LOOP: too early to send - " << count_milliseconds(tdiff)
                      << " < 250ms");
        }

        cst = CONN_CONTINUE;
        response.setLength(m_iMaxSRTPayloadSize);
        if (m_pRcvQueue->recvfrom(m_SocketID, (response)) > 0)
        {
            use_source_adr = response.udpDestAddr();

            HLOGC(cnlog.Debug, log << CONID() << "startConnect: got response for connect request");
            cst = processConnectResponse(response, &e);

            HLOGC(cnlog.Debug, log << CONID() << "startConnect: response processing result: " << ConnectStatusStr(cst));

            // Expected is that:
            // - the peer responded with URQ_INDUCTION + cookie. This above function
            //   should check that and craft the URQ_CONCLUSION handshake, in which
            //   case this function returns CONN_CONTINUE. As an extra action taken
            //   for that case, we set the SECURING mode if encryption requested,
            //   and serialize again the handshake, possibly together with HS extension
            //   blocks, if HSv5 peer responded. The serialized handshake will be then
            //   sent again, as the loop is repeated.
            // - the peer responded with URQ_CONCLUSION. This handshake was accepted
            //   as a connection, and for >= HSv5 the HS extension blocks have been
            //   also read and interpreted. In this case this function returns:
            //   - CONN_ACCEPT, if everything was correct - break this loop and return normally
            //   - CONN_REJECT in case of any problems with the delivered handshake
            //     (incorrect data or data conflict) - throw error exception
            // - the peer responded with any of URQ_ERROR_*.  - throw error exception
            //
            // The error exception should make the API connect() function fail, if blocking
            // or mark the failure for that socket in epoll, if non-blocking.

            if (cst == CONN_RENDEZVOUS)
            {
                // When this function returned CONN_RENDEZVOUS, this requires
                // very special processing for the Rendezvous-v5 algorithm. This MAY
                // involve also preparing a new handshake form, also interpreting the
                // SRT handshake extension and crafting SRT handshake extension for the
                // peer, which should be next sent. When this function returns CONN_CONTINUE,
                // it means that it has done all that was required, however none of the below
                // things has to be done (this function will do it by itself if needed).
                // Otherwise the handshake rolling can be interrupted and considered complete.
                cst = processRendezvous(&response, serv_addr, RST_OK, (reqpkt));
                if (cst == CONN_CONTINUE)
                    continue;

                HLOGC(cnlog.Debug,
                        log << CONID() << "startConnect: processRendezvous returned cst=" << ConnectStatusStr(cst));

                if (cst == CONN_REJECT)
                {
                    // Just in case it wasn't set, set this as a fallback
                    if (m_RejectReason == SRT_REJ_UNKNOWN)
                        m_RejectReason = SRT_REJ_ROGUE;

                    // rejection or erroneous code.
                    reqpkt.setLength(m_iMaxSRTPayloadSize);
                    reqpkt.setControl(UMSG_HANDSHAKE);
                    sendRendezvousRejection(serv_addr, (reqpkt));
                }
            }

            if (cst == CONN_REJECT)
            {
                HLOGC(cnlog.Debug,
                        log << CONID() << "startConnect: REJECTED by processConnectResponse - sending SHUTDOWN");
                sendCtrl(UMSG_SHUTDOWN);
            }

            if (cst != CONN_CONTINUE && cst != CONN_CONFUSED)
                break; // --> OUTSIDE-LOOP

            // IMPORTANT
            // [[using assert(m_pCryptoControl != nullptr)]];

            // new request/response should be sent out immediately on receiving a response
            HLOGC(cnlog.Debug,
                  log << CONID() << "startConnect: SYNC CONNECTION STATUS:" << ConnectStatusStr(cst)
                      << ", REQ-TIME: LOW.");
            m_tsLastReqTime = steady_clock::time_point();

            // Now serialize the handshake again to the existing buffer so that it's
            // then sent later in this loop.

            // First, set the size back to the original size, m_iMaxSRTPayloadSize because
            // this is the size of the originally allocated space. It might have been
            // shrunk by serializing the INDUCTION handshake (which was required before
            // sending this packet to the output queue) and therefore be too
            // small to store the CONCLUSION handshake (with HSv5 extensions).
            reqpkt.setLength(m_iMaxSRTPayloadSize);

            HLOGC(cnlog.Debug,
                  log << CONID() << "startConnect: creating HS CONCLUSION: buffer size=" << reqpkt.getLength());

            // NOTE: BUGFIX: SERIALIZE AGAIN.
            // The original UDT code didn't do it, so it was theoretically
            // turned into conclusion, but was sending still the original
            // induction handshake challenge message. It was working only
            // thanks to that simultaneously there were being sent handshake
            // messages from a separate thread (CSndQueue::worker) from
            // RendezvousQueue, this time serialized properly, which caused
            // that with blocking mode there was a kinda initial "drunk
            // passenger with taxi driver talk" until the RendezvousQueue sends
            // (when "the time comes") the right CONCLUSION handshake
            // challenge message.
            //
            // Now that this is fixed, the handshake messages from RendezvousQueue
            // are sent only when there is a rendezvous mode or non-blocking mode.
            if (!createSrtHandshake(SRT_CMD_HSREQ, SRT_CMD_KMREQ, 0, 0, (reqpkt), (m_ConnReq)))
            {
                LOGC(cnlog.Warn, log << CONID() << "createSrtHandshake failed - REJECTING.");
                cst = CONN_REJECT;
                break;
            }
            // These last 2 parameters designate the buffer, which is in use only for SRT_CMD_KMRSP.
            // If m_ConnReq.m_iVersion == HS_VERSION_UDT4, this function will do nothing,
            // except just serializing the UDT handshake.
            // The trick is that the HS challenge is with version HS_VERSION_UDT4, but the
            // listener should respond with HS_VERSION_SRT1, if it is HSv5 capable.
        }

        HLOGC(cnlog.Debug,
              log << CONID() << "startConnect: timeout from Q:recvfrom, looping again; cst=" << ConnectStatusStr(cst));

#if ENABLE_HEAVY_LOGGING
        // Non-fatal assertion
        if (cst == CONN_REJECT) // Might be returned by processRendezvous
        {
            LOGC(cnlog.Error,
                 log << CONID()
                     << "startConnect: IPE: cst=REJECT NOT EXPECTED HERE, the loop should've been interrupted!");
            break;
        }
#endif

        if (steady_clock::now() > ttl_time)
        {
            // timeout
            e = CUDTException(MJ_SETUP, MN_TIMEOUT, 0);
            m_RejectReason = SRT_REJ_TIMEOUT;
            HLOGC(cnlog.Debug,
                  log << CONID() << "startConnect: TTL time " << FormatTime(ttl_time) << " exceeded, TIMEOUT.");
            break;
        }
    }

    // <--- OUTSIDE-LOOP
    // Here will fall the break when not CONN_CONTINUE.
    // CONN_RENDEZVOUS is handled by processRendezvous.
    // CONN_ACCEPT will skip this and pass on.
    if (cst == CONN_REJECT)
    {
        e = CUDTException(MJ_SETUP, MN_REJECTED, 0);
    }

    if (e.getErrorCode() == 0)
    {
        if (m_bClosing)                                    // if the socket is closed before connection...
            e = CUDTException(MJ_SETUP, MN_CLOSED, 0);
        else if (m_ConnRes.m_iReqType > URQ_FAILURE_TYPES) // connection request rejected
        {
            m_RejectReason = RejectReasonForURQ(m_ConnRes.m_iReqType);
            e              = CUDTException(MJ_SETUP, MN_REJECTED, 0);
        }
        else if ((!m_config.bRendezvous) && (m_ConnRes.m_iISN != m_iISN)) // secuity check
            e = CUDTException(MJ_SETUP, MN_SECURITY, 0);
    }

    if (e.getErrorCode() != 0)
    {
        m_bConnecting = false;
        // The process is to be abnormally terminated, remove the connector
        // now because most likely no other processing part has done anything with it.
        m_pRcvQueue->removeConnector(m_SocketID);
        throw e;
    }

    HLOGC(cnlog.Debug,
          log << CONID() << "startConnect: handshake exchange succeeded. sourceIP=" << m_SourceAddr.str());

    // Parameters at the end.
    HLOGC(cnlog.Debug,
          log << CONID() << "startConnect: END. Parameters: mss=" << m_config.iMSS
              << " max-cwnd-size=" << m_CongCtl->cgWindowMaxSize() << " cwnd-size=" << m_CongCtl->cgWindowSize()
              << " rtt=" << m_iSRTT << " bw=" << m_iBandwidth);
}

// Asynchronous connection
EConnectStatus srt::CUDT::processAsyncConnectResponse(const CPacket &pkt) ATR_NOEXCEPT
{
    EConnectStatus cst = CONN_CONTINUE;
    CUDTException  e;

    ScopedLock cg(m_ConnectionLock);
    HLOGC(cnlog.Debug, log << CONID() << "processAsyncConnectResponse: got response for connect request, processing");
    cst = processConnectResponse(pkt, &e);

    HLOGC(cnlog.Debug,
          log << CONID() << "processAsyncConnectResponse: response processing result: " << ConnectStatusStr(cst)
              << "; REQ-TIME LOW to enforce immediate response");
    m_tsLastReqTime = steady_clock::time_point();

    return cst;
}

bool srt::CUDT::processAsyncConnectRequest(EReadStatus         rst,
                                      EConnectStatus      cst,
                                      const CPacket*      pResponse /*[[nullable]]*/,
                                      const sockaddr_any& serv_addr)
{
    // IMPORTANT!

    // This function is called, still asynchronously, but in the order
    // of call just after the call to the above processAsyncConnectResponse.
    // This should have got the original value returned from
    // processConnectResponse through processAsyncConnectResponse.

    CPacket reqpkt;
    reqpkt.setControl(UMSG_HANDSHAKE);
    reqpkt.allocate(m_iMaxSRTPayloadSize);
    const steady_clock::time_point now = steady_clock::now();
    setPacketTS(reqpkt, now);

    HLOGC(cnlog.Debug,
          log << CONID() << "processAsyncConnectRequest: REQ-TIME: HIGH. Should prevent too quick responses.");
    m_tsLastReqTime = now;
    // ID = 0, connection request
    reqpkt.set_id(!m_config.bRendezvous ? 0 : m_ConnRes.m_iID);

    bool status = true;

    ScopedLock cg(m_ConnectionLock);
    if (!m_bOpened) // Check the socket has not been closed before already.
        return false;

    if (cst == CONN_RENDEZVOUS)
    {
        HLOGC(cnlog.Debug, log << CONID() << "processAsyncConnectRequest: passing to processRendezvous");
        cst = processRendezvous(pResponse, serv_addr, rst, (reqpkt));
        if (cst == CONN_ACCEPT)
        {
            HLOGC(cnlog.Debug,
                  log << CONID()
                      << "processAsyncConnectRequest: processRendezvous completed the process and responded by itself. "
                         "Done.");
            return true;
        }

        if (cst != CONN_CONTINUE)
        {
            // processRendezvous already set the reject reason
            LOGC(cnlog.Warn,
                 log << CONID()
                     << "processAsyncConnectRequest: REJECT reported from processRendezvous, not processing further.");

            if (m_RejectReason == SRT_REJ_UNKNOWN)
                m_RejectReason = SRT_REJ_ROGUE;

            sendRendezvousRejection(serv_addr, (reqpkt));
            status = false;
        }
    }
    else if (cst == CONN_REJECT)
    {
        // m_RejectReason already set at worker_ProcessAddressedPacket.
        LOGC(cnlog.Warn,
             log << CONID() << "processAsyncConnectRequest: REJECT reported from HS processing: "
                 << srt_rejectreason_str(m_RejectReason) << " - not processing further");
        // m_tsLastReqTime = steady_clock::time_point(); XXX ?
        return false;
    }
    else
    {
        // (this procedure will be also run for HSv4 rendezvous)
        HLOGC(cnlog.Debug,
              log << CONID() << "processAsyncConnectRequest: serializing HS: buffer size=" << reqpkt.getLength());
        if (!createSrtHandshake(SRT_CMD_HSREQ, SRT_CMD_KMREQ, 0, 0, (reqpkt), (m_ConnReq)))
        {
            // All 'false' returns from here are IPE-type, mostly "invalid argument" plus "all keys expired".
            LOGC(cnlog.Error,
                 log << CONID() << "IPE: processAsyncConnectRequest: createSrtHandshake failed, dismissing.");
            status = false;
        }
        else
        {
            HLOGC(cnlog.Debug,
                  log << CONID()
                      << "processAsyncConnectRequest: sending HS reqtype=" << RequestTypeStr(m_ConnReq.m_iReqType)
                      << " to socket " << reqpkt.id() << " size=" << reqpkt.getLength());
        }
    }

    if (!status)
    {
        return false;
        /* XXX Shouldn't it send a single response packet for the rejection?
        // Set the version to 0 as "handshake rejection" status and serialize it
        CHandShake zhs;
        size_t size = reqpkt.getLength();
        zhs.store_to((reqpkt.m_pcData), (size));
        reqpkt.setLength(size);
        */
    }

    HLOGC(cnlog.Debug,
          log << CONID() << "processAsyncConnectRequest: setting REQ-TIME HIGH, SENDING HS:" << m_ConnReq.show());
    m_tsLastReqTime = steady_clock::now();
    m_pSndQueue->sendto(serv_addr, reqpkt, m_SourceAddr);
    return status;
}

void srt::CUDT::sendRendezvousRejection(const sockaddr_any& serv_addr, CPacket& r_rsppkt)
{
    // We can reuse m_ConnReq because we are about to abandon the connection process.
    m_ConnReq.m_iReqType = URQFailure(m_RejectReason);

    // Assumed that r_rsppkt refers to a packet object that was already prepared
    // to be used for storing the handshake there.
    size_t size = r_rsppkt.getLength();
    m_ConnReq.store_to((r_rsppkt.m_pcData), (size));
    r_rsppkt.setLength(size);

    HLOGC(cnlog.Debug, log << CONID() << "sendRendezvousRejection: using code=" << m_ConnReq.m_iReqType
            << " for reject reason code " << m_RejectReason << " (" << srt_rejectreason_str(m_RejectReason) << ")");

    setPacketTS(r_rsppkt, steady_clock::now());
    m_pSndQueue->sendto(serv_addr, r_rsppkt, m_SourceAddr);
}

void srt::CUDT::cookieContest()
{
    if (m_SrtHsSide != HSD_DRAW)
        return;

    // Here m_ConnReq.m_iCookie is a local cookie value sent in connection request to the peer.
    // m_ConnRes.m_iCookie is a cookie value sent by the peer in its connection request.
    if (m_ConnReq.m_iCookie == 0 || m_ConnRes.m_iCookie == 0)
    {
        LOGC(cnlog.Debug, log << CONID() << "cookieContest: agent=" << m_ConnReq.m_iCookie << " peer=" << m_ConnRes.m_iCookie
                              << " - ERROR: zero not allowed!");

        // Note that it's virtually impossible that Agent's cookie is not ready, this
        // shall be considered IPE.
        // Not all cookies are ready, don't start the contest.
        return;
    }

    // INITIATOR/RESPONDER role is resolved by COOKIE CONTEST.
    //
    // The cookie contest must be repeated every time because it
    // may change the state at some point.
    // 
    // In SRT v1.4.3 and prior the below subtraction was performed in 32-bit arithmetic.
    // The result of subtraction can overflow 32-bits. 
    // Example
    // m_ConnReq.m_iCookie = -1480577720;
    // m_ConnRes.m_iCookie = 811599203;
    // int64_t llBetterCookie = -1480577720 - 811599203 = -2292176923 (FFFF FFFF 7760 27E5);
    // int32_t iBetterCookie  = 2002790373 (7760 27E5);
    // 
    // Now 64-bit arithmetic is used to calculate the actual result of subtraction.
    //
    // In SRT v1.5.4 there was a version, that checked:
    // - if LOWER 32-bits are 0, this is a draw
    // - if bit 31 is set (AND with 0x80000000), the result is considered negative.
    // This was erroneous because for 1 and 0x80000001 cookie values the
    // result was always the same, regardless of the order:
    //
    // 0x0000000000000001 - 0xFFFFFFFF80000001 = 0x0000000080000000
    // 0xFFFFFFFF80000001 - 0x0000000080000000 = 0xFFFFFFFF80000000
    //
    // >> if (contest & 0x80000000) -> results in true in both comparisons.
    //
    // This version takes the bare result of the 64-bit arithmetics.
    const int64_t xreq = int64_t(m_ConnReq.m_iCookie);
    const int64_t xres = int64_t(m_ConnRes.m_iCookie);
    const int64_t contest = xreq - xres;

    // NOTE: for 1.6.0 use:
    // fmtc hex64 = fmtc().uhex().fillzero().width(16); then
    // << fmt(xreq, hex64)
    LOGC(cnlog.Debug, log << CONID() << "cookieContest: agent=" << m_ConnReq.m_iCookie
                          << " peer=" << m_ConnRes.m_iCookie
                          << hex << uppercase << setfill('0') // PERSISTENT flags
                          << " X64: "<< setw(16) << xreq
                          << " vs. " << setw(16) << xres
                          << " DIFF: " << setw(16) << contest);

    if (contest == 0)
    {
        // DRAW! The only way to continue would be to force the
        // cookies to be regenerated and to start over. But it's
        // not worth a shot - this is an extremely rare case.
        // This can simply do reject so that it can be started again.

        // Pretend then that the cookie contest wasn't done so that
        // it's done again. Cookies are baked every time anew, however
        // the successful initial contest remains valid no matter how
        // cookies will change.

        m_SrtHsSide = HSD_DRAW;
        return;
    }

    if (contest < 0)
    {
        m_SrtHsSide = HSD_RESPONDER;
        return;
    }

    m_SrtHsSide = HSD_INITIATOR;
}

// This function should complete the data for KMX needed for an out-of-band
// handshake response. Possibilities are:
// - There's no KMX (including first responder's handshake in rendezvous). This writes 0 to w_kmdatasize.
// - The encryption status is failure. Respond with fail code and w_kmdatasize = 1.
// - The last KMX was successful. Respond with the original kmdata and their size in w_kmdatasize.
EConnectStatus srt::CUDT::craftKmResponse(uint32_t* aw_kmdata, size_t& w_kmdatasize)
{
    // If the last CONCLUSION message didn't contain the KMX extension, there's
    // no key recorded yet, so it can't be extracted. Mark this w_kmdatasize empty though.
    int hs_flags = SrtHSRequest::SRT_HSTYPE_HSFLAGS::unwrap(m_ConnRes.m_iType);
    if (IsSet(hs_flags, CHandShake::HS_EXT_KMREQ))
    {
        // m_pCryptoControl can be NULL if the socket has been closed already. See issue #2231.
        if (!m_pCryptoControl)
        {
            m_RejectReason = SRT_REJ_IPE;
            LOGC(cnlog.Error,
                 log << CONID() << "IPE: craftKmResponse needs to send KM, but CryptoControl does not exist."
                     << " Socket state: connected=" << boolalpha << m_bConnected << ", connecting=" << m_bConnecting
                     << ", broken=" << m_bBroken << ", opened " << m_bOpened << ", closing=" << m_bClosing << ".");
            return CONN_REJECT;
        }
        // This is a periodic handshake update, so you need to extract the KM data from the
        // first message, provided that it is there.
        size_t msgsize = m_pCryptoControl->getKmMsg_size(0);
        if (msgsize == 0)
        {
            switch (m_pCryptoControl->m_RcvKmState)
            {
                // If the KMX process ended up with a failure, the KMX is not recorded.
                // In this case as the KMRSP answer the "failure status" should be crafted.
            case SRT_KM_S_NOSECRET:
            case SRT_KM_S_BADSECRET:
                {
                    HLOGC(cnlog.Debug,
                          log << CONID() << "craftKmResponse: No KMX recorded, status = "
                              << KmStateStr(m_pCryptoControl->m_RcvKmState) << ". Respond it.");

                    // Just do the same thing as in CCryptoControl::processSrtMsg_KMREQ for that case,
                    // that is, copy the NOSECRET code into KMX message.
                    memcpy((aw_kmdata), &m_pCryptoControl->m_RcvKmState, sizeof(int32_t));
                    w_kmdatasize = 1;
                }
                break; // Treat as ACCEPT in general; might change to REJECT on enforced-encryption

            default:
                // Remaining values:
                // UNSECURED: should not fall here at all
                // SECURING: should not happen in HSv5
                // SECURED: should have received the recorded KMX correctly (getKmMsg_size(0) > 0)
                {
                    m_RejectReason = SRT_REJ_IPE;
                    // Remaining situations:
                    // - password only on this site: shouldn't be considered to be sent to a no-password site
                    LOGC(cnlog.Error,
                         log << CONID() << "craftKmResponse: IPE: PERIODIC HS: NO KMREQ RECORDED KMSTATE: RCV="
                             << KmStateStr(m_pCryptoControl->m_RcvKmState)
                             << " SND=" << KmStateStr(m_pCryptoControl->m_SndKmState));
                    return CONN_REJECT;
                }
                break;
            }
        }
        else
        {
            w_kmdatasize = msgsize / 4;
            if (msgsize > w_kmdatasize * 4)
            {
                // Sanity check
                LOGC(cnlog.Error, log << CONID() << "IPE: KMX data not aligned to 4 bytes! size=" << msgsize);
                memset((aw_kmdata + (w_kmdatasize * 4)), 0, msgsize - (w_kmdatasize * 4));
                ++w_kmdatasize;
            }

            HLOGC(cnlog.Debug,
                  log << CONID() << "craftKmResponse: getting KM DATA from the fore-recorded KMX from KMREQ, size="
                      << w_kmdatasize);
            memcpy((aw_kmdata), m_pCryptoControl->getKmMsg_data(0), msgsize);
        }
    }
    else
    {
        HLOGC(cnlog.Debug, log << CONID() << "craftKmResponse: no KMX flag - not extracting KM data for KMRSP");
        w_kmdatasize = 0;
    }

    return CONN_ACCEPT;
}

EConnectStatus srt::CUDT::processRendezvous(
    const CPacket* pResponse /*[[nullable]]*/, const sockaddr_any& serv_addr,
    EReadStatus rst, CPacket& w_reqpkt)
{
    if (m_RdvState == CHandShake::RDV_CONNECTED)
    {
        HLOGC(cnlog.Debug, log << CONID() << "processRendezvous: already in CONNECTED state.");
        return CONN_ACCEPT;
    }

    uint32_t kmdata[SRTDATA_MAXSIZE];
    size_t   kmdatasize = SRTDATA_MAXSIZE;

    cookieContest();

    // We know that the other side was contacted and the other side has sent
    // the handshake message - we know then both cookies. If it's a draw, it's
    // a very rare case of creating identical cookies.
    if (m_SrtHsSide == HSD_DRAW)
    {
        m_RejectReason = SRT_REJ_RDVCOOKIE;
        LOGC(cnlog.Error,
             log << CONID() << "COOKIE CONTEST UNRESOLVED: can't assign connection roles, please wait another minute.");
        return CONN_REJECT;
    }

    UDTRequestType rsp_type = URQ_FAILURE_TYPES; // just to track uninitialized errors

    // We can assume that the Handshake packet received here as 'response'
    // is already serialized in m_ConnRes. Check extra flags that are meaningful
    // for further processing here.

    int  ext_flags       = SrtHSRequest::SRT_HSTYPE_HSFLAGS::unwrap(m_ConnRes.m_iType);
    bool needs_extension = ext_flags != 0; // Initial value: received HS has extensions.
    bool needs_hsrsp;
    rendezvousSwitchState((rsp_type), (needs_extension), (needs_hsrsp));
    if (rsp_type > URQ_FAILURE_TYPES)
    {
        m_RejectReason = RejectReasonForURQ(rsp_type);
        HLOGC(cnlog.Debug,
              log << CONID()
                  << "processRendezvous: rejecting due to switch-state response: " << RequestTypeStr(rsp_type));
        return CONN_REJECT;
    }
    checkUpdateCryptoKeyLen("processRendezvous", m_ConnRes.m_iType);

    // We have three possibilities here as it comes to HSREQ extensions:

    // 1. The agent is loser in attention state, it sends EMPTY conclusion (without extensions)
    // 2. The agent is loser in initiated state, it interprets incoming HSREQ and creates HSRSP
    // 3. The agent is winner in attention or fine state, it sends HSREQ extension
    m_ConnReq.m_iReqType  = rsp_type;
    m_ConnReq.m_extension = needs_extension;

    // This must be done before prepareConnectionObjects(), because it sets ISN and m_iMaxSRTPayloadSize needed to create buffers.
    if (!applyResponseSettings(pResponse))
    {
        LOGC(cnlog.Error, log << CONID() << "processRendezvous: peer settings rejected");
        return CONN_REJECT;
    }

    // The CryptoControl must be created by the prepareConnectionObjects() before interpreting and creating HSv5 extensions
    // because the it will be used there.
    if (!prepareConnectionObjects(m_ConnRes, m_SrtHsSide, NULL) || !prepareBuffers(NULL))
    {
        // m_RejectReason already handled
        HLOGC(cnlog.Debug,
              log << CONID() << "processRendezvous: rejecting due to problems in prepareConnectionObjects.");
        return CONN_REJECT;
    }

    // Case 2.
    if (needs_hsrsp)
    {
        // This means that we have received HSREQ extension with the handshake, so we need to interpret
        // it and craft the response.
        if (rst == RST_OK)
        {
            // We have JUST RECEIVED packet in this session (not that this is called as periodic update).
            // Sanity check
            m_tsLastReqTime = steady_clock::time_point();
            if (!pResponse || pResponse->getLength() == size_t(-1))
            {
                m_RejectReason = SRT_REJ_IPE;
                LOGC(cnlog.Fatal,
                     log << CONID() << "IPE: rst=RST_OK, but the packet has set -1 length - REJECTING (REQ-TIME: LOW)");
                return CONN_REJECT;
            }

            if (!interpretSrtHandshake(m_ConnRes, *pResponse, kmdata, &kmdatasize))
            {
                HLOGC(cnlog.Debug,
                      log << CONID() << "processRendezvous: rejecting due to problems in interpretSrtHandshake REQ-TIME: LOW.");
                return CONN_REJECT;
            }

            updateAfterSrtHandshake(HS_VERSION_SRT1);

            // Pass on, inform about the shortened response-waiting period.
            HLOGC(cnlog.Debug, log << CONID() << "processRendezvous: setting REQ-TIME: LOW. Forced to respond immediately.");
        }
        else
        {
            // This is a repeated handshake, so you can't use the incoming data to
            // prepare data for createSrtHandshake. They have to be extracted from inside.
            EConnectStatus conn = craftKmResponse((kmdata), (kmdatasize));
            if (conn != CONN_ACCEPT)
                return conn;
        }

        // No matter the value of needs_extension, the extension is always needed
        // when HSREQ was interpreted (to store HSRSP extension).
        m_ConnReq.m_extension = true;

        HLOGC(cnlog.Debug,
              log << CONID()
                  << "processRendezvous: HSREQ extension ok, creating HSRSP response. kmdatasize=" << kmdatasize);

        w_reqpkt.setLength(m_iMaxSRTPayloadSize);
        if (!createSrtHandshake(SRT_CMD_HSRSP, SRT_CMD_KMRSP,
                    kmdata, kmdatasize,
                    (w_reqpkt), (m_ConnReq)))
        {
            HLOGC(cnlog.Debug,
                  log << CONID()
                      << "processRendezvous: rejecting due to problems in createSrtHandshake. REQ-TIME: LOW");
            m_tsLastReqTime = steady_clock::time_point();
            return CONN_REJECT;
        }

        // This means that it has received URQ_CONCLUSION with HSREQ, agent is then in RDV_FINE
        // state, it sends here URQ_CONCLUSION with HSREQ/KMREQ extensions and it awaits URQ_AGREEMENT.
        return CONN_CONTINUE;
    }

    // Special case: if URQ_AGREEMENT is to be sent, when this side is INITIATOR,
    // then it must have received HSRSP, so it must interpret it. Otherwise it would
    // end up with URQ_DONE, which means that it is the other side to interpret HSRSP.
    if (m_SrtHsSide == HSD_INITIATOR && m_ConnReq.m_iReqType == URQ_AGREEMENT)
    {
        // The same is done in CUDT::postConnect(), however this section will
        // not be done in case of rendezvous. The section in postConnect() is
        // predicted to run only in regular CALLER handling.

        if (rst != RST_OK || !pResponse || pResponse->getLength() == size_t(-1))
        {
            // Actually the -1 length would be an IPE, but it's likely that this was reported already.
            HLOGC(
                cnlog.Debug,
                log << CONID()
                    << "processRendezvous: no INCOMING packet, NOT interpreting extensions (relying on exising data)");
        }
        else
        {
            HLOGC(cnlog.Debug,
                  log << CONID() << "processRendezvous: INITIATOR, will send AGREEMENT - interpreting HSRSP extension");
            if (!interpretSrtHandshake(m_ConnRes, *pResponse, 0, 0))
            {
                // m_RejectReason is already set, so set the reqtype accordingly
                m_ConnReq.m_iReqType = URQFailure(m_RejectReason);
                return CONN_REJECT;
            }
        }
        // This should be false, make a kinda assert here.
        if (needs_extension)
        {
            LOGC(cnlog.Fatal,
                 log << CONID() << "IPE: INITIATOR responding AGREEMENT should declare no extensions to HS");
            m_ConnReq.m_extension = false;
        }
        updateAfterSrtHandshake(HS_VERSION_SRT1);
    }

    HLOGC(cnlog.Debug,
          log << CONID() << "processRendezvous: COOKIES Agent/Peer: " << m_ConnReq.m_iCookie << "/"
              << m_ConnRes.m_iCookie << " HSD:" << (m_SrtHsSide == HSD_INITIATOR ? "initiator" : "responder")
              << " STATE:" << CHandShake::RdvStateStr(m_RdvState) << " ...");

    if (rsp_type == URQ_DONE)
    {
        HLOGC(cnlog.Debug, log << CONID() << "... WON'T SEND any response, both sides considered connected");
    }
    else
    {
        HLOGC(cnlog.Debug,
              log << CONID() << "... WILL SEND " << RequestTypeStr(rsp_type) << " "
                  << (m_ConnReq.m_extension ? "with" : "without") << " SRT HS extensions");
    }

    // This marks the information for the serializer that
    // the SRT handshake extension is required.
    // Rest of the data will be filled together with
    // serialization.
    m_ConnReq.m_extension = needs_extension;

    w_reqpkt.setLength(m_iMaxSRTPayloadSize);
    if (m_RdvState == CHandShake::RDV_CONNECTED)
    {
        int cst = postConnect(pResponse, true, 0);
        if (cst == CONN_REJECT)
        {
            // m_RejectReason already set
            HLOGC(cnlog.Debug, log << CONID() << "processRendezvous: rejecting due to problems in postConnect.");
            return CONN_REJECT;
        }
    }

    // URQ_DONE or URQ_AGREEMENT can be the result if the state is RDV_CONNECTED.
    // If URQ_DONE, then there's nothing to be done, when URQ_AGREEMENT then return
    // CONN_CONTINUE to make the caller send again the contents if the packet buffer,
    // this time with URQ_AGREEMENT message, but still consider yourself connected.
    if (rsp_type == URQ_DONE)
    {
        HLOGC(cnlog.Debug, log << CONID() << "processRendezvous: rsp=DONE, reporting ACCEPT (nothing to respond)");
        return CONN_ACCEPT;
    }

    // createSrtHandshake moved here because if the above conditions are satisfied,
    // no response is going to be send, so nothing needs to be "created".

    // needs_extension here distinguishes between cases 1 and 3.
    // NOTE: in case when interpretSrtHandshake was run under the conditions above (to interpret HSRSP),
    // then createSrtHandshake below will create only empty AGREEMENT message.
    if (!createSrtHandshake(SRT_CMD_HSREQ, SRT_CMD_KMREQ, 0, 0,
                (w_reqpkt), (m_ConnReq)))
    {
        // m_RejectReason already set
        LOGC(cnlog.Warn, log << CONID() << "createSrtHandshake failed (IPE?), connection rejected. REQ-TIME: LOW");
        m_tsLastReqTime = steady_clock::time_point();
        return CONN_REJECT;
    }

    if (rsp_type == URQ_AGREEMENT && m_RdvState == CHandShake::RDV_CONNECTED)
    {
        // We are using our own serialization method (not the one called after
        // processConnectResponse, this is skipped in case when this function
        // is called), so we can also send this immediately. Agreement must be
        // sent just once and the party must switch into CONNECTED state - in
        // contrast to CONCLUSION messages, which should be sent in loop repeatedly.
        //
        // Even though in theory the AGREEMENT message sent just once may miss
        // the target (as normal thing in UDP), this is little probable to happen,
        // and this doesn't matter much because even if the other party doesn't
        // get AGREEMENT, but will get payload or KEEPALIVE messages, it will
        // turn into connected state as well. The AGREEMENT is rather kinda
        // catalyzer here and may turn the entity on the right track faster. When
        // AGREEMENT is missed, it may have kinda initial tearing.

        const steady_clock::time_point now = steady_clock::now();
        m_tsLastReqTime                    = now;
        setPacketTS(w_reqpkt, now);
        HLOGC(cnlog.Debug,
              log << CONID()
                  << "processRendezvous: rsp=AGREEMENT, reporting ACCEPT and sending just this one, REQ-TIME HIGH.");

        m_pSndQueue->sendto(serv_addr, w_reqpkt, m_SourceAddr);

        return CONN_ACCEPT;
    }

    if (rst == RST_OK)
    {
        // the request time must be updated so that the next handshake can be sent out immediately
        HLOGC(cnlog.Debug,
              log << "processRendezvous: rsp=" << RequestTypeStr(m_ConnReq.m_iReqType)
                  << " REQ-TIME: LOW to send immediately, consider yourself conencted");
        m_tsLastReqTime = steady_clock::time_point();
    }
    else
    {
        HLOGC(cnlog.Debug,
              log << CONID() << "processRendezvous: REQ-TIME: remains previous value, consider yourself connected");
    }
    return CONN_CONTINUE;
}

// [[using locked(m_ConnectionLock)]];
EConnectStatus srt::CUDT::processConnectResponse(const CPacket& response, CUDTException* eout) ATR_NOEXCEPT
{
    // NOTE: ASSUMED LOCK ON: m_ConnectionLock.

    // this is the 2nd half of a connection request. If the connection is setup successfully this returns 0.
    // Returned values:
    // - CONN_REJECT: there was some error when processing the response, connection should be rejected
    // - CONN_ACCEPT: the handshake is done and finished correctly
    // - CONN_CONTINUE: the induction handshake has been processed correctly, and expects CONCLUSION handshake

    if (!m_bConnecting)
        return CONN_REJECT;

    // This is required in HSv5 rendezvous, in which it should send the URQ_AGREEMENT message to
    // the peer, however switch to connected state.
    HLOGC(cnlog.Debug,
          log << CONID() << "processConnectResponse: TYPE:"
              << (response.isControl() ? MessageTypeStr(response.getType(), response.getExtendedType())
                                       : string("DATA")));
    // ConnectStatus res = CONN_REJECT; // used later for status - must be declared here due to goto POST_CONNECT.

    // For HSv4, the data sender is INITIATOR, and the data receiver is RESPONDER,
    // regardless of the connecting side affiliation. This will be changed for HSv5.
    bool          bidirectional = false;
    HandshakeSide hsd           = m_config.bDataSender ? HSD_INITIATOR : HSD_RESPONDER;
    // (defined here due to 'goto' below).

    // SRT peer may send the SRT handshake private message (type 0x7fff) before a keep-alive.

    // This condition is checked when the current agent is trying to do connect() in rendezvous mode,
    // but the peer was faster to send a handshake packet earlier. This makes it continue with connecting
    // process if the peer is already behaving as if the connection was already established.

    // This value will check either the initial value, which is less than SRT1, or
    // the value previously loaded to m_ConnReq during the previous handshake response.
    // For the initial form this value should not be checked.
    bool hsv5 = m_ConnRes.m_iVersion >= HS_VERSION_SRT1;

    if (m_config.bRendezvous &&
        (m_RdvState == CHandShake::RDV_CONNECTED   // somehow Rendezvous-v5 switched it to CONNECTED.
         || !response.isControl()                  // WAS A PAYLOAD PACKET.
         || (response.getType() == UMSG_KEEPALIVE) // OR WAS A UMSG_KEEPALIVE message.
         || (response.getType() == UMSG_EXT) // OR WAS a CONTROL packet of some extended type (i.e. any SRT specific)
         )
        // This may happen if this is an initial state in which the socket type was not yet set.
        // If this is a field that holds the response handshake record from the peer, this means that it wasn't received
        // yet. HSv5: added version check because in HSv5 the m_iType field has different meaning and it may be 0 in
        // case when the handshake does not carry SRT extensions.
        && (hsv5 || m_ConnRes.m_iType != UDT_UNDEFINED))
    {
        // a data packet or a keep-alive packet comes, which means the peer side is already connected
        // in this situation, the previously recorded response will be used
        // In HSv5 this situation is theoretically possible if this party has missed the URQ_AGREEMENT message.
        HLOGC(cnlog.Debug, log << CONID() << "processConnectResponse: already connected - pinning in");
        if (hsv5)
        {
            m_RdvState = CHandShake::RDV_CONNECTED;
        }

        return postConnect(&response, hsv5, eout);
    }

    if (!response.isControl(UMSG_HANDSHAKE))
    {
        m_RejectReason = SRT_REJ_ROGUE;
        if (!response.isControl())
        {
            LOGC(cnlog.Warn, log << CONID() << "processConnectResponse: received DATA while HANDSHAKE expected");
        }
        else
        {
            LOGC(cnlog.Error,
                 log << CONID()
                     << "processConnectResponse: CONFUSED: expected UMSG_HANDSHAKE as connection not yet established, "
                        "got: "
                     << MessageTypeStr(response.getType(), response.getExtendedType()));

            if (response.getType() == UMSG_SHUTDOWN)
            {
                LOGC(cnlog.Error,
                        log << CONID() << "processConnectResponse: UMSG_SHUTDOWN received, rejecting connection.");
                return CONN_REJECT;
            }
        }

        if (m_config.bRendezvous)
        {
            // In rendezvous mode we expect that both sides are known
            // to the service operator (unlike a listener, which may
            // operate connections from unknown sources). This means that
            // the connection process should be terminated anyway, on
            // whichever side it would happen.
            return CONN_REJECT;
        }

        return CONN_CONFUSED;
    }

    if (m_config.bRendezvous)
    {
        m_SourceAddr = response.udpDestAddr();
    }

    if (m_ConnRes.load_from(response.m_pcData, response.getLength()) == -1)
    {
        m_RejectReason = SRT_REJ_ROGUE;
        // Handshake data were too small to reach the Handshake structure. Reject.
        LOGC(cnlog.Error,
             log << CONID()
                 << "processConnectResponse: HANDSHAKE data buffer too small - possible blueboxing. Rejecting.");
        return CONN_REJECT;
    }

    HLOGC(cnlog.Debug, log << CONID() << "processConnectResponse: HS RECEIVED: " << m_ConnRes.show());
    if (m_ConnRes.m_iReqType >= URQ_FAILURE_TYPES)
    {
        m_RejectReason = RejectReasonForURQ(m_ConnRes.m_iReqType);
        LOGC(cnlog.Warn,
                log << CONID() << "processConnectResponse: rejecting per reception of a rejection HS response: "
                    << RequestTypeStr(m_ConnRes.m_iReqType));
        return CONN_REJECT;
    }

    if (size_t(m_ConnRes.m_iMSS) > CPacket::ETH_MAX_MTU_SIZE)
    {
        // Yes, we do abort to prevent buffer overrun. Set your MSS correctly
        // and you'll avoid problems.
        m_RejectReason = SRT_REJ_ROGUE;
        LOGC(cnlog.Fatal, log << CONID() << "MSS size " << m_config.iMSS << "exceeds MTU size!");
        return CONN_REJECT;
    }

    // (see createCrypter() call below)
    //
    // The CCryptoControl attached object must be created early
    // because it will be required to create a conclusion handshake in HSv5
    //
    if (m_config.bRendezvous)
    {
        // SANITY CHECK: A rendezvous socket should reject any caller requests (it's not a listener)
        if (m_ConnRes.m_iReqType == URQ_INDUCTION)
        {
            m_RejectReason = SRT_REJ_ROGUE;
            LOGC(cnlog.Error,
                 log << CONID()
                     << "processConnectResponse: Rendezvous-point received INDUCTION handshake (expected WAVEAHAND). "
                        "Rejecting.");
            return CONN_REJECT;
        }

        // The procedure for version 5 is completely different and changes the states
        // differently, so the old code will still maintain HSv4 the old way.

        if (m_ConnRes.m_iVersion > HS_VERSION_UDT4)
        {
            HLOGC(cnlog.Debug, log << CONID() << "processConnectResponse: Rendezvous HSv5 DETECTED.");
            return CONN_RENDEZVOUS; // --> will continue in CUDT::processRendezvous().
        }

        HLOGC(cnlog.Debug, log << CONID() << "processConnectResponse: Rendsezvous HSv4 DETECTED.");
        // So, here it has either received URQ_WAVEAHAND handshake message (while it should be in URQ_WAVEAHAND itself)
        // or it has received URQ_CONCLUSION/URQ_AGREEMENT message while this box has already sent URQ_WAVEAHAND to the
        // peer, and DID NOT send the URQ_CONCLUSION yet.

        if (m_ConnReq.m_iReqType == URQ_WAVEAHAND || m_ConnRes.m_iReqType == URQ_WAVEAHAND)
        {
            HLOGC(cnlog.Debug,
                  log << CONID() << "processConnectResponse: REQ-TIME LOW. got HS RDV. Agent state:"
                      << RequestTypeStr(m_ConnReq.m_iReqType) << " Peer HS:" << m_ConnRes.show());

            // Here we could have received WAVEAHAND or CONCLUSION.
            // For HSv4 simply switch to CONCLUSION for the sake of further handshake rolling.
            // For HSv5, make the cookie contest and basing on this decide, which party
            // should provide the HSREQ/KMREQ attachment.

           if (!createCrypter(hsd, false /* unidirectional */))
           {
               m_RejectReason = SRT_REJ_RESOURCE;
               m_ConnReq.m_iReqType = URQFailure(SRT_REJ_RESOURCE);
               // the request time must be updated so that the next handshake can be sent out immediately.
               m_tsLastReqTime = steady_clock::time_point();
               return CONN_REJECT;
           }

            m_ConnReq.m_iReqType = URQ_CONCLUSION;
            // the request time must be updated so that the next handshake can be sent out immediately.
            m_tsLastReqTime = steady_clock::time_point();
            return CONN_CONTINUE;
        }
        else
        {
            HLOGC(cnlog.Debug, log << CONID() << "processConnectResponse: Rendezvous HSv4 PAST waveahand");
        }
    }
    else
    {
        // set cookie
        if (m_ConnRes.m_iReqType == URQ_INDUCTION)
        {
            HLOGC(cnlog.Debug,
                  log << CONID() << "processConnectResponse: REQ-TIME LOW; got INDUCTION HS response (cookie:" << hex
                      << m_ConnRes.m_iCookie << " version:" << dec << m_ConnRes.m_iVersion
                      << "), sending CONCLUSION HS with this cookie");

            m_ConnReq.m_iCookie  = m_ConnRes.m_iCookie;
            m_ConnReq.m_iReqType = URQ_CONCLUSION;

            // Here test if the LISTENER has responded with version HS_VERSION_SRT1,
            // it means that it is HSv5 capable. It can still accept the HSv4 handshake.
            if (m_ConnRes.m_iVersion > HS_VERSION_UDT4)
            {
                const int hs_flags = SrtHSRequest::SRT_HSTYPE_HSFLAGS::unwrap(m_ConnRes.m_iType);

                if (hs_flags != SrtHSRequest::SRT_MAGIC_CODE)
                {
                    LOGC(cnlog.Warn,
                         log << CONID() << "processConnectResponse: Listener HSv5 did not set the SRT_MAGIC_CODE.");
                    m_RejectReason = SRT_REJ_ROGUE;
                    return CONN_REJECT;
                }

                checkUpdateCryptoKeyLen("processConnectResponse", m_ConnRes.m_iType);

                // This will catch HS_VERSION_SRT1 and any newer.
                // Set your highest version.
                m_ConnReq.m_iVersion = HS_VERSION_SRT1;
                // CONTROVERSIAL: use 0 as m_iType according to the meaning in HSv5.
                // The HSv4 client might not understand it, which means that agent
                // must switch itself to HSv4 rendezvous, and this time iType should
                // be set to UDT_DGRAM value.
                m_ConnReq.m_iType = 0;

                // This marks the information for the serializer that
                // the SRT handshake extension is required.
                // Rest of the data will be filled together with
                // serialization.
                m_ConnReq.m_extension = true;

                // For HSv5, the caller is INITIATOR and the listener is RESPONDER.
                // The m_config.bDataSender value should be completely ignored and the
                // connection is always bidirectional.
                bidirectional = true;
                hsd           = HSD_INITIATOR;
                m_SrtHsSide   = hsd;
            }

            m_tsLastReqTime = steady_clock::time_point();
            if (!createCrypter(hsd, bidirectional))
            {
                m_RejectReason = SRT_REJ_RESOURCE;
                return CONN_REJECT;
            }
            // NOTE: This setup sets URQ_CONCLUSION and appropriate data in the handshake structure.
            // The full handshake to be sent will be filled back in the caller function -- CUDT::startConnect().
            return CONN_CONTINUE;
        }
    }

    return postConnect(&response, false, eout);
}

bool srt::CUDT::applyResponseSettings(const CPacket* pHspkt /*[[nullable]]*/) ATR_NOEXCEPT
{
    if (!m_ConnRes.valid())
    {
        LOGC(cnlog.Error, log << CONID() << "applyResponseSettings: ROGUE HANDSHAKE - rejecting");
        m_RejectReason = SRT_REJ_ROGUE;
        return false;
    }

    // Re-configure according to the negotiated values.
    m_config.iMSS        = m_ConnRes.m_iMSS;

    const size_t full_hdr_size = CPacket::UDP_HDR_SIZE + CPacket::HDR_SIZE;
    m_iMaxSRTPayloadSize = m_config.iMSS - full_hdr_size;
    HLOGC(cnlog.Debug, log << CONID() << "applyResponseSettings: PAYLOAD SIZE: " << m_iMaxSRTPayloadSize);

    m_iFlowWindowSize    = m_ConnRes.m_iFlightFlagSize;
    const int udpsize    = m_config.iMSS - CPacket::UDP_HDR_SIZE;
    m_iMaxSRTPayloadSize = udpsize - CPacket::HDR_SIZE;
    m_iPeerISN           = m_ConnRes.m_iISN;

    setInitialRcvSeq(m_iPeerISN);

    m_iRcvCurrPhySeqNo = CSeqNo::decseq(m_ConnRes.m_iISN);
    m_PeerID           = m_ConnRes.m_iID;
    memcpy((m_piSelfIP), m_ConnRes.m_piPeerIP, sizeof m_piSelfIP);
    if (pHspkt)
        m_SourceAddr = pHspkt->udpDestAddr();

    HLOGC(cnlog.Debug,
          log << CONID() << "applyResponseSettings: HANSHAKE CONCLUDED. SETTING: payload-size=" << m_iMaxSRTPayloadSize
              << " mss=" << m_ConnRes.m_iMSS << " flw=" << m_ConnRes.m_iFlightFlagSize << " peer-ISN=" << m_ConnRes.m_iISN
              << " local-ISN=" << m_iISN
              << " peerID=" << m_ConnRes.m_iID
              << " sourceIP=" << m_SourceAddr.str());
    return true;
}

EConnectStatus srt::CUDT::postConnect(const CPacket* pResponse, bool rendezvous, CUDTException *eout) ATR_NOEXCEPT
{
    if (m_ConnRes.m_iVersion < HS_VERSION_SRT1)
        m_tsRcvPeerStartTime = steady_clock::time_point(); // will be set correctly in SRT HS.

    // This procedure isn't being executed in rendezvous because
    // in rendezvous it's completed before calling this function.
    if (!rendezvous)
    {
        HLOGC(cnlog.Debug, log << CONID() << boolalpha << "postConnect: packet:" << bool(pResponse) << " rendezvous:" << rendezvous);
        // The "local storage depleted" case shouldn't happen here, but
        // this is a theoretical path that needs prevention.
        bool ok = pResponse;
        if (!ok)
        {
            m_RejectReason = SRT_REJ_IPE;
            if (eout)
            {
                *eout = CUDTException(MJ_SETUP, MN_REJECTED, 0);
            }
            return CONN_REJECT;
        }

        // [[assert (pResponse != NULL)]];

        // NOTE: THIS function must be called before calling prepareConnectionObjects.
        // The reason why it's not part of prepareConnectionObjects is that the activities
        // done there are done SIMILAR way in acceptAndRespond, which also calls this
        // function. In fact, prepareConnectionObjects() represents the code that was
        // done separately in processConnectResponse() and acceptAndRespond(), so this way
        // this code is now common. Now acceptAndRespond() does "manually" something similar
        // to applyResponseSettings(), just a little bit differently. This SHOULD be made
        // common as a part of refactoring job, just needs a bit more time.
        //
        // Currently just this function must be called always BEFORE prepareConnectionObjects
        // everywhere except acceptAndRespond().
        ok = applyResponseSettings(pResponse);

        // This will actually be done also in rendezvous HSv4,
        // however in this case the HSREQ extension will not be attached,
        // so it will simply go the "old way".
        // (&&: skip if failed already)
        // Must be called before interpretSrtHandshake() to create the CryptoControl.
        ok = ok &&  prepareConnectionObjects(m_ConnRes, m_SrtHsSide, eout);

        // May happen that 'response' contains a data packet that was sent in rendezvous mode.
        // In this situation the interpretation of handshake was already done earlier.
        ok = ok && pResponse->isControl();
        ok = ok && interpretSrtHandshake(m_ConnRes, *pResponse, 0, 0);
        ok = ok && prepareBuffers(eout);

        if (!ok)
        {
            if (eout)
            {
                *eout = CUDTException(MJ_SETUP, MN_REJECTED, 0);
            }
            // m_RejectReason already set
            return CONN_REJECT;
        }
    }

    bool have_group = false;

    {
#if ENABLE_BONDING
        SharedLock cl (uglobal().m_GlobControlLock);
        CUDTGroup* g = m_parent->m_GroupOf;
        if (g)
        {
            // This is the last moment when this can be done.
            // The updateAfterSrtHandshake call will copy the receiver
            // start time to the receiver buffer data, so the correct
            // value must be set before this happens.
            synchronizeWithGroup(g);
            have_group = true;
        }
#endif
    }

    if (!have_group)
    {
        // This function will be called internally inside
        // synchronizeWithGroup(). This is just more complicated.
        updateAfterSrtHandshake(m_ConnRes.m_iVersion);
    }

    CInfoBlock ib;
    ib.m_iIPversion = m_PeerAddr.family();
    CInfoBlock::convert(m_PeerAddr, ib.m_piIP);
    if (m_pCache->lookup(&ib) >= 0)
    {
        m_iSRTT      = ib.m_iSRTT;
        m_iRTTVar    = ib.m_iSRTT / 2;
        m_iBandwidth = ib.m_iBandwidth;
    }

#if SRT_DEBUG_RTT
    s_rtt_trace.trace(steady_clock::now(), "Connect", -1, -1,
                      m_bIsFirstRTTReceived, -1, m_iSRTT, m_iRTTVar);
#endif

    SRT_REJECT_REASON rr = setupCC();
    if (rr != SRT_REJ_UNKNOWN)
    {
        m_RejectReason = rr;
        return CONN_REJECT;
    }

    // And, I am connected too.
    m_bConnecting = false;

    // The lock on m_ConnectionLock should still be applied, but
    // the socket could have been started removal before this function
    // has started. Do a sanity check before you continue with the
    // connection process.
    CUDTSocket* s = uglobal().locateSocket(m_SocketID);
    if (s)
    {
        // The socket could be closed at this very moment.
        // Continue with removing the socket from the pending structures,
        // but prevent it from setting it as connected.
        m_bConnected  = true;

        // register this socket for receiving data packets
        m_pRNode->m_bOnList = true;
        m_pRcvQueue->setNewEntry(this);
    }

    // XXX Problem around CONN_CONFUSED!
    // If some too-eager packets were received from a listener
    // that thinks it's connected, but his last handshake was missed,
    // they are collected by CRcvQueue::storePktClone. The removeConnector
    // function will want to delete them all, so it would be nice
    // if these packets can be re-delivered. Of course the listener
    // should be prepared to resend them (as every packet can be lost
    // on UDP), but it's kinda overkill when we have them already and
    // can dispatch them.

    // Remove from rendezvous queue (in this particular case it's
    // actually removing the socket that undergoes asynchronous HS processing).
    // Removing at THIS point because since when setNewEntry is called,
    // the next iteration in the CRcvQueue::worker loop will be dispatching
    // packets normally, as within-connection, so the "connector" won't
    // play any role since this time.
    // The connector, however, must stay alive until the setNewEntry is called
    // because otherwise the packets that are coming for this socket before the
    // connection process is complete will be rejected as "attack", instead of
    // being enqueued for later pickup from the queue.
    m_pRcvQueue->removeConnector(m_SocketID);

    // Ok, no more things to be done as per "clear connecting state"
    if (!s)
    {
        LOGC(cnlog.Error, log << CONID() << "Connection broken in the process - socket closed");
        m_RejectReason = SRT_REJ_CLOSE;
        if (eout)
        {
            *eout = CUDTException(MJ_CONNECTION, MN_CONNLOST, 0);
        }
        return CONN_REJECT;
    }

    // copy address information of local node
    // the local port must be correctly assigned BEFORE CUDT::startConnect(),
    // otherwise if startConnect() fails, the multiplexer cannot be located
    // by garbage collection and will cause leak
    s->core().m_pSndQueue->m_pChannel->getSockAddr((s->m_SelfAddr));
    CIPAddress::pton((s->m_SelfAddr), s->core().m_piSelfIP, m_PeerAddr);

    //int token = -1;
#if ENABLE_BONDING
    {
        SharedLock cl (uglobal().m_GlobControlLock);
        CUDTGroup* g = m_parent->m_GroupOf;
        if (g)
        {
            ScopedLock gl (*g->exp_groupLock());
            // XXX this might require another check of group type.
            // For redundancy group, at least, update the status in the group.

            // LEAVING as comment for historical reasons. Locking is here most
            // likely not necessary because the socket cannot be removed from the
            // group until the socket isn't removed, and this requires locking of
            // m_GlobControlLock. This should ensure that when m_GroupOf is
            // not NULL, m_GroupMemberData is also valid.
            // ScopedLock glock(g->m_GroupLock);

            HLOGC(cnlog.Debug, log << "group: Socket @" << m_parent->m_SocketID << " fresh connected, setting IDLE");

            groups::SocketData* gi       = m_parent->m_GroupMemberData;
            gi->sndstate   = SRT_GST_IDLE;
            gi->rcvstate   = SRT_GST_IDLE;
            gi->laststatus = SRTS_CONNECTED;
            //token = gi->token;
            g->setGroupConnected();
        }
    }
#endif

    s->m_Status = SRTS_CONNECTED;

    // acknowledde any waiting epolls to write
    // This must be done AFTER the group member status is upgraded to IDLE because
    // this state change will trigger the waiting function in blocking-mode groupConnect
    // and this may be immediately followed by exit from connect and start sending function,
    // which must see this very link already as IDLE, not PENDING, which will make this
    // link unable to be used and therefore the sending call would fail.
    uglobal().m_EPoll.update_events(m_SocketID, m_sPollID, SRT_EPOLL_CONNECT, true);

    CGlobEvent::triggerEvent();

/* XXX Likely it should NOT be called here for two reasons:

  - likely lots of mutexes are locked here so any
    API call from here might cause a deadlock
  - if called from an asynchronous connection process, it was
    already called from inside updateConnStatus
  - if called from startConnect (synchronous mode), it is even wrong.

    if (m_cbConnectHook)
    {
        CALLBACK_CALL(m_cbConnectHook, m_SocketID, SRT_SUCCESS, m_PeerAddr.get(), token);
    }

    */
    
    LOGC(cnlog.Note, log << CONID() << "Connection established from ("
        << m_SourceAddr.str() << ") to peer @" << m_PeerID << " (" << m_PeerAddr.str() << ")");

    return CONN_ACCEPT;
}

void srt::CUDT::checkUpdateCryptoKeyLen(const char *loghdr SRT_ATR_UNUSED, int32_t typefield)
{
    int enc_flags = SrtHSRequest::SRT_HSTYPE_ENCFLAGS::unwrap(typefield);

    // potentially 0-7 values are possible.
    // When 0, don't change anything - it should rely on the value 0.
    // When 1, 5, 6, 7, this is kinda internal error - ignore.
    if (enc_flags >= 2 && enc_flags <= 4) // 2 = 128, 3 = 192, 4 = 256
    {
        int rcv_pbkeylen = SrtHSRequest::SRT_PBKEYLEN_BITS::wrap(enc_flags);
        if (m_config.iSndCryptoKeyLen == 0)
        {
            m_config.iSndCryptoKeyLen = rcv_pbkeylen;
            HLOGC(cnlog.Debug,
                  log << CONID() << loghdr
                      << ": PBKEYLEN adopted from advertised value: " << m_config.iSndCryptoKeyLen);
        }
        else if (m_config.iSndCryptoKeyLen != rcv_pbkeylen)
        {
            // Conflict. Use SRTO_SENDER flag to check if this side should accept
            // the enforcement, otherwise simply let it win.
            if (!m_config.bDataSender)
            {
                LOGC(cnlog.Warn,
                     log << CONID() << loghdr << ": PBKEYLEN conflict - OVERRIDDEN " << m_config.iSndCryptoKeyLen
                         << " by " << rcv_pbkeylen << " from PEER (as AGENT is not SRTO_SENDER)");
                m_config.iSndCryptoKeyLen = rcv_pbkeylen;
            }
            else
            {
                LOGC(cnlog.Warn,
                     log << CONID() << loghdr << ": PBKEYLEN conflict - keep " << m_config.iSndCryptoKeyLen
                         << "; peer-advertised PBKEYLEN " << rcv_pbkeylen << " rejected because Agent is SRTO_SENDER");
            }
        }
    }
    else if (enc_flags != 0)
    {
        LOGC(cnlog.Error, log << CONID() << loghdr << ": IPE: enc_flags outside allowed 2, 3, 4: " << enc_flags);
    }
    else
    {
        HLOGC(cnlog.Debug, log << CONID() << loghdr << ": No encryption flags found in type field: " << typefield);
    }
}

// Rendezvous
void srt::CUDT::rendezvousSwitchState(UDTRequestType& w_rsptype, bool& w_needs_extension, bool& w_needs_hsrsp)
{
    UDTRequestType req           = m_ConnRes.m_iReqType;
    int            hs_flags      = SrtHSRequest::SRT_HSTYPE_HSFLAGS::unwrap(m_ConnRes.m_iType);
    bool           has_extension = !!hs_flags; // it holds flags, if no flags, there are no extensions.

    const HandshakeSide &hsd = m_SrtHsSide;
    // Note important possibilities that are considered here:

    // 1. The serial arrangement. This happens when one party has missed the
    // URQ_WAVEAHAND message, it sent its own URQ_WAVEAHAND message, and then the
    // firstmost message it received from the peer is URQ_CONCLUSION, as a response
    // for agent's URQ_WAVEAHAND.
    //
    // In this case, Agent switches to RDV_FINE state and Peer switches to RDV_ATTENTION state.
    //
    // 2. The parallel arrangement. This happens when the URQ_WAVEAHAND message sent
    // by both parties are almost in a perfect synch (a rare, but possible case). In this
    // case, both parties receive one another's URQ_WAVEAHAND message and both switch to
    // RDV_ATTENTION state.
    //
    // It's not possible to predict neither which arrangement will happen, or which
    // party will be RDV_FINE in case when the serial arrangement has happened. What
    // will actually happen will depend on random conditions.
    //
    // No matter this randomity, we have a limited number of possible conditions:
    //
    // Stating that "agent" is the party that has received the URQ_WAVEAHAND in whatever
    // arrangement, we are certain, that "agent" switched to RDV_ATTENTION, and peer:
    //
    // - switched to RDV_ATTENTION state (so, both are in the same state independently)
    // - switched to RDV_FINE state (so, the message interchange is actually more-less sequenced)
    //
    // In particular, there's no possibility of a situation that both are in RDV_FINE state
    // because the agent can switch to RDV_FINE state only if it received URQ_CONCLUSION from
    // the peer, while the peer could not send URQ_CONCLUSION without switching off RDV_WAVING
    // (actually to RDV_ATTENTION). There's also no exit to RDV_FINE from RDV_ATTENTION.

    // DEFAULT STATEMENT: don't attach extensions to URQ_CONCLUSION, neither HSREQ nor HSRSP.
    w_needs_extension = false;
    w_needs_hsrsp     = false;

    string reason;

#if ENABLE_HEAVY_LOGGING

    HLOGC(cnlog.Debug, log << CONID() << "rendezvousSwitchState: HS: " << m_ConnRes.show());

    struct LogAtTheEnd
    {
        CHandShake::RendezvousState        ost;
        UDTRequestType                     orq;
        const CHandShake::RendezvousState &nst;
        const UDTRequestType &             nrq;
        bool &                             needext;
        bool &                             needrsp;
        string &                           reason;

        ~LogAtTheEnd()
        {
            HLOGC(cnlog.Debug,
                  log << "rendezvousSwitchState: STATE[" << CHandShake::RdvStateStr(ost) << "->"
                      << CHandShake::RdvStateStr(nst) << "] REQTYPE[" << RequestTypeStr(orq) << "->"
                      << RequestTypeStr(nrq) << "] "
                      << "ext:" << (needext ? (needrsp ? "HSRSP" : "HSREQ") : "NONE")
                      << (reason == "" ? string() : "reason:" + reason));
        }
    } l_logend = {m_RdvState, req, m_RdvState, w_rsptype, w_needs_extension, w_needs_hsrsp, reason};

#endif

    switch (m_RdvState)
    {
    case CHandShake::RDV_INVALID:
        return;

    case CHandShake::RDV_WAVING:
    {
        if (req == URQ_WAVEAHAND)
        {
            m_RdvState = CHandShake::RDV_ATTENTION;

            // NOTE: if this->isWinner(), attach HSREQ
            w_rsptype = URQ_CONCLUSION;
            if (hsd == HSD_INITIATOR)
                w_needs_extension = true;
            return;
        }

        if (req == URQ_CONCLUSION)
        {
            m_RdvState = CHandShake::RDV_FINE;
            w_rsptype   = URQ_CONCLUSION;

            w_needs_extension = true; // (see below - this needs to craft either HSREQ or HSRSP)
            // if this->isWinner(), then craft HSREQ for that response.
            // if this->isLoser(), then this packet should bring HSREQ, so craft HSRSP for the response.
            if (hsd == HSD_RESPONDER)
                w_needs_hsrsp = true;
            return;
        }
    }
        reason = "WAVING -> WAVEAHAND or CONCLUSION";
        break;

    case CHandShake::RDV_ATTENTION:
    {
        if (req == URQ_WAVEAHAND)
        {
            // This is only possible if the URQ_CONCLUSION sent to the peer
            // was lost on track. The peer is then simply unaware that the
            // agent has switched to ATTENTION state and continues sending
            // waveahands. In this case, just remain in ATTENTION state and
            // retry with URQ_CONCLUSION, as normally.
            w_rsptype = URQ_CONCLUSION;
            if (hsd == HSD_INITIATOR)
                w_needs_extension = true;
            return;
        }

        if (req == URQ_CONCLUSION)
        {
            // We have two possibilities here:
            //
            // WINNER (HSD_INITIATOR): send URQ_AGREEMENT
            if (hsd == HSD_INITIATOR)
            {
                // WINNER should get a response with HSRSP, otherwise this is kinda empty conclusion.
                // If no HSRSP attached, stay in this state.
                if (hs_flags == 0)
                {
                    HLOGC(cnlog.Debug,
                          log << CONID()
                              << "rendezvousSwitchState: {INITIATOR}[ATTENTION] awaits CONCLUSION+HSRSP, got "
                                 "CONCLUSION, remain in [ATTENTION]");
                    w_rsptype         = URQ_CONCLUSION;
                    w_needs_extension = true; // If you expect to receive HSRSP, continue sending HSREQ
                    return;
                }
                m_RdvState = CHandShake::RDV_CONNECTED;
                w_rsptype   = URQ_AGREEMENT;
                return;
            }

            // LOSER (HSD_RESPONDER): send URQ_CONCLUSION and attach HSRSP extension, then expect URQ_AGREEMENT
            if (hsd == HSD_RESPONDER)
            {
                // If no HSREQ attached, stay in this state.
                // (Although this seems completely impossible).
                if (hs_flags == 0)
                {
                    LOGC(cnlog.Warn,
                         log << CONID()
                             << "rendezvousSwitchState: (IPE!){RESPONDER}[ATTENTION] awaits CONCLUSION+HSREQ, got "
                                "CONCLUSION, remain in [ATTENTION]");
                    w_rsptype         = URQ_CONCLUSION;
                    w_needs_extension = false; // If you received WITHOUT extensions, respond WITHOUT extensions (wait
                                               // for the right message)
                    return;
                }
                m_RdvState       = CHandShake::RDV_INITIATED;
                w_rsptype         = URQ_CONCLUSION;
                w_needs_extension = true;
                w_needs_hsrsp     = true;
                return;
            }

            LOGC(cnlog.Error, log << CONID() << "RENDEZVOUS COOKIE DRAW! Cannot resolve to a valid state.");
            // Fallback for cookie draw
            m_RdvState = CHandShake::RDV_INVALID;
            w_rsptype   = URQFailure(SRT_REJ_RDVCOOKIE);
            return;
        }

        if (req == URQ_AGREEMENT)
        {
            // This means that the peer has received our URQ_CONCLUSION, but
            // the agent missed the peer's URQ_CONCLUSION (received only initial
            // URQ_WAVEAHAND).
            if (hsd == HSD_INITIATOR)
            {
                // In this case the missed URQ_CONCLUSION was sent without extensions,
                // whereas the peer received our URQ_CONCLUSION with HSREQ, and therefore
                // it sent URQ_AGREEMENT already with HSRSP. This isn't a problem for
                // us, we can go on with it, especially that the peer is already switched
                // into CHandShake::RDV_CONNECTED state.
                m_RdvState = CHandShake::RDV_CONNECTED;

                // Both sides are connected, no need to send anything anymore.
                w_rsptype = URQ_DONE;
                return;
            }

            if (hsd == HSD_RESPONDER)
            {
                // In this case the missed URQ_CONCLUSION was sent with extensions, so
                // we have to request this once again. Send URQ_CONCLUSION in order to
                // inform the other party that we need the conclusion message once again.
                // The ATTENTION state should be maintained.
                w_rsptype         = URQ_CONCLUSION;
                w_needs_extension = true;
                w_needs_hsrsp     = true;
                return;
            }
        }
    }
    reason = "ATTENTION -> WAVEAHAND(conclusion), CONCLUSION(agreement/conclusion), AGREEMENT (done/conclusion)";
    break;

    case CHandShake::RDV_FINE:
    {
        // In FINE state we can't receive URQ_WAVEAHAND because if the peer has already
        // sent URQ_CONCLUSION, it's already in CHandShake::RDV_ATTENTION, and in this state it can
        // only send URQ_CONCLUSION, whereas when it isn't in CHandShake::RDV_ATTENTION, it couldn't
        // have sent URQ_CONCLUSION, and if it didn't, the agent wouldn't be in CHandShake::RDV_FINE state.

        if (req == URQ_CONCLUSION)
        {
            // There's only one case when it should receive CONCLUSION in FINE state:
            // When it's the winner. If so, it should then contain HSREQ extension.
            // In case of loser, it shouldn't receive CONCLUSION at all - it should
            // receive AGREEMENT.

            // The winner case, received CONCLUSION + HSRSP - switch to CONNECTED and send AGREEMENT.
            // So, check first if HAS EXTENSION

            bool correct_switch = false;
            if (hsd == HSD_INITIATOR && !has_extension)
            {
                // Received REPEATED empty conclusion that has initially switched it into FINE state.
                // To exit FINE state we need the CONCLUSION message with HSRSP.
                HLOGC(cnlog.Debug,
                      log << CONID()
                          << "rendezvousSwitchState: {INITIATOR}[FINE] <CONCLUSION without HSRSP. Stay in [FINE], "
                             "await CONCLUSION+HSRSP");
            }
            else if (hsd == HSD_RESPONDER)
            {
                // In FINE state the RESPONDER expects only to be sent AGREEMENT.
                // It has previously received CONCLUSION in WAVING state and this has switched
                // it to FINE state. That CONCLUSION message should have contained extension,
                // so if this is a repeated CONCLUSION+HSREQ, it should be responded with
                // CONCLUSION+HSRSP.
                HLOGC(cnlog.Debug,
                      log << CONID()
                          << "rendezvousSwitchState: {RESPONDER}[FINE] <CONCLUSION. Stay in [FINE], await AGREEMENT");
            }
            else
            {
                correct_switch = true;
            }

            if (!correct_switch)
            {
                w_rsptype = URQ_CONCLUSION;
                // initiator should send HSREQ, responder HSRSP,
                // in both cases extension is needed
                w_needs_extension = true;
                w_needs_hsrsp     = hsd == HSD_RESPONDER;
                return;
            }

            m_RdvState = CHandShake::RDV_CONNECTED;
            w_rsptype   = URQ_AGREEMENT;
            return;
        }

        if (req == URQ_AGREEMENT)
        {
            // The loser case, the agreement was sent in response to conclusion that
            // already carried over the HSRSP extension.

            // There's a theoretical case when URQ_AGREEMENT can be received in case of
            // parallel arrangement, while the agent is already in CHandShake::RDV_CONNECTED state.
            // This will be dispatched in the main loop and discarded.

            m_RdvState = CHandShake::RDV_CONNECTED;
            w_rsptype   = URQ_DONE;
            return;
        }
    }

        reason = "FINE -> CONCLUSION(agreement), AGREEMENT(done)";
        break;
    case CHandShake::RDV_INITIATED:
    {
        // In this state we just wait for URQ_AGREEMENT, which should cause it to
        // switch to CONNECTED. No response required.
        if (req == URQ_AGREEMENT)
        {
            // No matter in which state we'd be, just switch to connected.
            if (m_RdvState == CHandShake::RDV_CONNECTED)
            {
                HLOGC(cnlog.Debug, log << CONID() << "<-- AGREEMENT: already connected");
            }
            else
            {
                HLOGC(cnlog.Debug, log << CONID() << "<-- AGREEMENT: switched to connected");
            }
            m_RdvState = CHandShake::RDV_CONNECTED;
            w_rsptype   = URQ_DONE;
            return;
        }

        if (req == URQ_CONCLUSION)
        {
            // Receiving conclusion in this state means that the other party
            // didn't get our conclusion, so send it again, the same as when
            // exiting the ATTENTION state.
            w_rsptype = URQ_CONCLUSION;
            if (hsd == HSD_RESPONDER)
            {
                HLOGC(cnlog.Debug,
                      log << CONID()
                          << "rendezvousSwitchState: {RESPONDER}[INITIATED] awaits AGREEMENT, "
                             "got CONCLUSION, sending CONCLUSION+HSRSP");
                w_needs_extension = true;
                w_needs_hsrsp     = true;
                return;
            }

            // Loser, initiated? This may only happen in parallel arrangement, where
            // the agent exchanges empty conclusion messages with the peer, simultaneously
            // exchanging HSREQ-HSRSP conclusion messages. Check if THIS message contained
            // HSREQ, and set responding HSRSP in that case.
            if (hs_flags == 0)
            {
                HLOGC(cnlog.Debug,
                      log << CONID()
                          << "rendezvousSwitchState: {INITIATOR}[INITIATED] awaits AGREEMENT, "
                             "got empty CONCLUSION, STILL RESPONDING CONCLUSION+HSRSP");
            }
            else
            {

                HLOGC(cnlog.Debug,
                      log << CONID()
                          << "rendezvousSwitchState: {INITIATOR}[INITIATED] awaits AGREEMENT, "
                             "got CONCLUSION+HSREQ, responding CONCLUSION+HSRSP");
            }
            w_needs_extension = true;
            w_needs_hsrsp     = true;
            return;
        }
    }

        reason = "INITIATED -> AGREEMENT(done)";
        break;

    case CHandShake::RDV_CONNECTED:
        // Do nothing. This theoretically should never happen.
        w_rsptype = URQ_DONE;
        return;
    }

    HLOGC(cnlog.Debug, log << CONID() << "rendezvousSwitchState: INVALID STATE TRANSITION, result: INVALID");
    // All others are treated as errors
    m_RdvState = CHandShake::RDV_WAVING;
    w_rsptype   = URQFailure(SRT_REJ_ROGUE);
}

/*
 * Timestamp-based Packet Delivery (TsbPd) thread
 * This thread runs only if TsbPd mode is enabled
 * Hold received packets until its time to 'play' them, at PktTimeStamp + TsbPdDelay.
 */
void * srt::CUDT::tsbpd(void* param)
{
    CUDT* self = (CUDT*)param;

    THREAD_STATE_INIT("SRT:TsbPd");

#if ENABLE_BONDING
    // Make the TSBPD thread a "client" of the group,
    // which will ensure that the group will not be physically
    // deleted until this thread exits.
    // NOTE: DO NOT LEAD TO EVER CANCEL THE THREAD!!!
    CUDTUnited::GroupKeeper gkeeper(self->uglobal(), self->m_parent);
#endif

    CUniqueSync recvdata_lcc (self->m_RecvLock, self->m_RecvDataCond);
    CSync tsbpd_cc(self->m_RcvTsbPdCond, recvdata_lcc.locker());

    self->m_bTsbPdNeedsWakeup = true;
    while (!self->m_bClosing)
    {
        steady_clock::time_point tsNextDelivery; // Next packet delivery time
        bool                     rxready = false;
#if ENABLE_BONDING
        bool shall_update_group = false;
#endif

        INCREMENT_THREAD_ITERATIONS();

        enterCS(self->m_RcvBufferLock);
        const steady_clock::time_point tnow = steady_clock::now();

        self->m_pRcvBuffer->updRcvAvgDataSize(tnow);
        const srt::CRcvBuffer::PacketInfo info = self->m_pRcvBuffer->getFirstValidPacketInfo();

        const bool is_time_to_deliver = !is_zero(info.tsbpd_time) && (tnow >= info.tsbpd_time);
        tsNextDelivery = info.tsbpd_time;

#if ENABLE_HEAVY_LOGGING
        if (info.seqno == SRT_SEQNO_NONE)
        {
            HLOGC(tslog.Debug, log << self->CONID() << "sok/tsbpd: packet check: NO PACKETS");
        }
        else
        {
            HLOGC(tslog.Debug, log << self->CONID() << "sok/tsbpd: packet check: %"
                << info.seqno << " T=" << FormatTime(tsNextDelivery)
                << " diff-now-playtime=" << FormatDuration(tnow - tsNextDelivery)
                << " ready=" << is_time_to_deliver
                << " ondrop=" << info.seq_gap);
        }
#endif

        if (!self->m_bTLPktDrop)
        {
            rxready = !info.seq_gap && is_time_to_deliver;
        }
        else if (is_time_to_deliver)
        {
            rxready = true;
            if (info.seq_gap)
            {
                const int iDropCnt SRT_ATR_UNUSED = self->rcvDropTooLateUpTo(info.seqno);
#if ENABLE_BONDING
                shall_update_group = true;
#endif

#if ENABLE_LOGGING
                const int64_t timediff_us = count_microseconds(tnow - info.tsbpd_time);
#if ENABLE_HEAVY_LOGGING
                HLOGC(tslog.Debug,
                    log << self->CONID() << "tsbpd: DROPSEQ: up to seqno %" << CSeqNo::decseq(info.seqno) << " ("
                    << iDropCnt << " packets) playable at " << FormatTime(info.tsbpd_time) << " delayed "
                    << (timediff_us / 1000) << "." << std::setw(3) << std::setfill('0') << (timediff_us % 1000) << " ms");
#endif
                string why;
                if (self->frequentLogAllowed(FREQLOGFA_RCV_DROPPED, tnow, (why)))
                {
                    LOGC(brlog.Warn, log << self->CONID() << "RCV-DROPPED " << iDropCnt << " packet(s). Packet seqno %" << info.seqno
                            << " delayed for " << (timediff_us / 1000) << "." << std::setw(3) << std::setfill('0')
                            << (timediff_us % 1000) << " ms " << why);
                }
#if SRT_ENABLE_FREQUENT_LOG_TRACE
                else
                {
                    LOGC(brlog.Warn, log << "SUPPRESSED: RCV-DROPPED LOG: " << why);
                }
#endif
#endif

                tsNextDelivery = steady_clock::time_point(); // Ready to read, nothing to wait for.
            }
        }
        leaveCS(self->m_RcvBufferLock);

        if (rxready)
        {
            HLOGC(tslog.Debug,
                  log << self->CONID() << "tsbpd: PLAYING PACKET seq=" << info.seqno << " (belated "
                      << FormatDuration<DUNIT_MS>(steady_clock::now() - info.tsbpd_time) << ")");
            /*
             * There are packets ready to be delivered
             * signal a waiting "recv" call if there is any data available
             */
            if (self->m_config.bSynRecving)
            {
                recvdata_lcc.notify_one();
            }
            /*
             * Set EPOLL_IN to wakeup any thread waiting on epoll
             */
            self->uglobal().m_EPoll.update_events(self->m_SocketID, self->m_sPollID, SRT_EPOLL_IN, true);
#if ENABLE_BONDING
            // If this is NULL, it means:
            // - the socket never was a group member
            // - the socket was a group member, but:
            //    - was just removed as a part of closure
            //    - and will never be member of the group anymore

            // If this is not NULL, it means:
            // - This socket is currently member of the group
            // - This socket WAS a member of the group, though possibly removed from it already, BUT:
            //   - the group that this socket IS OR WAS member of is in the GroupKeeper
            //   - the GroupKeeper prevents the group from being deleted
            //   - it is then completely safe to access the group here,
            //     EVEN IF THE SOCKET THAT WAS ITS MEMBER IS BEING DELETED.

            // It is ensured that the group object exists here because GroupKeeper
            // keeps it busy, even if you just closed the socket, remove it as a member
            // or even the group is empty and was explicitly closed.
            if (gkeeper.group)
            {
                // Functions called below will lock m_GroupLock, which in hierarchy
                // lies after m_RecvLock. Must unlock m_RecvLock to be able to lock
                // m_GroupLock inside the calls.
                InvertedLock unrecv(self->m_RecvLock);
                // The current "APP reader" needs to simply decide as to whether
                // the next CUDTGroup::recv() call should return with no blocking or not.
                // When the group is read-ready, it should update its pollers as it sees fit.

                // NOTE: this call will set lock to m_IncludedGroup->m_GroupLock
                HLOGC(tslog.Debug, log << self->CONID() << "tsbpd: GROUP: checking if %" << info.seqno << " makes group readable");
                gkeeper.group->updateReadState(self->m_SocketID, info.seqno);

                if (shall_update_group)
                {
                    // A group may need to update the parallelly used idle links,
                    // should it have any. Pass the current socket position in order
                    // to skip it from the group loop.
                    // NOTE: SELF LOCKING.
                    gkeeper.group->updateLatestRcv(self->m_parent);
                }
            }

            // After re-acquisition of the m_RecvLock, re-check the closing flag
            if (self->m_bClosing)
            {
                break;
            }
#endif
            CGlobEvent::triggerEvent();
            tsNextDelivery = steady_clock::time_point(); // Ready to read, nothing to wait for.
        }

        // We may just briefly unlocked the m_RecvLock, so we need to check m_bClosing again to avoid deadlock.
        if (self->m_bClosing)
            break;

        SRT_ATR_UNUSED bool bWokeUpOnSignal = true;

        if (!is_zero(tsNextDelivery))
        {
            IF_HEAVY_LOGGING(const steady_clock::duration timediff = tsNextDelivery - tnow);
            /*
             * Buffer at head of queue is not ready to play.
             * Schedule wakeup when it will be.
             */
            self->m_bTsbPdNeedsWakeup = false;
            HLOGC(tslog.Debug,
                  log << self->CONID() << "tsbpd: FUTURE PACKET seq=" << info.seqno
                      << " T=" << FormatTime(tsNextDelivery) << " - waiting " << FormatDuration<DUNIT_MS>(timediff));
            THREAD_PAUSED();
            bWokeUpOnSignal = tsbpd_cc.wait_until(tsNextDelivery);
            THREAD_RESUMED();
            HLOGC(tslog.Debug, log << self->CONID() << "tsbpd: WAKE UP on " << (bWokeUpOnSignal? "SIGNAL" : "TIMEOUIT") << "!!!");
        }
        else
        {
            /*
             * We have just signaled epoll; or
             * receive queue is empty; or
             * next buffer to deliver is not in receive queue (missing packet in sequence).
             *
             * Block until woken up by one of the following event:
             * - All ready-to-play packets have been pulled and EPOLL_IN cleared (then loop to block until next pkt time
             * if any)
             * - New buffers ACKed
             * - Closing the connection
             */
            HLOGC(tslog.Debug, log << self->CONID() << "tsbpd: no data, scheduling wakeup at ack");
            self->m_bTsbPdNeedsWakeup = true;
            THREAD_PAUSED();
            tsbpd_cc.wait();
            THREAD_RESUMED();
        }

        HLOGC(tslog.Debug,
              log << self->CONID() << "tsbpd: WAKE UP [" << (bWokeUpOnSignal ? "signal" : "timeout") << "]!!! - "
                  << "NOW=" << FormatTime(steady_clock::now()));
    }
    THREAD_EXIT();
    HLOGC(tslog.Debug, log << self->CONID() << "tsbpd: EXITING");
    return NULL;
}

int srt::CUDT::rcvDropTooLateUpTo(int seqno, DropReason reason)
{
    // Make sure that it would not drop over m_iRcvCurrSeqNo, which may break senders.
    if (CSeqNo::seqcmp(seqno, CSeqNo::incseq(m_iRcvCurrSeqNo)) > 0)
        seqno = CSeqNo::incseq(m_iRcvCurrSeqNo);

    dropFromLossLists(SRT_SEQNO_NONE, CSeqNo::decseq(seqno));

    const std::pair<int, int> iDropDiscardedPkts = m_pRcvBuffer->dropUpTo(seqno);
    const int iDropCnt = iDropDiscardedPkts.first;
    const int iDiscardedCnt = iDropDiscardedPkts.second;
    const int iDropCntTotal = iDropCnt + iDiscardedCnt;

    // In case of DROP_TOO_LATE discarded packets should also be counted because they are not read from another member socket.
    const int iDropStatCnt = (reason == DROP_DISCARD) ? iDropCnt : iDropCntTotal;
    if (iDropStatCnt > 0)
    {
        enterCS(m_StatsLock);
        // Estimate dropped bytes from average payload size.
        const uint64_t avgpayloadsz = m_pRcvBuffer->getRcvAvgPayloadSize();
        m_stats.rcvr.dropped.count(stats::BytesPackets(iDropStatCnt * avgpayloadsz, (uint32_t)iDropStatCnt));
        leaveCS(m_StatsLock);
    }
    return iDropCntTotal;
}

void srt::CUDT::setInitialRcvSeq(int32_t isn)
{
    m_iRcvLastAck = isn;
#ifdef ENABLE_LOGGING
    m_iDebugPrevLastAck = isn;
#endif
    m_iRcvLastAckAck = isn;
    m_iRcvCurrSeqNo = CSeqNo::decseq(isn);

    sync::ScopedLock rb(m_RcvBufferLock);
    if (m_pRcvBuffer)
    {
        if (!m_pRcvBuffer->empty())
        {
            LOGC(cnlog.Error, log << CONID() << "IPE: setInitialRcvSeq expected empty RCV buffer. Dropping all.");
            const int        iDropCnt     = m_pRcvBuffer->dropAll();
            const uint64_t   avgpayloadsz = m_pRcvBuffer->getRcvAvgPayloadSize();
            sync::ScopedLock sl(m_StatsLock);
            m_stats.rcvr.dropped.count(stats::BytesPackets(iDropCnt * avgpayloadsz, (uint32_t) iDropCnt));
        }

        m_pRcvBuffer->setStartSeqNo(isn);
    }
}

bool srt::CUDT::prepareConnectionObjects(const CHandShake &hs, HandshakeSide hsd, CUDTException *eout)
{
    // This will be lazily created due to being the common
    // code with HSv5 rendezvous, in which this will be run
    // in a little bit "randomly selected" moment, but must
    // be run once in the whole connection process.
    if (m_pCryptoControl)
    {
        HLOGC(rslog.Debug, log << CONID() << "prepareConnectionObjects: (lazy) already created.");
        return true;
    }

    // HSv5 is always bidirectional
    const bool bidirectional = (hs.m_iVersion > HS_VERSION_UDT4);

    // HSD_DRAW is received only if this side is listener.
    // If this side is caller with HSv5, HSD_INITIATOR should be passed.
    // If this is a rendezvous connection with HSv5, the handshake role
    // is taken from m_SrtHsSide field.
    if (hsd == HSD_DRAW)
    {
        if (bidirectional)
        {
            hsd = HSD_RESPONDER; // In HSv5, listener is always RESPONDER and caller always INITIATOR.
        }
        else
        {
            hsd = m_config.bDataSender ? HSD_INITIATOR : HSD_RESPONDER;
        }
    }

    if (!createCrypter(hsd, bidirectional)) // Make sure CC is created (lazy)
    {
        if (eout)
            *eout = CUDTException(MJ_SYSTEMRES, MN_MEMORY, 0);
        m_RejectReason = SRT_REJ_RESOURCE;
        return false;
    }

    return true;
}

int srt::CUDT::getAuthTagSize() const
{
    if (m_pCryptoControl && m_pCryptoControl->getCryptoMode() == CSrtConfig::CIPHER_MODE_AES_GCM)
        return HAICRYPT_AUTHTAG_MAX;

    return 0;
}

bool srt::CUDT::prepareBuffers(CUDTException* eout)
{
    if (m_pSndBuffer)
    {
        HLOGC(rslog.Debug, log << CONID() << "prepareBuffers: (lazy) already created.");
        return true;
    }
    
    try
    {
        // CryptoControl has to be initialized and in case of RESPONDER the KM REQ must be processed (interpretSrtHandshake(..)) for the crypto mode to be deduced.
        const int authtag = getAuthTagSize();

        SRT_ASSERT(m_iMaxSRTPayloadSize != 0);

        HLOGC(rslog.Debug, log << CONID() << "Creating buffers: snd-plsize=" << m_iMaxSRTPayloadSize
                << " snd-bufsize=" << 32
                << " authtag=" << authtag);

        m_pSndBuffer = new CSndBuffer(AF_INET, 32, m_iMaxSRTPayloadSize, authtag);
        SRT_ASSERT(m_iPeerISN != -1);
        m_pRcvBuffer = new srt::CRcvBuffer(m_iPeerISN, m_config.iRcvBufSize, m_pRcvQueue->m_pUnitQueue, m_config.bMessageAPI);
        // After introducing lite ACK, the sndlosslist may not be cleared in time, so it requires twice a space.
        m_pSndLossList = new CSndLossList(m_iFlowWindowSize * 2);
        m_pRcvLossList = new CRcvLossList(m_config.iFlightFlagSize);
    }
    catch (...)
    {
        // Simply reject.
        if (eout)
            *eout = CUDTException(MJ_SYSTEMRES, MN_MEMORY, 0);
        m_RejectReason = SRT_REJ_RESOURCE;
        return false;
    }
    return true;
}

void srt::CUDT::rewriteHandshakeData(const sockaddr_any& peer, CHandShake& w_hs)
{
    // this is a response handshake
    w_hs.m_iReqType        = URQ_CONCLUSION;
    w_hs.m_iMSS            = m_config.iMSS;
    w_hs.m_iFlightFlagSize = m_config.flightCapacity();
    w_hs.m_iID             = m_SocketID;

    if (w_hs.m_iVersion > HS_VERSION_UDT4)
    {
        // The version is agreed; this code is executed only in case
        // when AGENT is listener. In this case, conclusion response
        // must always contain HSv5 handshake extensions.
        w_hs.m_extension = true;
    }

    CIPAddress::ntop(peer, (w_hs.m_piPeerIP));
}

void srt::CUDT::acceptAndRespond(const sockaddr_any& agent, const sockaddr_any& peer, const CPacket& hspkt, CHandShake& w_hs)
{
    HLOGC(cnlog.Debug, log << CONID() << "acceptAndRespond: setting up data according to handshake");

    ScopedLock cg(m_ConnectionLock);

    m_tsRcvPeerStartTime = steady_clock::time_point(); // will be set correctly at SRT HS

    // Uses the smaller MSS between the peers
    m_config.iMSS = std::min(m_config.iMSS, w_hs.m_iMSS);

    const size_t full_hdr_size = CPacket::UDP_HDR_SIZE + CPacket::HDR_SIZE;
    m_iMaxSRTPayloadSize = m_config.iMSS - full_hdr_size;

    HLOGC(cnlog.Debug, log << CONID() << "acceptAndRespond: PAYLOAD SIZE: " << m_iMaxSRTPayloadSize);

    // exchange info for maximum flow window size
    m_iFlowWindowSize = w_hs.m_iFlightFlagSize;
    m_iPeerISN        = w_hs.m_iISN;
    setInitialRcvSeq(m_iPeerISN);
    m_iRcvCurrPhySeqNo = CSeqNo::decseq(w_hs.m_iISN);

    m_PeerID = w_hs.m_iID;

    // use peer's ISN and send it back for security check
    m_iISN = w_hs.m_iISN;

    setInitialSndSeq(m_iISN);
    m_SndLastAck2Time = steady_clock::now();

    // get local IP address and send the peer its IP address (because UDP cannot get local IP address)
    memcpy((m_piSelfIP), w_hs.m_piPeerIP, sizeof m_piSelfIP);
    m_parent->m_SelfAddr = agent;
    CIPAddress::pton((m_parent->m_SelfAddr), m_piSelfIP, peer);

    rewriteHandshakeData(peer, (w_hs));


    // Prepare all structures
    if (!prepareConnectionObjects(w_hs, HSD_DRAW, 0))
    {
        HLOGC(cnlog.Debug,
              log << CONID() << "acceptAndRespond: prepareConnectionObjects failed - responding with REJECT.");
        // If the SRT Handshake extension was provided and wasn't interpreted
        // correctly, the connection should be rejected.
        //
        // Respond with the rejection message and exit with exception
        // so that the caller will know that this new socket should be deleted.
        w_hs.m_iReqType = URQFailure(m_RejectReason);
        throw CUDTException(MJ_SETUP, MN_REJECTED, 0);
    }
    // Since now you can use m_pCryptoControl

    CInfoBlock ib;
    ib.m_iIPversion = peer.family();
    CInfoBlock::convert(peer, ib.m_piIP);
    if (m_pCache->lookup(&ib) >= 0)
    {
        m_iSRTT      = ib.m_iSRTT;
        m_iRTTVar    = ib.m_iSRTT / 2;
        m_iBandwidth = ib.m_iBandwidth;
    }

#if SRT_DEBUG_RTT
    s_rtt_trace.trace(steady_clock::now(), "Accept", -1, -1,
                      m_bIsFirstRTTReceived, -1, m_iSRTT, m_iRTTVar);
#endif

    m_PeerAddr = peer;

    // This should extract the HSREQ and KMREQ portion in the handshake packet.
    // This could still be a HSv4 packet and contain no such parts, which will leave
    // this entity as "non-SRT-handshaken", and await further HSREQ and KMREQ sent
    // as UMSG_EXT.
    uint32_t kmdata[SRTDATA_MAXSIZE];
    size_t   kmdatasize = SRTDATA_MAXSIZE;
    if (!interpretSrtHandshake(w_hs, hspkt, (kmdata), (&kmdatasize)))
    {
        HLOGC(cnlog.Debug,
              log << CONID() << "acceptAndRespond: interpretSrtHandshake failed - responding with REJECT.");
        // If the SRT Handshake extension was provided and wasn't interpreted
        // correctly, the connection should be rejected.
        //
        // Respond with the rejection message and return false from
        // this function so that the caller will know that this new
        // socket should be deleted.
        w_hs.m_iReqType = URQFailure(m_RejectReason);
        throw CUDTException(MJ_SETUP, MN_REJECTED, 0);
    }

#if ENABLE_BONDING
    m_ConnectionLock.unlock();
    // The socket and the group are only linked to each other after interpretSrtHandshake(..) has been called.
    // Keep the group alive for the lifetime of this function,
    // and do it BEFORE acquiring m_ConnectionLock to avoid
    // lock inversion.
    // This will check if a socket belongs to a group and if so
    // it will remember this group and keep it alive here.
    CUDTUnited::GroupKeeper group_keeper(uglobal(), m_parent);
    m_ConnectionLock.lock();
#endif

    if (!prepareBuffers(NULL))
    {
        HLOGC(cnlog.Debug,
            log << CONID() << "acceptAndRespond: prepareConnectionObjects failed - responding with REJECT.");
        // If the SRT buffers failed to be allocated,
        // the connection must be rejected.
        //
        // Respond with the rejection message and exit with exception
        // so that the caller will know that this new socket should be deleted.
        w_hs.m_iReqType = URQFailure(m_RejectReason);
        throw CUDTException(MJ_SETUP, MN_REJECTED, 0);
    }

   // Synchronize the time NOW because the following function is about
   // to use the start time to pass it to the receiver buffer data.
    bool have_group = false;

    {
#if ENABLE_BONDING
        CUDTGroup* g = group_keeper.group;
        if (g)
        {
            // This is the last moment when this can be done.
            // The updateAfterSrtHandshake call will copy the receiver
            // start time to the receiver buffer data, so the correct
            // value must be set before this happens.
            synchronizeWithGroup(g);
            have_group = true;
        }
#endif
    }

    if (!have_group)
    {
        // This function will be called internally inside
        // synchronizeWithGroup(). This is just more complicated.
        updateAfterSrtHandshake(w_hs.m_iVersion);
    }

    SRT_REJECT_REASON rr = setupCC();
    // UNKNOWN used as a "no error" value
    if (rr != SRT_REJ_UNKNOWN)
    {
        w_hs.m_iReqType = URQFailure(rr);
        m_RejectReason = rr;
        throw CUDTException(MJ_SETUP, MN_REJECTED, 0);
    }

    // And of course, it is connected.
    m_bConnected = true;

    // Register this socket for receiving data packets.
    m_pRNode->m_bOnList = true;
    m_pRcvQueue->setNewEntry(this);

    // Save the handshake in m_ConnRes in case when needs repeating.
    m_ConnRes = w_hs;

    // Send the response to the peer, see listen() for more discussions
    // about this.
    // TODO: Here create CONCLUSION RESPONSE with:
    // - just the UDT handshake, if HS_VERSION_UDT4,
    // - if higher, the UDT handshake, the SRT HSRSP, the SRT KMRSP.
    size_t size = m_iMaxSRTPayloadSize;
    // Allocate the maximum possible memory for an SRT payload.
    // This is a maximum you can send once.
    CPacket rsppkt;
    rsppkt.setControl(UMSG_HANDSHAKE);
    rsppkt.allocate(size);

    // This will serialize the handshake according to its current form.
    HLOGC(cnlog.Debug,
          log << CONID()
              << "acceptAndRespond: creating CONCLUSION response (HSv5: with HSRSP/KMRSP) buffer size=" << size);
    if (!createSrtHandshake(SRT_CMD_HSRSP, SRT_CMD_KMRSP, kmdata, kmdatasize, (rsppkt), (w_hs)))
    {
        LOGC(cnlog.Error, log << CONID() << "acceptAndRespond: error creating handshake response");
        throw CUDTException(MJ_SETUP, MN_REJECTED, 0);
    }

    // We can safely assign it here stating that this has passed the cookie test.
    m_SourceAddr = hspkt.udpDestAddr();

#if ENABLE_HEAVY_LOGGING
    {
        // To make sure what REALLY is being sent, parse back the handshake
        // data that have been just written into the buffer.
        CHandShake debughs;
        debughs.load_from(rsppkt.m_pcData, rsppkt.getLength());
        HLOGC(cnlog.Debug,
              log << CONID() << "acceptAndRespond: sending HS from agent @"
                << debughs.m_iID << " to peer @" << rsppkt.id()
                << "HS:" << debughs.show()
                << " sourceIP=" << m_SourceAddr.str());
    }
#endif

    // NOTE: BLOCK THIS instruction in order to cause the final
    // handshake to be missed and cause the problem solved in PR #417.
    // When missed this message, the caller should not accept packets
    // coming as connected, but continue repeated handshake until finally
    // received the listener's handshake.
    addressAndSend((rsppkt));
}

bool srt::CUDT::frequentLogAllowed(size_t logid, const time_point& tnow, std::string& w_why)
{
#ifndef SRT_LOG_SLOWDOWN_FREQ_MS
#define SRT_LOG_SLOWDOWN_FREQ_MS 1000
#endif

    bool is_suppressed = IsSet(m_LogSlowDownExpired, BIT(logid));
    const bool isnow = (m_tsLogSlowDown[logid].load() + milliseconds_from(SRT_LOG_SLOWDOWN_FREQ_MS)) <= tnow;
    if (isnow)
    {
        // Theoretically this should prevent other calls of this function to take
        // set their values simultaneously, but if it happened that the time is
        // also set, this section will not fire for the other log, if it didn't do
        // the check yet.
        m_LogSlowDownExpired.store(uint8_t(BIT(logid))); // Clear all other bits

        // Note: it may happen that two threads could intermix one another between
        // the check and setting up, but this will at worst case set the slightly
        // later time again.
        m_tsLogSlowDown[logid].store(tnow);

        is_suppressed = false;

        const int supr = m_aSuppressedMsg[logid];

        if (supr > 0)
            w_why = Sprint("++SUPPRESSED: ", supr);
        m_aSuppressedMsg[logid] = 0;
    }
    else
    {
        w_why = Sprint("Too early - last one was ", FormatDuration<DUNIT_MS>(tnow - m_tsLogSlowDown[logid].load()));
        // Set YOUR OWN bit, atomically.
        m_LogSlowDownExpired |= uint8_t(BIT(logid));
        ++m_aSuppressedMsg[logid];
    }

    return !is_suppressed;
}

// This function is required to be called when a caller receives an INDUCTION
// response from the listener and would like to create a CONCLUSION that includes
// the SRT handshake extension. This extension requires that the crypter object
// be created, but it's still too early for it to be completely configured.
// This function then precreates the object so that the handshake extension can
// be created, as this happens before the completion of the connection (and
// therefore configuration of the crypter object), which can only take place upon
// reception of CONCLUSION response from the listener.
bool srt::CUDT::createCrypter(HandshakeSide side, bool bidirectional)
{
    // Lazy initialization
    if (m_pCryptoControl)
        return true;

    // Write back this value, when it was just determined.
    m_SrtHsSide = side;

    m_pCryptoControl.reset(new CCryptoControl(m_SocketID));

    // XXX These below are a little bit controversial.
    // These data should probably be filled only upon
    // reception of the conclusion handshake - otherwise
    // they have outdated values.
    m_pCryptoControl->setCryptoSecret(m_config.CryptoSecret);

    const bool useGcm153 = m_uPeerSrtVersion <= SrtVersion(1, 5, 3);

    if (bidirectional || m_config.bDataSender)
    {
        HLOGC(rslog.Debug, log << CONID() << "createCrypter: setting RCV/SND KeyLen=" << m_config.iSndCryptoKeyLen);
        m_pCryptoControl->setCryptoKeylen(m_config.iSndCryptoKeyLen);
    }

    return m_pCryptoControl->init(side, m_config, bidirectional, useGcm153);
}

SRT_REJECT_REASON srt::CUDT::setupCC()
{
    // Prepare configuration object,
    // Create the CCC object and configure it.

    // UDT also sets back the congestion window: ???
    // m_iCongestionWindow = m_pCC->m_dCWndSize;

    // XXX Not sure about that. May happen that AGENT wants
    // tsbpd mode, but PEER doesn't, even in bidirectional mode.
    // This way, the reception side should get precedense.
    // if (bidirectional || m_config.bDataSender || m_bTwoWayData)
    //    m_bPeerTsbPd = m_bTSBPD;

    // SrtCongestion will retrieve whatever parameters it needs
    // from *this.

    bool res = m_CongCtl.select(m_config.sCongestion.str());
    if (!res || !m_CongCtl.configure(this))
    {
        return SRT_REJ_CONGESTION;
    }

    // Configure filter module
    if (!m_config.sPacketFilterConfig.empty())
    {
        // This string, when nonempty, defines that the corrector shall be
        // configured. Otherwise it's left uninitialized.

        // At this point we state everything is checked and the appropriate
        // corrector type is already selected, so now create it.
        HLOGC(pflog.Debug, log << CONID() << "filter: Configuring: " << m_config.sPacketFilterConfig.c_str());
        bool status = true;
        try
        {
            // The filter configurer is build the way that allows to quit immediately
            // exit by exception, but the exception is meant for the filter only.
            status = m_PacketFilter.configure(this, m_pRcvQueue->m_pUnitQueue, m_config.sPacketFilterConfig.str());
        }
        catch (CUDTException& )
        {
            status = false;
        }

        if (!status)
            return SRT_REJ_FILTER;

        m_PktFilterRexmitLevel = m_PacketFilter.arqLevel();
    }
    else
    {
        // When we have no filter, ARQ should work in ALWAYS mode.
        m_PktFilterRexmitLevel = SRT_ARQ_ALWAYS;
    }

    // Override the value of minimum NAK interval, per SrtCongestion's wish.
    // When default 0 value is returned, the current value set by CUDT
    // is preserved.
    const steady_clock::duration min_nak = microseconds_from(m_CongCtl->minNAKInterval());
    if (min_nak != steady_clock::duration::zero())
        m_tdMinNakInterval = min_nak;

    // Update timers
    const steady_clock::time_point currtime = steady_clock::now();
    m_tsLastRspTime.store(currtime);
    m_tsNextACKTime.store(currtime + m_tdACKInterval);
    m_tsNextNAKTime.store(currtime + m_tdNAKInterval);
    m_tsLastRspAckTime = currtime;
    m_tsLastSndTime.store(currtime);

    // XXX NOTE: use IPv4 or IPv6 as applicable!
    HLOGC(bslog.Debug, log << CONID() << "RateMeasurement: initializing time TS=" << FormatTime(currtime));
    //m_SndRegularMeasurement.init(currtime, CPacket::UDP_HDR_SIZE);
#if ENABLE_MAXREXMITBW
    m_SndRexmitMeasurement.init(currtime, CPacket::UDP_HDR_SIZE);
#endif

    HLOGC(rslog.Debug,
          log << CONID() << "setupCC: setting parameters: mss=" << m_config.iMSS << " maxCWNDSize/FlowWindowSize="
              << m_iFlowWindowSize << " rcvrate=" << m_iDeliveryRate << "p/s (" << m_iByteDeliveryRate << "B/S)"
              << " rtt=" << m_iSRTT << " bw=" << m_iBandwidth);

    if (!updateCC(TEV_INIT, EventVariant(TEV_INIT_RESET)))
    {
        LOGC(rslog.Error, log << CONID() << "setupCC: IPE: resrouces not yet initialized!");
        return SRT_REJ_IPE;
    }
    return SRT_REJ_UNKNOWN;
}

void srt::CUDT::considerLegacySrtHandshake(const steady_clock::time_point &timebase)
{
    // Do a fast pre-check first - this simply declares that agent uses HSv5
    // and the legacy SRT Handshake is not to be done. Second check is whether
    // agent is sender (=initiator in HSv4).
    if (!isOPT_TsbPd() || !m_config.bDataSender)
        return;

    if (m_iSndHsRetryCnt <= 0)
    {
        HLOGC(cnlog.Debug, log << CONID() << "Legacy HSREQ: not needed, expire counter=" << m_iSndHsRetryCnt);
        return;
    }

    const steady_clock::time_point now = steady_clock::now();
    if (!is_zero(timebase))
    {
        // Then this should be done only if it's the right time,
        // the TSBPD mode is on, and when the counter is "still rolling".
        /*
         * SRT Handshake with peer:
         * If...
         * - we want TsbPd mode; and
         * - we have not tried more than CSRTCC_MAXRETRY times (peer may not be SRT); and
         * - and did not get answer back from peer
         * - last sent handshake req should have been replied (RTT*1.5 elapsed); and
         * then (re-)send handshake request.
         */
        if (timebase > now) // too early
        {
            HLOGC(cnlog.Debug,
                  log << CONID() << "Legacy HSREQ: TOO EARLY, will still retry " << m_iSndHsRetryCnt << " times");
            return;
        }
    }
    // If 0 timebase, it means that this is the initial sending with the very first
    // payload packet sent. Send only if this is still set to maximum+1 value.
    else if (m_iSndHsRetryCnt < SRT_MAX_HSRETRY + 1)
    {
        HLOGC(cnlog.Debug,
              log << CONID() << "Legacy HSREQ: INITIAL, REPEATED, so not to be done. Will repeat on sending "
                  << m_iSndHsRetryCnt << " times");
        return;
    }

    HLOGC(cnlog.Debug,
          log << CONID() << "Legacy HSREQ: SENDING, will repeat " << m_iSndHsRetryCnt << " times if no response");
    m_iSndHsRetryCnt--;
    m_tsSndHsLastTime = now;
    sendSrtMsg(SRT_CMD_HSREQ);
}

void srt::CUDT::checkSndTimers()
{
    if (m_SrtHsSide == HSD_INITIATOR)
    {
        HLOGC(cnlog.Debug,
              log << CONID() << "checkSndTimers: HS SIDE: INITIATOR, considering legacy handshake with timebase");
        // Legacy method for HSREQ, only if initiator.
        considerLegacySrtHandshake(m_tsSndHsLastTime + microseconds_from(m_iSRTT * 3 / 2));
    }
    else
    {
        HLOGC(cnlog.Debug,
              log << CONID()
                  << "checkSndTimers: HS SIDE: " << (m_SrtHsSide == HSD_RESPONDER ? "RESPONDER" : "DRAW (IPE?)")
                  << " - not considering legacy handshake");
    }

    // Retransmit KM request after a timeout if there is no response (KM RSP).
    // Or send KM REQ in case of the HSv4.
    ScopedLock lck(m_ConnectionLock);
    if (m_pCryptoControl)
        m_pCryptoControl->sendKeysToPeer(this, SRTT());
}

void srt::CUDT::checkSndKMRefresh()
{
    // Do not apply the regenerated key to the to the receiver context.
    const bool bidir = false;
    if (m_pCryptoControl)
        m_pCryptoControl->regenCryptoKm(this, bidir);
}

void srt::CUDT::addressAndSend(CPacket& w_pkt)
{
    w_pkt.set_id(m_PeerID);
    setPacketTS(w_pkt, steady_clock::now());

    // NOTE: w_pkt isn't modified in this call,
    // just in CChannel::sendto it's modified in place
    // before sending for performance purposes,
    // and then modification is undone. Logically then
    // there's no modification here.
    m_pSndQueue->sendto(m_PeerAddr, w_pkt, m_SourceAddr);
}

// [[using maybe_locked(m_GlobControlLock, if called from breakSocket_LOCKED, usually from GC)]]
// [[using maybe_locked(m_parent->m_ControlLock, if called from srt_close())]]
bool srt::CUDT::closeInternal() ATR_NOEXCEPT
{
    // NOTE: this function is called from within the garbage collector thread.

    if (!m_bOpened)
    {
        return false;
    }

    // IMPORTANT:
    // This function may block indefinitely, if called for a socket
    // that has m_bBroken == false or m_bConnected == true.
    // If it is intended to forcefully close the socket, make sure
    // that it's in response to a broken connection.
    HLOGC(smlog.Debug, log << CONID() << "closing socket");

    if (m_config.Linger.l_onoff != 0)
    {
        const steady_clock::time_point entertime = steady_clock::now();

        HLOGC(smlog.Debug, log << CONID() << "... (linger)");
        while (!m_bBroken && m_bConnected && (m_pSndBuffer->getCurrBufSize() > 0) &&
               (steady_clock::now() - entertime < seconds_from(m_config.Linger.l_linger)))
        {
            // linger has been checked by previous close() call and has expired
            if (m_tsLingerExpiration >= entertime)
                break;

            if (!m_config.bSynSending)
            {
                // if this socket enables asynchronous sending, return immediately and let GC to close it later
                if (is_zero(m_tsLingerExpiration))
                    m_tsLingerExpiration = entertime + seconds_from(m_config.Linger.l_linger);

                HLOGC(smlog.Debug,
                      log << CONID() << "CUDT::close: linger-nonblocking, setting expire time T="
                          << FormatTime(m_tsLingerExpiration));

                return false;
            }

#ifndef _WIN32
            timespec ts;
            ts.tv_sec  = 0;
            ts.tv_nsec = 1000000;
            nanosleep(&ts, NULL);
#else
            Sleep(1);
#endif
        }
    }

    // remove this socket from the snd queue
    if (m_bConnected)
        m_pSndQueue->m_pSndUList->remove(this);

    /*
     * update_events below useless
     * removing usock for EPolls right after (update_usocks) clears it (in other HAI patch).
     *
     * What is in EPoll shall be the responsibility of the application, if it want local close event,
     * it would remove the socket from the EPoll after close.
     */

    // Make a copy under a lock because other thread might access it
    // at the same time.
    enterCS(uglobal().m_EPoll.m_EPollLock);
    set<int> epollid = m_sPollID;
    leaveCS(uglobal().m_EPoll.m_EPollLock);

    // trigger any pending IO events.
    HLOGC(smlog.Debug, log << CONID() << "close: SETTING ERR readiness on E" << Printable(epollid));
    uglobal().m_EPoll.update_events(m_SocketID, m_sPollID, SRT_EPOLL_ERR, true);
    // then remove itself from all epoll monitoring
    int no_events = 0;
    for (set<int>::iterator i = epollid.begin(); i != epollid.end(); ++i)
    {
        HLOGC(smlog.Debug, log << CONID() << "close: CLEARING subscription on E" << (*i));
        try
        {
            uglobal().m_EPoll.update_usock(*i, m_SocketID, &no_events);
        }
        catch (...)
        {
            // The goal of this loop is to remove all subscriptions in
            // the epoll system to this socket. If it's unsubscribed already,
            // that's even better.
        }
        HLOGC(smlog.Debug, log << CONID() << "close: removing E" << (*i) << " from back-subscribers");
    }

    // Not deleting elements from m_sPollID inside the loop because it invalidates
    // the control iterator of the loop. Instead, all will be removed at once.

    // IMPORTANT: there's theoretically little time between setting ERR readiness
    // and unsubscribing, however if there's an application waiting on this event,
    // it should be informed before this below instruction locks the epoll mutex.
    enterCS(uglobal().m_EPoll.m_EPollLock);
    m_sPollID.clear();
    leaveCS(uglobal().m_EPoll.m_EPollLock);

    // XXX What's this, could any of the above actions make it !m_bOpened?
    if (!m_bOpened)
    {
        return true;
    }

    // Inform the threads handler to stop.
    m_bClosing = true;

    HLOGC(smlog.Debug, log << CONID() << "CLOSING STATE (closing=true). Acquiring connection lock");

    ScopedLock connectguard(m_ConnectionLock);

    // Signal the sender and recver if they are waiting for data.
    releaseSynch();

    HLOGC(smlog.Debug, log << CONID() << "CLOSING, removing from listener/connector");

    if (m_bListening)
    {
        m_bListening = false;
        bool removed SRT_ATR_UNUSED = m_pRcvQueue->removeListener(this);
        if (!removed)
        {
            LOGC(smlog.Error, log << CONID() << "CLOSING: IPE: listening=true but listener removal failed!");
        }
    }
    else if (m_bConnecting)
    {
        m_pRcvQueue->removeConnector(m_SocketID);
    }

    if (m_bConnected)
    {
        if (!m_bShutdown)
        {
            HLOGC(smlog.Debug, log << CONID() << "CLOSING - sending SHUTDOWN to the peer @" << m_PeerID);
            sendCtrl(UMSG_SHUTDOWN);
        }

        // Store current connection information.
        CInfoBlock ib;
        ib.m_iIPversion = m_PeerAddr.family();
        CInfoBlock::convert(m_PeerAddr, ib.m_piIP);
        ib.m_iSRTT      = m_iSRTT;
        ib.m_iBandwidth = m_iBandwidth;
        m_pCache->update(&ib);

#if SRT_DEBUG_RTT
    s_rtt_trace.trace(steady_clock::now(), "Cache", -1, -1,
                      m_bIsFirstRTTReceived, -1, m_iSRTT, -1);
#endif

        m_bConnected = false;
    }

    HLOGC(smlog.Debug, log << CONID() << "CLOSING, joining send/receive threads");

    // waiting all send and recv calls to stop
    ScopedLock sendguard(m_SendLock);
    ScopedLock recvguard(m_RecvLock);

    // Locking m_RcvBufferLock to protect calling to m_pCryptoControl->decrypt((packet))
    // from the processData(...) function while resetting Crypto Control.
    enterCS(m_RcvBufferLock);
    if (m_pCryptoControl)
        m_pCryptoControl->close();

    m_pCryptoControl.reset();
    leaveCS(m_RcvBufferLock);

    m_uPeerSrtVersion        = SRT_VERSION_UNK;
    m_tsRcvPeerStartTime     = steady_clock::time_point();

    m_bOpened = false;

    return true;
}

bool srt::CUDT::closeAtFork() ATR_NOEXCEPT
{
    m_bShutdown = true;
    return closeInternal();
}

int srt::CUDT::receiveBuffer(char *data, int len)
{
    if (!m_CongCtl->checkTransArgs(SrtCongestion::STA_BUFFER, SrtCongestion::STAD_RECV, data, len, SRT_MSGTTL_INF, false))
        throw CUDTException(MJ_NOTSUP, MN_INVALBUFFERAPI, 0);

    if (isOPT_TsbPd())
    {
        LOGP(arlog.Error, "recv: This function is not intended to be used in Live mode with TSBPD.");
        throw CUDTException(MJ_NOTSUP, MN_INVALBUFFERAPI, 0);
    }

    UniqueLock recvguard(m_RecvLock);

    if ((m_bBroken || m_bClosing) && !isRcvBufferReady())
    {
        if (m_bShutdown)
        {
            // For stream API, return 0 as a sign of EOF for transmission.
            // That's a bit controversial because theoretically the
            // UMSG_SHUTDOWN message may be lost as every UDP packet, although
            // another theory states that this will never happen because this
            // packet has a total size of 42 bytes and such packets are
            // declared as never dropped - but still, this is UDP so there's no
            // guarantee.

            // The most reliable way to inform the party that the transmission
            // has ended would be to send a single empty packet (that is,
            // a data packet that contains only an SRT header in the UDP
            // payload), which is a normal data packet that can undergo
            // normal sequence check and retransmission rules, so it's ensured
            // that this packet will be received. Receiving such a packet should
            // make this function return 0, potentially also without breaking
            // the connection and potentially also with losing no ability to
            // send some larger portion of data next time.
            HLOGC(arlog.Debug, log << CONID() << "STREAM API, SHUTDOWN: marking as EOF");
            return 0;
        }
        HLOGC(arlog.Debug,
              log << CONID() << (m_config.bMessageAPI ? "MESSAGE" : "STREAM") << " API, " << (m_bShutdown ? "" : "no")
                  << " SHUTDOWN. Reporting as BROKEN.");
        throw CUDTException(MJ_CONNECTION, MN_CONNLOST, 0);
    }

    CSync rcond  (m_RecvDataCond, recvguard);
    CSync tscond (m_RcvTsbPdCond, recvguard);
    if (!isRcvBufferReady())
    {
        if (!m_config.bSynRecving)
        {
            throw CUDTException(MJ_AGAIN, MN_RDAVAIL, 0);
        }

        // Kick TsbPd thread to schedule the next wakeup (if running)
        if (m_config.iRcvTimeOut < 0)
        {
            THREAD_PAUSED();
            while (stillConnected() && !isRcvBufferReady())
            {
                // Do not block forever, check connection status each 1 sec.
                rcond.wait_for(seconds_from(1));
            }
            THREAD_RESUMED();
        }
        else
        {
            const steady_clock::time_point exptime =
                steady_clock::now() + milliseconds_from(m_config.iRcvTimeOut);
            THREAD_PAUSED();
            while (stillConnected() && !isRcvBufferReady())
            {
                if (!rcond.wait_until(exptime)) // NOT means "not received a signal"
                    break; // timeout
            }
            THREAD_RESUMED();
        }
    }

    // throw an exception if not connected
    if (!m_bConnected)
        throw CUDTException(MJ_CONNECTION, MN_NOCONN, 0);

    if ((m_bBroken || m_bClosing) && !isRcvBufferReady())
    {
        // See at the beginning
        if (!m_config.bMessageAPI && m_bShutdown)
        {
            HLOGC(arlog.Debug, log << CONID() << "STREAM API, SHUTDOWN: marking as EOF");
            return 0;
        }
        HLOGC(arlog.Debug,
              log << CONID() << (m_config.bMessageAPI ? "MESSAGE" : "STREAM") << " API, " << (m_bShutdown ? "" : "no")
                  << " SHUTDOWN. Reporting as BROKEN.");

        throw CUDTException(MJ_CONNECTION, MN_CONNLOST, 0);
    }

    enterCS(m_RcvBufferLock);
    const int res = m_pRcvBuffer->readBuffer(data, len);
    leaveCS(m_RcvBufferLock);

    /* Kick TsbPd thread to schedule next wakeup (if running) */
    if (m_bTsbPd)
    {
        HLOGP(tslog.Debug, "Ping TSBPD thread to schedule wakeup");
        tscond.notify_one_locked(recvguard);
    }
    else
    {
        HLOGP(tslog.Debug, "NOT pinging TSBPD - not set");
    }

    if (!isRcvBufferReady())
    {
        // read is not available any more
        uglobal().m_EPoll.update_events(m_SocketID, m_sPollID, SRT_EPOLL_IN, false);
    }

    if ((res <= 0) && (m_config.iRcvTimeOut >= 0))
        throw CUDTException(MJ_AGAIN, MN_XMTIMEOUT, 0);

    return res;
}

// [[using maybe_locked(CUDTGroup::m_GroupLock, m_parent->m_GroupOf != NULL)]];
// [[using locked(m_SendLock)]];
int srt::CUDT::sndDropTooLate()
{
    if (!m_bPeerTLPktDrop)
        return 0;

    if (!m_config.bMessageAPI)
    {
        LOGC(aslog.Error, log << CONID() << "The SRTO_TLPKTDROP flag can only be used with message API.");
        throw CUDTException(MJ_NOTSUP, MN_INVALBUFFERAPI, 0);
    }

    const time_point tnow = steady_clock::now();
    const int buffdelay_ms = (int) count_milliseconds(m_pSndBuffer->getBufferingDelay(tnow));

    // high threshold (msec) at tsbpd_delay plus sender/receiver reaction time (2 * 10ms)
    // Minimum value must accommodate an I-Frame (~8 x average frame size)
    // >>need picture rate or app to set min treshold
    // >>using 1 sec for worse case 1 frame using all bit budget.
    // picture rate would be useful in auto SRT setting for min latency
    // XXX Make SRT_TLPKTDROP_MINTHRESHOLD_MS option-configurable
    const int threshold_ms = (m_config.iSndDropDelay >= 0)
        ? std::max(m_iPeerTsbPdDelay_ms + m_config.iSndDropDelay, +SRT_TLPKTDROP_MINTHRESHOLD_MS)
            + (2 * COMM_SYN_INTERVAL_US / 1000)
        : 0;

    if (threshold_ms == 0 || buffdelay_ms <= threshold_ms)
        return 0;

    // protect packet retransmission
    ScopedLock rcvlck(m_RecvAckLock);
    int dbytes;
    int32_t first_msgno;
    const int dpkts = m_pSndBuffer->dropLateData((dbytes), (first_msgno), tnow - milliseconds_from(threshold_ms));
    if (dpkts <= 0)
        return 0;

    m_iFlowWindowSize = m_iFlowWindowSize + dpkts;

    // If some packets were dropped update stats, socket state, loss list and the parent group if any.
    enterCS(m_StatsLock);
    m_stats.sndr.dropped.count(stats::BytesPackets((uint64_t) dbytes, (uint32_t) dpkts));
    leaveCS(m_StatsLock);

    IF_HEAVY_LOGGING(const int32_t realack = m_iSndLastDataAck);
    const int32_t fakeack = CSeqNo::incseq(m_iSndLastDataAck, dpkts);

    m_iSndLastAck     = fakeack;
    m_iSndLastDataAck = fakeack;

    const int32_t minlastack = CSeqNo::decseq(m_iSndLastDataAck);
    m_pSndLossList->removeUpTo(minlastack);
    /* If we dropped packets not yet sent, advance current position */
    // THIS MEANS: m_iSndCurrSeqNo = MAX(m_iSndCurrSeqNo, m_iSndLastDataAck-1)
    if (CSeqNo::seqcmp(m_iSndCurrSeqNo, minlastack) < 0)
    {
        m_iSndCurrSeqNo = minlastack;
    }

    HLOGC(qslog.Debug,
          log << CONID() << "SND-DROP: %(" << realack << "-" << m_iSndCurrSeqNo << ") n=" << dpkts << "pkt " << dbytes
              << "B, span=" << buffdelay_ms << " ms, FIRST #" << first_msgno);

#if ENABLE_BONDING
    // This is done with a presumption that the group
    // exists and if this is not NULL, it means that this
    // function was called with locked m_GroupLock, as sendmsg2
    // function was called from inside CUDTGroup::send, which
    // locks the whole function.
    //
    // XXX This is true only because all existing groups are managed
    // groups, that is, sockets cannot be added or removed from group
    // manually, nor can send/recv operation be done on a single socket
    // from the API call directly. This should be extra verified, if that
    // changes in the future.
    //
    if (m_parent->m_GroupOf)
    {
        // What's important is that the lock on GroupLock cannot be applied
        // here, both because it might be applied already, that is, according
        // to the condition defined at this function's header, it is applied
        // under this condition. Hence ackMessage can be defined as 100% locked.
        m_parent->m_GroupOf->ackMessage(first_msgno);
    }
#endif

    return dpkts;
}

int srt::CUDT::sendmsg(const char *data, int len, int msttl, bool inorder, int64_t srctime)
{
    SRT_MSGCTRL mctrl = srt_msgctrl_default;
    mctrl.msgttl      = msttl;
    mctrl.inorder     = inorder;
    mctrl.srctime     = srctime;
    return this->sendmsg2(data, len, (mctrl));
}

// [[using maybe_locked(CUDTGroup::m_GroupLock, m_parent->m_GroupOf != NULL)]]
// GroupLock is applied when this function is called from inside CUDTGroup::send,
// which is the only case when the m_parent->m_GroupOf is not NULL.
int srt::CUDT::sendmsg2(const char *data, int len, SRT_MSGCTRL& w_mctrl)
{
    // throw an exception if not connected
    if (m_bBroken || m_bClosing)
        throw CUDTException(MJ_CONNECTION, MN_CONNLOST, 0);
    else if (!m_bConnected || !m_CongCtl.ready())
        throw CUDTException(MJ_CONNECTION, MN_NOCONN, 0);

    if (len <= 0)
    {
        LOGC(aslog.Error, log << CONID() << "INVALID: Data size for sending declared with length: " << len);
        return 0;
    }

    if (w_mctrl.msgno != -1) // most unlikely, unless you use balancing groups
    {
        if (w_mctrl.msgno < 1 || w_mctrl.msgno > MSGNO_SEQ_MAX)
        {
            LOGC(aslog.Error,
                 log << CONID() << "INVALID forced msgno " << w_mctrl.msgno << ": can be -1 (trap) or <1..."
                     << MSGNO_SEQ_MAX << ">");
            throw CUDTException(MJ_NOTSUP, MN_INVAL);
        }
    }

    int  msttl   = w_mctrl.msgttl;
    bool inorder = w_mctrl.inorder;

    // Sendmsg isn't restricted to the congctl type, however the congctl
    // may want to have something to say here.
    // NOTE: SrtCongestion is also allowed to throw CUDTException() by itself!
    {
        SrtCongestion::TransAPI api = SrtCongestion::STA_MESSAGE;
        CodeMinor               mn  = MN_INVALMSGAPI;
        if (!m_config.bMessageAPI)
        {
            api = SrtCongestion::STA_BUFFER;
            mn  = MN_INVALBUFFERAPI;
        }

        if (!m_CongCtl->checkTransArgs(api, SrtCongestion::STAD_SEND, data, len, msttl, inorder))
            throw CUDTException(MJ_NOTSUP, mn, 0);
    }

    // NOTE: the length restrictions differ in STREAM API and in MESSAGE API:

    // - STREAM API:
    //   At least 1 byte free sending buffer space is needed
    //   (in practice, one unit buffer of 1456 bytes).
    //   This function will send as much as possible, and return
    //   how much was actually sent.

    // - MESSAGE API:
    //   At least so many bytes free in the sending buffer is needed,
    //   as the length of the data, otherwise this function will block
    //   or return MJ_AGAIN until this condition is satisfied. The EXACTLY
    //   such number of data will be then written out, and this function
    //   will effectively return either -1 (error) or the value of 'len'.
    //   This call will be also rejected from upside when trying to send
    //   out a message of a length that exceeds the total size of the sending
    //   buffer (configurable by SRTO_SNDBUF).

    if (m_config.bMessageAPI && len > int(m_config.iSndBufSize * m_iMaxSRTPayloadSize))
    {
        LOGC(aslog.Error,
             log << CONID() << "Message length (" << len << ") exceeds the size of sending buffer: "
                 << (m_config.iSndBufSize * m_iMaxSRTPayloadSize) << ". Use SRTO_SNDBUF if needed.");
        throw CUDTException(MJ_NOTSUP, MN_XSIZE, 0);
    }

    /* XXX
       This might be worth preserving for several occasions, but it
       must be at least conditional because it breaks backward compat.
    if (!m_pCryptoControl || !m_pCryptoControl->isSndEncryptionOK())
    {
        LOGC(aslog.Error, log << "Encryption is required, but the peer did not supply correct credentials. Sending
    rejected."); throw CUDTException(MJ_SETUP, MN_SECURITY, 0);
    }
    */

    UniqueLock sendguard(m_SendLock);

    if (m_pSndBuffer->getCurrBufSize() == 0)
    {
        // delay the EXP timer to avoid mis-fired timeout
        ScopedLock ack_lock(m_RecvAckLock);
        m_tsLastRspAckTime = steady_clock::now();
        m_iReXmitCount   = 1;
    }

    // sndDropTooLate(...) may lock m_RecvAckLock
    // to modify m_pSndBuffer and m_pSndLossList
    const int iPktsTLDropped SRT_ATR_UNUSED = sndDropTooLate();

    // For MESSAGE API the minimum outgoing buffer space required is
    // the size that can carry over the whole message as passed here.
    // Otherwise it is allowed to send less bytes.
    const int iNumPktsRequired = m_config.bMessageAPI ? m_pSndBuffer->countNumPacketsRequired(len) : 1;

    if (m_bTsbPd && iNumPktsRequired > 1)
    {
        LOGC(aslog.Error,
            log << CONID() << "Message length (" << len << ") can't fit into a single data packet ("
                << m_pSndBuffer->getMaxPacketLen() << " bytes max).");
        throw CUDTException(MJ_NOTSUP, MN_XSIZE, 0);
    }

    if (sndBuffersLeft() < iNumPktsRequired)
    {
        //>>We should not get here if SRT_ENABLE_TLPKTDROP
        // XXX Check if this needs to be removed, or put to an 'else' condition for m_bTLPktDrop.
        if (!m_config.bSynSending)
            throw CUDTException(MJ_AGAIN, MN_WRAVAIL, 0);

        {
            // wait here during a blocking sending
            UniqueLock sendblock_lock (m_SendBlockLock);

            if (m_config.iSndTimeOut < 0)
            {
                while (stillConnected() && sndBuffersLeft() < iNumPktsRequired && m_bPeerHealth)
                    m_SendBlockCond.wait(sendblock_lock);
            }
            else
            {
                const steady_clock::time_point exptime =
                    steady_clock::now() + milliseconds_from(m_config.iSndTimeOut);
                THREAD_PAUSED();
                while (stillConnected() && sndBuffersLeft() < iNumPktsRequired && m_bPeerHealth)
                {
                    if (!m_SendBlockCond.wait_until(sendblock_lock, exptime))
                        break;
                }
                THREAD_RESUMED();
            }
        }

        // check the connection status
        if (m_bBroken || m_bClosing)
            throw CUDTException(MJ_CONNECTION, MN_CONNLOST, 0);
        else if (!m_bConnected)
            throw CUDTException(MJ_CONNECTION, MN_NOCONN, 0);
        else if (!m_bPeerHealth)
        {
            m_bPeerHealth = true;
            throw CUDTException(MJ_PEERERROR);
        }

        /*
         * The code below is to return ETIMEOUT when blocking mode could not get free buffer in time.
         * If no free buffer available in non-blocking mode, we alredy returned. If buffer available,
         * we test twice if this code is outside the else section.
         * This fix move it in the else (blocking-mode) section
         */
        if (sndBuffersLeft() < iNumPktsRequired)
        {
            if (m_config.iSndTimeOut >= 0)
                throw CUDTException(MJ_AGAIN, MN_XMTIMEOUT, 0);

            // XXX This looks very weird here, however most likely
            // this will happen only in the following case, when
            // the above loop has been interrupted, which happens when:
            // 1. The buffers left gets enough for minlen - but this is excluded
            //    in the first condition here.
            // 2. In the case of sending timeout, the above loop was interrupted
            //    due to reaching timeout, but this is excluded by the second
            //    condition here
            // 3. The 'stillConnected()' or m_bPeerHealth condition is false, of which:
            //    - broken/closing status is checked and responded with CONNECTION/CONNLOST
            //    - not connected status is checked and responded with CONNECTION/NOCONN
            //    - m_bPeerHealth condition is checked and responded with PEERERROR
            //
            // ERGO: never happens?
            LOGC(aslog.Fatal,
                 log << CONID()
                     << "IPE: sendmsg: the loop exited, while not enough size, still connected, peer healthy. "
                        "Impossible.");

            return 0;
        }
    }

    // If the sender's buffer is empty,
    // record total time used for sending
    if (m_pSndBuffer->getCurrBufSize() == 0)
    {
        ScopedLock lock(m_StatsLock);
        m_stats.sndDurationCounter = steady_clock::now();
    }

    int size = len;
    if (!m_config.bMessageAPI)
    {
        // For STREAM API it's allowed to send less bytes than the given buffer.
        // Just return how many bytes were actually scheduled for writing.
        // XXX May be reasonable to add a flag that requires that the function
        // not return until the buffer is sent completely.
        size = min(len, sndBuffersLeft() * m_iMaxSRTPayloadSize);
    }

    {
        ScopedLock recvAckLock(m_RecvAckLock);
        // insert the user buffer into the sending list

        int32_t seqno = m_iSndNextSeqNo;
        IF_HEAVY_LOGGING(int32_t orig_seqno = seqno);
        IF_HEAVY_LOGGING(steady_clock::time_point ts_srctime =
                             steady_clock::time_point() + microseconds_from(w_mctrl.srctime));

#if ENABLE_BONDING
        // Check if seqno has been set, in case when this is a group sender.
        // If the sequence is from the past towards the "next sequence",
        // simply return the size, pretending that it has been sent.

        // NOTE: it's assumed that if this is a group member, then
        // an attempt to call srt_sendmsg2 has been rejected, and so
        // the pktseq field has been set by the internal group sender function.
        if (m_parent->m_GroupOf
                && w_mctrl.pktseq != SRT_SEQNO_NONE
                && m_iSndNextSeqNo != SRT_SEQNO_NONE)
        {
            if (CSeqNo::seqcmp(w_mctrl.pktseq, seqno) < 0)
            {
                HLOGC(aslog.Debug, log << CONID() << "sock:SENDING (NOT): group-req %" << w_mctrl.pktseq
                        << " OLDER THAN next expected %" << seqno << " - FAKE-SENDING.");
                return size;
            }
        }
#endif

        // Set this predicted next sequence to the control information.
        // It's the sequence of the FIRST (!) packet from all packets used to send
        // this buffer. Values from this field will be monotonic only if you always
        // have one packet per buffer (as it's in live mode).
        w_mctrl.pktseq = seqno;

        // Now seqno is the sequence to which it was scheduled
        // XXX Conversion from w_mctrl.srctime -> steady_clock::time_point need not be accurrate.
        HLOGC(aslog.Debug, log << CONID() << "buf:SENDING (BEFORE) srctime:"
                << (w_mctrl.srctime ? FormatTime(ts_srctime) : "none")
                << " DATA SIZE: " << size << " sched-SEQUENCE: " << seqno
                << " STAMP: " << BufferStamp(data, size));

        if (w_mctrl.srctime && w_mctrl.srctime < count_microseconds(m_stats.tsStartTime.time_since_epoch()))
        {
            LOGC(aslog.Error,
                log << CONID() << "Wrong source time was provided. Sending is rejected.");
            throw CUDTException(MJ_NOTSUP, MN_INVALMSGAPI);
        }

        if (w_mctrl.srctime && (!m_config.bMessageAPI || !m_bTsbPd))
        {
            HLOGC(
                aslog.Warn,
                log << CONID()
                    << "Source time can only be used with TSBPD and Message API enabled. Using default time instead.");
            w_mctrl.srctime = 0;
        }

        // w_mctrl.seqno is INPUT-OUTPUT value:
        // - INPUT: the current sequence number to be placed for the next scheduled packet
        // - OUTPUT: value of the sequence number to be put on the first packet at the next sendmsg2 call.
        // We need to supply to the output the value that was STAMPED ON THE PACKET,
        // which is seqno. In the output we'll get the next sequence number.
        m_pSndBuffer->addBuffer(data, size, (w_mctrl));
        m_iSndNextSeqNo = w_mctrl.pktseq;
        w_mctrl.pktseq = seqno;

        HLOGC(aslog.Debug, log << CONID() << "buf:SENDING srctime:" << FormatTime(ts_srctime)
              << " size=" << size << " #" << w_mctrl.msgno << " SCHED %" << orig_seqno
              << "(>> %" << seqno << ") !" << BufferStamp(data, size));

        if (sndBuffersLeft() < 1) // XXX Not sure if it should test if any space in the buffer, or as requried.
        {
            // write is not available any more
            uglobal().m_EPoll.update_events(m_SocketID, m_sPollID, SRT_EPOLL_OUT, false);
        }
    }

    // Insert this socket to the snd list if it is not on the list already.
    // m_pSndUList->pop may lock CSndUList::m_ListLock and then m_RecvAckLock
    m_pSndQueue->m_pSndUList->update(this, CSndUList::DONT_RESCHEDULE);

#ifdef SRT_ENABLE_ECN
    // IF there was a packet drop on the sender side, report congestion to the app.
    if (iPktsTLDropped > 0)
    {
        LOGC(aslog.Error, log << CONID() << "sendmsg2: CONGESTION; reporting error");
        throw CUDTException(MJ_AGAIN, MN_CONGESTION, 0);
    }
#endif /* SRT_ENABLE_ECN */

    HLOGC(aslog.Debug, log << CONID() << "sock:SENDING (END): success, size=" << size);
    return size;
}

int srt::CUDT::recv(char* data, int len)
{
    SRT_MSGCTRL mctrl = srt_msgctrl_default;
    return recvmsg2(data, len, (mctrl));
}

int srt::CUDT::recvmsg(char* data, int len, int64_t& srctime)
{
    SRT_MSGCTRL mctrl = srt_msgctrl_default;
    int res = recvmsg2(data, len, (mctrl));
    srctime = mctrl.srctime;
    return res;
}

// [[using maybe_locked(CUDTGroup::m_GroupLock, m_parent->m_GroupOf != NULL)]]
// GroupLock is applied when this function is called from inside CUDTGroup::recv,
// which is the only case when the m_parent->m_GroupOf is not NULL.
int srt::CUDT::recvmsg2(char* data, int len, SRT_MSGCTRL& w_mctrl)
{
    // Check if the socket is a member of a receiver group.
    // If so, then reading by receiveMessage is disallowed.

#if ENABLE_BONDING
    if (m_parent->m_GroupOf && m_parent->m_GroupOf->isGroupReceiver())
    {
        LOGP(arlog.Error, "recv*: This socket is a receiver group member. Use group ID, NOT socket ID.");
        throw CUDTException(MJ_NOTSUP, MN_INVALMSGAPI, 0);
    }
#endif

    if (!m_bConnected || !m_CongCtl.ready())
        throw CUDTException(MJ_CONNECTION, MN_NOCONN, 0);

    if (len <= 0)
    {
        LOGC(arlog.Error, log << CONID() << "Length of '" << len << "' supplied to srt_recvmsg.");
        throw CUDTException(MJ_NOTSUP, MN_INVAL, 0);
    }

    if (m_config.bMessageAPI)
        return receiveMessage(data, len, (w_mctrl));

    return receiveBuffer(data, len);
}

// [[using locked(m_RcvBufferLock)]]
size_t srt::CUDT::getAvailRcvBufferSizeNoLock() const
{
    return m_pRcvBuffer->getAvailSize(m_iRcvLastAck);
}

bool srt::CUDT::isRcvBufferReady() const
{
    ScopedLock lck(m_RcvBufferLock);
    return m_pRcvBuffer->isRcvDataReady(steady_clock::now());
}

bool srt::CUDT::isRcvBufferReadyNoLock() const
{
    return m_pRcvBuffer->isRcvDataReady(steady_clock::now());
}

bool srt::CUDT::isRcvBufferFull() const
{
    ScopedLock lck(m_RcvBufferLock);
    return m_pRcvBuffer->full();
}

// int by_exception: accepts values of CUDTUnited::ErrorHandling:
// - 0 - by return value
// - 1 - by exception
// - 2 - by abort (unused)
int srt::CUDT::receiveMessage(char* data, int len, SRT_MSGCTRL& w_mctrl, int by_exception)
{
    // Recvmsg isn't restricted to the congctl type, it's the most
    // basic method of passing the data. You can retrieve data as
    // they come in, however you need to match the size of the buffer.

    // Note: if by_exception = ERH_RETURN, this would still break it
    // by exception. The intention of by_exception isn't to prevent
    // exceptions here, but to intercept the erroneous situation should
    // it be handled by the caller in a less than general way. As this
    // is only used internally, we state that the problem that would be
    // handled by exception here should not happen, and in case if it does,
    // it's a bug to fix, so the exception is nothing wrong.
    if (!m_CongCtl->checkTransArgs(SrtCongestion::STA_MESSAGE, SrtCongestion::STAD_RECV, data, len, SRT_MSGTTL_INF, false))
        throw CUDTException(MJ_NOTSUP, MN_INVALMSGAPI, 0);

    UniqueLock recvguard (m_RecvLock);
    CSync tscond     (m_RcvTsbPdCond,  recvguard);

    /* XXX DEBUG STUFF - enable when required
       char charbool[2] = {'0', '1'};
       char ptrn [] = "RECVMSG/BEGIN BROKEN 1 CONN 1 CLOSING 1 SYNCR 1 NMSG                                ";
       int pos [] = {21, 28, 38, 46, 53};
       ptrn[pos[0]] = charbool[m_bBroken];
       ptrn[pos[1]] = charbool[m_bConnected];
       ptrn[pos[2]] = charbool[m_bClosing];
       ptrn[pos[3]] = charbool[m_config.m_bSynRecving];
       int wrtlen = sprintf(ptrn + pos[4], "%d", m_pRcvBuffer->getRcvMsgNum());
       strcpy(ptrn + pos[4] + wrtlen, "\n");
       fputs(ptrn, stderr);
    // */

    if (m_bBroken || m_bClosing)
    {
        HLOGC(arlog.Debug, log << CONID() << "receiveMessage: CONNECTION BROKEN - reading from recv buffer just for formality");
        enterCS(m_RcvBufferLock);
        const int res = (m_pRcvBuffer->isRcvDataReady(steady_clock::now()))
            ? m_pRcvBuffer->readMessage(data, len, &w_mctrl)
            : 0;
        leaveCS(m_RcvBufferLock);

        // Kick TsbPd thread to schedule next wakeup (if running)
        if (m_bTsbPd)
        {
            HLOGP(tslog.Debug, "Ping TSBPD thread to schedule wakeup");
            tscond.notify_one_locked(recvguard);
        }
        else
        {
            HLOGP(tslog.Debug, "NOT pinging TSBPD - not set");
        }

        if (!isRcvBufferReady())
        {
            // read is not available any more
            uglobal().m_EPoll.update_events(m_SocketID, m_sPollID, SRT_EPOLL_IN, false);
        }

        if (res == 0)
        {
            if (!m_config.bMessageAPI && m_bShutdown)
                return 0;
            // Forced to return error instead of throwing exception.
            if (!by_exception)
                return APIError(MJ_CONNECTION, MN_CONNLOST, 0);
            throw CUDTException(MJ_CONNECTION, MN_CONNLOST, 0);
        }
        else
            return res;
    }

    if (!m_config.bSynRecving)
    {
        HLOGC(arlog.Debug, log << CONID() << "receiveMessage: BEGIN ASYNC MODE. Going to extract payload size=" << len);
        enterCS(m_RcvBufferLock);
        const int res = (m_pRcvBuffer->isRcvDataReady(steady_clock::now()))
            ? m_pRcvBuffer->readMessage(data, len, &w_mctrl)
            : 0;
        leaveCS(m_RcvBufferLock);
        HLOGC(arlog.Debug, log << CONID() << "AFTER readMsg: (NON-BLOCKING) result=" << res);

        if (res == 0)
        {
            // read is not available any more
            // Kick TsbPd thread to schedule next wakeup (if running)
            if (m_bTsbPd)
            {
                HLOGP(arlog.Debug, "receiveMessage: nothing to read, kicking TSBPD, return AGAIN");
                tscond.notify_one_locked(recvguard);
            }
            else
            {
                HLOGP(arlog.Debug, "receiveMessage: nothing to read, return AGAIN");
            }

            // Shut up EPoll if no more messages in non-blocking mode
            uglobal().m_EPoll.update_events(m_SocketID, m_sPollID, SRT_EPOLL_IN, false);
            // Forced to return 0 instead of throwing exception, in case of AGAIN/READ
            if (!by_exception)
                return 0;
            throw CUDTException(MJ_AGAIN, MN_RDAVAIL, 0);
        }

        if (!isRcvBufferReady())
        {
            // Kick TsbPd thread to schedule next wakeup (if running)
            if (m_bTsbPd)
            {
                HLOGP(arlog.Debug, "receiveMessage: DATA READ, but nothing more - kicking TSBPD.");
                tscond.notify_one_locked(recvguard);
            }
            else
            {
                HLOGP(arlog.Debug, "receiveMessage: DATA READ, but nothing more");
            }

            // Shut up EPoll if no more messages in non-blocking mode
            uglobal().m_EPoll.update_events(m_SocketID, m_sPollID, SRT_EPOLL_IN, false);

            // After signaling the tsbpd for ready data, report the bandwidth.
#if ENABLE_HEAVY_LOGGING
            double bw = Bps2Mbps(int64_t(m_iBandwidth) * m_iMaxSRTPayloadSize );
            HLOGC(arlog.Debug, log << CONID() << "CURRENT BANDWIDTH: " << bw << "Mbps (" << m_iBandwidth << " buffers per second)");
#endif
        }
        return res;
    }

    HLOGC(arlog.Debug, log << CONID() << "receiveMessage: BEGIN SYNC MODE. Going to extract payload size max=" << len);

    int  res     = 0;
    bool timeout = false;
    // Do not block forever, check connection status each 1 sec.
    const steady_clock::duration recv_timeout = m_config.iRcvTimeOut < 0 ? seconds_from(1) : milliseconds_from(m_config.iRcvTimeOut);

    CSync recv_cond (m_RecvDataCond, recvguard);

    do
    {
        if (stillConnected() && !timeout && !isRcvBufferReady())
        {
            /* Kick TsbPd thread to schedule next wakeup (if running) */
            if (m_bTsbPd)
            {
                // XXX Experimental, so just inform:
                // Check if the last check of isRcvDataReady has returned any "next time for a packet".
                // If so, then it means that TSBPD has fallen asleep only up to this time, so waking it up
                // would be "spurious". If a new packet comes ahead of the packet which's time is returned
                // in tstime (as TSBPD sleeps up to then), the procedure that receives it is responsible
                // of kicking TSBPD.
                // bool spurious = (tstime != 0);

                HLOGC(tslog.Debug, log << CONID() << "receiveMessage: KICK tsbpd");
                tscond.notify_one_locked(recvguard);
            }

            THREAD_PAUSED();
            do
            {
                // `wait_for(recv_timeout)` wouldn't be correct here. Waiting should be
                // only until the time that is now + timeout since the first moment
                // when this started, or sliced-waiting for 1 second, if timtout is
                // higher than this.
                const steady_clock::time_point exptime = steady_clock::now() + recv_timeout;

                HLOGC(tslog.Debug,
                      log << CONID() << "receiveMessage: fall asleep up to TS=" << FormatTime(exptime)
                          << " lock=" << (&m_RecvLock) << " cond=" << (&m_RecvDataCond));

                if (!recv_cond.wait_until(exptime))
                {
                    if (m_config.iRcvTimeOut >= 0) // otherwise it's "no timeout set"
                        timeout = true;
                    HLOGP(tslog.Debug,
                          "receiveMessage: DATA COND: EXPIRED -- checking connection conditions and rolling again");
                }
                else
                {
                    HLOGP(tslog.Debug, "receiveMessage: DATA COND: KICKED.");
                }
            } while (stillConnected() && !timeout && (!isRcvBufferReady()));
            THREAD_RESUMED();

            HLOGC(tslog.Debug,
                  log << CONID() << "receiveMessage: lock-waiting loop exited: stillConntected=" << stillConnected()
                      << " timeout=" << timeout << " data-ready=" << isRcvBufferReady());
        }

        /* XXX DEBUG STUFF - enable when required
        LOGC(arlog.Debug, "RECVMSG/GO-ON BROKEN " << m_bBroken << " CONN " << m_bConnected
                << " CLOSING " << m_bClosing << " TMOUT " << timeout
                << " NMSG " << m_pRcvBuffer->getRcvMsgNum());
                */

        enterCS(m_RcvBufferLock);
        res = m_pRcvBuffer->readMessage((data), len, &w_mctrl);
        leaveCS(m_RcvBufferLock);
        HLOGC(arlog.Debug, log << CONID() << "AFTER readMsg: (BLOCKING) result=" << res);

        if (m_bBroken || m_bClosing)
        {
            // Forced to return 0 instead of throwing exception.
            if (!by_exception)
                return APIError(MJ_CONNECTION, MN_CONNLOST, 0);
            if (!m_config.bMessageAPI && m_bShutdown)
                return 0;
            throw CUDTException(MJ_CONNECTION, MN_CONNLOST, 0);
        }
        else if (!m_bConnected)
        {
            // Forced to return -1 instead of throwing exception.
            if (!by_exception)
                return APIError(MJ_CONNECTION, MN_NOCONN, 0);
            throw CUDTException(MJ_CONNECTION, MN_NOCONN, 0);
        }
    } while ((res == 0) && !timeout);

    if (!isRcvBufferReady())
    {
        // Falling here means usually that res == 0 && timeout == true.
        // res == 0 would repeat the above loop, unless there was also a timeout.
        // timeout has interrupted the above loop, but with res > 0 this condition
        // wouldn't be satisfied.

        // read is not available any more

        // Kick TsbPd thread to schedule next wakeup (if running)
        if (m_bTsbPd)
        {
            HLOGP(tslog.Debug, "recvmsg: KICK tsbpd() (buffer empty)");
            tscond.notify_one_locked(recvguard);
        }

        // Shut up EPoll if no more messages in non-blocking mode
        uglobal().m_EPoll.update_events(m_SocketID, m_sPollID, SRT_EPOLL_IN, false);
    }

    // Unblock when required
    // LOGC(tslog.Debug, "RECVMSG/EXIT RES " << res << " RCVTIMEOUT");

    if ((res <= 0) && (m_config.iRcvTimeOut >= 0))
    {
        // Forced to return -1 instead of throwing exception.
        if (!by_exception)
            return APIError(MJ_AGAIN, MN_XMTIMEOUT, 0);
        throw CUDTException(MJ_AGAIN, MN_XMTIMEOUT, 0);
    }

    return res;
}

int64_t srt::CUDT::sendfile(fstream &ifs, int64_t &offset, int64_t size, int block)
{
    if (m_bBroken || m_bClosing)
        throw CUDTException(MJ_CONNECTION, MN_CONNLOST, 0);
    else if (!m_bConnected || !m_CongCtl.ready())
        throw CUDTException(MJ_CONNECTION, MN_NOCONN, 0);

    if (size <= 0 && size != -1)
        return 0;

    if (!m_CongCtl->checkTransArgs(SrtCongestion::STA_FILE, SrtCongestion::STAD_SEND, 0, size, SRT_MSGTTL_INF, false))
        throw CUDTException(MJ_NOTSUP, MN_INVALBUFFERAPI, 0);

    if (!m_pCryptoControl || !m_pCryptoControl->isSndEncryptionOK())
    {
        LOGC(aslog.Error,
             log << CONID()
                 << "Encryption is required, but the peer did not supply correct credentials. Sending rejected.");
        throw CUDTException(MJ_SETUP, MN_SECURITY, 0);
    }

    ScopedLock sendguard (m_SendLock);

    if (m_pSndBuffer->getCurrBufSize() == 0)
    {
        // delay the EXP timer to avoid mis-fired timeout
        ScopedLock ack_lock(m_RecvAckLock);
        m_tsLastRspAckTime = steady_clock::now();
        m_iReXmitCount   = 1;
    }

    // positioning...
    try
    {
        if (size == -1)
        {
            ifs.seekg(0, std::ios::end);
            size = ifs.tellg();
            if (offset > size)
                throw 0; // let it be caught below
        }

        // This will also set the position back to the beginning
        // in case when it was moved to the end for measuring the size.
        // This will also fail if the offset exceeds size, so measuring
        // the size can be skipped if not needed.
        ifs.seekg((streamoff)offset);
        if (!ifs.good())
            throw 0;
    }
    catch (...)
    {
        // XXX It would be nice to note that this is reported
        // by exception only if explicitly requested by setting
        // the exception flags in the stream. Here it's fixed so
        // that when this isn't set, the exception is "thrown manually".
        throw CUDTException(MJ_FILESYSTEM, MN_SEEKGFAIL);
    }

    int64_t tosend = size;
    int     unitsize;

    // sending block by block
    while (tosend > 0)
    {
        if (ifs.fail())
            throw CUDTException(MJ_FILESYSTEM, MN_WRITEFAIL);

        if (ifs.eof())
            break;

        unitsize = int((tosend >= block) ? block : tosend);

        {
            UniqueLock lock(m_SendBlockLock);

            THREAD_PAUSED();
            while (stillConnected() && (sndBuffersLeft() <= 0) && m_bPeerHealth)
                m_SendBlockCond.wait(lock);
            THREAD_RESUMED();
        }

        if (m_bBroken || m_bClosing)
            throw CUDTException(MJ_CONNECTION, MN_CONNLOST, 0);
        else if (!m_bConnected)
            throw CUDTException(MJ_CONNECTION, MN_NOCONN, 0);
        else if (!m_bPeerHealth)
        {
            // reset peer health status, once this error returns, the app should handle the situation at the peer side
            m_bPeerHealth = true;
            throw CUDTException(MJ_PEERERROR);
        }

        // record total time used for sending
        if (m_pSndBuffer->getCurrBufSize() == 0)
        {
            ScopedLock lock(m_StatsLock);
            m_stats.sndDurationCounter = steady_clock::now();
        }

        {
            ScopedLock        recvAckLock(m_RecvAckLock);
            const int64_t sentsize = m_pSndBuffer->addBufferFromFile(ifs, unitsize);

            if (sentsize > 0)
            {
                tosend -= sentsize;
                offset += sentsize;
            }

            if (sndBuffersLeft() <= 0)
            {
                // write is not available any more
                uglobal().m_EPoll.update_events(m_SocketID, m_sPollID, SRT_EPOLL_OUT, false);
            }
        }

        // insert this socket to snd list if it is not on the list yet
        m_pSndQueue->m_pSndUList->update(this, CSndUList::DONT_RESCHEDULE);
    }

    return size - tosend;
}

int64_t srt::CUDT::recvfile(fstream &ofs, int64_t &offset, int64_t size, int block)
{
    if (!m_bConnected || !m_CongCtl.ready())
        throw CUDTException(MJ_CONNECTION, MN_NOCONN, 0);
    else if ((m_bBroken || m_bClosing) && !isRcvBufferReady())
    {
        if (!m_config.bMessageAPI && m_bShutdown)
            return 0;
        throw CUDTException(MJ_CONNECTION, MN_CONNLOST, 0);
    }

    if (size <= 0)
        return 0;

    if (!m_CongCtl->checkTransArgs(SrtCongestion::STA_FILE, SrtCongestion::STAD_RECV, 0, size, SRT_MSGTTL_INF, false))
        throw CUDTException(MJ_NOTSUP, MN_INVALBUFFERAPI, 0);

    if (isOPT_TsbPd())
    {
        LOGC(arlog.Error,
             log << CONID() << "Reading from file is incompatible with TSBPD mode and would cause a deadlock");
        throw CUDTException(MJ_NOTSUP, MN_INVALBUFFERAPI, 0);
    }

    UniqueLock recvguard(m_RecvLock);

    // Well, actually as this works over a FILE (fstream), not just a stream,
    // the size can be measured anyway and predicted if setting the offset might
    // have a chance to work or not.

    // positioning...
    try
    {
        if (offset > 0)
        {
            // Don't do anything around here if the offset == 0, as this
            // is the default offset after opening. Whether this operation
            // is performed correctly, it highly depends on how the file
            // has been open. For example, if you want to overwrite parts
            // of an existing file, the file must exist, and the ios::trunc
            // flag must not be set. If the file is open for only ios::out,
            // then the file will be truncated since the offset position on
            // at the time when first written; if ios::in|ios::out, then
            // it won't be truncated, just overwritten.

            // What is required here is that if offset is 0, don't try to
            // change the offset because this might be impossible with
            // the current flag set anyway.

            // Also check the status and CAUSE exception manually because
            // you don't know, as well, whether the user has set exception
            // flags.

            ofs.seekp((streamoff)offset);
            if (!ofs.good())
                throw 0; // just to get caught :)
        }
    }
    catch (...)
    {
        // XXX It would be nice to note that this is reported
        // by exception only if explicitly requested by setting
        // the exception flags in the stream. For a case, when it's not,
        // an additional explicit throwing happens when failbit is set.
        throw CUDTException(MJ_FILESYSTEM, MN_SEEKPFAIL);
    }

    int64_t torecv   = size;
    int     unitsize = block;
    int     recvsize;

    // receiving... "recvfile" is always blocking
    while (torecv > 0)
    {
        if (ofs.fail())
        {
            // send the sender a signal so it will not be blocked forever
            int32_t err_code = CUDTException::EFILE;
            sendCtrl(UMSG_PEERERROR, &err_code);

            throw CUDTException(MJ_FILESYSTEM, MN_WRITEFAIL);
        }

        {
            CSync rcond (m_RecvDataCond, recvguard);

            THREAD_PAUSED();
            while (stillConnected() && !isRcvBufferReady())
                rcond.wait();
            THREAD_RESUMED();
        }

        if (!m_bConnected)
            throw CUDTException(MJ_CONNECTION, MN_NOCONN, 0);
        else if ((m_bBroken || m_bClosing) && !isRcvBufferReady())
        {
            if (!m_config.bMessageAPI && m_bShutdown)
                return 0;
            throw CUDTException(MJ_CONNECTION, MN_CONNLOST, 0);
        }

        unitsize = int((torecv > block) ? block : torecv);
        enterCS(m_RcvBufferLock);
        recvsize = m_pRcvBuffer->readBufferToFile(ofs, unitsize);
        leaveCS(m_RcvBufferLock);

        if (recvsize > 0)
        {
            torecv -= recvsize;
            offset += recvsize;
        }
    }

    if (!isRcvBufferReady())
    {
        // read is not available any more
        uglobal().m_EPoll.update_events(m_SocketID, m_sPollID, SRT_EPOLL_IN, false);
    }

    return size - torecv;
}

void srt::CUDT::bstats(CBytePerfMon *perf, bool clear, bool instantaneous)
{
    if (!m_bConnected)
        throw CUDTException(MJ_CONNECTION, MN_NOCONN, 0);
    if (m_bBroken || m_bClosing)
        throw CUDTException(MJ_CONNECTION, MN_CONNLOST, 0);

    const int pktHdrSize = CPacket::HDR_SIZE + CPacket::UDP_HDR_SIZE;
    {
        int32_t flight_span = getFlightSpan();

        ScopedLock statsguard(m_StatsLock);

        const steady_clock::time_point currtime = steady_clock::now();

        perf->msTimeStamp          = count_milliseconds(currtime - m_stats.tsStartTime);
        perf->pktSent              = m_stats.sndr.sent.trace.count();
        perf->pktSentUnique        = m_stats.sndr.sentUnique.trace.count();
        perf->pktRecv              = m_stats.rcvr.recvd.trace.count();
        perf->pktRecvUnique        = m_stats.rcvr.recvdUnique.trace.count();

        perf->pktSndLoss           = m_stats.sndr.lost.trace.count();
        perf->pktRcvLoss           = m_stats.rcvr.lost.trace.count();
        perf->pktRetrans           = m_stats.sndr.sentRetrans.trace.count();
        perf->pktRcvRetrans        = m_stats.rcvr.recvdRetrans.trace.count();
        perf->pktSentACK           = m_stats.rcvr.sentAck.trace.count();
        perf->pktRecvACK           = m_stats.sndr.recvdAck.trace.count();
        perf->pktSentNAK           = m_stats.rcvr.sentNak.trace.count();
        perf->pktRecvNAK           = m_stats.sndr.recvdNak.trace.count();
        perf->usSndDuration        = m_stats.sndDuration;
        perf->pktReorderDistance   = m_stats.traceReorderDistance;
        perf->pktReorderTolerance  = m_iReorderTolerance;
        perf->pktRcvAvgBelatedTime = m_stats.traceBelatedTime;
        perf->pktRcvBelated        = m_stats.rcvr.recvdBelated.trace.count();

        perf->pktSndFilterExtra  = m_stats.sndr.sentFilterExtra.trace.count();
        perf->pktRcvFilterExtra  = m_stats.rcvr.recvdFilterExtra.trace.count();
        perf->pktRcvFilterSupply = m_stats.rcvr.suppliedByFilter.trace.count();
        perf->pktRcvFilterLoss   = m_stats.rcvr.lossFilter.trace.count();

        /* perf byte counters include all headers (SRT+UDP+IP) */
        perf->byteSent       = m_stats.sndr.sent.trace.bytesWithHdr(pktHdrSize);
        perf->byteSentUnique = m_stats.sndr.sentUnique.trace.bytesWithHdr(pktHdrSize);
        perf->byteRecv       = m_stats.rcvr.recvd.trace.bytesWithHdr(pktHdrSize);
        perf->byteRecvUnique = m_stats.rcvr.recvdUnique.trace.bytesWithHdr(pktHdrSize);
        perf->byteRetrans    = m_stats.sndr.sentRetrans.trace.bytesWithHdr(pktHdrSize);
        perf->byteRcvLoss    = m_stats.rcvr.lost.trace.bytesWithHdr(pktHdrSize);

        perf->pktSndDrop  = m_stats.sndr.dropped.trace.count();
        perf->pktRcvDrop  = m_stats.rcvr.dropped.trace.count();
        perf->byteSndDrop = m_stats.sndr.dropped.trace.bytesWithHdr(pktHdrSize);
        perf->byteRcvDrop = m_stats.rcvr.dropped.trace.bytesWithHdr(pktHdrSize);
        perf->pktRcvUndecrypt  = m_stats.rcvr.undecrypted.trace.count();
        perf->byteRcvUndecrypt = m_stats.rcvr.undecrypted.trace.bytes();

        perf->pktSentTotal       = m_stats.sndr.sent.total.count();
        perf->pktSentUniqueTotal = m_stats.sndr.sentUnique.total.count();
        perf->pktRecvTotal       = m_stats.rcvr.recvd.total.count();
        perf->pktRecvUniqueTotal = m_stats.rcvr.recvdUnique.total.count();
        perf->pktSndLossTotal    = m_stats.sndr.lost.total.count();
        perf->pktRcvLossTotal    = m_stats.rcvr.lost.total.count();
        perf->pktRetransTotal    = m_stats.sndr.sentRetrans.total.count();
        perf->pktSentACKTotal    = m_stats.rcvr.sentAck.total.count();
        perf->pktRecvACKTotal    = m_stats.sndr.recvdAck.total.count();
        perf->pktSentNAKTotal    = m_stats.rcvr.sentNak.total.count();
        perf->pktRecvNAKTotal    = m_stats.sndr.recvdNak.total.count();
        perf->usSndDurationTotal = m_stats.m_sndDurationTotal;

        perf->byteSentTotal           = m_stats.sndr.sent.total.bytesWithHdr(pktHdrSize);
        perf->byteSentUniqueTotal     = m_stats.sndr.sentUnique.total.bytesWithHdr(pktHdrSize);
        perf->byteRecvTotal           = m_stats.rcvr.recvd.total.bytesWithHdr(pktHdrSize);
        perf->byteRecvUniqueTotal     = m_stats.rcvr.recvdUnique.total.bytesWithHdr(pktHdrSize);
        perf->byteRetransTotal        = m_stats.sndr.sentRetrans.total.bytesWithHdr(pktHdrSize);
        perf->pktSndFilterExtraTotal  = m_stats.sndr.sentFilterExtra.total.count();
        perf->pktRcvFilterExtraTotal  = m_stats.rcvr.recvdFilterExtra.total.count();
        perf->pktRcvFilterSupplyTotal = m_stats.rcvr.suppliedByFilter.total.count();
        perf->pktRcvFilterLossTotal   = m_stats.rcvr.lossFilter.total.count();

        perf->byteRcvLossTotal = m_stats.rcvr.lost.total.bytesWithHdr(pktHdrSize);
        perf->pktSndDropTotal  = m_stats.sndr.dropped.total.count();
        perf->pktRcvDropTotal  = m_stats.rcvr.dropped.total.count();
        // TODO: The payload is dropped. Probably header sizes should not be counted?
        perf->byteSndDropTotal = m_stats.sndr.dropped.total.bytesWithHdr(pktHdrSize);
        perf->byteRcvDropTotal = m_stats.rcvr.dropped.total.bytesWithHdr(pktHdrSize);
        perf->pktRcvUndecryptTotal  = m_stats.rcvr.undecrypted.total.count();
        perf->byteRcvUndecryptTotal = m_stats.rcvr.undecrypted.total.bytes();

        // TODO: The following class members must be protected with a different mutex, not the m_StatsLock.
        const double interval     = (double) count_microseconds(currtime - m_stats.tsLastSampleTime);
        perf->mbpsSendRate        = double(perf->byteSent) * 8.0 / interval;
        perf->mbpsRecvRate        = double(perf->byteRecv) * 8.0 / interval;
        perf->usPktSndPeriod      = (double) count_microseconds(m_tdSendInterval.load());
        perf->pktFlowWindow       = m_iFlowWindowSize.load();
        perf->pktCongestionWindow = m_iCongestionWindow;
        perf->pktFlightSize       = flight_span;
        perf->msRTT               = (double)m_iSRTT / 1000.0;
        perf->msSndTsbPdDelay     = m_bPeerTsbPd ? m_iPeerTsbPdDelay_ms : 0;
        perf->msRcvTsbPdDelay     = isOPT_TsbPd() ? m_iTsbPdDelay_ms : 0;
        perf->byteMSS             = m_config.iMSS;

        perf->mbpsMaxBW = m_config.llMaxBW > 0 ? Bps2Mbps(m_config.llMaxBW)
                        : m_CongCtl.ready()    ? Bps2Mbps(m_CongCtl->sndBandwidth())
                                                : 0;

        if (clear)
        {
            m_stats.sndr.resetTrace();
            m_stats.rcvr.resetTrace();

            m_stats.sndDuration = 0;
            m_stats.tsLastSampleTime = currtime;
        }
    }

    const int64_t availbw = m_iBandwidth == 1 ? m_RcvTimeWindow.getBandwidth() : m_iBandwidth.load();

    perf->mbpsBandwidth = Bps2Mbps(availbw * (m_iMaxSRTPayloadSize + pktHdrSize));

    if (tryEnterCS(m_ConnectionLock))
    {
        if (m_pSndBuffer)
        {
            if (instantaneous)
            {
                /* Get instant SndBuf instead of moving average for application-based Algorithm
                   (such as NAE) in need of fast reaction to network condition changes. */
                perf->pktSndBuf = m_pSndBuffer->getCurrBufSize((perf->byteSndBuf), (perf->msSndBuf));
            }
            else
            {
                perf->pktSndBuf = m_pSndBuffer->getAvgBufSize((perf->byteSndBuf), (perf->msSndBuf));
            }
            perf->byteSndBuf += (perf->pktSndBuf * pktHdrSize);
            perf->byteAvailSndBuf = (m_config.iSndBufSize - perf->pktSndBuf) * m_config.iMSS;
        }
        else
        {
            perf->byteAvailSndBuf = 0;
            perf->pktSndBuf  = 0;
            perf->byteSndBuf = 0;
            perf->msSndBuf   = 0;
        }

        if (m_pRcvBuffer)
        {
            ScopedLock lck(m_RcvBufferLock);
            perf->byteAvailRcvBuf = (int) getAvailRcvBufferSizeNoLock() * m_config.iMSS;
            if (instantaneous) // no need for historical API for Rcv side
            {
                perf->pktRcvBuf = m_pRcvBuffer->getRcvDataSize(perf->byteRcvBuf, perf->msRcvBuf);
            }
            else
            {
                perf->pktRcvBuf = m_pRcvBuffer->getRcvAvgDataSize(perf->byteRcvBuf, perf->msRcvBuf);
            }
        }
        else
        {
            perf->byteAvailRcvBuf = 0;
            perf->pktRcvBuf  = 0;
            perf->byteRcvBuf = 0;
            perf->msRcvBuf   = 0;
        }

        leaveCS(m_ConnectionLock);
    }
    else
    {
        perf->byteAvailSndBuf = 0;
        perf->byteAvailRcvBuf = 0;
        perf->pktSndBuf  = 0;
        perf->byteSndBuf = 0;
        perf->msSndBuf   = 0;
        perf->byteRcvBuf = 0;
        perf->msRcvBuf   = 0;
    }
}

bool srt::CUDT::updateCC(ETransmissionEvent evt, const EventVariant arg)
{
    // Special things that must be done HERE, not in SrtCongestion,
    // because it involves the input buffer in CUDT. It would be
    // slightly dangerous to give SrtCongestion access to it.

    // According to the rules, the congctl should be ready at the same
    // time when the sending buffer. For sanity check, check both first.
    if (!m_CongCtl.ready() || !m_pSndBuffer)
    {
        LOGC(rslog.Error,
             log << CONID() << "updateCC: CAN'T DO UPDATE - congctl " << (m_CongCtl.ready() ? "ready" : "NOT READY")
            << "; sending buffer " << (m_pSndBuffer ? "NOT CREATED" : "created"));

        return false;
    }

    HLOGC(rslog.Debug, log << CONID() << "updateCC: EVENT:" << TransmissionEventStr(evt));

    if (evt == TEV_INIT)
    {
        // only_input uses:
        // 0: in the beginning and when SRTO_MAXBW was changed
        // 1: SRTO_INPUTBW was changed
        // 2: SRTO_OHEADBW was changed
        EInitEvent only_input = arg.get<EventVariant::INIT>();
        // false = TEV_INIT_RESET: in the beginning, or when MAXBW was changed.

        if (only_input != TEV_INIT_RESET && m_config.llMaxBW)
        {
            HLOGC(rslog.Debug, log << CONID() << "updateCC/TEV_INIT: non-RESET stage and m_config.llMaxBW already set to " << m_config.llMaxBW);
            // Don't change
        }
        else // either m_config.llMaxBW == 0 or only_input == TEV_INIT_RESET
        {
            // Use the values:
            // - if SRTO_MAXBW is >0, use it.
            // - if SRTO_MAXBW == 0, use SRTO_INPUTBW + SRTO_OHEADBW
            // - if SRTO_INPUTBW == 0, pass 0 to requst in-buffer sampling
            // Bytes/s
            const int64_t bw = m_config.llMaxBW != 0 ? m_config.llMaxBW :                   // When used SRTO_MAXBW
                               m_config.llInputBW != 0 ? withOverhead(m_config.llInputBW) : // SRTO_INPUTBW + SRT_OHEADBW
                               0; // When both MAXBW and INPUTBW are 0, request in-buffer sampling

            // Note: setting bw == 0 uses BW_INFINITE value in LiveCC
            m_CongCtl->updateBandwidth(m_config.llMaxBW, bw);

            if (only_input == TEV_INIT_OHEADBW)
            {
                // On updated SRTO_OHEADBW don't change input rate.
                // This only influences the call to withOverhead().
            }
            else
            {
                // No need to calculate input rate if the bandwidth is set
                const bool disable_in_rate_calc = (bw != 0);
                m_pSndBuffer->resetInputRateSmpPeriod(disable_in_rate_calc);
            }

            HLOGC(rslog.Debug,
                  log << CONID() << "updateCC/TEV_INIT: updating BW=" << m_config.llMaxBW
                      << (only_input == TEV_INIT_RESET
                              ? " (UNCHANGED)"
                              : only_input == TEV_INIT_OHEADBW ? " (only Overhead)" : " (updated sampling rate)"));
        }
    }

    // This part is also required only by LiveCC, however not
    // moved there due to that it needs access to CSndBuffer.
    if (evt == TEV_ACK || evt == TEV_LOSSREPORT || evt == TEV_CHECKTIMER || evt == TEV_SYNC)
    {
        // Specific part done when MaxBW is set to 0 (auto) and InputBW is 0.
        // This requests internal input rate sampling.
        if (m_config.llMaxBW == 0 && m_config.llInputBW == 0)
        {
            // Get auto-calculated input rate, Bytes per second
            const int64_t inputbw = m_pSndBuffer->getInputRate();

            /*
             * On blocked transmitter (tx full) and until connection closes,
             * auto input rate falls to 0 but there may be still lot of packet to retransmit
             * Calling updateBandwidth with 0 sets maxBW to default BW_INFINITE (1 Gbps)
             * and sendrate skyrockets for retransmission.
             * Keep previously set maximum in that case (inputbw == 0).
             */
            if (inputbw >= 0)
                m_CongCtl->updateBandwidth(0, withOverhead(std::max(m_config.llMinInputBW, inputbw))); // Bytes/sec
        }
    }

    HLOGC(rslog.Debug, log << CONID() << "updateCC: emitting signal for EVENT:" << TransmissionEventStr(evt));

    // Now execute a congctl-defined action for that event.
    EmitSignal(evt, arg);

    // This should be done with every event except ACKACK and SEND/RECEIVE
    // After any action was done by the congctl, update the congestion window and sending interval.
    if (evt != TEV_ACKACK && evt != TEV_SEND && evt != TEV_RECEIVE)
    {
        // This part comes from original UDT.
        // NOTE: THESE things come from CCC class:
        // - m_dPktSndPeriod
        // - m_dCWndSize
        m_tdSendInterval    = microseconds_from((int64_t)m_CongCtl->pktSndPeriod_us());
        const double cgwindow = m_CongCtl->cgWindowSize();
        m_iCongestionWindow = (int) cgwindow;
#if ENABLE_HEAVY_LOGGING
        HLOGC(rslog.Debug,
              log << CONID() << "updateCC: updated values from congctl: interval=" << FormatDuration<DUNIT_US>(m_tdSendInterval)
                  << " (cfg:" << m_CongCtl->pktSndPeriod_us() << "us) cgwindow="
                  << std::setprecision(3) << cgwindow);
#endif
    }

    HLOGC(rslog.Debug, log << CONID() << "udpateCC: finished handling for EVENT:" << TransmissionEventStr(evt));

    return true;
}

void srt::CUDT::initSynch()
{
    setupMutex(m_SendBlockLock, "SendBlock");
    setupCond(m_SendBlockCond, "SendBlock");
    setupCond(m_RecvDataCond, "RecvData");
    setupMutex(m_SendLock, "Send");
    setupMutex(m_RecvLock, "Recv");
    setupMutex(m_RcvLossLock, "RcvLoss");
    setupMutex(m_RecvAckLock, "RecvAck");
    setupMutex(m_RcvBufferLock, "RcvBuffer");
    setupMutex(m_ConnectionLock, "Connection");
    setupMutex(m_StatsLock, "Stats");
    setupCond(m_RcvTsbPdCond, "RcvTsbPd");
}

void srt::CUDT::destroySynch()
{
    releaseMutex(m_SendBlockLock);

    // Just in case, signal the CV, on which some
    // other thread is possibly waiting, because a
    // process hanging on a pthread_cond_wait would
    // cause the call to destroy a CV hang up.
    m_SendBlockCond.notify_all();
    releaseCond(m_SendBlockCond);

    m_RecvDataCond.notify_all();
    releaseCond(m_RecvDataCond);
    releaseMutex(m_SendLock);
    releaseMutex(m_RecvLock);
    releaseMutex(m_RcvLossLock);
    releaseMutex(m_RecvAckLock);
    releaseMutex(m_RcvBufferLock);
    releaseMutex(m_ConnectionLock);
    releaseMutex(m_StatsLock);

    m_RcvTsbPdCond.notify_all();
    releaseCond(m_RcvTsbPdCond);
}
void srt::CUDT::resetAtFork()
{
    resetCond(m_SendBlockCond);
    resetCond(m_RecvDataCond);
    resetCond(m_RcvTsbPdCond);
}

void srt::CUDT::releaseSynch()
{
    SRT_ASSERT(m_bClosing);
    if (!m_bClosing)
    {
        LOGC(smlog.Error, log << "releaseSynch: IPE: m_bClosing not set to false, TSBPD might hangup!");
        m_bClosing = true;
    }
    // wake up user calls
    CSync::lock_notify_one(m_SendBlockCond, m_SendBlockLock);

    enterCS(m_SendLock);
    leaveCS(m_SendLock);

    // Awake tsbpd() and srt_recv*(..) threads for them to check m_bClosing.
    CSync::lock_notify_all(m_RecvDataCond, m_RecvLock);
    CSync::lock_notify_all(m_RcvTsbPdCond, m_RecvLock);

    // Azquiring m_RcvTsbPdStartupLock protects race in starting
    // the tsbpd() thread in CUDT::processData().
    // Wait for tsbpd() thread to finish.
    enterCS(m_RcvTsbPdStartupLock);
    if (m_RcvTsbPdThread.joinable())
    {
        m_RcvTsbPdThread.join();
    }
    leaveCS(m_RcvTsbPdStartupLock);

    // Acquiring the m_RecvLock it is assumed that both tsbpd()
    // and srt_recv*(..) threads will be aware about the state of m_bClosing.
    enterCS(m_RecvLock);
    leaveCS(m_RecvLock);
}

namespace srt {
#if ENABLE_HEAVY_LOGGING
static void DebugAck(string hdr, int prev, int ack)
{
    if (!prev)
    {
        HLOGC(xtlog.Debug, log << hdr << "ACK " << ack);
        return;
    }

    int diff = CSeqNo::seqoff(prev, ack);
    if (diff < 0)
    {
        HLOGC(xtlog.Debug, log << hdr << "ACK ERROR: " << prev << "-" << ack << "(diff " << diff << ")");
        return;
    }

    bool shorted = diff > 100; // sanity
    if (shorted)
        ack = CSeqNo::incseq(prev, 100);

    ostringstream ackv;
    for (; prev != ack; prev = CSeqNo::incseq(prev))
        ackv << prev << " ";
    if (shorted)
        ackv << "...";
    HLOGC(xtlog.Debug, log << hdr << "ACK (" << (diff + 1) << "): " << ackv.str() << ack);
}
#else
static inline void DebugAck(string, int, int) {}
#endif
}

void srt::CUDT::sendCtrl(UDTMessageType pkttype, const int32_t* lparam, void* rparam, int size)
{
    CPacket ctrlpkt;
    setPacketTS(ctrlpkt, steady_clock::now());

    int nbsent        = 0;

    switch (pkttype)
    {
    case UMSG_ACK: // 010 - Acknowledgement
    {
        nbsent = sendCtrlAck(ctrlpkt, size);
        break;
    }

    case UMSG_ACKACK: // 110 - Acknowledgement of Acknowledgement
        ctrlpkt.pack(pkttype, lparam);
        ctrlpkt.set_id(m_PeerID);
        nbsent        = m_pSndQueue->sendto(m_PeerAddr, ctrlpkt, m_SourceAddr);

        break;

    case UMSG_LOSSREPORT: // 011 - Loss Report
    {
        // Explicitly defined lost sequences
        if (rparam)
        {
            int32_t *lossdata = (int32_t *)rparam;

            size_t bytes = sizeof(*lossdata) * size;
            ctrlpkt.pack(pkttype, NULL, lossdata, bytes);

            ctrlpkt.set_id(m_PeerID);
            nbsent        = m_pSndQueue->sendto(m_PeerAddr, ctrlpkt, m_SourceAddr);

            enterCS(m_StatsLock);
            m_stats.rcvr.sentNak.count(1);
            leaveCS(m_StatsLock);
        }
        // Call with no arguments - get loss list from internal data.
        else if (m_pRcvLossList->getLossLength() > 0)
        {
            ScopedLock lock(m_RcvLossLock);
            // this is periodically NAK report; make sure NAK cannot be sent back too often

            // read loss list from the local receiver loss list
            int32_t *data = new int32_t[m_iMaxSRTPayloadSize / 4];
            int      losslen;
            m_pRcvLossList->getLossArray(data, losslen, m_iMaxSRTPayloadSize / 4);

            if (0 < losslen)
            {
                ctrlpkt.pack(pkttype, NULL, data, losslen * 4);
                ctrlpkt.set_id(m_PeerID);
                nbsent        = m_pSndQueue->sendto(m_PeerAddr, ctrlpkt, m_SourceAddr);

                enterCS(m_StatsLock);
                m_stats.rcvr.sentNak.count(1);
                leaveCS(m_StatsLock);
            }

            delete[] data;
        }

        // update next NAK time, which should wait enough time for the retansmission, but not too long
        m_tdNAKInterval = microseconds_from(m_iSRTT + 4 * m_iRTTVar);

        // Fix the NAKreport period according to the congctl
        m_tdNAKInterval =
            microseconds_from(m_CongCtl->updateNAKInterval(count_microseconds(m_tdNAKInterval),
                                                                      m_RcvTimeWindow.getPktRcvSpeed(),
                                                                      m_pRcvLossList->getLossLength()));

        // This is necessary because a congctl need not wish to define
        // its own minimum interval, in which case the default one is used.
        if (m_tdNAKInterval < m_tdMinNakInterval)
            m_tdNAKInterval = m_tdMinNakInterval;

        break;
    }

    case UMSG_CGWARNING: // 100 - Congestion Warning
        ctrlpkt.pack(pkttype);
        ctrlpkt.set_id(m_PeerID);
        nbsent        = m_pSndQueue->sendto(m_PeerAddr, ctrlpkt, m_SourceAddr);

        m_tsLastWarningTime = steady_clock::now();

        break;

    case UMSG_KEEPALIVE: // 001 - Keep-alive
        ctrlpkt.pack(pkttype);
        ctrlpkt.set_id(m_PeerID);
        nbsent        = m_pSndQueue->sendto(m_PeerAddr, ctrlpkt, m_SourceAddr);

        break;

    case UMSG_HANDSHAKE: // 000 - Handshake
        ctrlpkt.pack(pkttype, NULL, rparam, sizeof(CHandShake));
        ctrlpkt.set_id(m_PeerID);
        nbsent        = m_pSndQueue->sendto(m_PeerAddr, ctrlpkt, m_SourceAddr);

        break;

    case UMSG_SHUTDOWN: // 101 - Shutdown
        if (m_PeerID == 0) // Dont't send SHUTDOWN if we don't know peer ID.
            break;
        ctrlpkt.pack(pkttype);
        ctrlpkt.set_id(m_PeerID);
        nbsent        = m_pSndQueue->sendto(m_PeerAddr, ctrlpkt, m_SourceAddr);

        break;

    case UMSG_DROPREQ: // 111 - Msg drop request
        ctrlpkt.pack(pkttype, lparam, rparam, 8);
        ctrlpkt.set_id(m_PeerID);
        nbsent        = m_pSndQueue->sendto(m_PeerAddr, ctrlpkt, m_SourceAddr);

        break;

    case UMSG_PEERERROR: // 1000 - acknowledge the peer side a special error
        ctrlpkt.pack(pkttype, lparam);
        ctrlpkt.set_id(m_PeerID);
        nbsent        = m_pSndQueue->sendto(m_PeerAddr, ctrlpkt, m_SourceAddr);

        break;

    case UMSG_EXT: // 0x7FFF - Resevered for future use
        break;

    default:
        break;
    }

    // Fix keepalive
    if (nbsent)
        m_tsLastSndTime.store(steady_clock::now());
}

// [[using locked(m_RcvBufferLock)]]
bool srt::CUDT::getFirstNoncontSequence(int32_t& w_seq, string& w_log_reason)
{
    if (m_config.bTSBPD || !m_config.bMessageAPI)
    {
        // The getFirstNonreadSeqNo() function retuens the sequence number of the first packet
        // that cannot be read. In cases when a message can consist of several data packets,
        // an existing packet of partially available message also cannot be read.
        // If TSBPD mode is enabled, a message must consist of a single data packet only.
        w_seq = m_pRcvBuffer->getFirstNonreadSeqNo();

        const int32_t iNextSeqNo = CSeqNo::incseq(m_iRcvCurrSeqNo);
        SRT_ASSERT(CSeqNo::seqcmp(w_seq, iNextSeqNo) <= 0);
        w_log_reason = iNextSeqNo != w_seq ? "first lost" : "expected next";

        if (CSeqNo::seqcmp(w_seq, iNextSeqNo) > 0)
        {
            LOGC(xtlog.Error, log << "IPE: NONCONT-SEQUENCE: RCV buffer first non-read %" << w_seq << ", RCV latest seqno %" << m_iRcvCurrSeqNo);
            w_seq = iNextSeqNo;
        }
        
        return true;
    }

    {
        ScopedLock losslock (m_RcvLossLock);
        const int32_t seq = m_pRcvLossList->getFirstLostSeq();
        if (seq != SRT_SEQNO_NONE)
        {
            HLOGC(xtlog.Debug, log << "NONCONT-SEQUENCE: first loss %" << seq << " (loss len=" <<
                    m_pRcvLossList->getLossLength() << ")");
            w_seq = seq;
            w_log_reason = "first lost";
            return true;
        }
    }

    w_seq = CSeqNo::incseq(m_iRcvCurrSeqNo);
    HLOGC(xtlog.Debug, log << "NONCONT-SEQUENCE: past-recv %" << w_seq);
    w_log_reason = "expected next";

    return true;
}


int srt::CUDT::sendCtrlAck(CPacket& ctrlpkt, int size)
{
    int nbsent = 0;
    int local_prevack = 0;
#if ENABLE_HEAVY_LOGGING
    struct SaveBack
    {
        int& target;
        const int& source;

        ~SaveBack() { target = source; }
    } l_saveback = { m_iDebugPrevLastAck, m_iRcvLastAck };
    (void)l_saveback; // kill compiler warning: unused variable `l_saveback` [-Wunused-variable]

    local_prevack = m_iDebugPrevLastAck;

#endif
    string reason; // just for "a reason" of giving particular % for ACK

    // The TSBPD thread may change the first lost sequence record (TLPKTDROP).
    // To avoid it the m_RcvBufferLock has to be acquired.
    UniqueLock bufflock(m_RcvBufferLock);
    // The full ACK should be sent to indicate there is now available space in the RCV buffer
    // since the last full ACK. It should unblock the sender to proceed further.
    const bool bNeedFullAck = (m_bBufferWasFull && getAvailRcvBufferSizeNoLock() > 0);
    int32_t ack;    // First unacknowledged packet sequence number (acknowledge up to ack).

    if (!getFirstNoncontSequence((ack), (reason)))
        return nbsent;

    if (m_iRcvLastAckAck == ack && !bNeedFullAck)
    {
        HLOGC(xtlog.Debug,      
                log << CONID() << "sendCtrl(UMSG_ACK): last ACK %" << ack << "(" << reason << ") == last ACKACK");     
        return nbsent;    
    }
    // send out a lite ACK
    // to save time on buffer processing and bandwidth/AS measurement, a lite ACK only feeds back an ACK number
    if (size == SEND_LITE_ACK && !bNeedFullAck)
    {
        bufflock.unlock();
        ctrlpkt.pack(UMSG_ACK, NULL, &ack, size);
        ctrlpkt.set_id(m_PeerID);
        nbsent = m_pSndQueue->sendto(m_PeerAddr, ctrlpkt, m_SourceAddr);
        DebugAck(CONID() + "sendCtrl(lite): ", local_prevack, ack);
        return nbsent;
    }

    // IF ack %> m_iRcvLastAck
    // There are new received packets to acknowledge, update related information.
    if (CSeqNo::seqcmp(ack, m_iRcvLastAck) > 0)
    {
        // Sanity check if the "selected ACK" points to a sequence
        // in the past for the buffer. This SHOULD NEVER HAPPEN because
        // on drop the loss records should have been removed, and the last received
        // sequence also can't be in the past towards the buffer.

        // NOTE: This problem has been observed when the packet sequence
        // was incorrectly removed from the receiver loss list. This should
        // then stay here as a condition in order to detect this problem,
        // should it happen in the future.
        if (CSeqNo::seqcmp(ack, m_pRcvBuffer->getStartSeqNo()) < 0)
        {
            LOGC(xtlog.Error,
                    log << CONID() << "sendCtrlAck: IPE: invalid ACK from %" << m_iRcvLastAck << " to %" << ack << " ("
                    << CSeqNo::seqoff(m_iRcvLastAck, ack) << " packets) buffer=%" << m_pRcvBuffer->getStartSeqNo());
        }
        else
        {
            HLOGC(xtlog.Debug,
                    log << CONID() << "sendCtrlAck: %" << m_iRcvLastAck << " -> %" << ack << " ("
                    << CSeqNo::seqoff(m_iRcvLastAck, ack) << " packets)");
        }

        m_iRcvLastAck = ack;

#if ENABLE_BONDING
        const int32_t group_read_seq = m_pRcvBuffer->getFirstReadablePacketInfo(steady_clock::now()).seqno;
#endif

        InvertedLock un_bufflock (m_RcvBufferLock);

#if ENABLE_BONDING
        // This actually should be done immediately after the ACK pointers were
        // updated in this socket, but it can't be done inside this function due
        // to being run under a lock.

        // At this moment no locks are applied. The only lock used so far
        // was m_RcvBufferLock, but this was lifed above. At this moment
        // it is safe to apply any locks here. This function is affined
        // to CRcvQueue::worker thread, so it is free to apply locks as
        // required in the defined order. At present we only need the lock
        // on m_GlobControlLock to prevent the group from being deleted
        // in the meantime
        if (m_parent->m_GroupOf)
        {
            // Check is first done before locking to avoid unnecessary
            // mutex locking. The condition for this field is that it
            // can be either never set, already reset, or ever set
            // and possibly dangling. The re-check after lock eliminates
            // the dangling case.
            SharedLock glock (uglobal().m_GlobControlLock);

            // Note that updateLatestRcv will lock m_GroupOf->m_GroupLock,
            // but this is an intended order.
            if (m_parent->m_GroupOf)
            {
                // A group may need to update the parallelly used idle links,
                // should it have any. Pass the current socket position in order
                // to skip it from the group loop.
                m_parent->m_GroupOf->updateLatestRcv(m_parent);
            }
        }
#endif
        // If TSBPD is enabled, then INSTEAD OF signaling m_RecvDataCond,
        // signal m_RcvTsbPdCond. This will kick in the tsbpd thread, which
        // will signal m_RecvDataCond when there's time to play for particular
        // data packet.
        HLOGC(xtlog.Debug,
              log << CONID() << "ACK: clip %" << m_iRcvLastAck << "-%" << ack << ", REVOKED "
                  << CSeqNo::seqoff(ack, m_iRcvLastAck) << " from RCV buffer");

        if (m_bTsbPd)
        {
            /* Newly acknowledged data, signal TsbPD thread */
            CUniqueSync tslcc (m_RecvLock, m_RcvTsbPdCond);
            // m_bTsbPdAckWakeup is protected by m_RecvLock in the tsbpd() thread
            if (m_bTsbPdNeedsWakeup)
                tslcc.notify_one();
        }
        else
        {
            {
                CUniqueSync rdcc (m_RecvLock, m_RecvDataCond);

                // Locks m_RcvBufferLock, which is unlocked above by InvertedLock un_bufflock.
                // Must check read-readiness under m_RecvLock to protect the epoll from concurrent changes in readBuffer()
                if (isRcvBufferReady())
                {
                    if (m_config.bSynRecving)
                    {
                        // signal a waiting "recv" call if there is any data available
                        rdcc.notify_one();
                    }
                    // acknowledge any waiting epolls to read
                    // fix SRT_EPOLL_IN event loss but rcvbuffer still have data：
                    // 1. user call receive/receivemessage(about line number:6482)
                    // 2. after read/receive, if rcvbuffer is empty, will set SRT_EPOLL_IN event to false
                    // 3. but if we do not do some lock work here, will cause some sync problems between threads:
                    //      (1) user thread: call receive/receivemessage
                    //      (2) user thread: read data
                    //      (3) user thread: no data in rcvbuffer, set SRT_EPOLL_IN event to false
                    //      (4) receive thread: receive data and set SRT_EPOLL_IN to true
                    //      (5) user thread: set SRT_EPOLL_IN to false
                    // 4. so , m_RecvLock must be used here to protect epoll event
                    uglobal().m_EPoll.update_events(m_SocketID, m_sPollID, SRT_EPOLL_IN, true);
                }
            }
#if ENABLE_BONDING
            if (group_read_seq != SRT_SEQNO_NONE && m_parent->m_GroupOf)
            {
                // See above explanation for double-checking
                SharedLock glock (uglobal().m_GlobControlLock);

                if (m_parent->m_GroupOf)
                {
                    // The current "APP reader" needs to simply decide as to whether
                    // the next CUDTGroup::recv() call should return with no blocking or not.
                    // When the group is read-ready, it should update its pollers as it sees fit.
                    m_parent->m_GroupOf->updateReadState(m_SocketID, group_read_seq);
                }
            }
#endif
            CGlobEvent::triggerEvent();
        }
    }
    else if (ack == m_iRcvLastAck && !bNeedFullAck)
    {
        // If the ACK was just sent already AND elapsed time did not exceed RTT,
        if ((steady_clock::now() - m_tsLastAckTime) <
            (microseconds_from(m_iSRTT + 4 * m_iRTTVar)))
        {
            HLOGC(xtlog.Debug,
                  log << CONID() << "sendCtrl(UMSG_ACK): ACK %" << ack << " just sent - too early to repeat");
            return nbsent;
        }
    }
    else if (!bNeedFullAck)
    {
        // Not possible (m_iRcvCurrSeqNo+1 <% m_iRcvLastAck ?)
        LOGC(xtlog.Error, log << CONID() << "sendCtrl(UMSG_ACK): IPE: curr(" << reason << ") %"
             << ack << " <% last %" << m_iRcvLastAck);
        return nbsent;
    }

    // [[using assert( ack >= m_iRcvLastAck && is_periodic_ack ) ]];
    // [[using locked(m_RcvBufferLock)]];

    // Send out the ACK only if has not been received by the sender before
    if (CSeqNo::seqcmp(m_iRcvLastAck, m_iRcvLastAckAck) > 0 || bNeedFullAck)
    {
        // NOTE: The BSTATS feature turns on extra fields above size 6
        // also known as ACKD_TOTAL_SIZE_VER100.
        int32_t data[ACKD_TOTAL_SIZE];

        // Case you care, CAckNo::incack does exactly the same thing as
        // CSeqNo::incseq. Logically the ACK number is a different thing
        // than sequence number (it's a "journal" for ACK request-response,
        // and starts from 0, unlike sequence, which starts from a random
        // number), but still the numbers are from exactly the same domain.
        m_iAckSeqNo = CAckNo::incack(m_iAckSeqNo);
        data[ACKD_RCVLASTACK] = m_iRcvLastAck;
        data[ACKD_RTT] = m_iSRTT;
        data[ACKD_RTTVAR] = m_iRTTVar;
        data[ACKD_BUFFERLEFT] = (int) getAvailRcvBufferSizeNoLock();
        m_bBufferWasFull = data[ACKD_BUFFERLEFT] == 0;
        if (steady_clock::now() - m_tsLastAckTime > m_tdACKInterval)
        {
            int rcvRate;
            int ctrlsz = ACKD_TOTAL_SIZE_UDTBASE * ACKD_FIELD_SIZE; // Minimum required size

            data[ACKD_RCVSPEED] = m_RcvTimeWindow.getPktRcvSpeed((rcvRate));
            data[ACKD_BANDWIDTH] = m_RcvTimeWindow.getBandwidth();

            //>>Patch while incompatible (1.0.2) receiver floating around
            if (m_uPeerSrtVersion == SrtVersion(1, 0, 2))
            {
                data[ACKD_RCVRATE] = rcvRate;                                     // bytes/sec
                data[ACKD_XMRATE_VER102_ONLY] = data[ACKD_BANDWIDTH] * m_iMaxSRTPayloadSize; // bytes/sec
                ctrlsz = ACKD_FIELD_SIZE * ACKD_TOTAL_SIZE_VER102_ONLY;
            }
            else if (m_uPeerSrtVersion >= SrtVersion(1, 0, 3))
            {
                // Normal, currently expected version.
                data[ACKD_RCVRATE] = rcvRate; // bytes/sec
                ctrlsz = ACKD_FIELD_SIZE * ACKD_TOTAL_SIZE_VER101;
            }
            // ELSE: leave the buffer with ...UDTBASE size.

            ctrlpkt.pack(UMSG_ACK, &m_iAckSeqNo, data, ctrlsz);
            m_tsLastAckTime = steady_clock::now();
        }
        else
        {
            ctrlpkt.pack(UMSG_ACK, &m_iAckSeqNo, data, ACKD_FIELD_SIZE * ACKD_TOTAL_SIZE_SMALL);
        }
        bufflock.unlock();

        ctrlpkt.set_id(m_PeerID);
        setPacketTS(ctrlpkt, steady_clock::now());
        nbsent = m_pSndQueue->sendto(m_PeerAddr, ctrlpkt, m_SourceAddr);
        DebugAck(CONID() + "sendCtrl(UMSG_ACK): ", local_prevack, ack);

        m_ACKWindow.store(m_iAckSeqNo, m_iRcvLastAck);

        enterCS(m_StatsLock);
        m_stats.rcvr.sentAck.count(1);
        leaveCS(m_StatsLock);
    }
    else
    {
        HLOGC(xtlog.Debug, log << CONID() << "sendCtrl(UMSG_ACK): " << "ACK %" << m_iRcvLastAck
            << " <=%  ACKACK %" << m_iRcvLastAckAck << " - NOT SENDING ACK");
    }

    return nbsent;
}

void srt::CUDT::updateSndLossListOnACK(int32_t ackdata_seqno)
{
#if ENABLE_BONDING
    // This is for the call of CSndBuffer::getMsgNoAt that returns
    // this value as a notfound-trap.
    int32_t msgno_at_last_acked_seq = SRT_MSGNO_CONTROL;
    bool is_group = m_parent->m_GroupOf;
#endif

    // Update sender's loss list and acknowledge packets in the sender's buffer
    {
        // m_RecvAckLock protects sender's loss list and epoll
        ScopedLock ack_lock(m_RecvAckLock);

        const int offset = CSeqNo::seqoff(m_iSndLastDataAck, ackdata_seqno);
        // IF distance between m_iSndLastDataAck and ack is nonempty...
        if (offset <= 0)
            return;

        // update sending variables
        m_iSndLastDataAck = ackdata_seqno;

#if ENABLE_BONDING
        if (is_group)
        {
            // Get offset-1 because 'offset' points actually to past-the-end
            // of the sender buffer. We have already checked that offset is
            // at least 1.
            msgno_at_last_acked_seq = m_pSndBuffer->getMsgNoAt(offset-1);
            // Just keep this value prepared; it can't be updated exactly right
            // now because accessing the group needs some locks to be applied
            // with preserved the right locking order.
        }
#endif

        // remove any loss that predates 'ack' (not to be considered loss anymore)
        m_pSndLossList->removeUpTo(CSeqNo::decseq(m_iSndLastDataAck));

        // acknowledge the sending buffer (remove data that predate 'ack')
        m_pSndBuffer->ackData(offset);

        // acknowledde any waiting epolls to write
        uglobal().m_EPoll.update_events(m_SocketID, m_sPollID, SRT_EPOLL_OUT, true);
        CGlobEvent::triggerEvent();
    }

#if ENABLE_BONDING
    if (is_group)
    {
        // m_RecvAckLock is ordered AFTER m_GlobControlLock, so this can only
        // be done now that m_RecvAckLock is unlocked.
        SharedLock glock (uglobal().m_GlobControlLock);
        if (m_parent->m_GroupOf)
        {
            HLOGC(inlog.Debug, log << CONID() << "ACK: acking group sender buffer for #" << msgno_at_last_acked_seq);

            // Guard access to m_iSndAckedMsgNo field
            // Note: This can't be done inside CUDTGroup::ackMessage
            // because this function is also called from CUDT::sndDropTooLate
            // called from CUDT::sendmsg2 called from CUDTGroup::send, which
            // applies the lock on m_GroupLock already.
            ScopedLock glk (*m_parent->m_GroupOf->exp_groupLock());

            // NOTE: ackMessage also accepts and ignores the trap representation
            // which is SRT_MSGNO_CONTROL.
            m_parent->m_GroupOf->ackMessage(msgno_at_last_acked_seq);
        }
    }
#endif

    // insert this socket to snd list if it is not on the list yet
    const steady_clock::time_point currtime = steady_clock::now();
    m_pSndQueue->m_pSndUList->update(this, CSndUList::DONT_RESCHEDULE, currtime);

    if (m_config.bSynSending)
    {
        CSync::lock_notify_one(m_SendBlockCond, m_SendBlockLock);
    }

    // record total time used for sending
    enterCS(m_StatsLock);
    m_stats.sndDuration += count_microseconds(currtime - m_stats.sndDurationCounter);
    m_stats.m_sndDurationTotal += count_microseconds(currtime - m_stats.sndDurationCounter);
    m_stats.sndDurationCounter = currtime;
    leaveCS(m_StatsLock);
}

void srt::CUDT::processCtrlAck(const CPacket &ctrlpkt, const steady_clock::time_point& currtime)
{
    const int32_t* ackdata       = (const int32_t*)ctrlpkt.m_pcData;
    const int32_t  ackdata_seqno = ackdata[ACKD_RCVLASTACK];

    // Check the value of ACK in case when it was some rogue peer
    if (ackdata_seqno < 0)
    {
        // This embraces all cases when the most significant bit is set,
        // as the variable is of a signed type. So, SRT_SEQNO_NONE is
        // included, but it also triggers for any other kind of invalid value.
        // This check MUST BE DONE before making any operation on this number.
        LOGC(inlog.Error, log << CONID() << "ACK: IPE/EPE: received invalid ACK value: " << ackdata_seqno
                << " " << std::hex << ackdata_seqno << " (IGNORED)");
        return;
    }

    const bool isLiteAck = ctrlpkt.getLength() == (size_t)SEND_LITE_ACK;
    HLOGC(inlog.Debug,
          log << CONID() << "ACK covers: " << m_iSndLastDataAck << " - " << ackdata_seqno << " [ACK=" << m_iSndLastAck
              << "]" << (isLiteAck ? "[LITE]" : "[FULL]"));

    updateSndLossListOnACK(ackdata_seqno);

    // Process a lite ACK
    if (isLiteAck)
    {
        ScopedLock ack_lock(m_RecvAckLock);
        if (CSeqNo::seqcmp(ackdata_seqno, m_iSndLastAck) >= 0)
        {
            m_iFlowWindowSize = m_iFlowWindowSize - CSeqNo::seqoff(m_iSndLastAck, ackdata_seqno);
            m_iSndLastAck = ackdata_seqno;

            m_tsLastRspAckTime = currtime;
            m_iReXmitCount         = 1; // Reset re-transmit count since last ACK
        }
        return;
    }

    // Decide to send ACKACK or not
    {
        // Sequence number of the ACK packet
        const int32_t ack_seqno = ctrlpkt.getAckSeqNo();

        // Send ACK acknowledgement (UMSG_ACKACK).
        // There can be less ACKACK packets in the stream, than the number of ACK packets.
        // Only send ACKACK every syn interval or if ACK packet with the sequence number
        // already acknowledged (with ACKACK) has come again, which probably means ACKACK was lost.
        if ((currtime - m_SndLastAck2Time > microseconds_from(COMM_SYN_INTERVAL_US)) || (ack_seqno == m_iSndLastAck2))
        {
            sendCtrl(UMSG_ACKACK, &ack_seqno);
            m_iSndLastAck2       = ack_seqno;
            m_SndLastAck2Time = currtime;
        }
    }

    //
    // Begin of the new code with TLPKTDROP.
    //

    // Protect packet retransmission
    {
        UniqueLock ack_lock(m_RecvAckLock);

        // Check the validation of the ack
        if (CSeqNo::seqcmp(ackdata_seqno, CSeqNo::incseq(m_iSndCurrSeqNo)) > 0)
        {
            ack_lock.unlock();

            // this should not happen: attack or bug
            LOGC(gglog.Error,
                    log << CONID() << "ATTACK/IPE: incoming ack seq " << ackdata_seqno << " exceeds current "
                    << m_iSndCurrSeqNo << " by " << (CSeqNo::seqoff(m_iSndCurrSeqNo, ackdata_seqno) - 1) << "!");
            m_bBroken        = true;
            m_iBrokenCounter = 0;

            updateBrokenConnection();
            completeBrokenConnectionDependencies(SRT_ESECFAIL); // LOCKS!
            return;
        }

        if (CSeqNo::seqcmp(ackdata_seqno, m_iSndLastAck) >= 0)
        {
            const int cwnd1   = std::min<int>(m_iFlowWindowSize, m_iCongestionWindow);
            const bool bWasStuck = cwnd1<= getFlightSpan();
            // Update Flow Window Size, must update before and together with m_iSndLastAck
            m_iFlowWindowSize = ackdata[ACKD_BUFFERLEFT];
            m_iSndLastAck     = ackdata_seqno;
            m_tsLastRspAckTime  = currtime;
            m_iReXmitCount    = 1; // Reset re-transmit count since last ACK

            const int cwnd    = std::min<int>(m_iFlowWindowSize, m_iCongestionWindow);
            if (bWasStuck && cwnd > getFlightSpan())
            {
                m_pSndQueue->m_pSndUList->update(this, CSndUList::DONT_RESCHEDULE);
                HLOGC(gglog.Debug,
                        log << CONID() << "processCtrlAck: could reschedule SND. iFlowWindowSize " << m_iFlowWindowSize
                        << " SPAN " << getFlightSpan() << " ackdataseqno %" << ackdata_seqno);
            }
        }

        /*
         * We must not ignore full ack received by peer
         * if data has been artificially acked by late packet drop.
         * Therefore, a distinct ack state is used for received Ack (iSndLastFullAck)
         * and ack position in send buffer (m_iSndLastDataAck).
         * Otherwise, when severe congestion causing packet drops (and m_iSndLastDataAck update)
         * occures, we drop received acks (as duplicates) and do not update stats like RTT,
         * which may go crazy and stay there, preventing proper stream recovery.
         */

        if (CSeqNo::seqoff(m_iSndLastFullAck, ackdata_seqno) <= 0)
        {
            // discard it if it is a repeated ACK
            return;
        }
        m_iSndLastFullAck = ackdata_seqno;
    }
    //
    // END of the new code with TLPKTDROP
    //
#if ENABLE_BONDING
    if (m_parent->m_GroupOf)
    {
        SharedLock glock (uglobal().m_GlobControlLock);
        if (m_parent->m_GroupOf)
        {
            // Will apply m_GroupLock, ordered after m_GlobControlLock.
            // m_GlobControlLock is necessary for group existence.
            m_parent->m_GroupOf->updateWriteState();
        }
    }
#endif

    size_t acksize   = ctrlpkt.getLength(); // TEMPORARY VALUE FOR CHECKING
    bool   wrongsize = 0 != (acksize % ACKD_FIELD_SIZE);
    acksize          = acksize / ACKD_FIELD_SIZE; // ACTUAL VALUE

    if (wrongsize)
    {
        // Issue a log, but don't do anything but skipping the "odd" bytes from the payload.
        LOGC(inlog.Warn,
             log << CONID() << "Received UMSG_ACK payload is not evened up to 4-byte based field size - cutting to "
                 << acksize << " fields");
    }

    // Start with checking the base size.
    if (acksize < ACKD_TOTAL_SIZE_SMALL)
    {
        LOGC(inlog.Warn, log << CONID() << "Invalid ACK size " << acksize << " fields - less than minimum required!");
        // Ack is already interpreted, just skip further parts.
        return;
    }
    // This check covers fields up to ACKD_BUFFERLEFT.

    // Extract RTT estimate and RTTVar from the ACK packet.
    const int rtt    = ackdata[ACKD_RTT];
    const int rttvar = ackdata[ACKD_RTTVAR];

    // Update the values of smoothed RTT and the variation in RTT samples
    // on subsequent RTT estimates extracted from the ACK packets
    // (during transmission).
    if (m_bIsFirstRTTReceived)
    {
        // Suppose transmission is bidirectional if sender is also receiving
        // data packets.
        enterCS(m_StatsLock);
        const bool bPktsReceived = m_stats.rcvr.recvd.total.count() != 0;
        leaveCS(m_StatsLock);

        if (bPktsReceived)  // Transmission is bidirectional.
        {
            // RTT value extracted from the ACK packet (rtt) is already smoothed
            // RTT obtained at the receiver side. Apply EWMA anyway for the second
            // time on the sender side. Ignore initial values which might arrive
            // after the smoothed RTT on the sender side has been
            // reset to the very first RTT sample received from the receiver.
            // TODO: The case of bidirectional transmission requires further
            // improvements and testing. Double smoothing is applied here to be
            // consistent with the previous behavior.
            if (rtt != INITIAL_RTT || rttvar != INITIAL_RTTVAR)
            {
                int iSRTT = m_iSRTT.load(), iRTTVar = m_iRTTVar.load();
                iRTTVar = avg_iir<4>(iRTTVar, abs(rtt - iSRTT));
                iSRTT   = avg_iir<8>(iSRTT, rtt);
                m_iSRTT = iSRTT;
                m_iRTTVar = iRTTVar;
            }
        }
        else  // Transmission is unidirectional.
        {
            // Simply take the values of smoothed RTT and RTT variance from
            // the ACK packet.
            m_iSRTT   = rtt;
            m_iRTTVar = rttvar;
        }
    }
    // Reset the value of smoothed RTT to the first real RTT estimate extracted
    // from an ACK after initialization (at the beginning of transmission).
    // In case of resumed connection over the same network, the very first RTT
    // value sent within an ACK will be taken from cache and equal to previous
    // connection's final smoothed RTT value. The reception of such a value
    // will also trigger the smoothed RTT reset at the sender side.
    else if (rtt != INITIAL_RTT && rttvar != INITIAL_RTTVAR)
    {
        m_iSRTT               = rtt;
        m_iRTTVar             = rttvar;
        m_bIsFirstRTTReceived = true;
    }

#if SRT_DEBUG_RTT
    s_rtt_trace.trace(currtime, "ACK", rtt, rttvar, m_bIsFirstRTTReceived,
                      m_stats.recvTotal, m_iSRTT, m_iRTTVar);
#endif

    /* Version-dependent fields:
     * Original UDT (total size: ACKD_TOTAL_SIZE_SMALL):
     *   ACKD_RCVLASTACK
     *   ACKD_RTT
     *   ACKD_RTTVAR
     *   ACKD_BUFFERLEFT
     * Additional UDT fields, not always attached:
     *   ACKD_RCVSPEED
     *   ACKD_BANDWIDTH
     * SRT extension since v1.0.1:
     *   ACKD_RCVRATE
     * SRT extension in v1.0.2 only:
     *   ACKD_XMRATE_VER102_ONLY
     */

    if (acksize > ACKD_TOTAL_SIZE_SMALL)
    {
        // This means that ACKD_RCVSPEED and ACKD_BANDWIDTH fields are available.
        int pktps     = ackdata[ACKD_RCVSPEED];
        int bandwidth = ackdata[ACKD_BANDWIDTH];
        int bytesps;

        /* SRT v1.0.2 Bytes-based stats: bandwidth (pcData[ACKD_XMRATE_VER102_ONLY]) and delivery rate (pcData[ACKD_RCVRATE]) in
         * bytes/sec instead of pkts/sec */
        /* SRT v1.0.3 Bytes-based stats: only delivery rate (pcData[ACKD_RCVRATE]) in bytes/sec instead of pkts/sec */
        if (acksize > ACKD_TOTAL_SIZE_UDTBASE)
            bytesps = ackdata[ACKD_RCVRATE];
        else
            bytesps = pktps * m_iMaxSRTPayloadSize;

        m_iBandwidth        = avg_iir<8>(m_iBandwidth.load(), bandwidth);
        m_iDeliveryRate     = avg_iir<8>(m_iDeliveryRate.load(), pktps);
        m_iByteDeliveryRate = avg_iir<8>(m_iByteDeliveryRate.load(), bytesps);

        // Update Estimated Bandwidth and packet delivery rate
        // m_iRcvRate = m_iDeliveryRate;
        // ^^ This has been removed because with the SrtCongestion class
        // instead of reading the m_iRcvRate local field this will read
        // cudt->deliveryRate() instead.
    }

    updateCC(TEV_ACK, EventVariant(ackdata_seqno));

    enterCS(m_StatsLock);
    m_stats.sndr.recvdAck.count(1);
    leaveCS(m_StatsLock);
}

void srt::CUDT::processCtrlAckAck(const CPacket& ctrlpkt, const time_point& tsArrival)
{
    int32_t ack = 0;

    // Calculate RTT estimate on the receiver side based on ACK/ACKACK pair.
    const int rtt = m_ACKWindow.acknowledge(ctrlpkt.getAckSeqNo(), ack, tsArrival);

    if (rtt == -1)
    {
        if (ctrlpkt.getAckSeqNo() > (m_iAckSeqNo - static_cast<int>(ACK_WND_SIZE)) && ctrlpkt.getAckSeqNo() <= m_iAckSeqNo)
        {
            string why;
            if (frequentLogAllowed(FREQLOGFA_ACKACK_OUTOFORDER, tsArrival, (why)))
            {
                LOGC(inlog.Note,
                    log << CONID() << "ACKACK out of order, skipping RTT calculation "
                    << "(ACK number: " << ctrlpkt.getAckSeqNo() << ", last ACK sent: " << m_iAckSeqNo
                    << ", RTT (EWMA): " << m_iSRTT << ")." << why);
            }
#if SRT_ENABLE_FREQUENT_LOG_TRACE
            else
            {
                LOGC(qrlog.Note, log << "SUPPRESSED: ACKACK out of order LOG: " << why);
            }
#endif

            return;
        }

        LOGC(inlog.Error,
             log << CONID() << "ACK record not found, can't estimate RTT "
                 << "(ACK number: " << ctrlpkt.getAckSeqNo() << ", last ACK sent: " << m_iAckSeqNo
                 << ", RTT (EWMA): " << m_iSRTT << ")");
        return;
    }

    if (rtt <= 0)
    {
        LOGC(inlog.Error,
            log << CONID() << "IPE: invalid RTT estimate " << rtt
            << ", possible time shift. Clock: " << SRT_SYNC_CLOCK_STR);
        return;
    }

    // If increasing delay is detected.
    //   sendCtrl(UMSG_CGWARNING);

    // Update the values of smoothed RTT and the variation in RTT samples
    // on subsequent RTT samples (during transmission).
    if (m_bIsFirstRTTReceived)
    {
        m_iRTTVar = avg_iir<4>(m_iRTTVar.load(), abs(rtt - m_iSRTT.load()));
        m_iSRTT   = avg_iir<8>(m_iSRTT.load(), rtt);
    }
    // Reset the value of smoothed RTT on the first RTT sample after initialization
    // (at the beginning of transmission).
    // In case of resumed connection over the same network, the initial RTT
    // value will be taken from cache and equal to previous connection's
    // final smoothed RTT value.
    else
    {
        m_iSRTT               = rtt;
        m_iRTTVar             = rtt / 2;
        m_bIsFirstRTTReceived = true;
    }

#if SRT_DEBUG_RTT
    s_rtt_trace.trace(tsArrival, "ACKACK", rtt, -1, m_bIsFirstRTTReceived,
                      -1, m_iSRTT, m_iRTTVar);
#endif

    updateCC(TEV_ACKACK, EventVariant(ack));

    // This function will put a lock on m_RecvLock by itself, as needed.
    // It must be done inside because this function reads the current time
    // and if waiting for the lock has caused a delay, the time will be
    // inaccurate. Additionally it won't lock if TSBPD mode is off, and
    // won't update anything. Note that if you set TSBPD mode and use
    // srt_recvfile (which doesn't make any sense), you'll have a deadlock.
    if (m_config.bDriftTracer)
    {
#if ENABLE_BONDING
        ExclusiveLock glock(uglobal().m_GlobControlLock); // XXX not too excessive?
        const bool drift_updated =
#endif
        m_pRcvBuffer->addRcvTsbPdDriftSample(ctrlpkt.getMsgTimeStamp(), tsArrival, rtt);

#if ENABLE_BONDING
        if (drift_updated && m_parent->m_GroupOf)
            m_parent->m_GroupOf->synchronizeDrift(this);
#endif
    }

    // Update last ACK that has been received by the sender
    if (CSeqNo::seqcmp(ack, m_iRcvLastAckAck) > 0)
        m_iRcvLastAckAck = ack;
}

void srt::CUDT::processCtrlLossReport(const CPacket& ctrlpkt)
{
    const int32_t* losslist = (int32_t*)(ctrlpkt.m_pcData);
    const size_t   losslist_len = ctrlpkt.getLength() / 4;

    bool secure = true;

    // This variable is used in "normal" logs, so it may cause a warning
    // when logging is forcefully off.
    int32_t wrong_loss SRT_ATR_UNUSED = SRT_SEQNO_NONE;

    // protect packet retransmission
    {
        ScopedLock ack_lock(m_RecvAckLock);

        // decode loss list message and insert loss into the sender loss list
        for (int i = 0, n = (int)losslist_len; i < n; ++i)
        {
            // IF the loss is a range <LO, HI>
            if (IsSet(losslist[i], LOSSDATA_SEQNO_RANGE_FIRST))
            {
                // Then it's this is a <LO, HI> specification with HI in a consecutive cell.
                const int32_t losslist_lo = SEQNO_VALUE::unwrap(losslist[i]);
                const int32_t losslist_hi = losslist[i + 1];
                // <LO, HI> specification means that the consecutive cell has been already interpreted.
                ++i;

                HLOGC(inlog.Debug, log << CONID() << "received UMSG_LOSSREPORT: "
                                       << losslist_lo << "-" << losslist_hi
                                       << " (" << CSeqNo::seqlen(losslist_lo, losslist_hi) << " packets)...");

                if ((CSeqNo::seqcmp(losslist_lo, losslist_hi) > 0) ||
                    (CSeqNo::seqcmp(losslist_hi, m_iSndCurrSeqNo) > 0))
                {
                    // LO must not be greater than HI.
                    // HI must not be greater than the most recent sent seq.
                    LOGC(inlog.Warn, log << CONID() << "rcv LOSSREPORT rng " << losslist_lo << " - " << losslist_hi
                        << " with last sent " << m_iSndCurrSeqNo << " - DISCARDING");
                    secure = false;
                    wrong_loss = losslist_hi;
                    break;
                }

                int num = 0;
                // IF losslist_lo %>= m_iSndLastAck
                if (CSeqNo::seqcmp(losslist_lo, m_iSndLastAck) >= 0)
                {
                    HLOGC(inlog.Debug, log << CONID() << "LOSSREPORT: adding "
                        << losslist_lo << " - " << losslist_hi << " to loss list");
                    num = m_pSndLossList->insert(losslist_lo, losslist_hi);
                }
                // ELSE losslist_lo %< m_iSndLastAck
                else
                {
                    // This should be theoretically impossible because this would mean that
                    // the received packet loss report informs about the loss that predates
                    // the ACK sequence.
                    // However, this can happen in these situations:
                    // - if the packet reordering has caused the earlier sent LOSSREPORT will be
                    // delivered after later sent ACK. Whatever, ACK should be more important,
                    // so simply drop the part that predates ACK.
                    // - redundancy second link (ISN was screwed up initially, but late towards last sent)
                    // - initial DROPREQ was lost
                    // This just causes repeating DROPREQ, as when the receiver continues sending
                    // LOSSREPORT, it's probably UNAWARE OF THE SITUATION.
                    int32_t dropreq_hi = losslist_hi;
                    IF_HEAVY_LOGGING(const char* drop_type = "completely");

                    // IF losslist_hi %>= m_iSndLastAck
                    if (CSeqNo::seqcmp(losslist_hi, m_iSndLastAck) >= 0)
                    {
                        HLOGC(inlog.Debug, log << CONID() << "LOSSREPORT: adding "
                                << m_iSndLastAck << "[ACK] - " << losslist_hi << " to loss list");
                        num = m_pSndLossList->insert(m_iSndLastAck, losslist_hi);
                        dropreq_hi = CSeqNo::decseq(m_iSndLastAck);
                        IF_HEAVY_LOGGING(drop_type = "partially");
                    }

                    // In distinction to losslist, DROPREQ has always just one range,
                    // and the data are <LO, HI>, with no range bit.
                    int32_t seqpair[2] = { losslist_lo, dropreq_hi };
                    const int32_t no_msgno = 0; // We don't know.

                    // When this DROPREQ gets lost in UDP again, the receiver will do one of these:
                    // - repeatedly send LOSSREPORT (as per NAKREPORT), so this will happen again
                    // - finally give up rexmit request as per TLPKTDROP (DROPREQ should make
                    //   TSBPD wake up should it still wait for new packets to get ACK-ed)
                    HLOGC(inlog.Debug,
                          log << CONID() << "LOSSREPORT: " << drop_type << " IGNORED with SndLastAck=%" << m_iSndLastAck
                              << ": %" << losslist_lo << "-" << dropreq_hi << " - sending DROPREQ");
                    sendCtrl(UMSG_DROPREQ, &no_msgno, seqpair, sizeof(seqpair));
                }

                enterCS(m_StatsLock);
                m_stats.sndr.lost.count(num);
                leaveCS(m_StatsLock);
            }
            // ELSE the loss is a single seq
            else
            {
                // IF loss_seq %>= m_iSndLastAck
                if (CSeqNo::seqcmp(losslist[i], m_iSndLastAck) >= 0)
                {
                    if (CSeqNo::seqcmp(losslist[i], m_iSndCurrSeqNo) > 0)
                    {
                        LOGC(inlog.Warn, log << CONID() << "rcv LOSSREPORT pkt %" << losslist[i]
                                << " with last sent %" << m_iSndCurrSeqNo << " - DISCARDING");
                        // loss_seq must not be greater than the most recent sent seq
                        secure = false;
                        wrong_loss = losslist[i];
                        break;
                    }

                    HLOGC(inlog.Debug,
                            log << CONID() << "LOSSREPORT: adding %" << losslist[i] << " (1 packet) to loss list");
                    const int num = m_pSndLossList->insert(losslist[i], losslist[i]);

                    enterCS(m_StatsLock);
                    m_stats.sndr.lost.count(num);
                    leaveCS(m_StatsLock);
                }
                // ELSE loss_seq %< m_iSndLastAck
                else
                {
                    // In distinction to losslist, DROPREQ has always just one range,
                    // and the data are <LO, HI>, with no range bit.
                    int32_t seqpair[2] = { losslist[i], losslist[i] };
                    const int32_t no_msgno = 0; // We don't know.
                    HLOGC(inlog.Debug,
                            log << CONID() << "LOSSREPORT: IGNORED with SndLastAck=%" << m_iSndLastAck << ": %" << losslist[i]
                            << " - sending DROPREQ");
                    sendCtrl(UMSG_DROPREQ, &no_msgno, seqpair, sizeof(seqpair));
                }
            }
        }
    }

    updateCC(TEV_LOSSREPORT, EventVariant(losslist, losslist_len));

    if (!secure)
    {
        LOGC(inlog.Warn,
            log << CONID() << "out-of-band LOSSREPORT received; BUG or ATTACK - last sent %" << m_iSndCurrSeqNo
            << " vs loss %" << wrong_loss);
        // this should not happen: attack or bug
        m_bBroken = true;
        m_iBrokenCounter = 0;

        updateBrokenConnection();
        completeBrokenConnectionDependencies(SRT_ESECFAIL); // LOCKS!
        return;
    }

    // the lost packet (retransmission) should be sent out immediately
    m_pSndQueue->m_pSndUList->update(this, CSndUList::DONT_RESCHEDULE);

    enterCS(m_StatsLock);
    m_stats.sndr.recvdNak.count(1);
    leaveCS(m_StatsLock);
}

void srt::CUDT::processCtrlHS(const CPacket& ctrlpkt)
{
    CHandShake req;
    req.load_from(ctrlpkt.m_pcData, ctrlpkt.getLength());

    HLOGC(inlog.Debug, log << CONID() << "processCtrl: got HS: " << req.show());

    if ((req.m_iReqType > URQ_INDUCTION_TYPES) // acually it catches URQ_INDUCTION and URQ_ERROR_* symbols...???
        || (m_config.bRendezvous && (req.m_iReqType != URQ_AGREEMENT))) // rnd sends AGREEMENT in rsp to CONCLUSION
    {
        // The peer side has not received the handshake message, so it keeps querying
        // resend the handshake packet

        // This condition embraces cases when:
        // - this is normal accept() and URQ_INDUCTION was received
        // - this is rendezvous accept() and there's coming any kind of URQ except AGREEMENT (should be RENDEZVOUS
        // or CONCLUSION)
        // - this is any of URQ_ERROR_* - well...
        CHandShake initdata;
        initdata.m_iISN = m_iISN;
        initdata.m_iMSS = m_config.iMSS;
        initdata.m_iFlightFlagSize = m_config.iFlightFlagSize;

        // For rendezvous we do URQ_WAVEAHAND/URQ_CONCLUSION --> URQ_AGREEMENT.
        // For client-server we do URQ_INDUCTION --> URQ_CONCLUSION.
        initdata.m_iReqType = (!m_config.bRendezvous) ? URQ_CONCLUSION : URQ_AGREEMENT;
        initdata.m_iID = m_SocketID;

        uint32_t kmdata[SRTDATA_MAXSIZE];
        size_t   kmdatasize = SRTDATA_MAXSIZE;
        bool     have_hsreq = false;
        if (req.m_iVersion > HS_VERSION_UDT4)
        {
            initdata.m_iVersion = HS_VERSION_SRT1; // if I remember correctly, this is induction/listener...
            const int hs_flags = SrtHSRequest::SRT_HSTYPE_HSFLAGS::unwrap(m_ConnRes.m_iType);
            if (hs_flags != 0) // has SRT extensions
            {
                HLOGC(inlog.Debug,
                    log << CONID() << "processCtrl/HS: got HS reqtype=" << RequestTypeStr(req.m_iReqType)
                    << " WITH SRT ext");
                have_hsreq = interpretSrtHandshake(req, ctrlpkt, (kmdata), (&kmdatasize));
                if (!have_hsreq)
                {
                    initdata.m_iVersion = 0;
                    m_RejectReason = SRT_REJ_ROGUE;
                    initdata.m_iReqType = URQFailure(m_RejectReason);
                }
                else
                {
                    // Extensions are added only in case of CONCLUSION (not AGREEMENT).
                    // Actually what is expected here is that this may either process the
                    // belated-repeated handshake from a caller (and then it's CONCLUSION,
                    // and should be added with HSRSP/KMRSP), or it's a belated handshake
                    // of Rendezvous when it has already considered itself connected.
                    // Sanity check - according to the rules, there should be no such situation
                    if (m_config.bRendezvous && m_SrtHsSide == HSD_RESPONDER)
                    {
                        LOGC(inlog.Error,
                            log << CONID() << "processCtrl/HS: IPE???: RESPONDER should receive all its handshakes in "
                            "handshake phase.");
                    }

                    // The 'extension' flag will be set from this variable; set it to false
                    // in case when the AGREEMENT response is to be sent.
                    have_hsreq = initdata.m_iReqType == URQ_CONCLUSION;
                    HLOGC(inlog.Debug,
                        log << CONID() << "processCtrl/HS: processing ok, reqtype=" << RequestTypeStr(initdata.m_iReqType)
                        << " kmdatasize=" << kmdatasize);
                }
            }
            else
            {
                HLOGC(inlog.Debug, log << CONID() << "processCtrl/HS: got HS reqtype=" << RequestTypeStr(req.m_iReqType));
            }
        }
        else
        {
            initdata.m_iVersion = HS_VERSION_UDT4;
            kmdatasize = 0; // HSv4 doesn't add any extensions, no KMX
        }

        initdata.m_extension = have_hsreq;

        HLOGC(inlog.Debug,
            log << CONID() << "processCtrl: responding HS reqtype=" << RequestTypeStr(initdata.m_iReqType)
            << (have_hsreq ? " WITH SRT HS response extensions" : ""));

        CPacket rsppkt;
        rsppkt.setControl(UMSG_HANDSHAKE);
        rsppkt.allocate(m_iMaxSRTPayloadSize);

        // If createSrtHandshake failed, don't send anything. Actually it can only fail on IPE.
        // There is also no possible IPE condition in case of HSv4 - for this version it will always return true.
        enterCS(m_ConnectionLock);
        bool create_ok = createSrtHandshake(SRT_CMD_HSRSP, SRT_CMD_KMRSP, kmdata, kmdatasize, (rsppkt), (initdata));
        leaveCS(m_ConnectionLock);
        if (create_ok)
        {
            rsppkt.set_id(m_PeerID);
            setPacketTS(rsppkt, steady_clock::now());
            const int nbsent = m_pSndQueue->sendto(m_PeerAddr, rsppkt, m_SourceAddr);
            if (nbsent)
            {
                m_tsLastSndTime.store(steady_clock::now());
            }
        }
    }
    else
    {
        HLOGC(inlog.Debug, log << CONID() << "processCtrl: ... not INDUCTION, not ERROR, not rendezvous - IGNORED.");
    }
}

void srt::CUDT::processCtrlDropReq(const CPacket& ctrlpkt)
{
    const int32_t* dropdata = (const int32_t*) ctrlpkt.m_pcData;

    {
        CUniqueSync rcvtscc (m_RecvLock, m_RcvTsbPdCond);
        // With both TLPktDrop and TsbPd enabled, a message always consists only of one packet.
        // It will be dropped as too late anyway. Not dropping it from the receiver buffer
        // in advance reduces false drops if the packet somehow manages to arrive.
        // Still remove the record from the loss list to cease further retransmission requests.
        if (!m_bTLPktDrop || !m_bTsbPd)
        {
            const bool using_rexmit_flag = m_bPeerRexmitFlag;
            ScopedLock rblock(m_RcvBufferLock);
            const int iDropCnt = m_pRcvBuffer->dropMessage(dropdata[0], dropdata[1], ctrlpkt.getMsgSeq(using_rexmit_flag), CRcvBuffer::KEEP_EXISTING);

            if (iDropCnt > 0)
            {
                ScopedLock lg (m_StatsLock);
                const steady_clock::time_point tnow = steady_clock::now();
                string why;
                if (frequentLogAllowed(FREQLOGFA_RCV_DROPPED, tnow, (why)))
                {
                    LOGC(brlog.Warn, log << CONID() << "RCV-DROPPED " << iDropCnt << " packet(s), seqno range %"
                            << dropdata[0] << "-%" << dropdata[1] << ", msgno " << ctrlpkt.getMsgSeq(using_rexmit_flag)
                            << " (SND DROP REQUEST). " << why);
                }
#if SRT_ENABLE_FREQUENT_LOG_TRACE
                else
                {
                    LOGC(brlog.Warn, log << "SUPPRESSED: RCV-DROPPED LOG: " << why);
                }
#endif

                // Estimate dropped bytes from average payload size.
                const uint64_t avgpayloadsz = m_pRcvBuffer->getRcvAvgPayloadSize();
                m_stats.rcvr.dropped.count(stats::BytesPackets(iDropCnt * avgpayloadsz, (uint32_t) iDropCnt));
            }
        }
        // When the drop request was received, it means that there are
        // packets for which there will never be ACK sent; if the TSBPD thread
        // is currently in the ACK-waiting state, it may never exit.
        if (m_bTsbPd)
        {
            HLOGP(inlog.Debug, "DROPREQ: signal TSBPD");
            rcvtscc.notify_one();
        }
    }

    dropFromLossLists(dropdata[0], dropdata[1]);

    // If dropping ahead of the current largest sequence number,
    // move the recv seq number forward.
    if ((CSeqNo::seqcmp(dropdata[0], CSeqNo::incseq(m_iRcvCurrSeqNo)) <= 0)
        && (CSeqNo::seqcmp(dropdata[1], m_iRcvCurrSeqNo) > 0))
    {
        HLOGC(inlog.Debug, log << CONID() << "DROPREQ: dropping %"
            << dropdata[0] << "-" << dropdata[1] << " <-- set as current seq");
        m_iRcvCurrSeqNo = dropdata[1];
    }
    else
    {
        HLOGC(inlog.Debug, log << CONID() << "DROPREQ: dropping %"
            << dropdata[0] << "-" << dropdata[1] << " current %" << m_iRcvCurrSeqNo);
    }
}

void srt::CUDT::processCtrlShutdown()
{
    m_bShutdown = true;
    m_bClosing = true;
    m_bBroken = true;
    m_iBrokenCounter = 60;

    // This does the same as it would happen on connection timeout,
    // just we know about this state prematurely thanks to this message.
    updateBrokenConnection();
    completeBrokenConnectionDependencies(SRT_ECONNLOST); // LOCKS!
}

void srt::CUDT::processCtrlUserDefined(const CPacket& ctrlpkt)
{
    HLOGC(inlog.Debug, log << CONID() << "CONTROL EXT MSG RECEIVED:"
        << MessageTypeStr(ctrlpkt.getType(), ctrlpkt.getExtendedType())
        << ", value=" << ctrlpkt.getExtendedType());

    // This has currently two roles in SRT:
    // - HSv4 (legacy) handshake
    // - refreshed KMX (initial KMX is done still in the HS process in HSv5)
    const bool understood = processSrtMsg(&ctrlpkt);
    // CAREFUL HERE! This only means that this update comes from the UMSG_EXT
    // message received, REGARDLESS OF WHAT IT IS. This version doesn't mean
    // the handshake version, but the reason of calling this function.
    //
    // Fortunately, the only messages taken into account in this function
    // are HSREQ and HSRSP, which should *never* be interchanged when both
    // parties are HSv5.
    if (understood)
    {
        if (ctrlpkt.getExtendedType() == SRT_CMD_HSREQ || ctrlpkt.getExtendedType() == SRT_CMD_HSRSP)
        {
            updateAfterSrtHandshake(HS_VERSION_UDT4);
        }
    }
    else
    {
        updateCC(TEV_CUSTOM, EventVariant(&ctrlpkt));
    }
}

void srt::CUDT::processCtrl(const CPacket &ctrlpkt)
{
    // Just heard from the peer, reset the expiration count.
    m_iEXPCount = 1;
    const steady_clock::time_point currtime = steady_clock::now();
    m_tsLastRspTime = currtime;

    HLOGC(inlog.Debug,
          log << CONID() << "incoming UMSG:" << ctrlpkt.getType() << " ("
              << MessageTypeStr(ctrlpkt.getType(), ctrlpkt.getExtendedType()) << ") socket=%" << ctrlpkt.id());

    switch (ctrlpkt.getType())
    {
    case UMSG_ACK: // 010 - Acknowledgement
        processCtrlAck(ctrlpkt, currtime);
        break;

    case UMSG_ACKACK: // 110 - Acknowledgement of Acknowledgement
        processCtrlAckAck(ctrlpkt, currtime);
        break;

    case UMSG_LOSSREPORT: // 011 - Loss Report
        processCtrlLossReport(ctrlpkt);
        break;

    case UMSG_CGWARNING: // 100 - Delay Warning
        // One way packet delay is increasing, so decrease the sending rate
        m_tdSendInterval = (m_tdSendInterval.load() * 1125) / 1000;
        // XXX Note as interesting fact: this is only prepared for handling,
        // but nothing in the code is sending this message. Probably predicted
        // for a custom congctl. There's a predicted place to call it under
        // UMSG_ACKACK handling, but it's commented out.

        break;

    case UMSG_KEEPALIVE: // 001 - Keep-alive
        processKeepalive(ctrlpkt, currtime);
        break;

    case UMSG_HANDSHAKE: // 000 - Handshake
        processCtrlHS(ctrlpkt);
        break;

    case UMSG_SHUTDOWN: // 101 - Shutdown
        processCtrlShutdown();
        break;

    case UMSG_DROPREQ: // 111 - Msg drop request
        processCtrlDropReq(ctrlpkt);
        break;

    case UMSG_PEERERROR: // 1000 - An error has happened to the peer side
        // int err_type = packet.getAddInfo();

        // currently only this error is signalled from the peer side
        // if recvfile() failes (e.g., due to disk fail), blcoked sendfile/send should return immediately
        // giving the app a chance to fix the issue
        m_bPeerHealth = false;

        break;

    case UMSG_EXT: // 0x7FFF - reserved and user defined messages
        processCtrlUserDefined(ctrlpkt);
        break;

    default:
        break;
    }
}

void srt::CUDT::updateSrtRcvSettings()
{
    // CHANGED: we need to apply the tsbpd delay only for socket TSBPD.
    // For Group TSBPD the buffer will have to deliver packets always on request
    // by sequence number, although the buffer will have to solve all the TSBPD
    // things internally anyway. Extracting by sequence number means only that
    // the packet can be retrieved from the buffer before its time to play comes
    // (unlike in normal situation when reading directly from socket), however
    // its time to play shall be properly defined.
    ScopedLock lock(m_RecvLock);

    // NOTE: remember to also update synchronizeWithGroup() if more settings are updated here.
    m_pRcvBuffer->setPeerRexmitFlag(m_bPeerRexmitFlag);

    // XXX m_bGroupTsbPd is ignored with SRT_ENABLE_APP_READER
    if (m_bTsbPd || m_bGroupTsbPd)
    {
        m_pRcvBuffer->setTsbPdMode(m_tsRcvPeerStartTime, false, milliseconds_from(m_iTsbPdDelay_ms));

        HLOGC(cnlog.Debug, log << "AFTER HS: Set Rcv TsbPd mode"
                << (m_bGroupTsbPd ? " (AS GROUP MEMBER)" : "")
                << ": delay=" << (m_iTsbPdDelay_ms / 1000) << "." << (m_iTsbPdDelay_ms % 1000)
                << "s RCV START: " << FormatTime(m_tsRcvPeerStartTime).c_str());
    }
    else
    {
        HLOGC(cnlog.Debug, log << CONID() << "AFTER HS: Rcv TsbPd mode not set");
    }
}

void srt::CUDT::updateSrtSndSettings()
{
    if (m_bPeerTsbPd)
    {
        /* We are TsbPd sender */
        // XXX Check what happened here.
        // m_iPeerTsbPdDelay_ms = m_CongCtl->getSndPeerTsbPdDelay();// + ((m_iSRTT + (4 * m_iRTTVar)) / 1000);
        /*
         * For sender to apply Too-Late Packet Drop
         * option (m_bTLPktDrop) must be enabled and receiving peer shall support it
         */
        HLOGC(cnlog.Debug, log << "AFTER HS: Set Snd TsbPd mode "
                << (m_bPeerTLPktDrop ? "with" : "without")
                << " TLPktDrop: delay=" << (m_iPeerTsbPdDelay_ms/1000) << "." << (m_iPeerTsbPdDelay_ms%1000)
                << "s START TIME: " << FormatTime(m_stats.tsStartTime).c_str());
    }
    else
    {
        HLOGC(cnlog.Debug, log << CONID() << "AFTER HS: Snd TsbPd mode not set");
    }
}

void srt::CUDT::updateAfterSrtHandshake(int hsv)
{
    HLOGC(cnlog.Debug, log << CONID() << "updateAfterSrtHandshake: HS version " << hsv);
    // This is blocked from being run in the "app reader" version because here
    // every socket does its TsbPd independently, just the sequence screwup is
    // done and the application reader sorts out packets by sequence numbers,
    // but only when they are signed off by TsbPd.

    // The only possibility here is one of these two:
    // - Agent is RESPONDER and it receives HSREQ.
    // - Agent is INITIATOR and it receives HSRSP.
    //
    // In HSv4, INITIATOR is sender and RESPONDER is receiver.
    // In HSv5, both are sender AND receiver.
    //
    // This function will be called only ONCE in this
    // instance, through either HSREQ or HSRSP.
#if ENABLE_HEAVY_LOGGING
    const char* hs_side[] = { "DRAW", "INITIATOR", "RESPONDER" };
#if ENABLE_BONDING
    string grpspec;

    if (m_parent->m_GroupOf)
    {
        SharedLock glock (uglobal().m_GlobControlLock);
        grpspec = m_parent->m_GroupOf
            ? " group=$" + Sprint(m_parent->m_GroupOf->id())
            : string();
    }
#else
    const char* grpspec = "";
#endif

    HLOGC(cnlog.Debug,
          log << CONID() << "updateAfterSrtHandshake: version=" << m_ConnRes.m_iVersion
              << " side=" << hs_side[m_SrtHsSide] << grpspec);
#endif

    if (hsv > HS_VERSION_UDT4)
    {
        updateSrtRcvSettings();
        updateSrtSndSettings();
    }
    else if (m_SrtHsSide == HSD_INITIATOR)
    {
        // HSv4 INITIATOR is sender
        updateSrtSndSettings();
    }
    else
    {
        // HSv4 RESPONDER is receiver
        updateSrtRcvSettings();
    }
}

int srt::CUDT::packLostData(CPacket& w_packet)
{
    // protect m_iSndLastDataAck from updating by ACK processing
    UniqueLock ackguard(m_RecvAckLock);
    const steady_clock::time_point time_now = steady_clock::now();
    const steady_clock::time_point time_nak = time_now - microseconds_from(m_iSRTT - 4 * m_iRTTVar);

    for (;;)
    {
        w_packet.set_seqno(m_pSndLossList->popLostSeq());
        if (w_packet.seqno() == SRT_SEQNO_NONE)
            break;

        // XXX See the note above the m_iSndLastDataAck declaration in core.h
        // This is the place where the important sequence numbers for
        // sender buffer are actually managed by this field here.
        const int offset = CSeqNo::seqoff(m_iSndLastDataAck, w_packet.seqno());
        if (offset < 0)
        {
            // XXX Likely that this will never be executed because if the upper
            // sequence is not in the sender buffer, then most likely the loss 
            // was completely ignored.
            LOGC(qrlog.Error,
                 log << CONID() << "IPE/EPE: packLostData: LOST packet negative offset: seqoff(seqno() "
                     << w_packet.seqno() << ", m_iSndLastDataAck " << m_iSndLastDataAck << ")=" << offset
                     << ". Continue, request DROP");

            // No matter whether this is right or not (maybe the attack case should be
            // considered, and some LOSSREPORT flood prevention), send the drop request
            // to the peer.
            int32_t seqpair[2] = {
                w_packet.seqno(),
                CSeqNo::decseq(m_iSndLastDataAck)
            };

            HLOGC(qrlog.Debug,
                  log << CONID() << "PEER reported LOSS not from the sending buffer - requesting DROP: #"
                      << MSGNO_SEQ::unwrap(w_packet.msgflags()) << " SEQ:" << seqpair[0] << " - " << seqpair[1] << "("
                      << (-offset) << " packets)");

            // See interpretation in processCtrlDropReq(). We don't know the message number,
            // so we request that the drop be exclusively sequence number based.
            int32_t msgno = SRT_MSGNO_CONTROL;

            sendCtrl(UMSG_DROPREQ, &msgno, seqpair, sizeof(seqpair));
            continue;
        }

        if (m_bPeerNakReport && m_config.iRetransmitAlgo != 0)
        {
            const steady_clock::time_point tsLastRexmit = m_pSndBuffer->getPacketRexmitTime(offset);
            if (tsLastRexmit >= time_nak)
            {
                HLOGC(qrlog.Debug, log << CONID() << "REXMIT: ignoring seqno "
                    << w_packet.seqno() << ", last rexmit " << (is_zero(tsLastRexmit) ? "never" : FormatTime(tsLastRexmit))
                    << " RTT=" << m_iSRTT << " RTTVar=" << m_iRTTVar
                    << " now=" << FormatTime(time_now));
                continue;
            }
        }

        typedef CSndBuffer::DropRange DropRange;

        DropRange buffer_drop;
        steady_clock::time_point tsOrigin;
        const int payload = m_pSndBuffer->readData(offset, (w_packet), (tsOrigin), (buffer_drop));
        if (payload == CSndBuffer::READ_DROP)
        {
            SRT_ASSERT(CSeqNo::seqoff(buffer_drop.seqno[DropRange::BEGIN], buffer_drop.seqno[DropRange::END]) >= 0);

            HLOGC(qrlog.Debug,
                  log << CONID() << "loss-reported packets expired in SndBuf - requesting DROP: #"
                      << buffer_drop.msgno << " %(" << buffer_drop.seqno[DropRange::BEGIN] << " - "
                      << buffer_drop.seqno[DropRange::END] << ")");
            sendCtrl(UMSG_DROPREQ, &buffer_drop.msgno, buffer_drop.seqno, sizeof(buffer_drop.seqno));

            // skip all dropped packets
            m_pSndLossList->removeUpTo(buffer_drop.seqno[DropRange::END]);
            m_iSndCurrSeqNo = CSeqNo::maxseq(m_iSndCurrSeqNo, buffer_drop.seqno[DropRange::END]);
            continue;
        }
        else if (payload == CSndBuffer::READ_NONE)
            continue;

        // The packet has been ecrypted, thus the authentication tag is expected to be stored
        // in the SND buffer as well right after the payload.
        if (m_pCryptoControl && m_pCryptoControl->getCryptoMode() == CSrtConfig::CIPHER_MODE_AES_GCM)
        {
            w_packet.setLength(w_packet.getLength() + HAICRYPT_AUTHTAG_MAX);
        }

        // At this point we no longer need the ACK lock,
        // because we are going to return from the function.
        // Therefore unlocking in order not to block other threads.
        ackguard.unlock();

        enterCS(m_StatsLock);
        m_stats.sndr.sentRetrans.count(payload);
        leaveCS(m_StatsLock);

        // Despite the contextual interpretation of packet.m_iMsgNo around
        // CSndBuffer::readData version 2 (version 1 doesn't return -1), in this particular
        // case we can be sure that this is exactly the value of PH_MSGNO as a bitset.
        // So, set here the rexmit flag if the peer understands it.
        if (m_bPeerRexmitFlag)
        {
            w_packet.set_msgflags(w_packet.msgflags() | PACKET_SND_REXMIT);
        }
        setDataPacketTS(w_packet, tsOrigin);

#ifdef ENABLE_MAXREXMITBW
        m_SndRexmitRate.addSample(time_now, 1, w_packet.getLength());

        // XXX Consider calculating the total packet length once you have a possibility
        // to get the in-connection used IP version.
        m_SndRexmitMeasurement.dataUpdate(1, w_packet.getLength());
        HLOGC(bslog.Debug, log << "RateMeasurement: REXMIT, pkt-size=" << w_packet.getLength()
                << " - COLLECTED pkts=" << m_SndRexmitMeasurement.m_nInstaPackets
                << " bytes=" << m_SndRexmitMeasurement.m_nInstaBytes);
#endif

        return payload;
    }

    return 0;
}

#if SRT_DEBUG_TRACE_SND
class snd_logger
{
    typedef srt::sync::steady_clock steady_clock;

public:
    snd_logger() {}

    ~snd_logger()
    {
        ScopedLock lck(m_mtx);
        m_fout.close();
    }

    struct
    {
        typedef srt::sync::steady_clock steady_clock;
        long long usElapsed;
        steady_clock::time_point tsNow;
        int usSRTT;
        int usRTTVar;
        int msSndBuffSpan;
        int msTimespanTh;
        int msNextUniqueToSend;
        long long usElapsedLastDrop;
        bool canRexmit;
        int iPktSeqno;
        bool isRetransmitted;
    } state;

    void trace()
    {
        using namespace srt::sync;
        ScopedLock lck(m_mtx);
        create_file();

        m_fout << state.usElapsed << ",";
        m_fout << state.usSRTT << ",";
        m_fout << state.usRTTVar << ",";
        m_fout << state.msSndBuffSpan << ",";
        m_fout << state.msTimespanTh << ",";
        m_fout << state.msNextUniqueToSend << ",";
        m_fout << state.usElapsedLastDrop << ",";
        m_fout << state.canRexmit << ",";
        m_fout << state.iPktSeqno << ',';
        m_fout << state.isRetransmitted << '\n';

        m_fout.flush();
    }

private:
    void print_header()
    {
        m_fout << "usElapsed,usSRTT,usRTTVar,msSndBuffTimespan,msTimespanTh,msNextUniqueToSend,usDLastDrop,canRexmit,sndPktSeqno,isRexmit";
        m_fout << "\n";
    }

    void create_file()
    {
        if (m_fout.is_open())
            return;

        m_start_time = srt::sync::steady_clock::now();
        std::string str_tnow = srt::sync::FormatTimeSys(m_start_time);
        str_tnow.resize(str_tnow.size() - 7); // remove trailing ' [SYST]' part
        while (str_tnow.find(':') != std::string::npos)
        {
            str_tnow.replace(str_tnow.find(':'), 1, 1, '_');
        }
        const std::string fname = "snd_trace_" + str_tnow + ".csv";
        m_fout.open(fname, std::ofstream::out);
        if (!m_fout)
            std::cerr << "IPE: Failed to open " << fname << "!!!\n";

        print_header();
    }

private:
    srt::sync::Mutex                    m_mtx;
    std::ofstream                       m_fout;
    srt::sync::steady_clock::time_point m_start_time;
};

snd_logger g_snd_logger;
#endif // SRT_DEBUG_TRACE_SND

void srt::CUDT::setPacketTS(CPacket& p, const time_point& ts)
{
    enterCS(m_StatsLock);
    const time_point tsStart = m_stats.tsStartTime;
    leaveCS(m_StatsLock);
    p.set_timestamp(makeTS(ts, tsStart));
}

void srt::CUDT::setDataPacketTS(CPacket& p, const time_point& ts)
{
    enterCS(m_StatsLock);
    const time_point tsStart = m_stats.tsStartTime;
    leaveCS(m_StatsLock);

    if (!m_bPeerTsbPd)
    {
        // If TSBPD is disabled, use the current time as the source (timestamp using the sending time).
        p.set_timestamp(makeTS(steady_clock::now(), tsStart));
        return;
    }

    // TODO: Might be better for performance to ensure this condition is always false, and just use SRT_ASSERT here.
    if (ts < tsStart)
    {
        p.set_timestamp(makeTS(steady_clock::now(), tsStart));
        LOGC(qslog.Warn,
            log << CONID() << "setPacketTS: reference time=" << FormatTime(ts)
            << " is in the past towards start time=" << FormatTime(tsStart)
            << " - setting NOW as reference time for the data packet");
        return;
    }

    // Use the provided source time for the timestamp.
    p.set_timestamp(makeTS(ts, tsStart));
}

bool srt::CUDT::isRetransmissionAllowed(const time_point& tnow , CPacket& w_packet)
{
    // Prioritization of original packets only applies to Live CC.
    if (!m_bPeerTLPktDrop || !m_config.bMessageAPI)
        return true;

    // TODO: lock sender buffer?
    const time_point tsNextPacket = m_pSndBuffer->peekNextOriginal();

#if SRT_DEBUG_TRACE_SND
    const int buffdelay_ms = count_milliseconds(m_pSndBuffer->getBufferingDelay(tnow));
    // If there is a small loss, still better to retransmit. If timespan is already big,
    // then consider sending original packets.
    const int threshold_ms_min = (2 * m_iSRTT + 4 * m_iRTTVar + COMM_SYN_INTERVAL_US) / 1000;
    const int msNextUniqueToSend = count_milliseconds(tnow - tsNextPacket) + m_iPeerTsbPdDelay_ms;

    g_snd_logger.state.tsNow = tnow;
    g_snd_logger.state.usElapsed = count_microseconds(tnow - m_stats.tsStartTime);
    g_snd_logger.state.usSRTT = m_iSRTT;
    g_snd_logger.state.usRTTVar = m_iRTTVar;
    g_snd_logger.state.msSndBuffSpan = buffdelay_ms;
    g_snd_logger.state.msTimespanTh = threshold_ms_min;
    g_snd_logger.state.msNextUniqueToSend = msNextUniqueToSend;
    g_snd_logger.state.usElapsedLastDrop = count_microseconds(tnow - m_tsLastTLDrop);
    g_snd_logger.state.canRexmit = false;
#endif

    if (tsNextPacket != time_point())
    {
        // Can send original packet, so just send it
        return false;
    }

#ifdef ENABLE_MAXREXMITBW
<<<<<<< HEAD
    const int64_t iRexmitRateMeasured = m_SndRexmitMeasurement.rateBytes();

    m_SndRexmitRate.addSample(tnow, 0, 0); // Update the estimation.
    const int64_t iRexmitRateBps = m_SndRexmitRate.getRate();
=======
>>>>>>> 102d2485
    const int64_t iRexmitRateLimitBps = m_config.llMaxRexmitBW;
    if (iRexmitRateLimitBps >= 0)
    {
        long len = w_packet.getLength() + CPacket::HDR_SIZE;
        m_SndRexmitShaper.setBitrate(iRexmitRateLimitBps);
        m_SndRexmitShaper.tick(tnow);
       if (!m_SndRexmitShaper.check(len)) 
       {
           return false;
       }
       m_SndRexmitShaper.update(len);
    }
#if ENABLE_MAXREXMITBW_LEGACY
    const int64_t iRexmitRateBps = m_SndRexmitRate.getRate(tnow);
    if (iRexmitRateLimitBps >= 0 && iRexmitRateBps > iRexmitRateLimitBps)
    {
        HLOGC(qslog.Debug, log << "REXMIT-BW: rate=" << FormatValue(iRexmitRateBps, 1024, "kBps")
                << " (measured: " << FormatValue(iRexmitRateMeasured, 1024, "kBps") << ")"
                << " exceeds limit=" << FormatValue(iRexmitRateLimitBps, 1024, "kBps") << " - NOT ALLOWED");
        // Too many retransmissions, so don't send anything.
        // TODO: When to wake up next time?
        return false;
    }
    HLOGC(qslog.Debug, log << "REXMIT-BW: rate=" << FormatValue(iRexmitRateBps, 1024, "kBps")
            << " (measured: " << FormatValue(iRexmitRateMeasured, 1024, "kBps") << ")"
            << " fits limit=" << FormatValue(iRexmitRateLimitBps, 1024, "kBps") << " - allowed");


#endif
#endif

#if SRT_DEBUG_TRACE_SND
    g_snd_logger.state.canRexmit = true;
#endif
    return true;
}

bool srt::CUDT::packData(CPacket& w_packet, steady_clock::time_point& w_nexttime, sockaddr_any& w_src_addr)
{
    int payload = 0;
    bool probe = false;
    bool new_packet_packed = false;

    const steady_clock::time_point enter_time = steady_clock::now();

    w_nexttime = enter_time;

    if (!is_zero(m_tsNextSendTime) && enter_time > m_tsNextSendTime)
    {
        m_tdSendTimeDiff = m_tdSendTimeDiff.load() + (enter_time - m_tsNextSendTime);
    }

    ScopedLock connectguard(m_ConnectionLock);
    // If a closing action is done simultaneously, then
    // m_bOpened should already be false, and it's set
    // just before releasing this lock.
    //
    // If this lock is caught BEFORE the closing could
    // start the dissolving process, this process will
    // not be started until this function is finished.
    if (!m_bOpened)
        return false;

    payload = isRetransmissionAllowed(enter_time, w_packet)
        ? packLostData((w_packet))
        : 0;

    IF_HEAVY_LOGGING(const char* reason); // The source of the data packet (normal/rexmit/filter)
    if (payload > 0)
    {
        IF_HEAVY_LOGGING(reason = "reXmit");
    }
    else if (m_PacketFilter &&
             m_PacketFilter.packControlPacket(m_iSndCurrSeqNo, m_pCryptoControl->getSndCryptoFlags(), (w_packet)))
    {
        HLOGC(qslog.Debug, log << CONID() << "filter: filter/CTL packet ready - packing instead of data.");
        payload        = (int) w_packet.getLength();
        IF_HEAVY_LOGGING(reason = "filter");

        // Stats
        ScopedLock lg(m_StatsLock);
        m_stats.sndr.sentFilterExtra.count(1);
    }
    else
    {
        if (!packUniqueData(w_packet))
        {
            m_tsNextSendTime = steady_clock::time_point();
            m_tdSendTimeDiff = steady_clock::duration();
            return false;
        }

#if ENABLE_MAXREXMITBW
        // Update the time, but do not declare any retransmitted packets
        m_SndRexmitRate.addSample(enter_time, 0, 0); // Update the estimation.
#endif
        new_packet_packed = true;

        // every 16 (0xF) packets, a packet pair is sent
        if ((w_packet.seqno() & PUMASK_SEQNO_PROBE) == 0)
            probe = true;

        payload = (int) w_packet.getLength();
        IF_HEAVY_LOGGING(reason = "normal");
    }

    w_packet.set_id(m_PeerID); // Set the destination SRT socket ID.

    if (new_packet_packed && m_PacketFilter)
    {
        HLOGC(qslog.Debug, log << CONID() << "filter: Feeding packet for source clip");
        m_PacketFilter.feedSource((w_packet));
    }

#if ENABLE_HEAVY_LOGGING // Required because of referring to MessageFlagStr()
    HLOGC(qslog.Debug,
          log << CONID() << "packData: " << reason << " packet seq=" << w_packet.seqno() << " (ACK=" << m_iSndLastAck
              << " ACKDATA=" << m_iSndLastDataAck << " MSG/FLAGS: " << w_packet.MessageFlagStr() << ")");
#endif

    // Fix keepalive
    m_tsLastSndTime.store(enter_time);

    considerLegacySrtHandshake(steady_clock::time_point());

    // WARNING: TEV_SEND is the only event that is reported from
    // the CSndQueue::worker thread. All others are reported from
    // CRcvQueue::worker. If you connect to this signal, make sure
    // that you are aware of prospective simultaneous access.
    updateCC(TEV_SEND, EventVariant(&w_packet));

    // XXX This was a blocked code also originally in UDT. Probably not required.
    // Left untouched for historical reasons.
    // Might be possible that it was because of that this is send from
    // different thread than the rest of the signals.
    // m_pSndTimeWindow->onPktSent(w_packet.timestamp());

    enterCS(m_StatsLock);
    m_stats.sndr.sent.count(payload);
    if (new_packet_packed)
        m_stats.sndr.sentUnique.count(payload);
    leaveCS(m_StatsLock);

    const duration sendint = m_tdSendInterval;
    if (probe)
    {
        // sends out probing packet pair
        m_tsNextSendTime = enter_time;
        // Sending earlier, need to adjust the pace later on.
        m_tdSendTimeDiff = m_tdSendTimeDiff.load() - sendint;
        probe          = false;
    }
    else
    {
#if USE_BUSY_WAITING
        m_tsNextSendTime = enter_time + m_tdSendInterval.load();
#else
        const duration sendbrw = m_tdSendTimeDiff;

        if (sendbrw >= sendint)
        {
            // Send immediately
            m_tsNextSendTime = enter_time;

            // ATOMIC NOTE: this is the only thread that
            // modifies this field
            m_tdSendTimeDiff = sendbrw - sendint;
        }
        else
        {
            m_tsNextSendTime = enter_time + (sendint - sendbrw);
            m_tdSendTimeDiff = duration();
        }
#endif
    }
    HLOGC(qslog.Debug, log << "packData: Setting source address: " << m_SourceAddr.str());
    w_src_addr = m_SourceAddr;
    w_nexttime = m_tsNextSendTime;

    return payload >= 0; // XXX shouldn't be > 0 ? == 0 is only when buffer range exceeded.
}

bool srt::CUDT::packUniqueData(CPacket& w_packet)
{
    int current_sequence_number; // reflexing variable
    int kflg;
    time_point tsOrigin;
    int pld_size;

    {
        ScopedLock lkrack (m_RecvAckLock);
        // Check the congestion/flow window limit
        const int cwnd    = std::min<int>(m_iFlowWindowSize, m_iCongestionWindow);
        const int flightspan = getFlightSpan();
        if (cwnd <= flightspan)
        {
            HLOGC(qslog.Debug,
                    log << CONID() << "packUniqueData: CONGESTED: cwnd=min(" << m_iFlowWindowSize << "," << m_iCongestionWindow
                    << ")=" << cwnd << " seqlen=(" << m_iSndLastAck << "-" << m_iSndCurrSeqNo << ")=" << flightspan);
            return false;
        }

        // XXX Here it's needed to set kflg to msgno_bitset in the block stored in the
        // send buffer. This should be somehow avoided, the crypto flags should be set
        // together with encrypting, and the packet should be sent as is, when rexmitting.
        // It would be nice to research as to whether CSndBuffer::Block::m_iMsgNoBitset field
        // isn't a useless redundant state copy. If it is, then taking the flags here can be removed.
        kflg = m_pCryptoControl->getSndCryptoFlags();
        int pktskipseqno = 0;
        pld_size = m_pSndBuffer->readData((w_packet), (tsOrigin), kflg, (pktskipseqno));
        if (pktskipseqno)
        {
            // Some packets were skipped due to TTL expiry.
            m_iSndCurrSeqNo = CSeqNo::incseq(m_iSndCurrSeqNo, pktskipseqno);
            HLOGC(qslog.Debug, log << "packUniqueData: reading skipped " << pktskipseqno << " seq up to %" << m_iSndCurrSeqNo
                    << " due to TTL expiry");
        }

        if (pld_size == 0)
        {
            HLOGC(qslog.Debug, log << "packUniqueData: nothing extracted from the buffer");
            return false;
        }

        // A CHANGE. The sequence number is currently added to the packet
        // when scheduling, not when extracting. This is a inter-migration form,
        // only override extraction sequence with scheduling sequence in group mode.
        m_iSndCurrSeqNo = CSeqNo::incseq(m_iSndCurrSeqNo);
        current_sequence_number = m_iSndCurrSeqNo;
    }

#if ENABLE_BONDING
    // Fortunately the group itself isn't being accessed.
    if (m_parent->m_GroupOf)
    {
        const int packetspan = CSeqNo::seqoff(current_sequence_number, w_packet.seqno());
        if (packetspan > 0)
        {
            // After increasing by 1, but being previously set as ISN-1, this should be == ISN,
            // if this is the very first packet to send.
            if (current_sequence_number == m_iISN)
            {
                // This is the very first packet to be sent; so there's nothing in
                // the sending buffer yet, and therefore we are in a situation as just
                // after connection. No packets in the buffer, no packets are sent,
                // no ACK to be awaited. We can screw up all the variables that are
                // initialized from ISN just after connection.
                LOGC(qslog.Note,
                     log << CONID() << "packUniqueData: Fixing EXTRACTION sequence " << current_sequence_number
                         << " from SCHEDULING sequence " << w_packet.seqno() << " for the first packet: DIFF="
                         << packetspan << " STAMP=" << BufferStamp(w_packet.m_pcData, w_packet.getLength()));
            }
            else
            {
                // There will be a serious data discrepancy between the agent and the peer.
                LOGC(qslog.Error,
                     log << CONID() << "IPE: packUniqueData: Fixing EXTRACTION sequence " << current_sequence_number
                         << " from SCHEDULING sequence " << w_packet.seqno() << " in the middle of transition: DIFF="
                         << packetspan << " STAMP=" << BufferStamp(w_packet.m_pcData, w_packet.getLength()));
            }

            // Additionally send the drop request to the peer so that it
            // won't stupidly request the packets to be retransmitted.
            // Don't do it if the difference isn't positive or exceeds the threshold.
            int32_t seqpair[2];
            seqpair[0]             = current_sequence_number;
            seqpair[1]             = CSeqNo::decseq(w_packet.seqno());
            const int32_t no_msgno = 0;
            LOGC(qslog.Debug,
                 log << CONID() << "packUniqueData: Sending DROPREQ: SEQ: " << seqpair[0] << " - " << seqpair[1] << " ("
                     << packetspan << " packets)");
            sendCtrl(UMSG_DROPREQ, &no_msgno, seqpair, sizeof(seqpair));
            // In case when this message is lost, the peer will still get the
            // UMSG_DROPREQ message when the agent realizes that the requested
            // packet are not present in the buffer (preadte the send buffer).

            // Override extraction sequence with scheduling sequence.
            ScopedLock ackguard(m_RecvAckLock);
            m_iSndCurrSeqNo = w_packet.seqno();
            m_iSndLastAck     = w_packet.seqno();
            m_iSndLastDataAck = w_packet.seqno();
            m_iSndLastFullAck = w_packet.seqno();
            m_iSndLastAck2    = w_packet.seqno();
        }
        else if (packetspan < 0)
        {
            LOGC(qslog.Error,
                 log << CONID() << "IPE: packData: SCHEDULING sequence " << w_packet.seqno()
                     << " is behind of EXTRACTION sequence " << current_sequence_number << ", dropping this packet: DIFF="
                     << packetspan << " STAMP=" << BufferStamp(w_packet.m_pcData, w_packet.getLength()));
            // XXX: Probably also change the socket state to broken?
            return false;
        }
    }
    else
#endif
    {
        HLOGC(qslog.Debug,
              log << CONID() << "packUniqueData: Applying EXTRACTION sequence " << current_sequence_number
                  << " over SCHEDULING sequence " << w_packet.seqno() << " for socket not in group:"
                  << " DIFF=" << CSeqNo::seqcmp(current_sequence_number, w_packet.seqno())
                  << " STAMP=" << BufferStamp(w_packet.m_pcData, w_packet.getLength()));
        // Do this always when not in a group.
        w_packet.set_seqno(current_sequence_number);
    }

    // Set missing fields before encrypting the packet, because those fields might be used for encryption.
    w_packet.set_id(m_PeerID); // Destination SRT Socket ID
    setDataPacketTS(w_packet, tsOrigin);

    if (kflg != EK_NOENC)
    {
        // Note that the packet header must have a valid seqno set, as it is used as a counter for encryption.
        // Other fields of the data packet header (e.g. timestamp, destination socket ID) are not used for the counter.
        // Cypher may change packet length!
        if (m_pCryptoControl->encrypt((w_packet)) != ENCS_CLEAR)
        {
            // Encryption failed
            //>>Add stats for crypto failure
            LOGC(qslog.Warn, log << CONID() << "ENCRYPT FAILED - packet won't be sent, size=" << pld_size);
            return false;
        }

        checkSndKMRefresh();
    }

#if SRT_DEBUG_TRACE_SND
    g_snd_logger.state.iPktSeqno = w_packet.seqno();
    g_snd_logger.state.isRetransmitted = w_packet.getRexmitFlag(); 
    g_snd_logger.trace();
#endif

#if ENABLE_MAXREXMITBW
    //HLOGC(bslog.Debug, log << "RATE-MEASUREMENT: REGULAR, pkt-size=" << w_packet.getLength());
    //m_SndRegularMeasurement.dataUpdate(1, w_packet.getLength());
#endif

    return true;
}

// This is a close request, but called from the
void srt::CUDT::processClose()
{
    sendCtrl(UMSG_SHUTDOWN);

    m_bShutdown      = true;
    m_bClosing       = true;
    m_bBroken        = true;
    m_iBrokenCounter = 60;

    HLOGP(smlog.Debug, "processClose: (closing=true) sent message and set flags");

    if (m_bTsbPd)
    {
        HLOGP(smlog.Debug, "processClose: lock-and-signal TSBPD");
        CSync::lock_notify_one(m_RcvTsbPdCond, m_RecvLock);
    }

    // Signal the sender and recver if they are waiting for data.
    releaseSynch();
    // Unblock any call so they learn the connection_broken error
    uglobal().m_EPoll.update_events(m_SocketID, m_sPollID, SRT_EPOLL_ERR, true);

    HLOGP(smlog.Debug, "processClose: triggering timer event to spread the bad news");
    CGlobEvent::triggerEvent();
}

void srt::CUDT::sendLossReport(const std::vector<std::pair<int32_t, int32_t> > &loss_seqs)
{
    vector<int32_t> seqbuffer;
    seqbuffer.reserve(2 * loss_seqs.size()); // pessimistic
    for (loss_seqs_t::const_iterator i = loss_seqs.begin(); i != loss_seqs.end(); ++i)
    {
        if (i->first == i->second)
        {
            seqbuffer.push_back(i->first);
            HLOGC(qrlog.Debug, log << "lost packet " << i->first << ": sending LOSSREPORT");
        }
        else
        {
            seqbuffer.push_back(i->first | LOSSDATA_SEQNO_RANGE_FIRST);
            seqbuffer.push_back(i->second);
            HLOGC(qrlog.Debug, log << "lost packets " << i->first << "-" << i->second
                    << " (" << (1 + CSeqNo::seqcmp(i->second, i->first)) << " packets): sending LOSSREPORT");
        }
    }

    if (!seqbuffer.empty())
    {
        sendCtrl(UMSG_LOSSREPORT, NULL, &seqbuffer[0], (int) seqbuffer.size());
    }
}


bool srt::CUDT::overrideSndSeqNo(int32_t seq)
{
    // This function is intended to be called from the socket
    // group management functions to synchronize the sequnece in
    // all sockes in the bonding group. THIS sequence given
    // here is the sequence TO BE STAMPED AT THE EXACTLY NEXT
    // sent payload. Therefore, screw up the ISN to exactly this
    // value, and the send sequence to the value one less - because
    // the m_iSndCurrSeqNo is increased by one immediately before
    // stamping it to the packet.

    // This function can only be called:
    // - from the operation on an idle socket in the socket group
    // - IMMEDIATELY after connection established and BEFORE the first payload
    // - The corresponding socket at the peer side must be also
    //   in this idle state!

    ScopedLock cg (m_RecvAckLock);

    // Both the scheduling and sending sequences should be fixed.
    // The new sequence normally should jump over several sequence numbers
    // towards what is currently in m_iSndCurrSeqNo.
    // Therefore it's not allowed that:
    // - the jump go backward: backward packets should be already there
    // - the jump go forward by a value larger than half the period: DISCREPANCY.
    const int diff = CSeqNo(seq) - CSeqNo(m_iSndCurrSeqNo);
    if (diff < 0 || diff > CSeqNo::m_iSeqNoTH)
    {
        LOGC(gslog.Error, log << CONID() << "IPE: Overriding with seq %" << seq << " DISCREPANCY against current %"
                << m_iSndCurrSeqNo << " and next sched %" << m_iSndNextSeqNo << " - diff=" << diff);
        return false;
    }

    //
    // The peer will have to do the same, as a reaction on perceived
    // packet loss. When it recognizes that this initial screwing up
    // has happened, it should simply ignore the loss and go on.
    // ISN isn't being changed here - it doesn't make much sense now.

    setInitialSndSeq(seq);

    // m_iSndCurrSeqNo will be most likely lower than m_iSndNextSeqNo because
    // the latter is ahead with the number of packets already scheduled, but
    // not yet sent.

    HLOGC(gslog.Debug,
          log << CONID() << "overrideSndSeqNo: sched-seq=" << m_iSndNextSeqNo << " send-seq=" << m_iSndCurrSeqNo
              << " (unchanged)");
    return true;
}

int srt::CUDT::checkLazySpawnTsbPdThread()
{
    const bool need_tsbpd = m_bTsbPd || m_bGroupTsbPd;
    if (!need_tsbpd)
        return 0;

    ScopedLock lock(m_RcvTsbPdStartupLock);
    if (!m_RcvTsbPdThread.joinable())
    {
        if (m_bClosing) // Check m_bClosing to protect join() in CUDT::releaseSync().
            return -1;

        HLOGP(qrlog.Debug, "Spawning Socket TSBPD thread");
#if ENABLE_HEAVY_LOGGING
        std::ostringstream tns1, tns2;
        // Take the last 2 ciphers from the socket ID.
        tns1 << setfill('0') << setw(2) << m_SocketID;
        std::string s = tns1.str();
        tns2 << "SRT:TsbPd:@" << s.substr(s.size()-2, 2);
        const string thname = tns2.str();
#else
        const string thname = "SRT:TsbPd";
#endif
        if (!StartThread(m_RcvTsbPdThread, CUDT::tsbpd, this, thname))
            return -1;
    }

    return 0;
}

CUDT::time_point srt::CUDT::getPktTsbPdTime(void*, const CPacket& packet)
{
    return m_pRcvBuffer->getPktTsbPdTime(packet.getMsgTimeStamp());
}

SRT_ATR_UNUSED static const char *const s_rexmitstat_str[] = {"ORIGINAL", "REXMITTED", "RXS-UNKNOWN"};

// [[using locked(m_RcvBufferLock)]]
int srt::CUDT::handleSocketPacketReception(const vector<CUnit*>& incoming, bool& w_new_inserted, bool& w_was_sent_in_order, CUDT::loss_seqs_t& w_srt_loss_seqs)
{
    bool excessive SRT_ATR_UNUSED = true; // stays true unless it was successfully added

    w_new_inserted = false;
    const int32_t bufseq = m_pRcvBuffer->getStartSeqNo();

    // Loop over all incoming packets that were filtered out.
    // In case when there is no filter, there's just one packet in 'incoming',
    // the one that came in the input of this function.
    for (vector<CUnit *>::const_iterator unitIt = incoming.begin(); unitIt != incoming.end(); ++unitIt)
    {
        CUnit *  u    = *unitIt;
        CPacket &rpkt = u->m_Packet;
        const int pktrexmitflag = m_bPeerRexmitFlag ? (rpkt.getRexmitFlag() ? 1 : 0) : 2;
        const bool retransmitted = pktrexmitflag == 1;

        bool adding_successful = true;

        const int32_t bufidx = CSeqNo::seqoff(bufseq, rpkt.seqno());

        IF_HEAVY_LOGGING(const char *exc_type = "EXPECTED");

        // bufidx < 0: the packet is in the past for the buffer
        // seqno <% m_iRcvLastAck : the sequence may be within the buffer,
        // but if so, it is in the acknowledged-but-not-retrieved area.

        // NOTE: if we have a situation when there are any packets in the
        // acknowledged area, but they aren't retrieved, this area DOES NOT
        // contain any losses. So a packet in this area is at best a duplicate.

        // In case when a loss would be abandoned (TLPKTDROP), there must at
        // some point happen to be an empty first cell in the buffer, followed
        // somewhere by a valid packet. If this state is achieved at some point,
        // the acknowledgement sequence should be equal to the beginning of the
        // buffer. Then, when TSBPD decides to drop these initial empty cells,
        // we'll have: (m_iRcvLastAck <% buffer->getStartSeqNo()) - and in this
        // case (bufidx < 0) condition will be satisfied also for this case.
        //
        // The only case when bufidx > 0, but packet seq is <% m_iRcvLastAck
        // is when the packet sequence is within the initial contiguous area,
        // which never contains losses, so discarding this packet does not
        // discard a loss coverage, even if this were past ACK.

        if (bufidx < 0 || CSeqNo::seqcmp(rpkt.seqno(), m_iRcvLastAck) < 0)
        {
            time_point pts = getPktTsbPdTime(NULL, rpkt);

            enterCS(m_StatsLock);
            const double bltime = (double) CountIIR<uint64_t>(
                    uint64_t(m_stats.traceBelatedTime) * 1000,
                    count_microseconds(steady_clock::now() - pts), 0.2);

            m_stats.traceBelatedTime = bltime / 1000.0;
            m_stats.rcvr.recvdBelated.count(rpkt.getLength());
            leaveCS(m_StatsLock);
            HLOGC(qrlog.Debug,
                    log << CONID() << "RECEIVED: %" << rpkt.seqno() << " bufidx=" << bufidx << " (BELATED/"
                    << s_rexmitstat_str[pktrexmitflag] << ") with ACK %" << m_iRcvLastAck
                    << " FLAGS: " << rpkt.MessageFlagStr());
            continue;
        }

        if (bufidx >= int(m_pRcvBuffer->capacity()))
        {
            // This is already a sequence discrepancy. Probably there could be found
            // some way to make it continue reception by overriding the sequence and
            // make a kinda TLKPTDROP, but there has been found no reliable way to do this.
            if (m_bTsbPd && m_bTLPktDrop && m_pRcvBuffer->empty())
            {
                // Only in live mode. In File mode this shall not be possible
                // because the sender should stop sending in this situation.
                // In Live mode this means that there is a gap between the
                // lowest sequence in the empty buffer and the incoming sequence
                // that exceeds the buffer size. Receiving data in this situation
                // is no longer possible and this is a point of no return.

                LOGC(qrlog.Error, log << CONID() <<
                        "SEQUENCE DISCREPANCY. BREAKING CONNECTION."
                        " %" << rpkt.seqno()
                        << " buffer=(%" << bufseq
                        << ":%" << m_iRcvCurrSeqNo                   // -1 = size to last index
                        << "+%" << CSeqNo::incseq(bufseq, int(m_pRcvBuffer->capacity()) - 1)
                        << "), " << (m_pRcvBuffer->capacity() - bufidx + 1)
                        << " past max. Reception no longer possible. REQUESTING TO CLOSE.");

                return -2;
            }
            else
            {
                LOGC(qrlog.Warn, log << CONID() << "No room to store incoming packet seqno " << rpkt.seqno()
                        << ", insert offset " << bufidx << ". "
                        << m_pRcvBuffer->strFullnessState(m_iRcvLastAck, steady_clock::now())
                    );

                return -1;
            }
        }

        const int buffer_add_result = m_pRcvBuffer->insert(u);
        if (buffer_add_result < 0)
        {
            // The insert() result is -1 if at the position evaluated from this packet's
            // sequence number there already is a packet.
            // So this packet is "redundant".
            IF_HEAVY_LOGGING(exc_type = "UNACKED");
            adding_successful = false;
        }
        else
        {
            w_new_inserted = true;

            IF_HEAVY_LOGGING(exc_type = "ACCEPTED");
            excessive = false;
            if (u->m_Packet.getMsgCryptoFlags() != EK_NOENC)
            {
                // TODO: reset and restore the timestamp if TSBPD is disabled.
                // Reset retransmission flag (must be excluded from GCM auth tag).
                u->m_Packet.setRexmitFlag(false);
                const EncryptionStatus rc = m_pCryptoControl ? m_pCryptoControl->decrypt((u->m_Packet)) : ENCS_NOTSUP;
                u->m_Packet.setRexmitFlag(retransmitted); // Recover the flag.

                if (rc != ENCS_CLEAR)
                {
                    adding_successful = false;
                    IF_HEAVY_LOGGING(exc_type = "UNDECRYPTED");

                    // If TSBPD is disabled, then SRT either operates in buffer mode, of in message API without a restriction
                    // of a single message packet. In that case just dropping a packet is not enough.
                    // In message mode the whole message has to be dropped.
                    // However, when decryption fails the message number in the packet cannot be trusted.
                    // The packet has to be removed from the RCV buffer based on that pkt sequence number,
                    // and the sequence number itself must go into the RCV loss list.
                    // See issue ##2626.
                    SRT_ASSERT(m_bTsbPd);

                    // Drop the packet from the receiver buffer.
                    // The packet was added to the buffer based on the sequence number, therefore sequence number should be used to drop it from the buffer.
                    // A drawback is that it would prevent a valid packet with the same sequence number, if it happens to arrive later, to end up in the buffer.
                    const int iDropCnt = m_pRcvBuffer->dropMessage(u->m_Packet.getSeqNo(), u->m_Packet.getSeqNo(), SRT_MSGNO_NONE, CRcvBuffer::DROP_EXISTING);

                    const steady_clock::time_point tnow = steady_clock::now();
                    ScopedLock lg(m_StatsLock);
                    m_stats.rcvr.dropped.count(stats::BytesPackets(iDropCnt * rpkt.getLength(), iDropCnt));
                    m_stats.rcvr.undecrypted.count(stats::BytesPackets(rpkt.getLength(), 1));
                    string why;
                    if (frequentLogAllowed(FREQLOGFA_ENCRYPTION_FAILURE, tnow, (why)))
                    {
                        LOGC(qrlog.Warn, log << CONID() << "Decryption failed (seqno %" << u->m_Packet.getSeqNo() << "), dropped "
                            << iDropCnt << ". pktRcvUndecryptTotal=" << m_stats.rcvr.undecrypted.total.count() << "." << why);
                    }
#if SRT_ENABLE_FREQUENT_LOG_TRACE
                    else
                    {

                        LOGC(qrlog.Warn, log << "SUPPRESSED: Decryption failed LOG: " << why);
                    }
#endif
                }
            }
            else if (m_pCryptoControl && m_pCryptoControl->m_RcvKmState == SRT_KM_S_SECURED)
            {
                // Unencrypted packets are not allowed.
                const int iDropCnt = m_pRcvBuffer->dropMessage(u->m_Packet.getSeqNo(), u->m_Packet.getSeqNo(), SRT_MSGNO_NONE, CRcvBuffer::DROP_EXISTING);

                const steady_clock::time_point tnow = steady_clock::now();
                ScopedLock lg(m_StatsLock);
                m_stats.rcvr.dropped.count(stats::BytesPackets(iDropCnt* rpkt.getLength(), iDropCnt));
                m_stats.rcvr.undecrypted.count(stats::BytesPackets(rpkt.getLength(), 1));
                string why;
                if (frequentLogAllowed(FREQLOGFA_ENCRYPTION_FAILURE, tnow, (why)))
                {
                    LOGC(qrlog.Warn, log << CONID() << "Packet not encrypted (seqno %" << u->m_Packet.getSeqNo() << "), dropped "
                        << iDropCnt << ". pktRcvUndecryptTotal=" << m_stats.rcvr.undecrypted.total.count() << ".");
                }
            }
        }

        if (adding_successful)
        {
            ScopedLock statslock(m_StatsLock);
            m_stats.rcvr.recvdUnique.count(u->m_Packet.getLength());
        }

#if ENABLE_HEAVY_LOGGING
        std::ostringstream expectspec;
        if (excessive)
            expectspec << "EXCESSIVE(" << exc_type << ")";
        else
            expectspec << "ACCEPTED";

        std::ostringstream bufinfo;

        if (m_pRcvBuffer)
        {
            // XXX Fix this when the end of contiguous region detection is added.
            const int ackidx = std::max(0, CSeqNo::seqoff(m_pRcvBuffer->getStartSeqNo(), m_iRcvLastAck));

            bufinfo << " BUF.s=" << m_pRcvBuffer->capacity()
                << " avail=" << (int(m_pRcvBuffer->capacity()) - ackidx)
                << " buffer=(%" << bufseq
                << ":%" << m_iRcvCurrSeqNo                   // -1 = size to last index
                << "+%" << CSeqNo::incseq(bufseq, int(m_pRcvBuffer->capacity()) - 1)
                << ")";
        }

        // Empty buffer info in case of groupwise receiver.
        // There's no way to obtain this information here.

        LOGC(qrlog.Debug, log << CONID() << "RECEIVED: %" << rpkt.seqno()
                << bufinfo.str()
                << " RSL=" << expectspec.str()
                << " SN=" << s_rexmitstat_str[pktrexmitflag]
                << " FLAGS: "
                << rpkt.MessageFlagStr());
#endif

        // Decryption should have made the crypto flags EK_NOENC.
        // Otherwise it's an error.
        if (adding_successful)
        {
            HLOGC(qrlog.Debug,
                      log << CONID()
                          << "CONTIGUITY CHECK: sequence distance: " << CSeqNo::seqoff(m_iRcvCurrSeqNo, rpkt.seqno()));

            if (CSeqNo::seqcmp(rpkt.seqno(), CSeqNo::incseq(m_iRcvCurrSeqNo)) > 0) // Loss detection.
            {
                int32_t seqlo = CSeqNo::incseq(m_iRcvCurrSeqNo);
                int32_t seqhi = CSeqNo::decseq(rpkt.seqno());
                w_srt_loss_seqs.push_back(make_pair(seqlo, seqhi));
                HLOGC(qrlog.Debug, log << "pkt/LOSS DETECTED: %" << seqlo << " - %" << seqhi);
            }
        }

        // Update the current largest sequence number that has been received.
        // Or it is a retransmitted packet, remove it from receiver loss list.
        if (CSeqNo::seqcmp(rpkt.seqno(), m_iRcvCurrSeqNo) > 0)
        {
            m_iRcvCurrSeqNo = rpkt.seqno(); // Latest possible received
        }
        else
        {
            unlose(rpkt); // was BELATED or RETRANSMITTED
            w_was_sent_in_order &= 0 != pktrexmitflag;
        }
    }

    return 0;
}

int srt::CUDT::processData(CUnit* in_unit)
{
    if (m_bClosing)
        return -1;

    CPacket &packet = in_unit->m_Packet;

    // Just heard from the peer, reset the expiration count.
    m_iEXPCount = 1;
    m_tsLastRspTime.store(steady_clock::now());


    // We are receiving data, start tsbpd thread if TsbPd is enabled
    if (-1 == checkLazySpawnTsbPdThread())
    {
        return -1;
    }

    const int pktrexmitflag = m_bPeerRexmitFlag ? (packet.getRexmitFlag() ? 1 : 0) : 2;
    const bool retransmitted = pktrexmitflag == 1;
#if ENABLE_HEAVY_LOGGING
    string                   rexmit_reason;
#endif

    if (retransmitted)
    {
        // This packet was retransmitted
        enterCS(m_StatsLock);
        m_stats.rcvr.recvdRetrans.count(packet.getLength());
        leaveCS(m_StatsLock);

#if ENABLE_HEAVY_LOGGING
        // Check if packet was retransmitted on request or on ack timeout
        // Search the sequence in the loss record.
        rexmit_reason = " by ";
        ScopedLock lock(m_RcvLossLock);
        if (!m_pRcvLossList->find(packet.seqno(), packet.seqno()))
            rexmit_reason += "BLIND";
        else
            rexmit_reason += "NAKREPORT";
#endif
    }

#if ENABLE_HEAVY_LOGGING
   {
       steady_clock::duration tsbpddelay = milliseconds_from(m_iTsbPdDelay_ms); // (value passed to CRcvBuffer::setRcvTsbPdMode)

       // It's easier to remove the latency factor from this value than to add a function
       // that exposes the details basing on which this value is calculated.
       steady_clock::time_point pts = m_pRcvBuffer->getPktTsbPdTime(packet.getMsgTimeStamp());
       steady_clock::time_point ets = pts - tsbpddelay;

       HLOGC(qrlog.Debug, log << CONID() << "processData: RECEIVED DATA: size=" << packet.getLength()
           << " seq=" << packet.getSeqNo()
           // XXX FIX IT. OTS should represent the original sending time, but it's relative.
           //<< " OTS=" << FormatTime(packet.getMsgTimeStamp())
           << " ETS=" << FormatTime(ets)
           << " PTS=" << FormatTime(pts));
   }
#endif

    updateCC(TEV_RECEIVE, EventVariant(&packet));
    ++m_iPktCount;

    const int pktsz = (int) packet.getLength();
    // Update time information
    // XXX Note that this adds the byte size of a packet
    // of which we don't yet know as to whether this has
    // carried out some useful data or some excessive data
    // that will be later discarded.
    // FIXME: before adding this on the rcv time window,
    // make sure that this packet isn't going to be
    // effectively discarded, as repeated retransmission,
    // for example, burdens the link, but doesn't better the speed.
    m_RcvTimeWindow.onPktArrival(pktsz);

    // Probe the packet pair if needed.
    // Conditions and any extra data required for the packet
    // this function will extract and test as needed.

    const bool unordered = CSeqNo::seqcmp(packet.seqno(), m_iRcvCurrSeqNo) <= 0;

    // Retransmitted and unordered packets do not provide expected measurement.
    // We expect the 16th and 17th packet to be sent regularly,
    // otherwise measurement must be rejected.
    m_RcvTimeWindow.probeArrival(packet, unordered || retransmitted);

    enterCS(m_StatsLock);
    m_stats.rcvr.recvd.count(pktsz);
    leaveCS(m_StatsLock);

    loss_seqs_t                             filter_loss_seqs;
    loss_seqs_t                             srt_loss_seqs;
    vector<CUnit *>                         incoming;
    bool                                    was_sent_in_order          = true;

    // If the peer doesn't understand REXMIT flag, send rexmit request
    // always immediately.
    int initial_loss_ttl = 0;
    if (m_bPeerRexmitFlag)
        initial_loss_ttl = m_iReorderTolerance;

    // Track packet loss in statistics early, because a packet filter (e.g. FEC) might recover it later on,
    // supply the missing packet(s), and the loss will no longer be visible for the code that follows.
    if (packet.getMsgSeq(m_bPeerRexmitFlag) != SRT_MSGNO_CONTROL) // disregard filter-control packets, their seq may mean nothing
    {
        const int diff = CSeqNo::seqoff(m_iRcvCurrPhySeqNo, packet.seqno());
        // Difference between these two sequence numbers is expected to be:
        // 0 - duplicated last packet (theory only)
        // 1 - subsequent packet (alright)
        // <0 - belated or recovered packet
        // >1 - jump over a packet loss (loss = seqdiff-1)
        if (diff > 1)
        {
            const int loss = diff - 1; // loss is all that is above diff == 1

            ScopedLock lg(m_StatsLock);
            const uint64_t avgpayloadsz = m_pRcvBuffer->getRcvAvgPayloadSize();
            m_stats.rcvr.lost.count(stats::BytesPackets(loss * avgpayloadsz, (uint32_t) loss));

            HLOGC(qrlog.Debug,
                  log << CONID() << "LOSS STATS: n=" << loss << " SEQ: [" << CSeqNo::incseq(m_iRcvCurrPhySeqNo) << " "
                      << CSeqNo::decseq(packet.seqno()) << "]");
        }

        if (diff > 0)
        {
            // Record if it was further than latest
            m_iRcvCurrPhySeqNo = packet.seqno();
        }
    }

    // [[using locked()]];  // (NOTHING locked)

#if ENABLE_BONDING
    // Switch to RUNNING even if there was a discrepancy, unless
    // it was long way forward.
    // XXX Important: This code is in the dead function defaultPacketArrival
    // but normally it should be called here regardless if the packet was
    // accepted or rejected because if it was belated it may result in a
    // "runaway train" problem as the IDLE links are being updated the base
    // reception sequence pointer stating that this link is not receiving.
    if (m_parent->m_GroupOf)
    {
        ExclusiveLock protect_group_existence (uglobal().m_GlobControlLock);
        groups::SocketData* gi = m_parent->m_GroupMemberData;

        // This check is needed as after getting the lock the socket
        // could be potentially removed. It is however granted that as long
        // as gi is non-NULL iterator, the group does exist and it does contain
        // this socket as member (that is, 'gi' cannot be a dangling pointer).
        if (gi != NULL)
        {
            if (gi->rcvstate < SRT_GST_RUNNING) // PENDING or IDLE, tho PENDING is unlikely
            {
                HLOGC(qrlog.Debug,
                      log << CONID() << "processData: IN-GROUP rcv state transition " << srt_log_grp_state[gi->rcvstate]
                          << " -> RUNNING.");
                gi->rcvstate = SRT_GST_RUNNING;
            }
            else
            {
                HLOGC(qrlog.Debug,
                      log << CONID() << "processData: IN-GROUP rcv state transition NOT DONE - state:"
                          << srt_log_grp_state[gi->rcvstate]);
            }
        }
    }
#endif

    bool new_inserted = false;

    if (m_PacketFilter)
    {
        // Stuff this data into the filter
        m_PacketFilter.receive(in_unit, (incoming), (filter_loss_seqs));
        HLOGC(qrlog.Debug,
              log << CONID() << "(FILTER) fed data, received " << incoming.size() << " pkts, " << Printable(filter_loss_seqs)
                  << " loss to report, "
                  << (m_PktFilterRexmitLevel == SRT_ARQ_ALWAYS ? "FIND & REPORT LOSSES YOURSELF"
                                                               : "REPORT ONLY THOSE"));
    }
    else
    {
        // Stuff in just one packet that has come in.
        incoming.push_back(in_unit);
    }

    {
        // Start of offset protected section
        // Prevent TsbPd thread from modifying Ack position while adding data
        // offset from RcvLastAck in RcvBuffer must remain valid between seqoff() and addData()
        UniqueLock recvbuf_acklock(m_RcvBufferLock);
        // Needed for possibly check for needsQuickACK.
        const bool incoming_belated = (CSeqNo::seqcmp(in_unit->m_Packet.seqno(), m_pRcvBuffer->getStartSeqNo()) < 0);

        const int res = handleSocketPacketReception(incoming,
                (new_inserted),
                (was_sent_in_order),
                (srt_loss_seqs));

        if (res == -2)
        {
            // This is a scoped lock with AckLock, but for the moment
            // when processClose() is called this lock must be taken out,
            // otherwise this will cause a deadlock. We don't need this
            // lock anymore, and at 'return' it will be unlocked anyway.
            recvbuf_acklock.unlock();
            processClose();

            return -1;
        }

        if (res == -1)
        {
            return -1;
        }

        if (!srt_loss_seqs.empty())
        {
            ScopedLock lock(m_RcvLossLock);

            HLOGC(qrlog.Debug,
                  log << CONID() << "processData: RECORDING LOSS: " << Printable(srt_loss_seqs)
                      << " tolerance=" << initial_loss_ttl);

            for (loss_seqs_t::iterator i = srt_loss_seqs.begin(); i != srt_loss_seqs.end(); ++i)
            {
                m_pRcvLossList->insert(i->first, i->second);
                if (initial_loss_ttl)
                {
                    // The LOSSREPORT will be sent after initial_loss_ttl.
                    m_FreshLoss.push_back(CRcvFreshLoss(i->first, i->second, initial_loss_ttl));
                }
            }
        }

        // This is moved earlier after introducing filter because it shouldn't
        // be executed in case when the packet was rejected by the receiver buffer.
        // However now the 'excessive' condition may be true also in case when
        // a truly non-excessive packet has been received, just it has been temporarily
        // stored for better times by the filter module. This way 'excessive' is also true,
        // although the old condition that a packet with a newer sequence number has arrived
        // or arrived out of order may still be satisfied.
        if (!incoming_belated && was_sent_in_order)
        {
            // Basing on some special case in the packet, it might be required
            // to enforce sending ACK immediately (earlier than normally after
            // a given period).
            if (m_CongCtl->needsQuickACK(packet))
            {
                m_tsNextACKTime.store(steady_clock::now());
            }
        }

        if (!new_inserted)
        {
            return -1;
        }
    } // End of recvbuf_acklock

    if (m_bClosing)
    {
        // RcvQueue worker thread can call processData while closing (or close while processData)
        // This race condition exists in the UDT design but the protection against TsbPd thread
        // (with AckLock) and decryption enlarged the probability window.
        // Application can crash deep in decrypt stack since crypto context is deleted in close.
        // RcvQueue worker thread will not necessarily be deleted with this connection as it can be
        // used by others (socket multiplexer).
        return -1;
    }

    if (incoming.empty())
    {
        // Treat as excessive. This is when a filter cumulates packets
        // until the loss is rebuilt, or eats up a filter control packet
        return -1;
    }

    if (!srt_loss_seqs.empty())
    {
        const bool report_recorded_loss = !m_PacketFilter || m_PktFilterRexmitLevel == SRT_ARQ_ALWAYS;
        if (!initial_loss_ttl && report_recorded_loss)
        {
            HLOGC(qrlog.Debug, log << CONID() << "WILL REPORT LOSSES (SRT): " << Printable(srt_loss_seqs));
            sendLossReport(srt_loss_seqs);
        }

        if (m_bTsbPd)
        {
            HLOGC(qrlog.Debug, log << CONID() << "loss: signaling TSBPD cond");
            CSync::lock_notify_one(m_RcvTsbPdCond, m_RecvLock);
        }
        else
        {
            HLOGC(qrlog.Debug, log << CONID() << "loss: socket is not TSBPD, not signaling");
        }
    }

    // Separately report loss records of those reported by a filter.
    // ALWAYS report whatever has been reported back by a filter. Note that
    // the filter never reports anything when rexmit fallback level is ALWAYS or NEVER.
    // With ALWAYS only those are reported that were recorded here by SRT.
    // With NEVER, nothing is to be reported.
    if (!filter_loss_seqs.empty())
    {
        HLOGC(qrlog.Debug, log << CONID() << "WILL REPORT LOSSES (filter): " << Printable(filter_loss_seqs));
        sendLossReport(filter_loss_seqs);

        if (m_bTsbPd)
        {
            HLOGC(qrlog.Debug, log << CONID() << "loss: signaling TSBPD cond");
            CSync::lock_notify_one(m_RcvTsbPdCond, m_RecvLock);
        }
    }

    // Now review the list of FreshLoss to see if there's any "old enough" to send UMSG_LOSSREPORT to it.

    // PERFORMANCE CONSIDERATIONS:
    // This list is quite inefficient as a data type and finding the candidate to send UMSG_LOSSREPORT
    // is linear time. On the other hand, there are some special cases that are important for performance:
    // - only the first (plus some following) could have had TTL drown to 0
    // - the only (little likely) possibility that the next-to-first record has TTL=0 is when there was
    //   a loss range split (due to dropFromLossLists() of one sequence)
    // - first found record with TTL>0 means end of "ready to LOSSREPORT" records
    // So:
    // All you have to do is:
    //  - start with first element and continue with next elements, as long as they have TTL=0
    //    If so, send the loss report and remove this element.
    //  - Since the first element that has TTL>0, iterate until the end of container and decrease TTL.
    //
    // This will be efficient becase the loop to increment one field (without any condition check)
    // can be quite well optimized.

    vector<int32_t> lossdata;
    {
        ScopedLock lg(m_RcvLossLock);

        // XXX There was a mysterious crash around m_FreshLoss. When the initial_loss_ttl is 0
        // (that is, "belated loss report" feature is off), don't even touch m_FreshLoss.
        if (initial_loss_ttl && !m_FreshLoss.empty())
        {
            deque<CRcvFreshLoss>::iterator i = m_FreshLoss.begin();

            // Phase 1: take while TTL <= 0.
            // There can be more than one record with the same TTL, if it has happened before
            // that there was an 'unlost' (@c dropFromLossLists) sequence that has split one detected loss
            // into two records.
            for (; i != m_FreshLoss.end() && i->ttl <= 0; ++i)
            {
                HLOGC(qrlog.Debug, log << "Packet seq " << i->seq[0] << "-" << i->seq[1]
                        << " (" << (CSeqNo::seqoff(i->seq[0], i->seq[1]) + 1) << " packets) considered lost - sending LOSSREPORT");
                addLossRecord(lossdata, i->seq[0], i->seq[1]);
            }

            // Remove elements that have been processed and prepared for lossreport.
            if (i != m_FreshLoss.begin())
            {
                m_FreshLoss.erase(m_FreshLoss.begin(), i);
                i = m_FreshLoss.begin();
            }

            if (m_FreshLoss.empty())
            {
                HLOGP(qrlog.Debug, "NO MORE FRESH LOSS RECORDS.");
            }
            else
            {
                HLOGC(qrlog.Debug, log << "STILL " << m_FreshLoss.size() << " FRESH LOSS RECORDS, FIRST: "
                        << i->seq[0] << "-" << i->seq[1]
                        << " (" << (1 + CSeqNo::seqoff(i->seq[0], i->seq[1])) << ") TTL: " << i->ttl);
            }

            // Phase 2: rest of the records should have TTL decreased.
            for (; i != m_FreshLoss.end(); ++i)
                --i->ttl;
        }
    }
    if (!lossdata.empty())
    {
        sendCtrl(UMSG_LOSSREPORT, NULL, &lossdata[0], (int) lossdata.size());
    }

    // was_sent_in_order means either of:
    // - packet was sent in order (first if branch above)
    // - packet was sent as old, but was a retransmitted packet

    if (m_bPeerRexmitFlag && was_sent_in_order)
    {
        ++m_iConsecOrderedDelivery;
        if (m_iConsecOrderedDelivery >= 50)
        {
            m_iConsecOrderedDelivery = 0;
            if (m_iReorderTolerance > 0)
            {
                m_iReorderTolerance--;
                enterCS(m_StatsLock);
                m_stats.traceReorderDistance--;
                leaveCS(m_StatsLock);
                HLOGC(qrlog.Debug, log << "ORDERED DELIVERY of 50 packets in a row - decreasing tolerance to "
                        << m_iReorderTolerance);
            }
        }
    }

    return 0;
}

#if ENABLE_BONDING

// NOTE: this is updated from the value of m_iRcvLastAck,
// which might be past the buffer and potentially cause setting
// the value to the last received and re-requiring retransmission.
// Worst case is that there could be a few packets to tear the transmission
// even more (as there will be likely no time to recover them), but
// if the transmission was already torn in the previously active link
// this shouldn't be a problem that these packets won't be recovered
// after activating the second link, although will be retried this way.
void srt::CUDT::updateIdleLinkFrom(CUDT* source)
{
    int bufseq;
    {
        ScopedLock lg (m_RcvBufferLock);
        bufseq = source->m_pRcvBuffer->getStartSeqNo();
    }
    ScopedLock lg (m_RecvLock);

    if (!m_pRcvBuffer->empty())
    {
        HLOGC(grlog.Debug, log << "grp: NOT updating rcv-seq in @" << m_SocketID << ": receiver buffer not empty");
        return;
    }

    int32_t new_last_rcv = source->m_iRcvLastAck;

    if (CSeqNo::seqcmp(new_last_rcv, bufseq) < 0)
    {
        // Emergency check whether the last ACK was behind the
        // buffer. This may happen when TSBPD dropped empty cells.
        // This may cause that the newly activated link may derive
        // these empty cells which will never be recovered.
        new_last_rcv = bufseq;
    }

    // if (new_last_rcv <=% m_iRcvCurrSeqNo)
    if (CSeqNo::seqcmp(new_last_rcv, m_iRcvCurrSeqNo) <= 0)
    {
        // Reject the change because that would shift the reception pointer backwards.
        HLOGC(grlog.Debug, log << "grp: NOT updating rcv-seq in @" << m_SocketID
                << ": backward setting rejected: %" << m_iRcvCurrSeqNo
                << " -> %" << new_last_rcv);
        return;
    }

    HLOGC(grlog.Debug, log << "grp: updating rcv-seq in @" << m_SocketID
            << " from @" << source->m_SocketID << ": %" << new_last_rcv);
    setInitialRcvSeq(new_last_rcv);
}

#endif

/// This function is called when a packet has arrived, which was behind the current
/// received sequence - that is, belated or retransmitted. Try to remove the packet
/// from both loss records: the general loss record and the fresh loss record.
///
/// Additionally, check - if supported by the peer - whether the "latecoming" packet
/// has been sent due to retransmission or due to reordering, by checking the rexmit
/// support flag and rexmit flag itself. If this packet was surely ORIGINALLY SENT
/// it means that the current network connection suffers of packet reordering. This
/// way try to introduce a dynamic tolerance by calculating the difference between
/// the current packet reception sequence and this packet's sequence. This value
/// will be set to the tolerance value, which means that later packet retransmission
/// will not be required immediately, but only after receiving N next packets that
/// do not include the lacking packet.
/// The tolerance is not increased infinitely - it's bordered by iMaxReorderTolerance.
/// This value can be set in options - SRT_LOSSMAXTTL.
void srt::CUDT::unlose(const CPacket &packet)
{
    ScopedLock lg(m_RcvLossLock);
    int32_t sequence = packet.seqno();
    m_pRcvLossList->remove(sequence);

    // Rest of this code concerns only the "belated lossreport" feature.

    bool has_increased_tolerance = false;
    bool was_reordered           = false;

    if (m_bPeerRexmitFlag)
    {
        // If the peer understands the REXMIT flag, it means that the REXMIT flag is contained
        // in the PH_MSGNO field.

        // The packet is considered coming originally (just possibly out of order), if REXMIT
        // flag is NOT set.
        was_reordered = !packet.getRexmitFlag();
        if (was_reordered)
        {
            HLOGC(qrlog.Debug, log << "received out-of-band packet %" << sequence);

            const int seqdiff = abs(CSeqNo::seqcmp(m_iRcvCurrSeqNo, packet.seqno()));
            enterCS(m_StatsLock);
            m_stats.traceReorderDistance = max(seqdiff, m_stats.traceReorderDistance);
            leaveCS(m_StatsLock);
            if (seqdiff > m_iReorderTolerance)
            {
                const int new_tolerance = min(seqdiff, m_config.iMaxReorderTolerance);
                HLOGC(qrlog.Debug, log << "Belated by " << seqdiff << " seqs - Reorder tolerance "
                        << (new_tolerance == m_iReorderTolerance ? "REMAINS with " : "increased to ") << new_tolerance);
                m_iReorderTolerance = new_tolerance;
                has_increased_tolerance =
                    true; // Yes, even if reorder tolerance is already at maximum - this prevents decreasing tolerance.
            }
        }
        else
        {
            HLOGC(qrlog.Debug, log << CONID() << "received reXmitted packet seq=" << sequence);
        }
    }
    else
    {
        HLOGC(qrlog.Debug, log << "received reXmitted or belated packet seq " << sequence << " (distinction not supported by peer)");
    }

    // Don't do anything if "belated loss report" feature is not used.
    // In that case the FreshLoss list isn't being filled in at all, the
    // loss report is sent directly.
    // Note that this condition blocks two things being done in this function:
    // - remove given sequence from the fresh loss record
    //   (in this case it's empty anyway)
    // - decrease current reorder tolerance based on whether packets come in order
    //   (current reorder tolerance is 0 anyway)
    if (m_bPeerRexmitFlag == 0 || m_iReorderTolerance == 0)
        return;

    int had_ttl = 0;
    if (CRcvFreshLoss::removeOne((m_FreshLoss), sequence, (&had_ttl)))
    {
        HLOGC(qrlog.Debug, log << "sequence " << sequence << " removed from belated lossreport record");
    }

    if (was_reordered)
    {
        m_iConsecOrderedDelivery = 0;
        if (has_increased_tolerance)
        {
            m_iConsecEarlyDelivery = 0; // reset counter
        }
        else if (had_ttl > 2)
        {
            ++m_iConsecEarlyDelivery; // otherwise, and if it arrived quite earlier, increase counter
            HLOGC(qrlog.Debug, log << "... arrived at TTL " << had_ttl << " case " << m_iConsecEarlyDelivery);

            // After 10 consecutive
            if (m_iConsecEarlyDelivery >= 10)
            {
                m_iConsecEarlyDelivery = 0;
                if (m_iReorderTolerance > 0)
                {
                    m_iReorderTolerance--;
                    enterCS(m_StatsLock);
                    m_stats.traceReorderDistance--;
                    leaveCS(m_StatsLock);
                    HLOGC(qrlog.Debug, log << "... reached " << m_iConsecEarlyDelivery
                            << " times - decreasing tolerance to " << m_iReorderTolerance);
                }
            }
        }
        // If hasn't increased tolerance, but the packet appeared at TTL less than 2, do nothing.
    }
}

void srt::CUDT::dropFromLossLists(int32_t from, int32_t to)
{
    ScopedLock lg(m_RcvLossLock);

    IF_HEAVY_LOGGING(bool autodetected = false);
    int32_t begin SRT_ATR_UNUSED;
    if (from == SRT_SEQNO_NONE)
    {
        begin = m_pRcvLossList->removeUpTo(to);
        IF_HEAVY_LOGGING(autodetected = true);
    }
    else
    {
        begin = from;
        m_pRcvLossList->remove(from, to);
    }

#if ENABLE_HEAVY_LOGGING
    ostringstream range;
    if (begin == SRT_SEQNO_NONE)
    {
        range << "no";
    }
    else
    {
        int off = CSeqNo::seqoff(begin, to);
        if (off < 0)
        {
            range << "WEIRD NUMBER OF";
        }
        else
        {
            range << (off + 1);
        }
    }

    static const char* const beginwhere[2] = {"explicit", "detected"};

    const char* const reqtype = (from == SRT_SEQNO_NONE) ? "TLPKTDROP" : "DROPREQ";

    HLOGC(qrlog.Debug, log << CONID() << "DROP PER " << reqtype << " %" << begin
            << "[" << beginwhere[1*autodetected] << "]-" << to << " ("
            << range.str() << " packets)");
#endif

    if (m_bPeerRexmitFlag == 0 || m_iReorderTolerance == 0)
        return;

    // All code below concerns only "belated lossreport" feature.

    // It's highly unlikely that this is waiting to send a belated UMSG_LOSSREPORT,
    // so treat it rather as a sanity check.

    // It's enough to check if the first element of the list starts with a sequence older than 'to'.
    // If not, just do nothing.

    size_t delete_index = 0;
    for (size_t i = 0; i < m_FreshLoss.size(); ++i)
    {
        CRcvFreshLoss::Emod result = m_FreshLoss[i].revoke(from, to);
        switch (result)
        {
        case CRcvFreshLoss::DELETE:
            delete_index = i + 1; // PAST THE END
            continue;             // There may be further ranges that are included in this one, so check on.

        case CRcvFreshLoss::NONE:
        case CRcvFreshLoss::STRIPPED:
            break; // THIS BREAKS ONLY 'switch', not 'for'!

        case CRcvFreshLoss::SPLIT:; // This function never returns it. It's only a compiler shut-up.
        }

        break; // Now this breaks also FOR.
    }

    m_FreshLoss.erase(m_FreshLoss.begin(),
                      m_FreshLoss.begin() + delete_index); // with delete_index == 0 will do nothing
}

// This function, as the name states, should bake a new cookie.
int32_t srt::CUDT::bake(const sockaddr_any& addr, int32_t current_cookie, int correction)
{
    static unsigned int distractor = 0;
    unsigned int        rollover   = distractor + 10;

    for (;;)
    {
        // SYN cookie
        char clienthost[NI_MAXHOST];
        char clientport[NI_MAXSERV];
        getnameinfo(addr.get(),
                    addr.size(),
                    clienthost,
                    sizeof(clienthost),
                    clientport,
                    sizeof(clientport),
                    NI_NUMERICHOST | NI_NUMERICSERV);
        int64_t timestamp = (count_microseconds(steady_clock::now() - m_stats.tsStartTime) / 60000000) + distractor +
                            correction; // secret changes every one minute
        stringstream cookiestr;
        cookiestr << clienthost << ":" << clientport << ":" << timestamp;
        union {
            unsigned char cookie[16];
            int32_t       cookie_val;
        };
        CMD5::compute(cookiestr.str().c_str(), cookie);

        if (cookie_val != current_cookie)
            return cookie_val;

        ++distractor;

        // This is just to make the loop formally breakable,
        // but this is virtually impossible to happen.
        if (distractor == rollover)
            return cookie_val;
    }
}

// XXX This is quite a mystery, why this function has a return value
// and what the purpose for it was. There's just one call of this
// function in the whole code and in that call the return value is
// ignored. Actually this call happens in the CRcvQueue::worker thread,
// where it makes a response for incoming UDP packet that might be
// a connection request. Should any error occur in this process, there
// is no way to "report error" that happened here. Basing on that
// these values in original UDT code were quite like the values
// for m_iReqType, they have been changed to URQ_* symbols, which
// may mean that the intent for the return value was to send this
// value back as a control packet back to the connector.
//
// This function is run when the CRcvQueue object is reading packets
// from the multiplexer (@c CRcvQueue::worker_RetrieveUnit) and the
// target socket ID is 0.
//
// XXX Make this function return EConnectStatus enum type (extend if needed),
// and this will be directly passed to the caller.

// [[using locked(m_pRcvQueue->m_LSLock)]];
int srt::CUDT::processConnectRequest(const sockaddr_any& addr, CPacket& packet)
{
    // XXX ASSUMPTIONS:
    // [[using assert(packet.id() == 0)]]

    HLOGC(cnlog.Debug, log << CONID() << "processConnectRequest: received a connection request");

    if (m_bClosing)
    {
        m_RejectReason = SRT_REJ_CLOSE;
        HLOGC(cnlog.Debug, log << CONID() << "processConnectRequest: ... NOT. Rejecting because closing.");
        return m_RejectReason;
    }

    /*
     * Closing a listening socket only set bBroken
     * If a connect packet is received while closing it gets through
     * processing and crashes later.
     */
    if (m_bBroken)
    {
        m_RejectReason = SRT_REJ_CLOSE;
        HLOGC(cnlog.Debug, log << CONID() << "processConnectRequest: ... NOT. Rejecting because broken.");
        return m_RejectReason;
    }
    // When CHandShake::m_iContentSize is used in log, the file fails to link!
    size_t exp_len = CHandShake::m_iContentSize;

    // NOTE!!! Old version of SRT code checks if the size of the HS packet
    // is EQUAL to the above CHandShake::m_iContentSize.

    // Changed to < exp_len because we actually need that the packet
    // be at least of a size for handshake, although it may contain
    // more data, depending on what's inside.
    if (packet.getLength() < exp_len)
    {
        m_RejectReason = SRT_REJ_ROGUE;
        HLOGC(cnlog.Debug,
              log << CONID() << "processConnectRequest: ... NOT. Wrong size: " << packet.getLength()
                  << " (expected: " << exp_len << ")");
        return m_RejectReason;
    }

    // Dunno why the original UDT4 code only MUCH LATER was checking if the packet was UMSG_HANDSHAKE.
    // It doesn't seem to make sense to deserialize it into the handshake structure if we are not
    // sure that the packet contains the handshake at all!
    if (!packet.isControl(UMSG_HANDSHAKE))
    {
        m_RejectReason = SRT_REJ_ROGUE;
        LOGC(cnlog.Error,
             log << CONID() << "processConnectRequest: the packet received as handshake is not a handshake message");
        return m_RejectReason;
    }

    CHandShake hs;
    hs.load_from(packet.m_pcData, packet.getLength());

    // XXX MOST LIKELY this hs should be now copied into m_ConnRes field, which holds
    // the handshake structure sent from the peer (no matter the role or mode).
    // This should simplify the createSrtHandshake() function which can this time
    // simply write the crafted handshake structure into m_ConnReq, which needs no
    // participation of the local handshake and passing it as a parameter through
    // newConnection() -> acceptAndRespond() -> createSrtHandshake(). This is also
    // required as a source of the peer's information used in processing in other
    // structures.

    int32_t cookie_val = bake(addr);

    HLOGC(cnlog.Debug, log << CONID() << "processConnectRequest: new cookie: " << hex << cookie_val);

    // Remember the incoming destination address here and use it as a source
    // address when responding. It's not possible to record this address yet
    // because this happens still in the frames of the listener socket. Only
    // when processing switches to the newly spawned accepted socket can the
    // address be recorded in its m_SourceAddr field.
    sockaddr_any use_source_addr = packet.udpDestAddr();

    // REQUEST:INDUCTION.
    // Set a cookie, a target ID, and send back the same as
    // RESPONSE:INDUCTION.
    if (hs.m_iReqType == URQ_INDUCTION)
    {
        HLOGC(cnlog.Debug,
              log << CONID() << "processConnectRequest: received type=induction, sending back with cookie+socket");

        // XXX That looks weird - the calculated md5 sum out of the given host/port/timestamp
        // is 16 bytes long, but CHandShake::m_iCookie has 4 bytes. This then effectively copies
        // only the first 4 bytes. Moreover, it's dangerous on some platforms because the char
        // array need not be aligned to int32_t - changed to union in a hope that using int32_t
        // inside a union will enforce whole union to be aligned to int32_t.
        hs.m_iCookie = cookie_val;
        packet.set_id(hs.m_iID);

        // Ok, now's the time. The listener sets here the version 5 handshake,
        // even though the request was 4. This is because the old client would
        // simply return THE SAME version, not even looking into it, giving the
        // listener false impression as if it supported version 5.
        //
        // If the caller was really HSv4, it will simply ignore the version 5 in INDUCTION;
        // it will respond with CONCLUSION, but with its own set version, which is version 4.
        //
        // If the caller was really HSv5, it will RECOGNIZE this version 5 in INDUCTION, so
        // it will respond with version 5 when sending CONCLUSION.

        hs.m_iVersion = HS_VERSION_SRT1;

        // Additionally, set this field to a MAGIC value. This field isn't used during INDUCTION
        // by HSv4 client, HSv5 client can use it to additionally verify that this is a HSv5 listener.
        // In this field we also advertise the PBKEYLEN value. When 0, it's considered not advertised.
        hs.m_iType = SrtHSRequest::wrapFlags(true /*put SRT_MAGIC_CODE in HSFLAGS*/, m_config.iSndCryptoKeyLen);
        bool whether SRT_ATR_UNUSED = m_config.iSndCryptoKeyLen != 0;
        HLOGC(cnlog.Debug,
              log << CONID() << "processConnectRequest: " << (whether ? "" : "NOT ")
                  << " Advertising PBKEYLEN - value = " << m_config.iSndCryptoKeyLen);

        size_t size = packet.getLength();
        hs.store_to((packet.m_pcData), (size));
        setPacketTS(packet, steady_clock::now());

        // Display the HS before sending it to peer
        HLOGC(cnlog.Debug, log << CONID() << "processConnectRequest: SENDING HS (i): " << hs.show());

        m_pSndQueue->sendto(addr, packet, use_source_addr);
        return SRT_REJ_UNKNOWN; // EXCEPTION: this is a "no-error" code.
    }

    // Otherwise this should be REQUEST:CONCLUSION.
    // Should then come with the correct cookie that was
    // set in the above INDUCTION, in the HS_VERSION_SRT1
    // should also contain extra data.

    if (!hs.valid())
    {
        LOGC(cnlog.Error, log << CONID() << "processConnectRequest: ROGUE HS RECEIVED. Rejecting");
        m_RejectReason = SRT_REJ_ROGUE;
        return SRT_REJ_ROGUE;
    }

    HLOGC(cnlog.Debug,
          log << CONID() << "processConnectRequest: received type=" << RequestTypeStr(hs.m_iReqType)
              << " - checking cookie...");
    if (hs.m_iCookie != cookie_val)
    {
        cookie_val = bake(addr, cookie_val, -1); // SHOULD generate an earlier, distracted cookie

        if (hs.m_iCookie != cookie_val)
        {
            m_RejectReason = SRT_REJ_RDVCOOKIE;
            HLOGC(cnlog.Debug, log << CONID() << "processConnectRequest: ...wrong cookie " << hex << cookie_val << ". Ignoring.");
            return m_RejectReason;
        }

        HLOGC(cnlog.Debug, log << CONID() << "processConnectRequest: ... correct (FIXED) cookie. Proceeding.");
    }
    else
    {
        HLOGC(cnlog.Debug, log << CONID() << "processConnectRequest: ... correct (ORIGINAL) cookie. Proceeding.");
    }

    SRTSOCKET id = hs.m_iID;

    // HANDSHAKE: The old client sees the version that does not match HS_VERSION_UDT4 (5).
    // In this case it will respond with URQ_ERROR_REJECT. Rest of the data are the same
    // as in the handshake request. When this message is received, the connector side should
    // switch itself to the version number HS_VERSION_UDT4 and continue the old way (that is,
    // continue sending URQ_INDUCTION, but this time with HS_VERSION_UDT4).

    bool accepted_hs = true;

    if (hs.m_iVersion == HS_VERSION_SRT1)
    {
        // No further check required.
        // The m_iType contains handshake extension flags.
    }
    else if (hs.m_iVersion == HS_VERSION_UDT4)
    {
        // In UDT, and so in older SRT version, the hs.m_iType field should contain
        // the socket type, although SRT only allowed this field to be UDT_DGRAM.
        // Older SRT version contained that value in a field, but now that this can
        // only contain UDT_DGRAM the field itself has been abandoned.
        // For the sake of any old client that reports version 4 handshake, interpret
        // this hs.m_iType field as a socket type and check if it's UDT_DGRAM.

        // Note that in HSv5 hs.m_iType contains extension flags.
        if (hs.m_iType != UDT_DGRAM)
        {
            m_RejectReason = SRT_REJ_ROGUE;
            accepted_hs    = false;
        }
    }
    else
    {
        // Unsupported version
        // (NOTE: This includes "version=0" which is a rejection flag).
        m_RejectReason = SRT_REJ_VERSION;
        accepted_hs    = false;
    }

    if (!accepted_hs)
    {
        HLOGC(cnlog.Debug,
              log << CONID() << "processConnectRequest: version/type mismatch. Sending REJECT code:" << m_RejectReason
                  << " MSG: " << srt_rejectreason_str(m_RejectReason));
        // mismatch, reject the request
        hs.m_iReqType = URQFailure(m_RejectReason);
        size_t size   = CHandShake::m_iContentSize;
        hs.store_to((packet.m_pcData), (size));
        packet.set_id(id);
        setPacketTS((packet), steady_clock::now());
        HLOGC(cnlog.Debug, log << CONID() << "processConnectRequest: SENDING HS (e): " << hs.show());
        m_pSndQueue->sendto(addr, packet, use_source_addr);
    }
    else
    {
        // IMPORTANT!!!
        // If the newConnection() detects there is already a socket connection associated with the remote peer,
        // it returns the socket via `acpu`, and the `result` returned is 0.
        // Else if a new connection is successfully created, the conclusion handshake response
        // is sent by the function itself (it calls the acceptAndRespond(..)), the `acpu` remains null, the `result` is 1.
        int error  = SRT_REJ_UNKNOWN;
        CUDT* acpu = NULL;
        int result = uglobal().newConnection(m_SocketID, addr, packet, (hs), (error), (acpu));

        // This is listener - m_RejectReason need not be set
        // because listener has no functionality of giving the app
        // insight into rejected callers.

        // --->
        //        (global.) CUDTUnited::updateListenerMux
        //        (new Socket.) CUDT::acceptAndRespond
        if (result == -1)
        {
            hs.m_iReqType = URQFailure(error);
            LOGC(cnlog.Warn, log << "processConnectRequest: rsp(REJECT): " << hs.m_iReqType << " - " << srt_rejectreason_str(error));
        }

        // The `acpu` not NULL means connection exists, the `result` should be 0. It is not checked here though.
        // The `newConnection(..)` only sends response for newly created connection.
        // The connection already exists (no new connection has been created, no response sent).
        // Send the conclusion response manually here in case the peer has missed the first one.
        // The value  `result` here should be 0.
        if (acpu)
        {
            // This is an existing connection, so the handshake is only needed
            // because of the rule that every handshake request must be covered
            // by the handshake response. It wouldn't be good to call interpretSrtHandshake
            // here because the data from the handshake have been already interpreted
            // and recorded. We just need to craft a response.
            HLOGC(cnlog.Debug,
                  log << CONID() << "processConnectRequest: sending REPEATED handshake response req="
                      << RequestTypeStr(hs.m_iReqType));

            // Rewrite already updated previously data in acceptAndRespond
            acpu->rewriteHandshakeData(acpu->m_PeerAddr, (hs));

            uint32_t kmdata[SRTDATA_MAXSIZE];
            size_t   kmdatasize = SRTDATA_MAXSIZE;
            EConnectStatus conn = CONN_ACCEPT;

            if (hs.m_iVersion >= HS_VERSION_SRT1)
            {
                // Always attach extension.
                hs.m_extension = true;
                conn = acpu->craftKmResponse((kmdata), (kmdatasize));
            }
            else
            {
                kmdatasize = 0;
            }

            if (conn != CONN_ACCEPT)
                return conn;

            packet.setLength(m_iMaxSRTPayloadSize);
            if (!acpu->createSrtHandshake(SRT_CMD_HSRSP, SRT_CMD_KMRSP,
                        kmdata, kmdatasize,
                        (packet), (hs)))
            {
                HLOGC(cnlog.Debug,
                      log << CONID() << "processConnectRequest: rejecting due to problems in createSrtHandshake.");
                result        = -1; // enforce fallthrough for the below condition!
                hs.m_iReqType = URQFailure(m_RejectReason == SRT_REJ_UNKNOWN ? int(SRT_REJ_IPE) : m_RejectReason.load());
            }
            else
            {
                // Send the crafted handshake
                HLOGC(cnlog.Debug, log << CONID() << "processConnectRequest: SENDING (repeated) HS (a): " << hs.show());
                acpu->addressAndSend((packet));
            }
        }

        if (result == 1)
        {
            // BUG! There is no need to update write-readiness on the listener socket once new connection is accepted.
            // Only read-readiness has to be updated, but it is done so in the newConnection(..) function.
            // See PR #1831 and issue #1667.
            HLOGC(cnlog.Debug,
                  log << CONID() << "processConnectRequest: accepted connection, updating epoll to write-ready");

            // New connection has been accepted or an existing one has been found. Update epoll write-readiness.
            // a new connection has been created, enable epoll for write
            // Note: not using SRT_EPOLL_CONNECT symbol because this is a procedure
            // executed for the accepted socket.
            uglobal().m_EPoll.update_events(m_SocketID, m_sPollID, SRT_EPOLL_OUT, true);
        }
        else if (result == -1)
        {
            // The new connection failed
            // or the connection already existed, but manually sending the HS response above has failed.
            // HSv4: Send the SHUTDOWN message to the peer (see PR #2010) in order to disallow the peer to connect.
            //       The HSv4 clients do not interpret the error handshake response correctly.
            // HSv5: Send a handshake with an error code (hs.m_iReqType set earlier) to the peer.
            if (hs.m_iVersion < HS_VERSION_SRT1)
            {
                HLOGC(cnlog.Debug, log << CONID() << "processConnectRequest: HSv4 caller, sending SHUTDOWN after rejection with "
                        << RequestTypeStr(hs.m_iReqType));
                CPacket rsp;
                setPacketTS((rsp), steady_clock::now());
                rsp.pack(UMSG_SHUTDOWN);
                rsp.set_id(m_PeerID);
                m_pSndQueue->sendto(addr, rsp, use_source_addr);
            }
            else
            {
                HLOGC(cnlog.Debug,
                        log << CONID() << "processConnectRequest: sending ABNORMAL handshake info req="
                        << RequestTypeStr(hs.m_iReqType));
                size_t size = CHandShake::m_iContentSize;
                hs.store_to((packet.m_pcData), (size));
                packet.setLength(size);
                packet.set_id(id);
                setPacketTS(packet, steady_clock::now());
                HLOGC(cnlog.Debug, log << CONID() << "processConnectRequest: SENDING HS (a): " << hs.show());
                m_pSndQueue->sendto(addr, packet, use_source_addr);
            }
        }
    }
    LOGC(cnlog.Debug, log << CONID() << "listen ret: " << hs.m_iReqType << " - " << RequestTypeStr(hs.m_iReqType));

    return RejectReasonForURQ(hs.m_iReqType);
}

void srt::CUDT::addLossRecord(std::vector<int32_t> &lr, int32_t lo, int32_t hi)
{
    if (lo == hi)
        lr.push_back(lo);
    else
    {
        lr.push_back(lo | LOSSDATA_SEQNO_RANGE_FIRST);
        lr.push_back(hi);
    }
}

int srt::CUDT::checkACKTimer(const steady_clock::time_point &currtime)
{
    int because_decision = BECAUSE_NO_REASON;
    if (currtime > m_tsNextACKTime.load()  // ACK time has come
                                  // OR the number of sent packets since last ACK has reached
                                  // the congctl-defined value of ACK Interval
                                  // (note that none of the builtin congctls defines ACK Interval)
        || (m_CongCtl->ACKMaxPackets() > 0 && m_iPktCount >= m_CongCtl->ACKMaxPackets()))
    {
        // ACK timer expired or ACK interval is reached
        sendCtrl(UMSG_ACK);

        const steady_clock::duration ack_interval = m_CongCtl->ACKTimeout_us() > 0
            ? microseconds_from(m_CongCtl->ACKTimeout_us())
            : m_tdACKInterval;
        m_tsNextACKTime.store(currtime + ack_interval);

        m_iPktCount      = 0;
        m_iLightACKCount = 1;
        because_decision = BECAUSE_ACK;
    }

    // Or the transfer rate is so high that the number of packets
    // have reached the value of SelfClockInterval * LightACKCount before
    // the time has come according to m_tsNextACKTime. In this case a "lite ACK"
    // is sent, which doesn't contain statistical data and nothing more
    // than just the ACK number. The "fat ACK" packets will be still sent
    // normally according to the timely rules.
    else if (m_iPktCount >= SELF_CLOCK_INTERVAL * m_iLightACKCount)
    {
        // send a "light" ACK
        sendCtrl(UMSG_ACK, NULL, NULL, SEND_LITE_ACK);
        ++m_iLightACKCount;
        because_decision = BECAUSE_LITEACK;
    }

    return because_decision;
}

int srt::CUDT::checkNAKTimer(const steady_clock::time_point& currtime)
{
    // XXX The problem with working NAKREPORT with SRT_ARQ_ONREQ
    // is not that it would be inappropriate, but because it's not
    // implemented. The reason for it is that the structure of the
    // loss list container (m_pRcvLossList) is such that it is expected
    // that the loss records are ordered by sequence numbers (so
    // that two ranges sticking together are merged in place).
    // Unfortunately in case of SRT_ARQ_ONREQ losses must be recorded
    // as before, but they should not be reported, until confirmed
    // by the filter. By this reason they appear often out of order
    // and for adding them properly the loss list container wasn't
    // prepared. This then requires some more effort to implement.
    if (!m_config.bRcvNakReport || m_PktFilterRexmitLevel != SRT_ARQ_ALWAYS)
        return BECAUSE_NO_REASON;

    /*
     * m_config.bRcvNakReport enables NAK reports for SRT.
     * Retransmission based on timeout is bandwidth consuming,
     * not knowing what to retransmit when the only NAK sent by receiver is lost,
     * all packets past last ACK are retransmitted (rexmitMethod() == SRM_FASTREXMIT).
     */
    enterCS(m_RcvLossLock);
    const int loss_len = m_pRcvLossList->getLossLength();
    leaveCS(m_RcvLossLock);

    SRT_ASSERT(loss_len >= 0);
    int debug_decision = BECAUSE_NO_REASON;

    if (loss_len > 0)
    {
        if (currtime <= m_tsNextNAKTime.load())
            return BECAUSE_NO_REASON; // wait for next NAK time

        sendCtrl(UMSG_LOSSREPORT);
        debug_decision = BECAUSE_NAKREPORT;
    }

    m_tsNextNAKTime.store(currtime + m_tdNAKInterval);
    return debug_decision;
}

bool srt::CUDT::checkExpTimer(const steady_clock::time_point& currtime, int check_reason SRT_ATR_UNUSED)
{
    // VERY HEAVY LOGGING
#if ENABLE_HEAVY_LOGGING & 1
    static const char* const decisions [] = {
        "ACK",
        "LITE-ACK",
        "NAKREPORT"
    };

    string decision = "NOTHING";
    if (check_reason)
    {
        ostringstream decd;
        decision = "";
        for (int i = 0; i < LAST_BECAUSE_BIT; ++i)
        {
            int flag = 1 << i;
            if (check_reason & flag)
                decd << decisions[i] << " ";
        }
        decision = decd.str();
    }
    HLOGC(xtlog.Debug, log << CONID() << "checkTimer: ACTIVITIES PERFORMED: " << decision);
#endif

    // In UDT the m_bUserDefinedRTO and m_iRTO were in CCC class.
    // There's nothing in the original code that alters these values.

    steady_clock::time_point next_exp_time;
    if (m_CongCtl->RTO())
    {
        next_exp_time = m_tsLastRspTime.load() + microseconds_from(m_CongCtl->RTO());
    }
    else
    {
        steady_clock::duration exp_timeout =
            microseconds_from(m_iEXPCount * (m_iSRTT + 4 * m_iRTTVar) + COMM_SYN_INTERVAL_US);
        if (exp_timeout < (m_iEXPCount * m_tdMinExpInterval))
            exp_timeout = m_iEXPCount * m_tdMinExpInterval;
        next_exp_time = m_tsLastRspTime.load() + exp_timeout;
    }

    if (currtime <= next_exp_time && !m_bBreakAsUnstable)
        return false;

    // ms -> us
    const int PEER_IDLE_TMO_US = m_config.iPeerIdleTimeout_ms * 1000;
    // Haven't received any information from the peer, is it dead?!
    // timeout: at least 16 expirations and must be greater than 5 seconds
    time_point last_rsp_time = m_tsLastRspTime.load();
    if (m_bBreakAsUnstable || ((m_iEXPCount > COMM_RESPONSE_MAX_EXP) &&
        (currtime - last_rsp_time > microseconds_from(PEER_IDLE_TMO_US))))
    {
        //
        // Connection is broken.
        // UDT does not signal any information about this instead of to stop quietly.
        // Application will detect this when it calls any UDT methods next time.
        //
        HLOGC(xtlog.Debug,
              log << CONID() << "CONNECTION EXPIRED after " << FormatDuration<DUNIT_MS>(currtime - last_rsp_time) << " - BREAKING");
        m_bClosing       = true;
        m_bBroken        = true;
        m_iBrokenCounter = 30;

        // update snd U list to remove this socket
        m_pSndQueue->m_pSndUList->update(this, CSndUList::DO_RESCHEDULE);

        updateBrokenConnection();
        completeBrokenConnectionDependencies(SRT_ECONNLOST); // LOCKS!

        return true;
    }

    HLOGC(xtlog.Debug,
          log << CONID() << "EXP TIMER: count=" << m_iEXPCount << "/" << (+COMM_RESPONSE_MAX_EXP)
              << " elapsed=" << (count_microseconds(currtime - last_rsp_time)) << "/" << (+PEER_IDLE_TMO_US) << "us");

    ++m_iEXPCount;

    /*
     * (keepalive fix)
     * duB:
     * It seems there is confusion of the direction of the Response here.
     * lastRspTime is supposed to be when receiving (data/ctrl) from peer
     * as shown in processCtrl and processData,
     * Here we set because we sent something?
     *
     * Disabling this code that prevent quick reconnection when peer disappear
     */
    // Reset last response time since we've just sent a heart-beat.
    // (fixed) m_tsLastRspTime = currtime_tk;

    return false;
}

void srt::CUDT::checkRexmitTimer(const steady_clock::time_point& currtime)
{
    // Check if HSv4 should be retransmitted, and if KM_REQ should be resent if the side is INITIATOR.
    checkSndTimers();

    // There are two algorithms of blind packet retransmission: LATEREXMIT and FASTREXMIT.
    //
    // LATEREXMIT is only used with FileCC.
    // The RTO is triggered when some time has passed since the last ACK from
    // the receiver, while there is still some unacknowledged data in the sender's buffer,
    // and the loss list is empty at the moment of RTO (nothing to retransmit yet).
    //
    // FASTREXMIT is only used with LiveCC.
    // The RTO is triggered if the receiver is not configured to send periodic NAK reports,
    // when some time has passed since the last ACK from the receiver,
    // while there is still some unacknowledged data in the sender's buffer.
    //
    // In case the above conditions are met, the unacknowledged packets
    // in the sender's buffer will be added to the SND loss list and retransmitted.
    //

    {
        ScopedLock ack_lock(m_RecvAckLock);
        const uint64_t rtt_syn = (m_iSRTT + 4 * m_iRTTVar + 2 * COMM_SYN_INTERVAL_US);
        const uint64_t exp_int_us = (m_iReXmitCount * rtt_syn + COMM_SYN_INTERVAL_US);

        if (currtime <= (m_tsLastRspAckTime + microseconds_from(exp_int_us)))
            return;
    }

    // If there is no unacknowledged data in the sending buffer,
    // then there is nothing to retransmit.
    if (m_pSndBuffer->getCurrBufSize() <= 0)
        return;

    const bool is_laterexmit = m_CongCtl->rexmitMethod() == SrtCongestion::SRM_LATEREXMIT; // FileCC
    const bool is_fastrexmit = m_CongCtl->rexmitMethod() == SrtCongestion::SRM_FASTREXMIT; // LiveCC

    // If the receiver will send periodic NAK reports, then FASTREXMIT (live) is inactive.
    // TODO: Probably some method of "blind rexmit" MUST BE DONE, when TLPKTDROP is off.
    if (is_fastrexmit && m_bPeerNakReport)
        return;

    // Schedule a retransmission IF:
    // - there are packets in flight (getFlightSpan() > 0);
    // - in case of LATEREXMIT (File Mode): the sender loss list is empty
    //   (the receiver didn't send any LOSSREPORT, or LOSSREPORT was lost on track).
    // - in case of FASTREXMIT (Live Mode): the RTO (rtt_syn) was triggered, therefore
    //   schedule unacknowledged packets for retransmission regardless of the loss list emptiness.
    if (getFlightSpan() > 0 && (!is_laterexmit || m_pSndLossList->getLossLength() == 0))
    {
        // Sender: Insert all the packets sent after last received acknowledgement into the sender loss list.
        ScopedLock acklock(m_RecvAckLock); // Protect packet retransmission
        // Resend all unacknowledged packets on timeout, but only if there is no packet in the loss list
        const int32_t csn = m_iSndCurrSeqNo;
        const int     num = m_pSndLossList->insert(m_iSndLastAck, csn);
        if (num > 0)
        {
            enterCS(m_StatsLock);
            m_stats.sndr.lost.count(num);
            leaveCS(m_StatsLock);

            HLOGC(xtlog.Debug,
                  log << CONID() << "ENFORCED " << (is_laterexmit ? "LATEREXMIT" : "FASTREXMIT")
                      << " by ACK-TMOUT (scheduling): " << CSeqNo::incseq(m_iSndLastAck) << "-" << csn << " ("
                      << CSeqNo::seqoff(m_iSndLastAck, csn) << " packets)");
        }
    }

    ++m_iReXmitCount;

    const ECheckTimerStage stage = is_fastrexmit ? TEV_CHT_FASTREXMIT : TEV_CHT_REXMIT;
    updateCC(TEV_CHECKTIMER, EventVariant(stage));

    // schedule sending if not scheduled already
    m_pSndQueue->m_pSndUList->update(this, CSndUList::DONT_RESCHEDULE);
}

void srt::CUDT::checkTimers()
{
    // update CC parameters
    updateCC(TEV_CHECKTIMER, EventVariant(TEV_CHT_INIT));

    const steady_clock::time_point currtime = steady_clock::now();

    // This is a very heavy log, unblock only for temporary debugging!
#if 0
    HLOGC(xtlog.Debug, log << CONID() << "checkTimers: nextacktime=" << FormatTime(m_tsNextACKTime)
        << " AckInterval=" << m_iACKInterval
        << " pkt-count=" << m_iPktCount << " liteack-count=" << m_iLightACKCount);
#endif

#ifdef ENABLE_MAXREXMITBW
    //m_SndRegularMeasurement.pickup(currtime);
    m_SndRexmitMeasurement.pickup(currtime);
#endif

    // Check if it is time to send ACK
    int debug_decision = checkACKTimer(currtime);

    // Check if it is time to send a loss report
    debug_decision |= checkNAKTimer(currtime);

    // Check if the connection is expired
    if (checkExpTimer(currtime, debug_decision))
        return;

    // Check if FAST or LATE packet retransmission is required
    checkRexmitTimer(currtime);

    if (currtime > m_tsLastSndTime.load() + microseconds_from(COMM_KEEPALIVE_PERIOD_US))
    {
        sendCtrl(UMSG_KEEPALIVE);
#if ENABLE_BONDING
        if (m_parent->m_GroupOf)
        {
            SharedLock glock (uglobal().m_GlobControlLock);
            if (m_parent->m_GroupOf)
            {
                // Pass socket ID because it's about changing group socket data
                m_parent->m_GroupOf->internalKeepalive(m_parent->m_GroupMemberData);
                // NOTE: GroupLock is unnecessary here because the only data read and
                // modified is the target of the iterator from m_GroupMemberData. The
                // iterator will be valid regardless of any container modifications.
            }
        }
#endif
        HLOGP(xtlog.Debug, "KEEPALIVE");
    }
}

void srt::CUDT::updateBrokenConnection()
{
    HLOGC(smlog.Debug, log << "updateBrokenConnection: setting closing=true and taking out epoll events");
    m_bClosing = true;
    releaseSynch();
    // app can call any UDT API to learn the connection_broken error
    uglobal().m_EPoll.update_events(m_SocketID, m_sPollID, SRT_EPOLL_IN | SRT_EPOLL_OUT | SRT_EPOLL_ERR, true);
    CGlobEvent::triggerEvent();
}

void srt::CUDT::completeBrokenConnectionDependencies(int errorcode)
{
    int token = -1;

#if ENABLE_BONDING
    bool pending_broken = false;
    {
        SharedLock guard_group_existence (uglobal().m_GlobControlLock);
        if (m_parent->m_GroupOf)
        {
            token = m_parent->m_GroupMemberData->token;
            if (m_parent->m_GroupMemberData->sndstate == SRT_GST_PENDING)
            {
                HLOGC(gmlog.Debug, log << CONID() << "updateBrokenConnection: a pending link was broken - will be removed");
                pending_broken = true;
            }
            else
            {
                HLOGC(gmlog.Debug,
                      log << CONID() << "updateBrokenConnection: state="
                          << CUDTGroup::StateStr(m_parent->m_GroupMemberData->sndstate)
                          << " a used link was broken - not closing automatically");
            }

            m_parent->m_GroupMemberData->sndstate = SRT_GST_BROKEN;
            m_parent->m_GroupMemberData->rcvstate = SRT_GST_BROKEN;
        }
    }
#endif

    if (m_cbConnectHook)
    {
        CALLBACK_CALL(m_cbConnectHook, m_SocketID, errorcode, m_PeerAddr.get(), token);
    }

#if ENABLE_BONDING
    {
        // Lock GlobControlLock in order to make sure that
        // the state if the socket having the group and the
        // existence of the group will not be changed during
        // the operation. The attempt of group deletion will
        // have to wait until this operation completes.
        ExclusiveLock lock(uglobal().m_GlobControlLock);
        CUDTGroup* pg = m_parent->m_GroupOf;
        if (pg)
        {
            // Bound to one call because this requires locking
            pg->updateFailedLink();
        }
        // Sockets that never succeeded to connect must be deleted
        // explicitly, otherwise they will never be deleted. OTOH
        // the socket can be on the path of deletion already, so
        // this only makes sure that the socket will be deleted,
        // one way or another.
        if (pending_broken)
        {
            // XXX This somehow can cause a deadlock
            // uglobal()->close(m_parent);
            LOGC(smlog.Debug, log << "updateBrokenConnection...: BROKEN SOCKET @" << m_SocketID << " - CLOSING, to be removed from group.");
            m_parent->setBrokenClosed();
        }
    }

#endif
}

void srt::CUDT::addEPoll(const int eid)
{
    enterCS(uglobal().m_EPoll.m_EPollLock);
    m_sPollID.insert(eid);
    leaveCS(uglobal().m_EPoll.m_EPollLock);

    if (!stillConnected())
        return;

    enterCS(m_RecvLock);
    if (isRcvBufferReady())
    {
        uglobal().m_EPoll.update_events(m_SocketID, m_sPollID, SRT_EPOLL_IN, true);
    }
    leaveCS(m_RecvLock);

    if (m_config.iSndBufSize > m_pSndBuffer->getCurrBufSize())
    {
        uglobal().m_EPoll.update_events(m_SocketID, m_sPollID, SRT_EPOLL_OUT, true);
    }
}

void srt::CUDT::removeEPollEvents(const int eid)
{
    // clear IO events notifications;
    // since this happens after the epoll ID has been removed, they cannot be set again
    set<int> remove;
    remove.insert(eid);
    uglobal().m_EPoll.update_events(m_SocketID, remove, SRT_EPOLL_IN | SRT_EPOLL_OUT, false);
}

void srt::CUDT::removeEPollID(const int eid)
{
    enterCS(uglobal().m_EPoll.m_EPollLock);
    m_sPollID.erase(eid);
    leaveCS(uglobal().m_EPoll.m_EPollLock);
}

void srt::CUDT::ConnectSignal(ETransmissionEvent evt, EventSlot sl)
{
    if (evt >= TEV_E_SIZE)
        return; // sanity check

    m_Slots[evt].push_back(sl);
}

void srt::CUDT::DisconnectSignal(ETransmissionEvent evt)
{
    if (evt >= TEV_E_SIZE)
        return; // sanity check

    m_Slots[evt].clear();
}

void srt::CUDT::EmitSignal(ETransmissionEvent tev, EventVariant var)
{
    for (std::vector<EventSlot>::iterator i = m_Slots[tev].begin(); i != m_Slots[tev].end(); ++i)
    {
        i->emit(tev, var);
    }
}

int srt::CUDT::getsndbuffer(SRTSOCKET u, size_t *blocks, size_t *bytes)
{
    CUDTSocket *s = uglobal().locateSocket(u);
    if (!s)
        return -1;

    CSndBuffer *b = s->core().m_pSndBuffer;

    if (!b)
        return -1;

    int bytecount, timespan;
    int count = b->getCurrBufSize((bytecount), (timespan));

    if (blocks)
        *blocks = count;

    if (bytes)
        *bytes = bytecount;

    return std::abs(timespan);
}

int srt::CUDT::rejectReason(SRTSOCKET u)
{
    CUDTSocket* s = uglobal().locateSocket(u);
    if (!s)
        return SRT_REJ_UNKNOWN;

    return s->core().m_RejectReason;
}

int srt::CUDT::rejectReason(SRTSOCKET u, int value)
{
    CUDTSocket* s = uglobal().locateSocket(u);
    if (!s)
        return APIError(MJ_NOTSUP, MN_SIDINVAL);

    if (value < SRT_REJC_PREDEFINED)
        return APIError(MJ_NOTSUP, MN_INVAL);

    s->core().m_RejectReason = value;
    return 0;
}

int64_t srt::CUDT::socketStartTime(SRTSOCKET u)
{
    CUDTSocket* s = uglobal().locateSocket(u);
    if (!s)
        return APIError(MJ_NOTSUP, MN_SIDINVAL);

    return count_microseconds(s->core().socketStartTime().time_since_epoch());
}

bool srt::CUDT::runAcceptHook(CUDT *acore, const sockaddr* peer, const CHandShake& hs, const CPacket& hspkt)
{
    // Prepare the information for the hook.

    // We need streamid.
    char target[CSrtConfig::MAX_SID_LENGTH + 1];
    memset((target), 0, CSrtConfig::MAX_SID_LENGTH + 1);

    // Just for a case, check the length.
    // This wasn't done before, and we could risk memory crash.
    // In case of error, this will remain unset and the empty
    // string will be passed as streamid.

    int ext_flags = SrtHSRequest::SRT_HSTYPE_HSFLAGS::unwrap(hs.m_iType);

#if ENABLE_BONDING
    bool have_group = false;
    SRT_GROUP_TYPE gt = SRT_GTYPE_UNDEFINED;
#endif

    // This tests if there are any extensions.
    if (hspkt.getLength() > CHandShake::m_iContentSize + 4 && IsSet(ext_flags, CHandShake::HS_EXT_CONFIG))
    {
        uint32_t *begin = reinterpret_cast<uint32_t *>(hspkt.m_pcData + CHandShake::m_iContentSize);
        size_t    size  = hspkt.getLength() - CHandShake::m_iContentSize; // Due to previous cond check we grant it's >0
        uint32_t *next  = 0;
        size_t    length   = size / sizeof(uint32_t);
        size_t    blocklen = 0;

        for (;;) // ONE SHOT, but continuable loop
        {
            int cmd = FindExtensionBlock(begin, length, (blocklen), (next));

            const size_t bytelen = blocklen * sizeof(uint32_t);

            if (cmd == SRT_CMD_SID)
            {
                if (!bytelen || bytelen > CSrtConfig::MAX_SID_LENGTH)
                {
                    LOGC(cnlog.Error,
                         log << CONID() << "interpretSrtHandshake: STREAMID length " << bytelen << " is 0 or > "
                             << +CSrtConfig::MAX_SID_LENGTH << " - PROTOCOL ERROR, REJECTING");
                    return false;
                }
                // See comment at CUDT::interpretSrtHandshake().
                memcpy((target), begin + 1, bytelen);

                // Un-swap on big endian machines
                ItoHLA(((uint32_t *)target), (uint32_t *)target, blocklen);
            }
#if ENABLE_BONDING
            else if (cmd == SRT_CMD_GROUP)
            {
                uint32_t* groupdata = begin + 1;
                have_group = true; // Even if parse error happes
                if (bytelen / sizeof(int32_t) >= GRPD_E_SIZE)
                {
                    uint32_t gd = groupdata[GRPD_GROUPDATA];
                    gt = SRT_GROUP_TYPE(SrtHSRequest::HS_GROUP_TYPE::unwrap(gd));
                }
            }
#endif
            else if (cmd == SRT_CMD_NONE)
            {
                // End of blocks
                break;
            }

            // Any other kind of message extracted. Search on.
            if (!NextExtensionBlock((begin), next, (length)))
                break;
        }
    }

#if ENABLE_BONDING
    if (have_group && acore->m_config.iGroupConnect == 0)
    {
        HLOGC(cnlog.Debug,
              log << CONID() << "runAcceptHook: REJECTING connection WITHOUT calling the hook - groups not allowed");
        return false;
    }

    // Update the groupconnect flag
    acore->m_config.iGroupConnect = have_group ? 1 : 0;
    acore->m_HSGroupType = gt;
#endif

    // Set the default value
    acore->m_RejectReason = SRT_REJX_FALLBACK;
    try
    {
        int result = CALLBACK_CALL(m_cbAcceptHook, acore->m_SocketID, hs.m_iVersion, peer, target);
        if (result == -1)
            return false;
    }
    catch (...)
    {
        LOGP(cnlog.Warn, "runAcceptHook: hook interrupted by exception");
        return false;
    }

    acore->m_RejectReason = SRT_REJ_UNKNOWN;
    return true;
}

void srt::CUDT::processKeepalive(const CPacket& ctrlpkt, const time_point& tsArrival)
{
    // Here can be handled some protocol definition
    // for extra data sent through keepalive.

#if ENABLE_BONDING
    if (m_parent->m_GroupOf)
    {
        // Lock GlobControlLock in order to make sure that
        // the state of the socket having the group and the
        // existence of the group will not be changed during
        // the operation. The attempt of group deletion will
        // have to wait until this operation completes.
        ExclusiveLock lock(uglobal().m_GlobControlLock);
        CUDTGroup* pg = m_parent->m_GroupOf;
        if (pg)
        {
            // Whether anything is to be done with this socket
            // about the fact that keepalive arrived, let the
            // group handle it
            pg->processKeepalive(m_parent->m_GroupMemberData);
        }
    }
#endif

    ScopedLock lck(m_RcvBufferLock);
    m_pRcvBuffer->updateTsbPdTimeBase(ctrlpkt.getMsgTimeStamp());
    if (m_config.bDriftTracer)
        m_pRcvBuffer->addRcvTsbPdDriftSample(ctrlpkt.getMsgTimeStamp(), tsArrival, -1);
}<|MERGE_RESOLUTION|>--- conflicted
+++ resolved
@@ -9863,7 +9863,7 @@
     p.set_timestamp(makeTS(ts, tsStart));
 }
 
-bool srt::CUDT::isRetransmissionAllowed(const time_point& tnow , CPacket& w_packet)
+bool srt::CUDT::isRetransmissionAllowed(const time_point& tnow, CPacket& w_packet)
 {
     // Prioritization of original packets only applies to Live CC.
     if (!m_bPeerTLPktDrop || !m_config.bMessageAPI)
@@ -9897,24 +9897,26 @@
     }
 
 #ifdef ENABLE_MAXREXMITBW
-<<<<<<< HEAD
-    const int64_t iRexmitRateMeasured = m_SndRexmitMeasurement.rateBytes();
-
-    m_SndRexmitRate.addSample(tnow, 0, 0); // Update the estimation.
-    const int64_t iRexmitRateBps = m_SndRexmitRate.getRate();
-=======
->>>>>>> 102d2485
+    const int64_t iRexmitRateMeasured SRT_ATR_UNUSED = m_SndRexmitMeasurement.rateBytes();
+
     const int64_t iRexmitRateLimitBps = m_config.llMaxRexmitBW;
     if (iRexmitRateLimitBps >= 0)
     {
-        long len = w_packet.getLength() + CPacket::HDR_SIZE;
+        // XXX NOTE: In version 1.6.0 use the IP-version dependent value
+        size_t len = w_packet.getLength() + CPacket::HDR_SIZE + CPacket::UDP_HDR_SIZE;
         m_SndRexmitShaper.setBitrate(iRexmitRateLimitBps);
         m_SndRexmitShaper.tick(tnow);
-       if (!m_SndRexmitShaper.check(len)) 
-       {
-           return false;
-       }
-       m_SndRexmitShaper.update(len);
+        if (!m_SndRexmitShaper.consume(len))
+        {
+            HLOGC(qslog.Debug, log << "REXMIT-SH: BLOCKED pkt len=" << len << " exceeds " << m_SndRexmitShaper.ntokens()
+                    << " tokens, rate:used=" << m_SndRexmitShaper.usedRate() << ",avail=" << m_SndRexmitShaper.availRate()
+                    << " (measured: " << FormatValue(iRexmitRateMeasured, 1024, "kBps") << ")");
+            return false;
+        }
+
+        HLOGC(qslog.Debug, log << "REXMIT-SH: ALLOWED pkt len=" << len << " consumed, left " << m_SndRexmitShaper.ntokens()
+                << " tokens, rate:used=" << m_SndRexmitShaper.usedRate() << ",avail=" << m_SndRexmitShaper.availRate()
+                << " (measured: " << FormatValue(iRexmitRateMeasured, 1024, "kBps") << ")");
     }
 #if ENABLE_MAXREXMITBW_LEGACY
     const int64_t iRexmitRateBps = m_SndRexmitRate.getRate(tnow);
