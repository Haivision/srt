--- conflicted
+++ resolved
@@ -863,16 +863,6 @@
         m_bOPT_StrictEncryption = bool_int_value(optval, optlen);
         break;
 
-<<<<<<< HEAD
-   case SRTO_IPV6ONLY:
-      if (m_bConnected)
-         throw CUDTException(MJ_NOTSUP, MN_ISCONNECTED, 0);
-
-	  m_iIpV6Only = *(int*)optval;
-      break;
-
-   default:
-=======
    case SRTO_PEERIDLETIMEO:
 
         if (m_bConnected)
@@ -888,7 +878,6 @@
       break;
 
     default:
->>>>>>> 48bee6f2
         throw CUDTException(MJ_NOTSUP, MN_INVAL, 0);
     }
 }
@@ -1165,14 +1154,11 @@
       *(int*)optval = m_iIpV6Only;
       break;
 
-<<<<<<< HEAD
-=======
    case SRTO_PEERIDLETIMEO:
       *(int*)optval = m_iOPT_PeerIdleTimeout;
       optlen = sizeof(int);
       break;
 
->>>>>>> 48bee6f2
    default:
       throw CUDTException(MJ_NOTSUP, MN_NONE, 0);
    }
