--- conflicted
+++ resolved
@@ -3350,15 +3350,11 @@
 // exclusively on the listener side (HSD_RESPONDER, HSv5+).
 
 // [[using locked(s_UDTUnited.m_GlobControlLock)]]
-<<<<<<< HEAD
-SRTSOCKET srt::CUDT::makeMePeerOf(SRTSOCKET peergroup, SRT_GROUP_TYPE gtp, uint32_t link_flags, SRTSOCKET listener)
-=======
 // XXX
 //     SRT_TSA_NEEDS_LOCKED(CUDTUnited::m_GlobControlLock)
 // Can't be set because clang-tsa doesn't honor friend declarations
 // Alternatively you can move it to CUDTSocket class.
-SRTSOCKET srt::CUDT::makeMePeerOf(SRTSOCKET peergroup, SRT_GROUP_TYPE gtp, uint32_t link_flags)
->>>>>>> 767f589a
+SRTSOCKET srt::CUDT::makeMePeerOf(SRTSOCKET peergroup, SRT_GROUP_TYPE gtp, uint32_t link_flags, SRTSOCKET listener)
 {
     // Note: This function will lock pg->m_GroupLock!
 
