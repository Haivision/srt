--- conflicted
+++ resolved
@@ -136,11 +136,7 @@
         , loghandler_opaque()
         , flags()
     {
-<<<<<<< HEAD
-        pthread_mutex_init(&mutex, 0);
-=======
         pthread_mutex_init(&mutex, NULL);
->>>>>>> 7b515e75
     }
 
     ~LogConfig()
