--- conflicted
+++ resolved
@@ -131,19 +131,11 @@
     {
     }
 
-<<<<<<< HEAD
     SRT_TSA_WILL_LOCK(mutex)
-    void lock() { mutex.lock(); }
+    void lock() const { mutex.lock(); }
 
     SRT_TSA_WILL_UNLOCK(mutex)
-    void unlock() { mutex.unlock(); }
-=======
-    SRT_ATTR_ACQUIRE(mutex)
-    void lock() const { mutex.lock(); }
-
-    SRT_ATTR_RELEASE(mutex)
     void unlock() const { mutex.unlock(); }
->>>>>>> 9c7206f0
 };
 
 // The LogDispatcher class represents the object that is responsible for
