/*
 * SRT - Secure, Reliable, Transport
 * Copyright (c) 2018 Haivision Systems Inc.
 * 
 * This Source Code Form is subject to the terms of the Mozilla Public
 * License, v. 2.0. If a copy of the MPL was not distributed with this
 * file, You can obtain one at http://mozilla.org/MPL/2.0/.
 * 
 */

/*****************************************************************************
written by
   Haivision Systems Inc.
 *****************************************************************************/

#ifndef INC__SRT_LOGGING_H
#define INC__SRT_LOGGING_H


#include <iostream>
#include <iomanip>
#include <set>
#include <vector>
#include <sstream>
#include <cstdarg>
#ifdef _WIN32
#include "win/wintime.h"
#include <sys/timeb.h>
#else
#include <sys/time.h>
#endif
#include <pthread.h>
#if HAVE_CXX11
#include <mutex>
#endif

#include "srt.h"
#include "utilities.h"
#include "threadname.h"
#include "logging_api.h"
#include "srt_compat.h"

#ifdef __GNUC__
#define PRINTF_LIKE __attribute__((format(printf,2,3)))
#else
#define PRINTF_LIKE 
#endif

#if ENABLE_LOGGING

// GENERAL NOTE: All logger functions ADD THEIR OWN \n (EOL). Don't add any your own EOL character.
// The logging system may not add the EOL character, if appropriate flag was set in log settings.
// Anyway, treat the whole contents of eventually formatted message as exactly one line.

// LOGC uses an iostream-like syntax, using the special 'log' symbol.
// This symbol isn't visible outside the log macro parameters.
// Usage: LOGC(mglog.Debug, log << param1 << param2 << param3);
#define LOGC(logdes, args) if (logdes.CheckEnabled()) { srt_logging::LogDispatcher::Proxy log(logdes); log.setloc(__FILE__, __LINE__, __FUNCTION__); args; }

// LOGF uses printf-like style formatting.
// Usage: LOGF(mglog.Debug, "%s: %d", param1.c_str(), int(param2));
#define LOGF(logdes, ...) if (logdes.CheckEnabled()) logdes().setloc(__FILE__, __LINE__, __FUNCTION__).form(__VA_ARGS__)

// LOGP is C++11 only OR with only one string argument.
// Usage: LOGP(mglog.Debug, param1, param2, param3);
#define LOGP(logdes, ...) if (logdes.CheckEnabled()) logdes.printloc(__FILE__, __LINE__, __FUNCTION__,##__VA_ARGS__)

#if ENABLE_HEAVY_LOGGING

#define HLOGC LOGC
#define HLOGP LOGP
#define HLOGF LOGF

#else

#define HLOGC(...)
#define HLOGF(...)
#define HLOGP(...)

#endif

#else

#define LOGC(...)
#define LOGF(...)
#define LOGP(...)

#define HLOGC(...)
#define HLOGF(...)
#define HLOGP(...)

#endif

namespace srt_logging
{

class LogDispatcher;

struct LogConfig
{
    typedef std::bitset<SRT_LOGFA_LASTNONE+1> fa_bitset_t;
    fa_bitset_t enabled_fa;   // NOTE: assumed atomic reading
    LogLevel::type max_level; // NOTE: assumed atomic reading
    std::ostream* log_stream;
    SRT_LOG_HANDLER_FN* loghandler_fn;
    void* loghandler_opaque;
    pthread_mutex_t mutex;
    int flags;
    std::vector<LogDispatcher*> loggers;

    LogConfig(const fa_bitset_t& initial_fa):
        enabled_fa(initial_fa),
        max_level(LogLevel::warning),
        log_stream(&std::cerr)
    {
        pthread_mutex_init(&mutex, 0);
    }
    LogConfig(const fa_bitset_t& efa, LogLevel::type l, std::ostream* ls):
        enabled_fa(efa), max_level(l), log_stream(ls)
    {
        pthread_mutex_init(&mutex, 0);
    }

    ~LogConfig()
    {
        pthread_mutex_destroy(&mutex);
    }

    void lock() { pthread_mutex_lock(&mutex); }
    void unlock() { pthread_mutex_unlock(&mutex); }

    void advise(LogDispatcher*);
    void prevent(LogDispatcher*);
    void announce();
};

// The LogDispatcher class represents the object that is responsible for
// a decision whether to log something or not, and if so, print the log.
struct SRT_API LogDispatcher
{
private:
    int fa;
    LogLevel::type level;
<<<<<<< HEAD
    std::string prefix;
    bool enabled;
=======
    static const size_t MAX_PREFIX_SIZE = 32;
    char prefix[MAX_PREFIX_SIZE+1];
>>>>>>> a2d900e2
    LogConfig* src_config;
    pthread_mutex_t mutex;

    bool isset(int flg) { return (src_config->flags & flg) != 0; }

public:

    LogDispatcher(int functional_area, LogLevel::type log_level, const char* your_pfx,
            const char* logger_pfx /*[[nullable]]*/, LogConfig& config):
        fa(functional_area),
        level(log_level),
<<<<<<< HEAD
        prefix(pfx),
        enabled(false),
=======
>>>>>>> a2d900e2
        src_config(&config)
    {
        // XXX stpcpy desired, but not enough portable
        // Composing the exact prefix is not critical, so simply
        // cut the prefix, if the length is exceeded

        // See Logger::Logger; we know this has normally 2 characters,
        // except !!FATAL!!, which has 9. Still less than 32.
        strcpy(prefix, your_pfx);

        // If the size of the FA name together with severity exceeds the size,
        // just skip the former.
        if (logger_pfx && strlen(prefix) + strlen(logger_pfx) + 1 < MAX_PREFIX_SIZE)
        {
            strcat(prefix, ":");
            strcat(prefix, logger_pfx);
        }
        pthread_mutex_init(&mutex, 0);
        config.advise(this);
        Update();
    }

    ~LogDispatcher()
    {
        src_config->prevent(this);
        pthread_mutex_destroy(&mutex);
    }

    void Update();

    bool CheckEnabled() { return enabled; }

    void CreateLogLinePrefix(std::ostringstream&);
    void SendLogLine(const char* file, int line, const std::string& area, const std::string& sl);

    // log.Debug("This is the ", nth, " time");  <--- C++11 only.
    // log.Debug() << "This is the " << nth << " time";  <--- C++03 available.

#if HAVE_CXX11

    template <class... Args>
    void PrintLogLine(const char* file, int line, const std::string& area, Args&&... args);

    template<class Arg1, class... Args>
    void operator()(Arg1&& arg1, Args&&... args)
    {
        PrintLogLine("UNKNOWN.c++", 0, "UNKNOWN", arg1, args...);
    }

    template<class Arg1, class... Args>
    void printloc(const char* file, int line, const std::string& area, Arg1&& arg1, Args&&... args)
    {
        PrintLogLine(file, line, area, arg1, args...);
    }
#else
    template <class Arg>
    void PrintLogLine(const char* file, int line, const std::string& area, const Arg& arg);

    // For C++03 (older) standard provide only with one argument.
    template <class Arg>
    void operator()(const Arg& arg)
    {
        PrintLogLine("UNKNOWN.c++", 0, "UNKNOWN", arg);
    }

    void printloc(const char* file, int line, const std::string& area, const std::string& arg1)
    {
        PrintLogLine(file, line, area, arg1);
    }
#endif

#if ENABLE_LOGGING

    struct Proxy;
    friend struct Proxy;

    Proxy operator()();
#else

    // Dummy proxy that does nothing
    struct DummyProxy
    {
        DummyProxy(LogDispatcher&)
        {
        }

        template <class T>
        DummyProxy& operator<<(const T& ) // predicted for temporary objects
        {
            return *this;
        }

        DummyProxy& form(const char*, ...)
        {
            return *this;
        }

        DummyProxy& setloc(const char* , int , std::string)
        {
            return *this;
        }
    };

    DummyProxy operator()()
    {
        return DummyProxy(*this);
    }

#endif

};

#if ENABLE_LOGGING

struct LogDispatcher::Proxy
{
    LogDispatcher& that;

    std::ostringstream os;

    // Cache the 'enabled' state in the beginning. If the logging
    // becomes enabled or disabled in the middle of the log, we don't
    // want it to be partially printed anyway.
    bool that_enabled;
    int flags;

    // CACHE!!!
    const char* i_file;
    int i_line;
    std::string area;

    Proxy& setloc(const char* f, int l, std::string a)
    {
        i_file = f;
        i_line = l;
        area = a;
        return *this;
    }

    // Left for future. Not sure if it's more convenient
    // to use this to translate __PRETTY_FUNCTION__ to
    // something short, or just let's leave __FUNCTION__
    // or better __func__.
    std::string ExtractName(std::string pretty_function);

	Proxy(LogDispatcher& guy);

    // Copy constructor is needed due to noncopyable ostringstream.
    // This is used only in creation of the default object, so just
    // use the default values, just copy the location cache.
    Proxy(const Proxy& p): that(p.that), area(p.area)
    {
        i_file = p.i_file;
        i_line = p.i_line;
        that_enabled = false;
        flags = p.flags;
    }


    template <class T>
    Proxy& operator<<(const T& arg) // predicted for temporary objects
    {
        if ( that_enabled )
        {
            os << arg;
        }
        return *this;
    }

    ~Proxy()
    {
        if ( that_enabled )
        {
            if ( (flags & SRT_LOGF_DISABLE_EOL) == 0 )
                os << std::endl;
            that.SendLogLine(i_file, i_line, area, os.str());
        }
        // Needed in destructor?
        //os.clear();
        //os.str("");
    }

    Proxy& form(const char* fmts, ...) PRINTF_LIKE
    {
        if ( !that_enabled )
            return *this;

        if ( !fmts || fmts[0] == '\0' )
            return *this;

        va_list ap;
        va_start(ap, fmts);
        vform(fmts, ap);
        va_end(ap);
        return *this;
    }

    Proxy& vform(const char* fmts, va_list ap)
    {
        char buf[512];

        vsprintf(buf, fmts, ap);
        size_t len = strlen(buf);
        if ( buf[len-1] == '\n' )
        {
            // Remove EOL character, should it happen to be at the end.
            // The EOL will be added at the end anyway.
            buf[len-1] = '\0';
        }

        os << buf;
        return *this;
    }
};


#endif

class Logger
{
    int m_fa;
    LogConfig& m_config;

public:

    LogDispatcher Debug;
    LogDispatcher Note;
    LogDispatcher Warn;
    LogDispatcher Error;
    LogDispatcher Fatal;

    Logger(int functional_area, LogConfig& config, const char* logger_pfx = NULL):
        m_fa(functional_area),
        m_config(config),
        Debug ( m_fa, LogLevel::debug, " D", logger_pfx, m_config ),
        Note  ( m_fa, LogLevel::note,  ".N", logger_pfx, m_config ),
        Warn  ( m_fa, LogLevel::warning, "!W", logger_pfx, m_config ),
        Error ( m_fa, LogLevel::error, "*E", logger_pfx, m_config ),
        Fatal ( m_fa, LogLevel::fatal, "!!FATAL!!", logger_pfx, m_config )
    {
    }
};

SRT_API std::string FormatTime(uint64_t time);

#if HAVE_CXX11

//extern std::mutex Debug_mutex;

inline void PrintArgs(std::ostream&) {}

template <class Arg1, class... Args>
inline void PrintArgs(std::ostream& serr, Arg1&& arg1, Args&&... args)
{
    serr << arg1;
    PrintArgs(serr, args...);
}

template <class... Args>
inline void LogDispatcher::PrintLogLine(const char* file ATR_UNUSED, int line ATR_UNUSED, const std::string& area ATR_UNUSED, Args&&... args ATR_UNUSED)
{
#ifdef ENABLE_LOGGING
    std::ostringstream serr;
    CreateLogLinePrefix(serr);
    PrintArgs(serr, args...);

    if ( !isset(SRT_LOGF_DISABLE_EOL) )
        serr << std::endl;

    // Not sure, but it wasn't ever used.
    SendLogLine(file, line, area, serr.str());
#endif
}

#else // !HAVE_CXX11

template <class Arg>
inline void LogDispatcher::PrintLogLine(const char* file ATR_UNUSED, int line ATR_UNUSED, const std::string& area ATR_UNUSED, const Arg& arg ATR_UNUSED)
{
#ifdef ENABLE_LOGGING
    std::ostringstream serr;
    CreateLogLinePrefix(serr);
    serr << arg;

    if ( !isset(SRT_LOGF_DISABLE_EOL) )
        serr << std::endl;

    // Not sure, but it wasn't ever used.
    SendLogLine(file, line, area, serr.str());
#endif
}

#endif // HAVE_CXX11

}

#endif // INC__SRT_LOGGING_H
<|MERGE_RESOLUTION|>--- conflicted
+++ resolved
@@ -141,13 +141,9 @@
 private:
     int fa;
     LogLevel::type level;
-<<<<<<< HEAD
-    std::string prefix;
-    bool enabled;
-=======
     static const size_t MAX_PREFIX_SIZE = 32;
     char prefix[MAX_PREFIX_SIZE+1];
->>>>>>> a2d900e2
+    bool enabled;
     LogConfig* src_config;
     pthread_mutex_t mutex;
 
@@ -159,11 +155,7 @@
             const char* logger_pfx /*[[nullable]]*/, LogConfig& config):
         fa(functional_area),
         level(log_level),
-<<<<<<< HEAD
-        prefix(pfx),
         enabled(false),
-=======
->>>>>>> a2d900e2
         src_config(&config)
     {
         // XXX stpcpy desired, but not enough portable
