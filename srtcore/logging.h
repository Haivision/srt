--- conflicted
+++ resolved
@@ -106,8 +106,6 @@
 namespace srt_logging
 {
 
-class LogDispatcher;
-
 struct LogConfig
 {
     typedef std::bitset<SRT_LOGFA_LASTNONE+1> fa_bitset_t;
@@ -118,11 +116,7 @@
     void* loghandler_opaque;
     srt::sync::Mutex mutex;
     int flags;
-<<<<<<< HEAD
-    std::vector<LogDispatcher*> loggers;
-=======
     std::vector<struct LogDispatcher*> loggers;
->>>>>>> 2eb47e3e
 
     LogConfig(const fa_bitset_t& efa,
             LogLevel::type l = LogLevel::warning,
@@ -146,15 +140,9 @@
     SRT_ATTR_RELEASE(mutex)
     void unlock() { mutex.unlock(); }
 
-<<<<<<< HEAD
-    void advise(LogDispatcher*);
-    void prevent(LogDispatcher*);
-    void announce();
-=======
     void subscribe(LogDispatcher*);
     void unsubscribe(LogDispatcher*);
     void updateLoggersState();
->>>>>>> 2eb47e3e
 };
 
 // The LogDispatcher class represents the object that is responsible for
@@ -205,21 +193,13 @@
             prefix[MAX_PREFIX_SIZE] = '\0';
 #endif
         }
-<<<<<<< HEAD
-        config.advise(this);
-=======
         config.subscribe(this);
->>>>>>> 2eb47e3e
         Update();
     }
 
     ~LogDispatcher()
     {
-<<<<<<< HEAD
-        src_config->prevent(this);
-=======
         src_config->unsubscribe(this);
->>>>>>> 2eb47e3e
     }
 
     void Update();
