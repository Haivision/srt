--- conflicted
+++ resolved
@@ -29,15 +29,6 @@
 #error "This is protected header, used by udt.h. This shouldn't be included directly"
 #endif
 
-<<<<<<< HEAD
-=======
-/*
-* SRT_ENABLE_SRTCC_API: "C" application setting ("C" wrapper)
-*/
-//undef SRT_ENABLE_SRTCC_API    1
-
-#define SRT_ENABLE_TLPKTDROP 1          /* Too-Late Pkts Dropping: Sender drop unacked data too late to be sent and recver forget late missing data */
->>>>>>> c91d5f7e
 //undef SRT_ENABLE_ECN 1                /* Early Congestion Notification (for source bitrate control) */
 #define SRT_ENABLE_SRCTIMESTAMP 1       /* Support timestamp carryover from one SRT connection (Rx) to the next (Tx) */
 #define SRT_ENABLE_CBRTIMESTAMP 1       /* Set timestamp for Constant Bit Rate flow (requires SRCTIMESTAMP) */
@@ -97,22 +88,12 @@
 */
 #define SRT_ENABLE_IPOPTS 1
 
-<<<<<<< HEAD
-
-#define SRT_ENABLE_CLOSE_SYNCH 0
-=======
 /*
 * SRT_ENABLE_SND2WAYPROTECT
 * Protect sender-only from back handshake and traffic
 */
 #define SRT_ENABLE_SND2WAYPROTECT 1
 
-/*
-* SRT_FIX_KEEPALIVE
-* 
-*/
-#define SRT_FIX_KEEPALIVE 1
->>>>>>> c91d5f7e
 
 
 #define SRT_ENABLE_CLOSE_SYNCH 0
