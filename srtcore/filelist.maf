--- conflicted
+++ resolved
@@ -22,14 +22,8 @@
 srt_compat.c
 sync.cpp
 
-<<<<<<< HEAD
 SOURCES - !ENABLE_STDCXX_SYNC
 sync_posix.cpp
-=======
-# Add when created
-# SOURCES - !ENABLE_STDCXX_SYNC
-# sync_posix.cpp
->>>>>>> 3af5bdcf
 
 SOURCES - ENABLE_STDCXX_SYNC
 sync_cxx11.cpp
