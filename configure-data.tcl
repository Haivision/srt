--- conflicted
+++ resolved
@@ -205,11 +205,8 @@
 	if { [info exists ::optval(--with-compiler-prefix)] } {
 		set prefix $::optval(--with-compiler-prefix)
 		return ${prefix}$compiler
-<<<<<<< HEAD
-=======
 	} else {
 		return $compiler
->>>>>>> c506764d
 	}
 
 	if { [info exists ::optval(--cmake-c-compiler)] } {
