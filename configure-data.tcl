#
# SRT - Secure, Reliable, Transport
# Copyright (c) 2018 Haivision Systems Inc.
#
# This Source Code Form is subject to the terms of the Mozilla Public
# License, v. 2.0. If a copy of the MPL was not distributed with this
# file, You can obtain one at http://mozilla.org/MPL/2.0/.
#

# API description:

# Expected variables:
# - options: dictionary "option-name" : "description"
#   if there's '=' in option name, it expects an argument. Otherwise it's boolean.
# - alias: optional, you can make shortcuts to longer named options. Remember to use = in target name.
# 
# Optional procedures:
# - preprocess: run before command-line arguments ($argv) are reviewed
# - postprocess: run after options are reviewed and all data filled in
#
# Available variables in postprocess:
#
# - optval (array): contains all option names with their assigned values
# - cmakeopt (scalar): a list of all options for "cmake" command line

# Options processed here internally, not passed to cmake
set internal_options {
    with-compiler-prefix=<prefix> "set C/C++ toolchains <prefix>gcc and <prefix>g++"
    with-compiler-type=<name> "compiler type: gcc(default), cc, others simply add ++ for C++"
    with-srt-name=<name> "Override srt library name"
    with-haicrypt-name=<name> "Override haicrypt library name (if compiled separately)"
    with-atomic=<spec> "Select implementation for atomics (compiler-intrinsics or sync-mutex)"
}

# Options that refer directly to variables used in CMakeLists.txt
set cmake_options {
    cygwin-use-posix "Should the POSIX API be used for cygwin. Ignored if the system isn't cygwin. (default: OFF)"
    enable-c++11 "Should the c++11 parts (srt-live-transmit) be enabled (default: ON, with gcc < 4.7 OFF)"
    enable-apps "Should the Support Applications be Built? (default: ON)"
    enable-bonding "Enable 'bonding' SRT feature (default: OFF)"
    enable-testing "Should developer testing applications be built (default: OFF)"
    enable-profile "Should instrument the code for profiling. Ignored for non-GNU compiler. (default: OFF)"
    enable-logging "Should logging be enabled (default: ON)"
    enable-heavy-logging "Should heavy debug logging be enabled (default: OFF)"
    enable-haicrypt-logging "Should logging in haicrypt be enabled (default: OFF)"
<<<<<<< HEAD
    enable-inet-pton "Set to OFF to prevent usage of inet_pton when building against modern SDKs (default: ON)"
    enable-code-coverage "Enable code coverage reporting (default: OFF)"
    enable-monotonic-clock "Enforced clock_gettime with monotonic clock on GC CV /temporary fix for #729/ (default: OFF)"
    enable-pktinfo "Should pktinfo reading and using be enabled (POSIX only) (default: OFF)"
    enable-profile "Should instrument the code for profiling. Ignored for non-GNU compiler. (default: OFF)"
    enable-relative-libpath "Should applications contain relative library paths, like ../lib (default: OFF)"
=======
>>>>>>> 637d439c
    enable-shared "Should libsrt be built as a shared library (default: ON)"
    enable-static "Should libsrt be built as a static library (default: ON)"
    enable-relative-libpath "Should applications contain relative library paths, like ../lib (default: OFF)"
    enable-getnameinfo "In-logs sockaddr-to-string should do rev-dns (default: OFF)"
    enable-unittests "Enable Unit Tests (will download Google UT) (default: OFF)"
    enable-encryption "Should encryption features be enabled (default: ON)"
    enable-c++-deps "Extra library dependencies in srt.pc for C language (default: ON)"
    use-static-libstdc++ "Should use static rather than shared libstdc++ (default: OFF)"
    enable-inet-pton "Set to OFF to prevent usage of inet_pton when building against modern SDKs (default: ON)"
    enable-code-coverage "Enable code coverage reporting (default: OFF)"
    enable-monotonic-clock "Enforced clock_gettime with monotonic clock on GC CV /temporary fix for #729/ (default: OFF)"
    enable-thread-check "Enable #include <threadcheck.h> that implements THREAD_* macros"
    enable-stdc++-sync "Use standard C++11 chrono/threads instead of pthread wrapper (default: OFF, on Windows: ON)"
    use-openssl-pc "Use pkg-config to find OpenSSL libraries (default: ON)"
    openssl-use-static-libs "Link OpenSSL statically (default: OFF)."
    use-busy-waiting "Enable more accurate sending times at a cost of potentially higher CPU load (default: OFF)"
    use-gnustl "Get c++ library/headers from the gnustl.pc"
    enable-sock-cloexec "Enable setting SOCK_CLOEXEC on a socket (default: ON)"
    enable-show-project-config "Enables use of ShowProjectConfig() in cmake (default: OFF)"
    enable-new-rcvbuffer "Enables the new receiver buffer implementation (default: ON)"
    enable-clang-tsa "Enable Clang's Thread-Safety-Analysis (default: OFF)"
    atomic-use-srt-sync-mutex "Use mutex to implement atomics (alias: --with-atomic=sync-mutex) (default: OFF)"

    use-enclib "Encryption library to be used: openssl(default), gnutls, mbedtls"
    enable-debug=<0,1,2> "Enable debug mode (0=disabled, 1=debug, 2=rel-with-debug)"
    pkg-config-executable=<filepath> "pkg-config executable"
    openssl-crypto-library=<filepath> "OpenSSL: Path to a libcrypto library."
    openssl-include-dir=<path> "OpenSSL: Path to includes."
    openssl-ssl-library=<filepath> "OpenSSL: Path to a libssl library."
    pthread-include-dir=<path> "PThread: Path to includes"
    pthread-library=<filepath> "PThread: Path to the pthread library."
}

set options $internal_options$cmake_options

# Just example. Available in the system.
set alias {
	--prefix --cmake-install-prefix=
}

proc pkg-config args {
	return [string trim [exec pkg-config {*}$args]]
}

proc flagval v {
	set out ""
	foreach o $v {
		lappend out [string trim [string range $o 2 en]]
	}
	return $out
}

set haicrypt_name ""
set srt_name ""

proc preprocess {} {

	# Prepare windows basic path info
	set ::CYGWIN 0
	set e [catch {exec uname -o} res]
	# We have Cygwin, if uname -o returns "cygwin" and does not fail.
	if { !$e && $res == "Cygwin" } {
		set ::CYGWIN 1
		puts "CYGWIN DETECTED"
	}

	set ::HAVE_LINUX [expr {$::tcl_platform(os) == "Linux"}]
	set ::HAVE_DARWIN [expr {$::tcl_platform(os) == "Darwin"}]

	set ::CYGWIN_USE_POSIX 0
	if { "--cygwin-use-posix" in $::optkeys } {
		set ::CYGWIN_USE_POSIX 1
	}

	set ::HAVE_WINDOWS 0
	if { $::tcl_platform(platform) == "windows" } {
		puts "WINDOWS PLATFORM detected"
		set ::HAVE_WINDOWS 1
	}

	if { $::CYGWIN && !$::CYGWIN_USE_POSIX } {
		puts "CYGWIN - MINGW enforced"
		# Make Cygwin tools see it right, to compile for MinGW

		if { "--with-compiler-prefix" ni $::optkeys } {
			set ::optval(--with-compiler-prefix) /bin/x86_64-w64-mingw32-
		}

		# Extract drive C: information
		set drive_path [exec mount -p | tail -1 | cut {-d } -f 1]
		set ::DRIVE_C $drive_path/c
		set ::HAVE_WINDOWS 1
	} else {

		# Don't check for Windows, non-Windows parts will not use it.
		set ::DRIVE_C C:
	}

	# Alias to old name --with-gnutls, which enforces using gnutls instead of openssl
	if { [info exists ::optval(--with-gnutls)] } {
		unset ::optval(--with-gnutls)
		set ::optval(--use-enclib) gnutls
		puts "WARNING: --with-gnutls is a deprecated alias to --use-enclib=gnutls, please use the latter one"
	}

	# Alias to old name --use-gnutls, which enforces using gnutls instead of openssl
	if { [info exists ::optval(--use-gnutls)] } {
		unset ::optval(--use-gnutls)
		set ::optval(--use-enclib) gnutls
		puts "WARNING: --use-gnutls is a deprecated alias to --use-enclib=gnutls, please use the latter one"
	}

	if { [info exists ::optval(--with-target-path)] } {
		set ::target_path $::optval(--with-target-path)
		unset ::optval(--with-target-path)
		puts "NOTE: Explicit target path: $::target_path"
	}

	if { "--with-srt-name" in $::optkeys } {
		set ::srt_name $::optval(--with-srt-name)
		unset ::optval(--with-srt-name)
	}

	if { "--with-haicrypt-name" in $::optkeys } {
		set ::haicrypt_name $::optval(--with-haicrypt-name)
		unset ::optval(--with-haicrypt-name)
	}

	if { "--with-atomic" in $::optkeys } {
		switch -- $::optval(--with-atomic) {
			compiler-intrinsics {
			}

			sync-mutex {
				set ::optval(--atomic-use-srt-sync-mutex) 1
			}

			default {
				puts "ERROR: --with-atomic option accepts two values: compiler-intrinsics (default) or sync-mutex"
				exit 1
			}
		}

		unset ::optval(--with-atomic)
	}
}

proc GetCompilerCommand {} {
	# Expect that the compiler was set through:
	# --with-compiler-prefix
	# --cmake-c[++]-compiler
	# (cmake-toolchain-file will set things up without the need to check things here)

	set compiler gcc
	if { [info exists ::optval(--with-compiler-type)] } {
		set compiler $::optval(--with-compiler-type)
	}

	if { [info exists ::optval(--with-compiler-prefix)] } {
		set prefix $::optval(--with-compiler-prefix)
		return ${prefix}$compiler
	} else {
		return $compiler
	}

	if { [info exists ::optval(--cmake-c-compiler)] } {
		return $::optval(--cmake-c-compiler)
	}

	if { [info exists ::optval(--cmake-c++-compiler)] } {
		return $::optval(--cmake-c++-compiler)
	}

	if { [info exists ::optval(--cmake-cxx-compiler)] } {
		return $::optval(--cmake-cxx-compiler)
	}

	puts "NOTE: Cannot obtain compiler, assuming toolchain file will do what's necessary"

	return ""
}

proc postprocess {} {

	set iscross 0

	# Check if there was any option that changed the toolchain. If so, don't apply any autodetection-based toolchain change.
	set all_options [array names ::optval]
	set toolchain_changed no
	foreach changer {
		--with-compiler-prefix
		--with-compiler-type
		--cmake-c-compiler
		--cmake-c++-compiler
		--cmake-cxx-compiler
		--cmake-toolchain-file
	} {
		if { $changer in $all_options } {
			puts "NOTE: toolchain changed by '$changer' option"
			set toolchain_changed yes
			break
		}
	}

	set cygwin_posix 0
	if { "--cygwin-use-posix" in $all_options } {
		# Will enforce OpenSSL autodetection
		set cygwin_posix 1
	}

	if { $toolchain_changed } {
		# Check characteristics of the compiler - in particular, whether the target is different
		# than the current target.
		set compiler_path ""
		set target_platform ""
		set cmd [GetCompilerCommand]
		if { $cmd != "" } {
			set gcc_version [exec $cmd -v 2>@1]
			set target ""
			set compiler_path [file dirname $cmd]
			foreach l [split $gcc_version \n] {
				if { [string match Target:* $l] } {
					set target [lindex $l 1] ;# [0]Target: [1]x86_64-some-things-further
					set target_platform [lindex [split $target -] 0]  ;# [0]x86_64 [1]redhat [2]linux
					break
				}
			}

			if { $target_platform == "" } {
				puts "NOTE: can't obtain target from '[file tail $cmd] -v': $l - ASSUMING HOST compiler"
			} else {
				if { $target_platform != $::tcl_platform(machine) } {
					puts "NOTE: foreign target type detected ($target)" ;# - setting CROSSCOMPILING flag"
					#lappend ::cmakeopt "-DHAVE_CROSSCOMPILER=1"
					set iscross 1
				}
			}
		} else {
			puts "CONFIGURE: default compiler used"
		}
	}

	if { $::srt_name != "" } {
		lappend ::cmakeopt "-DTARGET_srt=$::srt_name"
	}

	if { $::haicrypt_name != "" } {
		lappend ::cmakeopt "-DTARGET_haicrypt=$::haicrypt_name"
	}

	set have_openssl 0
	if { [lsearch -glob $::optkeys --openssl*] != -1 } {
		set have_openssl 1
	}

	set have_gnutls 0
	if { [lsearch -glob $::optkeys --use-gnutls] != -1 } {
		set have_gnutls 1
	}

	if { $have_openssl && $have_gnutls } {
		puts "NOTE: SSL library is exclusively selectable. Thus, --use-gnutls option will be ignored"
		set have_gnutls 0
	}

	if { $have_gnutls } {
		lappend ::cmakeopt "-DUSE_GNUTLS=ON"
	}

	if {$iscross} {

		proc check-target-path {path} {
			puts "Checking path '$path'"
			if { [file isdir $path]
					&& [file isdir $path/bin]
					&& [file isdir $path/include]
					&& ([file isdir $path/lib] || [file isdir $path/lib64]) } {
				return yes
			}
			return no
		}

		if { ![info exists ::target_path] } {
			# Try to autodetect the target path by having the basic 3 directories.
			set target_path ""
			set compiler_prefix [file dirname $compiler_path] ;# strip 'bin' directory
			puts "NOTE: no --with-target-path found, will try to autodetect at $compiler_path"
			foreach path [list $compiler_path $compiler_prefix/$target] {
				if { [check-target-path $path] } {
					set target_path $path
					puts "NOTE: target path detected: $target_path"
					break
				}
			}

			if { $target_path == "" } {
				puts "ERROR: Can't determine compiler's platform files root path (using compiler command path). Specify --with-target-path."
				exit 1
			}
		} else {
			set target_path $::target_path
			# Still, check if correct.
			if { ![check-target-path $target_path] } {
				puts "ERROR: path in --with-target-path does not contain typical subdirectories"
				exit 1
			}
			puts "NOTE: Using explicit target path: $target_path"
		}

		# Add this for cmake, should it need for something
		lappend ::cmakeopt "-DCMAKE_PREFIX_PATH=$target_path"

		# Add explicitly the path for pkg-config
		# which lib
		if { [file isdir $target_path/lib64/pkgconfig] } {
			set ::env(PKG_CONFIG_PATH) $target_path/lib64/pkgconfig
			puts "PKG_CONFIG_PATH: Found pkgconfig in lib64 for '$target_path' - using it"
		} elseif { [file isdir $target_path/lib/pkgconfig] } {
			set ::env(PKG_CONFIG_PATH) $target_path/lib/pkgconfig
			puts "PKG_CONFIG_PATH: Found pkgconfig in lib for '$target_path' - using it"
		} else {
			puts "PKG_CONFIG_PATH: NOT changed, no pkgconfig in '$target_path'"
		}
		# Otherwise don't set PKG_CONFIG_PATH and we'll see.
	}

	set use_brew 0
	if { $::HAVE_DARWIN && !$toolchain_changed } {
		set use_brew 1
	}
	if { $use_brew } {
		foreach item $::cmakeopt {
			if { [string first "Android" $item] != -1 } {
				set use_brew 0
				break
			}
		}
	}
	if { $use_brew } {
		if { $have_gnutls } {
			# Use gnutls explicitly, as found in brew
			set er [catch {exec brew info gnutls} res]
			if { $er } {
				error "Cannot find gnutls in brew"
			}
		} else {
			# ON Darwin there's a problem with linking against the Mac-provided OpenSSL.
			# This must use brew-provided OpenSSL.
			#
			if { !$have_openssl } {
		
				set er [catch {exec brew info openssl} res]
				if { $er } {
					error "You must have OpenSSL installed from 'brew' tool. The standard Mac version is inappropriate."
				}

				lappend ::cmakeopt "-DOPENSSL_INCLUDE_DIR=/usr/local/opt/openssl/include"
				lappend ::cmakeopt "-DOPENSSL_LIBRARIES=/usr/local/opt/openssl/lib/libcrypto.a"
			}
		}
	}

}
<|MERGE_RESOLUTION|>--- conflicted
+++ resolved
@@ -43,15 +43,7 @@
     enable-logging "Should logging be enabled (default: ON)"
     enable-heavy-logging "Should heavy debug logging be enabled (default: OFF)"
     enable-haicrypt-logging "Should logging in haicrypt be enabled (default: OFF)"
-<<<<<<< HEAD
-    enable-inet-pton "Set to OFF to prevent usage of inet_pton when building against modern SDKs (default: ON)"
-    enable-code-coverage "Enable code coverage reporting (default: OFF)"
-    enable-monotonic-clock "Enforced clock_gettime with monotonic clock on GC CV /temporary fix for #729/ (default: OFF)"
     enable-pktinfo "Should pktinfo reading and using be enabled (POSIX only) (default: OFF)"
-    enable-profile "Should instrument the code for profiling. Ignored for non-GNU compiler. (default: OFF)"
-    enable-relative-libpath "Should applications contain relative library paths, like ../lib (default: OFF)"
-=======
->>>>>>> 637d439c
     enable-shared "Should libsrt be built as a shared library (default: ON)"
     enable-static "Should libsrt be built as a static library (default: ON)"
     enable-relative-libpath "Should applications contain relative library paths, like ../lib (default: OFF)"
