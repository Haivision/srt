--- conflicted
+++ resolved
@@ -221,15 +221,9 @@
 | [`SRTO_MAXBW`](#SRTO_MAXBW)                            |       | post     | `int64_t` | B/s     | -1                | -1..     | RW  | GSD   |
 | [`SRTO_MESSAGEAPI`](#SRTO_MESSAGEAPI)                  | 1.3.0 | pre      | `bool`    |         | true              |          | W   | GSD   |
 | [`SRTO_MININPUTBW`](#SRTO_MININPUTBW)                  | 1.4.3 | post     | `int64_t` | B/s     | 0                 | 0..      | RW  | GSD   |
-<<<<<<< HEAD
 | [`SRTO_MINVERSION`](#SRTO_MINVERSION)                  | 1.3.0 | pre      | `int32_t` | version | 0x010000          | \*       | RW  | GSD   |
-| [`SRTO_MSS`](#SRTO_MSS)                                |       | pre      | `int32_t` | bytes   | 1500              | 76..     | RW  | GSD   |
+| [`SRTO_MSS`](#SRTO_MSS)                                |       | pre-bind | `int32_t` | bytes   | 1500              | 76..     | RW  | GSD   |
 | [`SRTO_NAKREPORT`](#SRTO_NAKREPORT)                    | 1.1.0 | pre      | `bool`    |         |  \*               |          | RW  | GSD+  |
-=======
-| [`SRTO_MINVERSION`](#SRTO_MINVERSION)                  | 1.3.0 | pre      | `int32_t` | version | 0x010000          | *        | RW  | GSD   |
-| [`SRTO_MSS`](#SRTO_MSS)                                |       | pre-bind | `int32_t` | bytes   | 1500              | 76..     | RW  | GSD   |
-| [`SRTO_NAKREPORT`](#SRTO_NAKREPORT)                    | 1.1.0 | pre      | `bool`    |         |  *                |          | RW  | GSD+  |
->>>>>>> 43b78eb6
 | [`SRTO_OHEADBW`](#SRTO_OHEADBW)                        | 1.0.5 | post     | `int32_t` | %       | 25                | 5..100   | RW  | GSD   |
 | [`SRTO_PACKETFILTER`](#SRTO_PACKETFILTER)              | 1.4.0 | pre      | `string`  |         | ""                | [512]    | RW  | GSD   |
 | [`SRTO_PASSPHRASE`](#SRTO_PASSPHRASE)                  | 0.0.0 | pre      | `string`  |         | ""                | [10..79] | W   | GSD   |
