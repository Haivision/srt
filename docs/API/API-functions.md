# SRT API Functions

<h3 id="Library Initialization">Library Initialization</h3>

| *Function / Structure*                            | *Description*                                                                                                  |
|:------------------------------------------------- |:-------------------------------------------------------------------------------------------------------------- |
| [srt_startup](#srt_startup)                       | Called at the start of an application that uses the SRT library                                                |
| [srt_cleanup](#srt_cleanup)                       | Cleans up global SRT resources before exiting an application                                                   |
| <img width=290px height=1px/>                     | <img width=720px height=1px/>                                                                                  |


<h3 id="creating-and-configuring-sockets">Creating and Configuring Sockets</h3>

| *Function / Structure*                            | *Description*                                                                                                  |
|:------------------------------------------------- |:-------------------------------------------------------------------------------------------------------------- |
| [srt_socket](#srt_socket)                         | Deprecated                                                                                                     |
| [srt_create_socket](#srt_create_socket)           | Creates an SRT socket                                                                                          |
| [srt_bind](#srt_bind)                             | Binds a socket to a local address and port                                                                     |
| [srt_bind_acquire](#srt_bind_acquire)             | Acquires a given UDP socket instead of creating one                                                            |
| [srt_getsockstate](#srt_getsockstate)             | Gets the current status of the socket                                                                          |
| [srt_getsndbuffer](#srt_getsndbuffer)             | Retrieves information about the sender buffer                                                                  |
| [srt_getmaxpayloadsize](#srt_getmaxpayloadsize)   | Retrieves the information about the maximum payload size in a single packet                                    |
| [srt_close](#srt_close)                           | Closes the socket or group and frees all used resources                                                        |
| [srt_close_withreason](#srt_close_withreason)     | Closes the socket or group and frees all used resources (with setting the reason code)                         |
| <img width=290px height=1px/>                     | <img width=720px height=1px/>                                                                                  |

<h3 id="connecting">Connecting</h3>

| *Function / Structure*                            | *Description*                                                                                                  |
|:------------------------------------------------- |:-------------------------------------------------------------------------------------------------------------- |
| [srt_listen](#srt_listen)                         | Sets up the listening state on a socket                                                                        |
| [srt_accept](#srt_accept)                         | Accepts a connection; creates/returns a new socket or group ID                                                 |
| [srt_accept_bond](#srt_accept_bond)               | Accepts a connection pending on any sockets passed in the `listeners` array <br/> of `nlisteners` size         |
| [srt_listen_callback](#srt_listen_callback)       | Installs/executes a callback hook on a socket created to handle the incoming connection <br/> on a listening socket  |
| [srt_connect](#srt_connect)                       | Connects a socket or a group to a remote party with a specified address and port                               |
| [srt_connect_bind](#srt_connect_bind)             | Same as [`srt_bind`](#srt_bind) then [`srt_connect`](#srt_connect) if called with socket [`u`](#u)             |
| [srt_connect_debug](#srt_connect_debug)           | Same as [`srt_connect`](#srt_connect)but allows specifying ISN (developers only)                               |
| [srt_rendezvous](#srt_rendezvous)                 | Performs a rendezvous connection                                                                               |
| [srt_connect_callback](#srt_connect_callback)     | Installs/executes a callback hook on socket/group [`u`](#u) after connection resolution/failure                |
| <img width=290px height=1px/>                     | <img width=720px height=1px/>                                                                                  |

<h3 id="socket-group-management">Socket Group Management</h3>

Since SRT v1.5.0.

| *Function / Structure*                            | *Description*                                                                                                  |
|:------------------------------------------------- |:-------------------------------------------------------------------------------------------------------------- |
| [SRT_GROUP_TYPE](#SRT_GROUP_TYPE)                 | Group types collected in an [`SRT_GROUP_TYPE`](#SRT_GROUP_TYPE) enum                                           |
| [SRT_SOCKGROUPCONFIG](#SRT_SOCKGROUPCONFIG)       | Structure used to define entry points for connections for [`srt_connect_group`](#srt_connect_group)            |
| [SRT_SOCKGROUPDATA](#SRT_SOCKGROUPDATA)           | Most important structure for group member status                                                               |
| [SRT_MEMBERSTATUS](#SRT_MEMBERSTATUS)             | Enumeration type that defines the state of a member connection in the group                                    |
| [srt_create_group](#srt_create_group)             | Creates a new group of type `type`                                                                             |
| [srt_groupof](#srt_groupof)                       | Returns the group ID of a socket, or `SRT_INVALID_SOCK`                                                        |
| [srt_group_data](#srt_group_data)                 | Obtains the current member state of the group specified in `socketgroup`                                       |
| [srt_connect_group](#srt_connect_group)           | Similar to calling [`srt_connect`](#srt_connect) or [`srt_connect_bind`](#srt_connect_bind) <br/> in a loop for every item in an array. |
| [srt_prepare_endpoint](#srt_prepare_endpoint)     | Prepares a default [`SRT_SOCKGROUPCONFIG`](#SRT_SOCKGROUPCONFIG) object as an element of <br/> an array for [`srt_connect_group`](#srt_connect_group)   |
| [srt_create_config](#srt_create_config)           | Creates a dynamic object for specifying socket options                                                         |
| [srt_delete_config](#srt_delete_config)           | Deletes the configuration object                                                                               |
| [srt_config_add](#srt_config_add)                 | Adds a configuration option to the configuration object                                                        |
| <img width=290px height=1px/>                     | <img width=720px height=1px/>                                                                                  |

<h3 id="options-and-properties">Options and Properties</h3>

| *Function / Structure*                            | *Description*                                                                                                  |
|:------------------------------------------------- |:-------------------------------------------------------------------------------------------------------------- |
| [srt_getpeername](#srt_getpeername)               | Retrieves the remote address to which the socket is connected                                                  |
| [srt_getsockname](#srt_getsockname)               | Extracts the address to which the socket was bound                                                             |
| [srt_getsockopt](#srt_getsockopt)                 | Gets the value of the given socket option (from a socket or a group)                                           |
| [srt_getsockflag](#srt_getsockflag)               | Gets the value of the given socket option (from a socket or a group)                                           |
| [srt_setsockopt](#srt_setsockopt)                 | Sets a value for a socket option in the socket or group                                                        |
| [srt_setsockflag](#srt_setsockflag)               | Sets a value for a socket option in the socket or group                                                        |
| [srt_getversion](#srt_getversion)                 | Get SRT version value                                                                                          |
| <img width=290px height=1px/>                     | <img width=720px height=1px/>                                                                                  |

<h3 id="helper-data-types-for-transmission">Helper Data Types for Transmission</h3>

| *Function / Structure*                            | *Description*                                                                                                  |
|:------------------------------------------------- |:-------------------------------------------------------------------------------------------------------------- |
| [SRT_MSGCTRL](#SRT_MSGCTRL)                       | Used in [`srt_sendmsg2`](#srt_sendmsg) and [`srt_recvmsg2`](#srt_recvmsg2) calls; <br/> specifies some extra parameters  |
| <img width=290px height=1px/>                     | <img width=720px height=1px/>                                                                                  |

<h3 id="transmission">Transmission</h3>

| *Function / Structure*                            | *Description*                                                                                                  |
|:------------------------------------------------- |:-------------------------------------------------------------------------------------------------------------- |
| [srt_send](#srt_send)                             | Sends a payload to a remote party over a given socket                                                          |
| [srt_sendmsg](#srt_sendmsg)                       | Sends a payload to a remote party over a given socket                                                          |
| [srt_sendmsg2](#srt_sendmsg2)                     | Sends a payload to a remote party over a given socket                                                          |
| [srt_recv](#srt_recv)                             | Extracts the payload waiting to be received                                                                    |
| [srt_recvmsg](#srt_recvmsg)                       | Extracts the payload waiting to be received                                                                    |
| [srt_recvmsg2](#srt_recvmsg2)                     | Extracts the payload waiting to be received                                                                    |
| [srt_sendfile](#srt_sendfile)                     | Function dedicated to sending a file                                                                           |
| [srt_recvfile](#srt_recvfile)                     | Function dedicated to receiving a file                                                                         |
| <img width=290px height=1px/>                     | <img width=720px height=1px/>                                                                                  |

<h3 id="performance-tracking">Performance Tracking</h3>

| *Function / Structure*                            | *Description*                                                                                                  |
|:------------------------------------------------- |:-------------------------------------------------------------------------------------------------------------- |
| [srt_bstats](#srt_bstats)                         | Reports the current statistics                                                                                 |
| [srt_bistats](#srt_bistats)                       | Reports the current statistics                                                                                 |
| <img width=290px height=1px/>                     | <img width=720px height=1px/>                                                                                  |

<h3 id="asynchronous-operations-epoll">Asynchronous Operations (Epoll)</h3>

| *Function / Structure*                            | *Description*                                                                                                  |
|:------------------------------------------------- |:-------------------------------------------------------------------------------------------------------------- |
| [srt_epoll_create](#srt_epoll_create)             | Creates a new epoll container                                                                                  |
| [srt_epoll_add_usock](#srt_epoll_add_usock)       | Adds a user socket to a container, or updates an existing socket subscription                                  |
| [srt_epoll_add_ssock](#srt_epoll_add_ssock)       | Adds a system socket to a container, or updates an existing socket subscription                                |
| [srt_epoll_update_usock](#srt_epoll_update_usock) | Adds a user socket to a container, or updates an existing socket subscription                                  |
| [srt_epoll_update_ssock](#srt_epoll_update_ssock) | Adds a system socket to a container, or updates an existing socket subscription                                |
| [srt_epoll_remove_usock](#srt_epoll_remove_usock) | Removes a specified user socket from an epoll container; clears all readiness states for that socket           |
| [srt_epoll_remove_ssock](#srt_epoll_remove_ssock) | Removes a specified system socket from an epoll container; clears all readiness states for that socket         |
| [srt_epoll_wait](#srt_epoll_wait)                 | Blocks the call until any readiness state occurs in the epoll container                                        |
| [srt_epoll_uwait](#srt_epoll_uwait)               | Blocks a call until any readiness state occurs in the epoll container                                          |
| [srt_epoll_clear_usocks](#srt_epoll_clear_usocks) | removes all SRT ("user") socket subscriptions from the epoll container identified by [`eid`](#eid)             |
| [srt_epoll_set](#srt_epoll_set)                   | Allows setting or retrieving flags that change the default behavior of the epoll functions                     |
| [srt_epoll_release](#srt_epoll_release)           | Deletes the epoll container                                                                                    |
| <img width=290px height=1px/>                     | <img width=720px height=1px/>                                                                                  |

<h3 id="logging-control">Logging Control</h3>

| *Function / Structure*                            | *Description*                                                                                                  |
|:------------------------------------------------- |:-------------------------------------------------------------------------------------------------------------- |
| [srt_setloglevel](#srt_setloglevel)               | Sets the minimum severity for logging                                                                          |
| [srt_addlogfa](#srt_addlogfa)                     | Add a functional area (FA), which is an additional filtering mechanism for logging                             |
| [srt_dellogfa](#srt_dellogfa)                     | Delete a functional area (FA), which is an additional filtering mechanism for logging                          |
| [srt_resetlogfa](#srt_resetlogfa)                 | Reset a functional area (FA), which is an additional filtering mechanism for logging                           |
| [srt_setloghandler](#srt_setloghandler)           | Replaces default standard stream for error logging                                                             |
| [srt_setlogflags](#srt_setlogflags)               | Allows configuring parts of log information that are not to be passed                                          |
| <img width=290px height=1px/>                     | <img width=720px height=1px/>                                                                                  |

<h3 id="time-access">Time Access</h3>

| *Function / Structure*                            | *Description*                                                                                                  |
|:------------------------------------------------- |:-------------------------------------------------------------------------------------------------------------- |
| [srt_time_now](#srt_time_now)                     | Get time in microseconds elapsed since epoch using SRT internal clock <br/> (steady or monotonic clock)              |
| [srt_connection_time](#srt_connection_time)       | Get connection time in microseconds elapsed since epoch using SRT internal clock <br/> (steady or monotonic clock)   |
| [srt_clock_type](#srt_clock_type)                 | Get the type of clock used internally by SRT                                                                   |
| <img width=290px height=1px/>                     | <img width=720px height=1px/>                                                                                  |

<h3 id="diagnostics">Diagnostics</h3>

| *Function / Structure*                            | *Description*                                                                                                  |
|:------------------------------------------------- |:-------------------------------------------------------------------------------------------------------------- |
| [srt_getlasterror](#srt_getlasterror)             | Get the numeric code of the last error                                                                         |
| [srt_strerror](#srt_strerror)                     | Returns a string message that represents a given SRT error code and possibly <br/> the `errno` value, if not 0 |
| [srt_getlasterror_str](#srt_getlasterror_str)     | Gets the text message for the last error                                                                       |
| [srt_clearlasterror](#srt_clearlasterror)         | Clears the last error                                                                                          |
| [srt_rejectreason_str](#srt_rejectreason_str)     | Returns a constant string for the reason of the connection rejected, as per given code ID                      |
| [srt_setrejectreason](#srt_setrejectreason)       | Sets the rejection code on the socket                                                                          |
| [srt_getrejectreason](#srt_getrejectreason)       | Provides a detailed reason for a failed connection attempt                                                     |
| [srt_close_getreason](#srt_close_getreason)       | Provides a detailed reason for closing a socket                                                                |
| <img width=290px height=1px/>                     | <img width=720px height=1px/>                                                                                  |

<h4 id="rejection-reasons">Rejection Reasons</h4>

| *Rejection Reason*                           | *Since*   | *Description*                                                                                                    |
|:-------------------------------------------- |:--------- |:---------------------------------------------------------------------------------------------------------------- |
| [SRT_REJ_UNKNOWN](#SRT_REJ_UNKNOWN)          | 1.3.4     | A fallback value for cases when there was no connection rejected                                                 |
| [SRT_REJ_SYSTEM](#SRT_REJ_SYSTEM)            | 1.3.4     | A system function reported a failure                                                                             |
| [SRT_REJ_PEER](#SRT_REJ_PEER)                | 1.3.4     | The connection has been rejected by peer, but no further details are available                                   |
| [SRT_REJ_RESOURCE](#SRT_REJ_RESOURCE)        | 1.3.4     | A problem with resource allocation (usually memory)                                                              |
| [SRT_REJ_ROGUE](#SRT_REJ_ROGUE)              | 1.3.4     | The data sent by one party to another cannot be properly interpreted                                             |
| [SRT_REJ_BACKLOG](#SRT_REJ_BACKLOG)          | 1.3.4     | The listener's backlog has exceeded                                                                              |
| [SRT_REJ_IPE](#SRT_REJ_IPE)                  | 1.3.4     | Internal Program Error                                                                                           |
| [SRT_REJ_CLOSE](#SRT_REJ_CLOSE)              | 1.3.4     | The listener socket received a request as it is being closed                                                     |
| [SRT_REJ_VERSION](#SRT_REJ_VERSION)          | 1.3.4     | A party did not satisfy the minimum version requirement that had been set up for a connection                    |
| [SRT_REJ_RDVCOOKIE](#SRT_REJ_RDVCOOKIE)      | 1.3.4     | Rendezvous cookie collision                                                                                      |
| [SRT_REJ_BADSECRET](#SRT_REJ_BADSECRET)      | 1.3.4     | Both parties have defined a passphrase for connection and they differ                                            |
| [SRT_REJ_UNSECURE](#SRT_REJ_UNSECURE)        | 1.3.4     | Only one connection party has set up a password                                                                  |
| [SRT_REJ_MESSAGEAPI](#SRT_REJ_MESSAGEAPI)    | 1.3.4     | The value for [`SRTO_MESSAGEAPI`](API-socket-options.md#SRTO_MESSAGEAPI) flag is different on the peer           |
| [SRT_REJ_FILTER](#SRT_REJ_FILTER)            | 1.3.4     | The [`SRTO_PACKETFILTER`](API-socket-options.md#SRTO_PACKETFILTER) option is set differently on the peer         |
| [SRT_REJ_GROUP](#SRT_REJ_GROUP)              | 1.4.2     | The group type or some group settings are incompatible for both connection parties                               |
| [SRT_REJ_TIMEOUT](#SRT_REJ_TIMEOUT)          | 1.4.2     | The connection wasn't rejected, but it timed out                                                                 |
| [SRT_REJ_CRYPTO](#SRT_REJ_CRYPTO)            | 1.5.2     | The connection was rejected due to an unsupported or mismatching encryption mode                                 |
| [SRT_REJ_CONFIG](#SRT_REJ_CONFIG)            | 1.6.0     | The connection was rejected because settings on both parties are in collision and cannot negotiate common values |
| <img width=290px height=1px/>                |           |                                                                                                                  |

See the full list in [Rejection Reason Codes](./rejection-codes.md).

<h4 id="error-codes">Error Codes</h4>

| *Error Code*                                      | *Description*                                                                                                  |
|:------------------------------------------------- |:-------------------------------------------------------------------------------------------------------------- |
[`SRT_EUNKNOWN`](#srt_eunknown)                     | Internal error when setting the right error code                                                               |
[`SRT_SUCCESS`](#srt_success)                       | The value set when the last error was cleared and no error has occurred since then                             |
[`SRT_ECONNSETUP`](#srt_econnsetup)                 | General setup error resulting from internal system state                                                       |
[`SRT_ENOSERVER`](#srt_enoserver)                   | Connection timed out while attempting to connect to the remote address                                         |
[`SRT_ECONNREJ`](#srt_econnrej)                     | Connection has been rejected                                                                                   |
[`SRT_ESOCKFAIL`](#srt_esockfail)                   | An error occurred when trying to call a system function on an internally used UDP socket                       |
[`SRT_ESECFAIL`](#srt_esecfail)                     | A possible tampering with the handshake packets was detected, or encryption request <br/> wasn't properly fulfilled. |
[`SRT_ESCLOSED`](#srt_esclosed)                     | A socket that was vital for an operation called in blocking mode has been closed <br/> during the operation          |
[`SRT_ECONNFAIL`](#srt_econnfail)                   | General connection failure of unknown details                                                                  |
[`SRT_ECONNLOST`](#srt_econnlost)                   | The socket was properly connected, but the connection has been broken                                          |
[`SRT_ENOCONN`](#srt_enoconn)                       | The socket is not connected                                                                                    |
[`SRT_ERESOURCE`](#srt_eresource)                   | System or standard library error reported unexpectedly for unknown purpose                                     |
[`SRT_ETHREAD`](#srt_ethread)                       | System was unable to spawn a new thread when required                                                          |
[`SRT_ENOBUF`](#srt_enobuf)                         | System was unable to allocate memory for buffers                                                               |
[`SRT_ESYSOBJ`](#srt_esysobj)                       | System was unable to allocate system specific objects                                                          |
[`SRT_EFILE`](#srt_efile)                           | General filesystem error (for functions operating with file transmission)                                      |
[`SRT_EINVRDOFF`](#srt_einvrdoff)                   | Failure when trying to read from a given position in the file                                                  |
[`SRT_ERDPERM`](#srt_erdperm)                       | Read permission was denied when trying to read from file                                                       |
[`SRT_EINVWROFF`](#srt_einvwroff)                   | Failed to set position in the written file                                                                     |
[`SRT_EWRPERM`](#srt_ewrperm)                       | Write permission was denied when trying to write to a file                                                     |
[`SRT_EINVOP`](#srt_einvop)                         | Invalid operation performed for the current state of a socket                                                  |
[`SRT_EBOUNDSOCK`](#srt_eboundsock)                 | The socket is currently bound and the required operation cannot be performed in this state                     |
[`SRT_ECONNSOCK`](#srt_econnsock)                   | The socket is currently connected and therefore performing the required operation is not possible              |
[`SRT_EINVPARAM`](#srt_einvparam)                   | Call parameters for API functions have some requirements that were not satisfied                               |
[`SRT_EINVSOCK`](#srt_einvsock)                     | The API function required an ID of an entity (socket or group) and it was invalid                              |
[`SRT_EUNBOUNDSOCK`](#srt_eunboundsock)             | The operation to be performed on a socket requires that it first be explicitly bound                           |
[`SRT_ENOLISTEN`](#srt_enolisten)                   | The socket passed for the operation is required to be in the listen state                                      |
[`SRT_ERDVNOSERV`](#srt_erdvnoserv)                 | The required operation cannot be performed when the socket is set to rendezvous mode                           |
[`SRT_ERDVUNBOUND`](#srt_erdvunbound)               | An attempt was made to connect to a socket set to rendezvous mode that was not first bound                     |
[`SRT_EINVALMSGAPI`](#srt_einvalmsgapi)             | The function was used incorrectly in the message API                                                           |
[`SRT_EINVALBUFFERAPI`](#srt_einvalbufferapi)       | The function was used incorrectly in the stream (buffer) API                                                   |
[`SRT_EDUPLISTEN`](#srt_eduplisten)                 | The port tried to be bound for listening is already busy                                                       |
[`SRT_ELARGEMSG`](#srt_elargemsg)                   | Size exceeded                                                                                                  |
[`SRT_EINVPOLLID`](#srt_einvpollid)                 | The epoll ID passed to an epoll function is invalid                                                            |
[`SRT_EPOLLEMPTY`](#srt_epollempty)                 | The epoll container currently has no subscribed sockets                                                        |
[`SRT_EASYNCFAIL`](#srt_easyncfail)                 | General asynchronous failure (not in use currently)                                                            |
[`SRT_EASYNCSND`](#srt_easyncsnd)                   | Sending operation is not ready to perform                                                                      |
[`SRT_EASYNCRCV`](#srt_easyncrcv)                   | Receiving operation is not ready to perform                                                                    |
[`SRT_ETIMEOUT`](#srt_etimeout)                     | The operation timed out                                                                                        |
[`SRT_ECONGEST`](#srt_econgest)                     | With [`SRTO_TSBPDMODE`](API-socket-options.md#SRTO_TSBPDMODE) and [`SRTO_TLPKTDROP`](API-socket-options.md#SRTO_TLPKTDROP) set to true, <br/> some packets were dropped by sender                    |
[`SRT_EPEERERR`](#srt_epeererr)                     | Receiver peer is writing to a file that the agent is sending                                                   |
| <img width=290px height=1px/>                     | <img width=720px height=1px/>                                                                                  |


## Diagnostics and return types

The SRT API functions usually report a status of the operation that they attempt to perform.
There are three general possibilities to report a success or failure, possibly with some
extra information:

1. `SRTSTATUS` is usually an integer value with two possible variants:
   * `SRT_STATUS_OK` (value: 0): the operation completed successfully
   * `SRT_ERROR` (value: -1): the operation failed

2. `SRTSOCKET` can be returned by some of the functions, which can be:
   * A positive value greater than 0, which is a valid Socket ID value
   * `SRT_SOCKID_CONNREQ` for a success report when a Socket ID needs not be returned
   * `SRT_INVALID_SOCK` for a failure report

3. A value of type `int` that should be a positive value or 0 in case of a success,
and the value equal to `SRT_ERROR` (that is, -1) in case of failure.

In the below function description, functions returning `SRTSTATUS` will not
have the provided return value description, as it always maches the one above.
For all other types the function-specific return value description will be provided.

If the function returns `SRT_ERROR`, `SRT_INVALID_SOCK` or a value equal to -1
in case of returning an `int` value, additional error code can be obtained
through the [`srt_getlasterror`](#srt_getlasterror) call. Possible codes for a
particular function are listed in the **Errors** table.


## Library Initialization

* [srt_startup](#srt_startup)
* [srt_cleanup](#srt_cleanup)


### srt_startup
```
SRTRUNSTATUS srt_startup(void);
```

This function shall be called at the start of an application that uses the SRT
library. It provides all necessary platform-specific initializations, sets up
global data, and starts the SRT GC thread. If this function isn't explicitly
called, it will be called automatically when creating the first socket. However,
relying on this behavior is strongly discouraged.

|      Returns                  |                                                                 |
|:----------------------------- |:--------------------------------------------------------------- |
|  `SRT_RUN_OK` (0)             | Successfully started                                            |
|  `SRT_RUN_ALREADY` (1)        | The GC thread is already running or it was called once already  |
|  `SRT_RUN_ERROR` (-1)         | Failed                                                          |
| <img width=240px height=1px/> | <img width=710px height=1px/>                                   |

|       Errors                  |                                                                 |
|:----------------------------- |:--------------------------------------------------------------- |
| [`SRT_ECONNSETUP`](#srt_econnsetup) | With error code set, reported when required system resource(s) failed to initialize. <br/> This is currently used only on Windows to report a failure from `WSAStartup`. |
| <img width=240px height=1px/> | <img width=710px height=1px/>                      |


[:arrow_up: &nbsp; Back to List of Functions & Structures](#srt-api-functions)

---

### srt_cleanup
```
SRTSTATUS srt_cleanup(void);
```

This function cleans up all global SRT resources and shall be called just before
exiting the application that uses the SRT library. This cleanup function will still
be called from the C++ global destructor, if not called by the application, although
relying on this behavior is strongly discouraged.

Currently this function can only return `SRT_STATUS_OK` and a possibility to return
`SRT_ERROR` is reserved for future use.

**IMPORTANT**: Note that the startup/cleanup calls have an instance counter.
This means that if you call [`srt_startup`](#srt_startup) multiple times, you need to call the
`srt_cleanup` function exactly the same number of times.


[:arrow_up: &nbsp; Back to List of Functions & Structures](#srt-api-functions)

---




## Creating and Configuring Sockets

* [srt_socket](#srt_socket)
* [srt_create_socket](#srt_create_socket)
* [srt_bind](#srt_bind)
* [srt_bind_acquire](#srt_bind_acquire)
* [srt_getsockstate](#srt_getsockstate)
* [srt_getsndbuffer](#srt_getsndbuffer)
* [srt_getmaxpayloadsize](#srt_getmaxpayloadsize)
* [srt_close](#srt_close)
* [srt_close_withreason](#srt_close_withreason)


### srt_socket
```
SRTSOCKET srt_socket(int af, int type, int protocol);
```

Old and deprecated version of [`srt_create_socket`](#srt_create_socket). All arguments are ignored.

**NOTE** changes with respect to UDT version:

* In UDT (and SRT versions before 1.4.2) the `af` parameter was specifying the
socket family (`AF_INET` or `AF_INET6`). This is now not required; this parameter
is decided at the call of [`srt_connect`](#srt_connect) or [`srt_bind`](#srt_bind).

* In UDT the `type` parameter was used to specify the file or message mode
using `SOCK_STREAM` or `SOCK_DGRAM` symbols (with the latter being misleading,
as the message mode has nothing to do with UDP datagrams and it's rather
similar to the SCTP protocol). In SRT these two modes are available by setting
[`SRTO_TRANSTYPE`](API-socket-options.md#SRTO_TRANSTYPE). The default is `SRTT_LIVE`. If, however, you set
[`SRTO_TRANSTYPE`](API-socket-options.md#SRTO_TRANSTYPE) to `SRTT_FILE` for file mode, you can then leave the
[`SRTO_MESSAGEAPI`](API-socket-options.md#SRTO_MESSAGEAPI) option as false (default), which corresponds to "stream" mode
(TCP-like), or set it to true, which corresponds to "message" mode (SCTP-like).


[:arrow_up: &nbsp; Back to List of Functions & Structures](#srt-api-functions)

---

### srt_create_socket
```
SRTSOCKET srt_create_socket();
```

Creates an SRT socket.

Note that socket IDs always have the `SRTGROUP_MASK` bit clear.

|       Returns                 |                                                         |
|:----------------------------- |:------------------------------------------------------- |
|      Socket ID                | A valid socket ID on success                            |
| `SRT_INVALID_SOCK`            | (`-1`) on error                                         |
| <img width=240px height=1px/> | <img width=710px height=1px/>                           |

|     Errors                    |                                                    |
|:----------------------------- |:-------------------------------------------------- |
| [`SRT_ENOBUF`](#srt_enobuf)   |  Not enough memory to allocate required resources  |
| <img width=240px height=1px/> | <img width=710px height=1px/>                      |

**NOTE:** This is probably a design flaw (:warning: &nbsp; **BUG?**). Usually underlying system
errors are reported by [`SRT_ECONNSETUP`](#srt_econnsetup).


[:arrow_up: &nbsp; Back to List of Functions & Structures](#srt-api-functions)


---

### srt_bind
```
SRTSTATUS srt_bind(SRTSOCKET u, const struct sockaddr* name, int namelen);
```

Binds a socket to a local address and port. Binding specifies the local network
interface and the UDP port number to be used for the socket. When the local
address is a wildcard (`INADDR_ANY` for IPv4 or `in6addr_any` for IPv6), then
it's bound to all interfaces.

**IMPORTANT**: In the case of IPv6 wildcard address, this may mean either "all
IPv6 interfaces" or "all IPv4 and IPv6 interfaces", depending on the value of
[`SRTO_IPV6ONLY`](API-socket-options.md#SRTO_IPV6ONLY) option. Therefore this
option must be explicitly set to 0 or 1 prior to calling this function, otherwise
(when the default -1 value of this option is left) this function will fail.

Binding is necessary for every socket to be used for communication. If the socket
is to be used to initiate a connection to a listener socket, which can be done,
for example, by the [`srt_connect`](#srt_connect) function, the socket is bound
implicitly to the wildcard address according to the IP family (`INADDR_ANY` for
`AF_INET` or `in6addr_any` for `AF_INET6`) and port number 0. In all other cases,
a socket must be bound explicitly by using the functionality of this function first.

When the port number parameter is 0, then the effective port number will be
system-allocated. To obtain this effective port number you can use
[`srt_getsockname`](#srt_getsockname).

This call is obligatory for a listening socket before calling [`srt_listen`](#srt_listen)
and for rendezvous mode before calling [`srt_connect`](#srt_connect); otherwise it's
optional. For a listening socket it defines the network interface and the port where
the listener should expect a call request.

In the case of rendezvous mode there are two parties that connect to one another.
For every party there must be chosen a local binding endpoint (local address and port)
to which they expect connection from the peer. Let's say, we have a Party 1
that selects an endpoint A and a Party 2 that selects an endpoint B. In this case the Party 1
binds the socket to the endpoint A and then connects to the endpoint B, and the Party 2
the other way around. Both sockets must be set
[`SRTO_RENDEZVOUS`](API-socket-options.md#SRTO_RENDEZVOUS) to *true* to make
this connection possible.

For a connecting socket the call to `srt_bind` is optional, but can be used to set up the
outgoing port for communication as well as the local interface through which
it should reach out to the remote endpoint, should that be necessary.

Whether binding is possible depends on some runtime conditions, in particular:

* No socket in the system has been bound to this port ("free binding"), or

* A socket bound to this port is bound to a certain address, and this binding is
  using a different non-wildcard address ("side binding"), or

* A socket bound to this port is bound to a wildcard address for a different IP
  version than the version requested for this binding ("side wildcard binding",
  see also `SRTO_IPV6ONLY` socket option).

It is also possible to bind to the already busy port as long as the existing
binding ("shared binding") is possessed by an SRT socket created in the same
application, and:

* Its binding address and UDP-related socket options match the socket to be bound.
* Its [`SRTO_REUSEADDR`](API-socket-options.md#SRTO_REUSEADDR) is set to *true* (default).

If none of the free, side and shared binding options is currently possible, this function
will fail. If the socket blocking the requested endpoint is an SRT
socket in the current application, it will report the `SRT_EBINDCONFLICT` error,
while if it was another socket in the system, or the problem was in the system
in general, it will report `SRT_ESOCKFAIL`. Here is the table that shows possible situations:

| Requested binding   | vs. Existing bindings...        |           |                             |               |               |
|---------------------|---------------------------------|-----------|-----------------------------|---------------|---------------|
|                     | A.B.C.D (explicit IPv4 addr.)   | 0.0.0.0   | ::X (explicit IPv6 addr.)   | :: / V6ONLY=1 | :: / V6ONLY=0 |
|---------------------|---------------------------------|-----------|-----------------------------|---------------|---------------|
| 1.2.3.4             | shareable if 1.2.3.4, else free | blocked   | free                        | free          | blocked       |
| 0.0.0.0             | blocked                         | shareable | free                        | free          | blocked       |
| 8080::1             | free                            | free      | 8080::1 sharable, else free | blocked       | blocked       |
| :: / V6ONLY=1       | free                            | free      | blocked                     | sharable      | blocked       |
| :: / V6ONLY=0       | blocked                         | blocked   | blocked                     | blocked       | sharable      |

Where:

* free: This binding can coexist with the requested binding.

* blocked: This binding conflicts with the requested binding.

* shareable: This binding can be shared with the requested binding if it's compatible.

* shareable if (ADDRESS), else free: this binding is shareable if the existing binding address is
equal to the requested ADDRESS. Otherwise it's free.

If the binding is shareable, then the operation will succeed if the socket that currently
occupies the binding has the `SRTO_REUSEADDR` option set to true (default) and all UDP
settings are the same as in the current socket. Otherwise it will fail. Shared binding means
sharing the underlying UDP socket and communication queues between SRT sockets. If
all existing bindings on the same port are "free" then the requested binding will
allocate a distinct UDP socket for this SRT socket ("side binding").

**NOTE**: This function cannot be called on a socket group. If you need to
have the group-member socket bound to the specified source address before
connecting, use [`srt_connect_bind`](#srt_connect_bind) for that purpose
or set the appropriate source address using
[`srt_prepare_endpoint`](#srt_prepare_endpoint).

**IMPORTANT information about IPv6**: If you are going to bind to the
`in6addr_any` IPv6 wildcard address (known as `::`), the `SRTO_IPV6ONLY`
option must be first set explicitly to 0 or 1, otherwise the binding
will fail. In all other cases this option is meaningless. See
[`SRTO_IPV6ONLY`](API-socket-options.md#SRTO_IPV6ONLY) option for more
information.

|       Errors                             |                                                                      |
|:---------------------------------------- |:-------------------------------------------------------------------- |
| [`SRT_EINVSOCK`](#srt_einvsock)          | Socket passed as [`u`](#u) designates no valid socket                |
| [`SRT_EINVOP`](#srt_einvop)              | Socket already bound                                                 |
| [`SRT_EINVPARAM`](#srt_einvparam)        | Invalid `name`/`namelen` or invalid `SRTO_IPV6ONLY` flag in `u`      |
| [`SRT_ECONNSETUP`](#srt_econnsetup)      | Internal creation of a UDP socket failed                             |
| [`SRT_ESOCKFAIL`](#srt_esockfail)        | Internal configuration of a UDP socket (`bind`, `setsockopt`) failed |
| [`SRT_EBINDCONFLICT`](#srt_ebindconflict)| Binding specification conflicts with existing one                    |
| <img width=240px height=1px/>            | <img width=710px height=1px/>                                        |


[:arrow_up: &nbsp; Back to List of Functions & Structures](#srt-api-functions)

---

### srt_bind_acquire

```
SRTSTATUS srt_bind_acquire(SRTSOCKET u, UDPSOCKET udpsock);
```

A version of [`srt_bind`](#srt_bind) that acquires a given UDP socket instead of creating one.

The UDP socket being acquired MUST NOT be a [connected socket](https://man7.org/linux/man-pages/man2/connect.2.html)
(not associated with the socket name of a peer),
because SRT needs to be able to set the destination address by itself.
See [#2178](https://github.com/Haivision/srt/issues/2178) for more information.

[:arrow_up: &nbsp; Back to List of Functions & Structures](#srt-api-functions)

---

### srt_getsockstate

```
SRT_SOCKSTATUS srt_getsockstate(SRTSOCKET u);
```

Gets the current status of the socket. Possible states are:

|       State                                     | Description                                                       |
|:----------------------------------------------- |:----------------------------------------------------------------- |
| <a name="SRTS_INIT">`SRTS_INIT`</a>             | Created, but not bound.                                           |
| <a name="SRTS_OPENED">`SRTS_OPENED`</a>         | Created and bound, but not in use yet.                            |
| <a name="SRTS_LISTENING">`SRTS_LISTENING`</a>   | Socket is in listening state.                                     |
| <a name="SRTS_CONNECTING">`SRTS_CONNECTING`</a> | The connect operation was initiated, but not yet finished. This may also mean that it has timed out; <br/> you can only know that after getting a socket error report from [`srt_epoll_wait`](#srt_epoll_wait). In blocking mode <br/> it's not possible because [`srt_connect`](#srt_connect) does not return until the socket is connected or failed due <br/> to timeout or interrupted call.  |
| <a name="SRTS_CONNECTED">`SRTS_CONNECTED`</a>   | The socket is connected and ready for transmission.               |
| <a name="SRTS_BROKEN">`SRTS_BROKEN`</a>         | The socket was connected, but the connection was broken.          |
| <a name="SRTS_CLOSING">`SRTS_CLOSING`</a>       | The socket may still be open and active, but closing is requested, so no further operations will <br/> be accepted (active operations will be completed before closing) |
| <a name="SRTS_CLOSED">`SRTS_CLOSED`</a>         | The socket has been closed, but not yet removed by the GC thread. |
| <a name="SRTS_NONEXIST">`SRTS_NONEXIST`</a>     | The specified number does not correspond to a valid socket.       |
| <img width=240px height=1px/>       | <img width=710px height=1px/>                      |


[:arrow_up: &nbsp; Back to List of Functions & Structures](#srt-api-functions)

---

### srt_getsndbuffer

```
SRTSTATUS srt_getsndbuffer(SRTSOCKET sock, size_t* blocks, size_t* bytes);
```

Retrieves information about the sender buffer.

**Arguments**:

* `sock`: Socket to test
* `blocks`: Written information about buffer blocks in use
* `bytes`: Written information about bytes in use

This function can be used for diagnostics. It is especially useful when the
socket needs to be closed asynchronously.


[:arrow_up: &nbsp; Back to List of Functions & Structures](#srt-api-functions)

---

<<<<<<< HEAD
### srt_close, srt_close_withreason

```
int srt_close(SRTSOCKET u);
int srt_close_withreason(SRTSOCKET u, int reason);
=======
### srt_getmaxpayloadsize

```
int srt_getmaxpayloadsize(SRTSOCKET u);
```

Returns the maximum number of bytes that fit in a single packet. Useful only in
live mode (when `SRTO_TSBPDMODE` is true). The socket must be bound (see
[srt_bind](#srt_bind)) or connected (see [srt_connect](#srt_connect))
to use this function. Note that in case when the socket is bound to an IPv6
wildcard address and it is dual-stack (`SRTO_IPV6ONLY` is set to false), this
function returns the correct value only if the socket is connected, otherwise
it will return the value always as if the connection was made from an IPv6 peer
(including when you call it on a listening socket).

This function is only useful for the application to check if it is able to use
a payload of certain size in the live mode, or after connection, if the application
can send payloads of certain size. This is useful only in assertions, as if the
[`SRTO_PAYLOADSIZE`](API_socket-options.md#SRTO_PAYLOADSIZE) option is to be
set to a non-default value (for which the one returned by this function is the
maximum value), this option should be modified before connection and on both
parties, regarding the settings applied on the socket.

The returned value is the maximum number of bytes that can be put in a single
packet regarding:

* The current MTU size (`SRTO_MSS`)
* The IP version (IPv4 or IPv6)
* The `SRTO_CRYPTOMODE` setting (bytes reserved for AEAD authentication tag)
* The `SRTO_PACKETFILTER` setting (bytes reserved for extra field in a FEC control packet)

With default options this value should be 1456 for IPv4 and 1444 for IPv6.


|      Returns                  |                                                   |
|:----------------------------- |:------------------------------------------------- |
| The maximum payload size (>0) | If succeeded                                      |
| `SRT_ERROR`                   | Usage error                                       |
| <img width=240px height=1px/> | <img width=710px height=1px/>                     |

|       Errors                            |                                                 |
|:--------------------------------------- |:----------------------------------------------- |
| [`SRT_EINVSOCK`](#srt_einvsock)         | Socket [`u`](#u) indicates no valid socket ID   |
| [`SRT_EUNBOUNDSOCK`](#srt_eunboundsock) | Socket [`u`](#u) is not bound                   |
| <img width=240px height=1px/>           | <img width=710px height=1px/>                   |



[:arrow_up: &nbsp; Back to List of Functions & Structures](#srt-api-functions)

---

### srt_close

```
SRTSTATUS srt_close(SRTSOCKET u);
>>>>>>> 9746d349
```

Closes the socket or group and frees all used resources. Note that underlying
UDP sockets may be shared between sockets, so these are freed only with the
last user closed.

<<<<<<< HEAD
**Arguments**:

* `u`: Socket or group to close
* `reason`: Reason code for closing. You should use numbers from `SRT_CLSC_USER` up.

|      Returns                  |                                                           |
|:----------------------------- |:--------------------------------------------------------- |
| `SRT_ERROR`                   | (-1) in case of error, otherwise 0                        |
| <img width=240px height=1px/> | <img width=710px height=1px/>                             |

=======
>>>>>>> 9746d349
|       Errors                    |                                                 |
|:------------------------------- |:----------------------------------------------- |
| [`SRT_EINVSOCK`](#srt_einvsock) | Socket [`u`](#u) indicates no valid socket ID   |
| <img width=240px height=1px/>   | <img width=710px height=1px/>                   |


[:arrow_up: &nbsp; Back to List of Functions & Structures](#srt-api-functions)

---




## Connecting

* [srt_listen](#srt_listen)
* [srt_accept](#srt_accept)
* [srt_accept_bond](#srt_accept_bond)
* [srt_listen_callback](#srt_listen_callback)
* [srt_connect](#srt_connect)
* [srt_connect_bind](#srt_connect_bind)
* [srt_connect_debug](#srt_connect_debug)
* [srt_rendezvous](#srt_rendezvous)
* [srt_connect_callback](#srt_connect_callback)

### srt_listen
```
SRTSTATUS srt_listen(SRTSOCKET u, int backlog);
```

This sets up the listening state on a socket with a backlog setting that
defines how many sockets may be allowed to wait until they are accepted
(excessive connection requests are rejected in advance).

The following important options may change the behavior of the listener
socket and the [`srt_accept`](#srt_accept) function:

* [`srt_listen_callback`](#srt_listen_callback) installs a user function that will
be called before [`srt_accept`](#srt_accept) can happen
* [`SRTO_GROUPCONNECT`](API-socket-options.md#SRTO_GROUPCONNECT) option allows
the listener socket to accept group connections

|       Errors                            |                                                                                              |
|:--------------------------------------- |:-------------------------------------------------------------------------------------------- |
| [`SRT_EINVPARAM`](#srt_einvparam)       | Value of `backlog` is 0 or negative.                                                         |
| [`SRT_EINVSOCK`](#srt_einvsock)         | Socket [`u`](#u) indicates no valid SRT socket.                                              |
| [`SRT_EUNBOUNDSOCK`](#srt_eunboundsock) | [`srt_bind`](#srt_bind) has not yet been called on that socket.                              |
| [`SRT_ERDVNOSERV`](#srt_erdvnoserv)     | [`SRTO_RENDEZVOUS`](API-socket-options.md#SRTO_RENDEZVOUS) flag is set to true on specified socket. |
| [`SRT_EINVOP`](#srt_einvop)             | Internal error (should not happen when [`SRT_EUNBOUNDSOCK`](#srt_eunboundsock) is reported). |
| [`SRT_ECONNSOCK`](#srt_econnsock)       | The socket is already connected.                                                             |
| [`SRT_EDUPLISTEN`](#srt_eduplisten)     | The address used in [`srt_bind`](#srt_bind) by this socket is already occupied by another listening socket. <br/> Binding multiple sockets to one IP address and port is allowed, as long as <br/> [`SRTO_REUSEADDR`](API-socket-options.md#SRTO_REUSEADDRS) is set to true, but only one of these sockets can be set up as a listener.  |
| <img width=240px height=1px/>           | <img width=710px height=1px/>                      |


[:arrow_up: &nbsp; Back to List of Functions & Structures](#srt-api-functions)

---

### srt_accept

```
SRTSOCKET srt_accept(SRTSOCKET lsn, struct sockaddr* addr, int* addrlen);
```

Extracts the first connection request on the queue of pending connections for
the listening socket, `lsn`, then creates and returns a new socket or group ID
that handles this connection. The group and socket can be distinguished by
checking the `SRTGROUP_MASK` bit on the returned ID. Note that by default group
connections will be rejected - this feature can be only enabled on demand (see
below).

* `lsn`: the listening socket
* `addr`: a location to store the remote IP address and port for the connection
* `addrlen`: INPUT: size of `addr` pointed object. OUTPUT: real size of the
returned object

General requirements for a parameter correctness:

* `lsn` must be first [bound](#srt_bind) and [listening](#srt_listen)

* `addr` may be NULL, or otherwise it must be a pointer to an object
that can be treated as an instance of `sockaddr_in` or `sockaddr_in6`

* `addrlen` should be a pointer to a variable set to the size of the object
specified in `addr`, if `addr` is not NULL. Otherwise it's ignored.

If `addr` is not NULL, the information about the source IP address and
port of the peer will be written into this object. Note that whichever
type of object is expected here (`sockaddr_in` or `sockaddr_in6`), it
depends on the address type used in the `srt_bind` call for `lsn`.
If unsure in a particular situation, it is recommended that you use
`sockaddr_storage` or `srt::sockaddr_any`.

If the `lsn` listener socket is in the blocking mode (if
[`SRTO_RCVSYN`](API-socket-options.md#SRTO_RCVSYN) is set to true,
which is default), the call will block until the incoming connection is ready
for extraction. Otherwise, the call always returns immediately, possibly with
failure, if there was no pending connection waiting on the listening socket
`lsn`.

The listener socket can be checked for any pending connections prior to calling
`srt_accept` by checking the `SRT_EPOLL_ACCEPT` epoll event (which is an alias
to `SRT_EPOLL_IN`). This event might be spurious in certain cases though, for
example, when the connection has been closed by the peer or broken before the
application extracts it. The call to `srt_accept` would then still fail in
such a case.

In order to allow the listening socket `lsn` to accept a group connection,
the [`SRTO_GROUPCONNECT`](API-socket-options.md#SRTO_GROUPCONNECT) socket option
for the listening socket must be set to 1. Note that single socket connections
can still be reported to that socket. The application can distinguish the socket
and group connection by checking the `SRTGROUP_MASK` bit on the returned
successful value. There are some important differences to single socket
connections:

1. Accepting a group connection can be done only once per connection, even
though particular member connections can get broken or established while
the group is connected. The actual connection reporter (listener) is a socket,
like before, but once you call `srt_accept` and receive this group ID, it is
the group considered connected, and any member connections of the same group
will be handled in the background.

2. If a group was extracted from the `srt_accept` call, the address reported in
`addr` parameter is still the address of the connection that has triggered the
group connection extraction. The information about all member links in the
group at the moment can be obtained at any time through
[`srt_group_data`](#srt_group_data) or the data filled by
[`srt_sendmsg2`](#srt_sendmsg2) and [`srt_recvmsg2`](#srt_recvmsg2)
in the [`SRT_MSGCTRL`](#SRT_MSGCTRL) structure.

3. Listening sockets are not bound to groups anyhow. You can allow multiple
listening sockets to accept group connections and the connection extracted
from the listener, if it is declared to be a group member, will join its
group, no matter which of the listening sockets has received the connection
request. This feature is prone to more tricky rules, however:

    * If you use multiple listener sockets, all of them in blocking mode,
      allowed for group connections, and receiving connection requests for
      the same group at the moment, and you run one thread per `srt_accept`
      call, it is undefined, which of them will extract the group ID
      for the connection, but still only one will, while the others will
      continue blocking. If you want to use only one thread for accepting
      connections from potentially multiple listening sockets in the blocking
      mode, you should use [`srt_accept_bond`](#srt_accept_bond) instead.
      Note though that this function is actually a wrapper that changes locally 
      to the nonblocking mode on all these listeners and uses epoll internally.
   
    * If at the moment multiple listener sockets have received connection
      request and you query them all for readiness epoll flags (by calling
      an epoll waiting function), all of them will get the `SRT_EPOLL_ACCEPT`
      flag set, but still only one of them will return the group ID from the
      `srt_accept` call. After this call, from all listener sockets in the
      whole application the `SRT_EPOLL_ACCEPT` flag, that was set by the reason
      of a pending connection for the same group, will be withdrawn (that is,
      it will be cleared if there are no other pending connections). This is
      then yet another situation when this flag can be spurious.

4. If you query a listening socket for epoll flags after the `srt_accept`
function has once returned the group ID, the listening sockets that have
received new member connection requests within that group will report only the
[`SRT_EPOLL_UPDATE`](#SRT_EPOLL_UPDATE) flag. This flag is edge-triggered-only
because there is no operation you can perform in response in order to clear
this flag. This flag is mostly used internally and the application may use it
if it would like to trigger updating the current group information due to
having one newly added member connection.



|      Returns                  |                                                                         |
|:----------------------------- |:----------------------------------------------------------------------- |
| socket/group ID               | On success, a valid SRT socket or group ID to be used for transmission. |
| `SRT_INVALID_SOCK`            | (-1) on failure                                                         |
| <img width=240px height=1px/> | <img width=710px height=1px/>                      |

|       Errors                      |                                                                         |
|:--------------------------------- |:----------------------------------------------------------------------- |
| [`SRT_EINVPARAM`](#srt_einvparam) | Invalid `addr` or `addrlen` (see requirements in the begininng) |
| [`SRT_EINVSOCK`](#srt_einvsock)   | `lsn` designates no valid socket ID.                   |
| [`SRT_ENOLISTEN`](#srt_enolisten) | `lsn` is not set up as a listener ([`srt_listen`](#srt_listen) not called). |
| [`SRT_EASYNCRCV`](#srt_easyncrcv) | No connection reported so far. This error is reported only in the non-blocking mode |
| [`SRT_ESCLOSED`](#srt_esclosed)   | The `lsn` socket has been closed while the function was blocking the call. Including when the socket was closed just at the <br/> moment when a connection was made (i.e., the socket got closed during processing)   |
| <img width=240px height=1px/>     | <img width=710px height=1px/>                      |


[:arrow_up: &nbsp; Back to List of Functions & Structures](#srt-api-functions)

---

### srt_accept_bond

```
SRTSOCKET srt_accept_bond(const SRTSOCKET listeners[], int nlisteners, int msTimeOut);
```

Accepts a pending connection, like [`srt_accept`](#srt_accept), but pending on any of the
listener sockets passed in the `listeners` array of `nlisteners` size.

**Arguments**:

* `listeners`: array of listener sockets (all must be setup by [`srt_listen`](#srt_listen))
* `nlisteners`: size of the `listeners` array
* `msTimeOut`: timeout in [ms] or -1 to block forever

This function is for blocking mode only - for non-blocking mode you should simply
call [`srt_accept`](#srt_accept) on the first listener socket that reports readiness,
and this function is actually a friendly shortcut that uses waiting on epoll and
[`srt_accept`](#srt_accept) internally. This function supports an important use
case for accepting a group connection, for which every member connection is expected
to be established over a different listener socket.

Note that there's no special set of settings required or rejected for this function.
Group-member connections for the same group can always be established over various
different listener sockets when all those listeners are hosted by the same application.
The group management is global for the application, so a connection reporting in for
an already connected group gets discovered, and the connection will be handled in the
background. This occurs regardless of which listener socket the call was made to,
as long as the connection is accepted according to any additional conditions.

This function has nothing to do with the groups. You can use it in any case when
you have one service that accepts connections to multiple endpoints. Note also
that the settings as to whether listeners should accept or reject socket or group
connections should be applied to the listener sockets appropriately prior to
calling this function.

|      Returns                  |                                                                        |
|:----------------------------- |:---------------------------------------------------------------------- |
| SRT socket/group ID           | On success, a valid SRT socket or group ID to be used for transmission |
| `SRT_INVALID_SOCK`            | (-1) on failure                                                        |
| <img width=240px height=1px/> | <img width=710px height=1px/>                      |

|       Errors                      |                                                              |
|:--------------------------------- |:------------------------------------------------------------ |
| [`SRT_EINVPARAM`](#srt_einvparam) | NULL specified as `listeners` or `nlisteners` < 1            |
| [`SRT_EINVSOCK`](#srt_einvsock)   | Any socket in `listeners` designates no valid socket ID. Can also mean *Internal Error* when <br/> an error occurred while creating an accepted socket (:warning: &nbsp; **BUG?**) |
| [`SRT_ENOLISTEN`](#srt_enolisten) | Any socket in `listeners` is not set up as a listener ([`srt_listen`](#srt_listen) not called, or the listener socket <br/> has already been closed)  |
| [`SRT_ETIMEOUT`](#srt_etimeout)   | No connection reported on any listener socket as the timeout has been reached. This error is only <br/> reported when `msTimeOut` is not -1  |
| <img width=240px height=1px/>     | <img width=710px height=1px/>                      |


[:arrow_up: &nbsp; Back to List of Functions & Structures](#srt-api-functions)

---

### srt_listen_callback

```
SRTSTATUS srt_listen_callback(SRTSOCKET lsn, srt_listen_callback_fn* hook_fn, void* hook_opaque);
```

This call installs a callback hook, which will be executed on a socket that is
automatically created to handle the incoming connection on the listening socket
(and is about to be returned by [`srt_accept`](#srt_accept)), but before the
connection has been accepted.

Note the callback must be set before starting listening,
i.e. before `srt_listen` is called.

**Arguments**:

* `lsn`: Listening socket where you want to install the callback hook
* `hook_fn`: The callback hook function pointer (or NULL to remove the callback)
* `hook_opaque`: The pointer value that will be passed to the callback function

|       Errors                      |                                           |
|:--------------------------------- |:----------------------------------------- |
| [`SRT_ECONNSOCK`](#srt_econnsock) | It can't be modified in a connected socket|
| <img width=240px height=1px/>     | <img width=710px height=1px/>                      |

The callback function has the signature as per this type definition:
```
typedef int srt_listen_callback_fn(void* opaque, SRTSOCKET ns, int hs_version
             const struct sockaddr* peeraddr, const char* streamid);
```

The callback function gets the following parameters passed:

* `opaque`: The pointer passed as `hook_opaque` when registering
* `ns`: The freshly created socket to handle the incoming connection
* `hs_version`: The handshake version (usually 5, pre-1.3 versions of SRT use 4)
* `peeraddr`: The address of the incoming connection
* `streamid`: The value set to [`SRTO_STREAMID`](API-socket-options.md#SRTO_STREAMID) option set on the peer side

Note that SRT versions that use handshake version 4 are incapable of using
any extensions, such as `streamid`. However they do support encryption.
Note also that the SRT version isn't extracted at this point. However you can
prevent connections with versions that are too old by using the
[`SRTO_MINVERSION`](API-socket-options.md#SRTO_MINVERSION) option.

The callback function is given an opportunity to:

* use the passed information (`streamid` and peer address) to decide
  what to do with this connection
* alter any options on the socket, which could not be set properly
  beforehand on the listening socket to be derived by the accepted socket,
  and won't be allowed to be altered after the socket is returned by
  [`srt_accept`](#srt_accept)

Note that normally the returned socket has already set all derived options from
the listener socket. The moment when this callback is called is when the conclusion
handshake has been already received from the caller party, but not yet interpreted
(the `streamid` field is extracted from it prematurely). When, for example, you set
a passphrase on the socket at this point, the Key Material processing will happen
against this passphrase, after the callback function is finished.

The callback function shall return 0, if the connection is to be accepted.
If you return -1, **or** if the function throws an exception, this will be
understood as a request to reject the incoming connection. In this case the
about-to-be-accepted socket will be silently deleted and [`srt_accept`](#srt_accept)
will not report it. Note that in case of non-blocking mode the epoll bits for
read-ready on the listener socket will not be set if the connection is rejected,
including when rejected from this user function.

**IMPORTANT**: This function is called in the receiver worker thread, which
means that it must do its checks and operations as quickly as possible. Every
delay you create in this function will burden the processing of the incoming data
on the associated UDP socket. In the case of a listener socket this means the
listener socket itself and every socket accepted off this listener socket.
Avoid any extensive search operations. It is best to cache in memory whatever
database you have to check against the data received in `streamid` or `peeraddr`.


[:arrow_up: &nbsp; Back to List of Functions & Structures](#srt-api-functions)

---

### srt_connect

```
SRTSOCKET srt_connect(SRTSOCKET u, const struct sockaddr* name, int namelen);
```

Connects a socket or a group to a remote party with a specified address and port.

**Arguments**:

* [`u`](#u): can be an SRT socket or SRT group, both freshly created and not yet
  used for any connection, except possibly [`srt_bind`](#srt_bind) on the socket
* `name`: specification of the remote address and port
* `namelen`: size of the object passed by `name`

**NOTES:**

1. The socket used here may be [bound by `srt_bind`](#srt_bind) before connecting,
or binding and connection can be done in one function ([`srt_connect_bind`](#srt_connect_bind)),
such that it uses a predefined network interface or local outgoing port. This is optional
in the case of a caller-listener arrangement, but obligatory for a rendezvous arrangement.
If not used, the binding will be done automatically to a wildcard address and port 0. See
[`srt_bind](#srt_bind) for details.

2. This function is used for both connecting to the listening peer in a caller-listener
arrangement, and calling the peer in rendezvous mode. For the latter, the
[`SRTO_RENDEZVOUS`](API-socket-options.md#SRTO_RENDEZVOUS) flag must be set
to true prior to calling this function, and binding, as described in #1,
is in this case obligatory (see `SRT_ERDVUNBOUND` below).

3. When [`u`](#u) is a group, then this call can be done multiple times, each time
for another member connection, and a new member SRT socket will be created
automatically for every call of this function.

4. If you want to connect a group to multiple links at once and use blocking
mode, you might want to use [`srt_connect_group`](#srt_connect_group) instead.
This function also allows you to use additional settings, available only for groups.

The returned value is a socket ID value. When `u` is a socket ID, the returned
is a special value `SRT_SOCKID_CONNREQ`. When `u` is a group ID, the returned
value is the socket ID of the newly created member for the requested link. In
the case of failure, `SRT_INVALID_SOCK` is returned.

|      Returns                  |                                                           |
|:----------------------------- |:--------------------------------------------------------- |
|    `SRT_INVALID_SOCK`         | (-1) in case of error                                     |
|    `SRT_SOCKID_CONNREQ`       | In case when used for [`u`](#u) socket                    |
|     Socket ID                 | Created for connection for [`u`](#u) group                |
| <img width=240px height=1px/> | <img width=710px height=1px/>                      |

|       Errors                          |                                                             |
|:------------------------------------- |:----------------------------------------------------------- |
| [`SRT_EINVSOCK`](#srt_einvsock)       | Socket [`u`](#u) indicates no valid socket or group ID      |
| [`SRT_ERDVUNBOUND`](#srt_erdvunbound) | Socket [`u`](#u) is in rendezvous mode, but it wasn't bound (see note #2) |
| [`SRT_ECONNSOCK`](#srt_econnsock)     | Socket [`u`](#u) is already connected                       |
| [`SRT_ECONNREJ`](#srt_econnrej)       | Connection has been rejected                                |
| [`SRT_ENOSERVER`](#srt_enoserver)     | Connection has been timed out (see [`SRTO_CONNTIMEO`](API-socket-options.md#SRTO_CONNTIMEO)) |
| [`SRT_ESCLOSED`](#srt_esclosed)       | The socket [`u`](#u) has been closed while the function was blocking the call   |
| <img width=240px height=1px/>         | <img width=710px height=1px/>                      |

If the `u` socket is configured for blocking mode (when
[`SRTO_RCVSYN`](API-socket-options.md#SRTO_RCVSYN) is set to true, default),
the call will block until the connection succeeds or fails. The "early" errors
[`SRT_EINVSOCK`](#srt_einvsock), [`SRT_ERDVUNBOUND`](#srt_erdvunbound) and
[`SRT_ECONNSOCK`](#srt_econnsock) are reported in both modes immediately. Other
errors are "late" failures and can only be reported in blocking mode.

In non-blocking mode, a successful connection can be recognized by the
`SRT_EPOLL_OUT` epoll event flag and a "late" failure by the `SRT_EPOLL_ERR`
flag. Note that the socket state in the case of a failed connection remains
`SRTS_CONNECTING` in that case.

In the case of "late" failures you can additionally call
[`srt_getrejectreason`](#srt_getrejectreason) to get detailed error
information. Note that in blocking mode only for the `SRT_ECONNREJ` error
this function may return any additional information. In non-blocking
mode a detailed "late" failure cannot be distinguished, and therefore it
can also be obtained from this function. Note that the connection timeout
error can be also recognized through this call, even though it is reported
by `SRT_ENOSERVER` in the blocking mode.


[:arrow_up: &nbsp; Back to List of Functions & Structures](#srt-api-functions)

---

### srt_connect_bind

```
SRTSOCKET srt_connect_bind(SRTSOCKET u, const struct sockaddr* source,
                     const struct sockaddr* target, int len);
```

This function does the same as first [`srt_bind`](#srt_bind) then
[`srt_connect`](#srt_connect), if called with [`u`](#u) being a socket.
If [`u`](#u) is a group, then it will execute [`srt_bind`](#srt_bind)
first on the automatically created socket for the connection.

**Arguments**:

* [`u`](#u): Socket or group to connect
* `source`: Address to bind [`u`](#u) to
* `target`: Address to connect
* `len`: size of the original structure of `source` and `target`

|      Returns                  |                                                          |
|:----------------------------- |:-------------------------------------------------------- |
|    `SRT_INVALID_SOCK`         | (-1) in case of error                                    |
|    `SRT_SOCKID_CONNREQ`       | In case when used for [`u`](#u) socket                   |
|    Socket ID                  | Created for connection for [`u`](#u) group               |
| <img width=240px height=1px/> | <img width=710px height=1px/>                            |

|       Errors                             |                                                          |
|:---------------------------------------- |:-------------------------------------------------------- |
| [`SRT_EINVSOCK`](#srt_einvsock)          | Socket passed as [`u`](#u) designates no valid socket    |
| [`SRT_EINVOP`](#srt_einvop)              | Socket already bound                                     |
| [`SRT_ECONNSETUP`](#srt_econnsetup)      | Internal creation of a UDP socket failed                 |
| [`SRT_ESOCKFAIL`](#srt_esockfail)        | Internal configuration of a UDP socket (`bind`, `setsockopt`) failed   |
| [`SRT_ERDVUNBOUND`](#srt_erdvunbound)    | Internal error ([`srt_connect`](#srt_connect) should not report it after [`srt_bind`](#srt_bind) was called)   |
| [`SRT_ECONNSOCK`](#srt_econnsock)        | Socket [`u`](#u) is already connected                    |
| [`SRT_ECONNREJ`](#srt_econnrej)          | Connection has been rejected                             |
| [`SRT_EBINDCONFLICT`](#srt_ebindconflict)| Binding specification conflicts with existing one        |
| <img width=240px height=1px/>            | <img width=710px height=1px/>                            |


**IMPORTANT**: It's not allowed to bind and connect the same socket to two
different families (that is, both `source` and `target` must be `AF_INET` or
`AF_INET6`), although you may mix links over IPv4 and IPv6 in one group.


[:arrow_up: &nbsp; Back to List of Functions & Structures](#srt-api-functions)

---

### srt_connect_debug

```
SRTSOCKET srt_connect_debug(SRTSOCKET u, const struct sockaddr* name, int namelen, int forced_isn);
```

This function is for developers only and can be used for testing. It does the
same thing as [`srt_connect`](#srt_connect), with the exception that it allows
specifying the Initial Sequence Number for data transmission. Normally this value
is generated randomly.


[:arrow_up: &nbsp; Back to List of Functions & Structures](#srt-api-functions)

---

### srt_rendezvous
```
SRTSTATUS srt_rendezvous(SRTSOCKET u, const struct sockaddr* local_name, int local_namelen,
        const struct sockaddr* remote_name, int remote_namelen);
```
Performs a rendezvous connection. This is a shortcut for doing bind locally,
setting the [`SRTO_RENDEZVOUS`](API-socket-options.md#SRTO_RENDEZVOUS) option
to true, and doing [`srt_connect`](#srt_connect).

**Arguments**:

* [`u`](#u): socket to connect
* `local_name`: specifies the local network interface and port to bind
* `remote_name`: specifies the remote party's IP address and port

|       Errors                          |                                                          |
|:------------------------------------- |:-------------------------------------------------------- |
| [`SRT_EINVSOCK`](#srt_einvsock)       | Socket passed as [`u`](#u) designates no valid socket    |
| [`SRT_EINVOP`](#srt_einvop)           | Socket already bound                                     |
| [`SRT_ECONNSETUP`](#srt_econnsetup)   | Internal creation of a UDP socket failed                 |
| [`SRT_ESOCKFAIL`](#srt_esockfail)     | Internal configuration of a UDP socket (`bind`, `setsockopt`) failed    |
| [`SRT_ERDVUNBOUND`](#srt_erdvunbound) | Internal error ([`srt_connect`](#srt_connect) should not report it after [`srt_bind`](#srt_bind) was called)    |
| [`SRT_ECONNSOCK`](#srt_econnsock)     | Socket [`u`](#u) is already connected                    |
| [`SRT_ECONNREJ`](#srt_econnrej)       | Connection has been rejected                             |
| <img width=240px height=1px/>         | <img width=710px height=1px/>                      |

**IMPORTANT**: Establishing a rendezvous connection to two different families is not
allowed (that is, both `local_name` and `remote_name` must be `AF_INET` or `AF_INET6`).


[:arrow_up: &nbsp; Back to List of Functions & Structures](#srt-api-functions)

---

### srt_connect_callback
```
SRTSTATUS srt_connect_callback(SRTSOCKET u, srt_connect_callback_fn* hook_fn, void* hook_opaque);
```

This call installs a callback hook, which will be executed on a given [`u`](#u)
socket or all member sockets of a [`u`](#u) group, just after a pending connection
in the background has been resolved and the connection has failed. Note that this
function is not guaranteed to be called if the [`u`](#u) socket is set to blocking
mode ([`SRTO_RCVSYN`](API-socket-options.md#SRTO_RCVSYN) option set to true).
It is guaranteed to be called when a socket is in non-blocking mode, or when you
use a group.

Note the callback must be set before starting the connection procedure,
i.e. before `srt_connect`, `srt_connect_bind`, etc. is called.

This function is mainly intended to be used with group connections. Note that even
if you use a group connection in blocking mode, after the group is considered
connected the member connections still continue in background. Also, when some
connections are still pending and others have failed, the blocking call for
[`srt_connect_group`](#srt_connect_group) will not exit until at least one of
them succeeds or all fail - in such a case those failures also happen only in
the background, while the connecting function blocks until all connections are
resolved. When all links fail, you will only get a general error code for the
group. This mechanism allows you to get individual errors for particular member
connection failures.

**Arguments**:

* [`u`](#u): Socket or group that will be used for connecting and for which the hook is installed
* `hook_fn`: The callback hook function pointer (or NULL to remove the callback)
* `hook_opaque`: The pointer value that will be passed to the callback function


|       Errors                       |                                            |
|:---------------------------------- |:-------------------------------------------|
| [`SRT_ECONNSOCK`](#srt_econnsock)  | It can't be modified in a connected socket |
| <img width=240px height=1px/>      | <img width=710px height=1px/>              |


The callback function signature has the following type definition:

```
typedef void srt_connect_callback_fn(void* opaq, SRTSOCKET ns, int errorcode, const struct sockaddr* peeraddr, int token);
```

**Arguments**:

* `opaq`: The pointer passed as `hook_opaque` when registering
* `ns`: The socket for which the connection process was resolved
* [`errorcode`](#error-codes): The error code, same as for [`srt_connect`](#srt_connect) for blocking mode
* `peeraddr`: The target address passed to [`srt_connect`](#srt_connect) call
* `token`: The token value, if it was used for group connection, otherwise -1


[:arrow_up: &nbsp; Back to List of Functions & Structures](#srt-api-functions)

---




## Socket Group Management

  * [SRT_GROUP_TYPE](#SRT_GROUP_TYPE)
  * [SRT_SOCKGROUPCONFIG](#SRT_SOCKGROUPCONFIG)
  * [SRT_SOCKGROUPDATA](#SRT_SOCKGROUPDATA)
  * [SRT_MEMBERSTATUS](#SRT_MEMBERSTATUS)

### SRT_GROUP_TYPE

The following group types are collected in an [`SRT_GROUP_TYPE`](#SRT_GROUP_TYPE) enum:

* `SRT_GTYPE_BROADCAST`: broadcast type, all links are actively used at once;
* `SRT_GTYPE_BACKUP`: backup type, idle links take over connection on disturbance.

[:arrow_up: &nbsp; Back to List of Functions & Structures](#srt-api-functions)

---

### SRT_SOCKGROUPCONFIG

This structure is used to define entry points for connections for the
[`srt_connect_group`](#srt_connect_group) function:

```
typedef struct SRT_GroupMemberConfig_
{
    SRTSOCKET id;
    struct sockaddr_storage srcaddr;
    struct sockaddr_storage peeraddr;
    uint16_t weight;
    SRT_SOCKOPT_CONFIG* config;
    int errorcode;
    int token;
} SRT_SOCKGROUPCONFIG;
```

where:

* `id`: member socket ID (filled back as output)
* `srcaddr`: address to which `id` should be bound
* `peeraddr`: address to which `id` should be connected
* `weight`: the weight parameter for the link (group-type dependent)
* `config`: the configuration object, if used (see [`srt_create_config()`](#srt_create_config))
* [`errorcode`](#error-codes): status of the connecting operation
* `token`: An integer value unique for every connection, or -1 if unused

The `srt_prepare_endpoint` sets these fields to default values. After that
you can change the value of `weight`, `config` and `token` fields. The
`weight` parameter's meaning is dependent on the group type:

* BROADCAST: not used
* BACKUP: positive value of link priority (the greater, the more preferred)

In any case, the allowed value for `weight` is between 0 and 32767.

The `config` parameter is used to provide options to be set separately on a socket
for a particular connection (see [`srt_create_config()`](#srt_create_config)).

The `token` value is intended to allow the application to more easily identify
a particular connection. If you don't use it and leave the default value of -1,
the library will set a unique value for the next connection (a 32-bit unsigned
number that will overflow by itself; the default value will be skipped).
The application can also set a unique value by itself and keep the same
value for the same connection.


[:arrow_up: &nbsp; Back to List of Functions & Structures](#srt-api-functions)

---

### SRT_SOCKGROUPDATA

The most important structure for the group member status is [`SRT_SOCKGROUPDATA`](#SRT_SOCKGROUPDATA):

```c++
typedef struct SRT_SocketGroupData_
{
    SRTSOCKET id;
    struct sockaddr_storage peeraddr;
    SRT_SOCKSTATUS sockstate;
    uint16_t weight;
    SRT_MEMBERSTATUS memberstate;
    int result;
    int token;
} SRT_SOCKGROUPDATA;
```

where:

* `id`: member socket ID
* `peeraddr`: address to which `id` should be connected
* `sockstate`: current connection status (see [`srt_getsockstate`](#srt_getsockstate)
* `weight`: current weight value set on the link
* `memberstate`: current state of the member (see below)
* `result`: result of the operation (if this operation recently updated this structure)
* `token`: A token value set for that connection (see [`SRT_SOCKGROUPCONFIG`](#SRT_SOCKGROUPCONFIG))


[:arrow_up: &nbsp; Back to List of Functions & Structures](#srt-api-functions)

---

### SRT_MEMBERSTATUS

The enumeration type that defines the state of a member
connection in a group:

* `SRT_GST_PENDING`: The connection is in progress, so the socket
is not currently being used for transmission, even potentially,
and still has a chance to fail and transit into `SRT_GST_BROKEN`
without turning into `SRT_GST_IDLE`

* `SRT_GST_IDLE`: The connection is established and ready to
take over transmission, but it's not used for transmission at
the moment. This state may last for a short moment in the case of
broadcast group. In backup group this state
defines a backup link that is ready to take over when the
currently active (running) link becomes unstable.

* `SRT_GST_RUNNING`: The connection is established and at least
one packet has already been sent or received over it.

* `SRT_GST_BROKEN`: The connection was broken. Broken connections are not to be
revived. Note also that it is only possible to see this state if it is read by
[`srt_sendmsg2`](#srt_sendmsg) or [`srt_recvmsg2`](#srt_recvmsg2) just after
the link failure has been detected. Otherwise, the broken link simply
disappears from the member list.

Note that internally the member state is separate for sending and receiving. If
the `memberstate` field of [`SRT_SOCKGROUPDATA`](#SRT_SOCKGROUPDATA) is
`SRT_GST_RUNNING`, it means that this is the state in at least one
direction, while in the other direction it may be `SRT_GST_IDLE`. In all
other cases the states should be the same in both directions.

States should normally start with `SRT_GST_PENDING` and then turn into
`SRT_GST_IDLE`. Once a new link is used for sending data, the state becomes
`SRT_GST_RUNNING`. In the case of the `SRT_GTYPE_BACKUP` type group, if a link
is in the `SRT_GST_RUNNING` state, but another link is chosen to remain
as the only active one, this link will be "silenced" (its state will
become `SRT_GST_IDLE`).


[:arrow_up: &nbsp; Back to List of Functions & Structures](#srt-api-functions)

---

### Functions to Be Used on Groups

  * [srt_create_group](#srt_create_group)
  * [srt_groupof](#srt_groupof)
  * [srt_group_data](#srt_group_data)
  * [srt_connect_group](#srt_connect_group)
  * [srt_prepare_endpoint](#srt_prepare_endpoint)
  * [srt_create_config](#srt_create_config)
  * [srt_delete_config](#srt_delete_config)
  * [srt_config_add](#srt_config_add)

#### srt_create_group

```
SRTSOCKET srt_create_group(SRT_GROUP_TYPE type);
```

Creates a new group of type `type`. Is typically called on the
caller side to be next used for connecting to a remote SRT listener.
The group ID is of the same domain as the socket ID, with the exception that
the `SRTGROUP_MASK` bit is set on it, unlike for socket ID.

|      Returns                  |                                                           |
|:----------------------------- |:--------------------------------------------------------- |
| `SRTSOCKET`                   | Group SRT socket ID.                                      |
| `SRT_INVALID_SOCK`            | On error or if bonding API is disabled.                   |
| <img width=240px height=1px/> | <img width=710px height=1px/>                             |



[:arrow_up: &nbsp; Back to List of Functions & Structures](#srt-api-functions)

---

#### srt_groupof

```
SRTSOCKET srt_groupof(SRTSOCKET member);
```

Retrieves the group SRT socket ID that corresponds to the member socket ID `member`.


|      Returns                  |                                                           |
|:----------------------------- |:--------------------------------------------------------- |
| `SRTSOCKET`                   | Corresponding group SRT socket ID of the `member` socket. |
| `SRT_INVALID_SOCK`            | The socket doesn't exist, it is not a member of any group, or bonding API is disabled. |
| <img width=240px height=1px/> | <img width=710px height=1px/>                             |

In the case of `SRT_INVALID_SOCK`, the error is set to `SRT_EINVPARAM`.


[:arrow_up: &nbsp; Back to List of Functions & Structures](#srt-api-functions)

---

#### srt_group_data

```
SRTSTATUS srt_group_data(SRTSOCKET socketgroup, SRT_SOCKGROUPDATA output[], size_t* inoutlen);
```

**Arguments**:

* `socketgroup` an existing socket group ID
* `output` points to an output array
* `inoutlen` points to a variable that stores the size of the `output` array,
  and is set to the filled array's size

This function obtains the current member state of the group specified in
`socketgroup`.

The `inoutlen` should point to a variable initially set to the size
of the `output` array. The current number of members will be written back to
the variable specified in `inoutlen`. This paramterer cannot be NULL.

If `output` is specified and the size of the array is at least equal to the
number of group members, the `output` array will be filled with group data.

If `output` is NULL then the function will only retrieve the number of elements
in `inoutlen`.

This call will fail and return `SRT_ERROR` if:

* The `socketgroup` parameter is invalid

* The `inoutlen` parameter is NULL

* The size specified in a variable passed via `inoutlen` is less than the number
of group members


|      Errors                        |                                                           |
|:---------------------------------- |:--------------------------------------------------------- |
| [`SRT_EINVPARAM`](#srt_einvparam)  | Reported if `socketgroup` is not an existing group ID. Or if bonding API is disabled. |
| [`SRT_ELARGEMSG`](#srt_elargemsg)  | Reported if `inoutlen` if less than the size of the group |
| <img width=240px height=1px/>      | <img width=710px height=1px/>                      |


| in:output | in:inoutlen    | returns         | out:output | out:inoutlen | Error                             |
|:---------:|:--------------:|:---------------:|:----------:|:------------:|:---------------------------------:|
| ptr       | ≥ group.size   | `SRT_STATUS_OK` | group.data | group.size() | ✖️                                 |
| NULL      | ptr            | `SRT_STATUS_OK` | (unused)   | group.size() | ✖️                                 |
| NULL      | NULL           | `SRT_ERROR`     | (unused)   | (not filled) | [`SRT_EINVPARAM`](#srt_einvparam) |
| ptr       | NULL           | `SRT_ERROR`     | (unused)   | (not filled) | [`SRT_EINVPARAM`](#srt_einvparam) |
| ptr       | < group.size   | `SRT_ERROR`     | (unused)   | group.size() | [`SRT_ELARGEMSG`](#srt_elargemsg) |


[:arrow_up: &nbsp; Back to List of Functions & Structures](#srt-api-functions)

---

#### srt_connect_group

```
SRTSOCKET srt_connect_group(SRTSOCKET group,
                      SRT_SOCKGROUPCONFIG links [], int arraysize);
```

This function does almost the same as calling [`srt_connect`](#srt_connect) or
[`srt_connect_bind`](#srt_connect_bind) (when the source was specified for
[`srt_prepare_endpoint`](#srt_prepare_endpoint)) in a loop for every item specified
in the `links` array. However if blocking mode is being used, the first call to
[`srt_connect`](#srt_connect) would block until the connection is established,
whereas this function blocks until any of the specified connections is established.

If the group nonblocking mode is set ([`SRTO_RCVSYN`](API-socket-options.md#SRTO_RCVSYN)
option), there's no difference, except that the [`SRT_SOCKGROUPCONFIG`](#SRT_SOCKGROUPCONFIG)
structure allows adding extra configuration data used by groups. Note also that
this function accepts only groups, not sockets.

The elements of the `links` array need to be prepared with the use of the
[`srt_prepare_endpoint`](#srt_prepare_endpoint) function. Note that it is
**NOT** required that every target address specified is of the same family.

Return value and errors in this function are the same as in [`srt_connect`](#srt_connect),
although this function reports success when at least one connection has
succeeded. If none has succeeded, this function reports an [`SRT_ECONNLOST`](#srt_econnlost)
error. Particular connection states can be obtained from the `links` array upon
return from the [`errorcode`](#error-codes) field.

The fields of [`SRT_SOCKGROUPCONFIG`](#SRT_SOCKGROUPCONFIG) structure have the following meaning:

**Input**:

* `id`: unused, should be `SRT_INVALID_SOCK` (default when created by [`srt_prepare_endpoint`](#srt_prepare_endpoint))
* `srcaddr`: address to bind before connecting, if specified (see below for details)
* `peeraddr`: target address to connect
* `weight`: weight value to be set on the link
* `config`: socket options to be set on the socket before connecting
* [`errorcode`](#error-codes): unused, should be [`SRT_SUCCESS`](#srt_success) (default)
* `token`: An integer value unique for every connection, or -1 if unused

**Output**:

* `id`: The socket created for that connection (`SRT_INVALID_SOCK` if failed to create)
* `srcaddr`: unchanged
* `peeraddr`: unchanged
* `weight`: unchanged
* `config`: unchanged (the object should be manually deleted upon return)
* [`errorcode`](#error-codes): status of connection for that link ([`SRT_SUCCESS`](#srt_success) if succeeded)
* `token`: same as in input, or a newly created token value if input was -1

|      Returns                  |                                                    |
|:----------------------------- |:-------------------------------------------------- |
|    Socket ID                  | The socket ID of the first connected member.       |
|   `SRT_INVALID_SOCK`          | Error                                              |
| <img width=240px height=1px/> | <img width=710px height=1px/>                      |


|      Errors                        |                                                           |
|:---------------------------------- |:--------------------------------------------------------- |
| [`SRT_EINVPARAM`](#srt_einvparam)  | Reported if `socketgroup` is not an existing group ID. Or if bonding API is disabled. |
| [`SRT_ECONNLOST`](#srt_econnlost)  | Reported if none of member sockets has connected. |
| <img width=240px height=1px/>      | <img width=710px height=1px/>                      |

The procedure of connecting for every connection definition specified
in the `links` array is performed the following way:

1. The socket for this connection is first created

2. Socket options derived from the group are set on that socket.

3. If `config` is not NULL, configuration options stored there are set on that socket.

4. If source address is specified (that is `srcaddr` value is **not**
default empty, as described in [`SRT_SOCKGROUPCONFIG`](#SRT_SOCKGROUPCONFIG),
then the binding operation is done on the socket (see [`srt_bind`](#srt_bind)).

5. The socket is added to the group as a member.

6. The socket is connected to the target address, as specified
in the `peeraddr` field.

During this process there can be errors at any stage. There are two
possibilities as to what may happen in this case:

1. If creation of a new socket has failed, which may only happen due to
problems with system resources, then the whole loop is interrupted and no
further items in the array are processed. All sockets that got created until
then, and for which the connection attempt has at least successfully started,
remain group members, although the function will return immediately with an
error status (that is, without waiting for the first successful connection). If
your application wants to do any partial recovery from this situation, it can
only check the current member status via [`srt_group_data`](#srt_group_data)
and wait for group's write readiness (`SRT_EPOLL_OUT`) by using epoll.

2. In any other case, if an error occurs at any stage of the above process, the
processing is interrupted for this very array item only, the socket used for it
is immediately closed, and the processing of the next elements continues. In the case
of a connection process, it also passes two stages - parameter check and the process
itself. Failure at the parameter check breaks this process, while if the check
passes, this item is considered correctly processed, even if the connection
attempt is going to fail later.

If this function is called in blocking mode, it then blocks until at least one
connection reports success, or if all of them fail. The status of connections
that continue in the background after this function exits can then be checked
by [`srt_group_data`](#srt_group_data).

As member socket connections are running in the background, for determining
if a particular connection has succeeded or failed it is recommended
to use [`srt_connect_callback`](#srt_connect_callback). In this case the
`token` callback function parameter will be the same as the `token` value used
for the particular item in the `links` connection array.

The `token` value doesn't have any limitations except that the -1 value is
a "trap representation", that is, when set on input it will make the internals
define a unique value for the `token`. Your application can also set unique values,
in which case the `token` value will be preserved.


[:arrow_up: &nbsp; Back to List of Functions & Structures](#srt-api-functions)

---

#### srt_prepare_endpoint

```
SRT_SOCKGROUPCONFIG srt_prepare_endpoint(const struct sockaddr* src /*nullable*/,
                                       const struct sockaddr* dst, int namelen);
```

This function prepares a default [`SRT_SOCKGROUPCONFIG`](#SRT_SOCKGROUPCONFIG) object as an element
of the array you can prepare for [`srt_connect_group`](#srt_connect_group) function, filled with
additional data:

**Arguments**:

* `src`: address to which the newly created socket should be bound
* `dst`: address to which the newly created socket should connect
* `namelen`: size of both `src` and `dst`

The following fields are set by this function:

* `id`: -1 (unused for input)
* `srcaddr`: default empty (see below) or copied from `src`
* `peeraddr`: copied from `dst`
* `weight`: 0
* `config`: `NULL`
* [`errorcode`](#error-codes): [`SRT_SUCCESS`](#srt_success)

The default empty `srcaddr` is set the following way:

* `ss_family` set to the same value as `dst->sa_family`
* empty address (`INADDR_ANY` for IPv4 and `in6addr_any` for IPv6)
* port number 0

If `src` is not NULL, then `srcaddr` is copied from `src`. Otherwise
it will remain as default empty.

The `dst` parameter is obligatory. If `src` parameter is not NULL,
then both `dst` and `src` must have the same value of `sa_family`.

Note though that this function has no possibility of reporting errors - these
would be reported only by [`srt_connect_group`](#srt_connect_group), separately
for every individual connection, and the status can be obtained from
the [`errorcode`](#error-codes) field.

Note that the `errorcode` field of the `SRT_SOCKGROUPCONFIG` returned would be set to `SRT_EINVOP`
if the bonding API is disabled (`ENABLE_BONDING=OFF`).


[:arrow_up: &nbsp; Back to List of Functions & Structures](#srt-api-functions)

---

#### srt_create_config

```
SRT_SOCKOPT_CONFIG* srt_create_config();
```

Creates a dynamic object for specifying the socket options. You can add options
to be set on the socket by [`srt_config_add`](#srt_config_add) and then mount this
object into the `config` field in [`SRT_SOCKGROUPCONFIG`](#SRT_SOCKGROUPCONFIG)
object for that particular connection. After the object is no longer needed, you
should delete it using [`srt_delete_config`](#srt_delete_config).

|      Returns                  |                                                                    |
|:----------------------------- |:------------------------------------------------------------------ |
|      Pointer                  | The pointer to the created object (memory allocation errors apply) |
|      NULL                     | If bonding API is disabled.                                        |
| <img width=240px height=1px/> | <img width=710px height=1px/>                      |


[:arrow_up: &nbsp; Back to List of Functions & Structures](#srt-api-functions)

---

#### srt_delete_config

```
void srt_delete_config(SRT_SOCKOPT_CONFIG* c);
```

Deletes the configuration object.


[:arrow_up: &nbsp; Back to List of Functions & Structures](#srt-api-functions)

---

#### srt_config_add

```
SRTSTATUS srt_config_add(SRT_SOCKOPT_CONFIG* c, SRT_SOCKOPT opt, void* val, int len);
```

Adds a configuration option to the configuration object.

Parameters have meanings similar to [`srt_setsockflag`](#srt_setsockflag). Note
that not every option is allowed to be set this way. However, the option (if allowed)
isn't checked if it doesn't violate other preconditions. This will be checked when
the option is being set on the socket, which may fail as a part of the connection
process done by [`srt_connect_group`](#srt_connect_group).

This function should be used when this option must be set individually on a socket
and differently for a particular link. If you need to set some option the same way
on every socket, you should instead set this option on the whole group.

The following options are allowed to be set on the member socket:

* [`SRTO_BINDTODEVICE`](API-socket-options.md#SRTO_BINDTODEVICE): If you want to limit binding for this link (Linux only)
* [`SRTO_CONNTIMEO`](API-socket-options.md#SRTO_CONNTIMEO): If you want to give more time to connect on this link
* [`SRTO_GROUPMINSTABLETIMEO`](API-socket-options.md#SRTO_GROUPMINSTABLETIMEO): To set ACK jitter tolerance per individual link
* [`SRTO_LOSSMAXTTL`](API-socket-options.md#SRTO_LOSSMAXTTL): If this link tends to suffer from UDP reordering
* [`SRTO_NAKREPORT`](API-socket-options.md#SRTO_NAKREPORT): If you don't want NAKREPORT to work for this link
* [`SRTO_PEERIDLETIMEO`](API-socket-options.md#SRTO_PEERIDLETIMEO): If you want to be more tolerant for temporary outages
* [`SRTO_RCVBUF`](API-socket-options.md#SRTO_RCVBUF): Allows for larger receiver buffer for longer recovery
* [`SRTO_SNDBUF`](API-socket-options.md#SRTO_SNDBUF): Allows for larger sender buffer for slower links
* [`SRTO_SNDDROPDELAY`](API-socket-options.md#SRTO_SNDDROPDELAY): When particular link tends to drop too eagerly
* [`SRTO_UDP_RCVBUF`](API-socket-options.md#SRTO_UDP_RCVBUF): UDP receiver buffer, if this link has a big flight window
* [`SRTO_UDP_SNDBUF`](API-socket-options.md#SRTO_UDP_SNDBUF): UDP sender buffer, if this link has a big flight window


|       Errors                       |                                                                       |
|:---------------------------------- |:--------------------------------------------------------------------- |
| [`SRT_EINVPARAM`](#srt_einvparam)  | This option is not allowed to be set on a socket being a group member. Or if bonding API is disabled. |
| <img width=240px height=1px/>      | <img width=710px height=1px/>                      |


[:arrow_up: &nbsp; Back to List of Functions & Structures](#srt-api-functions)

---




## Options and Properties

* [srt_getpeername](#srt_getpeername)
* [srt_getsockname](#srt_getsockname)
* [srt_getsockopt, srt_getsockflag](#srt_getsockopt-srt_getsockflag)
* [srt_setsockopt, srt_setsockflag](#srt_setsockopt-srt_setsockflag)
* [srt_getversion](#srt_getversion)

**NOTE**: For more information, see [SRT API Socket Options, Getting and Setting Options](API-socket-options.md#getting-and-setting-options).

### srt_getpeername
```
SRTSTATUS srt_getpeername(SRTSOCKET u, struct sockaddr* name, int* namelen);
```

Retrieves the remote address to which the socket is connected.


|       Errors                    |                                                                          |
|:------------------------------- |:------------------------------------------------------------------------ |
| [`SRT_EINVSOCK`](#srt_einvsock) | Socket [`u`](#u) indicates no valid socket ID                            |
| [`SRT_ENOCONN`](#srt_enoconn)   | Socket [`u`](#u) isn't connected, so there's no remote address to return |
| <img width=240px height=1px/>   | <img width=710px height=1px/>                      |


[:arrow_up: &nbsp; Back to List of Functions & Structures](#srt-api-functions)

---

### srt_getsockname
```
SRTSTATUS srt_getsockname(SRTSOCKET u, struct sockaddr* name, int* namelen);
```

Extracts the address to which the socket was bound. Although you should know
the address(es) that you have used for binding yourself, this function can be
useful for extracting the local outgoing port number when it was specified as 0
with binding for system autoselection. With this function you can extract the
port number after it has been autoselected.


|       Errors                    |                                                |
|:------------------------------- |:---------------------------------------------- |
| [`SRT_EINVSOCK`](#srt_einvsock) | Socket [`u`](#u) indicates no valid socket ID  |
| [`SRT_ENOCONN`](#srt_enoconn)   | Socket [`u`](#u) isn't bound, so there's no local address to return <br/>(:warning: &nbsp; **BUG?** It should rather be [`SRT_EUNBOUNDSOCK`](#srt_eunboundsock))        |
| <img width=240px height=1px/>   | <img width=710px height=1px/>                      |

Example

```c++
sockaddr_storage name;
int namelen = sizeof sockaddr_storage;
int res = srt_getsockname(m_listener_sock, (sockaddr*) &name, &namelen);
// IPv4: namelen == sockaddr_in.
// IPv6: namelen == sockaddr_in6.
if (res < 0) {
    std::cerr << "Error " << srt_getlasterror_str() << '\n';
}
```

[:arrow_up: &nbsp; Back to List of Functions & Structures](#srt-api-functions)

---

### srt_getsockopt
### srt_getsockflag

```c++
SRTSTATUS srt_getsockopt(SRTSOCKET u, int level /*ignored*/, SRT_SOCKOPT opt, void* optval, int* optlen);
SRTSTATUS srt_getsockflag(SRTSOCKET u, SRT_SOCKOPT opt, void* optval, int* optlen);
```

Gets the value of the given socket option (from a socket or a group).

The first version ([`srt_getsockopt`](#srt_getsockopt)) follows the BSD socket
API convention, although the "level" parameter is ignored. The second version
([`srt_getsockflag`](#srt_getsockflag)) omits the "level" parameter completely.

Options correspond to various data types (see [API-socket-options.md](./API-socket-options.md)).
A variable `optval` of the appropriate data type has to be passed.
The integer value of `optlen` should originally contain the size of the `optval` type provided;
on return, it will be set to the size of the value returned.
For most options, it will be the size of an integer. Some options, however, use types `bool`, `int64_t`, `C string`, etc.
(see [API-socket-options.md](./API-socket-options.md#sockopt_types)).

The application is responsible for allocating sufficient memory space as defined and pointed to by `optval`.

|       Errors                     |                                                |
|:-------------------------------- |:---------------------------------------------- |
| [`SRT_EINVSOCK`](#srt_einvsock)  | Socket [`u`](#u) indicates no valid socket ID  |
| [`SRT_EINVOP`](#srt_einvop)      | Option `opt` indicates no valid option         |
| <img width=240px height=1px/>    | <img width=710px height=1px/>                  |


[:arrow_up: &nbsp; Back to List of Functions & Structures](#srt-api-functions)

---
### srt_setsockopt
### srt_setsockflag

```c++
SRTSTATUS srt_setsockopt(SRTSOCKET u, int level /*ignored*/, SRT_SOCKOPT opt, const void* optval, int optlen);
SRTSTATUS srt_setsockflag(SRTSOCKET u, SRT_SOCKOPT opt, const void* optval, int optlen);
```

Sets a value for a socket option in the socket or group.

The first version ([`srt_setsockopt`](#srt_setsockopt)) follows the BSD socket
API convention, although the "level" parameter is ignored. The second version
([`srt_setsockflag`](#srt_setsockflag)) omits the "level" parameter completely.

Options correspond to various data types, so you need to know what data type is
assigned to a particular option, and to pass a variable of the appropriate data
type with the option value to be set.

Please note that some of the options can only be set on sockets or only on
groups, although most of the options can be set on the groups so that they
are then derived by the member sockets.

|       Errors                        |                                               |
|:----------------------------------- |:--------------------------------------------- |
| [`SRT_EINVSOCK`](#srt_einvsock)     | Socket [`u`](#u) indicates no valid socket ID |
| [`SRT_EINVPARAM`](#srt_einvparam)   | Option `opt` indicates no valid option        |
| [`SRT_EBOUNDSOCK`](#srt_eboundsock) | Tried to set an option with PRE_BIND restriction on a bound socket. |
| [`SRT_ECONNSOCK`](#srt_econnsock)   | Tried to set an option with PRE_BIND or PRE restriction on a socket in connecting/listening/connected state. |
| <img width=240px height=1px/>   | <img width=710px height=1px/>                 |

**NOTE**: Various other errors may result from problems when setting a
specific option (see option description in [API-socket-options.md](./API-socket-options.md) for details).


[:arrow_up: &nbsp; Back to List of Functions & Structures](#srt-api-functions)

---

### srt_getversion

```
uint32_t srt_getversion();
```

Get SRT version value. The version format in hex is 0xXXYYZZ for x.y.z in human
readable form. E.g. 0x012033 means version 1.20.33.

|      Returns                  |                                                           |
|:----------------------------- |:--------------------------------------------------------- |
| SRT Version                   | Unsigned 32-bit integer                                   |
| <img width=240px height=1px/> | <img width=710px height=1px/>                             |


[:arrow_up: &nbsp; Back to List of Functions & Structures](#srt-api-functions)

---




## Helper Data Types for Transmission

* [SRT_MSGCTRL](#SRT_MSGCTRL)

**NOTE:** There might be a difference in terminology used in [Internet Draft](https://datatracker.ietf.org/doc/html/draft-sharabayko-srt-01) and current documentation.
Please consult [Data Transmission Modes](https://tools.ietf.org/html/draft-sharabayko-srt-01#section-4.2)
and [Best Practices and Configuration Tips for Data Transmission via SRT](https://datatracker.ietf.org/doc/html/draft-sharabayko-srt-01#section-7)
sections of the Internet Draft additionally. The current section is going to be reworked accordingly.

### SRT_MSGCTRL

The [`SRT_MSGCTRL`](#SRT_MSGCTRL) structure:

```c++
typedef struct SRT_MsgCtrl_
{
   int flags;                   // Left for future
   int msgttl;                  // TTL for a message, default -1 (no TTL limitation)
   int inorder;                 // Whether a message is allowed to supersede a partially lost one. Unused in stream and live mode
   int boundary;                // 0:mid pkt, 1(01b):end of frame, 2(11b):complete frame, 3(10b): start of frame
   int64_t srctime;             // Source time, in microseconds since SRT internal clock epoch
   int32_t pktseq;              // Sequence number of the first packet in received message (unused for sending)
   int32_t msgno;               // Message number (output value for both sending and receiving)
   SRT_SOCKGROUPDATA* grpdata;  // Pointer to group data array
   size_t grpdata_size;         // Size of the group array
} SRT_MSGCTRL;
```

The [`SRT_MSGCTRL`](#SRT_MSGCTRL) structure is used in [`srt_sendmsg2`](#srt_sendmsg)
and [`srt_recvmsg2`](#srt_recvmsg2) calls and specifies some special extra parameters:

- `flags`: [IN, OUT]. RESERVED FOR FUTURE USE (should be 0). This is
intended to specify some special options controlling the details of how the
called function should work.

- `msgttl`: [IN]. In **message** and **live mode** only, specifies the TTL for
sending messages (in `[ms]`). Not used for receiving messages. If this value
is not negative, it defines the maximum time up to which this message should
stay scheduled for sending. If TTL has expired, the message sending and further retransmissions are discarded, even
if it has never been sent so far.

- `inorder`: [IN]. In **message mode** only, specifies that sent messages should
be extracted by the receiver in the order of sending. This can be meaningful if
a packet loss has happened, and a particular message must wait for retransmission
so that it can be reassembled and then delivered. When this flag is false, the
message can be delivered even if there are any previous messages still waiting
for completion.

- `boundary`: RESERVED FOR FUTURE USE. Intended to be used in a special mode
when you are allowed to send or retrieve a part of the message.

- `srctime`:
  - [OUT] Receiver only. Specifies the time when the packet was intended to be
delivered to the receiving application (in microseconds since SRT clock epoch).
  - [IN] Sender only. Specifies the application-provided timestamp to be associated
with the packet. If not provided (specified as 0), the current time of
SRT internal clock is used.
  - For details on how to use `srctime` please refer to the [Time Access](#time-access) section.

- `pktseq`: Receiver only. Reports the sequence number for the packet carrying
out the payload being returned. If the payload is carried out by more than one
UDP packet, only the sequence of the first one is reported. Note that in
**live mode** there's always one UDP packet per message.

- `msgno`: Message number that can be sent by both sender and receiver,
although it is required that this value remain monotonic in subsequent send calls.
Normally message numbers start with 1 and increase with every message sent.

- `grpdata` and `grpdata_size`: Pointer and size of the group array. For single
socket connections these values should remain NULL and 0 respectively. When you
call [`srt_sendmsg2`](#srt_sendmsg) or [`srt_recvmsg2`](#srt_recvmsg2) function
for a group, you should pass an array here so that you can retrieve the status of
particular member sockets. If you pass an array that is too small, your `grpdata_size`
field will be rewritten with the current number of members, but without filling in
the array; otherwise both fields are updated to reflect the current connection state
of the group. For details, see the [SRT Connection Bonding: Quick Start](../features/bonding-intro.md) and
[SRT Connection Bonding: Socket Groups](../features/socket-groups.md) documents.

**Helpers for [`SRT_MSGCTRL`](#SRT_MSGCTRL):**

```
void srt_msgctrl_init(SRT_MSGCTRL* mctrl);
const SRT_MSGCTRL srt_msgctrl_default;
```

Helpers for getting an object of [`SRT_MSGCTRL`](#SRT_MSGCTRL) type ready to use.
The first is a function that fills the object with default values. The second is
a constant object and can be used as a source for assignment. Note that you cannot
pass this constant object into any of the API functions because they require it
to be mutable, as they use some fields to output values.


[:arrow_up: &nbsp; Back to List of Functions & Structures](#srt-api-functions)

---




## Transmission

* [srt_send, srt_sendmsg, srt_sendmsg2](#srt_send-srt_sendmsg-srt_sendmsg2)
* [srt_recv, srt_recvmsg, srt_recvmsg2](#srt_recv-srt_recvmsg-srt_recvmsg2)
* [srt_sendfile, srt_recvfile](#srt_sendfile-srt_recvfile)

**NOTE:** There might be a difference in terminology used in [Internet Draft](https://datatracker.ietf.org/doc/html/draft-sharabayko-srt-01) and current documentation.
Please consult [Data Transmission Modes](https://tools.ietf.org/html/draft-sharabayko-srt-01#section-4.2)
and [Best Practices and Configuration Tips for Data Transmission via SRT](https://datatracker.ietf.org/doc/html/draft-sharabayko-srt-01#section-7)
sections of the Internet Draft additionally. The current section is going to be reworked accordingly.


### srt_send
### srt_sendmsg
### srt_sendmsg2

```
int srt_send(SRTSOCKET u, const char* buf, int len);
int srt_sendmsg(SRTSOCKET u, const char* buf, int len, int ttl/* = -1*/, int inorder/* = false*/);
int srt_sendmsg2(SRTSOCKET u, const char* buf, int len, SRT_MSGCTRL *mctrl);
```

Sends a payload to a remote party over a given socket.

**Arguments**:

* [`u`](#u): Socket used to send. The socket must be connected for this operation.
* `buf`: Points to the buffer containing the payload to send.
* `len`: Size of the payload specified in `buf`.
* `ttl`: Time (in `[ms]`) to wait for a successful delivery. See description of
the [`SRT_MSGCTRL::msgttl`](#SRT_MSGCTRL) field.
* `inorder`: Required to be received in the order of sending. See
[`SRT_MSGCTRL::inorder`](#SRT_MSGCTRL).
* `mctrl`: An object of [`SRT_MSGCTRL`](#SRT_MSGCTRL) type that contains extra
parameters, including `ttl` and `inorder`.

The way this function works is determined by the mode set in options, and it has
specific requirements:

1. In **file/stream mode**, the payload is byte-based. You are not required to
know the size of the data, although they are only guaranteed to be received
in the same byte order.

2. In **file/message mode**, the payload that you send using this function is
a single message that you intend to be received as a whole. In other words, a
single call to this function determines a message's boundaries.

3. In **live mode**, you are only allowed to send up to the length of
`SRTO_PAYLOADSIZE`, which can't be larger than 1456 bytes (1316 default).

|      Returns                  |                                                           |
|:----------------------------- |:--------------------------------------------------------- |
|       Size                    | Size of the data sent, if successful                      |
|    `SRT_ERROR`                | In case of error (-1)                                     |
| <img width=240px height=1px/> | <img width=710px height=1px/>                             |

**NOTE**: Note that in **file/stream mode** the returned size may be less than `len`,
which means that it didn't send the whole contents of the buffer. You would need to
call this function again with the rest of the buffer next time to send it completely.
In both **file/message** and **live mode** the successful return is always equal to `len`.

|       Errors                                  |                                                                                                                     |
|:--------------------------------------------- |:------------------------------------------------------------------------------------------------------------------- |
| [`SRT_ENOCONN`](#srt_enoconn)                 | Socket [`u`](#u) used when the operation is not connected.                                                          |
| [`SRT_ECONNLOST`](#srt_econnlost)             | Socket [`u`](#u) used for the operation has lost its connection.                                                    |
| [`SRT_EINVALMSGAPI`](#srt_einvalmsgapi)       | Incorrect API usage in **message mode**:<br/>**live mode**: trying to send more bytes at once than `SRTO_PAYLOADSIZE` or wrong source time <br/>was provided. |
| [`SRT_EINVALBUFFERAPI`](#srt_einvalbufferapi) | Incorrect API usage in **stream mode** (reserved for future use):<br/>The congestion controller object used for this mode doesn't use any restrictions on this call, <br/>but this may change. |
| [`SRT_ELARGEMSG`](#srt_elargemsg)             | Message to be sent can't fit in the sending buffer (that is, it exceeds the current total space in the <br/>sending buffer in bytes). This means that the sender buffer is too small, or the application is <br/>trying to send a larger message than initially predicted.  |
| [`SRT_EASYNCSND`](#srt_easyncsnd)             | There's no free space currently in the buffer to schedule the payload. This is only reported in <br/>non-blocking mode ([`SRTO_SNDSYN`](API-socket-options.md#SRTO_SNDSYN) set to false); in blocking mode the call is blocked until <br/>enough free space in the sending buffer becomes available.  |
| [`SRT_ETIMEOUT`](#srt_etimeout)               | The condition described above still persists and the timeout has passed. This is only reported in <br/>blocking mode when [`SRTO_SNDTIMEO`](API-socket-options.md#SRTO_SNDTIMEO) is set to a value other than -1. |
| [`SRT_EPEERERR`](#srt_epeererr)               | This is reported only in the case where, as a stream is being received by a peer, the <br/>[`srt_recvfile`](#srt_recvfile) function encounters an error during a write operation on a file. This is reported by <br/>a `UMSG_PEERERROR` message from the peer, and the agent sets the appropriate flag internally. <br/>This flag persists up to the moment when the connection is broken or closed. |
| <img width=240px height=1px/>                 | <img width=710px height=1px/>                      |


[:arrow_up: &nbsp; Back to List of Functions & Structures](#srt-api-functions)

---

### srt_recv
### srt_recvmsg
### srt_recvmsg2


```
int srt_recv(SRTSOCKET u, char* buf, int len);
int srt_recvmsg(SRTSOCKET u, char* buf, int len);
int srt_recvmsg2(SRTSOCKET u, char *buf, int len, SRT_MSGCTRL *mctrl);
```

Extracts the payload waiting to be received. Note that [`srt_recv`](#srt_recv) and
[`srt_recvmsg`](#srt_recvmsg) are identical functions, two different names being
kept for historical reasons. In the UDT predecessor the application was required
to use either the `UDT::recv` version for **stream mode** and `UDT::recvmsg` for
**message mode**. In SRT this distinction is resolved internally by the
[`SRTO_MESSAGEAPI`](API-socket-options.md#SRTO_MESSAGEAPI) flag.

**Arguments**:

* [`u`](#u): Socket used to send. The socket must be connected for this operation.
* `buf`: Points to the buffer to which the payload is copied.
* `len`: Size of the payload specified in `buf`.
* `mctrl`: An object of [`SRT_MSGCTRL`](#SRT_MSGCTRL) type that contains extra
parameters.

The way this function works is determined by the mode set in options, and it has
specific requirements:

1. In **file/stream mode**, as many bytes as possible are retrieved, that is,
only so many bytes that fit in the buffer and are currently available. Any
data that is available but not extracted this time will be available next time.

2. In **file/message mode**, exactly one message is retrieved, with the
boundaries defined at the moment of sending. If some parts of the messages are
already retrieved, but not the whole message, nothing will be received (the
function blocks or returns [`SRT_EASYNCRCV`](#srt_easyncrcv)). If the message
to be returned does not fit in the buffer, nothing will be received and
the error is reported.

3. In **live mode**, the function behaves as in **file/message mode**, although the
number of bytes retrieved will be at most the maximum payload of one MTU.
The [`SRTO_PAYLOADSIZE`](API-socket-options.md#SRTO_PAYLOADSIZE) value configured by the sender
is not negotiated, and not known to the receiver.
The [`SRTO_PAYLOADSIZE`](API-socket-options.md#SRTO_PAYLOADSIZE) value set on the SRT receiver
is mainly used for heuristics. However, the receiver is prepared to receive
the whole MTU as configured with [`SRTO_MSS`](API-socket-options.md#SRTO_MSS).
In this mode, however, with default settings of [`SRTO_TSBPDMODE`](API-socket-options.md#SRTO_TSBPDMODE)
and [`SRTO_TLPKTDROP`](API-socket-options.md#SRTO_TLPKTDROP), the message will be
received only when its time to play has come, and until then it will be kept in the
receiver buffer. Also, when the time to play has come for a message that is next to
the currently lost one, it will be delivered and the lost one dropped.

|      Returns                  |                                                           |
|:----------------------------- |:--------------------------------------------------------- |
| Size value \> 0               | Size of the data received, if successful.                 |
|         0                     | If the connection has been closed                         |
|   `SRT_ERROR`                 | (-1) when an error occurs                                 |
| <img width=240px height=1px/> | <img width=710px height=1px/>                             |

|       Errors                                  |                                                           |
|:--------------------------------------------- |:--------------------------------------------------------- |
| [`SRT_ENOCONN`](#srt_enoconn)                 | Socket [`u`](#u) used for the operation is not connected. |
| [`SRT_ECONNLOST`](#srt_econnlost)             | Socket [`u`](#u) used for the operation has lost connection (this is reported only if the connection <br/> was unexpectedly broken, not when it was closed by the foreign host). |
| [`SRT_EINVALMSGAPI`](#srt_einvalmsgapi)       | Incorrect API usage in **message mode**:<br/>-- **live mode**: size of the buffer is less than [`SRTO_PAYLOADSIZE`](API-socket-options.md#SRTO_PAYLOADSIZE) |
| [`SRT_EINVALBUFFERAPI`](#srt_einvalbufferapi) | Incorrect API usage in **stream mode**:<br/>• Currently not in use. File congestion control used for **stream mode** does not restrict <br/> the parameters. :warning: &nbsp; **???**   |
| [`SRT_ELARGEMSG`](#srt_elargemsg)             | Message to be sent can't fit in the sending buffer (that is, it exceeds the current total space in <br/> the sending buffer in bytes). This means that the sender buffer is too small, or the application <br/> is trying to send a larger message than initially intended.  |
| [`SRT_EASYNCRCV`](#srt_easyncrcv)             | There are no data currently waiting for delivery. This happens only in non-blocking mode <br/> (when [`SRTO_RCVSYN`](API-socket-options.md#SRTO_RCVSYN) is set to false). In blocking mode the call is blocked until the data are ready. <br/> How this is defined, depends on the mode:<br/>• In **live mode** (with [`SRTO_TSBPDMODE`](API-socket-options.md#SRTO_TSBPDMODE) on), at least one packet must be present in the receiver <br/> buffer and its time to play be in the past<br/>• In **file/message mode**, one full message must be available, the next one waiting if there are no <br/> messages with `inorder` = false, or possibly the first message ready with `inorder` = false<br/>• In **file/stream mode**, it is expected to have at least one byte of data still not extracted  |
| [`SRT_ETIMEOUT`](#srt_etimeout)               | The readiness condition described above is still not achieved and the timeout has passed. <br/> This is only reported in blocking mode when[`SRTO_RCVTIMEO`](API-socket-options.md#SRTO_RCVTIMEO) is set to a value other than -1. |
| <img width=240px height=1px/>                 | <img width=710px height=1px/>                      |


[:arrow_up: &nbsp; Back to List of Functions & Structures](#srt-api-functions)

---

### srt_sendfile
### srt_recvfile

```
int64_t srt_sendfile(SRTSOCKET u, const char* path, int64_t* offset, int64_t size, int block);
int64_t srt_recvfile(SRTSOCKET u, const char* path, int64_t* offset, int64_t size, int block);
```

These are functions dedicated to sending and receiving a file. You need to call
this function just once for the whole file, although you need to know the size of
the file prior to sending, and also define the size of a single block that should
be internally retrieved and written into a file in a single step. This influences
only the performance of the internal operations; from the application perspective
you just have one call that exits only when the transmission is complete.

**Arguments**:

* [`u`](#u): Socket used for transmission. The socket must be connected.
* `path`: Path to the file that should be read or written.
* `offset`: Needed to pass or retrieve the offset used to read or write to a file
* `size`: Size of transfer (file size, if offset is at 0)
* `block`: Size of the single block to read at once before writing it to a file

The following values are recommended for the `block` parameter:

```
#define SRT_DEFAULT_SENDFILE_BLOCK 364000
#define SRT_DEFAULT_RECVFILE_BLOCK 7280000
```

You need to pass them to the [`srt_sendfile`](#srt_sendfile) or
[`srt_recvfile`](#srt_recvfile) function if you don't know what value to chose.

|      Returns                  |                                                           |
|:----------------------------- |:--------------------------------------------------------- |
| Size value \> 0               | The size of the transmitted data of a file. It may be less than `size`, if the size was greater <br/> than the free space in the buffer, in which case you have to send rest of the file next time.  |
|        -1                     | in case of error                                          |
| <img width=240px height=1px/> | <img width=710px height=1px/>                      |

|       Errors                                  |                                                                               |
|:--------------------------------------------- |:----------------------------------------------------------------------------- |
| [`SRT_ENOCONN`](#srt_enoconn)                 | Socket [`u`](#u) used for the operation is not connected.                     |
| [`SRT_ECONNLOST`](#srt_econnlost)             | Socket [`u`](#u) used for the operation has lost its connection.              |
| [`SRT_EINVALBUFFERAPI`](#srt_einvalbufferapi) | When socket has [`SRTO_MESSAGEAPI`](API-socket-options.md#SRTO_MESSAGEAPI) = true or [`SRTO_TSBPDMODE`](API-socket-options.md#SRTO_TSBPDMODE) = true. <br/> (:warning: &nbsp; **BUG?**: Looxlike MESSAGEAPI isn't checked)   |
| [`SRT_EINVRDOFF`](#srt_einvrdoff)             | There is a mistake in `offset` or `size` parameters, which should match the index availability <br/> and size of the bytes available since `offset` index. This is actually reported for [`srt_sendfile`](#srt_sendfile) <br/> when the `seekg` or `tellg` operations resulted in error.  |
| [`SRT_EINVWROFF`](#srt_einvwroff)             | Like above, reported for [`srt_recvfile`](#srt_recvfile) and `seekp`/`tellp`. |
| [`SRT_ERDPERM`](#srt_erdperm)                 | The read from file operation has failed ([`srt_sendfile`](#srt_sendfile)).    |
| [`SRT_EWRPERM`](#srt_ewrperm)                 | The write to file operation has failed ([`srt_recvfile`](#srt_recvfile)).     |
| <img width=240px height=1px/>                 | <img width=710px height=1px/>                      |


[:arrow_up: &nbsp; Back to List of Functions & Structures](#srt-api-functions)

---




## Performance Tracking

* [srt_bstats, srt_bistats](#srt_bstats-srt_bistats)

**Sequence Numbers:**
The sequence numbers used in SRT are 32-bit "circular numbers" with the most significant
bit not included. For example 0x7FFFFFFF shifted forward by 3 becomes 2. As far as
any comparison is concerned, it can be thought of as a "distance" which is an integer
value expressing an offset to be added to one sequence number in order to get the
second one. This distance is only valid as long as the threshold value isn't exceeded,
so it's understood that all sequence numbers that are anywhere taken into account are
systematically updated and kept in the range between 0 and half of the maximum 0x7FFFFFFF.
Hence, the distance counting procedure always assumes that the sequence number are in
the required range already, so for a numbers like 0x7FFFFFF0 and 0x10, for which the
"numeric difference" would be 0x7FFFFFE0, the "distance" is 0x20.


### srt_bstats
### srt_bistats
```
// Performance monitor with Byte counters for better bitrate estimation.
SRTSTATUS srt_bstats(SRTSOCKET u, SRT_TRACEBSTATS * perf, int clear);

// Performance monitor with Byte counters and instantaneous stats instead of moving averages for Snd/Rcvbuffer sizes.
SRTSTATUS srt_bistats(SRTSOCKET u, SRT_TRACEBSTATS * perf, int clear, int instantaneous);
```

Reports the current statistics

**Arguments**:

* [`u`](#u): Socket from which to get statistics
* `perf`: Pointer to an object to be written with the statistics
* `clear`: 1 if the statistics should be cleared after retrieval
* `instantaneous`: 1 if the statistics should use instant data, not moving averages

`SRT_TRACEBSTATS` is an alias to `struct CBytePerfMon`. For a complete description
of the fields please refer to [SRT Statistics](statistics.md).


|       Errors                        |                                                                   |
|:----------------------------------- |:----------------------------------------------------------------- |
| [`SRT_EINVSOCK`](#srt_einvsock)     | Invalid socket ID provided.
| [`SRT_ECONNLOST`](#srt_econnlost)   | Connection lost (group socket).
| [`SRT_ENOCONN`](#srt_enoconn)       | Not connected (group socket).
| <img width=240px height=1px/>       | <img width=710px height=1px/>                      |

[:arrow_up: &nbsp; Back to List of Functions & Structures](#srt-api-functions)

---




## Asynchronous Operations (Epoll)

* [srt_epoll_create](#srt_epoll_create)
* [srt_epoll_add_usock, srt_epoll_add_ssock, srt_epoll_update_usock, srt_epoll_update_ssock](#srt_epoll_add_usock-srt_epoll_add_ssock-srt_epoll_update_usock-srt_epoll_update_ssock)
* [srt_epoll_remove_usock, srt_epoll_remove_ssock](#srt_epoll_remove_usock-srt_epoll_remove_ssock)
* [srt_epoll_wait](#srt_epoll_wait)
* [srt_epoll_uwait](#srt_epoll_uwait)
* [srt_epoll_clear_usocks](#srt_epoll_clear_usocks)
* [srt_epoll_set](#srt_epoll_set)
* [srt_epoll_release](#srt_epoll_release)

The epoll system is currently the only method for using multiple sockets in one
thread with having the blocking operation moved to epoll waiting so that it can
block on multiple sockets at once. That is, instead of blocking a single reading
or writing operation, as it's in blocking mode, it blocks until at least one of
the sockets subscribed for a single waiting call in given operation mode is ready
to do this operation without blocking. It's usually combined with setting the
nonblocking mode on a socket. In SRT this is set separately for reading and
writing ([`SRTO_RCVSYN`](API-socket-options.md#SRTO_RCVSYN) and
[`SRTO_SNDSYN`](API-socket-options.md#SRTO_SNDSYN) respectively). This is
to ensure that if there is internal error in the application (or even possibly
a bug in SRT that has reported a spurious readiness report) the operation will end
up with an error rather than cause blocking, which would be more dangerous for the
application ([`SRT_EASYNCRCV`](#srt_easyncrcv) and [`SRT_EASYNCSND`](#srt_easyncsnd)
respectively).

The epoll system, similar to the one on Linux, relies on [`eid`](#eid) objects
managed internally in SRT, which can be subscribed to particular sockets and the
readiness status of particular operations. The [`srt_epoll_wait`](#srt_epoll_wait)
function can then be used to block until any readiness status in the whole
[`eid`](#eid) is set.


### srt_epoll_create
```
int srt_epoll_create(void);
```

Creates a new epoll container and returns its identifier (EID).

|      Returns                  |                                                           |
|:----------------------------- |:--------------------------------------------------------- |
|     valid EID >= 0            | Success                                                   |
|        -1                     | Failure                                                   |
| <img width=240px height=1px/> | <img width=710px height=1px/>                      |

|       Errors                        |                                                                       |
|:----------------------------------- |:--------------------------------------------------------------------- |
| [`SRT_ECONNSETUP`](#srt_econnsetup) | System operation failed or not enough space to create a new epoll. System error might happen on <br/> systems that use a special method for the system part of epoll (`epoll_create()`, `kqueue()`), <br/> and therefore associated resources, like epoll on Linux.   |
| <img width=240px height=1px/>       | <img width=710px height=1px/>                      |


[:arrow_up: &nbsp; Back to List of Functions & Structures](#srt-api-functions)

---

### srt_epoll_add_usock
### srt_epoll_add_ssock
### srt_epoll_update_usock
### srt_epoll_update_ssock

```
SRTSTATUS srt_epoll_add_usock(int eid, SRTSOCKET u, const int* events);
SRTSTATUS srt_epoll_add_ssock(int eid, SYSSOCKET s, const int* events);
SRTSTATUS srt_epoll_update_usock(int eid, SRTSOCKET u, const int* events);
SRTSTATUS srt_epoll_update_ssock(int eid, SYSSOCKET s, const int* events);
```

Adds a socket to a container, or updates an existing socket subscription.

The `_usock` suffix refers to a user socket (SRT socket).
The `_ssock` suffix refers to a system socket.

The `_add_` functions add new sockets. The `_update_` functions act on a socket that
is in the container already and just allow changes in the subscription details. For
example, if you have already subscribed a socket with [`SRT_EPOLL_OUT`](#SRT_EPOLL_OUT)
to wait until it's connected, to change it into poll for read-readiness, you use this
function on that same socket with a variable set to [`SRT_EPOLL_IN`](#SRT_EPOLL_IN).
This will not only change the event type which is polled on the socket, but also
remove any readiness status for flags that are no longer set. It is discouraged
to perform socket removal and adding back (instead of using `_update_`) because
this way you may miss an event that could happen in the brief moment between
these two calls.

**Arguments**:

* <a name="eid">`eid`</a>: epoll container id
* <a name="u">`u`</a>: SRT socket
* <a name="s">`s`(#s)</a>: system socket
* <a name="eid">`events`</a>: points to
  * a variable set to epoll flags (see below) to use only selected events
  * NULL if you want to subscribe a socket for all events in level-triggered mode

Possible epoll flags are the following:

   * <a name="SRT_EPOLL_IN">`SRT_EPOLL_IN`</a>: report readiness for reading or incoming connection on a listener socket
   * <a name="SRT_EPOLL_OUT">`SRT_EPOLL_OUT`</a>: report readiness for writing or a successful connection
   * <a name="SRT_EPOLL_ERR">`SRT_EPOLL_ERR`</a>: report errors on the socket
   * <a name="SRT_EPOLL_UPDATE">`SRT_EPOLL_UPDATE`</a>: an important event has happened that requires attention
   * <a name="SRT_EPOLL_ET">`SRT_EPOLL_ET`</a>: the event will be edge-triggered

All flags except [`SRT_EPOLL_ET`](#SRT_EPOLL_ET) are event type flags (important for functions
that expect only event types and not other flags).

The [`SRT_EPOLL_IN`](#SRT_EPOLL_IN), [`SRT_EPOLL_OUT`](#SRT_EPOLL_OUT) and
[`SRT_EPOLL_ERR`](#SRT_EPOLL_ERR) events are by default **level-triggered**.
With [`SRT_EPOLL_ET`](#SRT_EPOLL_ET) flag they become **edge-triggered**.

The [`SRT_EPOLL_UPDATE`](#SRT_EPOLL_UPDATE) flag is always edge-triggered. It
designates a special event that happens on a group, or on a listener socket that
has the [`SRTO_GROUPCONNECT`](API-socket-options.md#SRTO_GROUPCONNECT) flag
set to allow group connections. This flag is triggered in the following situations:

* for group connections, when a new link has been established for a group that
is already connected (that is, has at least one connection established),
[`SRT_EPOLL_UPDATE`](#SRT_EPOLL_UPDATE) is reported for the listener socket
accepting the connection. This is intended for internal use only. An initial
connection results in reporting the group connection on that listener. But
when the group is already connected, [`SRT_EPOLL_UPDATE`](#SRT_EPOLL_UPDATE)
is reported instead.

* when one of a group's member connection has been broken

Note that at this time the edge-triggered mode is supported only for SRT
sockets, not for system sockets.

In the **edge-triggered** mode the function will only return socket states that
have changed since the last call of the waiting function. All events reported
in a particular call of the waiting function will be cleared in the internal
flags and will not be reported until the internal signalling logic clears this
state and raises it again.

In the **level-triggered** mode the function will always return the readiness
state as long as it lasts, until the internal signalling logic clears it.

Note that when you use [`SRT_EPOLL_ET`](#SRT_EPOLL_ET) flag in one subscription
call, it defines edge-triggered mode for all events passed together with it.
However, if you want to have some events reported as edge-triggered and others
as level-triggered, you can do two separate subscriptions for the same socket.

**IMPORTANT**: The [`srt_epoll_wait`](#srt_epoll_wait) function does not report
[`SRT_EPOLL_UPDATE`](#SRT_EPOLL_UPDATE) events. If you need the ability to get
any possible flag, you must use [`srt_epoll_uwait`](#srt_epoll_uwait). Note that
this function doesn't work with system file descriptors.

|       Errors                        |                                                                   |
|:----------------------------------- |:----------------------------------------------------------------- |
| [`SRT_EINVPOLLID`](#srt_einvpollid) | [`eid`](#eid) parameter doesn't refer to a valid epoll container  |
| <img width=240px height=1px/>       | <img width=710px height=1px/>                      |

:warning: &nbsp; **BUG?**: for `add_ssock` the system error results in an empty `CUDTException()`
call which actually results in [`SRT_SUCCESS`](#srt_success). For cases like that
the [`SRT_ECONNSETUP`](#srt_econnsetup) code is predicted.


[:arrow_up: &nbsp; Back to List of Functions & Structures](#srt-api-functions)

---

### srt_epoll_remove_usock
### srt_epoll_remove_ssock

```
SRTSTATUS srt_epoll_remove_usock(int eid, SRTSOCKET u);
SRTSTATUS srt_epoll_remove_ssock(int eid, SYSSOCKET s);
```

Removes a specified socket from an epoll container and clears all readiness
states recorded for that socket.

The `_usock` suffix refers to a user socket (SRT socket).
The `_ssock` suffix refers to a system socket.

|       Errors                        |                                                                   |
|:----------------------------------- |:----------------------------------------------------------------- |
| [`SRT_EINVPOLLID`](#srt_einvpollid) | [`eid`](#eid) parameter doesn't refer to a valid epoll container  |
| <img width=240px height=1px/>       | <img width=710px height=1px/>                      |


[:arrow_up: &nbsp; Back to List of Functions & Structures](#srt-api-functions)

---

### srt_epoll_wait
```
int srt_epoll_wait(int eid, SRTSOCKET* readfds, int* rnum, SRTSOCKET* writefds, int* wnum, int64_t msTimeOut,
                        SYSSOCKET* lrfds, int* lrnum, SYSSOCKET* lwfds, int* lwnum);
```

Blocks the call until any readiness state occurs in the epoll container.

Readiness can be on a socket in the container for the event type as per
subscription. Note that in the case when a particular event was subscribed with
[`SRT_EPOLL_ET`](#SRT_EPOLL_ET) flag, this event, once reported in this function,
will be cleared internally.

The first readiness state causes this function to exit, but all ready sockets
are reported. This function blocks until the timeout specified in the `msTimeOut`
parameter.  If timeout is 0, it exits immediately after checking. If timeout is
-1, it blocks indefinitely until a readiness state occurs.

**Arguments**:

* `eid`: epoll container
* `readfds` and `rnum`: A pointer and length of an array to write SRT sockets that are read-ready
* `writefds` and `wnum`: A pointer and length of an array to write SRT sockets that are write-ready
* `msTimeOut`: Timeout specified in milliseconds, or special values (0 or -1)
* `lwfds` and `lwnum`: A pointer and length of an array to write system sockets that are read-ready
* `lwfds` and `lwnum`: A pointer and length of an array to write system sockets that are write-ready

Note that the following flags are reported:

* [`SRT_EPOLL_IN`](#SRT_EPOLL_IN) as read-ready (also a listener socket ready to accept)
* [`SRT_EPOLL_OUT`](#SRT_EPOLL_OUT) as write-ready (also a connected socket)
* [`SRT_EPOLL_ERR`](#SRT_EPOLL_ERR) as both read-ready and write-ready
* [`SRT_EPOLL_UPDATE`](#SRT_EPOLL_UPDATE) is not reported

There is no space here to report sockets for which it's already known that the operation
will end up with error (although such a state is known internally). If an error occurred
on a socket then that socket is reported in both read-ready and write-ready arrays,
regardless of what event types it was subscribed for. Usually then you subscribe the
given socket for only read readiness, for example ([`SRT_EPOLL_IN`](#SRT_EPOLL_IN)),
but pass both arrays for read and write readiness.This socket will not be reported
in the write readiness array even if it's write ready (because this isn't what it
was subscribed for), but it will be reported there, if the next operation on this
socket is about to be erroneous. On such sockets you can still perform an operation,
just you should expect that it will always report an error. On the other hand that's
the only way to know what kind of error has occurred on the socket.

|      Returns                  |                                                              |
|:----------------------------- |:------------------------------------------------------------ |
| Number \> 0                   | The number of ready sockets, of whatever kind (if any)       |
|         -1                    | Error                                                        |
| <img width=240px height=1px/> | <img width=710px height=1px/>                      |

|       Errors                        |                                                                     |
|:----------------------------------- |:------------------------------------------------------------------- |
| [`SRT_EINVPOLLID`](#srt_einvpollid) | [`eid`](#eid) parameter doesn't refer to a valid epoll container    |
| [`SRT_ETIMEOUT`](#srt_etimeout)     | Up to `msTimeOut` no sockets subscribed in [`eid`](#eid) were ready. This is reported only if `msTimeOut` <br/> was \>=0, otherwise the function waits indefinitely. |
| <img width=240px height=1px/>       | <img width=710px height=1px/>                      |


[:arrow_up: &nbsp; Back to List of Functions & Structures](#srt-api-functions)

---

### srt_epoll_uwait
```
int srt_epoll_uwait(int eid, SRT_EPOLL_EVENT* fdsSet, int fdsSize, int64_t msTimeOut);
```

This function blocks a call until any readiness state occurs in the epoll container.
Unlike [`srt_epoll_wait`](#srt_epoll_wait), it can only be used with [`eid`](#eid)
subscribed to user sockets (SRT sockets), not system sockets.

This function blocks until the timeout specified in `msTimeOut` parameter. If
timeout is 0, it exits immediately after checking. If timeout is -1, it blocks
indefinitely until a readiness state occurs.

**Arguments**:

* `eid`: epoll container
* `fdsSet` : A pointer to an array of `SRT_EPOLL_EVENT`
* `fdsSize` : The size of the fdsSet array
* `msTimeOut` : Timeout specified in milliseconds, or special values (0 or -1):
   * 0: Don't wait, return immediately (report any sockets currently ready)
   * -1: Wait indefinitely.

|      Returns                  |                                                                                                                                        |
|:----------------------------- |:-------------------------------------------------------------------------------------------------------------------------------------- |
|  Number \> 0                  | The number of user socket (SRT socket) state changes that have been reported in `fdsSet`, <br/> if this number isn't greater than `fdsSize`  |
|   `fdsSize` + 1               | This means that there was not enough space in the output array to report all events. <br/> For events subscribed with the [`SRT_EPOLL_ET`](#SRT_EPOLL_ET) flag only those will be cleared that were reported. <br/> Others will wait for the next call.  |
|         0                     | If no readiness state was found on any socket and the timeout has passed <br/> (this is not possible when waiting indefinitely)              |
|        -1                     | Error                                                                                                                                  |
| <img width=240px height=1px/> | <img width=710px height=1px/>                      |

|       Errors                        |                                                                   |
|:----------------------------------- |:----------------------------------------------------------------- |
| [`SRT_EINVPOLLID`](#srt_einvpollid) | [`eid`](#eid) parameter doesn't refer to a valid epoll container  |
| [`SRT_EINVPARAM`](#srt_einvparam)   | Usage error (see below)                                           |
| <img width=240px height=1px/>       | <img width=710px height=1px/>                                     |

Usage errors reported as `SRT_EINVPARAM`:

* `fdsSize` is \< 0
* `fdsSize` is \> 0 and `fdsSet` is a null pointer
* [`eid`](#eid) was subscribed to any system socket

**IMPORTANT**: This function reports timeout by returning 0, not by [`SRT_ETIMEOUT`](#srt_etimeout) error.

The `SRT_EPOLL_EVENT` structure:

```
typedef struct SRT_EPOLL_EVENT_
{
    SRTSOCKET fd;
    int       events;
} SRT_EPOLL_EVENT;
```

* `fd`: the user socket (SRT socket)
* [`events`](#events): event flags that report readiness of this socket - a combination
of [`SRT_EPOLL_IN`](#SRT_EPOLL_IN), [`SRT_EPOLL_OUT`](#SRT_EPOLL_OUT) and [`SRT_EPOLL_ERR`](#SRT_EPOLL_ERR).
See [srt_epoll_add_usock](#srt_epoll_add_usock) for details.

Note that when [`SRT_EPOLL_ERR`](#SRT_EPOLL_ERR) is set, the underlying socket error
can't be retrieved with `srt_getlasterror()`. The socket will be automatically
closed and its state can be verified with a call to [`srt_getsockstate`](#srt_getsockstate).


[:arrow_up: &nbsp; Back to List of Functions & Structures](#srt-api-functions)

---

### srt_epoll_clear_usocks
```
SRTSTATUS srt_epoll_clear_usocks(int eid);
```

This function removes all SRT ("user") socket subscriptions from the epoll
container identified by [`eid`](#eid).

|       Errors                        |                                                                   |
|:----------------------------------- |:----------------------------------------------------------------- |
| [`SRT_EINVPOLLID`](#srt_einvpollid) | [`eid`](#eid) parameter doesn't refer to a valid epoll container  |
| <img width=240px height=1px/>       | <img width=710px height=1px/>                      |


[:arrow_up: &nbsp; Back to List of Functions & Structures](#srt-api-functions)

---

### srt_epoll_set
```
int32_t srt_epoll_set(int eid, int32_t flags);
```

This function allows setting or retrieving flags that change the default
behavior of the epoll functions. All default values for these flags are 0.
The following flags are available:

* `SRT_EPOLL_ENABLE_EMPTY`: allows the [`srt_epoll_wait`](#srt_epoll_wait) and
[`srt_epoll_uwait`](#srt_epoll_uwait) functions to be called with the EID not
subscribed to any socket. The default behavior of these function is to report
error in this case.

* `SRT_EPOLL_ENABLE_OUTPUTCHECK`: Forces the [`srt_epoll_wait`](#srt_epoll_wait)
and [`srt_epoll_uwait`](#srt_epoll_uwait) functions to check if the output array
is not empty. For [`srt_epoll_wait`](#srt_epoll_wait) it is still allowed that
either system or user array is empty, as long as EID isn't subscribed to this
type of socket/fd. [`srt_epoll_uwait`](#srt_epoll_uwait) only checks if
the general output array is not empty.

**Arguments**:

   * `eid`: the epoll container id
   * `flags`: a nonzero set of the above flags, or special values:
      * 0: clear all flags (set all defaults)
      * -1: do not modify any flags

|      Returns                  |                                                                            |
|:----------------------------- |:-------------------------------------------------------------------------- |
|                               | This function returns the state of the flags at the time before the call  |
| `SRT_ERROR` (-1)              | Special value in case when an error occurred                              |
| <img width=240px height=1px/> | <img width=710px height=1px/>                      |

|       Errors                        |                                                                   |
|:----------------------------------- |:----------------------------------------------------------------- |
| [`SRT_EINVPOLLID`](#srt_einvpollid) | [`eid`](#eid) parameter doesn't refer to a valid epoll container  |
| <img width=240px height=1px/>       | <img width=710px height=1px/>                      |


[:arrow_up: &nbsp; Back to List of Functions & Structures](#srt-api-functions)

---

### srt_epoll_release
```
SRTSTATUS srt_epoll_release(int eid);
```

Deletes the epoll container.

|       Errors                        |                                                                   |
|:----------------------------------- |:----------------------------------------------------------------- |
| [`SRT_EINVPOLLID`](#srt_einvpollid) | [`eid`](#eid) parameter doesn't refer to a valid epoll container  |
| <img width=240px height=1px/>       | <img width=710px height=1px/>                      |


[:arrow_up: &nbsp; Back to List of Functions & Structures](#srt-api-functions)

---




## Logging Control

* [srt_setloglevel](#srt_setloglevel)
* [srt_addlogfa, srt_dellogfa, srt_resetlogfa](#srt_addlogfa-srt_dellogfa-srt_resetlogfa)
* [srt_setloghandler](#srt_setloghandler)
* [srt_setlogflags](#srt_setlogflags)

SRT has a widely used system of logs, as this is usually the only way to determine
how the internals are working without changing the rules by the act of tracing.
Logs are split into levels (5 levels out of those defined by syslog are in use)
and additional filtering is possible on an FA (functional area). By default only
entries up to the *Note* log level are displayed and from all FAs.

Logging can only be manipulated globally, with no regard to a specific
socket. This is because lots of operations in SRT are not dedicated to any
particular socket, and some are shared between sockets.

### srt_setloglevel

```
void srt_setloglevel(int ll);
```

Sets the minimum severity for logging. A particular log entry is displayed only
if it has a severity greater than or equal to the minimum. Setting this value
to `LOG_DEBUG` turns on all levels.

The constants for this value are those from `<sys/syslog.h>`
(for Windows, refer to `common/win/syslog_defs.h`). The only meaningful ones are:

* `LOG_DEBUG`: Highly detailed and very frequent messages
* `LOG_NOTICE`: Occasionally displayed information
* `LOG_WARNING`: Unusual behavior
* `LOG_ERR`: Abnormal behavior
* `LOG_CRIT`: Error that makes the current socket unusable


[:arrow_up: &nbsp; Back to List of Functions & Structures](#srt-api-functions)

---

### srt_addlogfa
### srt_dellogfa
### srt_resetlogfa

```c++
void srt_addlogfa(int fa);
void srt_dellogfa(int fa);
void srt_resetlogfa(const int* fara, size_t fara_size);
```

A functional area (FA) is an additional filtering mechanism for logging. You can
set up logging to display logs only from selected FAs. The list of FAs is
collected in the `srt.h` file, as identified by the `SRT_LOGFA_` prefix. They are
not enumerated here because they may be changed very often.

All FAs are turned on by default, except potentially dangerous ones
(such as `SRT_LOGFA_HAICRYPT`). The reason is that they may display either
some security information that shall remain in memory only (so, only
if strictly required for development), or some duplicated information
(so you may want to turn one FA on, while turning off the others).


[:arrow_up: &nbsp; Back to List of Functions & Structures](#srt-api-functions)

---

### srt_setloghandler

```c++
void srt_setloghandler(void* opaque, SRT_LOG_HANDLER_FN* handler);
typedef void SRT_LOG_HANDLER_FN(void* opaque, int level, const char* file, int line, const char* area, const char* message);
```

By default logs are printed to standard error stream. This function replaces
the sending to a stream with a handler function that will receive them.


[:arrow_up: &nbsp; Back to List of Functions & Structures](#srt-api-functions)

---

### srt_setlogflags

```c++
void srt_setlogflags(int flags);
```

When you set a log handler with [`srt_setloghandler`](#srt_setloghandler), you
may also want to configure which parts of the log information you do not wish to
be passed in the log line (the `message` parameter). A user's logging facility may,
for example, not wish to get the current time or log level marker, as it
will provide this information on its own.

The following flags are available, as collected in the `logging_api.h` public header:

- `SRT_LOGF_DISABLE_TIME`: Do not provide the time in the header
- `SRT_LOGF_DISABLE_THREADNAME`: Do not provide the thread name in the header
- `SRT_LOGF_DISABLE_SEVERITY`: Do not provide severity information in the header
- `SRT_LOGF_DISABLE_EOL`: Do not add the end-of-line character to the log line


[:arrow_up: &nbsp; Back to List of Functions & Structures](#srt-api-functions)

---


## Time Access

* [srt_time_now](#srt_time_now)
* [srt_connection_time](#srt_connection_time)

The following set of functions is intended to retrieve timestamps from the clock
used by SRT.

The sender can pass the timestamp in `MSGCTRL::srctime` of the `srt_sendmsg2(..)`
function together with the packet being submitted to SRT. If the `srctime` value
is not provided (the default value of 0 is set), SRT will use the internal clock
and assign packet submission time as the packet timestamp. If the sender wants to
explicitly assign a timestamp to a certain packet this timestamp MUST be taken
from SRT Time Access functions. The time value provided MUST equal or exceed the
connection start time (`srt_connection_time(..)`) of the SRT socket passed
to `srt_sendmsg2(..)`.

The current time value of the SRT internal clock can be retrieved using
the `srt_time_now()` function.

There are two known cases where you might want to use `srctime`:

1. SRT passthrough (for stream gateways).
You may wish to simply retrieve packets from an SRT source and pass them transparently
to an SRT output (possibly re-encrypting). In that case, every packet you read should
preserve the original value of `srctime` as obtained from [`srt_recvmsg2`](#srt_recvmsg2),
and the original `srctime` for each packet should be then passed to [`srt_sendmsg2`](#srt_sendmsg).
This mechanism could be used to avoid jitter resulting from varying differences between
the time of receiving and sending the same packet.

2. Stable timing source.
In the case of a live streaming procedure, when spreading packets evenly into the stream,
you might want to predefine times for every single packet to keep time intervals perfectly equal.
Or, if you believe that your input signal delivers packets at the exact times that should be
assigned to them, you might want to preserve these times at the SRT receiving side
to avoid jitter that may result from varying time differences between the packet arrival
and the moment when sending it over SRT. In such cases you might do the following:

    - At the packet arrival time, grab the current time at that moment using `srt_time_now()`.

    - When you want a pre-calculated packet time, use a private relative time counter
    set at the moment when the connection was made. From the moment when your first packet
    is ready, start pre-calculating packet times relative to the connection start time obtained
    from `srt_connection_time()`. Although you still have to synchronize sending times with these
    predefined times, by explicitly specifying the source time you avoid the jitter
    resulting from a lost accuracy due to waiting time and unfortunate thread scheduling.

Note that `srctime` uses an internally defined clock that is intended to be monotonic
(the definition depends on the build flags, see below). Because of that **the application
should not define this time basing on values obtained from the system functions for getting
the current system time** (such as `time`, `ftime` or `gettimeofday`). To avoid problems and
misunderstanding you should rely exclusively on time values provided by the
`srt_time_now()` and `srt_connection_time()` functions.

The clock used by the SRT internal clock is determined by the following build flags:
- `ENABLE_MONOTONIC` makes use of `CLOCK_MONOTONIC` with `clock_gettime` function.
- `ENABLE_STDXXX_SYNC` makes use of `std::chrono::steady_clock`.

The default is currently to use the system clock as the internal SRT clock,
although it's highly recommended to use one of the above monotonic clocks,
as system clock is vulnerable to time modifications during transmission.

### srt_time_now

```c++
int64_t srt_time_now();
```

Get time in microseconds elapsed since epoch using SRT internal clock (steady or monotonic clock).

|      Returns                  |                                                                          |
|:----------------------------- |:------------------------------------------------------------------------ |
|                               | Current time in microseconds elapsed since epoch of SRT internal clock.  |
| <img width=240px height=1px/> | <img width=710px height=1px/>                      |


[:arrow_up: &nbsp; Back to List of Functions & Structures](#srt-api-functions)

---

### srt_connection_time

```c++
int64_t srt_connection_time(SRTSOCKET sock);
```

Get connection time in microseconds elapsed since epoch using SRT internal clock
(steady or monotonic clock). The connection time represents the time when SRT socket
was open to establish a connection. Milliseconds elapsed since connection start time
can be determined using [**Performance tracking**](#Performance-tracking) functions
and `msTimeStamp` value of the `SRT_TRACEBSTATS` (see [SRT Statistics](statistics.md)).

|      Returns                  |                                                                             |
|:----------------------------- |:--------------------------------------------------------------------------- |
|                               | Connection time in microseconds elapsed since epoch of SRT internal clock  |
| `SRT_ERROR` (-1)              | Error                                                                       |
| <img width=240px height=1px/> | <img width=710px height=1px/>                      |

|       Errors                      |                                                            |
|:--------------------------------- |:---------------------------------------------------------- |
| [`SRT_EINVSOCK`](#srt_einvsock)   | Socket `sock` is not an ID of a valid SRT socket           |
| <img width=240px height=1px/>     | <img width=710px height=1px/>                      |


[:arrow_up: &nbsp; Back to List of Functions & Structures](#srt-api-functions)

---

### srt_clock_type

```c
int srt_clock_type(void);
```

Get the type of clock used internally by SRT to be used only for informational purposes.
Using any time source except for [`srt_time_now()`](#srt_time_now) and [`srt_connection_time(SRTSOCKET)`](#srt_connection_time)
to timestamp packets submitted to SRT is not recommended and must be done with awareness and at your own risk.

| Returns | Clock Type                          | Description                                |
| :------ | :---------------------------------- | :------------------------------------------|
| 0       | `SRT_SYNC_CLOCK_STDCXX_STEADY`      | C++11 `std::chrono::steady_clock`          |
| 1       | `SRT_SYNC_CLOCK_GETTIME_MONOTONIC`  | `clock_gettime` with `CLOCK_MONOTONIC`     |
| 2       | `SRT_SYNC_CLOCK_WINQPC`             | Windows `QueryPerformanceCounter(..)`      |
| 3       | `SRT_SYNC_CLOCK_MACH_ABSTIME`       | `mach_absolute_time()`                     |
| 4       | `SRT_SYNC_CLOCK_POSIX_GETTIMEOFDAY` | POSIX `gettimeofday(..)`                   |
| 5       | `SRT_SYNC_CLOCK_AMD64_RDTSC`        | `asm("rdtsc" ..)`                          |
| 6       | `SRT_SYNC_CLOCK_IA32_RDTSC`         | `asm volatile("rdtsc" ..)`                 |
| 7       | `SRT_SYNC_CLOCK_IA64_ITC`           | `asm("mov %0=ar.itc" ..)`                  |

|       Errors                      |                                                            |
|:--------------------------------- |:---------------------------------------------------------- |
| None                              |                                                            |
| <img width=240px height=1px/>     | <img width=710px height=1px/>                      |


[:arrow_up: &nbsp; Back to List of Functions & Structures](#srt-api-functions)

---


## Diagnostics

* [srt_getlasterror_str](#srt_getlasterror_str)
* [srt_getlasterror](#srt_getlasterror)
* [srt_strerror](#srt_strerror)
* [srt_clearlasterror](#srt_clearlasterror)
* [srt_getrejectreason](#srt_getrejectreason)
* [srt_rejectreason_str](#srt_rejectreason_str)
* [srt_setrejectreason](#srt_setrejectreason)
* [srt_close_getreason](#srt_close_getreason)

General notes concerning the `getlasterror` diagnostic functions: when an API
function ends up with error, this error information is stored in a thread-local
storage. This means that you'll get the error of the operation that was last
performed as long as you call this diagnostic function just after the failed
function has returned. In any other situation the information provided by the
diagnostic function is undefined.

**NOTE**: There are lists of rejection reasons and error codes at the bottom of this section.


### srt_getlasterror

```
int srt_getlasterror(int* errno_loc);
```

Get the numeric code of the last error. Additionally, in the variable passed as
`errno_loc` the system error value is returned, or 0 if there was no system error
associated with the last error. The system error is:

  * On POSIX systems, the value from `errno`
  * On Windows, the result from `GetLastError()` call


[:arrow_up: &nbsp; Back to List of Functions & Structures](#srt-api-functions)

---

### srt_strerror
```
const char* srt_strerror(int code, int errnoval);
```

Returns a string message that represents a given SRT error code and possibly the
`errno` value, if not 0.

**NOTE:** *This function isn't thread safe. It uses a static variable to hold the
error description. There's no problem with using it in a multithreaded environment,
as long as only one thread in the whole application calls this function at the
moment*


[:arrow_up: &nbsp; Back to List of Functions & Structures](#srt-api-functions)

---

### srt_getlasterror_str
```
const char* srt_getlasterror_str(void);
```

Get the text message for the last error. It's a shortcut to calling first
`srt_getlasterror` and then passing the returned value into [`srt_strerror`](#srt_strerror).
Note that, contrary to [`srt_strerror`](#srt_strerror), this function is thread safe.


[:arrow_up: &nbsp; Back to List of Functions & Structures](#srt-api-functions)

---

### srt_clearlasterror

```
void srt_clearlasterror(void);
```

This function clears the last error. After this call, `srt_getlasterror` will
report a "successful" code.


[:arrow_up: &nbsp; Back to List of Functions & Structures](#srt-api-functions)

---

### srt_rejectreason_str

```
const char* srt_rejectreason_str(enum SRT_REJECT_REASON id);
```

Returns a constant string for the reason of the connection rejected, as per given
code ID. It provides a system-defined message for values below `SRT_REJ_E_SIZE`.
For other values below `SRT_REJC_PREDEFINED` it returns the string for
[`SRT_REJ_UNKNOWN`](#SRT_REJ_UNKNOWN). For values since `SRT_REJC_PREDEFINED` on,
returns "Application-defined rejection reason".

The actual messages assigned to the internal rejection codes, that is, less than
`SRT_REJ_E_SIZE`, can be also obtained from the `srt_rejectreason_msg` array.


[:arrow_up: &nbsp; Back to List of Functions & Structures](#srt-api-functions)

---

### srt_setrejectreason

```
SRTSTATUS srt_setrejectreason(SRTSOCKET sock, int value);
```

Sets the rejection code on the socket. This call is only useful in the listener
callback. The code from `value` set this way will be set as a rejection reason
for the socket. After the callback rejects the connection, the code will be passed
back to the caller peer with the handshake response.

Note that allowed values for this function begin with `SRT_REJC_PREDEFINED`
(that is, you cannot set a system rejection code). For example, your application
can inform the calling side that the resource specified under the `r` key in the
StreamID string (see [`SRTO_STREAMID`](API-socket-options.md#SRTO_STREAMID))
is not available - it then sets the value to `SRT_REJC_PREDEFINED + 404`.

|       Errors                      |                                              |
|:--------------------------------- |:-------------------------------------------- |
| [`SRT_EINVSOCK`](#srt_einvsock)   | Socket `sock` is not an ID of a valid socket |
| [`SRT_EINVPARAM`](#srt_einvparam) | `value` is less than `SRT_REJC_PREDEFINED`   |
| <img width=240px height=1px/>     | <img width=710px height=1px/>                      |


[:arrow_up: &nbsp; Back to List of Functions & Structures](#srt-api-functions)

---

### srt_getrejectreason

```
int srt_getrejectreason(SRTSOCKET sock);
```
This function provides a more detailed reason for a failed connection attempt. It
shall be called after a connecting function (such as [`srt_connect`](#srt_connect))
has returned an error, the code for which is [`SRT_ECONNREJ`](#srt_econnrej). If
[`SRTO_RCVSYN`](API-socket-options.md#SRTO_RCVSYN) has been set on the socket
used for the connection, the function should also be called when the
[`SRT_EPOLL_ERR`](#SRT_EPOLL_ERR) event is set for this socket. It returns
a numeric code, which can be translated into a message by
[`srt_rejectreason_str`](#srt_rejectreason_str).

The returned value is one of the values listed in enum `SRT_REJECT_REASON`.
For an invalid value of `sock` the `SRT_REJ_UNKNOWN` is returned.

[:arrow_up: &nbsp; Back to List of Functions & Structures](#srt-api-functions)

---

### srt_close_getreason

```
int srt_close_getreason(SRTSOCKET u, SRT_CLOSE_INFO* info);
```

Retrieves the reason code for closing the socket. This designates the
very first reason of closing the socket or group (if there could have
been multiple reasons for closing it, only the first one counts).

Note that this information may be retrieved even if the socket is already
physically closed, but only for up to 10 seconds after that happens (more
precisely, 10 cycles of GC, which run every 1 second) and only up to 10 such
records are remembered (newer closed ones push off the oldest one).

**Arguments**:

* `u`: Socket or group that you believe is closed or broken
* `info`: The structure where the reason is written, see [`SRT_CLOSE_INFO`](#srt_close_info)

Returns 0 in case of success. Returns `SRT_ERROR` (-1) in case of error,
which may be because:

* `info` is a NULL pointer
* `u` is an `SRT_INVALID_SOCK` value
* `u` was not found in the closed socket database (expired or was pushed off)


[:arrow_up: &nbsp; Back to List of Functions & Structures](#srt-api-functions)

---

### Rejection Reasons


#### SRT_REJ_UNKNOWN

A fallback value for cases when there was no connection rejected or the
reason cannot be obtained.


#### SRT_REJ_SYSTEM

One system function reported a failure. Usually this means some system
error or lack of system resources to complete the task.


#### SRT_REJ_PEER

The connection has been rejected by peer, but no further details are available.
This usually means that the peer doesn't support rejection reason reporting.


#### SRT_REJ_RESOURCE

A problem with resource allocation (usually memory).


#### SRT_REJ_ROGUE

The data sent by one party to another cannot be properly interpreted. This
should not happen during normal usage, unless it's a bug, or some weird
events are happening on the network.


#### SRT_REJ_BACKLOG

The listener's backlog has exceeded its queue limit (there are many other callers
waiting for the opportunity of being connected and wait in the queue, which has
reached its limit).


#### SRT_REJ_IPE

Internal Program Error. This should not happen during normal usage and it
usually means a bug in the software (although this can be reported by both
local and foreign host).


#### SRT_REJ_CLOSE

The listener socket was able to receive your request, but at this moment it
is being closed. It's likely that your next attempt will result in a timeout.


#### SRT_REJ_VERSION

One party of the connection has set up a minimum version that is required for
that connection, but the other party didn't satisfy this requirement.


#### SRT_REJ_RDVCOOKIE

Rendezvous cookie collision. This normally should never happen, or the
probability that it will happen is negligible. However this can also be
a result of a misconfiguration in that you are trying to make a
rendezvous connection where both parties try to bind to the same IP
address, or both are local addresses of the same host. In such a case
the sent handshake packets are returning to the same host as if they
were sent by the peer (i.e. a party is sending to itself). When this happens,
this reject reason will be reported by every attempt.


#### SRT_REJ_BADSECRET

Both parties have defined a passphrase for connection, but they differ.


#### SRT_REJ_UNSECURE

Only one connection party has set up a password. See also the
[`SRTO_ENFORCEDENCRYPTION`](API-socket-options.md#SRTO_ENFORCEDENCRYPTION) flag.


#### SRT_REJ_MESSAGEAPI

The value of the [`SRTO_MESSAGEAPI`](API-socket-options.md#SRTO_MESSAGEAPI)
flag is different on both connection parties.


#### SRT_REJ_CONGESTION

The [`SRTO_CONGESTION`](API-socket-options.md#SRTO_CONGESTION)option has
been set up differently on both connection parties.


#### SRT_REJ_FILTER

The [`SRTO_PACKETFILTER`](API-socket-options.md#SRTO_PACKETFILTER) option
has been set differently on both connection parties.


#### SRT_REJ_GROUP

The group type or some group settings are incompatible for both connection parties.
While every connection within a bonding group may have different target addresses,
they should all designate the same endpoint and the same SRT application. If this
condition isn't satisfied, then the peer will respond with a different peer group
ID for the connection that is trying to contact a machine/application that is
completely different from the existing connections in the bonding group.


#### SRT_REJ_TIMEOUT

The connection wasn't rejected, but it timed out. This code is always set on
connection timeout, but this is the only way to get this state in non-blocking
mode (see [`SRTO_RCVSYN`](API-socket-options.md#SRTO_RCVSYN)).

There may also be server and user rejection codes, as defined by the
`SRT_REJC_INTERNAL`, `SRT_REJC_PREDEFINED` and `SRT_REJC_USERDEFINED`
constants. Note that the number space from the value of `SRT_REJC_PREDEFINED`
and above is reserved for "predefined codes" (`SRT_REJC_PREDEFINED` value plus
adopted HTTP codes). Values above `SRT_REJC_USERDEFINED` are freely defined by
the application.

#### SRT_REJ_CRYPTO

Settings for `SRTO_CRYPTOMODE` on both parties are not compatible with one another.
See [`SRTO_CRYPTOMODE`](API-socket-options.md#SRTO_CRYPTOMODE) for details.

#### SRT_REJ_CONFIG

Settings for various transmission parameters that are supposed to be negotiated
during the handshake (in order to agree upon a common value) are under restrictions
that make finding common values for them impossible. Cases include:

* `SRTO_PAYLOADSIZE`, which is nonzero in live mode, is set to a value that
exceeds the free space in a single packet that results from the value of the
negotiated MSS value


[:arrow_up: &nbsp; Back to List of Functions & Structures](#srt-api-functions)

---

### `SRT_CLOSE_INFO`

This structure can be used to get the closing reason (simplified definition):

```
struct SRT_CLOSE_INFO
{
    SRT_CLOSE_REASON agent;
    SRT_CLOSE_REASON peer;
    int64_t time;
};
```

Where:

* `agent`: The reason code set on the agent ("this machine") side of the connection
if the very first reason of closing has happened on the agent. If the closing was
initiated by the peer, this field contains `SRT_CLS_PEER` value

* `peer`: If `agent` == `SRT_CLS_PEER`, then closing was initiated by peer and this
field contains the value of this reason

* `time`: Time when closing has happened, in the same convention as the time value
supplied by [`srt_time_now`](#srt_time_now)

The values for `agent` and `peer` can be internal, out of the below shown list, or
it can be a user code, if the value is at least `SRT_CLSC_USER`.


### Closing reasons

#### SRT_CLS_UNKNOWN

The reason not set. The value is used as a fallback if the reason wasn't properly set.

#### SRT_CLS_INTERNAL

Closed by internal reasons during connection attempt.

#### SRT_CLS_PEER

Closed by the peer (the value is to be used on agent). This happens when the closing
action has been initiated by peer through sending the `UMSG_SHUTDOWN` message.

#### SRT_CLS_RESOURCE

A problem with resource allocation. 

#### SRT_CLS_ROGUE

Received wrong data in the packet. This happens when the socket was closed
due to security reasons, when the data in the packet do not match the expected
protocol specification.

#### SRT_CLS_OVERFLOW

Emergency close due to receiver buffer's double overflow that has lead to
an irrecoverable situation. This happens when too slow reading data by the
application has caused that first, incoming packets cannot be inserted into
the buffer because the position in the buffer mapped to their sequence number
locates them outside the buffer. If this situation isn't quickly recovered
from, it causes eventually that the sequence number distance between the last
packet still stored in the buffer and the newly incoming packet exceeds the
size of the receiver buffer. This is then an irrecoverable situation and in
result the socket is closed with this code as a reason.

#### SRT_CLS_IPE

Internal program error. Currently used if the incoming acknowledge packet
represents the sequence number that has never been sent, or the value is
out of any valid range.

#### SRT_CLS_API

The socket has been closed by the API call of `srt_close()`. This code
is set also if the reason value used in `srt_close_withreason()` is
less than `SRT_CLSC_USER`.

#### SRT_CLS_FALLBACK

This value is set on the `peer` field in case when the peer runs the SRT
version that does not support this feature. If this feature is supported,
then the peer should send `UMSG_SHUTDOWN` message with the reason value,
which will be then set on the `peer` field.

#### SRT_CLS_LATE

Accepted-socket late-rejection or in-handshake rollback. The late rejection
is something that may happen when the listener side responds to the caller
with a proper handshake message, but the caller rejects that message by
some reason. This way, the caller gets closed with a rejection reason, but
at this moment the accepted socket on the listener side considers itself
connected. Therefore the caller socket in this situation sends first
the `UMSG_SHUTDOWN` message to the peer (that is, the accepted socket)
and in result the accepted socket gets closed with this reason code.

#### SRT_CLS_CLEANUP

All sockets are being closed due to srt_cleanup() call.

#### SRT_CLS_DEADLSN

This is an accepted socket off a dead listener. If the listener
socket has been closed before the accepted socket could be completed,
the socket can be returned as valid, but could not be used due to
having the listener socket closed too early.

#### SRT_CLS_PEERIDLE

Peer didn't send any packet for a time of `SRTO_PEERIDLETIMEO`. This
means that the peer idle timeout has been reached while waiting for
any packet incoming from the peer.

#### SRT_CLS_UNSTABLE

Requested to be broken as unstable in Backup group. This happens
exclusively in the group of type `SRT_GTYPE_BACKUP` in case when
the link that was used so far for transmission, has become too
slowly responsive, which caused activation of one of the backup
links, and then this link didn't get back to stability in a given
time (the minimum is configured in `SRTO_GROUPMINSTABLETIMEO`),
which caused that the newly activated link has taken over transmission
and the socket using the unstable link has been closed with this
reason code.


[:arrow_up: &nbsp; Back to List of Functions & Structures](#srt-api-functions)

---

### Error Codes

All functions that return the status via `int` value return -1 (designated as
`SRT_ERROR`) always when the call has failed (in case of resource creation
functions an appropriate symbol is defined, like `SRT_INVALID_SOCK` for
`SRTSOCKET`). When this happens, the error code can be obtained from the
`srt_getlasterror` function. The values for the error are collected in an
`SRT_ERRNO` enum:


#### SRT_EUNKNOWN

Internal error when setting the right error code.


#### SRT_SUCCESS

The value set when the last error was cleared and no error has occurred since then.


#### SRT_ECONNSETUP

General setup error resulting from internal system state.


#### SRT_ENOSERVER

Connection timed out while attempting to connect to the remote address. Note
that when this happens, [`srt_getrejectreason`](#srt_getrejectreason) also reports
the timeout reason.


#### SRT_ECONNREJ

Connection has been rejected. Additional reject reason can be obtained through
[`srt_getrejectreason`](#srt_getrejectreason) (see above).


#### SRT_ESOCKFAIL

An error occurred when trying to call a system function on an internally used
UDP socket. Note that the detailed system error is available in the extra variable
passed by pointer to `srt_getlasterror`.


#### SRT_ESECFAIL

A possible tampering with the handshake packets was detected, or an encryption
request wasn't properly fulfilled.


#### SRT_ESCLOSED

A socket that was vital for an operation called in blocking mode
has been closed during the operation. Please note that this situation is
handled differently than the system calls for `connect` and `accept`
functions for TCP, which simply block indefinitely (or until the standard
timeout) when the key socket was closed during an operation. When this
error is reported, it usually means that the socket passed as the first
parameter to [`srt_connect*`](#srt_connect) or [`srt_accept`](#srt_accept)
is no longer usable.


#### SRT_ECONNFAIL

General connection failure of unknown details (currently is not reported
directly by any API function and it's reserved for future use).


#### SRT_ECONNLOST

The socket was properly connected, but the connection has been broken.
This specialization is reported from the transmission functions.


#### SRT_ENOCONN

The socket is not connected. This can be reported also when the connection was
broken for a function that checks some characteristic socket data.


#### SRT_ERESOURCE

System or standard library error reported unexpectedly for unknown purpose.
Usually it means some internal error.


#### SRT_ETHREAD

System was unable to spawn a new thread when required.


#### SRT_ENOBUF

System was unable to allocate memory for buffers.


#### SRT_ESYSOBJ

System was unable to allocate system specific objects (such as
sockets, mutexes or condition variables).


#### SRT_EFILE

General filesystem error (for functions operating with file transmission).


#### SRT_EINVRDOFF

Failure when trying to read from a given position in the file (file could
be modified while it was read from).


#### SRT_ERDPERM

Read permission was denied when trying to read from file.


#### SRT_EINVWROFF

Failed to set position in the written file.


#### SRT_EWRPERM

Write permission was denied when trying to write to a file.


#### SRT_EINVOP

Invalid operation performed for the current state of a socket. This mainly
concerns performing `srt_bind*` operations on a socket that is already bound.
Once a socket has been been bound, it cannot be bound again.


#### SRT_EBOUNDSOCK

The socket is currently bound and the required operation cannot be
performed in this state. Usually it's about an option that can only
be set on the socket before binding (`srt_bind*`). Note that a socket
that is currently connected is also considered bound.


#### SRT_ECONNSOCK

The socket is currently connected and therefore performing the required operation
is not possible. Usually concerns setting an option that must be set before
connecting (although it is allowed to be altered after binding), or when trying
to start a connecting operation ([`srt_connect*`](#srt_connect)) while the socket
isn't in a state that allows it (only [`SRTS_INIT`](#SRTS_INIT) or
[`SRTS_OPENED`](#SRTS_OPENED) are allowed).


#### SRT_EINVPARAM

This error is reported in a variety of situations when call parameters
for API functions have some requirements defined and these were not
satisfied. This error should be reported after an initial check of the
parameters of the call before even performing any operation. This error
can be easily avoided if you set the values correctly.


#### SRT_EINVSOCK

The API function required an ID of an entity (socket or group) and
it was invalid. Note that some API functions work only with socket or
only with group, so they would also return this error if inappropriate
type of entity was passed, even if it was valid.


#### SRT_EUNBOUNDSOCK

The operation to be performed on a socket requires that it first be explicitly
bound (using [`srt_bind*`](#srt_bind) functions). Currently it applies when
calling [`srt_listen`](#srt_listen), which cannot work with an implicitly
bound socket.


#### SRT_ENOLISTEN

The socket passed for the operation is required to be in the listen
state ([`srt_listen`](#srt_listen) must be called first).


#### SRT_ERDVNOSERV

The required operation cannot be performed when the socket is set to rendezvous
mode ([`SRTO_RENDEZVOUS`](API-socket-options.md#SRTO_RENDEZVOUS) set to true).
Usually applies when trying to call [`srt_listen`](#srt_listen) on such a socket.


#### SRT_ERDVUNBOUND

An attempt was made to connect to a socket set to rendezvous mode
([`SRTO_RENDEZVOUS`](API-socket-options.md#SRTO_RENDEZVOUS) set to true)
that was not first bound. A rendezvous connection requires setting up two addresses
and ports on both sides of the connection, then setting the local one with
[`srt_bind`](#srt_bind) and using the remote one with [`srt_connect`](#srt_connect)
(or you can simply use [`srt_rendezvous`](#srt_rendezvous)). Calling
[`srt_connect*`](#srt_connect) on an unbound socket (in [`SRTS_INIT`](#SRTS_INIT)
state) that is to be bound implicitly is only allowed for regular caller sockets
(not rendezvous).


#### SRT_EINVALMSGAPI

The function was used incorrectly in the message API. This can happen if:

* The parameters specific for the message API in [`SRT_MSGCTRL`](#SRT_MSGCTRL)
type parameter were incorrectly specified.

* The extra parameter check performed by the congestion controller has failed.

* The socket is a member of a self-managing group, therefore you should
perform the operation on the group, not on this socket.


#### SRT_EINVALBUFFERAPI

The function was used incorrectly in the stream (buffer) API, that is, either the
stream-only functions were used with set message API ([`srt_sendfile`](#srt_sendfile)/[`srt_recvfile`](#srt_recvfile))
or TSBPD mode was used with buffer API ([`SRTO_TSBPDMODE`](API-socket-options.md#SRTO_TSBPDMODE) set to true)
or the congestion controller has failed to check call parameters.


#### SRT_EDUPLISTEN

The port tried to be bound for listening is already busy. Note that binding to the same port
is allowed in general (when [`SRTO_REUSEADDR`](API-socket-options.md#SRTO_REUSEADDRS)
is true on every socket that has bound it), but only one such socket can be a listener.


#### SRT_ELARGEMSG

Size exceeded. This is reported in the following situations:

* Trying to receive a message, but the read-ready message is larger than
the buffer passed to the receiving function.

* Trying to send a message, but the size of this message exceeds the
size of the preset sender buffer, so it cannot be stored in the sender buffer.

* When getting group data, the array to be filled is too small.


#### SRT_EINVPOLLID

The epoll ID passed to an epoll function is invalid.


#### SRT_EPOLLEMPTY

The epoll container currently has no subscribed sockets. This is reported by an
epoll waiting function that would in this case block forever. This problem
might be reported both in a situation where you have created a new epoll
container and didn't subscribe any sockets to it, or you did, but these
sockets have been closed (including when closed in a separate thread while the
waiting function was blocking). Note that this situation can be prevented
by setting the `SRT_EPOLL_ENABLE_EMPTY` flag, which may be useful when
you use multiple threads and start waiting without subscribed sockets, so that
you can subscribe them later from another thread.


#### `SRT_EBINDCONFLICT`

The binding you are attempting to set up a socket with, using the `srt_bind`
call, cannot be completed because it conflicts with another existing binding.

An attempt of binding a socket, in the conditions of having some other socket already
bound to the same port number, can result in one of three possibilities:

1. The binding is separate to the existing one (succeeds).
2. The binding intersects with the exiting one (fails).
3. The binding is exactly identical to the existing one (see below).

See the [`srt_bind`](#srt_bind) for a reference about what kinds of binding
addresses can coexist without conflicts.

A binding is considered intersecting if the existing binding has the same port
and covers at least partially the range as that of the attempted binding. These
ranges can be split in three groups:

1. An explicitly specified IP address (both IPv4 and IPv6) covers this address only.
2. An IPv4 wildcard 0.0.0.0 covers all IPv4 addresses (but not IPv6).
3. An IPv6 wildcard :: covers:
   * if `SRTO_IPV6ONLY` is true - all IPv6 addresses (but not IPv4)
   * if `SRTO_IPV6ONLY` is false - all IP addresses.

Example 1:

* Socket 1: bind to IPv4 0.0.0.0
* Socket 2: bind to IPv6 :: with `SRTO_IPV6ONLY` = true
<<<<<<< HEAD
* Result: NOT intersecting (separate)
=======
* Result: NOT intersecting, allowed to proceed
>>>>>>> 9746d349

Example 2:

* Socket 1: bind to IPv4 1.2.3.4
* Socket 2: bind to IPv4 0.0.0.0
* Result: failure: 0.0.0.0 encloses 1.2.3.4, so they are in conflict

Example 3:

* Socket 1: bind to IPv4 1.2.3.4
* Socket 2: bind to IPv6 :: with `SRTO_IPV6ONLY` = false
* Result: failure: this encloses all IPv4, so it conflicts with 1.2.3.4

<<<<<<< HEAD
A binding, that is identical with existing one, is allowed, as long as all
of the following conditions are satisfied:
=======
Binding another socket to an endpoint that is already bound by another
socket is possible, and results in a shared binding, as long as the binding
address that is enclosed by this existing binding is exactly identical to
the specified one and all of the following conditions must be satisfied between
them:
>>>>>>> 9746d349

1. The `SRTO_REUSEADDR` must be true (default) in both the attempted and
existing bindings.

2. The IP address specification, also as a wildcard (in case of IPv6, also
including the value of `SRTO_IPV6ONLY` flag), must be exactly identical.

3. The UDP-specific settings (SRT options that map to UDP options) must be identical.

If any of these conditions isn't satisfied, the `srt_bind` function results
in conflict and report this error.

#### SRT_EASYNCFAIL

General asynchronous failure (not in use currently).


#### SRT_EASYNCSND

Sending operation is not ready to perform. This error is reported when trying to
perform a sending operation on a socket that is not ready for sending, but
[`SRTO_SNDSYN`](API-socket-options.md#SRTO_SNDSYN) was set to false (when
true, the function would block the call otherwise).


#### SRT_EASYNCRCV

Receiving operation is not ready to perform. This error is reported when trying to
perform a receiving operation or accept a new socket from the listener socket, when
the socket is not ready for that operation, but [`SRTO_RCVSYN`](API-socket-options.md#SRTO_RCVSYN)
was set to false (when true, the function would block the call otherwise).


#### SRT_ETIMEOUT

The operation timed out. This can happen if you have a timeout set by an option
([`SRTO_RCVTIMEO`](API-socket-options.md#SRTO_RCVTIMEO) or
[`SRTO_SNDTIMEO`](API-socket-options.md#SRTO_SNDTIMEO)), or passed as an
extra argument ([`srt_epoll_wait`](#srt_epoll_wait) or [`srt_accept_bond`](#srt_accept_bond))
and the function call was blocking, but the required timeout time has passed.


#### SRT_ECONGEST

**NOTE**: This error is used only in an experimental version that requires
setting the `SRT_ENABLE_ECN` macro at compile time. Otherwise the situation
described below results in the usual successful report.

This error should be reported by the sending function when, with
[`SRTO_TSBPDMODE`](API-socket-options.md#SRTO_TSBPDMODE) and
[`SRTO_TLPKTDROP`](API-socket-options.md#SRTO_TLPKTDROP) set to true, some
packets were dropped at the sender side (see the description of
[`SRTO_TLPKTDROP`](API-socket-options.md#SRTO_TLPKTDROP) for details). This
doesn't concern the data that were passed for sending by the sending function
(these data are placed at the back of the sender buffer, while the dropped
packets are at the front). In other words, the operation done by the sending
function is successful, but the application might want to slow down the sending
rate to avoid congestion.


#### SRT_EPEERERR

This error is reported when a receiver peer is writing to a file that an agent
is sending. When the peer encounters an error when writing the received data to
a file, it sends the `UMSG_PEERERROR` message back to the sender, and the sender
reports this error from the API sending function.


[Return to Top of Page](#SRT-API-Functions)<|MERGE_RESOLUTION|>--- conflicted
+++ resolved
@@ -574,13 +574,6 @@
 
 ---
 
-<<<<<<< HEAD
-### srt_close, srt_close_withreason
-
-```
-int srt_close(SRTSOCKET u);
-int srt_close_withreason(SRTSOCKET u, int reason);
-=======
 ### srt_getmaxpayloadsize
 
 ```
@@ -633,30 +626,22 @@
 
 ---
 
-### srt_close
+### srt_close, srt_close_withreason
 
 ```
 SRTSTATUS srt_close(SRTSOCKET u);
->>>>>>> 9746d349
+SRTSTATUS srt_close_withreason(SRTSOCKET u, int reason);
 ```
 
 Closes the socket or group and frees all used resources. Note that underlying
 UDP sockets may be shared between sockets, so these are freed only with the
 last user closed.
 
-<<<<<<< HEAD
 **Arguments**:
 
 * `u`: Socket or group to close
 * `reason`: Reason code for closing. You should use numbers from `SRT_CLSC_USER` up.
 
-|      Returns                  |                                                           |
-|:----------------------------- |:--------------------------------------------------------- |
-| `SRT_ERROR`                   | (-1) in case of error, otherwise 0                        |
-| <img width=240px height=1px/> | <img width=710px height=1px/>                             |
-
-=======
->>>>>>> 9746d349
 |       Errors                    |                                                 |
 |:------------------------------- |:----------------------------------------------- |
 | [`SRT_EINVSOCK`](#srt_einvsock) | Socket [`u`](#u) indicates no valid socket ID   |
@@ -3660,11 +3645,7 @@
 
 * Socket 1: bind to IPv4 0.0.0.0
 * Socket 2: bind to IPv6 :: with `SRTO_IPV6ONLY` = true
-<<<<<<< HEAD
-* Result: NOT intersecting (separate)
-=======
 * Result: NOT intersecting, allowed to proceed
->>>>>>> 9746d349
 
 Example 2:
 
@@ -3678,16 +3659,11 @@
 * Socket 2: bind to IPv6 :: with `SRTO_IPV6ONLY` = false
 * Result: failure: this encloses all IPv4, so it conflicts with 1.2.3.4
 
-<<<<<<< HEAD
-A binding, that is identical with existing one, is allowed, as long as all
-of the following conditions are satisfied:
-=======
 Binding another socket to an endpoint that is already bound by another
 socket is possible, and results in a shared binding, as long as the binding
 address that is enclosed by this existing binding is exactly identical to
 the specified one and all of the following conditions must be satisfied between
 them:
->>>>>>> 9746d349
 
 1. The `SRTO_REUSEADDR` must be true (default) in both the attempted and
 existing bindings.
