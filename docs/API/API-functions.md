--- conflicted
+++ resolved
@@ -1318,11 +1318,7 @@
 value is the lowest priority and greater values declare higher priorities. The
 priority for the backup groups determines which link is activated first when
 the currently active link is unstable, and which should keep transmitting when
-<<<<<<< HEAD
-multiple active links are currently stable.
-=======
 multiple active links are currently stable, or when a new link becomes connected.
->>>>>>> 74fc1c67
 
 2. Balancing groups with "fixed" algorithm: in this case it defines the
 desired link load share. You can think of it as a percentage of link load,
