--- conflicted
+++ resolved
@@ -241,11 +241,7 @@
    * `SRT_SOCKID_CONNREQ` for a success report when a Socket ID needs not be returned
    * `SRT_INVALID_SOCK` for a failure report
 
-<<<<<<< HEAD
-3. An value of type `int` that should be a positive value or 0 in case of a success,
-=======
 3. A value of type `int` that should be a positive value or 0 in case of a success,
->>>>>>> 695302da
 and the value equal to `SRT_ERROR` (that is, -1) in case of failure.
 
 In the below function description, functions returning `SRTSTATUS` will not
@@ -1453,10 +1449,7 @@
 | <img width=240px height=1px/>      | <img width=710px height=1px/>                      |
 
 
-<<<<<<< HEAD
-
-=======
->>>>>>> 695302da
+
 | in:output | in:inoutlen    | returns         | out:output | out:inoutlen | Error                             |
 |:---------:|:--------------:|:---------------:|:----------:|:------------:|:---------------------------------:|
 | ptr       | ≥ group.size   | `SRT_STATUS_OK` | group.data | group.size() | ✖️                                 |
