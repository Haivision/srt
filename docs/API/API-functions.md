--- conflicted
+++ resolved
@@ -638,15 +638,10 @@
 last user closed.
 
 **Arguments**:
-<<<<<<< HEAD
-=======
 
 * `u`: Socket or group to close
 * `reason`: Reason code for closing. You should use numbers from `SRT_CLSC_USER` up.
->>>>>>> 1f8e74a2
-
-* `u`: Socket or group to close
-* `reason`: Reason code for closing. You should use numbers from `SRT_CLSC_USER` up.
+
 |       Errors                    |                                                 |
 |:------------------------------- |:----------------------------------------------- |
 | [`SRT_EINVSOCK`](#srt_einvsock) | Socket [`u`](#u) indicates no valid socket ID   |
@@ -1323,11 +1318,7 @@
 value is the lowest priority and greater values declare higher priorities. The
 priority for the backup groups determines which link is activated first when
 the currently active link is unstable, and which should keep transmitting when
-<<<<<<< HEAD
 multiple active links are currently stable, or when a new link becomes connected.
-=======
-multiple active links are currently stable.
->>>>>>> 1f8e74a2
 
 2. Balancing groups with "fixed" algorithm: in this case it defines the
 desired link load share. You can think of it as a percentage of link load,
