# Build System

The main build system for SRT is provided by the `cmake` tool, which can be 
used directly. There's also a wrapper script named `configure` (requires Tcl 
interpreter) that can make operating with the options easier.


## Portability

The `cmake` build system was tested on the following platforms:

 - Linux (various flavors)
 - macOS (see this [separate document](build_iOS.md))
 - Windows with MinGW
 - Windows with Microsoft Visual Studio
 - Android (see this [separate document](Android/Compiling.md))
 - Cygwin (only for testing)

The `configure` script wasn't tested on Windows (other than on Cygwin).


## The `configure` Script

This script is similar in design to the Autotools' `configure` script, and
so usually handles `--long-options`, possibly with values. It handles
two kinds of options:

* special options to be resolved inside the script and that may do some
advanced checks; this should later turn into a set of specific `cmake`
variable declarations

* options that are directly translated to `cmake` variables. 

The direct translate option always does a simple transformation:

* all letters uppercase
* dash into underscore
* plus into X
* when no value is supplied, it defaults to 1

For example, `--enable-c++11` turns into `-DENABLE_CXX11=1` when passed
to `cmake`.

Additionally, if you specify `--disable-<X>`, the `configure` script
will automatically turn it into an associated `--enable-<X>` option,
 passing `0` as its value. For example, `--disable-encryption` will
be translated for `cmake` into `-DENABLE_ENCRYPTION=0`.

### Build Options

All options below are presented using the `configure` convention. They can all
be used in `cmake` with the appropriate format changes.


**`--cygwin-use-posix`** (default:OFF)

When ON, compile on Cygwin using POSIX API (otherwise it will use MinGW environment).


**`--enable-apps`** (default: ON)

Enables compiling user applications.


**`--enable-code-coverage`** (default: OFF)

Enable instrumentation for code coverage. Note that this is only available
on platforms with GNU-compatible compiler.


**`--enable-c++-deps`** (default: OFF)

The `pkg-confg` file (`srt.pc`) will be generated with the `libstdc++` library 
as a dependency. This may be required in some cases where you have an application 
written in C which therefore won't link against `libstdc++` by default.

**`--enable-c++11`** (default: ON)

Enable compiling in C++11 mode for those parts that may require it.
Parts that don't require it will still be compiled in C++03 mode,
although which parts are affected may change in future.

If this option is turned OFF, it affects building a project in two ways:

* an alternative C++03 implementation can be used, if available
* otherwise the component that requires it will be disabled

Parts that currently require C++11 and have no alternative implementation
are:

* unit tests
* user and testing applications (such as `srt-live-transmit`)
* some of the example applications

It should be possible to compile the SRT library without C++11 support. However, 
this alternative C++03 implementation may be unsupported on certain platforms.


**`--enable-debug=<0,1,2>`**

This option allows control through the `CMAKE_BUILD_TYPE` variable:

* 0 (default): `Release` (highly optimized, no debug info)
* 1: `Debug` (not optimized, full debug info)
* 2: `RelWithDebInfo` (highly optimized, but with debug info)

Please note that when the value is other than 0, the
`--enable-heavy-logging` option is also turned ON by default.


**`--enable-encryption`** (default: ON)

Encryption feature enabled, which involves dependency on an external encryption
library (default: openssl). If you disable encryption, the library will be unable
to set encryption options. It will be compatible with a peer that has
encryption enabled, but just won't use encryption for the connection.


**`--enable-getnameinfo`** (default: OFF)

Enables the use of `getnameinfo` using options that allow using reverse DNS to
resolve an internal IP address into a readable internet domain name, so that it 
can be shown nicely in the log file. This option is turned OFF by default 
because it may have an impact on general performance. It is recommended only for
development when testing on a local network.


**`--enable-haicrypt-logging`** (default: OFF)

Enables logging in the *haicrypt* module, which serves as a connector to
an encryption library. Logging here might be seen as unsafe, therefore this 
option is turned OFF by default.


**`--enable-heavy-logging`** (default: OFF in release mode)

This option enables the logging instructions in the code, which are considered
heavy as they occur often and cover many detailed aspects of library behavior.
Turning this option ON will allow you to use the `debug` level of logging and get 
detailed information as to what happens inside the library. Note, however, that 
this may influence processing by changing times, using less preferred thread 
switching layouts, and generally worsen the functionality and performance of 
the library. For these reasons this option is turned OFF by default.


**`--enable-inet-pton`** (default: ON)

Enables usage of `inet_pton` function by the applications, which should be used
to resolve the network endpoint name into an IP address. This may be not
availabe on some version of Windows, in which case you can turn this OFF,
however at the expense of not being able to resolve IP address by name,
as the `inet_pton` function gets a poor-man's simple replacement that can
only resolve numeric IPv4 addresses.


**`--enable-logging`** (default: ON)

Enables logging. When you turn this option OFF, the library will not report
any runtime information through the logging system, including errors.
This option may be useful if you suspect the logging system of
impairing performance.


**`--enable-monotonic-clock`** (default: OFF)

This option enforces the use of `clock_gettime` to get the current
time, instead of `gettimeofday`. This function forces the use of a monotonic
clock that is independent of the currently set time in the system.
The condition variables, for which the `*_timedwait()` functions are used
with time specification basing on the time obtained from `clock_gettime`
must be appropriately configured. For now, this is only done for the
GarbageCollector controlling CV, not every CV used in SRT. The consequence
of enabling this option, however, may be portability issues resulting from
the fact that `clock_gettime` function may be unavailable in some SDKs or an extra
`-lrt` option is sometimes required (this requirement will be autodetected).

**NOTE:** *This is a temporary fix for Issue #729* where the library could get 
stuck if the system clock is modified during an SRT transmission. This option 
will be removed when the problem is fixed globally.


**`--enable-pktinfo`** (default: OFF)

This option allows the extraction of a target IP address from incoming
UDP packets and the forceful setting of the source IP address in outgoing
UDP packets. This ensures that if a packet comes in from a peer that requests a
new connection, the agent will respond with a UDP packet that has the
same source IP address as the one to which the peer is trying to connect.

<<<<<<< HEAD
When this option is OFF (default), the source IP address in an outgoing 
UDP packet will be set automatically the following way:
=======
When this is OFF (default), the source IP address in such outgoing UDP
packet will be set automatically the following way:
>>>>>>> bda090d0

* For a given destination IP address in the UDP packet to be sent, find
the routing table entry that matches this address, then get its network device
and configured network broadcast address

* Set the **first** local IP address that matches the broadcast
address found above as the source IP address for this UDP packet.

Example: Let's say you have the following local IP addresses:

* 192.168.10.11: broadcast 192.168.10.0
* 10.0.1.15: broadcast 10.0.1.0
* 10.0.1.20: broadcast 10.0.1.0

<<<<<<< HEAD
When a caller is contacting this first address (no matter where it came from), 
the response packet will be sent back to this address. The route path will use 
this first address as well, so the source IP address will be 192.168.10.11, same as
the one that was contacted.
=======
When a caller is contacting this first address (no matter where it came
from), the response packet will be sent back to this address and the
route path will use this first one as well, so the IP address will
be 192.168.10.11, same as the one that was contacted.

However, if the caller handshake packet comes from the address that
matches the 10.0.1.0 broadcast, that is, common for the second and
third address, and the target address will be 10.0.1.20, the response
packet will be sent back to this address over the network assigned
to the 10.0.1.0 broadcast, but the source address will be then 10.0.1.15
because this is the first local address assigned to this route path.

When this happens, the caller peer will see a mismatch between the
source 10.0.1.15 address and the address it tried to contact, that
is, 10.0.1.20. It will be then treated as an attack attempt and
rejected.

This problem can be slightly mitigated by binding the listening socket
to the exact address. So, if you bind it to 10.0.1.20 in the above
example, then wherever you try to send the packet over such a socket,
it will always have the source address 10.0.1.20 (and the fix provided
by this option will also not apply in this case). However, this problem
still exists if the listener socket is bound to the "whole machine",
that is, it's set to "any" address.

When this option is ON, a mechanism is added to forcefully set the source
IP address in such a response packet to 10.0.1.20 in the above example,
as well as this address is first extracted from the incoming packet as the
target address. This fixes the problem, as this will be interpreted by
the caller peer correctly.

This feature is turned off by default because the impact on performance
here is currently unknown. The problem here is that this causes
that the CMSG information be read from and set on every packet in case
when the socket was bound to the "any" address, so effectively it will
be extracted from every incoming packet, as long as it is not bound
to a specific address, including data packets coming in within the
frames of an existing connection.


`--enable-profile` (default: OFF)
-------------------------------
>>>>>>> bda090d0

If the caller handshake packet comes from the address that matches the 10.0.1.0 
broadcast (which is common to the second and third addresses), and the target 
address is 10.0.1.20, the response packet will be sent back to this address over 
the network assigned to the 10.0.1.0 broadcast. But the source address will then 
be 10.0.1.15 because it is the first local address assigned to the route path.

When this happens, the caller peer will see a mismatch between the source 
10.0.1.15 address and the address it tried to contact (i.e. 10.0.1.20). It will 
be treated as an attack attempt and rejected.

This problem can be slightly mitigated by binding the listening socket to a 
specific address. So, if you bind it to 10.0.1.20 in the above example, then 
wherever you try to send a packet over that socket it will always have the 
source address 10.0.1.20 (and the fix provided by this option will also not 
apply in this case). However, this problem still exists if the listener socket 
is bound to the "whole machine" (i.e. set to "any" address).

When the `--enable-pktinfo` option is ON, a mechanism is added to forcefully set 
the source IP address in a response packet (to 10.0.1.20 in the above example).
This address is first extracted from the incoming packet as the target address. 
This fixes the problem, as it will be interpreted by the caller peer correctly.

This feature is turned off by default because the impact on performance is 
currently unknown. The problem is that it causes the CMSG information to be read 
from (and set on) every packet when a socket is bound to "any" address. The 
CMSG information will effectively be extracted from every incoming packet, as 
long as the socket, through which it is sent or received, is not bound to a
specific address, including data packets coming in within the frames of an
existing connection.


**`--enable-profile`** (default: OFF)

Enables code instrumentation for profiling.

This is available only for GNU-compatible compilers.


**`--enable-relative-libpath`** (default: OFF)

Enables adding a relative path to a library. This allows applications to be
linked against a shared SRT library by reaching out to a sibling `../lib`
directory, provided that the library and applications are installed in POSIX/GNU
style directories. This might be useful when installing SRT and applications
in a directory, in which the library subdirectory is not explicitly defined
among the global library paths (such as `/opt/srt-1.4/lib`, for example).
This option is OFF by default because of reports
that it may cause problems in case of default installation.


**`--enable-shared`** and **`--enable-static`** (default for both: ON)

Enables building SRT as a shared and/or static library, as required for your 
application. The only practical use is by disabling one of them
(e.g. by `--disable-shared`). Note that you can't disable both at once.


**`--enable-testing`** (default: OFF)

Enables compiling of developer testing applications.


**`--enable-thread-check`** (default: OFF)

Enables `#include <threadcheck.h>`, which implements `THREAD_*` macros" to 
support better thread debugging. This is used by one of dependent projects.


**`--enable-unittests`** (default: OFF)

When ON, this option enables unit tests, possibly with the download 
and installation of the Google test library in the build directory. The tests 
will be run as part of the build process. This is predicted for developers only.


**`--openssl-crypto-library=<filepath>`**

Configure the path to an OpenSSL Crypto library.


**`--openssl-include-dir=<path>`**

Configure the path to include files for an OpenSSL library.


**`--openssl-ssl-library=<filepath>`**

Configure the path to an OpenSSL SSL library.


**`--pkg-config-executable=<filepath>`**

Configure the path to the `pkg-config` tool.


**`--prefix=<path>`**

This is an alias to `--cmake-install-prefix`. This is the root directory for
installation, inside which next the GNU/POSIX compatible directory layout will 
be used. As on all known build systems, this defaults to
`/usr/local` on POSIX compatible systems.


**`--pthread-include-dir=<path>`**

Configure the path to include files for a pthread library. Note that this
is useful only on Windows. On Linux and macOS this path should be available in 
the system.


**`--pthread-library=<filepath>`**

Configure the path to a pthread library.


**`--use-busy-waiting`** (default: OFF)

Enable more accurate sending times at the cost of potentially higher CPU load.

This option will cause more empty loop running, which may cause more CPU usage. 
Although when processing high bitrate streams the share of empty loop runs will decrease 
as the bitrate increases. This way higher CPU usage would still be productive,
while without system-supported waiting this option may increase the likelihood of
switching to the right thread at the time when it is expected to be revived.


**`--use-gnustl`**

Use `pkg-config` with the `gnustl` package name to extract the header and 
library path for the C++ standard library (instead of using the compiler
built-in one).


**`--use-enclib=<name>`**

Encryption library to be used. Possible options for `<name>`:

* openssl(default)
* gnutls (with nettle)
* mbedtls


**`--use-openssl-pc`** (default: ON)

Use `pkg-config` to find OpenSSL libraries. You can turn this OFF to force 
`cmake` to find OpenSSL by its own preferred method.


**`--use-static-libstdc++`** (default: OFF)

Enforces linking the SRT library against the static libstdc++ library. This may
be useful if you are using SRT library in an environment where it would by
default link against the wrong version of the C++ standard library, or when the
library in the version used by the compiler is not available as shared.


**`--with-compiler-prefix=<prefix>`**

Sets C/C++ toolchains as `<prefix><c-compiler>` and `<prefix><c++-compiler>`.

This option will override the default compiler autodetected by `cmake`.
It is handled inside `cmake`. It sets the variables `CMAKE_C_COMPILER` and
`CMAKE_CXX_COMPILER`. The values for the above `<c-compiler>` and
`<c++-compiler>` are controlled by the `--with-compiler-type` option.

Instead of `--with-compiler-prefix` you can use as well `--cmake-c-compiler`
and `--cmake-c++-compiler` options. This can be then thought of as a
shortcut, useful when you have a long path to the compiler command.

**`--with-compiler-type=<name>`**

Sets the compiler type to be used with `--with-compiler-prefix` as
`<c-compiler>` and `<c++-compiler>` respectively:

* gcc (default): gcc and g++
* cc: cc and c++
* others: use `<name>` as C compiler and `<name>++` as C++ compiler
<|MERGE_RESOLUTION|>--- conflicted
+++ resolved
@@ -187,13 +187,8 @@
 new connection, the agent will respond with a UDP packet that has the
 same source IP address as the one to which the peer is trying to connect.
 
-<<<<<<< HEAD
 When this option is OFF (default), the source IP address in an outgoing 
 UDP packet will be set automatically the following way:
-=======
-When this is OFF (default), the source IP address in such outgoing UDP
-packet will be set automatically the following way:
->>>>>>> bda090d0
 
 * For a given destination IP address in the UDP packet to be sent, find
 the routing table entry that matches this address, then get its network device
@@ -208,55 +203,10 @@
 * 10.0.1.15: broadcast 10.0.1.0
 * 10.0.1.20: broadcast 10.0.1.0
 
-<<<<<<< HEAD
 When a caller is contacting this first address (no matter where it came from), 
 the response packet will be sent back to this address. The route path will use 
 this first address as well, so the source IP address will be 192.168.10.11, same as
 the one that was contacted.
-=======
-When a caller is contacting this first address (no matter where it came
-from), the response packet will be sent back to this address and the
-route path will use this first one as well, so the IP address will
-be 192.168.10.11, same as the one that was contacted.
-
-However, if the caller handshake packet comes from the address that
-matches the 10.0.1.0 broadcast, that is, common for the second and
-third address, and the target address will be 10.0.1.20, the response
-packet will be sent back to this address over the network assigned
-to the 10.0.1.0 broadcast, but the source address will be then 10.0.1.15
-because this is the first local address assigned to this route path.
-
-When this happens, the caller peer will see a mismatch between the
-source 10.0.1.15 address and the address it tried to contact, that
-is, 10.0.1.20. It will be then treated as an attack attempt and
-rejected.
-
-This problem can be slightly mitigated by binding the listening socket
-to the exact address. So, if you bind it to 10.0.1.20 in the above
-example, then wherever you try to send the packet over such a socket,
-it will always have the source address 10.0.1.20 (and the fix provided
-by this option will also not apply in this case). However, this problem
-still exists if the listener socket is bound to the "whole machine",
-that is, it's set to "any" address.
-
-When this option is ON, a mechanism is added to forcefully set the source
-IP address in such a response packet to 10.0.1.20 in the above example,
-as well as this address is first extracted from the incoming packet as the
-target address. This fixes the problem, as this will be interpreted by
-the caller peer correctly.
-
-This feature is turned off by default because the impact on performance
-here is currently unknown. The problem here is that this causes
-that the CMSG information be read from and set on every packet in case
-when the socket was bound to the "any" address, so effectively it will
-be extracted from every incoming packet, as long as it is not bound
-to a specific address, including data packets coming in within the
-frames of an existing connection.
-
-
-`--enable-profile` (default: OFF)
--------------------------------
->>>>>>> bda090d0
 
 If the caller handshake packet comes from the address that matches the 10.0.1.0 
 broadcast (which is common to the second and third addresses), and the target 
@@ -275,10 +225,11 @@
 apply in this case). However, this problem still exists if the listener socket 
 is bound to the "whole machine" (i.e. set to "any" address).
 
-When the `--enable-pktinfo` option is ON, a mechanism is added to forcefully set 
-the source IP address in a response packet (to 10.0.1.20 in the above example).
-This address is first extracted from the incoming packet as the target address. 
-This fixes the problem, as it will be interpreted by the caller peer correctly.
+When this option is ON, a mechanism is added to forcefully set the source
+IP address in such a response packet to 10.0.1.20 in the above example,
+as well as this address is first extracted from the incoming packet as the
+target address. This fixes the problem, as this will be interpreted by
+the caller peer correctly.
 
 This feature is turned off by default because the impact on performance is 
 currently unknown. The problem is that it causes the CMSG information to be read 
