--- conflicted
+++ resolved
@@ -23,10 +23,7 @@
 To learn more about socket groups and their abilities, please read the
 [detailed document](socket-groups.md).
 
-<<<<<<< HEAD
-=======
 # Reminder: Using sockets for establishing a connection
->>>>>>> 7ceb6f90
 
 
 Before we begin, let's review first how to establish a connection for a
