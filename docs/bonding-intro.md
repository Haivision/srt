--- conflicted
+++ resolved
@@ -1,9 +1,5 @@
-<<<<<<< HEAD
-# What are groups
-=======
-What are groups ?
-=================
->>>>>>> e4d479b1
+# What are groups ?
+
 
 A Group is an entity that binds multiple sockets, and is required to
 establish a "bonded connection". Groups can be used in the same way as
@@ -27,16 +23,11 @@
 To learn more about socket groups and their abilities, please read the
 [detailed document](socket-groups.md).
 
-<<<<<<< HEAD
-=======
-Reminder: Using sockets for establishing a connection
-=====================================================
+# Reminder: Using sockets for establishing a connection
+
 
 Before we begin, let's review first how to establish a connection for a
 single socket.
->>>>>>> e4d479b1
-
-# Lay-ground: using sockets for establishing a connection
 
 ## Important changes
 
