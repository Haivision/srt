--- conflicted
+++ resolved
@@ -287,8 +287,12 @@
 
 If you perform tests on the public Internet, consider checking your firewall rules. The **SRT listener** must be reachable on the chosen UDP port. Same applies to routers using NAT. Please set a port forwarding rule with protocol UDP to the local IP address of the **SRT listener**.
 
-<<<<<<< HEAD
-The direction of initiating the stream doesn't need to be the same as the stream direction. The sender of a stream can be a **SRT listener** or **SRT caller** as long as the receiving end uses the opposite mode. Typically you use the **SRT listener** on the end, which is easier to configure in terms of firewall/router setup. It also makes sense to leave the Sender in listener mode when trying to connect from various end points with possibly unknown IP addresses.
+The initiation of an SRT connection (handshake) is decoupled from the stream direction. The 
+sender of a stream can be an **SRT listener** or an **SRT caller**, as long as the receiving end 
+uses the opposite connection mode. Typically you use the **SRT listener** on the receiving end, 
+since it is easier to configure in terms of firewall/router setup. It also makes sense to leave the 
+Sender in listener mode when trying to connect from various end points with possibly 
+unknown IP addresses.
 
 ## UDP Performance
 
@@ -331,11 +335,3 @@
 ```
 ./srt-live-transmit "udp://:4200?rcvbuf=67108864" srt://192.168.0.10:4200 -v
 ```
-=======
-The initiation of an SRT connection (handshake) is decoupled from the stream direction. The 
-sender of a stream can be an **SRT listener** or an **SRT caller**, as long as the receiving end 
-uses the opposite connection mode. Typically you use the **SRT listener** on the receiving end, 
-since it is easier to configure in terms of firewall/router setup. It also makes sense to leave the 
-Sender in listener mode when trying to connect from various end points with possibly 
-unknown IP addresses.
->>>>>>> b7be08ec
