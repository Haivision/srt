# SRT Connection Bonding: Socket Groups

## Introduction

The general concept of the socket groups means that a separate entity,
parallel to a socket, is provided, and the operation done on a group
will be implemented using appropriate operations done on underlying
sockets.

The groups types generally split into two categories:

1. Bonding groups.

   This group category is meant to utilize multiple connections in order
   to have a group-wise connection. How particular links are then utilized
   to make a group-wise sending, depends on the particular group type. Within
   this category we have the following group types:

    - Broadcast: send the stream over all links simultaneously,
    - Main/Backup: use one link, but be prepared for a quick switch if broken,
    - Balancing: utilize all links, but one payload is sent only over one link (**UNDER DEVELOPMENT!**).

   Bonding category groups predict that a group is mirrored on the peer network
   node, so all particular links connect to the endpoint that always resolves to
   the same target application. Just possibly every link uses a different network
   path.

2. Dispatch groups.

   This category contains currently only one Multicast type (**CONCEPT! NOT IMPLEMENTED!**).

   Multicast group has a behavior dependent on the connection side and it is
   intended to be used only in the case when the listener side is a stream sender
   with possibly multiple callers being stream receivers. It utilizes the UDP
   multicast feature in order to send payloads, while the control communication
   is still sent over the unicast link.

From the application point of view it is important to remember several rules
concerning groups:

1. On the caller side the group has to be created, like a socket, and then it's
   ready to connect. In distinction to socket, you can connect the group multiple
   times. The group is considered connected, if at least one connection has
   been successfully established, then other connections can be added at any time.

2. On the listener side you create the listener socket, and you call
   the `srt_accept` function, from which you get the group ID, if that listener
   socket has received a group connection request. Once accepted, you get the
   connected group this way and every next connection is handled in the background.

3. Disconnected links are removed from the group and are not reconnected. The
   application simply has to connect that link again, if it chooses to do so.

4. You can remove a single link from the group by simply closing the member
   socket. This socket is provided in the group member status table together
   with other data that allow to identify particular link.

In other words, links in socket groups are never "defined" - they can only be
"established". When they get broken, they are simply removed from the group.
It's up to the application to re-establish them. 

The group members can be also in appropriate states. The freshly created member
that is in the process of connecting is in "pending" state. When the connection
<<<<<<< HEAD
succeeds, it's in "idle" state. Then, when it's used for transmission, it's in
"active" state. If an operation on the link fails at any stage, it is removed
from the group.

In Broadcast and Balancing group types, the "idle" links are activated once
they are found ready for sending as well as they report readiness for reading -
"idle" is only a temporary state between being freshly connected and being used
for transmission. In case of Main/Backup groups, the "idle" state is usually
more permanent and is only turned to "active" when necessary, while it can be
as well put back to "idle".
=======
is successfully established, it's in "idle" state. Then, when it's used for
transmission, it's in "active" state. If an operation on the link fails at any
stage, it is removed from the group. The "idle" state is differently managed in
various group types:

* Broadcast and Balancing: The "idle" links are activated once
they are found ready for sending as well as they report readiness for reading -
"idle" is only a temporary state between being freshly connected and being used
for transmission.

* Main/Backup: the "idle" state can remain for longer time parallelly with
"active" on other links as well as an "active" link may turn into "idle".
>>>>>>> 74fc1c67

## Details for the Group Types

### 1. Broadcast

This is the simplest bonding group type. The payload sent for a group will be
then sent over every single link in the group simultaneously. On the reception
side the payloads will be sorted out and redundant packets that have arrived
over another link are simply discarded.

This group is predicted to solve the link disturbance problems with no latency
penalty - when one link gets broken, another still works with no extra delay
and no observable disturbances for the client, as long as at least one link is
up and running.

A drawback of this method is that it always utilizes the full capacity of all
links in the group, whereas only one link at a time delivers any useful data.
Every next link in this group gives then another 100% overhead.

### 2. Main/Backup

The configuration of this type of groups is somewhat more complicated than with
the other group types. In particular, it may be challenging to arrive at the
optimal settings for a given set of network conditions and desired latency.
Unlike Broadcast group type, there are some penalties, but there are also
advantages. Whereas the overhead for redundancy in the case of Broadcast groups
is 100% per every next redundant link, this is usually kept at a negligible
minimum for Main/Backup groups.

The idea of the Main/Backup group is to use only one link for transmission
of the data, but be ready to quickly activate the other links, if it turns
out that the currently used link is "likely broken" (by not having received any
packet from the peer for a given timeout). The unstable state is stricter than
broken connection: while broken connection is recognized by response time
exceeding the "peer idle" timeout (`SRTO_PEERIDLETIMEO`, default: 5s), the
unstable state is recognized by exceeding the "group stability" timeout,
which is 10ms of the ACK period with addition of some jitter tolerance (this
value is dependent on the current latency and average-tolerated RTT and the
minimum can be controlled by `SRTO_GROUPMINSTABLETIMEO`). As this still doesn't
mean broken, the transmission continues over multiple links since that time.
Activation of a link means that all packets since the last ACK sequence
are first sent over this link, then it continues with ongoing packets, so that,
if everything goes well (the new link is successfully keeping up with the pace
and any packet loss caused by the initial burst is recovered), the application
should see completely no disturbance due to this new link activation.

<<<<<<< HEAD
Note that there doesn't happen anything like "switching" of the link. You should
rather think of it as turning into a "temporary broadcast" mode, where multiple
links are used for transmission (still, only for those links that were activated).
This situation can then get resolved into one of the following:
=======
Note that there doesn't happen anything like "switching" of the link. What
happens in response to a detected instability of a link is:

1. Activate the first found idle link with highest weight.
2. Keep both links transmitting for a short "fresh activation" period.
3. Sort out links that are still not stable:
   * A link that is unstable for too long time is forcefully closed
   * A link that gets broken is automatically closed
4. If after that there is still more than one link "active", select the best
link to remain active and turn all others into "idle".

The following may happen with the link, on which the instability has been
detected:
>>>>>>> 74fc1c67

* The link turns back to stable, so there are multiple stable links
* The link gets really broken, so only the newly activated link transmits
* The link is unstable for too long, so it is forcefully closed

<<<<<<< HEAD
In the first case we have then continued the "temporary broadcast" mode. In
this situation, after a short cooldown time, out of all currently active links
there is selected one that is considered the "best" (where priority matters,
but also the response jitter is taken into account) and this one continues
with the transmission, while all others are "silenced", that is, transmission
over these links is stopped.
=======
It may then happen that in result only one link remains stable and there's
nothing more to be done with it. If there remains more "active" link that
were confirmed stable ("temporary broadcast" mode), after a short cooldown
time, out of all currently active links there is selected one that is
considered the "best" (where priority matters, but also the response jitter is
taken into account) and this one continues with the transmission, while all
others are "silenced", that is, transmission over these links is stopped.
On the protocol level it's done through not sending packets anymore over this
link and sending `UMSG_KEEPALIVE` packet at once first. The keepalive packet
will be still later sent automatically as this is simply a single socket
connection currently not used for transmission.
>>>>>>> 74fc1c67

The state maintenance always keep up to the following rules:

a) If you happen to have more than one link stable, choose the "best" one
and silence the others. Silencing means that the link is inactive and
payloads are not being sent over it, but the connection is still maintained
and remains ready to take over if there is a necessity.

b) Unstable links continue to be used no matter that it may mean parallel
sending for a short time. This state should last at most as long as it takes
for SRT to determine the link broken - either by breaking the link by
itself, or by closing the link when it has been unstable for too long.

This mode allows also to set link priorities - the greater, the more preferred.
This priority decides mainly, which link is "best" and which is selected to
take over transmission over a broken link before others, as well as which
links should remain active should multiple links be stable at a time.
If you don't specify priorities, the second connected link need not
take over sending, although as this is resolved through sorting, then
whichever link out of those with the same priority would take over when
all links are stable is undefined.

Note that this group has an advantage over Broadcast in that it allows you
to implement link redundancy with a very little overhead, as it keeps the
extra link utilization at minimum. It costs you some penalties, however:

1. Latency penalty. The latency set on the connection used with backup
groups must be at minimum twice the value of `SRTO_GROUPSTABTIMEO` option,
or might even need to be higher in case of high bitrates - otherwise the
switch into the backup link connected with resending all non-ACK-ed packets
might not be on time as required to play them. Your latency setting must be
able to compensate not only usual loss-retransmission time, but also the
time to realize that the link might be broken and time required for resending
all unacknowledged packets, before the time to play comes for the received
packets. If this time isn't met, packets will be dropped and your advantage
of having the backup link might be impaired. According to the tests on the
local network it turns out that the most sensible unstability timeout is about
50ms, while normally ACK timeout is 30ms, so extra 100ms latency tax seems to
be an absolute minimum.

2. Bandwidth penalty. Note that in case when the Backup group activates
another link, it must resend all packets that haven't been acknowledged,
which is simply the least risk taken for a case that a link got suddenly
broken. However, how many packets have been collected, depends on a luck,
and worst case scenario it may need to resend as many packets as it is
normally collected between two ACK events - in case when the link got broken
exactly at the moment when packets were about to be acknowledged. The
link switch always means a large burst of packets to be sent at that
moment - so the mechanism needs large enough time to send them and to
consider them for delivery. However, if your bandwidth limit is too strong,
sending these packets might be dampened possibly too much to live up to
the required time to play. It is unknown as to what recommendations should
be used for that case, although it is usually more required than to
compensate a burst for retransmission and also the maximum burst size
is dependent on the bitrate, in particular, how many packets would be
collected between two acknowledgement events. It might be not that tough
as it seems from this description, as it's about starting a transmission
over an earlier not used link, so there's some chance that the link will
withstand the initial high burst of packets, while then the bitrate will
become stable - but still, some extra latency might be needed to compensate
any quite probable packet loss that may occur during this process.

### 3. Balancing (**UNDER DEVELOPMENT!**)

The idea of balancing means that there are multiple network links used for
carrying out the same transmission, however a single input signal should
distribute the incoming packets between the links so that one link can
leverage the bandwidth burden of the other. Note that this group only
partially can provide the redundancy - it is normally intended to work with a
condition that a single link out of all links in the group would not be
able to withstand the bitrate of the signal. So, to stay safe, you need
to make sure that you always have one link that provides the excessive
capacity so that breaking one link doesn't lower the overall capacity
below the requirement for the signal's bitrate.

<<<<<<< HEAD
Please also keep in mind that the group is considered connected when
it contains at least one connected member link. This means also that the
group becomes ready for transmission after connecting the first link,
as well as it remains ready even if some member links get broken. So,
if the application wants to make sure that a transmission is balanced between
links (where only together can they maintain the bandwidth capacity required
for a signal), it must make sure that all "required" links are established by
monitoring the group data. For example, if you need a minimum of 3 links to
balance the load, you should delay starting the transmission until all 3 links
are established (that is, all of them report "idle" state), and also stop it
(or quickly reconfigure the stream to a lower bandwidth) in case when a broken
link caused that the others do not cover the required capacity.
=======
Note that the general rule for groups is that it's considered connected always
when at least one member socket remains connected, so when one and the only
link is established or remains in the group, the group is ready for
transmission. So, if the application wants to make sure that a transmission is
balanced between links (where only together can they maintain the bandwidth
capacity required for a signal), it must make sure that all "required" links
are established by monitoring the group data. For example, if you need a
minimum of 3 links to balance the load, you should delay starting the
transmission until all 3 links are established (that is, all of them report
"idle" state), and also stop it (or quickly reconfigure the stream to a lower
bandwidth) in case when a broken link caused that the others do not cover the
required capacity.
>>>>>>> 74fc1c67

As there could be more than one way to implement a balancing algorithm, there
is a framework for implementing various methods, so that new algorithms are
easier to provide in future. Currently there are two algorithms provided:

1. `fixed`. This is based on the simple round-robin method, but the usage
of particular link grows invertedly towards the share value, which is
controlled by the `weight` parameter (that is, a link with more weight can
be proportionally more burdened). You can easily think of the weight values as
a percentage of load burden for particular link - however in reality the share
of the load is calculated as a percentage that particular link's weight
comprises among the sum of all weight values. Additionally, a value of 0 is
special and it is translated into the arithmetic average of all non-zero
weighted links, and if all links have weight 0, all links have equal share. Be
careful here though with the non-established and broken links. For example, if
you have 3 links with weight 10, 20 and 30, it results in a load balance of
16.6%, 33.3% and 50% respectively. However if the second link gets broken,
there are then 2 links with 10 and 30, which results in load balance of 25% and
75% respectively.

2. `window` (default). This algorithm performs cyclic measurement of the
minimum flight window and this way determines the "cost of sending"
of a packet over a particular link (the bigger the flight span of the link,
the higher the sending cost). This evaluated cost is then added to the current
burden state of the link, and then the link with lowest burden is selected to
send the next packet. The "cost of sending" measurement is being repeated once
per a time at an interval of 16 packets on each link.

### 4. Multicast (**CONCEPT! NOT IMPLEMENTED!**)

This group - unlike all others - is not intended to send one signal
between two network nodes over multiple links, but rather a method of
receiving a data stream sent from a stream server by multiple receivers.

Multicast sending is using the feature of UDP multicast, however the
connection concept is still in force. The concept of multicast groups
is intended to facilitate the multicast abilities provided by the router
in the LAN, while still maintain the advantages of SRT.

When you look at the difference that UDP multicast provides you towards
a dedicated peer-to-peer sending, there are two:

* You can join a running transmission at any time, without having
the sender do something especially for you (the router IGMP subscription
does the whole job).

* The data stream is sent exactly ONCE from the stream sender to the
router, while the router sends also one data stream to the switch. How
much of a burden to the rest it is, depends then on the switch: older
ones get one signal to be picked up by those interested, newer ones
pass through this signal to only those nodes that have IGMP subscription.
Nevertheless, the advantage here is that the same data stream is sent
once instead of being sent multiple times over the same link, at least
between the stream sender and the router.

The multicast groups in SRT are intended to use this very advantage.

While the connection still must be maintained as before, the dedicated
UDP link that results from it is to carry out only the control traffic. For the
data traffic there would be a UDP multicast group IP address established and
all nodes that connect to the stream sender using a multicast group will then
receive the data stream from the multicast group.

This method has limitations on the connection setup. You should then
make a listener on the side where you want to have a stream sender, and
set it up for multicast group. Then, a connection is established over
an individual link, as usual. But beside the data that would be sent
over a dedicated link, the data being sent to the group on the sender
side will be actually sent to the multicast address (unlike in Backup
and Broadcast groups, where these are normally sent over the channel
that particular socket is using). The connecting receiver party is then
automatically subscribed to this group and it receives the data packets
over there, just as if this would be a second channel over which the
group is able to receive data.

Note that sending the data over a single link is still possible and
likely used for retransmission. The retransmission feature is still
handled on a single link, although most likely it can be allowed that
if more than 2 links report a loss of the exactly same packet, the
retransmission may use the multicast link instead of the individual
link - whichever would spare more bandwidth would be used.

Potential implementation:

Instead of `groupconnect` option set to true, you have to set the
`multicast` option to a nonempty string of any contents (just limited
to 512 characters). This string value will be a key under which the
group ID is recorded. The first connecting client will be identified
as joining this group and this way a new group will be created and
its ID recorded under this key. This is in order to allow library
users to use the feature of listener callback so that a group name
may be decided upon per user or stream resource specified.

Once the group is known, and the connection is to be accepted, the
newly accepted socket is joined to the group. The accept conditions
are just like before in the groups: the group is reported from
`srt_accept` when the first client has connected.

Once the group connection is made, the sender side can use the
group ID to send the data. Note that the group on the listener side
collects multiple sockets representing particular clients, so
sending will be for the sake of each of them. However the sending
function will not send to every individual socket, as it is with
broadcast group, but rather an extra socket will be created
inside the group, and this one will be used to send packets to
the multicast group, as configured during the handshake.

It should be decided on the listener side, which IGMP group will
be used for transmission. Clients do not know it, and:

 - for simple single-signal cases, you have just one IGMP
group configured for the listener and it's used for every
client
 - listener callback may decide particular IGNMP group to
be used for particular signal

The listener side will inform the client in the handshake,
which IGMP group will be used for transmission so that the
client can set up listening on it (join IGMP group in particular).

The client side should have then two things:

1. The group with its own socket (and queues).
2. The group will contain always one member, this time.
3. When reading packets from the queue of the socket bound
to the IGMP group, the packet will be translated and dispatched
to the socket.

What is important here is that the packet sent by the listener
side will look exactly the same no matter to which client it is
predicted - which means that the SRT header will contain the same
data. This is where groups come in: the "target ID" in the header
will have the value of the group.

In total, the listener sends the following data to the client:

1. IGMP group's IP address and port
2. group ID that will be the same on both sides (if the group ID
already exists on the client's application, the connection will be
rejected).

The listener side will then send payload packets to the IGMP group,
however all control packets will be still sent the same way as before,
that is, over a direct connection.

## Socket Groups in SRT

The general idea of groups is that there can be multiple sockets belonging
to a group, and various operations, normally done on single sockets, can
be simply done on a group. How an operation done on a group is then
implemented by doing operations on sockets, depends on the group type and
the operation itself.

Groups have IDs exactly the same as sockets do. For group support there's a
feature added: the SRTSOCKET type is alias to `int32_t`, and it has appropriate
bit set to define that this ID designates a group, known as `SRTGROUP_MASK`.
You can test it by `id & SRTGROUP_MASK` to know if the value of `SRTSOCKET`
type designates a single socket or a group.

For groups you simply use the same operations as for single socket - it will
be internally dispatched appropriate way, depending on what kind of entity
was used. For example, when you send a payload, it will be effectively sent:

- For Broadcast group, over all sockets,
- For Main/Backup group, over all currently active links,
- For Balancing group, over a currently selected link,
- For Multicast group, over an extra socket to the multicast group.

Similarly, the reading operation will read over all links and due to
synchronized sequence numbers use them to decide the payload order: when
the very next packet has been receiver over any link, it will be delivered,
and when older than that, it will be discarded. The TSBPD mechanism is used to
determine the order in case when a packet was decided to be dropped on
particular link. That is, if a packet drop occurs, then simply the same
packet received over another link will be still earlier ready to play.

The difference in reading between groups is that:

- For Broadcast and Main/Backup groups, sequence numbers are synchronized and
used to sort packets out

- For Balancing group, message numbers are used to sort packets out
(sequence numbers are not synchronized)

- For Multicast group, there's only one link at the receiver side group,
just the group contains additional socket that should read from the multicast
group, in case when packets are expected to be read. By having the target
specified as the group id, it gets correctly dispatched to this channel's own
buffer and delivered. For this purpose, however, payloads sent over the
multicast link must have the target defined as the group ID so that all data in
the header look exactly the same way depite being intended to be received by
various different network nodes.

## How to Prepare Connection for Bonded Links

In the listener-caller setup, you have to take care of the side separately.

First of all, the caller should require minimum version from the peer
(see `SRTO_MINVERSION` flag) or otherwise the listener won't understand the
handshake extension information concerning socket groups.

The listener socket must have `SRTO_GROUPCONNECT` flag set. There are two
reasons as to why it is required:

1. This flag **allows** the socket to accept bonded connections. Without this
flag the connection that attempts to be bonded will be rejected.

2. When `srt_accept` function is being called on a listener socket that has
this flag set, the returned numeric ID identifies not a socket, but a group.

The group returned by `srt_accept` is a local group mirroring the remote group
which's ID is received in the handshake. That's also apparently the exact ID
that you should next use for sending or receiving data. Note also that
`srt_accept` returns the group only once upon connection - once there exist at
least one connected socket in the group, there will be no new connections
reported in `srt_accept`, just rather a new socket will suddenly appear in the
group data next time you anywhow read them (data reported from `srt_recvmsg2`,
`srt_sendmsg2` or `srt_group_data`).

When an accepted-off socket is being created and the group for which the request
has come in the handshake is already mirrored in the application, then this
link will be added to the existing group. Otherwise the group is created anew.
This group has a range for a single application.

You rather don't have to maintain the list of bonded connections at the
listener side because still you have no influence on who and when will connect
to you.

On the caller the matter is a little bit more complicated.

## Connect Bonded

At first, please remember that the official function to create a socket is now
`srt_create_socket` and it gets no arguments. All previous functions to create
a socket are deprecated. This is also interconnected with a change that you
don't have to know the IP domain of the socket when you create it - it will be
decided only upon the first call of `srt_bind` or `srt_connect`.

In order to have a bonded connection, instead of creating a socket, you have
to create a group. Groups may have various purposes, and not every type of
group is meant to be self-managed. For groups that are not self-managed, the
socket can be only simply added to the group by application, as well as the
application should take care of closing it when broken or no longer needed. The
groups for bonding are always self-managed, that is, they create sockets
automatically upon necessity, and automatically delete sockets that got broken.

For example, this way you create a bonding group of type "broadcast":

	grpid = srt_create_group(SRT_GTYPE_BROADCAST);

This returns a value of SRTSOCKET, which can be then normally used in most of
the socket operations, just like socket ids. In order to establish a connection
within the bonding group, simply do:

	sockid = srt_connect(grpid, address...);

Mind that in distinction to `srt_connect` used on a socket, where it returns 0
when succeeded, this time it returns the socket ID of the socket that has been
created for the purpose of this connection. This is just informative and the
application is given this socket just when it would need it, although it should
never try to do any operation on the socket, including closing it.

In order to create a second link within the bonding group, simply call
`srt_connect` again with the other address that eventually refers to the
same endpoint (note that SRT has no ability to verify it prematurely). Unlike
sockets, a group can be connected many times, and every call to this function
creates a new connection within the frames of this group. Also, as a managed
group, it always creates a new socket when you connect "the group" to the given
address.

The library, on the other hand, doesn't know how many connections you'd like
to maintain, whether the list is constant or can be dynamically modified, or
whether a dead link is not to be revived by some reason - all these things are
out of the interest of the library. It's up to the application to decide
when and by what reason the connection is to be established. All that your
application has to do is to monitor the conenctions (that is, be conscious
about that particular links are up and running or get broken) and take
appropriate action in response.

Therefore it's recommended that your application maintain the bonded link
table. It is completely up to you, if your list of bonded links is static or
may change in time during transmission; what matters is that you can always add
a new connection to the bonding group at any time by calling `srt_connect`,
and when a connection is dead, you'll be informed about it, but the link won't
be automatically revived.

There are some convenience function added though because of inability to do
operations on a single socket in case of groups at the moment when they are
required.

1. `srt_connect_group`. This does something similar to calling `srt_connect`
in a loop for multiple endpoints. However the latter is inappropriate in case
when you use the blocking mode because this would block on the first connection
attempt and will not try the next one until the previous one is connected or
the connection finally fails. This function will then try to connect to all
given endpoints at once and will block until the "group connection state" is
achieved (in case of broadcast group it simply means that at least one link
is connected - other groups may use sometimes more complicated conditions
to be satisfied for it). In non-blocking mode it will simply behave the same
as `srt_connect` run in a loop.

You have to make yourself an array with endpoints, then prepare every endpoint
using `srt_prepare_endpoint` function.

2. `srt_connect_bind`. It does the same as calling first `srt_bind` on the
source address, then `srt_connect` on the destination address, when it's
called for a single socket. When it's called for a group, then the binding
procedure is done on the newly created socket for that connection (and that's
the only way how you can define the outgoing port for a socket that belongs
to a managed group).

## Maintaining Link Activity

A link can get broken, and the only thing that the library does about it is
make you aware of it. The bonding group, as managed, will simply delete the
broken socket and that's all. Reconnecting of the broken link is completely up
to the application. Your application may also state that the link need not be
revived, so this isn't interesting for the application. If you want to revive
the link and you believe that the connection can be still made, or it's only
broken temporarily, or the link should work, simply connect to this address
again using `srt_connect`.

The simplest way to maintain the status of the sockets in the group is to call:

	srt_group_data(grpid, &sockdata, &sockdata_size);

You have to prepare an array of `SRT_SOCKGROUPDATA` type by yourself, and the
size must be properly set to `sockdata_size` before calling to at least the
number of sockets in the group. The latter is input-output, that is, it will
return the actual size of the array, possibly less than given size. If you pass
too small size, then the required size will be returned in `sockdata_size`, but
the array will not be modified at all. Therefore you must check the returned
size always and catch that case, as if this happens, you should not read data
from the array.

When you call `srt_group_data` and the size of the group is less than your last
remembered one, it means that one of the sockets got broken, which one, you can
check by seeing which of the sockets, that you remembered at the time of
connection, is lacking in the socket group data. Note that socket IDs are
created using a random number and decreasing, so dangling socket IDs will not
be reassigned to correct sockets in a "predictable time" (you'll have to create
and delete sockets about a million times to make it happen).

A recommended way is, however, to use `srt_sendmsg2` and `srt_recvmsg2`
functions, which require `SRT_MSGCTRL` structure. You should place a
`SRT_SOCKGROUPDATA` array into `SRT_MSGCTRL::grpdata` field together with its
size in `SRT_MSGCTRL::grpdata_size`, and the socket information for every
socket will be placed there, including (just once) sockets that were lately
broken and have been deleted. This last information is not present in the
result returned by `srt_group_data` - that is, sockets found broken during
the operation will be only present if you review the array that was filled
by `srt_sendmsg2` or `srt_recvmsg2`.

## Writing Data to a Bonded Link

This is very simple. Call the sending function (recommended is `srt_sendmsg2`)
to send the data, passing group ID in the place of socket ID. By recognizing
the ID as group ID, this will be resolved internally as sending the payload
by approprately using the bonded links as defined for particular group type.

The current implementation for most of the bonding groups (broadcast and
backup) relies on synchronizing the sequence numbers of the packets so that
particular payload goes always with the same sequence number on all links.

Every next link, when the group is already connected, will be first created as
"idle", and it will be activated when the opportunity and the need comes,
and at this very time will be the sequence number adjusted to match the master
sequence number in the group. The same payload will then have the same
sequence number in all sockets in the bonding group, which allows then the
payload to be retrieved in order.

Exceptionally, the current implementation of the balancing group type is
using message numbers because packets must go in order of the sequence numbers
on particular link - and in this group type packets are distributed
throughout the link and never go in the order of scheduling on one link.
Therefore this group uses message numbers for ordering.

## Reading Data from a Bonded Link

This is also simple from the user's perspective. Simply call the reading
function, such as `srt_recvmsg2`, passing the group ID instead of socket
ID.

Also the dillema of blocking and nonblocking is the same thing. With blocking
mode (`SRTO_RCVSYN`), simply wait until your payload is retrieved. The internal
group reading facility will take care that you get your payload in the right
order and at the time to play, and the redundant payloads retrieved over
different links simultaneously will be discarded.

## Checking the Status

If you call `srt_sendmsg2` or `srt_recvmsg2`, you'll get the status of every
socket in the group in a part of the `SRT_MSGCTRL` structure, where you should
set the pointer to your array of `SRT_SOCKGROUPDATA` type, and its size, so
that the status can be filled. The size of the array should simply correspond
to the number of bonded links that you use. If the passed size is too small,
then the `grpdata` field will be set to `NULL` by the call, whereas `grpdata_size`
will be always set to the required size.

In this structure you have:

- `id`: socket ID
- `status`: the `SRT_SOCKSTATUS` value (same as obtained by `srt_getsockstate`)
- `result`: result of the operation; if you can see -1 there, it means that you
can see this socket for the last time here, and it is **already closed**.
- `peeraddr`: the address to which the socket was connected

The whole idea of bonding is that a link may get broken at any time and
despite this, your application should be still capable of sending or receiving
data, when at least one link is still alive. It means then that when reading
or writing, the "sub-operation" on one of the sockets in the bond might have
failed due to that the link got broken. But if the operation can continue
successfully on another link, the overall operation is still considered
succeeded, though you might be interested of what happened on the link. Only if
**all links** get broken is the operation considered failed.

There are some differences as to what exactly happens in this case, depending
on the socket group type:

1. Broadcast: the data are being sent over all links anyway, so it doesn't make
much difference except that the broken socket must be taken care of.

2. Main/Backup: usually when a socket is broken, there has been a disturbance
notified much earlier and therefore another link already active. The bonding
group is allowed to keep as many active links as required for at least one
link to remain stable. A broken socket is then simply a possible resolution for
a volatile "unstable" state of the member socket.

3. Balancing: the exact implementation of this group is still underway and
what exactly happens may depend on possible subtype of this group. The current
proof-of-concept implementation behaves like the broadcast group - if one
of the links goes broken, then there are less members to distribute packets
through. Usually the group may have defined some critical conditions that must
be satisfied so that the transmission can continue, mainly basing on that the
critical network capacity needed for transmission is provided. In this case, if
the bonded capacity drops below critical capacity, the whole bonded link should
get broken.

On the listener side, the situation is similar. When you read as listener, you
still read if at least one link is alive, when you send - sending succeeds when
at least one link is alive. When the link gets broken, though, you can't do
anything anyway, so the listener doesn't have to worry about anything, except
the situation that all links are gone, but this is then reported just like in
a situation of one socket - the reading or writing operation fails. Only then
is the connection lost completely and is sending or receiving impossible.

Most important is what the caller side should do. When your link gets broken,
it's up to you to restore it, so you should do `srt_connect` for that link
again and count on that it will be re-established, while simultaneously the
transmission continues over existing links.

A single call to `srt_connect` may also break, like any other operation. When
it happens while another link is running, this link will simply never reach
the state of "idle", and will be deleted before it could be used.

And finally, a group can be closed. In this case, it internally closes first
all sockets that are members of this group, then the group itself is deleted.

## Application Support

Currently only the `srt-test-live` application is supporting a syntax for
socket groups.

The syntax is as usual with "source" and "target", however you can specify
multiple sources or multiple targets when you want you want to utilize
socket groups. For this case, the `-g` option is predicted, which should
be best understood as a split-point between specification of source and
target.

The general syntax (there will be also a simplified syntax, so read on) when
you want to have a source signal as a group:

```
./srt-test-live <SRT-link1> <SRT-link2> -g <target-URI>
```

and for sending over a groupwise link:

```
./srt-test-live <source-URI> -g <SRT-link1> <SRT-link2> ...
```

Using multiple SRT URI specifications here is still simplified because the
most direct (but hardest in use) method to specify a groupwise link is:

```
srt:////group?type=<grouptype>&nodes=host1:port1,host2:port2 (&other=options...)
```

Which would be the same as specifying:

```
srt://host1:port1 srt://host2:port2
```

except that options that are group related must be specified the same way
in every URI.

But, as this can be handled with SRT type URI only, and as usually single
socket options apply the same for every link anyway, there's a simplified
syntax - HIGHLY RECOMMENDED - for specifying the group - let's take an
example with additionally setting the `latency` option (REMEMBER: when
specifying the argument with `&` inside in the POSIX shell, you need to enclose
it with apostrophes or put backslash before it):

```
srt://*?type=broadcast&latency=500 host1:5000 host2:5000 host3:5000
```

By specifying the SRT URI with placing `*` as a host, you define this as
a "header URI" for the whole group. The nodes themselves are then specified
in the arguments following this one. The list of nodes is terminated either
by the end of arguments or other options, including the `-g` option that
can be followed by the target URI specification, in case when the group
was specified as a source.

So, a complete command line to read from a group connected over links
to hosts "alpha" and "beta", both with port 5000, and then resending it
to local UDP multicast `239.255.133.10:5999` would be:

```
./srt-test-live srt://*?type=broadcast alpha:5000 beta:5000 -g udp://239.255.133.10:5999
```

Note that this specifies the caller. On the side where you want to
set up a listener where you'd receive a caller's connection you must
set the `groupconnect` option (here let's say you get the source signal
from a device that streams to this machine to port 5555):

```
./srt-test-live udp://:5555 srt://:5000?groupconnect=1
```

At the caller side you can also use some group-member specific options.
Currently there exists only one option dedicated for the Backup group
type, which is priority parameter with a `weight` key. In the simplified
syntax it should be attached to the member parameter:

```
./srt-test-live srt://*?type=backup alpha:5000?weight=0 beta:5000?weight=1 -g udp://239.255.133.10:5999
```

Priorities in the Backup group type define which links should be preferred
over the others when deciding to silence links in a situation of multiple
stable links. Also at the moment when the group is connected, the link with
highest priority is preferred for activation (greatest weight value), and if
another link is connected with higher priority it also takes over.

Here the `beta` host has higher priority than `alpha`, so when both
links are established, it should use the host `beta` to send the data,
switch to `alpha` when this one is broken, and then switch back to `beta`,
when this link is back online.

The stability timeout can be configured through `groupstabtimeo` option.
Note that with increased stability timeout, the necessary latency penalty
grows as well.<|MERGE_RESOLUTION|>--- conflicted
+++ resolved
@@ -61,18 +61,6 @@
 
 The group members can be also in appropriate states. The freshly created member
 that is in the process of connecting is in "pending" state. When the connection
-<<<<<<< HEAD
-succeeds, it's in "idle" state. Then, when it's used for transmission, it's in
-"active" state. If an operation on the link fails at any stage, it is removed
-from the group.
-
-In Broadcast and Balancing group types, the "idle" links are activated once
-they are found ready for sending as well as they report readiness for reading -
-"idle" is only a temporary state between being freshly connected and being used
-for transmission. In case of Main/Backup groups, the "idle" state is usually
-more permanent and is only turned to "active" when necessary, while it can be
-as well put back to "idle".
-=======
 is successfully established, it's in "idle" state. Then, when it's used for
 transmission, it's in "active" state. If an operation on the link fails at any
 stage, it is removed from the group. The "idle" state is differently managed in
@@ -85,7 +73,6 @@
 
 * Main/Backup: the "idle" state can remain for longer time parallelly with
 "active" on other links as well as an "active" link may turn into "idle".
->>>>>>> 74fc1c67
 
 ## Details for the Group Types
 
@@ -132,12 +119,6 @@
 and any packet loss caused by the initial burst is recovered), the application
 should see completely no disturbance due to this new link activation.
 
-<<<<<<< HEAD
-Note that there doesn't happen anything like "switching" of the link. You should
-rather think of it as turning into a "temporary broadcast" mode, where multiple
-links are used for transmission (still, only for those links that were activated).
-This situation can then get resolved into one of the following:
-=======
 Note that there doesn't happen anything like "switching" of the link. What
 happens in response to a detected instability of a link is:
 
@@ -151,20 +132,11 @@
 
 The following may happen with the link, on which the instability has been
 detected:
->>>>>>> 74fc1c67
 
 * The link turns back to stable, so there are multiple stable links
 * The link gets really broken, so only the newly activated link transmits
 * The link is unstable for too long, so it is forcefully closed
 
-<<<<<<< HEAD
-In the first case we have then continued the "temporary broadcast" mode. In
-this situation, after a short cooldown time, out of all currently active links
-there is selected one that is considered the "best" (where priority matters,
-but also the response jitter is taken into account) and this one continues
-with the transmission, while all others are "silenced", that is, transmission
-over these links is stopped.
-=======
 It may then happen that in result only one link remains stable and there's
 nothing more to be done with it. If there remains more "active" link that
 were confirmed stable ("temporary broadcast" mode), after a short cooldown
@@ -176,7 +148,6 @@
 link and sending `UMSG_KEEPALIVE` packet at once first. The keepalive packet
 will be still later sent automatically as this is simply a single socket
 connection currently not used for transmission.
->>>>>>> 74fc1c67
 
 The state maintenance always keep up to the following rules:
 
@@ -252,20 +223,6 @@
 capacity so that breaking one link doesn't lower the overall capacity
 below the requirement for the signal's bitrate.
 
-<<<<<<< HEAD
-Please also keep in mind that the group is considered connected when
-it contains at least one connected member link. This means also that the
-group becomes ready for transmission after connecting the first link,
-as well as it remains ready even if some member links get broken. So,
-if the application wants to make sure that a transmission is balanced between
-links (where only together can they maintain the bandwidth capacity required
-for a signal), it must make sure that all "required" links are established by
-monitoring the group data. For example, if you need a minimum of 3 links to
-balance the load, you should delay starting the transmission until all 3 links
-are established (that is, all of them report "idle" state), and also stop it
-(or quickly reconfigure the stream to a lower bandwidth) in case when a broken
-link caused that the others do not cover the required capacity.
-=======
 Note that the general rule for groups is that it's considered connected always
 when at least one member socket remains connected, so when one and the only
 link is established or remains in the group, the group is ready for
@@ -278,7 +235,6 @@
 "idle" state), and also stop it (or quickly reconfigure the stream to a lower
 bandwidth) in case when a broken link caused that the others do not cover the
 required capacity.
->>>>>>> 74fc1c67
 
 As there could be more than one way to implement a balancing algorithm, there
 is a framework for implementing various methods, so that new algorithms are
