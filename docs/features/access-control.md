--- conflicted
+++ resolved
@@ -154,202 +154,7 @@
 
 Such a code can be set by using the `srt_setrejectreason` function.
 
-<<<<<<< HEAD
 See the list of rejection codes in the [Rejection Codes](../API/rejection-codes.md) document.
-=======
-The SRT-specific codes are:
-
-#### SRT_REJX_FALLBACK
-
-This code should be set by the callback handler in the beginning in case
-the application needs to be informed that the callback handler
-actually has interpreted the incoming connection, but hasn't set a
-more appropriate code describing the situation.
-
-#### SRT_REJX_KEY_NOTSUP
-
-Indicates there was a key specified in the StreamID string that this application
-doesn't support. Note that it's not obligatory for the application to
-react this way - it may chose to ignore unknown keys completely, or
-to have some keys in the ignore list (which it won't interpret, but tolerate)
-while rejecting any others. It is also up to the application
-to decide to return this specific error, or more generally report
-the syntax error with `SRT_REJX_BAD_REQUEST`.
-
-#### SRT_REJX_FILEPATH
-
-The resource type designates a file, and the path either has the wrong syntax
-or is not found. In the case where `t=file`, the path should be specified under
-the `r` key, and the file specified there must be able to be saved this way.
-It's up to the application to decide how to treat this path, how to parse it,
-and what this path specifically means. For the `r` key, the application should
-at least handle the single filename, and have storage space available to save
-it (provided a file of the same name does not already exist there).  The
-application should decide whether and how to handle all other situations (like
-directory path, special markers in the path to be interpreted by the
-application, etc.), or to report this error.
-
-#### SRT_REJX_HOSTNOTFOUND
-
-The host specified in the `h` key cannot be identified. The `h` key is
-generally for a situation when you have multiple DNS names for a host,
-so an application may want to extract the name from the URI and set it
-to `h` key so that the application can distinguish the request also by
-the target host name. The application may however limit the number of
-recognized services by host name to some predefined names and not
-handle the others, even if this is properly resolved by DNS. In this
-case it should report this error.
-
-The other error codes are HTTP codes adopted for SRT:
-
-#### SRT_REJX_BAD_REQUEST
-
-General syntax error. This can be reported in any case when parsing
-the StreamID contents failed, or it cannot be properly interpreted.
-
-#### SRT_REJX_UNAUTHORIZED
-
-Authentication failed, which makes the client unauthorized to access the
-resource. This error, however, confirms that the syntax is correct and
-the resource has been properly identified. Note that this cannot be
-reported when you use a simple user-password authentication
-method because in this case the password is verified only after the
-listener callback handler accepts the connection. This error is rather
-intended to be reported in case of `t=auth` when the authentication
-process has generated some valid session ID, but then the session
-connection has specified a resource that is not within the frames
-of that authentication.
-
-#### SRT_REJX_OVERLOAD
-
-The server is too heavily loaded to process your request, or you
-have exceeded credits for accessing the service and the resource.
-In HTTP the description mentions payment for a service, but
-it is also used by some services for general "credit" management
-for a client. In SRT it should be used when your service is doing
-any kind of credit management to limit access to selected clients
-that "have" enough credit, even if the credit is something the client
-can recharge itself, or that can be granted depending on available
-service resources.
-
-#### SRT_REJX_FORBIDDEN
-
-Access denied to the resource for any reason. This error is
-independent of an authorization or authentication error (as reported
-by `SRT_REJX_UNAUTHORIZED`). The application can decide which
-is more appropriate. This error is usually intended for
-a resource that should only be accessed after a successful
-authorization over a separate auth-only connection, where the query
-in StreamID has correctly specified the resource identity and mode,
-but the session ID (in the `s` key) is either (a) not specified, or (b) does
-specify a valid session, but the authorization region for this
-session does not embrace the specified resource.
-
-#### SRT_REJX_NOTFOUND
-
-The resource specified in the `r` key (in combination with the `h` key)
-is not found at this time. This error should be only reported if the
-information about resource accessibility is allowed to be publicly
-visible. Otherwise the application might report authorization
-errors.
-
-#### SRT_REJX_BAD_MODE
-
-The mode specified in the `m` key in StreamID is not supported for this request.
-This may apply to read-only or write-only resources, as well for when interactive
-(bidirectional) access is not valid for a resource.
-
-#### SRT_REJX_UNACCEPTABLE
-
-Applies when the parameters specified in StreamID cannot be satisfied for the
-requested resource, or when `m=publish` but the data format is not acceptable.
-This is a general error reporting an unsupported format for data that appears to
-be wrong when sending, or a restriction on the data format (as specified in the
-details of the resource specification) such that it cannot be provided
-when receiving.
-
-#### SRT_REJX_CONFLICT
-
-The resource being accessed (as specified by `r` and `h` keys) is locked for
-modification. This error should only be reported for `m=publish` when the
-resource being accessed is read-only because another client (not necessarily
-connected through SRT):
-
-- is currently publishing into this resource
-- has reserved this resource ID for publishing
-
-Note that this error should be reported when there is no other reason for
-having a problem accessing the resource.
-
-#### SRT_REJX_NOTSUP_MEDIA
-
-The media type is not supported by the application. The media type is
-specified in the `t` key. The currently standard types are
-`stream`, `file` and `auth`. An application may extend this list, and
-is not obliged to support all of the standard types.
-
-#### SRT_REJX_LOCKED
-
-The resource being accessed is locked against any access. This is similar to
-`SRT_REJX_CONFLICT`, but in this case the resource is locked for reading
-and writing. This is for when the resource should be shown as existing and
-available to the client, but access is temporarily blocked.
-
-#### SRT_REJX_FAILED_DEPEND
-
-The dependent entity for the request is not present. In this case the
-dependent entity is the session, which should be specified in the `s`
-key. This means that the specified session ID is nonexistent or it
-has already expired.
-
-#### SRT_REJX_ISE
-
-Internal server error. This is for a general case when a request has
-been correctly verified, with no related problems found, but an
-unexpected error occurs after the processing of the request has started.
-
-#### SRT_REJX_UNIMPLEMENTED
-
-The request was correctly recognized, but the current software version
-of the service (be it SRT or any other software component) doesn't
-support it. This should be reported for a case, when some features to
-be specified in the StreamID request are supposed to be supported in a
-predictable future, but the current version of the server does not
-support it, or the support for this feature in this version has been
-temporarily blocked. This shouldn't be reported for existing features that are
-being deprecated, or older features that are no longer supported
-(for this case the general `SRT_REJX_BAD_REQUEST` is more appropriate).
-
-#### SRT_REJX_GW
-
-The server acts as a gateway and the target endpoint rejected the
-connection. The reason the connection was rejected is unspecified.
-The gateway cannot forward the original rejection code from the
-target endpoint because this would suggest the error was on the
-gateway itself. Use this error with some other mechanism to report
-the original target error, if possible.
-
-#### SRT_REJX_DOWN
-
-The service is down for maintenance. This can only be reported
-when the service has been temporarily replaced by a stub that is only
-reporting this error, while the real service is down for maintenance.
-
-#### SRT_REJX_VERSION
-
-Application version not supported. This can refer to an application feature
-that is unsupported (possibly from an older SRT version), or to a feature
-that is no longer supported because of backward compatibility requirements.
-
-#### SRT_REJX_NOROOM
-
-The data stream cannot be archived due to a lack of storage space. This is
-reported when a request to send a file or a live stream to be archived is
-unsuccessful. Note that the length of a file transmission is usually
-pre-declared, so this error can be reported early. It can also be reported when
-the stream is of undefined length, and there is no more storage space
-available.
->>>>>>> 19194793
 
 ## Example
 
